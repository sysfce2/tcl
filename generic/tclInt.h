/*
 * tclInt.h --
 *
 *	Declarations of things used internally by the Tcl interpreter.
 *
 * Copyright (c) 1987-1993 The Regents of the University of California.
 * Copyright (c) 1993-1997 Lucent Technologies.
 * Copyright (c) 1994-1998 Sun Microsystems, Inc.
 * Copyright (c) 1998-1999 by Scriptics Corporation.
 * Copyright (c) 2001, 2002 by Kevin B. Kenny.  All rights reserved.
 * Copyright (c) 2007 Daniel A. Steffen <das@users.sourceforge.net>
 * Copyright (c) 2006-2008 by Joe Mistachkin.  All rights reserved.
 * Copyright (c) 2008 by Miguel Sofer. All rights reserved.
 *
 * See the file "license.terms" for information on usage and redistribution of
 * this file, and for a DISCLAIMER OF ALL WARRANTIES.
 */

#ifndef _TCLINT
#define _TCLINT

/*
 * Some numerics configuration options.
 */

#undef ACCEPT_NAN

/*
 * Used to tag functions that are only to be visible within the module being
 * built and not outside it (where this is supported by the linker).
 * Also used in the platform-specific *Port.h files.
 */

#ifndef MODULE_SCOPE
#   ifdef __cplusplus
#	define MODULE_SCOPE extern "C"
#   else
#	define MODULE_SCOPE extern
#   endif
#endif

#ifndef JOIN
#  define JOIN(a,b) JOIN1(a,b)
#  define JOIN1(a,b) a##b
#endif

#if defined(__cplusplus)
#   define TCL_UNUSED(T) T
#elif defined(__GNUC__) && (__GNUC__ > 2)
#   define TCL_UNUSED(T) T JOIN(dummy, __LINE__) __attribute__((unused))
#else
#   define TCL_UNUSED(T) T JOIN(dummy, __LINE__)
#endif

/*
 * Common include files needed by most of the Tcl source files are included
 * here, so that system-dependent personalizations for the include files only
 * have to be made in once place. This results in a few extra includes, but
 * greater modularity. The order of the three groups of #includes is
 * important. For example, stdio.h is needed by tcl.h.
 */

#include "tclPort.h"

#include <stdio.h>

#include <ctype.h>
#include <stdarg.h>
#include <stdlib.h>
#include <stdint.h>
#ifdef NO_STRING_H
#include "../compat/string.h"
#else
#include <string.h>
#endif
#include <locale.h>

/*
 * Ensure WORDS_BIGENDIAN is defined correctly:
 * Needs to happen here in addition to configure to work with fat compiles on
 * Darwin (where configure runs only once for multiple architectures).
 */

#ifdef HAVE_SYS_TYPES_H
#    include <sys/types.h>
#endif
#ifdef HAVE_SYS_PARAM_H
#    include <sys/param.h>
#endif
#ifdef BYTE_ORDER
#    ifdef BIG_ENDIAN
#	 if BYTE_ORDER == BIG_ENDIAN
#	     undef WORDS_BIGENDIAN
#	     define WORDS_BIGENDIAN 1
#	 endif
#    endif
#    ifdef LITTLE_ENDIAN
#	 if BYTE_ORDER == LITTLE_ENDIAN
#	     undef WORDS_BIGENDIAN
#	 endif
#    endif
#endif

/*
 * Macros used to cast between pointers and integers (e.g. when storing an int
 * in ClientData), on 64-bit architectures they avoid gcc warning about "cast
 * to/from pointer from/to integer of different size".
 */

#if !defined(INT2PTR)
#   define INT2PTR(p) ((void *)(ptrdiff_t)(p))
#endif
#if !defined(PTR2INT)
#   define PTR2INT(p) ((ptrdiff_t)(p))
#endif
#if !defined(UINT2PTR)
#   define UINT2PTR(p) ((void *)(size_t)(p))
#endif
#if !defined(PTR2UINT)
#   define PTR2UINT(p) ((size_t)(p))
#endif

#if defined(_WIN32) && defined(_MSC_VER)
#   define vsnprintf _vsnprintf
#   define snprintf _snprintf
#endif

#if !defined(TCL_THREADS)
#   define TCL_THREADS 1
#endif
#if !TCL_THREADS
#   undef TCL_DECLARE_MUTEX
#   define TCL_DECLARE_MUTEX(name)
#   undef  Tcl_MutexLock
#   define Tcl_MutexLock(mutexPtr)
#   undef  Tcl_MutexUnlock
#   define Tcl_MutexUnlock(mutexPtr)
#   undef  Tcl_MutexFinalize
#   define Tcl_MutexFinalize(mutexPtr)
#   undef  Tcl_ConditionNotify
#   define Tcl_ConditionNotify(condPtr)
#   undef  Tcl_ConditionWait
#   define Tcl_ConditionWait(condPtr, mutexPtr, timePtr)
#   undef  Tcl_ConditionFinalize
#   define Tcl_ConditionFinalize(condPtr)
#endif

/*
 * The following procedures allow namespaces to be customized to support
 * special name resolution rules for commands/variables.
 */

struct Tcl_ResolvedVarInfo;

typedef Tcl_Var (Tcl_ResolveRuntimeVarProc)(Tcl_Interp *interp,
	struct Tcl_ResolvedVarInfo *vinfoPtr);

typedef void (Tcl_ResolveVarDeleteProc)(struct Tcl_ResolvedVarInfo *vinfoPtr);

/*
 * The following structure encapsulates the routines needed to resolve a
 * variable reference at runtime. Any variable specific state will typically
 * be appended to this structure.
 */

typedef struct Tcl_ResolvedVarInfo {
    Tcl_ResolveRuntimeVarProc *fetchProc;
    Tcl_ResolveVarDeleteProc *deleteProc;
} Tcl_ResolvedVarInfo;

typedef int (Tcl_ResolveCompiledVarProc)(Tcl_Interp *interp,
	const char *name, Tcl_Size length, Tcl_Namespace *context,
	Tcl_ResolvedVarInfo **rPtr);

typedef int (Tcl_ResolveVarProc)(Tcl_Interp *interp, const char *name,
	Tcl_Namespace *context, int flags, Tcl_Var *rPtr);

typedef int (Tcl_ResolveCmdProc)(Tcl_Interp *interp, const char *name,
	Tcl_Namespace *context, int flags, Tcl_Command *rPtr);

typedef struct Tcl_ResolverInfo {
    Tcl_ResolveCmdProc *cmdResProc;
				/* Procedure handling command name
				 * resolution. */
    Tcl_ResolveVarProc *varResProc;
				/* Procedure handling variable name resolution
				 * for variables that can only be handled at
				 * runtime. */
    Tcl_ResolveCompiledVarProc *compiledVarResProc;
				/* Procedure handling variable name resolution
				 * at compile time. */
} Tcl_ResolverInfo;

/*
 * This flag bit should not interfere with TCL_GLOBAL_ONLY,
 * TCL_NAMESPACE_ONLY, or TCL_LEAVE_ERR_MSG; it signals that the variable
 * lookup is performed for upvar (or similar) purposes, with slightly
 * different rules:
 *    - Bug #696893 - variable is either proc-local or in the current
 *	namespace; never follow the second (global) resolution path
 *    - Bug #631741 - do not use special namespace or interp resolvers
 */

#define TCL_AVOID_RESOLVERS 0x40000

/*
 *----------------------------------------------------------------
 * Data structures related to namespaces.
 *----------------------------------------------------------------
 */

typedef struct Tcl_Ensemble Tcl_Ensemble;
typedef struct NamespacePathEntry NamespacePathEntry;

/*
 * Special hashtable for variables:  This is just a Tcl_HashTable with nsPtr
 * and arrayPtr fields added at the end so that variables can find their
 * namespace and possibly containing array without having to copy a pointer in
 * their struct by accessing them via their hPtr->tablePtr.
 */

typedef struct TclVarHashTable {
    Tcl_HashTable table;
    struct Namespace *nsPtr;
#if TCL_MAJOR_VERSION > 8
    struct Var *arrayPtr;
#endif /* TCL_MAJOR_VERSION > 8 */
} TclVarHashTable;

/*
 * This is for itcl - it likes to search our varTables directly :(
 */

#define TclVarHashFindVar(tablePtr, key) \
    TclVarHashCreateVar((tablePtr), (key), NULL)

/*
 * Define this to reduce the amount of space that the average namespace
 * consumes by only allocating the table of child namespaces when necessary.
 * Defining it breaks compatibility for Tcl extensions (e.g., itcl) which
 * reach directly into the Namespace structure.
 */

#undef BREAK_NAMESPACE_COMPAT

/*
 * The structure below defines a namespace.
 * Note: the first five fields must match exactly the fields in a
 * Tcl_Namespace structure (see tcl.h). If you change one, be sure to change
 * the other.
 */

typedef struct Namespace {
    char *name;			/* The namespace's simple (unqualified) name.
				 * This contains no ::'s. The name of the
				 * global namespace is "" although "::" is an
				 * synonym. */
    char *fullName;		/* The namespace's fully qualified name. This
				 * starts with ::. */
    void *clientData;	/* An arbitrary value associated with this
				 * namespace. */
    Tcl_NamespaceDeleteProc *deleteProc;
				/* Procedure invoked when deleting the
				 * namespace to, e.g., free clientData. */
    struct Namespace *parentPtr;/* Points to the namespace that contains this
				 * one. NULL if this is the global
				 * namespace. */
#ifndef BREAK_NAMESPACE_COMPAT
    Tcl_HashTable childTable;	/* Contains any child namespaces. Indexed by
				 * strings; values have type (Namespace *). */
#else
    Tcl_HashTable *childTablePtr;
				/* Contains any child namespaces. Indexed by
				 * strings; values have type (Namespace *). If
				 * NULL, there are no children. */
#endif
#if TCL_MAJOR_VERSION > 8
    size_t nsId;		/* Unique id for the namespace. */
#else
    unsigned long nsId;
#endif
    Tcl_Interp *interp;	/* The interpreter containing this
				 * namespace. */
    int flags;			/* OR-ed combination of the namespace status
				 * flags NS_DYING and NS_DEAD listed below. */
    Tcl_Size activationCount;	/* Number of "activations" or active call
				 * frames for this namespace that are on the
				 * Tcl call stack. The namespace won't be
				 * freed until activationCount becomes zero. */
    Tcl_Size refCount;		/* Count of references by namespaceName
				 * objects. The namespace can't be freed until
				 * refCount becomes zero. */
    Tcl_HashTable cmdTable;	/* Contains all the commands currently
				 * registered in the namespace. Indexed by
				 * strings; values have type (Command *).
				 * Commands imported by Tcl_Import have
				 * Command structures that point (via an
				 * ImportedCmdRef structure) to the Command
				 * structure in the source namespace's command
				 * table. */
    TclVarHashTable varTable;	/* Contains all the (global) variables
				 * currently in this namespace. Indexed by
				 * strings; values have type (Var *). */
    char **exportArrayPtr;	/* Points to an array of string patterns
				 * specifying which commands are exported. A
				 * pattern may include "string match" style
				 * wildcard characters to specify multiple
				 * commands; however, no namespace qualifiers
				 * are allowed. NULL if no export patterns are
				 * registered. */
    Tcl_Size numExportPatterns;	/* Number of export patterns currently
				 * registered using "namespace export". */
    Tcl_Size maxExportPatterns;	/* Number of export patterns for which space
				 * is currently allocated. */
    Tcl_Size cmdRefEpoch;		/* Incremented if a newly added command
				 * shadows a command for which this namespace
				 * has already cached a Command* pointer; this
				 * causes all its cached Command* pointers to
				 * be invalidated. */
    Tcl_Size resolverEpoch;		/* Incremented whenever (a) the name
				 * resolution rules change for this namespace
				 * or (b) a newly added command shadows a
				 * command that is compiled to bytecodes. This
				 * invalidates all byte codes compiled in the
				 * namespace, causing the code to be
				 * recompiled under the new rules.*/
    Tcl_ResolveCmdProc *cmdResProc;
				/* If non-null, this procedure overrides the
				 * usual command resolution mechanism in Tcl.
				 * This procedure is invoked within
				 * Tcl_FindCommand to resolve all command
				 * references within the namespace. */
    Tcl_ResolveVarProc *varResProc;
				/* If non-null, this procedure overrides the
				 * usual variable resolution mechanism in Tcl.
				 * This procedure is invoked within
				 * Tcl_FindNamespaceVar to resolve all
				 * variable references within the namespace at
				 * runtime. */
    Tcl_ResolveCompiledVarProc *compiledVarResProc;
				/* If non-null, this procedure overrides the
				 * usual variable resolution mechanism in Tcl.
				 * This procedure is invoked within
				 * LookupCompiledLocal to resolve variable
				 * references within the namespace at compile
				 * time. */
    Tcl_Size exportLookupEpoch;	/* Incremented whenever a command is added to
				 * a namespace, removed from a namespace or
				 * the exports of a namespace are changed.
				 * Allows TIP#112-driven command lists to be
				 * validated efficiently. */
    Tcl_Ensemble *ensembles;	/* List of structures that contain the details
				 * of the ensembles that are implemented on
				 * top of this namespace. */
    Tcl_Obj *unknownHandlerPtr;	/* A script fragment to be used when command
				 * resolution in this namespace fails. TIP
				 * 181. */
    Tcl_Size commandPathLength;	/* The length of the explicit path. */
    NamespacePathEntry *commandPathArray;
				/* The explicit path of the namespace as an
				 * array. */
    NamespacePathEntry *commandPathSourceList;
				/* Linked list of path entries that point to
				 * this namespace. */
    Tcl_NamespaceDeleteProc *earlyDeleteProc;
				/* Just like the deleteProc field (and called
				 * with the same clientData) but called at the
				 * start of the deletion process, so there is
				 * a chance for code to do stuff inside the
				 * namespace before deletion completes. */
} Namespace;

/*
 * An entry on a namespace's command resolution path.
 */

struct NamespacePathEntry {
    Namespace *nsPtr;		/* What does this path entry point to? If it
				 * is NULL, this path entry points is
				 * redundant and should be skipped. */
    Namespace *creatorNsPtr;	/* Where does this path entry point from? This
				 * allows for efficient invalidation of
				 * references when the path entry's target
				 * updates its current list of defined
				 * commands. */
    NamespacePathEntry *prevPtr, *nextPtr;
				/* Linked list pointers or NULL at either end
				 * of the list that hangs off Namespace's
				 * commandPathSourceList field. */
};

/*
 * Flags used to represent the status of a namespace:
 *
 * NS_DYING -	1 means Tcl_DeleteNamespace has been called to delete the
 *		namespace.  There may still be active call frames on the Tcl
 *		stack that refer to the namespace. When the last call frame
 *		referring to it has been popped, its remaining variables and
 *		commands are destroyed and it is marked "dead" (NS_DEAD).
 * NS_TEARDOWN  -1 means that TclTeardownNamespace has already been called on
 *		this namespace and it should not be called again [Bug 1355942].
 * NS_DEAD -	1 means Tcl_DeleteNamespace has been called to delete the
 *		namespace and no call frames still refer to it. It is no longer
 *		accessible by name. Its variables and commands have already
 *		been destroyed.  When the last namespaceName object in any byte
 *		code unit that refers to the namespace has been freed (i.e.,
 *		when the namespace's refCount is 0), the namespace's storage
 *		will be freed.
 * NS_SUPPRESS_COMPILATION -
 *		Marks the commands in this namespace for not being compiled,
 *		forcing them to be looked up every time.
 */

#define NS_DYING	0x01
#define NS_DEAD		0x02
#define NS_TEARDOWN	0x04
#define NS_KILLED	0x04 /* Same as NS_TEARDOWN (Deprecated) */
#define NS_SUPPRESS_COMPILATION	0x08

/*
 * Flags passed to TclGetNamespaceForQualName:
 *
 * TCL_GLOBAL_ONLY		- (see tcl.h) Look only in the global ns.
 * TCL_NAMESPACE_ONLY		- (see tcl.h) Look only in the context ns.
 * TCL_CREATE_NS_IF_UNKNOWN	- Create unknown namespaces.
 * TCL_FIND_ONLY_NS		- The name sought is a namespace name.
 */

#define TCL_CREATE_NS_IF_UNKNOWN	0x800
#define TCL_FIND_ONLY_NS		0x1000

/*
 * The client data for an ensemble command. This consists of the table of
 * commands that are actually exported by the namespace, and an epoch counter
 * that, combined with the exportLookupEpoch field of the namespace structure,
 * defines whether the table contains valid data or will need to be recomputed
 * next time the ensemble command is called.
 */

typedef struct EnsembleConfig {
    Namespace *nsPtr;		/* The namespace backing this ensemble up. */
    Tcl_Command token;		/* The token for the command that provides
				 * ensemble support for the namespace, or NULL
				 * if the command has been deleted (or never
				 * existed; the global namespace never has an
				 * ensemble command.) */
    Tcl_Size epoch;			/* The epoch at which this ensemble's table of
				 * exported commands is valid. */
    char **subcommandArrayPtr;	/* Array of ensemble subcommand names. At all
				 * consistent points, this will have the same
				 * number of entries as there are entries in
				 * the subcommandTable hash. */
    Tcl_HashTable subcommandTable;
				/* Hash table of ensemble subcommand names,
				 * which are its keys so this also provides
				 * the storage management for those subcommand
				 * names. The contents of the entry values are
				 * object version the prefix lists to use when
				 * substituting for the command/subcommand to
				 * build the ensemble implementation command.
				 * Has to be stored here as well as in
				 * subcommandDict because that field is NULL
				 * when we are deriving the ensemble from the
				 * namespace exports list. FUTURE WORK: use
				 * object hash table here. */
    struct EnsembleConfig *next;/* The next ensemble in the linked list of
				 * ensembles associated with a namespace. If
				 * this field points to this ensemble, the
				 * structure has already been unlinked from
				 * all lists, and cannot be found by scanning
				 * the list from the namespace's ensemble
				 * field. */
    int flags;			/* OR'ed combo of TCL_ENSEMBLE_PREFIX,
				 * ENSEMBLE_DEAD and ENSEMBLE_COMPILE. */

    /* OBJECT FIELDS FOR ENSEMBLE CONFIGURATION */

    Tcl_Obj *subcommandDict;	/* Dictionary providing mapping from
				 * subcommands to their implementing command
				 * prefixes, or NULL if we are to build the
				 * map automatically from the namespace
				 * exports. */
    Tcl_Obj *subcmdList;	/* List of commands that this ensemble
				 * actually provides, and whose implementation
				 * will be built using the subcommandDict (if
				 * present and defined) and by simple mapping
				 * to the namespace otherwise. If NULL,
				 * indicates that we are using the (dynamic)
				 * list of currently exported commands. */
    Tcl_Obj *unknownHandler;	/* Script prefix used to handle the case when
				 * no match is found (according to the rule
				 * defined by flag bit TCL_ENSEMBLE_PREFIX) or
				 * NULL to use the default error-generating
				 * behaviour. The script execution gets all
				 * the arguments to the ensemble command
				 * (including objv[0]) and will have the
				 * results passed directly back to the caller
				 * (including the error code) unless the code
				 * is TCL_CONTINUE in which case the
				 * subcommand will be re-parsed by the ensemble
				 * core, presumably because the ensemble
				 * itself has been updated. */
    Tcl_Obj *parameterList;	/* List of ensemble parameter names. */
    Tcl_Size numParameters;		/* Cached number of parameters. This is either
				 * 0 (if the parameterList field is NULL) or
				 * the length of the list in the parameterList
				 * field. */
} EnsembleConfig;

/*
 * Various bits for the EnsembleConfig.flags field.
 */

#define ENSEMBLE_DEAD	0x1	/* Flag value to say that the ensemble is dead
				 * and on its way out. */
#define ENSEMBLE_COMPILE 0x4	/* Flag to enable bytecode compilation of an
				 * ensemble. */

/*
 *----------------------------------------------------------------
 * Data structures related to variables. These are used primarily in tclVar.c
 *----------------------------------------------------------------
 */

/*
 * The following structure defines a variable trace, which is used to invoke a
 * specific C procedure whenever certain operations are performed on a
 * variable.
 */

typedef struct VarTrace {
    Tcl_VarTraceProc *traceProc;/* Procedure to call when operations given by
				 * flags are performed on variable. */
    void *clientData;	/* Argument to pass to proc. */
    int flags;			/* What events the trace procedure is
				 * interested in: OR-ed combination of
				 * TCL_TRACE_READS, TCL_TRACE_WRITES,
				 * TCL_TRACE_UNSETS and TCL_TRACE_ARRAY. */
    struct VarTrace *nextPtr;	/* Next in list of traces associated with a
				 * particular variable. */
} VarTrace;

/*
 * The following structure defines a command trace, which is used to invoke a
 * specific C procedure whenever certain operations are performed on a
 * command.
 */

typedef struct CommandTrace {
    Tcl_CommandTraceProc *traceProc;
				/* Procedure to call when operations given by
				 * flags are performed on command. */
    void *clientData;	/* Argument to pass to proc. */
    int flags;			/* What events the trace procedure is
				 * interested in: OR-ed combination of
				 * TCL_TRACE_RENAME, TCL_TRACE_DELETE. */
    struct CommandTrace *nextPtr;
				/* Next in list of traces associated with a
				 * particular command. */
    Tcl_Size refCount;		/* Used to ensure this structure is not
				 * deleted too early. Keeps track of how many
				 * pieces of code have a pointer to this
				 * structure. */
} CommandTrace;

/*
 * When a command trace is active (i.e. its associated procedure is executing)
 * one of the following structures is linked into a list associated with the
 * command's interpreter. The information in the structure is needed in order
 * for Tcl to behave reasonably if traces are deleted while traces are active.
 */

typedef struct ActiveCommandTrace {
    struct Command *cmdPtr;	/* Command that's being traced. */
    struct ActiveCommandTrace *nextPtr;
				/* Next in list of all active command traces
				 * for the interpreter, or NULL if no more. */
    CommandTrace *nextTracePtr;	/* Next trace to check after current trace
				 * procedure returns; if this trace gets
				 * deleted, must update pointer to avoid using
				 * free'd memory. */
    int reverseScan;		/* Boolean set true when traces are scanning
				 * in reverse order. */
} ActiveCommandTrace;

/*
 * When a variable trace is active (i.e. its associated procedure is
 * executing) one of the following structures is linked into a list associated
 * with the variable's interpreter. The information in the structure is needed
 * in order for Tcl to behave reasonably if traces are deleted while traces
 * are active.
 */

typedef struct ActiveVarTrace {
    struct Var *varPtr;		/* Variable that's being traced. */
    struct ActiveVarTrace *nextPtr;
				/* Next in list of all active variable traces
				 * for the interpreter, or NULL if no more. */
    VarTrace *nextTracePtr;	/* Next trace to check after current trace
				 * procedure returns; if this trace gets
				 * deleted, must update pointer to avoid using
				 * free'd memory. */
} ActiveVarTrace;

/*
 * The structure below defines a variable, which associates a string name with
 * a Tcl_Obj value. These structures are kept in procedure call frames (for
 * local variables recognized by the compiler) or in the heap (for global
 * variables and any variable not known to the compiler). For each Var
 * structure in the heap, a hash table entry holds the variable name and a
 * pointer to the Var structure.
 */

typedef struct Var {
    int flags;			/* Miscellaneous bits of information about
				 * variable. See below for definitions. */
    union {
	Tcl_Obj *objPtr;	/* The variable's object value. Used for
				 * scalar variables and array elements. */
	TclVarHashTable *tablePtr;/* For array variables, this points to
				 * information about the hash table used to
				 * implement the associative array. Points to
				 * Tcl_Alloc-ed data. */
	struct Var *linkPtr;	/* If this is a global variable being referred
				 * to in a procedure, or a variable created by
				 * "upvar", this field points to the
				 * referenced variable's Var struct. */
    } value;
} Var;

typedef struct VarInHash {
    Var var;
    Tcl_Size refCount;		/* Counts number of active uses of this
				 * variable: 1 for the entry in the hash
				 * table, 1 for each additional variable whose
				 * linkPtr points here, 1 for each nested
				 * trace active on variable, and 1 if the
				 * variable is a namespace variable. This
				 * record can't be deleted until refCount
				 * becomes 0. */
    Tcl_HashEntry entry;	/* The hash table entry that refers to this
				 * variable. This is used to find the name of
				 * the variable and to delete it from its
				 * hash table if it is no longer needed. It
				 * also holds the variable's name. */
} VarInHash;

/*
 * Flag bits for variables. The first two (VAR_ARRAY and VAR_LINK) are
 * mutually exclusive and give the "type" of the variable. If none is set,
 * this is a scalar variable.
 *
 * VAR_ARRAY -			1 means this is an array variable rather than
 *				a scalar variable or link. The "tablePtr"
 *				field points to the array's hash table for its
 *				elements.
 * VAR_LINK -			1 means this Var structure contains a pointer
 *				to another Var structure that either has the
 *				real value or is itself another VAR_LINK
 *				pointer. Variables like this come about
 *				through "upvar" and "global" commands, or
 *				through references to variables in enclosing
 *				namespaces.
 *
 * Flags that indicate the type and status of storage; none is set for
 * compiled local variables (Var structs).
 *
 * VAR_IN_HASHTABLE -		1 means this variable is in a hash table and
 *				the Var structure is malloc'ed. 0 if it is a
 *				local variable that was assigned a slot in a
 *				procedure frame by the compiler so the Var
 *				storage is part of the call frame.
 * VAR_DEAD_HASH		1 means that this var's entry in the hash table
 *				has already been deleted.
 * VAR_ARRAY_ELEMENT -		1 means that this variable is an array
 *				element, so it is not legal for it to be an
 *				array itself (the VAR_ARRAY flag had better
 *				not be set).
 * VAR_NAMESPACE_VAR -		1 means that this variable was declared as a
 *				namespace variable. This flag ensures it
 *				persists until its namespace is destroyed or
 *				until the variable is unset; it will persist
 *				even if it has not been initialized and is
 *				marked undefined. The variable's refCount is
 *				incremented to reflect the "reference" from
 *				its namespace.
 *
 * Flag values relating to the variable's trace and search status.
 *
 * VAR_TRACED_READ
 * VAR_TRACED_WRITE
 * VAR_TRACED_UNSET
 * VAR_TRACED_ARRAY
 * VAR_TRACE_ACTIVE -		1 means that trace processing is currently
 *				underway for a read or write access, so new
 *				read or write accesses should not cause trace
 *				procedures to be called and the variable can't
 *				be deleted.
 * VAR_SEARCH_ACTIVE
 *
 * The following additional flags are used with the CompiledLocal type defined
 * below:
 *
 * VAR_ARGUMENT -		1 means that this variable holds a procedure
 *				argument.
 * VAR_TEMPORARY -		1 if the local variable is an anonymous
 *				temporary variable. Temporaries have a NULL
 *				name.
 * VAR_RESOLVED -		1 if name resolution has been done for this
 *				variable.
 * VAR_IS_ARGS			1 if this variable is the last argument and is
 *				named "args".
 */

/*
 * FLAGS RENUMBERED: everything breaks already, make things simpler.
 *
 * IMPORTANT: skip the values 0x10, 0x20, 0x40, 0x800 corresponding to
 * TCL_TRACE_(READS/WRITES/UNSETS/ARRAY): makes code simpler in tclTrace.c
 *
 * Keep the flag values for VAR_ARGUMENT and VAR_TEMPORARY so that old values
 * in precompiled scripts keep working.
 */

/* Type of value (0 is scalar) */
#define VAR_ARRAY		0x1
#define VAR_LINK		0x2

/* Type of storage (0 is compiled local) */
#define VAR_IN_HASHTABLE	0x4
#define VAR_DEAD_HASH		0x8
#define VAR_ARRAY_ELEMENT	0x1000
#define VAR_NAMESPACE_VAR	0x80	/* KEEP OLD VALUE for Itcl */

#define VAR_ALL_HASH \
	(VAR_IN_HASHTABLE|VAR_DEAD_HASH|VAR_NAMESPACE_VAR|VAR_ARRAY_ELEMENT)

/* Trace and search state. */

#define VAR_TRACED_READ		0x10	/* TCL_TRACE_READS */
#define VAR_TRACED_WRITE	0x20	/* TCL_TRACE_WRITES */
#define VAR_TRACED_UNSET	0x40	/* TCL_TRACE_UNSETS */
#define VAR_TRACED_ARRAY	0x800	/* TCL_TRACE_ARRAY */
#define VAR_TRACE_ACTIVE	0x2000
#define VAR_SEARCH_ACTIVE	0x4000
#define VAR_ALL_TRACES \
	(VAR_TRACED_READ|VAR_TRACED_WRITE|VAR_TRACED_ARRAY|VAR_TRACED_UNSET)

/* Special handling on initialisation (only CompiledLocal). */
#define VAR_ARGUMENT		0x100	/* KEEP OLD VALUE! See tclProc.c */
#define VAR_TEMPORARY		0x200	/* KEEP OLD VALUE! See tclProc.c */
#define VAR_IS_ARGS		0x400
#define VAR_RESOLVED		0x8000

/*
 * Macros to ensure that various flag bits are set properly for variables.
 * The ANSI C "prototypes" for these macros are:
 *
 * MODULE_SCOPE void	TclSetVarScalar(Var *varPtr);
 * MODULE_SCOPE void	TclSetVarArray(Var *varPtr);
 * MODULE_SCOPE void	TclSetVarLink(Var *varPtr);
 * MODULE_SCOPE void	TclSetVarArrayElement(Var *varPtr);
 * MODULE_SCOPE void	TclSetVarUndefined(Var *varPtr);
 * MODULE_SCOPE void	TclClearVarUndefined(Var *varPtr);
 */

#define TclSetVarScalar(varPtr) \
    (varPtr)->flags &= ~(VAR_ARRAY|VAR_LINK)

#define TclSetVarArray(varPtr) \
    (varPtr)->flags = ((varPtr)->flags & ~VAR_LINK) | VAR_ARRAY

#define TclSetVarLink(varPtr) \
    (varPtr)->flags = ((varPtr)->flags & ~VAR_ARRAY) | VAR_LINK

#define TclSetVarArrayElement(varPtr) \
    (varPtr)->flags = ((varPtr)->flags & ~VAR_ARRAY) | VAR_ARRAY_ELEMENT

#define TclSetVarUndefined(varPtr) \
    (varPtr)->flags &= ~(VAR_ARRAY|VAR_LINK);\
    (varPtr)->value.objPtr = NULL

#define TclClearVarUndefined(varPtr)

#define TclSetVarTraceActive(varPtr) \
    (varPtr)->flags |= VAR_TRACE_ACTIVE

#define TclClearVarTraceActive(varPtr) \
    (varPtr)->flags &= ~VAR_TRACE_ACTIVE

#define TclSetVarNamespaceVar(varPtr) \
    if (!TclIsVarNamespaceVar(varPtr)) {\
	(varPtr)->flags |= VAR_NAMESPACE_VAR;\
	if (TclIsVarInHash(varPtr)) {\
	    ((VarInHash *)(varPtr))->refCount++;\
	}\
    }

#define TclClearVarNamespaceVar(varPtr) \
    if (TclIsVarNamespaceVar(varPtr)) {\
	(varPtr)->flags &= ~VAR_NAMESPACE_VAR;\
	if (TclIsVarInHash(varPtr)) {\
	    ((VarInHash *)(varPtr))->refCount--;\
	}\
    }

/*
 * Macros to read various flag bits of variables.
 * The ANSI C "prototypes" for these macros are:
 *
 * MODULE_SCOPE int	TclIsVarScalar(Var *varPtr);
 * MODULE_SCOPE int	TclIsVarLink(Var *varPtr);
 * MODULE_SCOPE int	TclIsVarArray(Var *varPtr);
 * MODULE_SCOPE int	TclIsVarUndefined(Var *varPtr);
 * MODULE_SCOPE int	TclIsVarArrayElement(Var *varPtr);
 * MODULE_SCOPE int	TclIsVarTemporary(Var *varPtr);
 * MODULE_SCOPE int	TclIsVarArgument(Var *varPtr);
 * MODULE_SCOPE int	TclIsVarResolved(Var *varPtr);
 */

#define TclVarFindHiddenArray(varPtr,arrayPtr)				\
    do {								\
        if ((arrayPtr == NULL) && TclIsVarInHash(varPtr) &&		\
              (TclVarParentArray(varPtr) != NULL)) {			\
            arrayPtr = TclVarParentArray(varPtr);			\
        }								\
    } while(0)

#define TclIsVarScalar(varPtr) \
    !((varPtr)->flags & (VAR_ARRAY|VAR_LINK))

#define TclIsVarLink(varPtr) \
    ((varPtr)->flags & VAR_LINK)

#define TclIsVarArray(varPtr) \
    ((varPtr)->flags & VAR_ARRAY)

#define TclIsVarUndefined(varPtr) \
    ((varPtr)->value.objPtr == NULL)

#define TclIsVarArrayElement(varPtr) \
    ((varPtr)->flags & VAR_ARRAY_ELEMENT)

#define TclIsVarNamespaceVar(varPtr) \
    ((varPtr)->flags & VAR_NAMESPACE_VAR)

#define TclIsVarTemporary(varPtr) \
    ((varPtr)->flags & VAR_TEMPORARY)

#define TclIsVarArgument(varPtr) \
    ((varPtr)->flags & VAR_ARGUMENT)

#define TclIsVarResolved(varPtr) \
    ((varPtr)->flags & VAR_RESOLVED)

#define TclIsVarTraceActive(varPtr) \
    ((varPtr)->flags & VAR_TRACE_ACTIVE)

#define TclIsVarTraced(varPtr) \
    ((varPtr)->flags & VAR_ALL_TRACES)

#define TclIsVarInHash(varPtr) \
    ((varPtr)->flags & VAR_IN_HASHTABLE)

#define TclIsVarDeadHash(varPtr) \
    ((varPtr)->flags & VAR_DEAD_HASH)

#define TclGetVarNsPtr(varPtr) \
    (TclIsVarInHash(varPtr) \
	? ((TclVarHashTable *) ((((VarInHash *) (varPtr))->entry.tablePtr)))->nsPtr \
	: NULL)

#define TclVarParentArray(varPtr)					\
    ((TclVarHashTable *) ((VarInHash *) (varPtr))->entry.tablePtr)->arrayPtr

#define VarHashRefCount(varPtr) \
    ((VarInHash *) (varPtr))->refCount

#define VarHashGetKey(varPtr) \
    (((VarInHash *)(varPtr))->entry.key.objPtr)

/*
 * Macros for direct variable access by TEBC.
 */

#define TclIsVarTricky(varPtr,trickyFlags)				\
    (   ((varPtr)->flags & (VAR_ARRAY|VAR_LINK|trickyFlags))		\
          || (TclIsVarInHash(varPtr)					\
                && (TclVarParentArray(varPtr) != NULL)			\
                && (TclVarParentArray(varPtr)->flags & (trickyFlags))))

#define TclIsVarDirectReadable(varPtr)					\
    (   (!TclIsVarTricky(varPtr,VAR_TRACED_READ))			\
          && (varPtr)->value.objPtr)

#define TclIsVarDirectWritable(varPtr) \
    (!TclIsVarTricky(varPtr,VAR_TRACED_WRITE|VAR_DEAD_HASH))

#define TclIsVarDirectUnsettable(varPtr) \
    (!TclIsVarTricky(varPtr,VAR_TRACED_READ|VAR_TRACED_WRITE|VAR_TRACED_UNSET|VAR_DEAD_HASH))

#define TclIsVarDirectModifyable(varPtr) \
    (   (!TclIsVarTricky(varPtr,VAR_TRACED_READ|VAR_TRACED_WRITE))	\
          &&  (varPtr)->value.objPtr)

#define TclIsVarDirectReadable2(varPtr, arrayPtr) \
    (TclIsVarDirectReadable(varPtr) &&\
	(!(arrayPtr) || !((arrayPtr)->flags & VAR_TRACED_READ)))

#define TclIsVarDirectWritable2(varPtr, arrayPtr) \
    (TclIsVarDirectWritable(varPtr) &&\
	(!(arrayPtr) || !((arrayPtr)->flags & VAR_TRACED_WRITE)))

#define TclIsVarDirectModifyable2(varPtr, arrayPtr) \
    (TclIsVarDirectModifyable(varPtr) &&\
	(!(arrayPtr) || !((arrayPtr)->flags & (VAR_TRACED_READ|VAR_TRACED_WRITE))))

/*
 *----------------------------------------------------------------
 * Data structures related to procedures. These are used primarily in
 * tclProc.c, tclCompile.c, and tclExecute.c.
 *----------------------------------------------------------------
 */

#if defined(__STDC_VERSION__) && (__STDC_VERSION__ >= 199901L)
#   define TCLFLEXARRAY
#elif defined(__GNUC__) && (__GNUC__ > 2)
#   define TCLFLEXARRAY 0
#else
#   define TCLFLEXARRAY 1
#endif

/*
 * Forward declaration to prevent an error when the forward reference to
 * Command is encountered in the Proc and ImportRef types declared below.
 */

struct Command;

/*
 * The variable-length structure below describes a local variable of a
 * procedure that was recognized by the compiler. These variables have a name,
 * an element in the array of compiler-assigned local variables in the
 * procedure's call frame, and various other items of information. If the
 * local variable is a formal argument, it may also have a default value. The
 * compiler can't recognize local variables whose names are expressions (these
 * names are only known at runtime when the expressions are evaluated) or
 * local variables that are created as a result of an "upvar" or "uplevel"
 * command. These other local variables are kept separately in a hash table in
 * the call frame.
 */

typedef struct CompiledLocal {
    struct CompiledLocal *nextPtr;
				/* Next compiler-recognized local variable for
				 * this procedure, or NULL if this is the last
				 * local. */
    Tcl_Size nameLength;		/* The number of bytes in local variable's name.
				 * Among others used to speed up var lookups. */
    Tcl_Size frameIndex;		/* Index in the array of compiler-assigned
				 * variables in the procedure call frame. */
#if TCL_MAJOR_VERSION < 9
    int flags;
#endif
    Tcl_Obj *defValuePtr;	/* Pointer to the default value of an
				 * argument, if any. NULL if not an argument
				 * or, if an argument, no default value. */
    Tcl_ResolvedVarInfo *resolveInfo;
				/* Customized variable resolution info
				 * supplied by the Tcl_ResolveCompiledVarProc
				 * associated with a namespace. Each variable
				 * is marked by a unique tag during
				 * compilation, and that same tag is used to
				 * find the variable at runtime. */
#if TCL_MAJOR_VERSION > 8
    int flags;			/* Flag bits for the local variable. Same as
				 * the flags for the Var structure above,
				 * although only VAR_ARGUMENT, VAR_TEMPORARY,
				 * and VAR_RESOLVED make sense. */
#endif
    char name[TCLFLEXARRAY];		/* Name of the local variable starts here. If
				 * the name is NULL, this will just be '\0'.
				 * The actual size of this field will be large
				 * enough to hold the name. MUST BE THE LAST
				 * FIELD IN THE STRUCTURE! */
} CompiledLocal;

/*
 * The structure below defines a command procedure, which consists of a
 * collection of Tcl commands plus information about arguments and other local
 * variables recognized at compile time.
 */

typedef struct Proc {
    struct Interp *iPtr;	/* Interpreter for which this command is
				 * defined. */
    Tcl_Size refCount;		/* Reference count: 1 if still present in
				 * command table plus 1 for each call to the
				 * procedure that is currently active. This
				 * structure can be freed when refCount
				 * becomes zero. */
    struct Command *cmdPtr;	/* Points to the Command structure for this
				 * procedure. This is used to get the
				 * namespace in which to execute the
				 * procedure. */
    Tcl_Obj *bodyPtr;		/* Points to the ByteCode object for
				 * procedure's body command. */
    Tcl_Size numArgs;		/* Number of formal parameters. */
    Tcl_Size numCompiledLocals;	/* Count of local variables recognized by the
				 * compiler including arguments and
				 * temporaries. */
    CompiledLocal *firstLocalPtr;
				/* Pointer to first of the procedure's
				 * compiler-allocated local variables, or NULL
				 * if none. The first numArgs entries in this
				 * list describe the procedure's formal
				 * arguments. */
    CompiledLocal *lastLocalPtr;/* Pointer to the last allocated local
				 * variable or NULL if none. This has frame
				 * index (numCompiledLocals-1). */
} Proc;

/*
 * The type of functions called to process errors found during the execution
 * of a procedure (or lambda term or ...).
 */

typedef void (ProcErrorProc)(Tcl_Interp *interp, Tcl_Obj *procNameObj);

/*
 * The structure below defines a command trace. This is used to allow Tcl
 * clients to find out whenever a command is about to be executed.
 */

typedef struct Trace {
    Tcl_Size level;		/* Only trace commands at nesting level less
				 * than or equal to this. */
#if TCL_MAJOR_VERSION > 8
    Tcl_CmdObjTraceProc2 *proc;	/* Procedure to call to trace command. */
#else
    Tcl_CmdObjTraceProc *proc;	/* Procedure to call to trace command. */
#endif
    void *clientData;	/* Arbitrary value to pass to proc. */
    struct Trace *nextPtr;	/* Next in list of traces for this interp. */
    int flags;			/* Flags governing the trace - see
				 * Tcl_CreateObjTrace for details. */
    Tcl_CmdObjTraceDeleteProc *delProc;
				/* Procedure to call when trace is deleted. */
} Trace;

/*
 * When an interpreter trace is active (i.e. its associated procedure is
 * executing), one of the following structures is linked into a list
 * associated with the interpreter. The information in the structure is needed
 * in order for Tcl to behave reasonably if traces are deleted while traces
 * are active.
 */

typedef struct ActiveInterpTrace {
    struct ActiveInterpTrace *nextPtr;
				/* Next in list of all active command traces
				 * for the interpreter, or NULL if no more. */
    Trace *nextTracePtr;	/* Next trace to check after current trace
				 * procedure returns; if this trace gets
				 * deleted, must update pointer to avoid using
				 * free'd memory. */
    int reverseScan;		/* Boolean set true when traces are scanning
				 * in reverse order. */
} ActiveInterpTrace;

/*
 * Flag values designating types of execution traces. See tclTrace.c for
 * related flag values.
 *
 * TCL_TRACE_ENTER_EXEC		- triggers enter/enterstep traces.
 * 				- passed to Tcl_CreateObjTrace to set up
 *				  "enterstep" traces.
 * TCL_TRACE_LEAVE_EXEC		- triggers leave/leavestep traces.
 * 				- passed to Tcl_CreateObjTrace to set up
 *				  "leavestep" traces.
 */

#define TCL_TRACE_ENTER_EXEC	1
#define TCL_TRACE_LEAVE_EXEC	2

#if TCL_MAJOR_VERSION > 8
#define TclObjTypeHasProc(objPtr, proc) (((objPtr)->typePtr \
	&& ((offsetof(Tcl_ObjType, proc) < offsetof(Tcl_ObjType, version)) \
	|| (offsetof(Tcl_ObjType, proc) < (objPtr)->typePtr->version))) ? \
	((objPtr)->typePtr)->proc : NULL)

MODULE_SCOPE Tcl_Size TclLengthOne(Tcl_Obj *);


/*
 * Abstract List
 *
 *  This structure provides the functions used in List operations to emulate a
 *  List for AbstractList types.
 */


static inline Tcl_Size
TclObjTypeLength(Tcl_Obj *objPtr)
{
    Tcl_ObjTypeLengthProc *proc = TclObjTypeHasProc(objPtr, lengthProc);
    return proc(objPtr);
}
static inline int
TclObjTypeIndex(
    Tcl_Interp *interp,
    Tcl_Obj *objPtr,
    Tcl_Size index,
    Tcl_Obj **elemObjPtr)
{
    Tcl_ObjTypeIndexProc *proc = TclObjTypeHasProc(objPtr, indexProc);
    return proc(interp, objPtr, index, elemObjPtr);
}
static inline int
TclObjTypeSlice(
    Tcl_Interp *interp,
    Tcl_Obj *objPtr,
    Tcl_Size fromIdx,
    Tcl_Size toIdx,
    Tcl_Obj **newObjPtr)
{
    Tcl_ObjTypeSliceProc *proc = TclObjTypeHasProc(objPtr, sliceProc);
    return proc(interp, objPtr, fromIdx, toIdx, newObjPtr);
}
static inline int
TclObjTypeReverse(
    Tcl_Interp *interp,
    Tcl_Obj *objPtr,
    Tcl_Obj **newObjPtr)
{
    Tcl_ObjTypeReverseProc *proc = TclObjTypeHasProc(objPtr, reverseProc);
    return proc(interp, objPtr, newObjPtr);
}
static inline int
TclObjTypeGetElements(
    Tcl_Interp *interp,
    Tcl_Obj *objPtr,
    Tcl_Size *objCPtr,
    Tcl_Obj ***objVPtr)
{
    Tcl_ObjTypeGetElements *proc = TclObjTypeHasProc(objPtr, getElementsProc);
    return proc(interp, objPtr, objCPtr, objVPtr);
}
static inline Tcl_Obj*
TclObjTypeSetElement(
    Tcl_Interp *interp,
    Tcl_Obj *objPtr,
    Tcl_Size indexCount,
    Tcl_Obj *const indexArray[],
    Tcl_Obj *valueObj)
{
    Tcl_ObjTypeSetElement *proc = TclObjTypeHasProc(objPtr, setElementProc);
    return proc(interp, objPtr, indexCount, indexArray, valueObj);
}
static inline int
TclObjTypeReplace(
    Tcl_Interp *interp,
    Tcl_Obj *objPtr,
    Tcl_Size first,
    Tcl_Size numToDelete,
    Tcl_Size numToInsert,
    Tcl_Obj *const insertObjs[])
{
    Tcl_ObjTypeReplaceProc *proc = TclObjTypeHasProc(objPtr, replaceProc);
    return proc(interp, objPtr, first, numToDelete, numToInsert, insertObjs);
}
static inline int
TclObjTypeInOperator(Tcl_Interp *interp, struct Tcl_Obj *valueObj,
		     struct Tcl_Obj *listObj, int *boolResult)
{
    Tcl_ObjTypeInOperatorProc *proc = TclObjTypeHasProc(listObj, inOperProc);
    return proc(interp, valueObj, listObj, boolResult);
}
#endif /* TCL_MAJOR_VERSION > 8 */


/*
 * The structure below defines an entry in the assocData hash table which is
 * associated with an interpreter. The entry contains a pointer to a function
 * to call when the interpreter is deleted, and a pointer to a user-defined
 * piece of data.
 */

typedef struct AssocData {
    Tcl_InterpDeleteProc *proc;	/* Proc to call when deleting. */
    void *clientData;	/* Value to pass to proc. */
} AssocData;

/*
 * The structure below defines a call frame. A call frame defines a naming
 * context for a procedure call: its local naming scope (for local variables)
 * and its global naming scope (a namespace, perhaps the global :: namespace).
 * A call frame can also define the naming context for a namespace eval or
 * namespace inscope command: the namespace in which the command's code should
 * execute. The Tcl_CallFrame structures exist only while procedures or
 * namespace eval/inscope's are being executed, and provide a kind of Tcl call
 * stack.
 *
 * WARNING!! The structure definition must be kept consistent with the
 * Tcl_CallFrame structure in tcl.h. If you change one, change the other.
 */

/*
 * Will be grown to contain: pointers to the varnames (allocated at the end),
 * plus the init values for each variable (suitable to be memcopied on init)
 */

typedef struct LocalCache {
    Tcl_Size refCount;
    Tcl_Size numVars;
    Tcl_Obj *varName0;
} LocalCache;

#define localName(framePtr, i) \
    ((&((framePtr)->localCachePtr->varName0))[(i)])

MODULE_SCOPE void	TclFreeLocalCache(Tcl_Interp *interp,
			    LocalCache *localCachePtr);

typedef struct CallFrame {
    Namespace *nsPtr;		/* Points to the namespace used to resolve
				 * commands and global variables. */
    int isProcCallFrame;	/* If 0, the frame was pushed to execute a
				 * namespace command and var references are
				 * treated as references to namespace vars;
				 * varTablePtr and compiledLocals are ignored.
				 * If FRAME_IS_PROC is set, the frame was
				 * pushed to execute a Tcl procedure and may
				 * have local vars. */
    Tcl_Size objc;			/* This and objv below describe the arguments
				 * for this procedure call. */
    Tcl_Obj *const *objv;	/* Array of argument objects. */
    struct CallFrame *callerPtr;
				/* Value of interp->framePtr when this
				 * procedure was invoked (i.e. next higher in
				 * stack of all active procedures). */
    struct CallFrame *callerVarPtr;
				/* Value of interp->varFramePtr when this
				 * procedure was invoked (i.e. determines
				 * variable scoping within caller). Same as
				 * callerPtr unless an "uplevel" command or
				 * something equivalent was active in the
				 * caller). */
    Tcl_Size level;			/* Level of this procedure, for "uplevel"
				 * purposes (i.e. corresponds to nesting of
				 * callerVarPtr's, not callerPtr's). 1 for
				 * outermost procedure, 0 for top-level. */
    Proc *procPtr;		/* Points to the structure defining the called
				 * procedure. Used to get information such as
				 * the number of compiled local variables
				 * (local variables assigned entries ["slots"]
				 * in the compiledLocals array below). */
    TclVarHashTable *varTablePtr;
				/* Hash table containing local variables not
				 * recognized by the compiler, or created at
				 * execution time through, e.g., upvar.
				 * Initially NULL and created if needed. */
    Tcl_Size numCompiledLocals;	/* Count of local variables recognized
				 * by the compiler including arguments. */
    Var *compiledLocals;	/* Points to the array of local variables
				 * recognized by the compiler. The compiler
				 * emits code that refers to these variables
				 * using an index into this array. */
    void *clientData;	/* Pointer to some context that is used by
				 * object systems. The meaning of the contents
				 * of this field is defined by the code that
				 * sets it, and it should only ever be set by
				 * the code that is pushing the frame. In that
				 * case, the code that sets it should also
				 * have some means of discovering what the
				 * meaning of the value is, which we do not
				 * specify. */
    LocalCache *localCachePtr;
    Tcl_Obj    *tailcallPtr;
				/* NULL if no tailcall is scheduled */
} CallFrame;

#define FRAME_IS_PROC	0x1
#define FRAME_IS_LAMBDA 0x2
#define FRAME_IS_METHOD	0x4	/* The frame is a method body, and the frame's
				 * clientData field contains a CallContext
				 * reference. Part of TIP#257. */
#define FRAME_IS_OO_DEFINE 0x8	/* The frame is part of the inside workings of
				 * the [oo::define] command; the clientData
				 * field contains an Object reference that has
				 * been confirmed to refer to a class. Part of
				 * TIP#257. */
#define FRAME_IS_PRIVATE_DEFINE 0x10
				/* Marks this frame as being used for private
				 * declarations with [oo::define]. Usually
				 * OR'd with FRAME_IS_OO_DEFINE. TIP#500. */

/*
 * TIP #280
 * The structure below defines a command frame. A command frame provides
 * location information for all commands executing a tcl script (source, eval,
 * uplevel, procedure bodies, ...). The runtime structure essentially contains
 * the stack trace as it would be if the currently executing command were to
 * throw an error.
 *
 * For commands where it makes sense it refers to the associated CallFrame as
 * well.
 *
 * The structures are chained in a single list, with the top of the stack
 * anchored in the Interp structure.
 *
 * Instances can be allocated on the C stack, or the heap, the former making
 * cleanup a bit simpler.
 */

typedef struct CmdFrame {
    /*
     * General data. Always available.
     */

    int type;			/* Values see below. */
    int level;			/* Number of frames in stack, prevent O(n)
				 * scan of list. */
    Tcl_Size *line;		/* Lines the words of the command start on. */
    Tcl_Size nline;
    CallFrame *framePtr;	/* Procedure activation record, may be
				 * NULL. */
    struct CmdFrame *nextPtr;	/* Link to calling frame. */
    /*
     * Data needed for Eval vs TEBC
     *
     * EXECUTION CONTEXTS and usage of CmdFrame
     *
     * Field	  TEBC		  EvalEx
     * =======	  ====		  ======
     * level	  yes		  yes
     * type	  BC/PREBC	  SRC/EVAL
     * line0	  yes		  yes
     * framePtr	  yes		  yes
     * =======	  ====		  ======
     *
     * =======	  ====		  ========= union data
     * line1	  -		  yes
     * line3	  -		  yes
     * path	  -		  yes
     * -------	  ----		  ------
     * codePtr	  yes		  -
     * pc	  yes		  -
     * =======	  ====		  ======
     *
     * =======	  ====		  ========= union cmd
     * str.cmd	  yes		  yes
     * str.len	  yes		  yes
     * -------	  ----		  ------
     */

    union {
	struct {
	    Tcl_Obj *path;	/* Path of the sourced file the command is
				 * in. */
	} eval;
	struct {
	    const void *codePtr;/* Byte code currently executed... */
	    const char *pc;	/* ... and instruction pointer. */
	} tebc;
    } data;
    Tcl_Obj *cmdObj;
    const char *cmd;		/* The executed command, if possible... */
    Tcl_Size len;			/* ... and its length. */
    const struct CFWordBC *litarg;
				/* Link to set of literal arguments which have
				 * ben pushed on the lineLABCPtr stack by
				 * TclArgumentBCEnter(). These will be removed
				 * by TclArgumentBCRelease. */
} CmdFrame;

typedef struct CFWord {
    CmdFrame *framePtr;		/* CmdFrame to access. */
    Tcl_Size word;			/* Index of the word in the command. */
    Tcl_Size refCount;		/* Number of times the word is on the
				 * stack. */
} CFWord;

typedef struct CFWordBC {
    CmdFrame *framePtr;		/* CmdFrame to access. */
    Tcl_Size pc;			/* Instruction pointer of a command in
				 * ExtCmdLoc.loc[.] */
    Tcl_Size word;			/* Index of word in
				 * ExtCmdLoc.loc[cmd]->line[.] */
    struct CFWordBC *prevPtr;	/* Previous entry in stack for same Tcl_Obj. */
    struct CFWordBC *nextPtr;	/* Next entry for same command call. See
				 * CmdFrame litarg field for the list start. */
    Tcl_Obj *obj;		/* Back reference to hash table key */
} CFWordBC;

/*
 * Structure to record the locations of invisible continuation lines in
 * literal scripts, as character offset from the beginning of the script. Both
 * compiler and direct evaluator use this information to adjust their line
 * counters when tracking through the script, because when it is invoked the
 * continuation line marker as a whole has been removed already, meaning that
 * the \n which was part of it is gone as well, breaking regular line
 * tracking.
 *
 * These structures are allocated and filled by both the function
 * TclSubstTokens() in the file "tclParse.c" and its caller TclEvalEx() in the
 * file "tclBasic.c", and stored in the thread-global hash table "lineCLPtr" in
 * file "tclObj.c". They are used by the functions TclSetByteCodeFromAny() and
 * TclCompileScript(), both found in the file "tclCompile.c". Their memory is
 * released by the function TclFreeObj(), in the file "tclObj.c", and also by
 * the function TclThreadFinalizeObjects(), in the same file.
 */

#define CLL_END		(-1)

typedef struct ContLineLoc {
    Tcl_Size num;			/* Number of entries in loc, not counting the
				 * final -1 marker entry. */
    Tcl_Size loc[TCLFLEXARRAY];/* Table of locations, as character offsets.
				 * The table is allocated as part of the
				 * structure, extending behind the nominal end
				 * of the structure. An entry containing the
				 * value -1 is put after the last location, as
				 * end-marker/sentinel. */
} ContLineLoc;

/*
 * The following macros define the allowed values for the type field of the
 * CmdFrame structure above. Some of the values occur only in the extended
 * location data referenced via the 'baseLocPtr'.
 *
 * TCL_LOCATION_EVAL	  : Frame is for a script evaluated by EvalEx.
 * TCL_LOCATION_BC	  : Frame is for bytecode.
 * TCL_LOCATION_PREBC	  : Frame is for precompiled bytecode.
 * TCL_LOCATION_SOURCE	  : Frame is for a script evaluated by EvalEx, from a
 *			    sourced file.
 * TCL_LOCATION_PROC	  : Frame is for bytecode of a procedure.
 *
 * A TCL_LOCATION_BC type in a frame can be overridden by _SOURCE and _PROC
 * types, per the context of the byte code in execution.
 */

#define TCL_LOCATION_EVAL	(0) /* Location in a dynamic eval script. */
#define TCL_LOCATION_BC		(2) /* Location in byte code. */
#define TCL_LOCATION_PREBC	(3) /* Location in precompiled byte code, no
				     * location. */
#define TCL_LOCATION_SOURCE	(4) /* Location in a file. */
#define TCL_LOCATION_PROC	(5) /* Location in a dynamic proc. */
#define TCL_LOCATION_LAST	(6) /* Number of values in the enum. */

/*
 * Structure passed to describe procedure-like "procedures" that are not
 * procedures (e.g. a lambda) so that their details can be reported correctly
 * by [info frame]. Contains a sub-structure for each extra field.
 */

typedef Tcl_Obj * (GetFrameInfoValueProc)(void *clientData);
typedef struct {
    const char *name;		/* Name of this field. */
    GetFrameInfoValueProc *proc;	/* Function to generate a Tcl_Obj* from the
				 * clientData, or just use the clientData
				 * directly (after casting) if NULL. */
    void *clientData;	/* Context for above function, or Tcl_Obj* if
				 * proc field is NULL. */
} ExtraFrameInfoField;
typedef struct {
    Tcl_Size length;			/* Length of array. */
    ExtraFrameInfoField fields[2];
				/* Really as long as necessary, but this is
				 * long enough for nearly anything. */
} ExtraFrameInfo;

/*
 *----------------------------------------------------------------
 * Data structures and procedures related to TclHandles, which are a very
 * lightweight method of preserving enough information to determine if an
 * arbitrary malloc'd block has been deleted.
 *----------------------------------------------------------------
 */

typedef void **TclHandle;

/*
 *----------------------------------------------------------------
 * Experimental flag value passed to Tcl_GetRegExpFromObj. Intended for use
 * only by Expect. It will probably go away in a later release.
 *----------------------------------------------------------------
 */

#define TCL_REG_BOSONLY 002000	/* Prepend \A to pattern so it only matches at
				 * the beginning of the string. */

/*
 * These are a thin layer over TclpThreadKeyDataGet and TclpThreadKeyDataSet
 * when threads are used, or an emulation if there are no threads. These are
 * really internal and Tcl clients should use Tcl_GetThreadData.
 */

MODULE_SCOPE void *	TclThreadDataKeyGet(Tcl_ThreadDataKey *keyPtr);
MODULE_SCOPE void	TclThreadDataKeySet(Tcl_ThreadDataKey *keyPtr,
			    void *data);

/*
 * This is a convenience macro used to initialize a thread local storage ptr.
 */

#define TCL_TSD_INIT(keyPtr) \
	(ThreadSpecificData *)Tcl_GetThreadData((keyPtr), sizeof(ThreadSpecificData))

/*
 *----------------------------------------------------------------
 * Data structures related to bytecode compilation and execution. These are
 * used primarily in tclCompile.c, tclExecute.c, and tclBasic.c.
 *----------------------------------------------------------------
 */

/*
 * Forward declaration to prevent errors when the forward references to
 * Tcl_Parse and CompileEnv are encountered in the procedure type CompileProc
 * declared below.
 */

struct CompileEnv;

/*
 * The type of procedures called by the Tcl bytecode compiler to compile
 * commands. Pointers to these procedures are kept in the Command structure
 * describing each command. The integer value returned by a CompileProc must
 * be one of the following:
 *
 * TCL_OK		Compilation completed normally.
 * TCL_ERROR 		Compilation could not be completed. This can be just a
 * 			judgment by the CompileProc that the command is too
 * 			complex to compile effectively, or it can indicate
 * 			that in the current state of the interp, the command
 * 			would raise an error. The bytecode compiler will not
 * 			do any error reporting at compiler time. Error
 * 			reporting is deferred until the actual runtime,
 * 			because by then changes in the interp state may allow
 * 			the command to be successfully evaluated.
 */

typedef int (CompileProc)(Tcl_Interp *interp, Tcl_Parse *parsePtr,
	struct Command *cmdPtr, struct CompileEnv *compEnvPtr);

/*
 * The type of procedure called from the compilation hook point in
 * SetByteCodeFromAny.
 */

typedef int (CompileHookProc)(Tcl_Interp *interp,
	struct CompileEnv *compEnvPtr, void *clientData);

/*
 * The data structure for a (linked list of) execution stacks.
 */

typedef struct ExecStack {
    struct ExecStack *prevPtr;
    struct ExecStack *nextPtr;
    Tcl_Obj **markerPtr;
    Tcl_Obj **endPtr;
    Tcl_Obj **tosPtr;
    Tcl_Obj *stackWords[TCLFLEXARRAY];
} ExecStack;

/*
 * The data structure defining the execution environment for ByteCode's.
 * There is one ExecEnv structure per Tcl interpreter. It holds the evaluation
 * stack that holds command operands and results. The stack grows towards
 * increasing addresses. The member stackPtr points to the stackItems of the
 * currently active execution stack.
 */

typedef struct CorContext {
    struct CallFrame *framePtr;
    struct CallFrame *varFramePtr;
    struct CmdFrame *cmdFramePtr;  /* See Interp.cmdFramePtr */
    Tcl_HashTable *lineLABCPtr;    /* See Interp.lineLABCPtr */
} CorContext;

typedef struct CoroutineData {
    struct Command *cmdPtr;	/* The command handle for the coroutine. */
    struct ExecEnv *eePtr;	/* The special execution environment (stacks,
				 * etc.) for the coroutine. */
    struct ExecEnv *callerEEPtr;/* The execution environment for the caller of
				 * the coroutine, which might be the
				 * interpreter global environment or another
				 * coroutine. */
    CorContext caller;
    CorContext running;
    Tcl_HashTable *lineLABCPtr;    /* See Interp.lineLABCPtr */
    void *stackLevel;
    Tcl_Size auxNumLevels;		/* While the coroutine is running the
				 * numLevels of the create/resume command is
				 * stored here; for suspended coroutines it
				 * holds the nesting numLevels at yield. */
    Tcl_Size nargs;                  /* Number of args required for resuming this
				 * coroutine; COROUTINE_ARGUMENTS_SINGLE_OPTIONAL means "0 or 1"
				 * (default), COROUTINE_ARGUMENTS_ARBITRARY means "any" */
    Tcl_Obj *yieldPtr;		/* The command to yield to.  Stored here in
				 * order to reset splice point in
				 * TclNRCoroutineActivateCallback if the
				 * coroutine is busy.
				*/
} CoroutineData;

typedef struct ExecEnv {
    ExecStack *execStackPtr;	/* Points to the first item in the evaluation
				 * stack on the heap. */
    Tcl_Obj *constants[2];	/* Pointers to constant "0" and "1" objs. */
    struct Tcl_Interp *interp;
    struct NRE_callback *callbackPtr;
				/* Top callback in NRE's stack. */
    struct CoroutineData *corPtr;
    int rewind;
} ExecEnv;

#define COR_IS_SUSPENDED(corPtr) \
    ((corPtr)->stackLevel == NULL)

/*
 * The definitions for the LiteralTable and LiteralEntry structures. Each
 * interpreter contains a LiteralTable. It is used to reduce the storage
 * needed for all the Tcl objects that hold the literals of scripts compiled
 * by the interpreter. A literal's object is shared by all the ByteCodes that
 * refer to the literal. Each distinct literal has one LiteralEntry entry in
 * the LiteralTable. A literal table is a specialized hash table that is
 * indexed by the literal's string representation, which may contain null
 * characters.
 *
 * Note that we reduce the space needed for literals by sharing literal
 * objects both within a ByteCode (each ByteCode contains a local
 * LiteralTable) and across all an interpreter's ByteCodes (with the
 * interpreter's global LiteralTable).
 */

typedef struct LiteralEntry {
    struct LiteralEntry *nextPtr;
				/* Points to next entry in this hash bucket or
				 * NULL if end of chain. */
    Tcl_Obj *objPtr;		/* Points to Tcl object that holds the
				 * literal's bytes and length. */
    Tcl_Size refCount;		/* If in an interpreter's global literal
				 * table, the number of ByteCode structures
				 * that share the literal object; the literal
				 * entry can be freed when refCount drops to
				 * 0. If in a local literal table, TCL_INDEX_NONE. */
    Namespace *nsPtr;		/* Namespace in which this literal is used. We
				 * try to avoid sharing literal non-FQ command
				 * names among different namespaces to reduce
				 * shimmering. */
} LiteralEntry;

typedef struct LiteralTable {
    LiteralEntry **buckets;	/* Pointer to bucket array. Each element
				 * points to first entry in bucket's hash
				 * chain, or NULL. */
    LiteralEntry *staticBuckets[TCL_SMALL_HASH_TABLE];
				/* Bucket array used for small tables to avoid
				 * mallocs and frees. */
    TCL_HASH_TYPE numBuckets; /* Total number of buckets allocated at
				 * **buckets. */
    TCL_HASH_TYPE numEntries; /* Total number of entries present in
				 * table. */
    TCL_HASH_TYPE rebuildSize; /* Enlarge table when numEntries gets to be
				 * this large. */
    TCL_HASH_TYPE mask;		/* Mask value used in hashing function. */
} LiteralTable;

/*
 * The following structure defines for each Tcl interpreter various
 * statistics-related information about the bytecode compiler and
 * interpreter's operation in that interpreter.
 */

#ifdef TCL_COMPILE_STATS
typedef struct ByteCodeStats {
    size_t numExecutions;		/* Number of ByteCodes executed. */
    size_t numCompilations;	/* Number of ByteCodes created. */
    size_t numByteCodesFreed;	/* Number of ByteCodes destroyed. */
    size_t instructionCount[256];	/* Number of times each instruction was
				 * executed. */

    double totalSrcBytes;	/* Total source bytes ever compiled. */
    double totalByteCodeBytes;	/* Total bytes for all ByteCodes. */
    double currentSrcBytes;	/* Src bytes for all current ByteCodes. */
    double currentByteCodeBytes;/* Code bytes in all current ByteCodes. */

    size_t srcCount[32];		/* Source size distribution: # of srcs of
				 * size [2**(n-1)..2**n), n in [0..32). */
    size_t byteCodeCount[32];	/* ByteCode size distribution. */
    size_t lifetimeCount[32];	/* ByteCode lifetime distribution (ms). */

    double currentInstBytes;	/* Instruction bytes-current ByteCodes. */
    double currentLitBytes;	/* Current literal bytes. */
    double currentExceptBytes;	/* Current exception table bytes. */
    double currentAuxBytes;	/* Current auxiliary information bytes. */
    double currentCmdMapBytes;	/* Current src<->code map bytes. */

    size_t numLiteralsCreated;	/* Total literal objects ever compiled. */
    double totalLitStringBytes;	/* Total string bytes in all literals. */
    double currentLitStringBytes;
				/* String bytes in current literals. */
    size_t literalCount[32];	/* Distribution of literal string sizes. */
} ByteCodeStats;
#endif /* TCL_COMPILE_STATS */

/*
 * Structure used in implementation of those core ensembles which are
 * partially compiled. Used as an array of these, with a terminating field
 * whose 'name' is NULL.
 */

typedef struct {
    const char *name;		/* The name of the subcommand. */
    Tcl_ObjCmdProc2 *proc2;	/* The implementation of the subcommand. */
    CompileProc *compileProc;	/* The compiler for the subcommand. */
    Tcl_ObjCmdProc2 *nreProc2;	/* NRE implementation of this command. */
    void *clientData;	/* Any clientData to give the command. */
    int unsafe;			/* Whether this command is to be hidden by
				 * default in a safe interpreter. */
} EnsembleImplMap;

/*
 *----------------------------------------------------------------
 * Data structures related to commands.
 *----------------------------------------------------------------
 */

/*
 * An imported command is created in an namespace when it imports a "real"
 * command from another namespace. An imported command has a Command structure
 * that points (via its ClientData value) to the "real" Command structure in
 * the source namespace's command table. The real command records all the
 * imported commands that refer to it in a list of ImportRef structures so
 * that they can be deleted when the real command is deleted.
 */

typedef struct ImportRef {
    struct Command *importedCmdPtr;
				/* Points to the imported command created in
				 * an importing namespace; this command
				 * redirects its invocations to the "real"
				 * command. */
    struct ImportRef *nextPtr;	/* Next element on the linked list of imported
				 * commands that refer to the "real" command.
				 * The real command deletes these imported
				 * commands on this list when it is
				 * deleted. */
} ImportRef;

/*
 * Data structure used as the ClientData of imported commands: commands
 * created in an namespace when it imports a "real" command from another
 * namespace.
 */

typedef struct ImportedCmdData {
    struct Command *realCmdPtr;	/* "Real" command that this imported command
				 * refers to. */
    struct Command *selfPtr;	/* Pointer to this imported command. Needed
				 * only when deleting it in order to remove it
				 * from the real command's linked list of
				 * imported commands that refer to it. */
} ImportedCmdData;

/*
 * A Command structure exists for each command in a namespace. The Tcl_Command
 * opaque type actually refers to these structures.
 */

typedef struct Command {
    Tcl_HashEntry *hPtr;	/* Pointer to the hash table entry that refers
				 * to this command. The hash table is either a
				 * namespace's command table or an
				 * interpreter's hidden command table. This
				 * pointer is used to get a command's name
				 * from its Tcl_Command handle. NULL means
				 * that the hash table entry has been removed
				 * already (this can happen if deleteProc
				 * causes the command to be deleted or
				 * recreated). */
    Namespace *nsPtr;		/* Points to the namespace containing this
				 * command. */
    Tcl_Size refCount;		/* 1 if in command hashtable plus 1 for each
				 * reference from a CmdName Tcl object
				 * representing a command's name in a ByteCode
				 * instruction sequence. This structure can be
				 * freed when refCount becomes zero. */
    Tcl_Size cmdEpoch;		/* Incremented to invalidate any references
				 * that point to this command when it is
				 * renamed, deleted, hidden, or exposed. */
    CompileProc *compileProc;	/* Procedure called to compile command. NULL
				 * if no compile proc exists for command. */
    Tcl_ObjCmdProc2 *objProc2;	/* Object-based command procedure. */
    void *objClientData2;	/* Arbitrary value passed to object proc. */
    Tcl_CmdProc *proc;		/* String-based command procedure. */
    void *clientData;	/* Arbitrary value passed to string proc. */
    Tcl_CmdDeleteProc *deleteProc;
				/* Procedure invoked when deleting command to,
				 * e.g., free all client data. */
    void *deleteData;	/* Arbitrary value passed to deleteProc. */
    int flags;			/* Miscellaneous bits of information about
				 * command. See below for definitions. */
    ImportRef *importRefPtr;	/* List of each imported Command created in
				 * another namespace when this command is
				 * imported. These imported commands redirect
				 * invocations back to this command. The list
				 * is used to remove all those imported
				 * commands when deleting this "real"
				 * command. */
    CommandTrace *tracePtr;	/* First in list of all traces set for this
				 * command. */
    Tcl_ObjCmdProc2 *nreProc2;	/* NRE implementation of this command. */
} Command;

/*
 * Flag bits for commands.
 *
 * CMD_DYING -			If 1 the command is in the process of
 *				being deleted (its deleteProc is currently
 *				executing). Other attempts to delete the
 *				command should be ignored.
 * CMD_TRACE_ACTIVE -		If 1 the trace processing is currently
 *				underway for a rename/delete change. See the
 *				two flags below for which is currently being
 *				processed.
 * CMD_HAS_EXEC_TRACES -	If 1 means that this command has at least one
 *				execution trace (as opposed to simple
 *				delete/rename traces) in its tracePtr list.
 * CMD_COMPILES_EXPANDED -	If 1 this command has a compiler that
 *				can handle expansion (provided it is not the
 *				first word).
 * TCL_TRACE_RENAME -		A rename trace is in progress. Further
 *				recursive renames will not be traced.
 * TCL_TRACE_DELETE -		A delete trace is in progress. Further
 *				recursive deletes will not be traced.
 * (these last two flags are defined in tcl.h)
 */

#define CMD_DYING		    0x01
#define CMD_TRACE_ACTIVE	    0x02
#define CMD_HAS_EXEC_TRACES	    0x04
#define CMD_COMPILES_EXPANDED	    0x08
#define CMD_REDEF_IN_PROGRESS	    0x10
#define CMD_VIA_RESOLVER	    0x20
#define CMD_DEAD                    0x40


/*
 *----------------------------------------------------------------
 * Data structures related to name resolution procedures.
 *----------------------------------------------------------------
 */

/*
 * The interpreter keeps a linked list of name resolution schemes. The scheme
 * for a namespace is consulted first, followed by the list of schemes in an
 * interpreter, followed by the default name resolution in Tcl. Schemes are
 * added/removed from the interpreter's list by calling Tcl_AddInterpResolver
 * and Tcl_RemoveInterpResolver.
 */

typedef struct ResolverScheme {
    char *name;			/* Name identifying this scheme. */
    Tcl_ResolveCmdProc *cmdResProc;
				/* Procedure handling command name
				 * resolution. */
    Tcl_ResolveVarProc *varResProc;
				/* Procedure handling variable name resolution
				 * for variables that can only be handled at
				 * runtime. */
    Tcl_ResolveCompiledVarProc *compiledVarResProc;
				/* Procedure handling variable name resolution
				 * at compile time. */

    struct ResolverScheme *nextPtr;
				/* Pointer to next record in linked list. */
} ResolverScheme;

/*
 * Forward declaration of the TIP#143 limit handler structure.
 */

typedef struct LimitHandler LimitHandler;

/*
 * TIP #268.
 * Values for the selection mode, i.e the package require preferences.
 */

enum PkgPreferOptions {
    PKG_PREFER_LATEST, PKG_PREFER_STABLE
};

/*
 *----------------------------------------------------------------
 * This structure shadows the first few fields of the memory cache for the
 * allocator defined in tclThreadAlloc.c; it has to be kept in sync with the
 * definition there.
 * Some macros require knowledge of some fields in the struct in order to
 * avoid hitting the TSD unnecessarily. In order to facilitate this, a pointer
 * to the relevant fields is kept in the allocCache field in struct Interp.
 *----------------------------------------------------------------
 */

typedef struct AllocCache {
    struct Cache *nextPtr;	/* Linked list of cache entries. */
    Tcl_ThreadId owner;		/* Which thread's cache is this? */
    Tcl_Obj *firstObjPtr;	/* List of free objects for thread. */
    size_t numObjects;		/* Number of objects for thread. */
} AllocCache;

/*
 *----------------------------------------------------------------
 * This structure defines an interpreter, which is a collection of commands
 * plus other state information related to interpreting commands, such as
 * variable storage. Primary responsibility for this data structure is in
 * tclBasic.c, but almost every Tcl source file uses something in here.
 *----------------------------------------------------------------
 */

typedef struct Interp {
    /*
     * The first two fields were named "result" and "freeProc" in earlier
     * versions of Tcl.  They are no longer used within Tcl, and are no
     * longer available to be accessed by extensions.  However, they cannot
     * be removed.  Why?  There is a deployed base of stub-enabled extensions
     * that query the value of iPtr->stubTable.  For them to continue to work,
     * the location of the field "stubTable" within the Interp struct cannot
     * change.  The most robust way to assure that is to leave all fields up to
     * that one undisturbed.
     */

    const char *legacyResult;
    void (*legacyFreeProc) (void);
    int errorLine;		/* When TCL_ERROR is returned, this gives the
				 * line number in the command where the error
				 * occurred (1 means first line). */
    const struct TclStubs *stubTable;
				/* Pointer to the exported Tcl stub table.  In
				 * ancient pre-8.1 versions of Tcl this was a
				 * pointer to the objResultPtr or a pointer to a
				 * buckets array in a hash table. Deployed stubs
				 * enabled extensions check for a NULL pointer value
				 * and for a TCL_STUBS_MAGIC value to verify they
				 * are not [load]ing into one of those pre-stubs
				 * interps.
				 */

    TclHandle handle;		/* Handle used to keep track of when this
				 * interp is deleted. */

    Namespace *globalNsPtr;	/* The interpreter's global namespace. */
    Tcl_HashTable *hiddenCmdTablePtr;
				/* Hash table used by tclBasic.c to keep track
				 * of hidden commands on a per-interp
				 * basis. */
    void *interpInfo;	/* Information used by tclInterp.c to keep
				 * track of parent/child interps on a
				 * per-interp basis. */
#if TCL_MAJOR_VERSION > 8
    void (*optimizer)(void *envPtr);
#else
    union {
	void (*optimizer)(void *envPtr);
	Tcl_HashTable unused2;	/* No longer used (was mathFuncTable). The
				 * unused space in interp was repurposed for
				 * pluggable bytecode optimizers. The core
				 * contains one optimizer, which can be
				 * selectively overridden by extensions. */
    } extra;
#endif
    /*
     * Information related to procedures and variables. See tclProc.c and
     * tclVar.c for usage.
     */

    Tcl_Size numLevels;		/* Keeps track of how many nested calls to
				 * Tcl_Eval are in progress for this
				 * interpreter. It's used to delay deletion of
				 * the table until all Tcl_Eval invocations
				 * are completed. */
    Tcl_Size maxNestingDepth;	/* If numLevels exceeds this value then Tcl
				 * assumes that infinite recursion has
				 * occurred and it generates an error. */
    CallFrame *framePtr;	/* Points to top-most in stack of all nested
				 * procedure invocations. */
    CallFrame *varFramePtr;	/* Points to the call frame whose variables
				 * are currently in use (same as framePtr
				 * unless an "uplevel" command is
				 * executing). */
    ActiveVarTrace *activeVarTracePtr;
				/* First in list of active traces for interp,
				 * or NULL if no active traces. */
    int returnCode;		/* [return -code] parameter. */
    CallFrame *rootFramePtr;	/* Global frame pointer for this
				 * interpreter. */
    Namespace *lookupNsPtr;	/* Namespace to use ONLY on the next
				 * TCL_EVAL_INVOKE call to Tcl_EvalObjv. */

#if TCL_MAJOR_VERSION < 9
    char *appendResultDontUse;
    int appendAvlDontUse;
    int appendUsedDontUse;
#endif

    /*
     * Information about packages. Used only in tclPkg.c.
     */

    Tcl_HashTable packageTable;	/* Describes all of the packages loaded in or
				 * available to this interpreter. Keys are
				 * package names, values are (Package *)
				 * pointers. */
    char *packageUnknown;	/* Command to invoke during "package require"
				 * commands for packages that aren't described
				 * in packageTable. Ckalloc'ed, may be
				 * NULL. */
    /*
     * Miscellaneous information:
     */

    Tcl_Size cmdCount;		/* Total number of times a command procedure
				 * has been called for this interpreter. */
    int evalFlags;		/* Flags to control next call to Tcl_Eval.
				 * Normally zero, but may be set before
				 * calling Tcl_Eval. See below for valid
				 * values. */
#if TCL_MAJOR_VERSION < 9
    int unused1;		/* No longer used (was termOffset) */
#endif
    LiteralTable literalTable;	/* Contains LiteralEntry's describing all Tcl
				 * objects holding literals of scripts
				 * compiled by the interpreter. Indexed by the
				 * string representations of literals. Used to
				 * avoid creating duplicate objects. */
    Tcl_Size compileEpoch;		/* Holds the current "compilation epoch" for
				 * this interpreter. This is incremented to
				 * invalidate existing ByteCodes when, e.g., a
				 * command with a compile procedure is
				 * redefined. */
    Proc *compiledProcPtr;	/* If a procedure is being compiled, a pointer
				 * to its Proc structure; otherwise, this is
				 * NULL. Set by ObjInterpProc in tclProc.c and
				 * used by tclCompile.c to process local
				 * variables appropriately. */
    ResolverScheme *resolverPtr;
				/* Linked list of name resolution schemes
				 * added to this interpreter. Schemes are
				 * added and removed by calling
				 * Tcl_AddInterpResolvers and
				 * Tcl_RemoveInterpResolver respectively. */
    Tcl_Obj *scriptFile;	/* NULL means there is no nested source
				 * command active; otherwise this points to
				 * pathPtr of the file being sourced. */
    int flags;			/* Various flag bits. See below. */
    long randSeed;		/* Seed used for rand() function. */
    Trace *tracePtr;		/* List of traces for this interpreter. */
    Tcl_HashTable *assocData;	/* Hash table for associating data with this
				 * interpreter. Cleaned up when this
				 * interpreter is deleted. */
    struct ExecEnv *execEnvPtr;	/* Execution environment for Tcl bytecode
				 * execution. Contains a pointer to the Tcl
				 * evaluation stack. */
    Tcl_Obj *emptyObjPtr;	/* Points to an object holding an empty
				 * string. Returned by Tcl_ObjSetVar2 when
				 * variable traces change a variable in a
				 * gross way. */
#if TCL_MAJOR_VERSION < 9
    char resultSpaceDontUse[TCL_DSTRING_STATIC_SIZE+1];
#endif
    Tcl_Obj *objResultPtr;	/* If the last command returned an object
				 * result, this points to it. Should not be
				 * accessed directly; see comment above. */
    Tcl_ThreadId threadId;	/* ID of thread that owns the interpreter. */

    ActiveCommandTrace *activeCmdTracePtr;
				/* First in list of active command traces for
				 * interp, or NULL if no active traces. */
    ActiveInterpTrace *activeInterpTracePtr;
				/* First in list of active traces for interp,
				 * or NULL if no active traces. */

    Tcl_Size tracesForbiddingInline;	/* Count of traces (in the list headed by
				 * tracePtr) that forbid inline bytecode
				 * compilation. */

    /*
     * Fields used to manage extensible return options (TIP 90).
     */

    Tcl_Obj *returnOpts;	/* A dictionary holding the options to the
				 * last [return] command. */

    Tcl_Obj *errorInfo;		/* errorInfo value (now as a Tcl_Obj). */
    Tcl_Obj *eiVar;		/* cached ref to ::errorInfo variable. */
    Tcl_Obj *errorCode;		/* errorCode value (now as a Tcl_Obj). */
    Tcl_Obj *ecVar;		/* cached ref to ::errorInfo variable. */
    int returnLevel;		/* [return -level] parameter. */

    /*
     * Resource limiting framework support (TIP#143).
     */

    struct {
	int active;		/* Flag values defining which limits have been
				 * set. */
	int granularityTicker;	/* Counter used to determine how often to
				 * check the limits. */
	int exceeded;		/* Which limits have been exceeded, described
				 * as flag values the same as the 'active'
				 * field. */

	Tcl_Size cmdCount;		/* Limit for how many commands to execute in
				 * the interpreter. */
	LimitHandler *cmdHandlers;
				/* Handlers to execute when the limit is
				 * reached. */
	int cmdGranularity;	/* Mod factor used to determine how often to
				 * evaluate the limit check. */

	Tcl_Time time;		/* Time limit for execution within the
				 * interpreter. */
	LimitHandler *timeHandlers;
				/* Handlers to execute when the limit is
				 * reached. */
	int timeGranularity;	/* Mod factor used to determine how often to
				 * evaluate the limit check. */
	Tcl_TimerToken timeEvent;
				/* Handle for a timer callback that will occur
				 * when the time-limit is exceeded. */

	Tcl_HashTable callbacks;/* Mapping from (interp,type) pair to data
				 * used to install a limit handler callback to
				 * run in _this_ interp when the limit is
				 * exceeded. */
    } limit;

    /*
     * Information for improved default error generation from ensembles
     * (TIP#112).
     */

    struct {
	Tcl_Obj *const *sourceObjs;
				/* What arguments were actually input into the
				 * *root* ensemble command? (Nested ensembles
				 * don't rewrite this.) NULL if we're not
				 * processing an ensemble. */
	Tcl_Size numRemovedObjs;	/* How many arguments have been stripped off
				 * because of ensemble processing. */
	Tcl_Size numInsertedObjs;	/* How many of the current arguments were
				 * inserted by an ensemble. */
    } ensembleRewrite;

    /*
     * TIP #219: Global info for the I/O system.
     */

    Tcl_Obj *chanMsg;		/* Error message set by channel drivers, for
				 * the propagation of arbitrary Tcl errors.
				 * This information, if present (chanMsg not
				 * NULL), takes precedence over a POSIX error
				 * code returned by a channel operation. */

    /*
     * Source code origin information (TIP #280).
     */

    CmdFrame *cmdFramePtr;	/* Points to the command frame containing the
				 * location information for the current
				 * command. */
    const CmdFrame *invokeCmdFramePtr;
				/* Points to the command frame which is the
				 * invoking context of the bytecode compiler.
				 * NULL when the byte code compiler is not
				 * active. */
    int invokeWord;		/* Index of the word in the command which
				 * is getting compiled. */
    Tcl_HashTable *linePBodyPtr;/* This table remembers for each statically
				 * defined procedure the location information
				 * for its body. It is keyed by the address of
				 * the Proc structure for a procedure. The
				 * values are "struct CmdFrame*". */
    Tcl_HashTable *lineBCPtr;	/* This table remembers for each ByteCode
				 * object the location information for its
				 * body. It is keyed by the address of the
				 * Proc structure for a procedure. The values
				 * are "struct ExtCmdLoc*". (See
				 * tclCompile.h) */
    Tcl_HashTable *lineLABCPtr;
    Tcl_HashTable *lineLAPtr;	/* This table remembers for each argument of a
				 * command on the execution stack the index of
				 * the argument in the command, and the
				 * location data of the command. It is keyed
				 * by the address of the Tcl_Obj containing
				 * the argument. The values are "struct
				 * CFWord*" (See tclBasic.c). This allows
				 * commands like uplevel, eval, etc. to find
				 * location information for their arguments,
				 * if they are a proper literal argument to an
				 * invoking command. Alt view: An index to the
				 * CmdFrame stack keyed by command argument
				 * holders. */
    ContLineLoc *scriptCLLocPtr;/* This table points to the location data for
				 * invisible continuation lines in the script,
				 * if any. This pointer is set by the function
				 * TclEvalObjEx() in file "tclBasic.c", and
				 * used by function ...() in the same file.
				 * It does for the eval/direct path of script
				 * execution what CompileEnv.clLoc does for
				 * the bytecode compiler.
				 */
    /*
     * TIP #268. The currently active selection mode, i.e. the package require
     * preferences.
     */

    int packagePrefer;		/* Current package selection mode. */

    /*
     * Hashtables for variable traces and searches.
     */

    Tcl_HashTable varTraces;	/* Hashtable holding the start of a variable's
				 * active trace list; varPtr is the key. */
    Tcl_HashTable varSearches;	/* Hashtable holding the start of a variable's
				 * active searches list; varPtr is the key. */
    /*
     * The thread-specific data ekeko: cache pointers or values that
     *  (a) do not change during the thread's lifetime
     *  (b) require access to TSD to determine at runtime
     *  (c) are accessed very often (e.g., at each command call)
     *
     * Note that these are the same for all interps in the same thread. They
     * just have to be initialised for the thread's parent interp, children
     * inherit the value.
     *
     * They are used by the macros defined below.
     */

    AllocCache *allocCache;
    void *pendingObjDataPtr;	/* Pointer to the Cache and PendingObjData
				 * structs for this interp's thread; see
				 * tclObj.c and tclThreadAlloc.c */
    int *asyncReadyPtr;		/* Pointer to the asyncReady indicator for
				 * this interp's thread; see tclAsync.c */
    /*
     * The pointer to the object system root ekeko. c.f. TIP #257.
     */
    void *objectFoundation;	/* Pointer to the Foundation structure of the
				 * object system, which contains things like
				 * references to key namespaces. See
				 * tclOOInt.h and tclOO.c for real definition
				 * and setup. */

    struct NRE_callback *deferredCallbacks;
				/* Callbacks that are set previous to a call
				 * to some Eval function but that actually
				 * belong to the command that is about to be
				 * called - i.e., they should be run *before*
				 * any tailcall is invoked. */

    /*
     * TIP #285, Script cancellation support.
     */

    Tcl_AsyncHandler asyncCancel;
				/* Async handler token for Tcl_CancelEval. */
    Tcl_Obj *asyncCancelMsg;	/* Error message set by async cancel handler
				 * for the propagation of arbitrary Tcl
				 * errors. This information, if present
				 * (asyncCancelMsg not NULL), takes precedence
				 * over the default error messages returned by
				 * a script cancellation operation. */

	/*
	 * TIP #348 IMPLEMENTATION  -  Substituted error stack
	 */
    Tcl_Obj *errorStack;	/* [info errorstack] value (as a Tcl_Obj). */
    Tcl_Obj *upLiteral;		/* "UP" literal for [info errorstack] */
    Tcl_Obj *callLiteral;	/* "CALL" literal for [info errorstack] */
    Tcl_Obj *innerLiteral;	/* "INNER" literal for [info errorstack] */
    Tcl_Obj *innerContext;	/* cached list for fast reallocation */
    int resetErrorStack;        /* controls cleaning up of ::errorStack */

#ifdef TCL_COMPILE_STATS
    /*
     * Statistical information about the bytecode compiler and interpreter's
     * operation. This should be the last field of Interp.
     */

    ByteCodeStats stats;	/* Holds compilation and execution statistics
				 * for this interpreter. */
#endif /* TCL_COMPILE_STATS */
} Interp;

/*
 * Macros that use the TSD-ekeko.
 */

#define TclAsyncReady(iPtr) \
    *((iPtr)->asyncReadyPtr)

/*
 * Macros for script cancellation support (TIP #285).
 */

#define TclCanceled(iPtr) \
    (((iPtr)->flags & CANCELED) || ((iPtr)->flags & TCL_CANCEL_UNWIND))

#define TclSetCancelFlags(iPtr, cancelFlags)   \
    (iPtr)->flags |= CANCELED;                 \
    if ((cancelFlags) & TCL_CANCEL_UNWIND) {   \
        (iPtr)->flags |= TCL_CANCEL_UNWIND;    \
    }

#define TclUnsetCancelFlags(iPtr) \
    (iPtr)->flags &= (~(CANCELED | TCL_CANCEL_UNWIND))

/*
 * Macros for splicing into and out of doubly linked lists. They assume
 * existence of struct items 'prevPtr' and 'nextPtr'.
 *
 * a = element to add or remove.
 * b = list head.
 *
 * TclSpliceIn adds to the head of the list.
 */

#define TclSpliceIn(a,b)			\
    (a)->nextPtr = (b);				\
    if ((b) != NULL) {				\
	(b)->prevPtr = (a);			\
    }						\
    (a)->prevPtr = NULL, (b) = (a);

#define TclSpliceOut(a,b)			\
    if ((a)->prevPtr != NULL) {			\
	(a)->prevPtr->nextPtr = (a)->nextPtr;	\
    } else {					\
	(b) = (a)->nextPtr;			\
    }						\
    if ((a)->nextPtr != NULL) {			\
	(a)->nextPtr->prevPtr = (a)->prevPtr;	\
    }

/*
 * EvalFlag bits for Interp structures:
 *
 * TCL_ALLOW_EXCEPTIONS	1 means it's OK for the script to terminate with a
 *			code other than TCL_OK or TCL_ERROR; 0 means codes
 *			other than these should be turned into errors.
 */

#define TCL_ALLOW_EXCEPTIONS		0x04
#define TCL_EVAL_FILE			0x02
#define TCL_EVAL_SOURCE_IN_FRAME	0x10
#define TCL_EVAL_NORESOLVE		0x20
#define TCL_EVAL_DISCARD_RESULT		0x40

/*
 * Flag bits for Interp structures:
 *
 * DELETED:		Non-zero means the interpreter has been deleted:
 *			don't process any more commands for it, and destroy
 *			the structure as soon as all nested invocations of
 *			Tcl_Eval are done.
 * ERR_ALREADY_LOGGED:	Non-zero means information has already been logged in
 *			iPtr->errorInfo for the current Tcl_Eval instance, so
 *			Tcl_Eval needn't log it (used to implement the "error
 *			message log" command).
 * DONT_COMPILE_CMDS_INLINE: Non-zero means that the bytecode compiler should
 *			not compile any commands into an inline sequence of
 *			instructions. This is set 1, for example, when command
 *			traces are requested.
 * RAND_SEED_INITIALIZED: Non-zero means that the randSeed value of the interp
 *			has not be initialized. This is set 1 when we first
 *			use the rand() or srand() functions.
 * SAFE_INTERP:		Non zero means that the current interp is a safe
 *			interp (i.e. it has only the safe commands installed,
 *			less privilege than a regular interp).
 * INTERP_DEBUG_FRAME:	Used for switching on various extra interpreter
 *			debug/info mechanisms (e.g. info frame eval/uplevel
 *			tracing) which are performance intensive.
 * INTERP_TRACE_IN_PROGRESS: Non-zero means that an interp trace is currently
 *			active; so no further trace callbacks should be
 *			invoked.
 * INTERP_ALTERNATE_WRONG_ARGS: Used for listing second and subsequent forms
 *			of the wrong-num-args string in Tcl_WrongNumArgs.
 *			Makes it append instead of replacing and uses
 *			different intermediate text.
 * CANCELED:		Non-zero means that the script in progress should be
 *			canceled as soon as possible. This can be checked by
 *			extensions (and the core itself) by calling
 *			Tcl_Canceled and checking if TCL_ERROR is returned.
 *			This is a one-shot flag that is reset immediately upon
 *			being detected; however, if the TCL_CANCEL_UNWIND flag
 *			is set Tcl_Canceled will continue to report that the
 *			script in progress has been canceled thereby allowing
 *			the evaluation stack for the interp to be fully
 *			unwound.
 *
 * WARNING: For the sake of some extensions that have made use of former
 * internal values, do not re-use the flag values 2 (formerly ERR_IN_PROGRESS)
 * or 8 (formerly ERROR_CODE_SET).
 */

#define DELETED				     1
#define ERR_ALREADY_LOGGED		     4
#define INTERP_DEBUG_FRAME		  0x10
#define DONT_COMPILE_CMDS_INLINE	  0x20
#define RAND_SEED_INITIALIZED		  0x40
#define SAFE_INTERP			  0x80
#define INTERP_TRACE_IN_PROGRESS	 0x200
#define INTERP_ALTERNATE_WRONG_ARGS	 0x400
#define ERR_LEGACY_COPY			 0x800
#define CANCELED			0x1000

/*
 * Maximum number of levels of nesting permitted in Tcl commands (used to
 * catch infinite recursion).
 */

#define MAX_NESTING_DEPTH	1000

/*
 * The macro below is used to modify a "char" value (e.g. by casting it to an
 * unsigned character) so that it can be used safely with macros such as
 * isspace.
 */

#define UCHAR(c) ((unsigned char) (c))

/*
 * This macro is used to properly align the memory allocated by Tcl, giving
 * the same alignment as the native malloc.
 */

#if defined(__APPLE__)
#define TCL_ALLOCALIGN	16
#else
#define TCL_ALLOCALIGN	(2*sizeof(void *))
#endif

/*
 * TCL_ALIGN is used to determine the offset needed to safely allocate any
 * data structure in memory. Given a starting offset or size, it "rounds up"
 * or "aligns" the offset to the next aligned (typically 8-byte) boundary so
 * that any data structure can be placed at the resulting offset without fear
 * of an alignment error. Note this is clamped to a minimum of 8 for API
 * compatibility.
 *
 * WARNING!! DO NOT USE THIS MACRO TO ALIGN POINTERS: it will produce the
 * wrong result on platforms that allocate addresses that are divisible by a
 * non-trivial factor of this alignment. Only use it for offsets or sizes.
 *
 * This macro is only used by tclCompile.c in the core (Bug 926445). It
 * however not be made file static, as extensions that touch bytecodes
 * (notably tbcload) require it.
 */

struct TclMaxAlignment {
    char unalign[8];
    union {
	long long maxAlignLongLong;
	double maxAlignDouble;
	void *maxAlignPointer;
    } aligned;
};
#define TCL_ALIGN_BYTES \
	offsetof(struct TclMaxAlignment, aligned)
#define TCL_ALIGN(x) \
	(((x) + (TCL_ALIGN_BYTES - 1)) & ~(TCL_ALIGN_BYTES - 1))

/*
 * A common panic alert when memory allocation fails.
 */

#define TclOOM(ptr, size) \
	((size) && ((ptr)||(Tcl_Panic("unable to alloc %" TCL_Z_MODIFIER "u bytes", (size_t)(size)),1)))

/*
 * The following enum values are used to specify the runtime platform setting
 * of the tclPlatform variable.
 */

typedef enum {
    TCL_PLATFORM_UNIX = 0,	/* Any Unix-like OS. */
    TCL_PLATFORM_WINDOWS = 2	/* Any Microsoft Windows OS. */
} TclPlatformType;

/*
 * The following enum values are used to indicate the translation of a Tcl
 * channel. Declared here so that each platform can define
 * TCL_PLATFORM_TRANSLATION to the native translation on that platform.
 */

typedef enum TclEolTranslation {
    TCL_TRANSLATE_AUTO,		/* Eol == \r, \n and \r\n. */
    TCL_TRANSLATE_CR,		/* Eol == \r. */
    TCL_TRANSLATE_LF,		/* Eol == \n. */
    TCL_TRANSLATE_CRLF		/* Eol == \r\n. */
} TclEolTranslation;

/*
 * Flags for TclInvoke:
 *
 * TCL_INVOKE_HIDDEN		Invoke a hidden command; if not set, invokes
 *				an exposed command.
 * TCL_INVOKE_NO_UNKNOWN	If set, "unknown" is not invoked if the
 *				command to be invoked is not found. Only has
 *				an effect if invoking an exposed command,
 *				i.e. if TCL_INVOKE_HIDDEN is not also set.
 * TCL_INVOKE_NO_TRACEBACK	Does not record traceback information if the
 *				invoked command returns an error. Used if the
 *				caller plans on recording its own traceback
 *				information.
 */

#define	TCL_INVOKE_HIDDEN	(1<<0)
#define TCL_INVOKE_NO_UNKNOWN	(1<<1)
#define TCL_INVOKE_NO_TRACEBACK	(1<<2)

/*
 * ListStore --
 *
 * A Tcl list's internal representation is defined through three structures.
 *
 * A ListStore struct is a structure that includes a variable size array that
 * serves as storage for a Tcl list. A contiguous sequence of slots in the
 * array, the "in-use" area, holds valid pointers to Tcl_Obj values that
 * belong to one or more Tcl lists. The unused slots before and after these
 * are free slots that may be used to prepend and append without having to
 * reallocate the struct. The ListStore may be shared amongst multiple lists
 * and reference counted.
 *
 * A ListSpan struct defines a sequence of slots within a ListStore. This sequence
 * always lies within the "in-use" area of the ListStore. Like ListStore, the
 * structure may be shared among multiple lists and is reference counted.
 *
 * A ListRep struct holds the internal representation of a Tcl list as stored
 * in a Tcl_Obj. It is composed of a ListStore and a ListSpan that together
 * define the content of the list. The ListSpan specifies the range of slots
 * within the ListStore that hold elements for this list. The ListSpan is
 * optional in which case the list includes all the "in-use" slots of the
 * ListStore.
 *
 */
typedef struct ListStore {
    Tcl_Size firstUsed;    /* Index of first slot in use within slots[] */
    Tcl_Size numUsed;      /* Number of slots in use (starting firstUsed) */
    Tcl_Size numAllocated; /* Total number of slots[] array slots. */
    size_t refCount;           /* Number of references to this instance */
    int flags;              /* LISTSTORE_* flags */
    Tcl_Obj *slots[TCLFLEXARRAY];      /* Variable size array. Grown as needed */
} ListStore;

#define LISTSTORE_CANONICAL 0x1 /* All Tcl_Obj's referencing this
                                   store have their string representation
                                   derived from the list representation */

/* Max number of elements that can be contained in a list */
#define LIST_MAX                                               \
    ((Tcl_Size)(((size_t)TCL_SIZE_MAX - offsetof(ListStore, slots)) \
		   / sizeof(Tcl_Obj *)))
/* Memory size needed for a ListStore to hold numSlots_ elements */
#define LIST_SIZE(numSlots_) \
	((Tcl_Size)(offsetof(ListStore, slots) + ((numSlots_) * sizeof(Tcl_Obj *))))

/*
 * ListSpan --
 * See comments above for ListStore
 */
typedef struct ListSpan {
    Tcl_Size spanStart;    /* Starting index of the span */
    Tcl_Size spanLength;   /* Number of elements in the span */
    size_t refCount;     /* Count of references to this span record */
} ListSpan;
#ifndef LIST_SPAN_THRESHOLD /* May be set on build line */
#define LIST_SPAN_THRESHOLD 101
#endif

/*
 * ListRep --
 * See comments above for ListStore
 */
typedef struct ListRep {
    ListStore *storePtr;/* element array shared amongst different lists */
    ListSpan *spanPtr;  /* If not NULL, the span holds the range of slots
                           within *storePtr that contain this list elements. */
} ListRep;

/*
 * Macros used to get access list internal representations.
 *
 * Naming conventions:
 * ListRep* - expect a pointer to a valid ListRep
 * ListObj* - expect a pointer to a Tcl_Obj whose internal type is known to
 *            be a list (tclListType). Will crash otherwise.
 * TclListObj* - expect a pointer to a Tcl_Obj whose internal type may or may not
 *            be tclListType. These will convert as needed and return error if
 *            conversion not possible.
 */

/* Returns the starting slot for this listRep in the contained ListStore */
#define ListRepStart(listRepPtr_)                               \
    ((listRepPtr_)->spanPtr ? (listRepPtr_)->spanPtr->spanStart \
			    : (listRepPtr_)->storePtr->firstUsed)

/* Returns the number of elements in this listRep */
#define ListRepLength(listRepPtr_)                               \
    ((listRepPtr_)->spanPtr ? (listRepPtr_)->spanPtr->spanLength \
			    : (listRepPtr_)->storePtr->numUsed)

/* Returns a pointer to the first slot containing this ListRep elements */
#define ListRepElementsBase(listRepPtr_) \
    (&(listRepPtr_)->storePtr->slots[ListRepStart(listRepPtr_)])

/* Stores the number of elements and base address of the element array */
#define ListRepElements(listRepPtr_, objc_, objv_) \
    (((objv_) = ListRepElementsBase(listRepPtr_)), \
     ((objc_) = ListRepLength(listRepPtr_)))

/* Returns 1/0 whether the ListRep's ListStore is shared. */
#define ListRepIsShared(listRepPtr_) ((listRepPtr_)->storePtr->refCount > 1)

/* Returns a pointer to the ListStore component */
#define ListObjStorePtr(listObj_) \
    ((ListStore *)((listObj_)->internalRep.twoPtrValue.ptr1))

/* Returns a pointer to the ListSpan component */
#define ListObjSpanPtr(listObj_) \
    ((ListSpan *)((listObj_)->internalRep.twoPtrValue.ptr2))

/* Returns the ListRep internal representaton in a Tcl_Obj */
#define ListObjGetRep(listObj_, listRepPtr_)                 \
    do {                                                     \
	(listRepPtr_)->storePtr = ListObjStorePtr(listObj_); \
	(listRepPtr_)->spanPtr = ListObjSpanPtr(listObj_);   \
    } while (0)

/* Returns the length of the list */
#define ListObjLength(listObj_, len_)                                         \
    ((len_) = ListObjSpanPtr(listObj_) ? ListObjSpanPtr(listObj_)->spanLength \
				       : ListObjStorePtr(listObj_)->numUsed)

/* Returns the starting slot index of this list's elements in the ListStore */
#define ListObjStart(listObj_)                                      \
    (ListObjSpanPtr(listObj_) ? ListObjSpanPtr(listObj_)->spanStart \
			      : ListObjStorePtr(listObj_)->firstUsed)

/* Stores the element count and base address of this list's elements */
#define ListObjGetElements(listObj_, objc_, objv_) \
    (((objv_) = &ListObjStorePtr(listObj_)->slots[ListObjStart(listObj_)]), \
     (ListObjLength(listObj_, (objc_))))


/*
 * Returns 1/0 whether the internal representation (not the Tcl_Obj itself)
 * is shared.  Note by intent this only checks for sharing of ListStore,
 * not spans.
 */
#define ListObjRepIsShared(listObj_) (ListObjStorePtr(listObj_)->refCount > 1)

/*
 * Certain commands like concat are optimized if an existing string
 * representation of a list object is known to be in canonical format (i.e.
 * generated from the list representation). There are three conditions when
 * this will be the case:
 * (1) No string representation exists which means it will obviously have
 * to be generated from the list representation when needed
 * (2) The ListStore flags is marked canonical. This is done at the time
 * the string representation is generated from the list under certain
 * conditions (see comments in UpdateStringOfList).
 * (3) The list representation does not have a span component. This is
 * because list Tcl_Obj's with spans are always created from existing lists
 * and never from strings (see SetListFromAny) and thus their string
 * representation will always be canonical.
 */
#define ListObjIsCanonical(listObj_)                             \
    (((listObj_)->bytes == NULL)                                 \
     || (ListObjStorePtr(listObj_)->flags & LISTSTORE_CANONICAL) \
     || ListObjSpanPtr(listObj_) != NULL)

/*
 * Converts the Tcl_Obj to a list if it isn't one and stores the element
 * count and base address of this list's elements in objcPtr_ and objvPtr_.
 * Return TCL_OK on success or TCL_ERROR if the Tcl_Obj cannot be
 * converted to a list.
 */
#define TclListObjGetElementsM(interp_, listObj_, objcPtr_, objvPtr_)    \
    (((listObj_)->typePtr == &tclListType)                              \
	 ? ((ListObjGetElements((listObj_), *(objcPtr_), *(objvPtr_))), \
	    TCL_OK)                                                     \
	 : Tcl_ListObjGetElements(                                      \
	     (interp_), (listObj_), (objcPtr_), (objvPtr_)))

/*
 * Converts the Tcl_Obj to a list if it isn't one and stores the element
 * count in lenPtr_.  Returns TCL_OK on success or TCL_ERROR if the
 * Tcl_Obj cannot be converted to a list.
 */
#define TclListObjLengthM(interp_, listObj_, lenPtr_)         \
    (((listObj_)->typePtr == &tclListType)                   \
	 ? ((ListObjLength((listObj_), *(lenPtr_))), TCL_OK) \
	 : Tcl_ListObjLength((interp_), (listObj_), (lenPtr_)))

#define TclListObjIsCanonical(listObj_) \
    (((listObj_)->typePtr == &tclListType) ? ListObjIsCanonical((listObj_)) : 0)

/*
 * Modes for collecting (or not) in the implementations of TclNRForeachCmd,
 * TclNRLmapCmd and their compilations.
 */

#define TCL_EACH_KEEP_NONE  0	/* Discard iteration result like [foreach] */
#define TCL_EACH_COLLECT    1	/* Collect iteration result like [lmap] */

/*
 * Macros providing a faster path to booleans and integers:
 * Tcl_GetBooleanFromObj, Tcl_GetLongFromObj, Tcl_GetIntFromObj
 * and Tcl_GetIntForIndex.
 *
 * WARNING: these macros eval their args more than once.
 */

#if TCL_MAJOR_VERSION > 8
#define TclGetBooleanFromObj(interp, objPtr, intPtr) \
    (((objPtr)->typePtr == &tclIntType \
	    || (objPtr)->typePtr == &tclBooleanType) \
	? (*(intPtr) = ((objPtr)->internalRep.wideValue!=0), TCL_OK)	\
	: Tcl_GetBooleanFromObj((interp), (objPtr), (intPtr)))
#else
#define TclGetBooleanFromObj(interp, objPtr, intPtr) \
    (((objPtr)->typePtr == &tclIntType)			\
	? (*(intPtr) = ((objPtr)->internalRep.wideValue!=0), TCL_OK)	\
	: ((objPtr)->typePtr == &tclBooleanType)			\
	? (*(intPtr) = ((objPtr)->internalRep.longValue!=0), TCL_OK)	\
	: Tcl_GetBooleanFromObj((interp), (objPtr), (intPtr)))
#endif

#ifdef TCL_WIDE_INT_IS_LONG
#define TclGetLongFromObj(interp, objPtr, longPtr) \
    (((objPtr)->typePtr == &tclIntType)	\
	    ? ((*(longPtr) = (objPtr)->internalRep.wideValue), TCL_OK) \
	    : Tcl_GetLongFromObj((interp), (objPtr), (longPtr)))
#else
#define TclGetLongFromObj(interp, objPtr, longPtr) \
    (((objPtr)->typePtr == &tclIntType \
	    && (objPtr)->internalRep.wideValue >= (Tcl_WideInt)(LONG_MIN) \
	    && (objPtr)->internalRep.wideValue <= (Tcl_WideInt)(LONG_MAX)) \
	    ? ((*(longPtr) = (long)(objPtr)->internalRep.wideValue), TCL_OK) \
	    : Tcl_GetLongFromObj((interp), (objPtr), (longPtr)))
#endif

#define TclGetIntFromObj(interp, objPtr, intPtr) \
    (((objPtr)->typePtr == &tclIntType \
	    && (objPtr)->internalRep.wideValue >= (Tcl_WideInt)(INT_MIN) \
	    && (objPtr)->internalRep.wideValue <= (Tcl_WideInt)(INT_MAX)) \
	    ? ((*(intPtr) = (int)(objPtr)->internalRep.wideValue), TCL_OK) \
	    : Tcl_GetIntFromObj((interp), (objPtr), (intPtr)))
#define TclGetIntForIndexM(interp, objPtr, endValue, idxPtr) \
    ((((objPtr)->typePtr == &tclIntType) && ((objPtr)->internalRep.wideValue >= 0) \
	    && ((objPtr)->internalRep.wideValue <= endValue)) \
	    ? ((*(idxPtr) = (objPtr)->internalRep.wideValue), TCL_OK) \
	    : Tcl_GetIntForIndex((interp), (objPtr), (endValue), (idxPtr)))

/*
 * Macro used to save a function call for common uses of
 * Tcl_GetWideIntFromObj(). The ANSI C "prototype" is:
 *
 * MODULE_SCOPE int TclGetWideIntFromObj(Tcl_Interp *interp, Tcl_Obj *objPtr,
 *			Tcl_WideInt *wideIntPtr);
 */

#define TclGetWideIntFromObj(interp, objPtr, wideIntPtr) \
    (((objPtr)->typePtr == &tclIntType)					\
	? (*(wideIntPtr) =						\
		((objPtr)->internalRep.wideValue), TCL_OK) :		\
	Tcl_GetWideIntFromObj((interp), (objPtr), (wideIntPtr)))

/*
 * Flag values for TclTraceDictPath().
 *
 * DICT_PATH_READ indicates that all entries on the path must exist but no
 * updates will be needed.
 *
 * DICT_PATH_UPDATE indicates that we are going to be doing an update at the
 * tip of the path, so duplication of shared objects should be done along the
 * way.
 *
 * DICT_PATH_EXISTS indicates that we are performing an existence test and a
 * lookup failure should therefore not be an error. If (and only if) this flag
 * is set, TclTraceDictPath() will return the special value
 * DICT_PATH_NON_EXISTENT if the path is not traceable.
 *
 * DICT_PATH_CREATE (which also requires the DICT_PATH_UPDATE bit to be set)
 * indicates that we are to create non-existent dictionaries on the path.
 */

#define DICT_PATH_READ		0
#define DICT_PATH_UPDATE	1
#define DICT_PATH_EXISTS	2
#define DICT_PATH_CREATE	5

#define DICT_PATH_NON_EXISTENT	((Tcl_Obj *) (void *) 1)

/*
 *----------------------------------------------------------------
 * Data structures related to the filesystem internals
 *----------------------------------------------------------------
 */

/*
 * The version_2 filesystem is private to Tcl. As and when these changes have
 * been thoroughly tested and investigated a new public filesystem interface
 * will be released. The aim is more versatile virtual filesystem interfaces,
 * more efficiency in 'path' manipulation and usage, and cleaner filesystem
 * code internally.
 */

#define TCL_FILESYSTEM_VERSION_2	((Tcl_FSVersion) 0x2)
typedef void *(TclFSGetCwdProc2)(void *clientData);
typedef int (Tcl_FSLoadFileProc2) (Tcl_Interp *interp, Tcl_Obj *pathPtr,
	Tcl_LoadHandle *handlePtr, Tcl_FSUnloadFileProc **unloadProcPtr, int flags);

/*
 * The following types are used for getting and storing platform-specific file
 * attributes in tclFCmd.c and the various platform-versions of that file.
 * This is done to have as much common code as possible in the file attributes
 * code. For more information about the callbacks, see TclFileAttrsCmd in
 * tclFCmd.c.
 */

typedef int (TclGetFileAttrProc)(Tcl_Interp *interp, int objIndex,
	Tcl_Obj *fileName, Tcl_Obj **attrObjPtrPtr);
typedef int (TclSetFileAttrProc)(Tcl_Interp *interp, int objIndex,
	Tcl_Obj *fileName, Tcl_Obj *attrObjPtr);

typedef struct TclFileAttrProcs {
    TclGetFileAttrProc *getProc;/* The procedure for getting attrs. */
    TclSetFileAttrProc *setProc;/* The procedure for setting attrs. */
} TclFileAttrProcs;

/*
 * Opaque handle used in pipeline routines to encapsulate platform-dependent
 * state.
 */

typedef struct TclFile_ *TclFile;

typedef enum Tcl_PathPart {
    TCL_PATH_DIRNAME,
    TCL_PATH_TAIL,
    TCL_PATH_EXTENSION,
    TCL_PATH_ROOT
} Tcl_PathPart;

/*
 *----------------------------------------------------------------
 * Data structures related to obsolete filesystem hooks
 *----------------------------------------------------------------
 */

typedef int (TclStatProc_)(const char *path, struct stat *buf);
typedef int (TclAccessProc_)(const char *path, int mode);
typedef Tcl_Channel (TclOpenFileChannelProc_)(Tcl_Interp *interp,
	const char *fileName, const char *modeString, int permissions);

/*
 *----------------------------------------------------------------
 * Data structures for process-global values.
 *----------------------------------------------------------------
 */

typedef void (TclInitProcessGlobalValueProc)(char **valuePtr, TCL_HASH_TYPE *lengthPtr,
	Tcl_Encoding *encodingPtr);

/*
 * A ProcessGlobalValue struct exists for each internal value in Tcl that is
 * to be shared among several threads. Each thread sees a (Tcl_Obj) copy of
 * the value, and the gobal value is kept as a counted string, with epoch and
 * mutex control. Each ProcessGlobalValue struct should be a static variable in
 * some file.
 */

typedef struct ProcessGlobalValue {
    Tcl_Size epoch;			/* Epoch counter to detect changes in the
				 * global value. */
    TCL_HASH_TYPE numBytes;	/* Length of the global string. */
    char *value;		/* The global string value. */
    Tcl_Encoding encoding;	/* system encoding when global string was
				 * initialized. */
    TclInitProcessGlobalValueProc *proc;
    				/* A procedure to initialize the global string
				 * copy when a "get" request comes in before
				 * any "set" request has been received. */
    Tcl_Mutex mutex;		/* Enforce orderly access from multiple
				 * threads. */
    Tcl_ThreadDataKey key;	/* Key for per-thread data holding the
				 * (Tcl_Obj) copy for each thread. */
} ProcessGlobalValue;

/*
 *----------------------------------------------------------------------
 * Flags for TclParseNumber
 *----------------------------------------------------------------------
 */

#define TCL_PARSE_DECIMAL_ONLY		1
				/* Leading zero doesn't denote octal or
				 * hex. */
#define TCL_PARSE_OCTAL_ONLY		2
				/* Parse octal even without prefix. */
#define TCL_PARSE_HEXADECIMAL_ONLY	4
				/* Parse hexadecimal even without prefix. */
#define TCL_PARSE_INTEGER_ONLY		8
				/* Disable floating point parsing. */
#define TCL_PARSE_SCAN_PREFIXES		16
				/* Use [scan] rules dealing with 0?
				 * prefixes. */
#define TCL_PARSE_NO_WHITESPACE		32
				/* Reject leading/trailing whitespace. */
#define TCL_PARSE_BINARY_ONLY	64
				/* Parse binary even without prefix. */
#define TCL_PARSE_NO_UNDERSCORE	128
				/* Reject underscore digit separator */


/*
 *----------------------------------------------------------------------
 * Internal convenience macros for manipulating encoding flags. See
 * TCL_ENCODING_PROFILE_* in tcl.h
 *----------------------------------------------------------------------
 */

#define ENCODING_PROFILE_MASK     0xFF000000
#define ENCODING_PROFILE_GET(flags_)  ((flags_) & ENCODING_PROFILE_MASK)
#define ENCODING_PROFILE_SET(flags_, profile_) \
    do {                                       \
	(flags_) &= ~ENCODING_PROFILE_MASK;    \
	(flags_) |= profile_;                  \
    } while (0)

/*
 *----------------------------------------------------------------------
 * Common functions for calculating overallocation. Trivial but allows for
 * experimenting with growth factors without having to change code in
 * multiple places. See TclAttemptAllocElemsEx and similar for usage
 * examples. Best to use those functions. Direct use of TclUpsizeAlloc /
 * TclResizeAlloc is needed in special cases such as when total size of
 * memory block is limited to less than TCL_SIZE_MAX.
 *
 *----------------------------------------------------------------------
 */
static inline Tcl_Size
TclUpsizeAlloc(TCL_UNUSED(Tcl_Size) /* oldSize. For future experiments with
				     * some growth algorithms that use this
				     * information. */,
	       Tcl_Size needed,
	       Tcl_Size limit)
{
    /* assert (oldCapacity < needed <= limit) */
    if (needed < (limit - needed/2)) {
	return needed + needed / 2;
    }
    else {
	return limit;
    }
}
static inline Tcl_Size TclUpsizeRetry(Tcl_Size needed, Tcl_Size lastAttempt) {
	/* assert (needed < lastAttempt) */
    if (needed < lastAttempt - 1) {
	/* (needed+lastAttempt)/2 but that formula may overflow Tcl_Size */
	return needed + (lastAttempt - needed) / 2;
    } else {
	return needed;
    }
}
MODULE_SCOPE void *TclAllocElemsEx(Tcl_Size elemCount, Tcl_Size elemSize,
			Tcl_Size leadSize, Tcl_Size *capacityPtr);
MODULE_SCOPE void *TclReallocElemsEx(void *oldPtr, Tcl_Size elemCount,
			Tcl_Size elemSize, Tcl_Size leadSize,
			Tcl_Size *capacityPtr);
MODULE_SCOPE void *TclAttemptReallocElemsEx(void *oldPtr,
			Tcl_Size elemCount, Tcl_Size elemSize,
			Tcl_Size leadSize, Tcl_Size *capacityPtr);
/* Alloc elemCount elements of size elemSize with leadSize header
 * returning actual capacity (in elements) in *capacityPtr. */
static inline void *TclAttemptAllocElemsEx(Tcl_Size elemCount, Tcl_Size elemSize,
			Tcl_Size leadSize, Tcl_Size *capacityPtr) {
    return TclAttemptReallocElemsEx(
	NULL, elemCount, elemSize, leadSize, capacityPtr);
}
/* Alloc numByte bytes, returning actual capacity in *capacityPtr. */
static inline void *TclAllocEx(Tcl_Size numBytes, Tcl_Size *capacityPtr) {
    return TclAllocElemsEx(numBytes, 1, 0, capacityPtr);
}
/* Alloc numByte bytes, returning actual capacity in *capacityPtr. */
static inline void *
TclAttemptAllocEx(Tcl_Size numBytes, Tcl_Size *capacityPtr)
{
    return TclAttemptAllocElemsEx(numBytes, 1, 0, capacityPtr);
}
/* Realloc numByte bytes, returning actual capacity in *capacityPtr. */
static inline void *TclReallocEx(void *oldPtr, Tcl_Size numBytes, Tcl_Size *capacityPtr) {
    return TclReallocElemsEx(oldPtr, numBytes, 1, 0, capacityPtr);
}
/* Realloc numByte bytes, returning actual capacity in *capacityPtr. */
static inline void *TclAttemptReallocEx(void *oldPtr, Tcl_Size numBytes, Tcl_Size *capacityPtr) {
    return TclAttemptReallocElemsEx(oldPtr, numBytes, 1, 0, capacityPtr);
}

/*
 *----------------------------------------------------------------
 * Variables shared among Tcl modules but not used by the outside world.
 *----------------------------------------------------------------
 */

MODULE_SCOPE char *tclNativeExecutableName;
MODULE_SCOPE int tclFindExecutableSearchDone;
MODULE_SCOPE char *tclMemDumpFileName;
MODULE_SCOPE TclPlatformType tclPlatform;

/*
 * Declarations related to internal encoding functions.
 */

MODULE_SCOPE Tcl_Encoding tclIdentityEncoding;
MODULE_SCOPE Tcl_Encoding tclUtf8Encoding;
MODULE_SCOPE int
TclEncodingProfileNameToId(Tcl_Interp *interp,
			   const char *profileName,
			   int *profilePtr);
MODULE_SCOPE const char *TclEncodingProfileIdToName(Tcl_Interp *interp,
						    int profileId);
MODULE_SCOPE int TclEncodingSetProfileFlags(int flags);
MODULE_SCOPE void TclGetEncodingProfiles(Tcl_Interp *interp);

/*
 * TIP #233 (Virtualized Time)
 * Data for the time hooks, if any.
 */

MODULE_SCOPE Tcl_GetTimeProc *tclGetTimeProcPtr;
MODULE_SCOPE Tcl_ScaleTimeProc *tclScaleTimeProcPtr;
MODULE_SCOPE void *tclTimeClientData;

/*
 * Variables denoting the Tcl object types defined in the core.
 */

MODULE_SCOPE const Tcl_ObjType tclBignumType;
MODULE_SCOPE const Tcl_ObjType tclBooleanType;
MODULE_SCOPE const Tcl_ObjType tclByteCodeType;
MODULE_SCOPE const Tcl_ObjType tclDoubleType;
MODULE_SCOPE const Tcl_ObjType tclIntType;
MODULE_SCOPE const Tcl_ObjType tclIndexType;
MODULE_SCOPE const Tcl_ObjType tclListType;
MODULE_SCOPE const Tcl_ObjType tclDictType;
MODULE_SCOPE const Tcl_ObjType tclProcBodyType;
MODULE_SCOPE const Tcl_ObjType tclStringType;
MODULE_SCOPE const Tcl_ObjType tclEnsembleCmdType;
MODULE_SCOPE const Tcl_ObjType tclRegexpType;
MODULE_SCOPE Tcl_ObjType tclCmdNameType;

/*
 * Variables denoting the hash key types defined in the core.
 */

MODULE_SCOPE const Tcl_HashKeyType tclArrayHashKeyType;
MODULE_SCOPE const Tcl_HashKeyType tclOneWordHashKeyType;
MODULE_SCOPE const Tcl_HashKeyType tclStringHashKeyType;
MODULE_SCOPE const Tcl_HashKeyType tclObjHashKeyType;

/*
 * The head of the list of free Tcl objects, and the total number of Tcl
 * objects ever allocated and freed.
 */

MODULE_SCOPE Tcl_Obj *	tclFreeObjList;

#ifdef TCL_COMPILE_STATS
MODULE_SCOPE size_t	tclObjsAlloced;
MODULE_SCOPE size_t	tclObjsFreed;
#define TCL_MAX_SHARED_OBJ_STATS 5
MODULE_SCOPE size_t	tclObjsShared[TCL_MAX_SHARED_OBJ_STATS];
#endif /* TCL_COMPILE_STATS */

/*
 * Pointer to a heap-allocated string of length zero that the Tcl core uses as
 * the value of an empty string representation for an object. This value is
 * shared by all new objects allocated by Tcl_NewObj.
 */

MODULE_SCOPE char	tclEmptyString;

enum CheckEmptyStringResult {
	TCL_EMPTYSTRING_UNKNOWN = -1, TCL_EMPTYSTRING_NO, TCL_EMPTYSTRING_YES
};

/*
 *----------------------------------------------------------------
 * Procedures shared among Tcl modules but not used by the outside world,
 * introduced by/for NRE.
 *----------------------------------------------------------------
 */

MODULE_SCOPE Tcl_ObjCmdProc2 TclNRApplyObjCmd;
MODULE_SCOPE Tcl_ObjCmdProc2 TclNREvalObjCmd;
MODULE_SCOPE Tcl_ObjCmdProc2 TclNRCatchObjCmd;
MODULE_SCOPE Tcl_ObjCmdProc2 TclNRExprObjCmd;
MODULE_SCOPE Tcl_ObjCmdProc2 TclNRForObjCmd;
MODULE_SCOPE Tcl_ObjCmdProc2 TclNRForeachCmd;
MODULE_SCOPE Tcl_ObjCmdProc2 TclNRIfObjCmd;
MODULE_SCOPE Tcl_ObjCmdProc2 TclNRLmapCmd;
MODULE_SCOPE Tcl_ObjCmdProc2 TclNRPackageObjCmd;
MODULE_SCOPE Tcl_ObjCmdProc2 TclNRSourceObjCmd;
MODULE_SCOPE Tcl_ObjCmdProc2 TclNRSubstObjCmd;
MODULE_SCOPE Tcl_ObjCmdProc2 TclNRSwitchObjCmd;
MODULE_SCOPE Tcl_ObjCmdProc2 TclNRTryObjCmd;
MODULE_SCOPE Tcl_ObjCmdProc2 TclNRUplevelObjCmd;
MODULE_SCOPE Tcl_ObjCmdProc2 TclNRWhileObjCmd;

MODULE_SCOPE Tcl_NRPostProc TclNRForIterCallback;
MODULE_SCOPE Tcl_NRPostProc TclNRCoroutineActivateCallback;
MODULE_SCOPE Tcl_ObjCmdProc2 TclNRTailcallObjCmd;
MODULE_SCOPE Tcl_NRPostProc TclNRTailcallEval;
MODULE_SCOPE Tcl_ObjCmdProc2 TclNRCoroutineObjCmd;
MODULE_SCOPE Tcl_ObjCmdProc2 TclNRYieldObjCmd;
MODULE_SCOPE Tcl_ObjCmdProc2 TclNRYieldmObjCmd;
MODULE_SCOPE Tcl_ObjCmdProc2 TclNRYieldToObjCmd;
MODULE_SCOPE Tcl_ObjCmdProc2 TclNRInvoke;
MODULE_SCOPE Tcl_NRPostProc TclNRReleaseValues;

MODULE_SCOPE void  TclSetTailcall(Tcl_Interp *interp, Tcl_Obj *tailcallPtr);
MODULE_SCOPE void  TclPushTailcallPoint(Tcl_Interp *interp);

/* These two can be considered for the public api */
MODULE_SCOPE void  TclMarkTailcall(Tcl_Interp *interp);
MODULE_SCOPE void  TclSkipTailcall(Tcl_Interp *interp);

/*
 * This structure holds the data for the various iteration callbacks used to
 * NRE the 'for' and 'while' commands. We need a separate structure because we
 * have more than the 4 client data entries we can provide directly thorugh
 * the callback API. It is the 'word' information which puts us over the
 * limit. It is needed because the loop body is argument 4 of 'for' and
 * argument 2 of 'while'. Not providing the correct index confuses the #280
 * code. We TclSmallAlloc/Free this.
 */

typedef struct ForIterData {
    Tcl_Obj *cond;		/* Loop condition expression. */
    Tcl_Obj *body;		/* Loop body. */
    Tcl_Obj *next;		/* Loop step script, NULL for 'while'. */
    const char *msg;		/* Error message part. */
    Tcl_Size word;			/* Index of the body script in the command */
} ForIterData;

/* TIP #357 - Structure doing the bookkeeping of handles for Tcl_LoadFile
 *            and Tcl_FindSymbol. This structure corresponds to an opaque
 *            typedef in tcl.h */

typedef void* TclFindSymbolProc(Tcl_Interp* interp, Tcl_LoadHandle loadHandle,
				const char* symbol);
struct Tcl_LoadHandle_ {
    void *clientData;	/* Client data is the load handle in the
				 * native filesystem if a module was loaded
				 * there, or an opaque pointer to a structure
				 * for further bookkeeping on load-from-VFS
				 * and load-from-memory */
    TclFindSymbolProc* findSymbolProcPtr;
				/* Procedure that resolves symbols in a
				 * loaded module */
    Tcl_FSUnloadFileProc* unloadFileProcPtr;
				/* Procedure that unloads a loaded module */
};

/* Flags for conversion of doubles to digit strings */

#define TCL_DD_E_FORMAT 		0x2
				/* Use a fixed-length string of digits,
				 * suitable for E format*/
#define TCL_DD_F_FORMAT 		0x3
				/* Use a fixed number of digits after the
				 * decimal point, suitable for F format */
#define TCL_DD_SHORTEST 		0x4
				/* Use the shortest possible string */
#define TCL_DD_NO_QUICK 		0x8
				/* Debug flag: forbid quick FP conversion */

#define TCL_DD_CONVERSION_TYPE_MASK	0x3
				/* Mask to isolate the conversion type */

/*
 *----------------------------------------------------------------
 * Procedures shared among Tcl modules but not used by the outside world:
 *----------------------------------------------------------------
 */

#if TCL_MAJOR_VERSION > 8
MODULE_SCOPE void	TclAppendBytesToByteArray(Tcl_Obj *objPtr,
			    const unsigned char *bytes, Tcl_Size len);
MODULE_SCOPE void	TclAdvanceContinuations(Tcl_Size *line, Tcl_Size **next,
			    int loc);
MODULE_SCOPE void	TclAdvanceLines(Tcl_Size *line, const char *start,
			    const char *end);
MODULE_SCOPE void	TclArgumentEnter(Tcl_Interp *interp,
			    Tcl_Obj *objv[], Tcl_Size objc, CmdFrame *cf);
MODULE_SCOPE void	TclArgumentRelease(Tcl_Interp *interp,
			    Tcl_Obj *objv[], Tcl_Size objc);
MODULE_SCOPE void	TclArgumentBCEnter(Tcl_Interp *interp,
			    Tcl_Obj *objv[], Tcl_Size objc,
			    void *codePtr, CmdFrame *cfPtr, Tcl_Size cmd, Tcl_Size pc);
MODULE_SCOPE void	TclArgumentBCRelease(Tcl_Interp *interp,
			    CmdFrame *cfPtr);
MODULE_SCOPE void	TclArgumentGet(Tcl_Interp *interp, Tcl_Obj *obj,
			    CmdFrame **cfPtrPtr, int *wordPtr);
MODULE_SCOPE int	TclAsyncNotifier(int sigNumber, Tcl_ThreadId threadId,
			    void *clientData, int *flagPtr, int value);
MODULE_SCOPE void	TclAsyncMarkFromNotifier(void);
MODULE_SCOPE double	TclBignumToDouble(const void *bignum);
MODULE_SCOPE int	TclByteArrayMatch(const unsigned char *string,
			    Tcl_Size strLen, const unsigned char *pattern,
			    Tcl_Size ptnLen, int flags);
MODULE_SCOPE double	TclCeil(const void *a);
MODULE_SCOPE void	TclChannelPreserve(Tcl_Channel chan);
MODULE_SCOPE void	TclChannelRelease(Tcl_Channel chan);
MODULE_SCOPE int	TclCheckArrayTraces(Tcl_Interp *interp, Var *varPtr,
			    Var *arrayPtr, Tcl_Obj *name, int index);
MODULE_SCOPE int	TclCheckEmptyString(Tcl_Obj *objPtr);
MODULE_SCOPE int	TclChanCaughtErrorBypass(Tcl_Interp *interp,
			    Tcl_Channel chan);
MODULE_SCOPE Tcl_ObjCmdProc2 TclChannelNamesCmd;
MODULE_SCOPE Tcl_NRPostProc TclClearRootEnsemble;
MODULE_SCOPE int	TclCompareTwoNumbers(Tcl_Obj *valuePtr,
			    Tcl_Obj *value2Ptr);
MODULE_SCOPE ContLineLoc *TclContinuationsEnter(Tcl_Obj *objPtr, Tcl_Size num,
			    Tcl_Size *loc);
MODULE_SCOPE void	TclContinuationsEnterDerived(Tcl_Obj *objPtr,
			    Tcl_Size start, Tcl_Size *clNext);
MODULE_SCOPE ContLineLoc *TclContinuationsGet(Tcl_Obj *objPtr);
MODULE_SCOPE void	TclContinuationsCopy(Tcl_Obj *objPtr,
			    Tcl_Obj *originObjPtr);
MODULE_SCOPE Tcl_Size	TclConvertElement(const char *src, Tcl_Size length,
			    char *dst, int flags);
MODULE_SCOPE Tcl_Command TclCreateObjCommandInNs(Tcl_Interp *interp,
			    const char *cmdName, Tcl_Namespace *nsPtr,
			    Tcl_ObjCmdProc2 *proc, void *clientData,
			    Tcl_CmdDeleteProc *deleteProc);
MODULE_SCOPE Tcl_Command TclCreateEnsembleInNs(Tcl_Interp *interp,
			    const char *name, Tcl_Namespace *nameNamespacePtr,
			    Tcl_Namespace *ensembleNamespacePtr, int flags);
MODULE_SCOPE void	TclDeleteNamespaceVars(Namespace *nsPtr);
MODULE_SCOPE void	TclDeleteNamespaceChildren(Namespace *nsPtr);
MODULE_SCOPE Tcl_Size	TclDictGetSize(Tcl_Obj *dictPtr);
MODULE_SCOPE int	TclFindDictElement(Tcl_Interp *interp,
			    const char *dict, Tcl_Size dictLength,
			    const char **elementPtr, const char **nextPtr,
			    Tcl_Size *sizePtr, int *literalPtr);
/* TIP #280 - Modified token based evaluation, with line information. */
MODULE_SCOPE int	TclEvalEx(Tcl_Interp *interp, const char *script,
			    Tcl_Size numBytes, int flags, Tcl_Size line,
			    Tcl_Size *clNextOuter, const char *outerScript);
MODULE_SCOPE Tcl_ObjCmdProc2 TclFileAttrsCmd;
MODULE_SCOPE Tcl_ObjCmdProc2 TclFileCopyCmd;
MODULE_SCOPE Tcl_ObjCmdProc2 TclFileDeleteCmd;
MODULE_SCOPE Tcl_ObjCmdProc2 TclFileLinkCmd;
MODULE_SCOPE Tcl_ObjCmdProc2 TclFileMakeDirsCmd;
MODULE_SCOPE Tcl_ObjCmdProc2 TclFileReadLinkCmd;
MODULE_SCOPE Tcl_ObjCmdProc2 TclFileRenameCmd;
MODULE_SCOPE Tcl_ObjCmdProc2 TclFileTempDirCmd;
MODULE_SCOPE Tcl_ObjCmdProc2 TclFileTemporaryCmd;
MODULE_SCOPE Tcl_ObjCmdProc2 TclFileHomeCmd;
MODULE_SCOPE Tcl_ObjCmdProc2 TclFileTildeExpandCmd;
MODULE_SCOPE void	TclCreateLateExitHandler(Tcl_ExitProc *proc,
			    void *clientData);
MODULE_SCOPE void	TclDeleteLateExitHandler(Tcl_ExitProc *proc,
			    void *clientData);
MODULE_SCOPE char *	TclDStringAppendObj(Tcl_DString *dsPtr,
			    Tcl_Obj *objPtr);
MODULE_SCOPE char *	TclDStringAppendDString(Tcl_DString *dsPtr,
			    Tcl_DString *toAppendPtr);
MODULE_SCOPE Tcl_Obj *const *TclFetchEnsembleRoot(Tcl_Interp *interp,
			    Tcl_Obj *const *objv, Tcl_Size objc, Tcl_Size *objcPtr);
MODULE_SCOPE Tcl_Obj *const *TclEnsembleGetRewriteValues(Tcl_Interp *interp);
MODULE_SCOPE Tcl_Namespace *TclEnsureNamespace(Tcl_Interp *interp,
			    Tcl_Namespace *namespacePtr);
MODULE_SCOPE void	TclFinalizeAllocSubsystem(void);
MODULE_SCOPE void	TclFinalizeAsync(void);
MODULE_SCOPE void	TclFinalizeDoubleConversion(void);
MODULE_SCOPE void	TclFinalizeEncodingSubsystem(void);
MODULE_SCOPE void	TclFinalizeEnvironment(void);
MODULE_SCOPE void	TclFinalizeEvaluation(void);
MODULE_SCOPE void	TclFinalizeExecution(void);
MODULE_SCOPE void	TclFinalizeIOSubsystem(void);
MODULE_SCOPE void	TclFinalizeFilesystem(void);
MODULE_SCOPE void	TclResetFilesystem(void);
MODULE_SCOPE void	TclFinalizeLoad(void);
MODULE_SCOPE void	TclFinalizeLock(void);
MODULE_SCOPE void	TclFinalizeMemorySubsystem(void);
MODULE_SCOPE void	TclFinalizeNotifier(void);
MODULE_SCOPE void	TclFinalizeObjects(void);
MODULE_SCOPE void	TclFinalizePreserve(void);
MODULE_SCOPE void	TclFinalizeSynchronization(void);
MODULE_SCOPE void	TclInitThreadAlloc(void);
MODULE_SCOPE void	TclFinalizeThreadAlloc(void);
MODULE_SCOPE void	TclFinalizeThreadAllocThread(void);
MODULE_SCOPE void	TclFinalizeThreadData(int quick);
MODULE_SCOPE void	TclFinalizeThreadObjects(void);
MODULE_SCOPE double	TclFloor(const void *a);
MODULE_SCOPE void	TclFormatNaN(double value, char *buffer);
MODULE_SCOPE int	TclFSFileAttrIndex(Tcl_Obj *pathPtr,
			    const char *attributeName, int *indexPtr);
MODULE_SCOPE Tcl_Command TclNRCreateCommandInNs(Tcl_Interp *interp,
			    const char *cmdName, Tcl_Namespace *nsPtr,
			    Tcl_ObjCmdProc2 *proc, Tcl_ObjCmdProc2 *nreProc,
			    void *clientData, Tcl_CmdDeleteProc *deleteProc);
MODULE_SCOPE int	TclNREvalFile(Tcl_Interp *interp, Tcl_Obj *pathPtr,
			    const char *encodingName);
MODULE_SCOPE void	TclFSUnloadTempFile(Tcl_LoadHandle loadHandle);
MODULE_SCOPE int *	TclGetAsyncReadyPtr(void);
MODULE_SCOPE Tcl_Obj *	TclGetBgErrorHandler(Tcl_Interp *interp);
MODULE_SCOPE int	TclGetChannelFromObj(Tcl_Interp *interp,
			    Tcl_Obj *objPtr, Tcl_Channel *chanPtr,
			    int *modePtr, int flags);
MODULE_SCOPE CmdFrame *	TclGetCmdFrameForProcedure(Proc *procPtr);
MODULE_SCOPE int	TclGetCompletionCodeFromObj(Tcl_Interp *interp,
			    Tcl_Obj *value, int *code);
MODULE_SCOPE Proc *	TclGetLambdaFromObj(Tcl_Interp *interp,
			    Tcl_Obj *objPtr, Tcl_Obj **nsObjPtrPtr);
MODULE_SCOPE int	TclGetOpenModeEx(Tcl_Interp *interp,
			    const char *modeString, int *seekFlagPtr,
			    int *binaryPtr);
MODULE_SCOPE Tcl_Obj *	TclGetProcessGlobalValue(ProcessGlobalValue *pgvPtr);
MODULE_SCOPE Tcl_Obj *	TclGetSourceFromFrame(CmdFrame *cfPtr, Tcl_Size objc,
			    Tcl_Obj *const objv[]);
MODULE_SCOPE char *	TclGetStringStorage(Tcl_Obj *objPtr,
			    Tcl_Size *sizePtr);
MODULE_SCOPE int	TclGetLoadedLibraries(Tcl_Interp *interp,
				const char *targetName,
				const char *packageName);
MODULE_SCOPE int	TclGetWideBitsFromObj(Tcl_Interp *, Tcl_Obj *,
				Tcl_WideInt *);
MODULE_SCOPE int	TclIncrObj(Tcl_Interp *interp, Tcl_Obj *valuePtr,
			    Tcl_Obj *incrPtr);
MODULE_SCOPE Tcl_Obj *	TclIncrObjVar2(Tcl_Interp *interp, Tcl_Obj *part1Ptr,
			    Tcl_Obj *part2Ptr, Tcl_Obj *incrPtr, int flags);
MODULE_SCOPE Tcl_ObjCmdProc2 TclInfoExistsCmd;
MODULE_SCOPE Tcl_ObjCmdProc2 TclInfoCoroutineCmd;
MODULE_SCOPE Tcl_Obj *	TclInfoFrame(Tcl_Interp *interp, CmdFrame *framePtr);
MODULE_SCOPE Tcl_ObjCmdProc2 TclInfoGlobalsCmd;
MODULE_SCOPE Tcl_ObjCmdProc2 TclInfoLocalsCmd;
MODULE_SCOPE Tcl_ObjCmdProc2 TclInfoVarsCmd;
MODULE_SCOPE void	TclInitAlloc(void);
MODULE_SCOPE void	TclInitDbCkalloc(void);
MODULE_SCOPE void	TclInitDoubleConversion(void);
MODULE_SCOPE void	TclInitEmbeddedConfigurationInformation(
			    Tcl_Interp *interp);
MODULE_SCOPE void	TclInitEncodingSubsystem(void);
MODULE_SCOPE void	TclInitIOSubsystem(void);
MODULE_SCOPE void	TclInitLimitSupport(Tcl_Interp *interp);
MODULE_SCOPE void	TclInitNamespaceSubsystem(void);
MODULE_SCOPE void	TclInitNotifier(void);
MODULE_SCOPE void	TclInitObjSubsystem(void);
MODULE_SCOPE int	TclInterpReady(Tcl_Interp *interp);
MODULE_SCOPE int	TclIsBareword(int byte);
MODULE_SCOPE Tcl_Obj *	TclJoinPath(Tcl_Size elements, Tcl_Obj * const objv[],
			    int forceRelative);
MODULE_SCOPE Tcl_Obj *	TclGetHomeDirObj(Tcl_Interp *interp, const char *user);
MODULE_SCOPE Tcl_Obj *	TclResolveTildePath(Tcl_Interp *interp,
			    Tcl_Obj *pathObj);
MODULE_SCOPE Tcl_Obj *	TclResolveTildePathList(Tcl_Obj *pathsObj);
MODULE_SCOPE int	TclJoinThread(Tcl_ThreadId id, int *result);
MODULE_SCOPE void	TclLimitRemoveAllHandlers(Tcl_Interp *interp);
MODULE_SCOPE Tcl_Obj *	TclLindexList(Tcl_Interp *interp,
			    Tcl_Obj *listPtr, Tcl_Obj *argPtr);
MODULE_SCOPE Tcl_Obj *	TclLindexFlat(Tcl_Interp *interp, Tcl_Obj *listPtr,
			    Tcl_Size indexCount, Tcl_Obj *const indexArray[]);
MODULE_SCOPE Tcl_Obj *	TclListObjGetElement(Tcl_Obj *listObj, Tcl_Size index);
/* TIP #280 */
MODULE_SCOPE void	TclListLines(Tcl_Obj *listObj, Tcl_Size line, Tcl_Size n,
			    Tcl_Size *lines, Tcl_Obj *const *elems);
MODULE_SCOPE Tcl_Obj *	TclListObjCopy(Tcl_Interp *interp, Tcl_Obj *listPtr);
MODULE_SCOPE int	TclListObjAppendElements(Tcl_Interp *interp,
			    Tcl_Obj *toObj, Tcl_Size elemCount,
			    Tcl_Obj *const elemObjv[]);
MODULE_SCOPE Tcl_Obj *	TclListObjRange(Tcl_Interp *interp, Tcl_Obj *listPtr,
			    Tcl_Size fromIdx, Tcl_Size toIdx);
MODULE_SCOPE Tcl_Obj *	TclLsetList(Tcl_Interp *interp, Tcl_Obj *listPtr,
			    Tcl_Obj *indexPtr, Tcl_Obj *valuePtr);
MODULE_SCOPE Tcl_Obj *	TclLsetFlat(Tcl_Interp *interp, Tcl_Obj *listPtr,
			    Tcl_Size indexCount, Tcl_Obj *const indexArray[],
			    Tcl_Obj *valuePtr);
MODULE_SCOPE Tcl_Command TclMakeEnsemble(Tcl_Interp *interp, const char *name,
			    const EnsembleImplMap map[]);
MODULE_SCOPE Tcl_Size	TclMaxListLength(const char *bytes, Tcl_Size numBytes,
			    const char **endPtr);
MODULE_SCOPE int	TclMergeReturnOptions(Tcl_Interp *interp, Tcl_Size objc,
			    Tcl_Obj *const objv[], Tcl_Obj **optionsPtrPtr,
			    int *codePtr, int *levelPtr);
MODULE_SCOPE Tcl_Obj *  TclNoErrorStack(Tcl_Interp *interp, Tcl_Obj *options);
MODULE_SCOPE int	TclNokia770Doubles(void);
MODULE_SCOPE void	TclNsDecrRefCount(Namespace *nsPtr);
MODULE_SCOPE int	TclNamespaceDeleted(Namespace *nsPtr);
MODULE_SCOPE void	TclObjVarErrMsg(Tcl_Interp *interp, Tcl_Obj *part1Ptr,
			    Tcl_Obj *part2Ptr, const char *operation,
			    const char *reason, int index);
MODULE_SCOPE int	TclObjInterpProc(void *clientData,
				Tcl_Interp *interp, int objc,
				Tcl_Obj *const objv[]);
MODULE_SCOPE int	TclObjInterpProc2(void *clientData,
				Tcl_Interp *interp, Tcl_Size objc,
				Tcl_Obj *const objv[]);
#define TclObjInterpProc TclGetObjInterpProc()
#define TclObjInterpProc2 TclGetObjInterpProc2()
MODULE_SCOPE int		TclObjInvoke(Tcl_Interp *interp, Tcl_Size objc,
				Tcl_Obj *const objv[], int flags);
MODULE_SCOPE int	TclObjInvokeNamespace(Tcl_Interp *interp,
			    Tcl_Size objc, Tcl_Obj *const objv[],
			    Tcl_Namespace *nsPtr, int flags);
MODULE_SCOPE int	TclObjUnsetVar2(Tcl_Interp *interp,
			    Tcl_Obj *part1Ptr, Tcl_Obj *part2Ptr, int flags);
MODULE_SCOPE int	TclParseBackslash(const char *src,
			    Tcl_Size numBytes, Tcl_Size *readPtr, char *dst);
MODULE_SCOPE int	TclParseNumber(Tcl_Interp *interp, Tcl_Obj *objPtr,
			    const char *expected, const char *bytes,
			    Tcl_Size numBytes, const char **endPtrPtr, int flags);
MODULE_SCOPE void	TclParseInit(Tcl_Interp *interp, const char *string,
			    Tcl_Size numBytes, Tcl_Parse *parsePtr);
MODULE_SCOPE Tcl_Size	TclParseAllWhiteSpace(const char *src, Tcl_Size numBytes);
MODULE_SCOPE int	TclProcessReturn(Tcl_Interp *interp,
			    int code, int level, Tcl_Obj *returnOpts);
MODULE_SCOPE void 	TclUndoRefCount(Tcl_Obj *objPtr);
MODULE_SCOPE int	TclpObjLstat(Tcl_Obj *pathPtr, Tcl_StatBuf *buf);
MODULE_SCOPE Tcl_Obj *	TclpTempFileName(void);
MODULE_SCOPE Tcl_Obj *  TclpTempFileNameForLibrary(Tcl_Interp *interp,
			    Tcl_Obj* pathPtr);
MODULE_SCOPE int	TclNewArithSeriesObj(Tcl_Interp *interp, Tcl_Obj **arithSeriesPtr,
                            int useDoubles, Tcl_Obj *startObj, Tcl_Obj *endObj,
                            Tcl_Obj *stepObj, Tcl_Obj *lenObj);
MODULE_SCOPE Tcl_Obj *	TclNewFSPathObj(Tcl_Obj *dirPtr, const char *addStrRep,
			    Tcl_Size len);
MODULE_SCOPE void	TclpAlertNotifier(void *clientData);
MODULE_SCOPE void *TclpNotifierData(void);
MODULE_SCOPE void	TclpServiceModeHook(int mode);
MODULE_SCOPE void	TclpSetTimer(const Tcl_Time *timePtr);
MODULE_SCOPE int	TclpWaitForEvent(const Tcl_Time *timePtr);
MODULE_SCOPE void	TclpCreateFileHandler(int fd, int mask,
			    Tcl_FileProc *proc, void *clientData);
MODULE_SCOPE int	TclpDeleteFile(const void *path);
MODULE_SCOPE void	TclpDeleteFileHandler(int fd);
MODULE_SCOPE void	TclpFinalizeCondition(Tcl_Condition *condPtr);
MODULE_SCOPE void	TclpFinalizeMutex(Tcl_Mutex *mutexPtr);
MODULE_SCOPE void	TclpFinalizeNotifier(void *clientData);
MODULE_SCOPE void	TclpFinalizePipes(void);
MODULE_SCOPE void	TclpFinalizeSockets(void);
#ifdef _WIN32
MODULE_SCOPE void	TclInitSockets(void);
#else
#define TclInitSockets() /* do nothing */
#endif
MODULE_SCOPE int	TclCreateSocketAddress(Tcl_Interp *interp,
			    struct addrinfo **addrlist,
			    const char *host, int port, int willBind,
			    const char **errorMsgPtr);
MODULE_SCOPE int	TclpThreadCreate(Tcl_ThreadId *idPtr,
			    Tcl_ThreadCreateProc *proc, void *clientData,
			    TCL_HASH_TYPE stackSize, int flags);
MODULE_SCOPE Tcl_Size	TclpFindVariable(const char *name, Tcl_Size *lengthPtr);
MODULE_SCOPE void	TclpInitLibraryPath(char **valuePtr,
			    TCL_HASH_TYPE *lengthPtr, Tcl_Encoding *encodingPtr);
MODULE_SCOPE void	TclpInitLock(void);
MODULE_SCOPE void *TclpInitNotifier(void);
MODULE_SCOPE void	TclpInitPlatform(void);
MODULE_SCOPE void	TclpInitUnlock(void);
MODULE_SCOPE Tcl_Obj *	TclpObjListVolumes(void);
MODULE_SCOPE void	TclpGlobalLock(void);
MODULE_SCOPE void	TclpGlobalUnlock(void);
MODULE_SCOPE int	TclpObjNormalizePath(Tcl_Interp *interp,
			    Tcl_Obj *pathPtr, int nextCheckpoint);
MODULE_SCOPE void	TclpNativeJoinPath(Tcl_Obj *prefix, const char *joining);
MODULE_SCOPE Tcl_Obj *	TclpNativeSplitPath(Tcl_Obj *pathPtr, Tcl_Size *lenPtr);
MODULE_SCOPE Tcl_PathType TclpGetNativePathType(Tcl_Obj *pathPtr,
			    Tcl_Size *driveNameLengthPtr, Tcl_Obj **driveNameRef);
MODULE_SCOPE int	TclCrossFilesystemCopy(Tcl_Interp *interp,
			    Tcl_Obj *source, Tcl_Obj *target);
MODULE_SCOPE int	TclpMatchInDirectory(Tcl_Interp *interp,
			    Tcl_Obj *resultPtr, Tcl_Obj *pathPtr,
			    const char *pattern, Tcl_GlobTypeData *types);
MODULE_SCOPE void	*TclpGetNativeCwd(void *clientData);
MODULE_SCOPE Tcl_FSDupInternalRepProc TclNativeDupInternalRep;
MODULE_SCOPE Tcl_Obj *	TclpObjLink(Tcl_Obj *pathPtr, Tcl_Obj *toPtr,
			    int linkType);
MODULE_SCOPE int	TclpObjChdir(Tcl_Obj *pathPtr);
MODULE_SCOPE Tcl_Channel TclpOpenTemporaryFile(Tcl_Obj *dirObj,
			    Tcl_Obj *basenameObj, Tcl_Obj *extensionObj,
			    Tcl_Obj *resultingNameObj);
MODULE_SCOPE void	TclPkgFileSeen(Tcl_Interp *interp,
			    const char *fileName);
MODULE_SCOPE void *	TclInitPkgFiles(Tcl_Interp *interp);
MODULE_SCOPE Tcl_Obj *	TclPathPart(Tcl_Interp *interp, Tcl_Obj *pathPtr,
			    Tcl_PathPart portion);
MODULE_SCOPE char *	TclpReadlink(const char *fileName,
			    Tcl_DString *linkPtr);
MODULE_SCOPE void	TclpSetVariables(Tcl_Interp *interp);
MODULE_SCOPE void *	TclThreadStorageKeyGet(Tcl_ThreadDataKey *keyPtr);
MODULE_SCOPE void	TclThreadStorageKeySet(Tcl_ThreadDataKey *keyPtr,
			    void *data);
MODULE_SCOPE TCL_NORETURN void TclpThreadExit(int status);
MODULE_SCOPE void	TclRememberCondition(Tcl_Condition *mutex);
MODULE_SCOPE void	TclRememberJoinableThread(Tcl_ThreadId id);
MODULE_SCOPE void	TclRememberMutex(Tcl_Mutex *mutex);
MODULE_SCOPE void	TclRemoveScriptLimitCallbacks(Tcl_Interp *interp);
MODULE_SCOPE int	TclReToGlob(Tcl_Interp *interp, const char *reStr,
			    Tcl_Size reStrLen, Tcl_DString *dsPtr, int *flagsPtr,
			    int *quantifiersFoundPtr);
MODULE_SCOPE Tcl_Size	TclScanElement(const char *string, Tcl_Size length,
			    char *flagPtr);
MODULE_SCOPE void	TclSetBgErrorHandler(Tcl_Interp *interp,
			    Tcl_Obj *cmdPrefix);
MODULE_SCOPE void	TclSetBignumInternalRep(Tcl_Obj *objPtr,
			    void *bignumValue);
MODULE_SCOPE int	TclSetBooleanFromAny(Tcl_Interp *interp,
			    Tcl_Obj *objPtr);
MODULE_SCOPE void	TclSetCmdNameObj(Tcl_Interp *interp, Tcl_Obj *objPtr,
			    Command *cmdPtr);
MODULE_SCOPE void	TclSetDuplicateObj(Tcl_Obj *dupPtr, Tcl_Obj *objPtr);
MODULE_SCOPE void	TclSetProcessGlobalValue(ProcessGlobalValue *pgvPtr,
			    Tcl_Obj *newValue, Tcl_Encoding encoding);
MODULE_SCOPE void	TclSignalExitThread(Tcl_ThreadId id, int result);
MODULE_SCOPE void	TclSpellFix(Tcl_Interp *interp,
			    Tcl_Obj *const *objv, Tcl_Size objc, Tcl_Size subIdx,
			    Tcl_Obj *bad, Tcl_Obj *fix);
MODULE_SCOPE void *	TclStackRealloc(Tcl_Interp *interp, void *ptr,
			    TCL_HASH_TYPE numBytes);
typedef int (*memCmpFn_t)(const void*, const void*, size_t);
MODULE_SCOPE int	TclStringCmp(Tcl_Obj *value1Ptr, Tcl_Obj *value2Ptr,
			    int checkEq, int nocase, Tcl_Size reqlength);
MODULE_SCOPE int	TclStringCmpOpts(Tcl_Interp *interp, Tcl_Size objc,
			    Tcl_Obj *const objv[], int *nocase,
			    Tcl_Size *reqlength);
MODULE_SCOPE int	TclStringMatch(const char *str, Tcl_Size strLen,
			    const char *pattern, int ptnLen, int flags);
MODULE_SCOPE int	TclStringMatchObj(Tcl_Obj *stringObj,
			    Tcl_Obj *patternObj, int flags);
MODULE_SCOPE void	TclSubstCompile(Tcl_Interp *interp, const char *bytes,
			    Tcl_Size numBytes, int flags, Tcl_Size line,
			    struct CompileEnv *envPtr);
MODULE_SCOPE int	TclSubstOptions(Tcl_Interp *interp, Tcl_Size numOpts,
			    Tcl_Obj *const opts[], int *flagPtr);
MODULE_SCOPE void	TclSubstParse(Tcl_Interp *interp, const char *bytes,
			    Tcl_Size numBytes, int flags, Tcl_Parse *parsePtr,
			    Tcl_InterpState *statePtr);
MODULE_SCOPE int	TclSubstTokens(Tcl_Interp *interp, Tcl_Token *tokenPtr,
			    Tcl_Size count, int *tokensLeftPtr, Tcl_Size line,
			    Tcl_Size *clNextOuter, const char *outerScript);
MODULE_SCOPE Tcl_Size	TclTrim(const char *bytes, Tcl_Size numBytes,
			    const char *trim, Tcl_Size numTrim, Tcl_Size *trimRight);
MODULE_SCOPE Tcl_Size	TclTrimLeft(const char *bytes, Tcl_Size numBytes,
			    const char *trim, Tcl_Size numTrim);
MODULE_SCOPE Tcl_Size	TclTrimRight(const char *bytes, Tcl_Size numBytes,
			    const char *trim, Tcl_Size numTrim);
MODULE_SCOPE const char*TclGetCommandTypeName(Tcl_Command command);
MODULE_SCOPE void	TclRegisterCommandTypeName(
			    Tcl_ObjCmdProc2 *implementationProc,
			    const char *nameStr);
MODULE_SCOPE int	TclUtfCmp(const char *cs, const char *ct);
MODULE_SCOPE int	TclUtfCasecmp(const char *cs, const char *ct);
MODULE_SCOPE int	TclUtfCount(int ch);
MODULE_SCOPE Tcl_Obj *	TclpNativeToNormalized(void *clientData);
MODULE_SCOPE Tcl_Obj *	TclpFilesystemPathType(Tcl_Obj *pathPtr);
MODULE_SCOPE int	TclpDlopen(Tcl_Interp *interp, Tcl_Obj *pathPtr,
			    Tcl_LoadHandle *loadHandle,
			    Tcl_FSUnloadFileProc **unloadProcPtr, int flags);
MODULE_SCOPE int	TclpUtime(Tcl_Obj *pathPtr, struct utimbuf *tval);
#ifdef TCL_LOAD_FROM_MEMORY
MODULE_SCOPE void *	TclpLoadMemoryGetBuffer(Tcl_Interp *interp, int size);
MODULE_SCOPE int	TclpLoadMemory(Tcl_Interp *interp, void *buffer,
			    int size, int codeSize, Tcl_LoadHandle *loadHandle,
			    Tcl_FSUnloadFileProc **unloadProcPtr, int flags);
#endif
MODULE_SCOPE void	TclInitThreadStorage(void);
MODULE_SCOPE void	TclFinalizeThreadDataThread(void);
MODULE_SCOPE void	TclFinalizeThreadStorage(void);

#ifdef TCL_WIDE_CLICKS
MODULE_SCOPE long long TclpGetWideClicks(void);
MODULE_SCOPE double	TclpWideClicksToNanoseconds(long long clicks);
MODULE_SCOPE double	TclpWideClickInMicrosec(void);
#else
#   ifdef _WIN32
#	define TCL_WIDE_CLICKS 1
MODULE_SCOPE long long TclpGetWideClicks(void);
MODULE_SCOPE double	TclpWideClickInMicrosec(void);
#	define		TclpWideClicksToNanoseconds(clicks) \
				((double)(clicks) * TclpWideClickInMicrosec() * 1000)
#   endif
#endif
MODULE_SCOPE long long TclpGetMicroseconds(void);

MODULE_SCOPE int	TclZlibInit(Tcl_Interp *interp);
MODULE_SCOPE void *	TclpThreadCreateKey(void);
MODULE_SCOPE void	TclpThreadDeleteKey(void *keyPtr);
MODULE_SCOPE void	TclpThreadSetGlobalTSD(void *tsdKeyPtr, void *ptr);
MODULE_SCOPE void *	TclpThreadGetGlobalTSD(void *tsdKeyPtr);
MODULE_SCOPE void	TclErrorStackResetIf(Tcl_Interp *interp,
			    const char *msg, Tcl_Size length);
/* Tip 430 */
MODULE_SCOPE int    TclZipfs_Init(Tcl_Interp *interp);


/*
 * Many parsing tasks need a common definition of whitespace.
 * Use this routine and macro to achieve that and place
 * optimization (fragile on changes) in one place.
 */

MODULE_SCOPE int	TclIsSpaceProc(int byte);
#	define TclIsSpaceProcM(byte) \
		(((byte) > 0x20) ? 0 : TclIsSpaceProc(byte))

/*
 *----------------------------------------------------------------
 * Command procedures in the generic core:
 *----------------------------------------------------------------
 */

MODULE_SCOPE Tcl_ObjCmdProc2 Tcl_AfterObjCmd;
MODULE_SCOPE Tcl_ObjCmdProc2 Tcl_AppendObjCmd;
MODULE_SCOPE Tcl_ObjCmdProc2 Tcl_ApplyObjCmd;
MODULE_SCOPE Tcl_Command TclInitArrayCmd(Tcl_Interp *interp);
MODULE_SCOPE Tcl_Command TclInitBinaryCmd(Tcl_Interp *interp);
MODULE_SCOPE Tcl_ObjCmdProc2 Tcl_BreakObjCmd;
MODULE_SCOPE Tcl_ObjCmdProc2 Tcl_CatchObjCmd;
MODULE_SCOPE Tcl_ObjCmdProc2 Tcl_CdObjCmd;
MODULE_SCOPE Tcl_Command TclInitChanCmd(Tcl_Interp *interp);
MODULE_SCOPE Tcl_ObjCmdProc2 TclChanCreateObjCmd;
MODULE_SCOPE Tcl_ObjCmdProc2 TclChanPostEventObjCmd;
MODULE_SCOPE Tcl_ObjCmdProc2 TclChanPopObjCmd;
MODULE_SCOPE Tcl_ObjCmdProc2 TclChanPushObjCmd;
MODULE_SCOPE void	TclClockInit(Tcl_Interp *interp);
MODULE_SCOPE Tcl_ObjCmdProc2 TclClockOldscanObjCmd;
MODULE_SCOPE Tcl_ObjCmdProc2 Tcl_CloseObjCmd;
MODULE_SCOPE Tcl_ObjCmdProc2 Tcl_ConcatObjCmd;
MODULE_SCOPE Tcl_ObjCmdProc2 Tcl_ContinueObjCmd;
MODULE_SCOPE Tcl_TimerToken TclCreateAbsoluteTimerHandler(
			    Tcl_Time *timePtr, Tcl_TimerProc *proc,
			    void *clientData);
MODULE_SCOPE Tcl_ObjCmdProc2 TclDefaultBgErrorHandlerObjCmd;
MODULE_SCOPE Tcl_Command TclInitDictCmd(Tcl_Interp *interp);
MODULE_SCOPE int	TclDictWithFinish(Tcl_Interp *interp, Var *varPtr,
			    Var *arrayPtr, Tcl_Obj *part1Ptr,
			    Tcl_Obj *part2Ptr, int index, int pathc,
			    Tcl_Obj *const pathv[], Tcl_Obj *keysPtr);
MODULE_SCOPE Tcl_Obj *	TclDictWithInit(Tcl_Interp *interp, Tcl_Obj *dictPtr,
			    Tcl_Size pathc, Tcl_Obj *const pathv[]);
MODULE_SCOPE Tcl_ObjCmdProc2 Tcl_DisassembleObjCmd;

/* Assemble command function */
MODULE_SCOPE Tcl_ObjCmdProc2 Tcl_AssembleObjCmd;
MODULE_SCOPE Tcl_ObjCmdProc2 TclNRAssembleObjCmd;
MODULE_SCOPE Tcl_Command TclInitEncodingCmd(Tcl_Interp *interp);
MODULE_SCOPE Tcl_ObjCmdProc2 Tcl_EofObjCmd;
MODULE_SCOPE Tcl_ObjCmdProc2 Tcl_ErrorObjCmd;
MODULE_SCOPE Tcl_ObjCmdProc2 Tcl_EvalObjCmd;
MODULE_SCOPE Tcl_ObjCmdProc2 Tcl_ExecObjCmd;
MODULE_SCOPE Tcl_ObjCmdProc2 Tcl_ExitObjCmd;
MODULE_SCOPE Tcl_ObjCmdProc2 Tcl_ExprObjCmd;
MODULE_SCOPE Tcl_ObjCmdProc2 Tcl_FblockedObjCmd;
MODULE_SCOPE Tcl_ObjCmdProc2 Tcl_FconfigureObjCmd;
MODULE_SCOPE Tcl_ObjCmdProc2 Tcl_FcopyObjCmd;
MODULE_SCOPE Tcl_Command TclInitFileCmd(Tcl_Interp *interp);
MODULE_SCOPE Tcl_ObjCmdProc2 Tcl_FileEventObjCmd;
MODULE_SCOPE Tcl_ObjCmdProc2 Tcl_FlushObjCmd;
MODULE_SCOPE Tcl_ObjCmdProc2 Tcl_ForObjCmd;
MODULE_SCOPE Tcl_ObjCmdProc2 Tcl_ForeachObjCmd;
MODULE_SCOPE Tcl_ObjCmdProc2 Tcl_FormatObjCmd;
MODULE_SCOPE Tcl_ObjCmdProc2 Tcl_GetsObjCmd;
MODULE_SCOPE Tcl_ObjCmdProc2 Tcl_GlobalObjCmd;
MODULE_SCOPE Tcl_ObjCmdProc2 Tcl_GlobObjCmd;
MODULE_SCOPE Tcl_ObjCmdProc2 Tcl_IfObjCmd;
MODULE_SCOPE Tcl_ObjCmdProc2 Tcl_IncrObjCmd;
MODULE_SCOPE Tcl_Command TclInitInfoCmd(Tcl_Interp *interp);
MODULE_SCOPE Tcl_ObjCmdProc2 Tcl_InterpObjCmd;
MODULE_SCOPE Tcl_ObjCmdProc2 Tcl_JoinObjCmd;
MODULE_SCOPE Tcl_ObjCmdProc2 Tcl_LappendObjCmd;
MODULE_SCOPE Tcl_ObjCmdProc2 Tcl_LassignObjCmd;
MODULE_SCOPE Tcl_ObjCmdProc2 Tcl_LeditObjCmd;
MODULE_SCOPE Tcl_ObjCmdProc2 Tcl_LindexObjCmd;
MODULE_SCOPE Tcl_ObjCmdProc2 Tcl_LinsertObjCmd;
MODULE_SCOPE Tcl_ObjCmdProc2 Tcl_LlengthObjCmd;
MODULE_SCOPE Tcl_ObjCmdProc2 Tcl_ListObjCmd;
MODULE_SCOPE Tcl_ObjCmdProc2 Tcl_LmapObjCmd;
MODULE_SCOPE Tcl_ObjCmdProc2 Tcl_LoadObjCmd;
MODULE_SCOPE Tcl_ObjCmdProc2 Tcl_LpopObjCmd;
MODULE_SCOPE Tcl_ObjCmdProc2 Tcl_LrangeObjCmd;
MODULE_SCOPE Tcl_ObjCmdProc2 Tcl_LremoveObjCmd;
MODULE_SCOPE Tcl_ObjCmdProc2 Tcl_LrepeatObjCmd;
MODULE_SCOPE Tcl_ObjCmdProc2 Tcl_LreplaceObjCmd;
MODULE_SCOPE Tcl_ObjCmdProc2 Tcl_LreverseObjCmd;
MODULE_SCOPE Tcl_ObjCmdProc2 Tcl_LsearchObjCmd;
MODULE_SCOPE Tcl_ObjCmdProc2 Tcl_LseqObjCmd;
MODULE_SCOPE Tcl_ObjCmdProc2 Tcl_LsetObjCmd;
MODULE_SCOPE Tcl_ObjCmdProc2 Tcl_LsortObjCmd;
MODULE_SCOPE Tcl_Command TclInitNamespaceCmd(Tcl_Interp *interp);
MODULE_SCOPE Tcl_ObjCmdProc2 TclNamespaceEnsembleCmd;
MODULE_SCOPE Tcl_ObjCmdProc2 Tcl_OpenObjCmd;
MODULE_SCOPE Tcl_ObjCmdProc2 Tcl_PackageObjCmd;
MODULE_SCOPE Tcl_ObjCmdProc2 Tcl_PidObjCmd;
MODULE_SCOPE Tcl_Command TclInitPrefixCmd(Tcl_Interp *interp);
MODULE_SCOPE Tcl_ObjCmdProc2 Tcl_PutsObjCmd;
MODULE_SCOPE Tcl_ObjCmdProc2 Tcl_PwdObjCmd;
MODULE_SCOPE Tcl_ObjCmdProc2 Tcl_ReadObjCmd;
MODULE_SCOPE Tcl_ObjCmdProc2 Tcl_RegexpObjCmd;
MODULE_SCOPE Tcl_ObjCmdProc2 Tcl_RegsubObjCmd;
MODULE_SCOPE Tcl_ObjCmdProc2 Tcl_RenameObjCmd;
MODULE_SCOPE Tcl_ObjCmdProc2 Tcl_RepresentationCmd;
MODULE_SCOPE Tcl_ObjCmdProc2 Tcl_ReturnObjCmd;
MODULE_SCOPE Tcl_ObjCmdProc2 Tcl_ScanObjCmd;
MODULE_SCOPE Tcl_ObjCmdProc2 Tcl_SeekObjCmd;
MODULE_SCOPE Tcl_ObjCmdProc2 Tcl_SetObjCmd;
MODULE_SCOPE Tcl_ObjCmdProc2 Tcl_SplitObjCmd;
MODULE_SCOPE Tcl_ObjCmdProc2 Tcl_SocketObjCmd;
MODULE_SCOPE Tcl_ObjCmdProc2 Tcl_SourceObjCmd;
MODULE_SCOPE Tcl_Command TclInitStringCmd(Tcl_Interp *interp);
MODULE_SCOPE Tcl_ObjCmdProc2 Tcl_SubstObjCmd;
MODULE_SCOPE Tcl_ObjCmdProc2 Tcl_SwitchObjCmd;
MODULE_SCOPE Tcl_ObjCmdProc2 Tcl_TellObjCmd;
MODULE_SCOPE Tcl_ObjCmdProc2 Tcl_ThrowObjCmd;
MODULE_SCOPE Tcl_ObjCmdProc2 Tcl_TimeObjCmd;
MODULE_SCOPE Tcl_ObjCmdProc2 Tcl_TimeRateObjCmd;
MODULE_SCOPE Tcl_ObjCmdProc2 Tcl_TraceObjCmd;
MODULE_SCOPE Tcl_ObjCmdProc2 Tcl_TryObjCmd;
MODULE_SCOPE Tcl_ObjCmdProc2 Tcl_UnloadObjCmd;
MODULE_SCOPE Tcl_ObjCmdProc2 Tcl_UnsetObjCmd;
MODULE_SCOPE Tcl_ObjCmdProc2 Tcl_UpdateObjCmd;
MODULE_SCOPE Tcl_ObjCmdProc2 Tcl_UplevelObjCmd;
MODULE_SCOPE Tcl_ObjCmdProc2 Tcl_UpvarObjCmd;
MODULE_SCOPE Tcl_ObjCmdProc2 Tcl_VariableObjCmd;
MODULE_SCOPE Tcl_ObjCmdProc2 Tcl_VwaitObjCmd;
MODULE_SCOPE Tcl_ObjCmdProc2 Tcl_WhileObjCmd;

/*
 *----------------------------------------------------------------
 * Compilation procedures for commands in the generic core:
 *----------------------------------------------------------------
 */

MODULE_SCOPE CompileProc TclCompileAppendCmd;
MODULE_SCOPE CompileProc TclCompileArrayExistsCmd;
MODULE_SCOPE CompileProc TclCompileArraySetCmd;
MODULE_SCOPE CompileProc TclCompileArrayUnsetCmd;
MODULE_SCOPE CompileProc TclCompileBreakCmd;
MODULE_SCOPE CompileProc TclCompileCatchCmd;
MODULE_SCOPE CompileProc TclCompileClockClicksCmd;
MODULE_SCOPE CompileProc TclCompileClockReadingCmd;
MODULE_SCOPE CompileProc TclCompileConcatCmd;
MODULE_SCOPE CompileProc TclCompileContinueCmd;
MODULE_SCOPE CompileProc TclCompileDictAppendCmd;
MODULE_SCOPE CompileProc TclCompileDictCreateCmd;
MODULE_SCOPE CompileProc TclCompileDictExistsCmd;
MODULE_SCOPE CompileProc TclCompileDictForCmd;
MODULE_SCOPE CompileProc TclCompileDictGetCmd;
MODULE_SCOPE CompileProc TclCompileDictGetWithDefaultCmd;
MODULE_SCOPE CompileProc TclCompileDictIncrCmd;
MODULE_SCOPE CompileProc TclCompileDictLappendCmd;
MODULE_SCOPE CompileProc TclCompileDictMapCmd;
MODULE_SCOPE CompileProc TclCompileDictMergeCmd;
MODULE_SCOPE CompileProc TclCompileDictSetCmd;
MODULE_SCOPE CompileProc TclCompileDictUnsetCmd;
MODULE_SCOPE CompileProc TclCompileDictUpdateCmd;
MODULE_SCOPE CompileProc TclCompileDictWithCmd;
MODULE_SCOPE CompileProc TclCompileEnsemble;
MODULE_SCOPE CompileProc TclCompileErrorCmd;
MODULE_SCOPE CompileProc TclCompileExprCmd;
MODULE_SCOPE CompileProc TclCompileForCmd;
MODULE_SCOPE CompileProc TclCompileForeachCmd;
MODULE_SCOPE CompileProc TclCompileFormatCmd;
MODULE_SCOPE CompileProc TclCompileGlobalCmd;
MODULE_SCOPE CompileProc TclCompileIfCmd;
MODULE_SCOPE CompileProc TclCompileInfoCommandsCmd;
MODULE_SCOPE CompileProc TclCompileInfoCoroutineCmd;
MODULE_SCOPE CompileProc TclCompileInfoExistsCmd;
MODULE_SCOPE CompileProc TclCompileInfoLevelCmd;
MODULE_SCOPE CompileProc TclCompileInfoObjectClassCmd;
MODULE_SCOPE CompileProc TclCompileInfoObjectIsACmd;
MODULE_SCOPE CompileProc TclCompileInfoObjectNamespaceCmd;
MODULE_SCOPE CompileProc TclCompileIncrCmd;
MODULE_SCOPE CompileProc TclCompileLappendCmd;
MODULE_SCOPE CompileProc TclCompileLassignCmd;
MODULE_SCOPE CompileProc TclCompileLindexCmd;
MODULE_SCOPE CompileProc TclCompileLinsertCmd;
MODULE_SCOPE CompileProc TclCompileListCmd;
MODULE_SCOPE CompileProc TclCompileLlengthCmd;
MODULE_SCOPE CompileProc TclCompileLmapCmd;
MODULE_SCOPE CompileProc TclCompileLrangeCmd;
MODULE_SCOPE CompileProc TclCompileLreplaceCmd;
MODULE_SCOPE CompileProc TclCompileLsetCmd;
MODULE_SCOPE CompileProc TclCompileNamespaceCodeCmd;
MODULE_SCOPE CompileProc TclCompileNamespaceCurrentCmd;
MODULE_SCOPE CompileProc TclCompileNamespaceOriginCmd;
MODULE_SCOPE CompileProc TclCompileNamespaceQualifiersCmd;
MODULE_SCOPE CompileProc TclCompileNamespaceTailCmd;
MODULE_SCOPE CompileProc TclCompileNamespaceUpvarCmd;
MODULE_SCOPE CompileProc TclCompileNamespaceWhichCmd;
MODULE_SCOPE CompileProc TclCompileNoOp;
MODULE_SCOPE CompileProc TclCompileObjectNextCmd;
MODULE_SCOPE CompileProc TclCompileObjectNextToCmd;
MODULE_SCOPE CompileProc TclCompileObjectSelfCmd;
MODULE_SCOPE CompileProc TclCompileRegexpCmd;
MODULE_SCOPE CompileProc TclCompileRegsubCmd;
MODULE_SCOPE CompileProc TclCompileReturnCmd;
MODULE_SCOPE CompileProc TclCompileSetCmd;
MODULE_SCOPE CompileProc TclCompileStringCatCmd;
MODULE_SCOPE CompileProc TclCompileStringCmpCmd;
MODULE_SCOPE CompileProc TclCompileStringEqualCmd;
MODULE_SCOPE CompileProc TclCompileStringFirstCmd;
MODULE_SCOPE CompileProc TclCompileStringIndexCmd;
MODULE_SCOPE CompileProc TclCompileStringInsertCmd;
MODULE_SCOPE CompileProc TclCompileStringIsCmd;
MODULE_SCOPE CompileProc TclCompileStringLastCmd;
MODULE_SCOPE CompileProc TclCompileStringLenCmd;
MODULE_SCOPE CompileProc TclCompileStringMapCmd;
MODULE_SCOPE CompileProc TclCompileStringMatchCmd;
MODULE_SCOPE CompileProc TclCompileStringRangeCmd;
MODULE_SCOPE CompileProc TclCompileStringReplaceCmd;
MODULE_SCOPE CompileProc TclCompileStringToLowerCmd;
MODULE_SCOPE CompileProc TclCompileStringToTitleCmd;
MODULE_SCOPE CompileProc TclCompileStringToUpperCmd;
MODULE_SCOPE CompileProc TclCompileStringTrimCmd;
MODULE_SCOPE CompileProc TclCompileStringTrimLCmd;
MODULE_SCOPE CompileProc TclCompileStringTrimRCmd;
MODULE_SCOPE CompileProc TclCompileSubstCmd;
MODULE_SCOPE CompileProc TclCompileSwitchCmd;
MODULE_SCOPE CompileProc TclCompileTailcallCmd;
MODULE_SCOPE CompileProc TclCompileThrowCmd;
MODULE_SCOPE CompileProc TclCompileTryCmd;
MODULE_SCOPE CompileProc TclCompileUnsetCmd;
MODULE_SCOPE CompileProc TclCompileUpvarCmd;
MODULE_SCOPE CompileProc TclCompileVariableCmd;
MODULE_SCOPE CompileProc TclCompileWhileCmd;
MODULE_SCOPE CompileProc TclCompileYieldCmd;
MODULE_SCOPE CompileProc TclCompileYieldToCmd;
MODULE_SCOPE CompileProc TclCompileBasic0ArgCmd;
MODULE_SCOPE CompileProc TclCompileBasic1ArgCmd;
MODULE_SCOPE CompileProc TclCompileBasic2ArgCmd;
MODULE_SCOPE CompileProc TclCompileBasic3ArgCmd;
MODULE_SCOPE CompileProc TclCompileBasic0Or1ArgCmd;
MODULE_SCOPE CompileProc TclCompileBasic1Or2ArgCmd;
MODULE_SCOPE CompileProc TclCompileBasic2Or3ArgCmd;
MODULE_SCOPE CompileProc TclCompileBasic0To2ArgCmd;
MODULE_SCOPE CompileProc TclCompileBasic1To3ArgCmd;
MODULE_SCOPE CompileProc TclCompileBasicMin0ArgCmd;
MODULE_SCOPE CompileProc TclCompileBasicMin1ArgCmd;
MODULE_SCOPE CompileProc TclCompileBasicMin2ArgCmd;

<<<<<<< HEAD
MODULE_SCOPE Tcl_ObjCmdProc TclInvertOpCmd;
MODULE_SCOPE CompileProc TclCompileInvertOpCmd;

MODULE_SCOPE Tcl_ObjCmdProc TclNotOpCmd;
MODULE_SCOPE CompileProc TclCompileNotOpCmd;
MODULE_SCOPE Tcl_ObjCmdProc TclAddOpCmd;
MODULE_SCOPE CompileProc TclCompileAddOpCmd;
MODULE_SCOPE Tcl_ObjCmdProc TclMulOpCmd;
MODULE_SCOPE CompileProc TclCompileMulOpCmd;
MODULE_SCOPE Tcl_ObjCmdProc TclAndOpCmd;
MODULE_SCOPE CompileProc TclCompileAndOpCmd;
MODULE_SCOPE Tcl_ObjCmdProc TclOrOpCmd;
MODULE_SCOPE CompileProc TclCompileOrOpCmd;
MODULE_SCOPE Tcl_ObjCmdProc TclXorOpCmd;
MODULE_SCOPE CompileProc TclCompileXorOpCmd;
MODULE_SCOPE Tcl_ObjCmdProc TclPowOpCmd;
MODULE_SCOPE CompileProc TclCompilePowOpCmd;
MODULE_SCOPE Tcl_ObjCmdProc TclLshiftOpCmd;
MODULE_SCOPE CompileProc TclCompileLshiftOpCmd;
MODULE_SCOPE Tcl_ObjCmdProc TclRshiftOpCmd;
MODULE_SCOPE CompileProc TclCompileRshiftOpCmd;
MODULE_SCOPE Tcl_ObjCmdProc TclModOpCmd;
MODULE_SCOPE CompileProc TclCompileModOpCmd;
MODULE_SCOPE Tcl_ObjCmdProc TclNeqOpCmd;
MODULE_SCOPE CompileProc TclCompileNeqOpCmd;
MODULE_SCOPE Tcl_ObjCmdProc TclStrneqOpCmd;
MODULE_SCOPE CompileProc TclCompileStrneqOpCmd;
MODULE_SCOPE Tcl_ObjCmdProc TclInOpCmd;
MODULE_SCOPE CompileProc TclCompileInOpCmd;
MODULE_SCOPE Tcl_ObjCmdProc TclNiOpCmd;
MODULE_SCOPE CompileProc TclCompileNiOpCmd;
MODULE_SCOPE Tcl_ObjCmdProc TclMinusOpCmd;
MODULE_SCOPE CompileProc TclCompileMinusOpCmd;
MODULE_SCOPE Tcl_ObjCmdProc TclDivOpCmd;
MODULE_SCOPE CompileProc TclCompileDivOpCmd;
MODULE_SCOPE CompileProc TclCompileLessOpCmd;
MODULE_SCOPE CompileProc TclCompileLeqOpCmd;
MODULE_SCOPE CompileProc TclCompileGreaterOpCmd;
MODULE_SCOPE CompileProc TclCompileGeqOpCmd;
MODULE_SCOPE CompileProc TclCompileEqOpCmd;
MODULE_SCOPE CompileProc TclCompileStreqOpCmd;
MODULE_SCOPE CompileProc TclCompileStrLtOpCmd;
MODULE_SCOPE CompileProc TclCompileStrLeOpCmd;
MODULE_SCOPE CompileProc TclCompileStrGtOpCmd;
MODULE_SCOPE CompileProc TclCompileStrGeOpCmd;

MODULE_SCOPE CompileProc TclCompileAssembleCmd;
=======
MODULE_SCOPE Tcl_ObjCmdProc2 TclInvertOpCmd;
MODULE_SCOPE int	TclCompileInvertOpCmd(Tcl_Interp *interp,
			    Tcl_Parse *parsePtr, Command *cmdPtr,
			    struct CompileEnv *envPtr);
MODULE_SCOPE Tcl_ObjCmdProc2 TclNotOpCmd;
MODULE_SCOPE int	TclCompileNotOpCmd(Tcl_Interp *interp,
			    Tcl_Parse *parsePtr, Command *cmdPtr,
			    struct CompileEnv *envPtr);
MODULE_SCOPE Tcl_ObjCmdProc2 TclAddOpCmd;
MODULE_SCOPE int	TclCompileAddOpCmd(Tcl_Interp *interp,
			    Tcl_Parse *parsePtr, Command *cmdPtr,
			    struct CompileEnv *envPtr);
MODULE_SCOPE Tcl_ObjCmdProc2 TclMulOpCmd;
MODULE_SCOPE int	TclCompileMulOpCmd(Tcl_Interp *interp,
			    Tcl_Parse *parsePtr, Command *cmdPtr,
			    struct CompileEnv *envPtr);
MODULE_SCOPE Tcl_ObjCmdProc2 TclAndOpCmd;
MODULE_SCOPE int	TclCompileAndOpCmd(Tcl_Interp *interp,
			    Tcl_Parse *parsePtr, Command *cmdPtr,
			    struct CompileEnv *envPtr);
MODULE_SCOPE Tcl_ObjCmdProc2 TclOrOpCmd;
MODULE_SCOPE int	TclCompileOrOpCmd(Tcl_Interp *interp,
			    Tcl_Parse *parsePtr, Command *cmdPtr,
			    struct CompileEnv *envPtr);
MODULE_SCOPE Tcl_ObjCmdProc2 TclXorOpCmd;
MODULE_SCOPE int	TclCompileXorOpCmd(Tcl_Interp *interp,
			    Tcl_Parse *parsePtr, Command *cmdPtr,
			    struct CompileEnv *envPtr);
MODULE_SCOPE Tcl_ObjCmdProc2 TclPowOpCmd;
MODULE_SCOPE int	TclCompilePowOpCmd(Tcl_Interp *interp,
			    Tcl_Parse *parsePtr, Command *cmdPtr,
			    struct CompileEnv *envPtr);
MODULE_SCOPE Tcl_ObjCmdProc2 TclLshiftOpCmd;
MODULE_SCOPE int	TclCompileLshiftOpCmd(Tcl_Interp *interp,
			    Tcl_Parse *parsePtr, Command *cmdPtr,
			    struct CompileEnv *envPtr);
MODULE_SCOPE Tcl_ObjCmdProc2 TclRshiftOpCmd;
MODULE_SCOPE int	TclCompileRshiftOpCmd(Tcl_Interp *interp,
			    Tcl_Parse *parsePtr, Command *cmdPtr,
			    struct CompileEnv *envPtr);
MODULE_SCOPE Tcl_ObjCmdProc2 TclModOpCmd;
MODULE_SCOPE int	TclCompileModOpCmd(Tcl_Interp *interp,
			    Tcl_Parse *parsePtr, Command *cmdPtr,
			    struct CompileEnv *envPtr);
MODULE_SCOPE Tcl_ObjCmdProc2 TclNeqOpCmd;
MODULE_SCOPE int	TclCompileNeqOpCmd(Tcl_Interp *interp,
			    Tcl_Parse *parsePtr, Command *cmdPtr,
			    struct CompileEnv *envPtr);
MODULE_SCOPE Tcl_ObjCmdProc2 TclStrneqOpCmd;
MODULE_SCOPE int	TclCompileStrneqOpCmd(Tcl_Interp *interp,
			    Tcl_Parse *parsePtr, Command *cmdPtr,
			    struct CompileEnv *envPtr);
MODULE_SCOPE Tcl_ObjCmdProc2 TclInOpCmd;
MODULE_SCOPE int	TclCompileInOpCmd(Tcl_Interp *interp,
			    Tcl_Parse *parsePtr, Command *cmdPtr,
			    struct CompileEnv *envPtr);
MODULE_SCOPE Tcl_ObjCmdProc2 TclNiOpCmd;
MODULE_SCOPE int	TclCompileNiOpCmd(Tcl_Interp *interp,
			    Tcl_Parse *parsePtr, Command *cmdPtr,
			    struct CompileEnv *envPtr);
MODULE_SCOPE Tcl_ObjCmdProc2 TclMinusOpCmd;
MODULE_SCOPE int	TclCompileMinusOpCmd(Tcl_Interp *interp,
			    Tcl_Parse *parsePtr, Command *cmdPtr,
			    struct CompileEnv *envPtr);
MODULE_SCOPE Tcl_ObjCmdProc2 TclDivOpCmd;
MODULE_SCOPE int	TclCompileDivOpCmd(Tcl_Interp *interp,
			    Tcl_Parse *parsePtr, Command *cmdPtr,
			    struct CompileEnv *envPtr);
MODULE_SCOPE int	TclCompileLessOpCmd(Tcl_Interp *interp,
			    Tcl_Parse *parsePtr, Command *cmdPtr,
			    struct CompileEnv *envPtr);
MODULE_SCOPE int	TclCompileLeqOpCmd(Tcl_Interp *interp,
			    Tcl_Parse *parsePtr, Command *cmdPtr,
			    struct CompileEnv *envPtr);
MODULE_SCOPE int	TclCompileGreaterOpCmd(Tcl_Interp *interp,
			    Tcl_Parse *parsePtr, Command *cmdPtr,
			    struct CompileEnv *envPtr);
MODULE_SCOPE int	TclCompileGeqOpCmd(Tcl_Interp *interp,
			    Tcl_Parse *parsePtr, Command *cmdPtr,
			    struct CompileEnv *envPtr);
MODULE_SCOPE int	TclCompileEqOpCmd(Tcl_Interp *interp,
			    Tcl_Parse *parsePtr, Command *cmdPtr,
			    struct CompileEnv *envPtr);
MODULE_SCOPE int	TclCompileStreqOpCmd(Tcl_Interp *interp,
			    Tcl_Parse *parsePtr, Command *cmdPtr,
			    struct CompileEnv *envPtr);
MODULE_SCOPE int	TclCompileStrLtOpCmd(Tcl_Interp *interp,
			    Tcl_Parse *parsePtr, Command *cmdPtr,
			    struct CompileEnv *envPtr);
MODULE_SCOPE int	TclCompileStrLeOpCmd(Tcl_Interp *interp,
			    Tcl_Parse *parsePtr, Command *cmdPtr,
			    struct CompileEnv *envPtr);
MODULE_SCOPE int	TclCompileStrGtOpCmd(Tcl_Interp *interp,
			    Tcl_Parse *parsePtr, Command *cmdPtr,
			    struct CompileEnv *envPtr);
MODULE_SCOPE int	TclCompileStrGeOpCmd(Tcl_Interp *interp,
			    Tcl_Parse *parsePtr, Command *cmdPtr,
			    struct CompileEnv *envPtr);

MODULE_SCOPE int	TclCompileAssembleCmd(Tcl_Interp *interp,
			    Tcl_Parse *parsePtr, Command *cmdPtr,
			    struct CompileEnv *envPtr);
>>>>>>> 3824998b

/*
 * Routines that provide the [string] ensemble functionality. Possible
 * candidates for public interface.
 */

MODULE_SCOPE Tcl_Obj *	TclStringCat(Tcl_Interp *interp, Tcl_Size objc,
			    Tcl_Obj *const objv[], int flags);
MODULE_SCOPE Tcl_Obj *	TclStringFirst(Tcl_Obj *needle, Tcl_Obj *haystack,
			    Tcl_Size start);
MODULE_SCOPE Tcl_Obj *	TclStringLast(Tcl_Obj *needle, Tcl_Obj *haystack,
			    Tcl_Size last);
MODULE_SCOPE Tcl_Obj *	TclStringRepeat(Tcl_Interp *interp, Tcl_Obj *objPtr,
			    Tcl_Size count, int flags);
MODULE_SCOPE Tcl_Obj *	TclStringReplace(Tcl_Interp *interp, Tcl_Obj *objPtr,
			    Tcl_Size first, Tcl_Size count, Tcl_Obj *insertPtr,
			    int flags);
MODULE_SCOPE Tcl_Obj *	TclStringReverse(Tcl_Obj *objPtr, int flags);

/* Flag values for the [string] ensemble functions. */

#define TCL_STRING_MATCH_NOCASE TCL_MATCH_NOCASE /* (1<<0) in tcl.h */
#define TCL_STRING_IN_PLACE (1<<1)

/*
 * Functions defined in generic/tclVar.c and currently exported only for use
 * by the bytecode compiler and engine. Some of these could later be placed in
 * the public interface.
 */

MODULE_SCOPE Var *	TclObjLookupVarEx(Tcl_Interp * interp,
			    Tcl_Obj *part1Ptr, Tcl_Obj *part2Ptr, int flags,
			    const char *msg, int createPart1,
			    int createPart2, Var **arrayPtrPtr);
MODULE_SCOPE Var *	TclLookupArrayElement(Tcl_Interp *interp,
			    Tcl_Obj *arrayNamePtr, Tcl_Obj *elNamePtr,
			    int flags, const char *msg,
			    int createPart1, int createPart2,
			    Var *arrayPtr, int index);
MODULE_SCOPE Tcl_Obj *	TclPtrGetVarIdx(Tcl_Interp *interp,
			    Var *varPtr, Var *arrayPtr, Tcl_Obj *part1Ptr,
			    Tcl_Obj *part2Ptr, int flags, int index);
MODULE_SCOPE Tcl_Obj *	TclPtrSetVarIdx(Tcl_Interp *interp,
			    Var *varPtr, Var *arrayPtr, Tcl_Obj *part1Ptr,
			    Tcl_Obj *part2Ptr, Tcl_Obj *newValuePtr,
			    int flags, int index);
MODULE_SCOPE Tcl_Obj *	TclPtrIncrObjVarIdx(Tcl_Interp *interp,
			    Var *varPtr, Var *arrayPtr, Tcl_Obj *part1Ptr,
			    Tcl_Obj *part2Ptr, Tcl_Obj *incrPtr,
			    int flags, int index);
MODULE_SCOPE int	TclPtrObjMakeUpvarIdx(Tcl_Interp *interp,
			    Var *otherPtr, Tcl_Obj *myNamePtr, int myFlags,
			    int index);
MODULE_SCOPE int	TclPtrUnsetVarIdx(Tcl_Interp *interp, Var *varPtr,
			    Var *arrayPtr, Tcl_Obj *part1Ptr,
			    Tcl_Obj *part2Ptr, int flags,
			    int index);
MODULE_SCOPE void	TclInvalidateNsPath(Namespace *nsPtr);
MODULE_SCOPE void	TclFindArrayPtrElements(Var *arrayPtr,
			    Tcl_HashTable *tablePtr);

/*
 * The new extended interface to the variable traces.
 */

MODULE_SCOPE int	TclObjCallVarTraces(Interp *iPtr, Var *arrayPtr,
			    Var *varPtr, Tcl_Obj *part1Ptr, Tcl_Obj *part2Ptr,
			    int flags, int leaveErrMsg, int index);

/*
 * So tclObj.c and tclDictObj.c can share these implementations.
 */

MODULE_SCOPE int	TclCompareObjKeys(void *keyPtr, Tcl_HashEntry *hPtr);
MODULE_SCOPE void	TclFreeObjEntry(Tcl_HashEntry *hPtr);
MODULE_SCOPE TCL_HASH_TYPE TclHashObjKey(Tcl_HashTable *tablePtr, void *keyPtr);

MODULE_SCOPE int	TclFullFinalizationRequested(void);

/*
 * TIP #542
 */

MODULE_SCOPE size_t TclUniCharLen(const Tcl_UniChar *uniStr);
MODULE_SCOPE int TclUniCharNcmp(const Tcl_UniChar *ucs,
				const Tcl_UniChar *uct, size_t numChars);
MODULE_SCOPE int TclUniCharNcasecmp(const Tcl_UniChar *ucs,
				const Tcl_UniChar *uct, size_t numChars);
MODULE_SCOPE int TclUniCharCaseMatch(const Tcl_UniChar *uniStr,
				const Tcl_UniChar *uniPattern, int nocase);


/*
 * Just for the purposes of command-type registration.
 */

MODULE_SCOPE Tcl_ObjCmdProc2 TclEnsembleImplementationCmd;
MODULE_SCOPE Tcl_ObjCmdProc2 TclAliasObjCmd;
MODULE_SCOPE Tcl_ObjCmdProc2 TclLocalAliasObjCmd;
MODULE_SCOPE Tcl_ObjCmdProc2 TclChildObjCmd;
MODULE_SCOPE Tcl_ObjCmdProc2 TclInvokeImportedCmd;
MODULE_SCOPE Tcl_ObjCmdProc2 TclOOPublicObjectCmd;
MODULE_SCOPE Tcl_ObjCmdProc2 TclOOPrivateObjectCmd;
MODULE_SCOPE Tcl_ObjCmdProc2 TclOOMyClassObjCmd;

/*
 * TIP #462.
 */

/*
 * The following enum values give the status of a spawned process.
 */

typedef enum TclProcessWaitStatus {
    TCL_PROCESS_ERROR = -1,	/* Error waiting for process to exit */
    TCL_PROCESS_UNCHANGED = 0,	/* No change since the last call. */
    TCL_PROCESS_EXITED = 1,	/* Process has exited. */
    TCL_PROCESS_SIGNALED = 2,	/* Child killed because of a signal. */
    TCL_PROCESS_STOPPED = 3,	/* Child suspended because of a signal. */
    TCL_PROCESS_UNKNOWN_STATUS = 4
				/* Child wait status didn't make sense. */
} TclProcessWaitStatus;

MODULE_SCOPE Tcl_Command TclInitProcessCmd(Tcl_Interp *interp);
MODULE_SCOPE void	TclProcessCreated(Tcl_Pid pid);
MODULE_SCOPE TclProcessWaitStatus TclProcessWait(Tcl_Pid pid, int options,
			    int *codePtr, Tcl_Obj **msgObjPtr,
			    Tcl_Obj **errorObjPtr);
MODULE_SCOPE int TclClose(Tcl_Interp *,	Tcl_Channel chan);

/*
 * TIP #508: [array default]
 */

MODULE_SCOPE void	TclInitArrayVar(Var *arrayPtr);
MODULE_SCOPE Tcl_Obj *	TclGetArrayDefault(Var *arrayPtr);

/*
 * Utility routines for encoding index values as integers. Used by both
 * some of the command compilers and by [lsort] and [lsearch].
 */

MODULE_SCOPE int	TclIndexEncode(Tcl_Interp *interp, Tcl_Obj *objPtr,
			    int before, int after, int *indexPtr);
MODULE_SCOPE Tcl_Size	TclIndexDecode(int encoded, Tcl_Size endValue);

/*
 * Error message utility functions
 */
MODULE_SCOPE int TclCommandWordLimitError(Tcl_Interp *interp, Tcl_Size count);

#endif /* TCL_MAJOR_VERSION > 8 */

/* Constants used in index value encoding routines. */
#define TCL_INDEX_END           ((Tcl_Size)-2)
#define TCL_INDEX_START         ((Tcl_Size)0)

/*
 *------------------------------------------------------------------------
 *
 * TclGetSizeIntFromObj --
 *
 *    Extract a Tcl_Size from a Tcl_Obj
 *
 * Results:
 *    TCL_OK / TCL_ERROR
 *
 * Side effects:
 *    On success, the integer value is stored in *sizePtr. On error,
 *    an error message in interp it it is not NULL.
 *
 *------------------------------------------------------------------------
 */
static inline int TclGetSizeIntFromObj(Tcl_Interp *interp, Tcl_Obj *objPtr, Tcl_Size *sizePtr) {
    if (sizeof(Tcl_Size) == sizeof(int)) {
	return TclGetIntFromObj(interp, objPtr, (int *)sizePtr);
    } else {
	Tcl_WideInt wide;
	if (TclGetWideIntFromObj(interp, objPtr, &wide) != TCL_OK) {
	    return TCL_ERROR;
	}
	*sizePtr = (Tcl_Size)wide;
	return TCL_OK;
    }
}


/*
 *----------------------------------------------------------------------
 *
 * TclScaleTime --
 *
 *	TIP #233 (Virtualized Time): Wrapper around the time virutalisation
 *	rescale function to hide the binding of the clientData.
 *
 *	This is static inline code; it's like a macro, but a function. It's
 *	used because this is a piece of code that ends up in places that are a
 *	bit performance sensitive.
 *
 * Results:
 *	None
 *
 * Side effects:
 *	Updates the time structure (given as an argument) with what the time
 *	should be after virtualisation.
 *
 *----------------------------------------------------------------------
 */

static inline void
TclScaleTime(
    Tcl_Time *timePtr)
{
    if (timePtr != NULL) {
	tclScaleTimeProcPtr(timePtr, tclTimeClientData);
    }
}

/*
 *----------------------------------------------------------------
 * Macros used by the Tcl core to create and release Tcl objects.
 * TclNewObj(objPtr) creates a new object denoting an empty string.
 * TclDecrRefCount(objPtr) decrements the object's reference count, and frees
 * the object if its reference count is zero. These macros are inline versions
 * of Tcl_NewObj() and Tcl_DecrRefCount(). Notice that the names differ in not
 * having a "_" after the "Tcl". Notice also that these macros reference their
 * argument more than once, so you should avoid calling them with an
 * expression that is expensive to compute or has side effects. The ANSI C
 * "prototypes" for these macros are:
 *
 * MODULE_SCOPE void	TclNewObj(Tcl_Obj *objPtr);
 * MODULE_SCOPE void	TclDecrRefCount(Tcl_Obj *objPtr);
 *
 * These macros are defined in terms of two macros that depend on memory
 * allocator in use: TclAllocObjStorage, TclFreeObjStorage. They are defined
 * below.
 *----------------------------------------------------------------
 */

/*
 * DTrace object allocation probe macros.
 */

#ifdef USE_DTRACE
#ifndef _TCLDTRACE_H
#include "tclDTrace.h"
#endif
#define	TCL_DTRACE_OBJ_CREATE(objPtr)	TCL_OBJ_CREATE(objPtr)
#define	TCL_DTRACE_OBJ_FREE(objPtr)	TCL_OBJ_FREE(objPtr)
#else /* USE_DTRACE */
#define	TCL_DTRACE_OBJ_CREATE(objPtr)	{}
#define	TCL_DTRACE_OBJ_FREE(objPtr)	{}
#endif /* USE_DTRACE */

#ifdef TCL_COMPILE_STATS
#  define TclIncrObjsAllocated() \
    tclObjsAlloced++
#  define TclIncrObjsFreed() \
    tclObjsFreed++
#else
#  define TclIncrObjsAllocated()
#  define TclIncrObjsFreed()
#endif /* TCL_COMPILE_STATS */

#  define TclAllocObjStorage(objPtr)		\
	TclAllocObjStorageEx(NULL, (objPtr))

#  define TclFreeObjStorage(objPtr)		\
	TclFreeObjStorageEx(NULL, (objPtr))

#ifndef TCL_MEM_DEBUG
# define TclNewObj(objPtr) \
    TclIncrObjsAllocated(); \
    TclAllocObjStorage(objPtr); \
    (objPtr)->refCount = 0; \
    (objPtr)->bytes    = &tclEmptyString; \
    (objPtr)->length   = 0; \
    (objPtr)->typePtr  = NULL; \
    TCL_DTRACE_OBJ_CREATE(objPtr)

/*
 * Invalidate the string rep first so we can use the bytes value for our
 * pointer chain, and signal an obj deletion (as opposed to shimmering) with
 * 'length == TCL_INDEX_NONE'.
 * Use empty 'if ; else' to handle use in unbraced outer if/else conditions.
 */

# define TclDecrRefCount(objPtr) \
    if ((objPtr)->refCount-- > 1) ; else { \
	if (!(objPtr)->typePtr || !(objPtr)->typePtr->freeIntRepProc) { \
	    TCL_DTRACE_OBJ_FREE(objPtr); \
	    if ((objPtr)->bytes \
		    && ((objPtr)->bytes != &tclEmptyString)) { \
		Tcl_Free((objPtr)->bytes); \
	    } \
	    (objPtr)->length = TCL_INDEX_NONE; \
	    TclFreeObjStorage(objPtr); \
	    TclIncrObjsFreed(); \
	} else { \
	    TclFreeObj(objPtr); \
	} \
    }

#if TCL_THREADS && !defined(USE_THREAD_ALLOC)
#   define USE_THREAD_ALLOC 1
#endif

#if defined(PURIFY)

/*
 * The PURIFY mode is like the regular mode, but instead of doing block
 * Tcl_Obj allocation and keeping a freed list for efficiency, it always
 * allocates and frees a single Tcl_Obj so that tools like Purify can better
 * track memory leaks.
 */

#  define TclAllocObjStorageEx(interp, objPtr) \
	(objPtr) = (Tcl_Obj *)Tcl_Alloc(sizeof(Tcl_Obj))

#  define TclFreeObjStorageEx(interp, objPtr) \
	Tcl_Free(objPtr)

#undef USE_THREAD_ALLOC
#undef USE_TCLALLOC
#elif TCL_THREADS && defined(USE_THREAD_ALLOC)

/*
 * The TCL_THREADS mode is like the regular mode but allocates Tcl_Obj's from
 * per-thread caches.
 */

MODULE_SCOPE Tcl_Obj *	TclThreadAllocObj(void);
MODULE_SCOPE void	TclThreadFreeObj(Tcl_Obj *);
MODULE_SCOPE Tcl_Mutex *TclpNewAllocMutex(void);
MODULE_SCOPE void	TclFreeAllocCache(void *);
MODULE_SCOPE void *	TclpGetAllocCache(void);
MODULE_SCOPE void	TclpSetAllocCache(void *);
MODULE_SCOPE void	TclpFreeAllocMutex(Tcl_Mutex *mutex);
MODULE_SCOPE void	TclpInitAllocCache(void);
MODULE_SCOPE void	TclpFreeAllocCache(void *);

/*
 * These macros need to be kept in sync with the code of TclThreadAllocObj()
 * and TclThreadFreeObj().
 *
 * Note that the optimiser should resolve the case (interp==NULL) at compile
 * time.
 */

#  define ALLOC_NOBJHIGH 1200

#  define TclAllocObjStorageEx(interp, objPtr)				\
    do {								\
	AllocCache *cachePtr;						\
	if (((interp) == NULL) ||					\
		((cachePtr = ((Interp *)(interp))->allocCache),		\
			(cachePtr->numObjects == 0))) {			\
	    (objPtr) = TclThreadAllocObj();				\
	} else {							\
	    (objPtr) = cachePtr->firstObjPtr;				\
	    cachePtr->firstObjPtr = (Tcl_Obj *)(objPtr)->internalRep.twoPtrValue.ptr1; \
	    --cachePtr->numObjects;					\
	}								\
    } while (0)

#  define TclFreeObjStorageEx(interp, objPtr)				\
    do {								\
	AllocCache *cachePtr;						\
	if (((interp) == NULL) ||					\
		((cachePtr = ((Interp *)(interp))->allocCache),		\
			((cachePtr->numObjects == 0) ||			\
			(cachePtr->numObjects >= ALLOC_NOBJHIGH)))) {	\
	    TclThreadFreeObj(objPtr);					\
	} else {							\
	    (objPtr)->internalRep.twoPtrValue.ptr1 = cachePtr->firstObjPtr; \
	    cachePtr->firstObjPtr = objPtr;				\
	    ++cachePtr->numObjects;					\
	}								\
    } while (0)

#else /* not PURIFY or USE_THREAD_ALLOC */

#if defined(USE_TCLALLOC) && USE_TCLALLOC
    MODULE_SCOPE void TclFinalizeAllocSubsystem();
    MODULE_SCOPE void TclInitAlloc();
#else
#   define USE_TCLALLOC 0
#endif

#if TCL_THREADS
/* declared in tclObj.c */
MODULE_SCOPE Tcl_Mutex	tclObjMutex;
#endif

#  define TclAllocObjStorageEx(interp, objPtr) \
    do {								\
	Tcl_MutexLock(&tclObjMutex);					\
	if (tclFreeObjList == NULL) {					\
	    TclAllocateFreeObjects();					\
	}								\
	(objPtr) = tclFreeObjList;					\
	tclFreeObjList = (Tcl_Obj *)					\
		tclFreeObjList->internalRep.twoPtrValue.ptr1;		\
	Tcl_MutexUnlock(&tclObjMutex);					\
    } while (0)

#  define TclFreeObjStorageEx(interp, objPtr) \
    do {							       \
	Tcl_MutexLock(&tclObjMutex);				       \
	(objPtr)->internalRep.twoPtrValue.ptr1 = (void *) tclFreeObjList; \
	tclFreeObjList = (objPtr);				       \
	Tcl_MutexUnlock(&tclObjMutex);				       \
    } while (0)
#endif

#else /* TCL_MEM_DEBUG */
MODULE_SCOPE void	TclDbInitNewObj(Tcl_Obj *objPtr, const char *file,
			    int line);

# define TclDbNewObj(objPtr, file, line) \
    do { \
	TclIncrObjsAllocated();						\
	(objPtr) = (Tcl_Obj *)						\
		Tcl_DbCkalloc(sizeof(Tcl_Obj), (file), (line));		\
	TclDbInitNewObj((objPtr), (file), (line));			\
	TCL_DTRACE_OBJ_CREATE(objPtr);					\
    } while (0)

# define TclNewObj(objPtr) \
    TclDbNewObj(objPtr, __FILE__, __LINE__);

# define TclDecrRefCount(objPtr) \
    Tcl_DbDecrRefCount(objPtr, __FILE__, __LINE__)

#undef USE_THREAD_ALLOC
#endif /* TCL_MEM_DEBUG */

/*
 *----------------------------------------------------------------
 * Macros used by the Tcl core to set a Tcl_Obj's string representation to a
 * copy of the "len" bytes starting at "bytePtr". The value of "len" must
 * not be negative.  When "len" is 0, then it is acceptable to pass
 * "bytePtr" = NULL.  When "len" > 0, "bytePtr" must not be NULL, and it
 * must point to a location from which "len" bytes may be read.  These
 * constraints are not checked here.  The validity of the bytes copied
 * as a value string representation is also not verififed.  This macro
 * must not be called while "objPtr" is being freed or when "objPtr"
 * already has a string representation.  The caller must use
 * this macro properly.  Improper use can lead to dangerous results.
 * Because "len" is referenced multiple times, take care that it is an
 * expression with the same value each use.
 *
 * The ANSI C "prototypes" for these macros are:
 *
 * MODULE_SCOPE void TclInitEmptyStringRep(Tcl_Obj *objPtr);
 * MODULE_SCOPE void TclInitStringRep(Tcl_Obj *objPtr, char *bytePtr, size_t len);
 * MODULE_SCOPE void TclAttemptInitStringRep(Tcl_Obj *objPtr, char *bytePtr, size_t len);
 *
 *----------------------------------------------------------------
 */

#define TclInitEmptyStringRep(objPtr) \
	((objPtr)->length = (((objPtr)->bytes = &tclEmptyString), 0))


#define TclInitStringRep(objPtr, bytePtr, len) \
    if ((len) == 0) { \
	TclInitEmptyStringRep(objPtr); \
    } else { \
	(objPtr)->bytes = (char *)Tcl_Alloc((len) + 1U); \
	memcpy((objPtr)->bytes, (bytePtr) ? (bytePtr) : &tclEmptyString, (len)); \
	(objPtr)->bytes[len] = '\0'; \
	(objPtr)->length = (len); \
    }

#define TclAttemptInitStringRep(objPtr, bytePtr, len) \
    ((((len) == 0) ? ( \
	TclInitEmptyStringRep(objPtr) \
    ) : ( \
	(objPtr)->bytes = (char *)Tcl_AttemptAlloc((len) + 1U), \
	(objPtr)->length = ((objPtr)->bytes) ? \
		(memcpy((objPtr)->bytes, (bytePtr) ? (bytePtr) : &tclEmptyString, (len)), \
		(objPtr)->bytes[len] = '\0', (len)) : (-1) \
    )), (objPtr)->bytes)

/*
 *----------------------------------------------------------------
 * Macro used by the Tcl core to get the string representation's byte array
 * pointer from a Tcl_Obj. This is an inline version of Tcl_GetString(). The
 * macro's expression result is the string rep's byte pointer which might be
 * NULL. The bytes referenced by this pointer must not be modified by the
 * caller. The ANSI C "prototype" for this macro is:
 *
 * MODULE_SCOPE char *	TclGetString(Tcl_Obj *objPtr);
 *----------------------------------------------------------------
 */

#define TclGetString(objPtr) \
    ((objPtr)->bytes? (objPtr)->bytes : Tcl_GetString(objPtr))

/*
 *----------------------------------------------------------------
 * Macro used by the Tcl core to clean out an object's internal
 * representation. Does not actually reset the rep's bytes. The ANSI C
 * "prototype" for this macro is:
 *
 * MODULE_SCOPE void	TclFreeInternalRep(Tcl_Obj *objPtr);
 *----------------------------------------------------------------
 */

#define TclFreeInternalRep(objPtr) \
    if ((objPtr)->typePtr != NULL) { \
	if ((objPtr)->typePtr->freeIntRepProc != NULL) { \
	    (objPtr)->typePtr->freeIntRepProc(objPtr); \
	} \
	(objPtr)->typePtr = NULL; \
    }

/*
 *----------------------------------------------------------------
 * Macro used by the Tcl core to clean out an object's string representation.
 * The ANSI C "prototype" for this macro is:
 *
 * MODULE_SCOPE void	TclInvalidateStringRep(Tcl_Obj *objPtr);
 *----------------------------------------------------------------
 */

#define TclInvalidateStringRep(objPtr) \
    do { \
	Tcl_Obj *_isobjPtr = (Tcl_Obj *)(objPtr); \
	if (_isobjPtr->bytes != NULL) { \
	    if (_isobjPtr->bytes != &tclEmptyString) { \
		Tcl_Free((char *)_isobjPtr->bytes); \
	    } \
	    _isobjPtr->bytes = NULL; \
	} \
    } while (0)

/*
 * These form part of the native filesystem support. They are needed here
 * because we have a few native filesystem functions (which are the same for
 * win/unix) in this file.
 */

#ifdef __cplusplus
extern "C" {
#endif
MODULE_SCOPE const char *const		tclpFileAttrStrings[];
MODULE_SCOPE const TclFileAttrProcs	tclpFileAttrProcs[];
#ifdef __cplusplus
}
#endif

/*
 *----------------------------------------------------------------
 * Macro used by the Tcl core to test whether an object has a
 * string representation (or is a 'pure' internal value).
 * The ANSI C "prototype" for this macro is:
 *
 * MODULE_SCOPE int	TclHasStringRep(Tcl_Obj *objPtr);
 *----------------------------------------------------------------
 */

#define TclHasStringRep(objPtr) \
    ((objPtr)->bytes != NULL)

/*
 *----------------------------------------------------------------
 * Macro used by the Tcl core to get the bignum out of the bignum
 * representation of a Tcl_Obj.
 * The ANSI C "prototype" for this macro is:
 *
 * MODULE_SCOPE void	TclUnpackBignum(Tcl_Obj *objPtr, mp_int bignum);
 *----------------------------------------------------------------
 */

#define TclUnpackBignum(objPtr, bignum) \
    do {								\
	Tcl_Obj *bignumObj = (objPtr);				\
	int bignumPayload =					\
		PTR2INT(bignumObj->internalRep.twoPtrValue.ptr2);	\
	if (bignumPayload == -1) {					\
	    (bignum) = *((mp_int *) bignumObj->internalRep.twoPtrValue.ptr1); \
	} else {							\
	    (bignum).dp = (mp_digit *)bignumObj->internalRep.twoPtrValue.ptr1;	\
	    (bignum).sign = bignumPayload >> 30;			\
	    (bignum).alloc = (bignumPayload >> 15) & 0x7FFF;		\
	    (bignum).used = bignumPayload & 0x7FFF;			\
	}								\
    } while (0)

/*
 *----------------------------------------------------------------
 * Macros used by the Tcl core to grow Tcl_Token arrays. They use the same
 * growth algorithm as used in tclStringObj.c for growing strings. The ANSI C
 * "prototype" for this macro is:
 *
 * MODULE_SCOPE void	TclGrowTokenArray(Tcl_Token *tokenPtr, int used,
 *				int available, int append,
 *				Tcl_Token *staticPtr);
 * MODULE_SCOPE void	TclGrowParseTokenArray(Tcl_Parse *parsePtr,
 *				int append);
 *----------------------------------------------------------------
 */

/* General tuning for minimum growth in Tcl growth algorithms */
#ifndef TCL_MIN_GROWTH
#  ifdef TCL_GROWTH_MIN_ALLOC
     /* Support for any legacy tuners */
#    define TCL_MIN_GROWTH TCL_GROWTH_MIN_ALLOC
#  else
#    define TCL_MIN_GROWTH 1024
#  endif
#endif

/* Token growth tuning, default to the general value. */
#ifndef TCL_MIN_TOKEN_GROWTH
#define TCL_MIN_TOKEN_GROWTH TCL_MIN_GROWTH/sizeof(Tcl_Token)
#endif

/* TODO - code below does not check for integer overflow */
#define TclGrowTokenArray(tokenPtr, used, available, append, staticPtr)	\
    do {								\
	Tcl_Size _needed = (used) + (append);				\
	if (_needed > (available)) {					\
	    Tcl_Size allocated = 2 * _needed;				\
	    Tcl_Token *oldPtr = (tokenPtr);				\
	    Tcl_Token *newPtr;						\
	    if (oldPtr == (staticPtr)) {				\
		oldPtr = NULL;						\
	    }								\
	    newPtr = (Tcl_Token *)Tcl_AttemptRealloc((char *) oldPtr,	\
		    allocated * sizeof(Tcl_Token));	\
	    if (newPtr == NULL) {					\
		allocated = _needed + (append) + TCL_MIN_TOKEN_GROWTH;	\
		newPtr = (Tcl_Token *)Tcl_Realloc((char *) oldPtr,	\
			allocated * sizeof(Tcl_Token)); \
	    }								\
	    (available) = allocated;					\
	    if (oldPtr == NULL) {					\
		memcpy(newPtr, staticPtr,				\
			(used) * sizeof(Tcl_Token));		\
	    }								\
	    (tokenPtr) = newPtr;					\
	}								\
    } while (0)

#define TclGrowParseTokenArray(parsePtr, append)			\
    TclGrowTokenArray((parsePtr)->tokenPtr, (parsePtr)->numTokens,	\
	    (parsePtr)->tokensAvailable, (append),			\
	    (parsePtr)->staticTokens)

/*
 *----------------------------------------------------------------
 * Macro used by the Tcl core get a unicode char from a utf string. It checks
 * to see if we have a one-byte utf char before calling the real
 * Tcl_UtfToUniChar, as this will save a lot of time for primarily ASCII
 * string handling. The macro's expression result is 1 for the 1-byte case or
 * the result of Tcl_UtfToUniChar. The ANSI C "prototype" for this macro is:
 *
 * MODULE_SCOPE int	TclUtfToUniChar(const char *string, Tcl_UniChar *ch);
 *----------------------------------------------------------------
 */

#if TCL_UTF_MAX > 3
#define TclUtfToUniChar(str, chPtr) \
	(((UCHAR(*(str))) < 0x80) ?		\
	    ((*(chPtr) = UCHAR(*(str))), 1)	\
	    : Tcl_UtfToUniChar(str, chPtr))
#else
#define TclUtfToUniChar(str, chPtr) \
	(((UCHAR(*(str))) < 0x80) ?		\
	    ((*(chPtr) = UCHAR(*(str))), 1)	\
	    : Tcl_UtfToChar16(str, chPtr))
#endif

/*
 *----------------------------------------------------------------
 * Macro counterpart of the Tcl_NumUtfChars() function. To be used in speed-
 * -sensitive points where it pays to avoid a function call in the common case
 * of counting along a string of all one-byte characters.  The ANSI C
 * "prototype" for this macro is:
 *
 * MODULE_SCOPE void	TclNumUtfCharsM(Tcl_Size numChars, const char *bytes,
 *				Tcl_Size numBytes);
 * numBytes must be >= 0
 *----------------------------------------------------------------
 */

#define TclNumUtfCharsM(numChars, bytes, numBytes) \
    do { \
	Tcl_Size _count = 0, _i = (numBytes); \
	unsigned char *_str = (unsigned char *) (bytes); \
	while (_i > 0 && (*_str < 0xC0)) { _i--; _str++; } \
	_count = (numBytes) - _i; \
	if (_i) { \
	    _count += Tcl_NumUtfChars((bytes) + _count, _i); \
	} \
	(numChars) = _count; \
    } while (0);

/*
 *----------------------------------------------------------------
 * Macro that encapsulates the logic that determines when it is safe to
 * interpret a string as a byte array directly. In summary, the object must be
 * a byte array and must not have a string representation (as the operations
 * that it is used in are defined on strings, not byte arrays). Theoretically
 * it is possible to also be efficient in the case where the object's bytes
 * field is filled by generation from the byte array (c.f. list canonicality)
 * but we don't do that at the moment since this is purely about efficiency.
 * The ANSI C "prototype" for this macro is:
 *
 * MODULE_SCOPE int	TclIsPureByteArray(Tcl_Obj *objPtr);
 *----------------------------------------------------------------
 */

MODULE_SCOPE int	TclIsPureByteArray(Tcl_Obj *objPtr);
#define TclIsPureDict(objPtr) \
	(((objPtr)->bytes==NULL) && ((objPtr)->typePtr==&tclDictType))
#define TclHasInternalRep(objPtr, type) \
	((objPtr)->typePtr == (type))
#define TclFetchInternalRep(objPtr, type) \
	(TclHasInternalRep((objPtr), (type)) ? &((objPtr)->internalRep) : NULL)


/*
 *----------------------------------------------------------------
 * Macro used by the Tcl core to compare Unicode strings. On big-endian
 * systems we can use the more efficient memcmp, but this would not be
 * lexically correct on little-endian systems. The ANSI C "prototype" for
 * this macro is:
 *
 * MODULE_SCOPE int	TclUniCharNcmp(const Tcl_UniChar *cs,
 *			    const Tcl_UniChar *ct, unsigned long n);
 *----------------------------------------------------------------
 */

#if defined(WORDS_BIGENDIAN) && (TCL_UTF_MAX > 3)
#   define TclUniCharNcmp(cs,ct,n) memcmp((cs),(ct),(n)*sizeof(Tcl_UniChar))
#endif /* WORDS_BIGENDIAN */

/*
 *----------------------------------------------------------------
 * Macro used by the Tcl core to increment a namespace's export epoch
 * counter. The ANSI C "prototype" for this macro is:
 *
 * MODULE_SCOPE void	TclInvalidateNsCmdLookup(Namespace *nsPtr);
 *----------------------------------------------------------------
 */

#define TclInvalidateNsCmdLookup(nsPtr) \
    if ((nsPtr)->numExportPatterns) {		\
	(nsPtr)->exportLookupEpoch++;		\
    }						\
    if ((nsPtr)->commandPathLength) {		\
	(nsPtr)->cmdRefEpoch++;			\
    }

/*
 *----------------------------------------------------------------------
 *
 * Core procedure added to libtommath for bignum manipulation.
 *
 *----------------------------------------------------------------------
 */

MODULE_SCOPE Tcl_LibraryInitProc TclTommath_Init;

/*
 *----------------------------------------------------------------------
 *
 * External (platform specific) initialization routine, these declarations
 * explicitly don't use EXTERN since this code does not get compiled into the
 * library:
 *
 *----------------------------------------------------------------------
 */

MODULE_SCOPE Tcl_LibraryInitProc TclplatformtestInit;
MODULE_SCOPE Tcl_LibraryInitProc TclObjTest_Init;
MODULE_SCOPE Tcl_LibraryInitProc TclThread_Init;
MODULE_SCOPE Tcl_LibraryInitProc Procbodytest_Init;
MODULE_SCOPE Tcl_LibraryInitProc Procbodytest_SafeInit;
MODULE_SCOPE Tcl_LibraryInitProc Tcl_ABSListTest_Init;


/*
 *----------------------------------------------------------------
 * Macro used by the Tcl core to check whether a pattern has any characters
 * special to [string match]. The ANSI C "prototype" for this macro is:
 *
 * MODULE_SCOPE int	TclMatchIsTrivial(const char *pattern);
 *----------------------------------------------------------------
 */

#define TclMatchIsTrivial(pattern) \
    (strpbrk((pattern), "*[?\\") == NULL)

/*
 *----------------------------------------------------------------
 * Macros used by the Tcl core to set a Tcl_Obj's numeric representation
 * avoiding the corresponding function calls in time critical parts of the
 * core. They should only be called on unshared objects. The ANSI C
 * "prototypes" for these macros are:
 *
 * MODULE_SCOPE void	TclSetIntObj(Tcl_Obj *objPtr, Tcl_WideInt w);
 * MODULE_SCOPE void	TclSetDoubleObj(Tcl_Obj *objPtr, double d);
 *----------------------------------------------------------------
 */

#define TclSetIntObj(objPtr, i) \
    do {						\
	Tcl_ObjInternalRep ir;				\
	ir.wideValue = (Tcl_WideInt) i;			\
	TclInvalidateStringRep(objPtr);			\
	Tcl_StoreInternalRep(objPtr, &tclIntType, &ir);	\
    } while (0)

#define TclSetDoubleObj(objPtr, d) \
    do {						\
	Tcl_ObjInternalRep ir;				\
	ir.doubleValue = (double) d;			\
	TclInvalidateStringRep(objPtr);			\
	Tcl_StoreInternalRep(objPtr, &tclDoubleType, &ir);	\
    } while (0)

/*
 *----------------------------------------------------------------
 * Macros used by the Tcl core to create and initialise objects of standard
 * types, avoiding the corresponding function calls in time critical parts of
 * the core. The ANSI C "prototypes" for these macros are:
 *
 * MODULE_SCOPE void	TclNewIntObj(Tcl_Obj *objPtr, Tcl_WideInt w);
 * MODULE_SCOPE void	TclNewDoubleObj(Tcl_Obj *objPtr, double d);
 * MODULE_SCOPE void	TclNewStringObj(Tcl_Obj *objPtr, const char *s, Tcl_Size len);
 * MODULE_SCOPE void	TclNewLiteralStringObj(Tcl_Obj*objPtr, const char *sLiteral);
 *
 *----------------------------------------------------------------
 */

#ifndef TCL_MEM_DEBUG
#define TclNewIntObj(objPtr, w) \
    do {						\
	TclIncrObjsAllocated();				\
	TclAllocObjStorage(objPtr);			\
	(objPtr)->refCount = 0;				\
	(objPtr)->bytes = NULL;				\
	(objPtr)->internalRep.wideValue = (Tcl_WideInt)(w);	\
	(objPtr)->typePtr = &tclIntType;		\
	TCL_DTRACE_OBJ_CREATE(objPtr);			\
    } while (0)

#define TclNewUIntObj(objPtr, uw) \
    do {						\
	TclIncrObjsAllocated();				\
	TclAllocObjStorage(objPtr);			\
	(objPtr)->refCount = 0;				\
	(objPtr)->bytes = NULL;				\
	Tcl_WideUInt uw_ = (uw);		\
	if (uw_ > WIDE_MAX) {			\
	    mp_int bignumValue_;		\
	    if (mp_init_u64(&bignumValue_, uw_) != MP_OKAY) {	\
		Tcl_Panic("%s: memory overflow", "TclNewUIntObj");	\
	    }	\
	    TclSetBignumInternalRep((objPtr), &bignumValue_);	\
	} else {	\
	    (objPtr)->internalRep.wideValue = (Tcl_WideInt)(uw_);	\
	    (objPtr)->typePtr = &tclIntType;		\
	}	\
	TCL_DTRACE_OBJ_CREATE(objPtr);			\
    } while (0)

#define TclNewIndexObj(objPtr, w) \
    TclNewIntObj(objPtr, w)

#define TclNewDoubleObj(objPtr, d) \
    do {							\
	TclIncrObjsAllocated();					\
	TclAllocObjStorage(objPtr);				\
	(objPtr)->refCount = 0;					\
	(objPtr)->bytes = NULL;					\
	(objPtr)->internalRep.doubleValue = (double)(d);	\
	(objPtr)->typePtr = &tclDoubleType;			\
	TCL_DTRACE_OBJ_CREATE(objPtr);				\
    } while (0)

#define TclNewStringObj(objPtr, s, len) \
    do {							\
	TclIncrObjsAllocated();					\
	TclAllocObjStorage(objPtr);				\
	(objPtr)->refCount = 0;					\
	TclInitStringRep((objPtr), (s), (len));			\
	(objPtr)->typePtr = NULL;				\
	TCL_DTRACE_OBJ_CREATE(objPtr);				\
    } while (0)

#else /* TCL_MEM_DEBUG */
#define TclNewIntObj(objPtr, w) \
    (objPtr) = Tcl_NewWideIntObj(w)

#define TclNewUIntObj(objPtr, uw) \
    do {						\
	Tcl_WideUInt uw_ = (uw);		\
	if (uw_ > WIDE_MAX) {			\
	    mp_int bignumValue_;		\
	    if (mp_init_u64(&bignumValue_, uw_) == MP_OKAY) {	\
		(objPtr) = Tcl_NewBignumObj(&bignumValue_);	\
	    } else {	\
		(objPtr) = NULL; \
	    } \
	} else {	\
	    (objPtr) = Tcl_NewWideIntObj(uw_);	\
	}	\
    } while (0)

#define TclNewIndexObj(objPtr, w) \
    TclNewIntObj(objPtr, w)

#define TclNewDoubleObj(objPtr, d) \
    (objPtr) = Tcl_NewDoubleObj(d)

#define TclNewStringObj(objPtr, s, len) \
    (objPtr) = Tcl_NewStringObj((s), (len))
#endif /* TCL_MEM_DEBUG */

/*
 * The sLiteral argument *must* be a string literal; the incantation with
 * sizeof(sLiteral "") will fail to compile otherwise.
 */
#define TclNewLiteralStringObj(objPtr, sLiteral) \
    TclNewStringObj((objPtr), (sLiteral), sizeof(sLiteral "") - 1)

/*
 *----------------------------------------------------------------
 * Convenience macros for DStrings.
 * The ANSI C "prototypes" for these macros are:
 *
 * MODULE_SCOPE char * TclDStringAppendLiteral(Tcl_DString *dsPtr,
 *			const char *sLiteral);
 * MODULE_SCOPE void   TclDStringClear(Tcl_DString *dsPtr);
 */

#define TclDStringAppendLiteral(dsPtr, sLiteral) \
    Tcl_DStringAppend((dsPtr), (sLiteral), sizeof(sLiteral "") - 1)
#define TclDStringClear(dsPtr) \
    Tcl_DStringSetLength((dsPtr), 0)

/*
 *----------------------------------------------------------------
 * Inline version of Tcl_GetCurrentNamespace and Tcl_GetGlobalNamespace.
 */

#define TclGetCurrentNamespace(interp) \
    (Tcl_Namespace *) ((Interp *)(interp))->varFramePtr->nsPtr

#define TclGetGlobalNamespace(interp) \
    (Tcl_Namespace *) ((Interp *)(interp))->globalNsPtr

/*
 *----------------------------------------------------------------
 * Inline version of TclCleanupCommand; still need the function as it is in
 * the internal stubs, but the core can use the macro instead.
 */

#define TclCleanupCommandMacro(cmdPtr)		\
    do {					\
	if ((cmdPtr)->refCount-- <= 1) {	\
	    Tcl_Free(cmdPtr);			\
	}					\
    } while (0)


/*
 * inside this routine crement refCount first incase cmdPtr is replacing itself
 */
#define TclRoutineAssign(location, cmdPtr)	    \
    do {					    \
	(cmdPtr)->refCount++;			    \
	if ((location) != NULL			    \
	    && (location--) <= 1) {		    \
	    Tcl_Free(((location)));		    \
	}					    \
	(location) = (cmdPtr);			    \
    } while (0)


#define TclRoutineHasName(cmdPtr) \
    ((cmdPtr)->hPtr != NULL)

/*
 *----------------------------------------------------------------
 * Inline versions of Tcl_LimitReady() and Tcl_LimitExceeded to limit number
 * of calls out of the critical path. Note that this code isn't particularly
 * readable; the non-inline version (in tclInterp.c) is much easier to
 * understand. Note also that these macros takes different args (iPtr->limit)
 * to the non-inline version.
 */

#define TclLimitExceeded(limit) ((limit).exceeded != 0)

#define TclLimitReady(limit)						\
    (((limit).active == 0) ? 0 :					\
    (++(limit).granularityTicker,					\
    ((((limit).active & TCL_LIMIT_COMMANDS) &&				\
	    (((limit).cmdGranularity == 1) ||				\
	    ((limit).granularityTicker % (limit).cmdGranularity == 0)))	\
	    ? 1 :							\
    (((limit).active & TCL_LIMIT_TIME) &&				\
	    (((limit).timeGranularity == 1) ||				\
	    ((limit).granularityTicker % (limit).timeGranularity == 0)))\
	    ? 1 : 0)))

/*
 * Compile-time assertions: these produce a compile time error if the
 * expression is not known to be true at compile time. If the assertion is
 * known to be false, the compiler (or optimizer?) will error out with
 * "division by zero". If the assertion cannot be evaluated at compile time,
 * the compiler will error out with "non-static initializer".
 *
 * Adapted with permission from
 * http://www.pixelbeat.org/programming/gcc/static_assert.html
 */

#define TCL_CT_ASSERT(e) \
    {enum { ct_assert_value = 1/(!!(e)) };}

/*
 *----------------------------------------------------------------
 * Allocator for small structs (<=sizeof(Tcl_Obj)) using the Tcl_Obj pool.
 * Only checked at compile time.
 *
 * ONLY USE FOR CONSTANT nBytes.
 *
 * DO NOT LET THEM CROSS THREAD BOUNDARIES
 *----------------------------------------------------------------
 */

#define TclSmallAlloc(nbytes, memPtr) \
    TclSmallAllocEx(NULL, (nbytes), (memPtr))

#define TclSmallFree(memPtr) \
    TclSmallFreeEx(NULL, (memPtr))

#ifndef TCL_MEM_DEBUG
#define TclSmallAllocEx(interp, nbytes, memPtr) \
    do {								\
	Tcl_Obj *_objPtr;						\
	TCL_CT_ASSERT((nbytes)<=sizeof(Tcl_Obj));			\
	TclIncrObjsAllocated();						\
	TclAllocObjStorageEx((interp), (_objPtr));			\
	*(void **)&(memPtr) = (void *) (_objPtr);			\
    } while (0)

#define TclSmallFreeEx(interp, memPtr) \
    do {								\
	TclFreeObjStorageEx((interp), (Tcl_Obj *)(memPtr));		\
	TclIncrObjsFreed();						\
    } while (0)

#else    /* TCL_MEM_DEBUG */
#define TclSmallAllocEx(interp, nbytes, memPtr) \
    do {								\
	Tcl_Obj *_objPtr;						\
	TCL_CT_ASSERT((nbytes)<=sizeof(Tcl_Obj));			\
	TclNewObj(_objPtr);						\
	*(void **)&(memPtr) = (void *)_objPtr;				\
    } while (0)

#define TclSmallFreeEx(interp, memPtr) \
    do {								\
	Tcl_Obj *_objPtr = (Tcl_Obj *)(memPtr);				\
	_objPtr->bytes = NULL;						\
	_objPtr->typePtr = NULL;					\
	_objPtr->refCount = 1;						\
	TclDecrRefCount(_objPtr);					\
    } while (0)
#endif   /* TCL_MEM_DEBUG */

/*
 * Support for Clang Static Analyzer <http://clang-analyzer.llvm.org>
 */

#if defined(PURIFY) && defined(__clang__)
#if __has_feature(attribute_analyzer_noreturn) && \
	!defined(Tcl_Panic) && defined(Tcl_Panic_TCL_DECLARED)
void Tcl_Panic(const char *, ...) __attribute__((analyzer_noreturn));
#endif
#if !defined(CLANG_ASSERT)
#include <assert.h>
#define CLANG_ASSERT(x) assert(x)
#endif
#elif !defined(CLANG_ASSERT)
#define CLANG_ASSERT(x)
#endif /* PURIFY && __clang__ */

/*
 *----------------------------------------------------------------
 * Parameters, structs and macros for the non-recursive engine (NRE)
 *----------------------------------------------------------------
 */

#define NRE_USE_SMALL_ALLOC	1  /* Only turn off for debugging purposes. */
#ifndef NRE_ENABLE_ASSERTS
#define NRE_ENABLE_ASSERTS	0
#endif

/*
 * This is the main data struct for representing NR commands. It is designed
 * to fit in sizeof(Tcl_Obj) in order to exploit the fastest memory allocator
 * available.
 */

typedef struct NRE_callback {
    Tcl_NRPostProc *procPtr;
    void *data[4];
    struct NRE_callback *nextPtr;
} NRE_callback;

#define TOP_CB(iPtr) (((Interp *)(iPtr))->execEnvPtr->callbackPtr)

/*
 * Inline version of Tcl_NRAddCallback.
 */

#define TclNRAddCallback(interp,postProcPtr,data0,data1,data2,data3) \
    do {								\
	NRE_callback *_callbackPtr;					\
	TCLNR_ALLOC((interp), (_callbackPtr));				\
	_callbackPtr->procPtr = (postProcPtr);				\
	_callbackPtr->data[0] = (void *)(data0);			\
	_callbackPtr->data[1] = (void *)(data1);			\
	_callbackPtr->data[2] = (void *)(data2);			\
	_callbackPtr->data[3] = (void *)(data3);			\
	_callbackPtr->nextPtr = TOP_CB(interp);				\
	TOP_CB(interp) = _callbackPtr;					\
    } while (0)

#if NRE_USE_SMALL_ALLOC
#define TCLNR_ALLOC(interp, ptr) \
    TclSmallAllocEx(interp, sizeof(NRE_callback), (ptr))
#define TCLNR_FREE(interp, ptr)  TclSmallFreeEx((interp), (ptr))
#else
#define TCLNR_ALLOC(interp, ptr) \
    ((ptr) = Tcl_Alloc(sizeof(NRE_callback)))
#define TCLNR_FREE(interp, ptr)  Tcl_Free(ptr)
#endif

#if NRE_ENABLE_ASSERTS
#define NRE_ASSERT(expr) assert((expr))
#else
#define NRE_ASSERT(expr)
#endif

#include "tclIntDecls.h"
#include "tclIntPlatDecls.h"

#if !defined(USE_TCL_STUBS) && !defined(TCL_MEM_DEBUG)
#define Tcl_AttemptAlloc        TclpAlloc
#define Tcl_AttemptRealloc      TclpRealloc
#define Tcl_Free                TclpFree
#endif

/*
 * Special hack for macOS, where the static linker (technically the 'ar'
 * command) hates empty object files, and accepts no flags to make it shut up.
 *
 * These symbols are otherwise completely useless.
 *
 * They can't be written to or written through. They can't be seen by any
 * other code. They use a separate attribute (supported by all macOS
 * compilers, which are derivatives of clang or gcc) to stop the compilation
 * from moaning. They will be excluded during the final linking stage.
 *
 * Other platforms get nothing at all. That's good.
 */

#ifdef MAC_OSX_TCL
#define TCL_MAC_EMPTY_FILE(name) \
    static __attribute__((used)) const void *const TclUnusedFile_ ## name = NULL;
#else
#define TCL_MAC_EMPTY_FILE(name)
#endif /* MAC_OSX_TCL */

/*
 * Other externals.
 */

MODULE_SCOPE size_t TclEnvEpoch;	/* Epoch of the tcl environment
					 * (if changed with tcl-env). */

#endif /* _TCLINT */

/*
 * Local Variables:
 * mode: c
 * c-basic-offset: 4
 * fill-column: 78
 * End:
 */<|MERGE_RESOLUTION|>--- conflicted
+++ resolved
@@ -3860,41 +3860,40 @@
 MODULE_SCOPE CompileProc TclCompileBasicMin1ArgCmd;
 MODULE_SCOPE CompileProc TclCompileBasicMin2ArgCmd;
 
-<<<<<<< HEAD
-MODULE_SCOPE Tcl_ObjCmdProc TclInvertOpCmd;
+MODULE_SCOPE Tcl_ObjCmdProc2 TclInvertOpCmd;
 MODULE_SCOPE CompileProc TclCompileInvertOpCmd;
 
-MODULE_SCOPE Tcl_ObjCmdProc TclNotOpCmd;
+MODULE_SCOPE Tcl_ObjCmdProc2 TclNotOpCmd;
 MODULE_SCOPE CompileProc TclCompileNotOpCmd;
-MODULE_SCOPE Tcl_ObjCmdProc TclAddOpCmd;
+MODULE_SCOPE Tcl_ObjCmdProc2 TclAddOpCmd;
 MODULE_SCOPE CompileProc TclCompileAddOpCmd;
-MODULE_SCOPE Tcl_ObjCmdProc TclMulOpCmd;
+MODULE_SCOPE Tcl_ObjCmdProc2 TclMulOpCmd;
 MODULE_SCOPE CompileProc TclCompileMulOpCmd;
-MODULE_SCOPE Tcl_ObjCmdProc TclAndOpCmd;
+MODULE_SCOPE Tcl_ObjCmdProc2 TclAndOpCmd;
 MODULE_SCOPE CompileProc TclCompileAndOpCmd;
-MODULE_SCOPE Tcl_ObjCmdProc TclOrOpCmd;
+MODULE_SCOPE Tcl_ObjCmdProc2 TclOrOpCmd;
 MODULE_SCOPE CompileProc TclCompileOrOpCmd;
-MODULE_SCOPE Tcl_ObjCmdProc TclXorOpCmd;
+MODULE_SCOPE Tcl_ObjCmdProc2 TclXorOpCmd;
 MODULE_SCOPE CompileProc TclCompileXorOpCmd;
-MODULE_SCOPE Tcl_ObjCmdProc TclPowOpCmd;
+MODULE_SCOPE Tcl_ObjCmdProc2 TclPowOpCmd;
 MODULE_SCOPE CompileProc TclCompilePowOpCmd;
-MODULE_SCOPE Tcl_ObjCmdProc TclLshiftOpCmd;
+MODULE_SCOPE Tcl_ObjCmdProc2 TclLshiftOpCmd;
 MODULE_SCOPE CompileProc TclCompileLshiftOpCmd;
-MODULE_SCOPE Tcl_ObjCmdProc TclRshiftOpCmd;
+MODULE_SCOPE Tcl_ObjCmdProc2 TclRshiftOpCmd;
 MODULE_SCOPE CompileProc TclCompileRshiftOpCmd;
-MODULE_SCOPE Tcl_ObjCmdProc TclModOpCmd;
+MODULE_SCOPE Tcl_ObjCmdProc2 TclModOpCmd;
 MODULE_SCOPE CompileProc TclCompileModOpCmd;
-MODULE_SCOPE Tcl_ObjCmdProc TclNeqOpCmd;
+MODULE_SCOPE Tcl_ObjCmdProc2 TclNeqOpCmd;
 MODULE_SCOPE CompileProc TclCompileNeqOpCmd;
-MODULE_SCOPE Tcl_ObjCmdProc TclStrneqOpCmd;
+MODULE_SCOPE Tcl_ObjCmdProc2 TclStrneqOpCmd;
 MODULE_SCOPE CompileProc TclCompileStrneqOpCmd;
-MODULE_SCOPE Tcl_ObjCmdProc TclInOpCmd;
+MODULE_SCOPE Tcl_ObjCmdProc2 TclInOpCmd;
 MODULE_SCOPE CompileProc TclCompileInOpCmd;
-MODULE_SCOPE Tcl_ObjCmdProc TclNiOpCmd;
+MODULE_SCOPE Tcl_ObjCmdProc2 TclNiOpCmd;
 MODULE_SCOPE CompileProc TclCompileNiOpCmd;
-MODULE_SCOPE Tcl_ObjCmdProc TclMinusOpCmd;
+MODULE_SCOPE Tcl_ObjCmdProc2 TclMinusOpCmd;
 MODULE_SCOPE CompileProc TclCompileMinusOpCmd;
-MODULE_SCOPE Tcl_ObjCmdProc TclDivOpCmd;
+MODULE_SCOPE Tcl_ObjCmdProc2 TclDivOpCmd;
 MODULE_SCOPE CompileProc TclCompileDivOpCmd;
 MODULE_SCOPE CompileProc TclCompileLessOpCmd;
 MODULE_SCOPE CompileProc TclCompileLeqOpCmd;
@@ -3908,110 +3907,6 @@
 MODULE_SCOPE CompileProc TclCompileStrGeOpCmd;
 
 MODULE_SCOPE CompileProc TclCompileAssembleCmd;
-=======
-MODULE_SCOPE Tcl_ObjCmdProc2 TclInvertOpCmd;
-MODULE_SCOPE int	TclCompileInvertOpCmd(Tcl_Interp *interp,
-			    Tcl_Parse *parsePtr, Command *cmdPtr,
-			    struct CompileEnv *envPtr);
-MODULE_SCOPE Tcl_ObjCmdProc2 TclNotOpCmd;
-MODULE_SCOPE int	TclCompileNotOpCmd(Tcl_Interp *interp,
-			    Tcl_Parse *parsePtr, Command *cmdPtr,
-			    struct CompileEnv *envPtr);
-MODULE_SCOPE Tcl_ObjCmdProc2 TclAddOpCmd;
-MODULE_SCOPE int	TclCompileAddOpCmd(Tcl_Interp *interp,
-			    Tcl_Parse *parsePtr, Command *cmdPtr,
-			    struct CompileEnv *envPtr);
-MODULE_SCOPE Tcl_ObjCmdProc2 TclMulOpCmd;
-MODULE_SCOPE int	TclCompileMulOpCmd(Tcl_Interp *interp,
-			    Tcl_Parse *parsePtr, Command *cmdPtr,
-			    struct CompileEnv *envPtr);
-MODULE_SCOPE Tcl_ObjCmdProc2 TclAndOpCmd;
-MODULE_SCOPE int	TclCompileAndOpCmd(Tcl_Interp *interp,
-			    Tcl_Parse *parsePtr, Command *cmdPtr,
-			    struct CompileEnv *envPtr);
-MODULE_SCOPE Tcl_ObjCmdProc2 TclOrOpCmd;
-MODULE_SCOPE int	TclCompileOrOpCmd(Tcl_Interp *interp,
-			    Tcl_Parse *parsePtr, Command *cmdPtr,
-			    struct CompileEnv *envPtr);
-MODULE_SCOPE Tcl_ObjCmdProc2 TclXorOpCmd;
-MODULE_SCOPE int	TclCompileXorOpCmd(Tcl_Interp *interp,
-			    Tcl_Parse *parsePtr, Command *cmdPtr,
-			    struct CompileEnv *envPtr);
-MODULE_SCOPE Tcl_ObjCmdProc2 TclPowOpCmd;
-MODULE_SCOPE int	TclCompilePowOpCmd(Tcl_Interp *interp,
-			    Tcl_Parse *parsePtr, Command *cmdPtr,
-			    struct CompileEnv *envPtr);
-MODULE_SCOPE Tcl_ObjCmdProc2 TclLshiftOpCmd;
-MODULE_SCOPE int	TclCompileLshiftOpCmd(Tcl_Interp *interp,
-			    Tcl_Parse *parsePtr, Command *cmdPtr,
-			    struct CompileEnv *envPtr);
-MODULE_SCOPE Tcl_ObjCmdProc2 TclRshiftOpCmd;
-MODULE_SCOPE int	TclCompileRshiftOpCmd(Tcl_Interp *interp,
-			    Tcl_Parse *parsePtr, Command *cmdPtr,
-			    struct CompileEnv *envPtr);
-MODULE_SCOPE Tcl_ObjCmdProc2 TclModOpCmd;
-MODULE_SCOPE int	TclCompileModOpCmd(Tcl_Interp *interp,
-			    Tcl_Parse *parsePtr, Command *cmdPtr,
-			    struct CompileEnv *envPtr);
-MODULE_SCOPE Tcl_ObjCmdProc2 TclNeqOpCmd;
-MODULE_SCOPE int	TclCompileNeqOpCmd(Tcl_Interp *interp,
-			    Tcl_Parse *parsePtr, Command *cmdPtr,
-			    struct CompileEnv *envPtr);
-MODULE_SCOPE Tcl_ObjCmdProc2 TclStrneqOpCmd;
-MODULE_SCOPE int	TclCompileStrneqOpCmd(Tcl_Interp *interp,
-			    Tcl_Parse *parsePtr, Command *cmdPtr,
-			    struct CompileEnv *envPtr);
-MODULE_SCOPE Tcl_ObjCmdProc2 TclInOpCmd;
-MODULE_SCOPE int	TclCompileInOpCmd(Tcl_Interp *interp,
-			    Tcl_Parse *parsePtr, Command *cmdPtr,
-			    struct CompileEnv *envPtr);
-MODULE_SCOPE Tcl_ObjCmdProc2 TclNiOpCmd;
-MODULE_SCOPE int	TclCompileNiOpCmd(Tcl_Interp *interp,
-			    Tcl_Parse *parsePtr, Command *cmdPtr,
-			    struct CompileEnv *envPtr);
-MODULE_SCOPE Tcl_ObjCmdProc2 TclMinusOpCmd;
-MODULE_SCOPE int	TclCompileMinusOpCmd(Tcl_Interp *interp,
-			    Tcl_Parse *parsePtr, Command *cmdPtr,
-			    struct CompileEnv *envPtr);
-MODULE_SCOPE Tcl_ObjCmdProc2 TclDivOpCmd;
-MODULE_SCOPE int	TclCompileDivOpCmd(Tcl_Interp *interp,
-			    Tcl_Parse *parsePtr, Command *cmdPtr,
-			    struct CompileEnv *envPtr);
-MODULE_SCOPE int	TclCompileLessOpCmd(Tcl_Interp *interp,
-			    Tcl_Parse *parsePtr, Command *cmdPtr,
-			    struct CompileEnv *envPtr);
-MODULE_SCOPE int	TclCompileLeqOpCmd(Tcl_Interp *interp,
-			    Tcl_Parse *parsePtr, Command *cmdPtr,
-			    struct CompileEnv *envPtr);
-MODULE_SCOPE int	TclCompileGreaterOpCmd(Tcl_Interp *interp,
-			    Tcl_Parse *parsePtr, Command *cmdPtr,
-			    struct CompileEnv *envPtr);
-MODULE_SCOPE int	TclCompileGeqOpCmd(Tcl_Interp *interp,
-			    Tcl_Parse *parsePtr, Command *cmdPtr,
-			    struct CompileEnv *envPtr);
-MODULE_SCOPE int	TclCompileEqOpCmd(Tcl_Interp *interp,
-			    Tcl_Parse *parsePtr, Command *cmdPtr,
-			    struct CompileEnv *envPtr);
-MODULE_SCOPE int	TclCompileStreqOpCmd(Tcl_Interp *interp,
-			    Tcl_Parse *parsePtr, Command *cmdPtr,
-			    struct CompileEnv *envPtr);
-MODULE_SCOPE int	TclCompileStrLtOpCmd(Tcl_Interp *interp,
-			    Tcl_Parse *parsePtr, Command *cmdPtr,
-			    struct CompileEnv *envPtr);
-MODULE_SCOPE int	TclCompileStrLeOpCmd(Tcl_Interp *interp,
-			    Tcl_Parse *parsePtr, Command *cmdPtr,
-			    struct CompileEnv *envPtr);
-MODULE_SCOPE int	TclCompileStrGtOpCmd(Tcl_Interp *interp,
-			    Tcl_Parse *parsePtr, Command *cmdPtr,
-			    struct CompileEnv *envPtr);
-MODULE_SCOPE int	TclCompileStrGeOpCmd(Tcl_Interp *interp,
-			    Tcl_Parse *parsePtr, Command *cmdPtr,
-			    struct CompileEnv *envPtr);
-
-MODULE_SCOPE int	TclCompileAssembleCmd(Tcl_Interp *interp,
-			    Tcl_Parse *parsePtr, Command *cmdPtr,
-			    struct CompileEnv *envPtr);
->>>>>>> 3824998b
 
 /*
  * Routines that provide the [string] ensemble functionality. Possible
