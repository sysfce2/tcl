--- conflicted
+++ resolved
@@ -4822,13 +4822,8 @@
 	TclAllocObjStorage(objPtr);			\
 	(objPtr)->refCount = 0;				\
 	(objPtr)->bytes = NULL;				\
-<<<<<<< HEAD
 	(objPtr)->internalRep.wideValue = (Tcl_WideInt)(((w) == TCL_INDEX_NONE) ? WIDE_MIN : (w));	\
 	(objPtr)->typePtr = ((w) == TCL_INDEX_NONE) ? &tclEndOffsetType : &tclIntType;		\
-=======
-	(objPtr)->internalRep.wideValue = ((_w) == TCL_INDEX_NONE) ? -1 : (Tcl_WideInt)(_w); \
-	(objPtr)->typePtr = &tclIntType;		\
->>>>>>> ef66b6c7
 	TCL_DTRACE_OBJ_CREATE(objPtr);			\
     } while (0)
 
@@ -4858,11 +4853,7 @@
     (objPtr) = Tcl_NewWideIntObj(w)
 
 #define TclNewIndexObj(objPtr, w) \
-<<<<<<< HEAD
-    (objPtr) = (w == TCL_INDEX_NONE) ? Tcl_NewObj() : Tcl_NewWideIntObj(w)
-=======
-    (objPtr) = ((w) == TCL_INDEX_NONE) ? Tcl_NewWideIntObj(-1) : Tcl_NewWideIntObj(w)
->>>>>>> ef66b6c7
+    (objPtr) = ((w) == TCL_INDEX_NONE) ? Tcl_NewObj() : Tcl_NewWideIntObj(w)
 
 #define TclNewDoubleObj(objPtr, d) \
     (objPtr) = Tcl_NewDoubleObj(d)
