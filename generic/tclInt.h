/*
 * tclInt.h --
 *
 *	Declarations of things used internally by the Tcl interpreter.
 *
 * Copyright (c) 1987-1993 The Regents of the University of California.
 * Copyright (c) 1993-1997 Lucent Technologies.
 * Copyright (c) 1994-1998 Sun Microsystems, Inc.
 * Copyright (c) 1998-1999 by Scriptics Corporation.
 * Copyright (c) 2001, 2002 by Kevin B. Kenny.  All rights reserved.
 * Copyright (c) 2007 Daniel A. Steffen <das@users.sourceforge.net>
 * Copyright (c) 2006-2008 by Joe Mistachkin.  All rights reserved.
 * Copyright (c) 2008 by Miguel Sofer. All rights reserved.
 *
 * See the file "license.terms" for information on usage and redistribution of
 * this file, and for a DISCLAIMER OF ALL WARRANTIES.
 */

#ifndef _TCLINT
#define _TCLINT

/*
 * Some numerics configuration options.
 */

#undef ACCEPT_NAN

/*
 * In Tcl 8.7, stop supporting special hacks for legacy Itcl 3.
 * Itcl 4 doesn't need them. Itcl 3 can be updated to not need them
 * using the Tcl(Init|Reset)RewriteEnsemble() routines in all Tcl 8.6+
 * releases.  Perhaps Tcl 8.7 will add even better public interfaces
 * supporting all the re-invocation mechanisms extensions like Itcl 3
 * need.  As an absolute last resort, folks who must make Itcl 3 work
 * unchanged with Tcl 8.7 can remove this line to regain the migration
 * support.  Tcl 9 will no longer offer even that option.
 */

#define AVOID_HACKS_FOR_ITCL 1


/*
 * Used to tag functions that are only to be visible within the module being
 * built and not outside it (where this is supported by the linker).
 * Also used in the platform-specific *Port.h files.
 */

#ifndef MODULE_SCOPE
#   ifdef __cplusplus
#	define MODULE_SCOPE extern "C"
#   else
#	define MODULE_SCOPE extern
#   endif
#endif

#ifndef JOIN
#  define JOIN(a,b) JOIN1(a,b)
#  define JOIN1(a,b) a##b
#endif

#if defined(__cplusplus)
#   define TCL_UNUSED(T) T
#elif defined(__GNUC__) && (__GNUC__ > 2)
#   define TCL_UNUSED(T) T JOIN(dummy, __LINE__) __attribute__((unused))
#else
#   define TCL_UNUSED(T) T JOIN(dummy, __LINE__)
#endif

/*
 * Common include files needed by most of the Tcl source files are included
 * here, so that system-dependent personalizations for the include files only
 * have to be made in once place. This results in a few extra includes, but
 * greater modularity. The order of the three groups of #includes is
 * important. For example, stdio.h is needed by tcl.h.
 */

#include "tclPort.h"

#include <stdio.h>

#include <ctype.h>
#ifdef NO_STDLIB_H
#   include "../compat/stdlib.h"
#else
#   include <stdlib.h>
#endif
#ifdef NO_STRING_H
#include "../compat/string.h"
#else
#include <string.h>
#endif
#include <locale.h>

/*
 * Ensure WORDS_BIGENDIAN is defined correctly:
 * Needs to happen here in addition to configure to work with fat compiles on
 * Darwin (where configure runs only once for multiple architectures).
 */

#ifdef HAVE_SYS_TYPES_H
#    include <sys/types.h>
#endif
#ifdef HAVE_SYS_PARAM_H
#    include <sys/param.h>
#endif
#ifdef BYTE_ORDER
#    ifdef BIG_ENDIAN
#	 if BYTE_ORDER == BIG_ENDIAN
#	     undef WORDS_BIGENDIAN
#	     define WORDS_BIGENDIAN 1
#	 endif
#    endif
#    ifdef LITTLE_ENDIAN
#	 if BYTE_ORDER == LITTLE_ENDIAN
#	     undef WORDS_BIGENDIAN
#	 endif
#    endif
#endif

/*
 * Macros used to cast between pointers and integers (e.g. when storing an int
 * in ClientData), on 64-bit architectures they avoid gcc warning about "cast
 * to/from pointer from/to integer of different size".
 */

#if !defined(INT2PTR)
#   define INT2PTR(p) ((void *)(ptrdiff_t)(p))
#endif
#if !defined(PTR2INT)
#   define PTR2INT(p) ((ptrdiff_t)(p))
#endif
#if !defined(UINT2PTR)
#   define UINT2PTR(p) ((void *)(size_t)(p))
#endif
#if !defined(PTR2UINT)
#   define PTR2UINT(p) ((size_t)(p))
#endif

#if defined(_WIN32) && defined(_MSC_VER)
#   define vsnprintf _vsnprintf
#endif

#if !defined(TCL_THREADS)
#   define TCL_THREADS 1
#endif
#if !TCL_THREADS
#   undef TCL_DECLARE_MUTEX
#   define TCL_DECLARE_MUTEX(name)
#   undef  Tcl_MutexLock
#   define Tcl_MutexLock(mutexPtr)
#   undef  Tcl_MutexUnlock
#   define Tcl_MutexUnlock(mutexPtr)
#   undef  Tcl_MutexFinalize
#   define Tcl_MutexFinalize(mutexPtr)
#   undef  Tcl_ConditionNotify
#   define Tcl_ConditionNotify(condPtr)
#   undef  Tcl_ConditionWait
#   define Tcl_ConditionWait(condPtr, mutexPtr, timePtr)
#   undef  Tcl_ConditionFinalize
#   define Tcl_ConditionFinalize(condPtr)
#endif

/*
 * The following procedures allow namespaces to be customized to support
 * special name resolution rules for commands/variables.
 */

struct Tcl_ResolvedVarInfo;

typedef Tcl_Var (Tcl_ResolveRuntimeVarProc)(Tcl_Interp *interp,
	struct Tcl_ResolvedVarInfo *vinfoPtr);

typedef void (Tcl_ResolveVarDeleteProc)(struct Tcl_ResolvedVarInfo *vinfoPtr);

/*
 * The following structure encapsulates the routines needed to resolve a
 * variable reference at runtime. Any variable specific state will typically
 * be appended to this structure.
 */

typedef struct Tcl_ResolvedVarInfo {
    Tcl_ResolveRuntimeVarProc *fetchProc;
    Tcl_ResolveVarDeleteProc *deleteProc;
} Tcl_ResolvedVarInfo;

typedef int (Tcl_ResolveCompiledVarProc)(Tcl_Interp *interp,
	const char *name, int length, Tcl_Namespace *context,
	Tcl_ResolvedVarInfo **rPtr);

typedef int (Tcl_ResolveVarProc)(Tcl_Interp *interp, const char *name,
	Tcl_Namespace *context, int flags, Tcl_Var *rPtr);

typedef int (Tcl_ResolveCmdProc)(Tcl_Interp *interp, const char *name,
	Tcl_Namespace *context, int flags, Tcl_Command *rPtr);

typedef struct Tcl_ResolverInfo {
    Tcl_ResolveCmdProc *cmdResProc;
				/* Procedure handling command name
				 * resolution. */
    Tcl_ResolveVarProc *varResProc;
				/* Procedure handling variable name resolution
				 * for variables that can only be handled at
				 * runtime. */
    Tcl_ResolveCompiledVarProc *compiledVarResProc;
				/* Procedure handling variable name resolution
				 * at compile time. */
} Tcl_ResolverInfo;

/*
 * This flag bit should not interfere with TCL_GLOBAL_ONLY,
 * TCL_NAMESPACE_ONLY, or TCL_LEAVE_ERR_MSG; it signals that the variable
 * lookup is performed for upvar (or similar) purposes, with slightly
 * different rules:
 *    - Bug #696893 - variable is either proc-local or in the current
 *	namespace; never follow the second (global) resolution path
 *    - Bug #631741 - do not use special namespace or interp resolvers
 *
 * It should also not collide with the (deprecated) TCL_PARSE_PART1 flag
 * (Bug #835020)
 */

#define TCL_AVOID_RESOLVERS 0x40000

/*
 *----------------------------------------------------------------
 * Data structures related to namespaces.
 *----------------------------------------------------------------
 */

typedef struct Tcl_Ensemble Tcl_Ensemble;
typedef struct NamespacePathEntry NamespacePathEntry;

/*
 * Special hashtable for variables: this is just a Tcl_HashTable with an nsPtr
 * field added at the end: in this way variables can find their namespace
 * without having to copy a pointer in their struct: they can access it via
 * their hPtr->tablePtr.
 */

typedef struct TclVarHashTable {
    Tcl_HashTable table;
    struct Namespace *nsPtr;
} TclVarHashTable;

/*
 * This is for itcl - it likes to search our varTables directly :(
 */

#define TclVarHashFindVar(tablePtr, key) \
    TclVarHashCreateVar((tablePtr), (key), NULL)

/*
 * Define this to reduce the amount of space that the average namespace
 * consumes by only allocating the table of child namespaces when necessary.
 * Defining it breaks compatibility for Tcl extensions (e.g., itcl) which
 * reach directly into the Namespace structure.
 */

#undef BREAK_NAMESPACE_COMPAT

/*
 * The structure below defines a namespace.
 * Note: the first five fields must match exactly the fields in a
 * Tcl_Namespace structure (see tcl.h). If you change one, be sure to change
 * the other.
 */

typedef struct Namespace {
    char *name;			/* The namespace's simple (unqualified) name.
				 * This contains no ::'s. The name of the
				 * global namespace is "" although "::" is an
				 * synonym. */
    char *fullName;		/* The namespace's fully qualified name. This
				 * starts with ::. */
    void *clientData;	/* An arbitrary value associated with this
				 * namespace. */
    Tcl_NamespaceDeleteProc *deleteProc;
				/* Procedure invoked when deleting the
				 * namespace to, e.g., free clientData. */
    struct Namespace *parentPtr;/* Points to the namespace that contains this
				 * one. NULL if this is the global
				 * namespace. */
#ifndef BREAK_NAMESPACE_COMPAT
    Tcl_HashTable childTable;	/* Contains any child namespaces. Indexed by
				 * strings; values have type (Namespace *). */
#else
    Tcl_HashTable *childTablePtr;
				/* Contains any child namespaces. Indexed by
				 * strings; values have type (Namespace *). If
				 * NULL, there are no children. */
#endif
    unsigned long nsId;		/* Unique id for the namespace. */
    Tcl_Interp *interp;		/* The interpreter containing this
				 * namespace. */
    int flags;			/* OR-ed combination of the namespace status
				 * flags NS_DYING and NS_DEAD listed below. */
    int activationCount;	/* Number of "activations" or active call
				 * frames for this namespace that are on the
				 * Tcl call stack. The namespace won't be
				 * freed until activationCount becomes zero. */
    int refCount;		/* Count of references by namespaceName
				 * objects. The namespace can't be freed until
				 * refCount becomes zero. */
    Tcl_HashTable cmdTable;	/* Contains all the commands currently
				 * registered in the namespace. Indexed by
				 * strings; values have type (Command *).
				 * Commands imported by Tcl_Import have
				 * Command structures that point (via an
				 * ImportedCmdRef structure) to the Command
				 * structure in the source namespace's command
				 * table. */
    TclVarHashTable varTable;	/* Contains all the (global) variables
				 * currently in this namespace. Indexed by
				 * strings; values have type (Var *). */
    char **exportArrayPtr;	/* Points to an array of string patterns
				 * specifying which commands are exported. A
				 * pattern may include "string match" style
				 * wildcard characters to specify multiple
				 * commands; however, no namespace qualifiers
				 * are allowed. NULL if no export patterns are
				 * registered. */
    int numExportPatterns;	/* Number of export patterns currently
				 * registered using "namespace export". */
    int maxExportPatterns;	/* Mumber of export patterns for which space
				 * is currently allocated. */
    int cmdRefEpoch;		/* Incremented if a newly added command
				 * shadows a command for which this namespace
				 * has already cached a Command* pointer; this
				 * causes all its cached Command* pointers to
				 * be invalidated. */
    int resolverEpoch;		/* Incremented whenever (a) the name
				 * resolution rules change for this namespace
				 * or (b) a newly added command shadows a
				 * command that is compiled to bytecodes. This
				 * invalidates all byte codes compiled in the
				 * namespace, causing the code to be
				 * recompiled under the new rules.*/
    Tcl_ResolveCmdProc *cmdResProc;
				/* If non-null, this procedure overrides the
				 * usual command resolution mechanism in Tcl.
				 * This procedure is invoked within
				 * Tcl_FindCommand to resolve all command
				 * references within the namespace. */
    Tcl_ResolveVarProc *varResProc;
				/* If non-null, this procedure overrides the
				 * usual variable resolution mechanism in Tcl.
				 * This procedure is invoked within
				 * Tcl_FindNamespaceVar to resolve all
				 * variable references within the namespace at
				 * runtime. */
    Tcl_ResolveCompiledVarProc *compiledVarResProc;
				/* If non-null, this procedure overrides the
				 * usual variable resolution mechanism in Tcl.
				 * This procedure is invoked within
				 * LookupCompiledLocal to resolve variable
				 * references within the namespace at compile
				 * time. */
    int exportLookupEpoch;	/* Incremented whenever a command is added to
				 * a namespace, removed from a namespace or
				 * the exports of a namespace are changed.
				 * Allows TIP#112-driven command lists to be
				 * validated efficiently. */
    Tcl_Ensemble *ensembles;	/* List of structures that contain the details
				 * of the ensembles that are implemented on
				 * top of this namespace. */
    Tcl_Obj *unknownHandlerPtr;	/* A script fragment to be used when command
				 * resolution in this namespace fails. TIP
				 * 181. */
    int commandPathLength;	/* The length of the explicit path. */
    NamespacePathEntry *commandPathArray;
				/* The explicit path of the namespace as an
				 * array. */
    NamespacePathEntry *commandPathSourceList;
				/* Linked list of path entries that point to
				 * this namespace. */
    Tcl_NamespaceDeleteProc *earlyDeleteProc;
				/* Just like the deleteProc field (and called
				 * with the same clientData) but called at the
				 * start of the deletion process, so there is
				 * a chance for code to do stuff inside the
				 * namespace before deletion completes. */
} Namespace;

/*
 * An entry on a namespace's command resolution path.
 */

struct NamespacePathEntry {
    Namespace *nsPtr;		/* What does this path entry point to? If it
				 * is NULL, this path entry points is
				 * redundant and should be skipped. */
    Namespace *creatorNsPtr;	/* Where does this path entry point from? This
				 * allows for efficient invalidation of
				 * references when the path entry's target
				 * updates its current list of defined
				 * commands. */
    NamespacePathEntry *prevPtr, *nextPtr;
				/* Linked list pointers or NULL at either end
				 * of the list that hangs off Namespace's
				 * commandPathSourceList field. */
};

/*
 * Flags used to represent the status of a namespace:
 *
 * NS_DYING -	1 means Tcl_DeleteNamespace has been called to delete the
 *		namespace.  There may still be active call frames on the Tcl
 *		stack that refer to the namespace. When the last call frame
 *		referring to it has been popped, its remaining variables and
 *		commands are destroyed and it is marked "dead" (NS_DEAD).
 * NS_TEARDOWN  -1 means that TclTeardownNamespace has already been called on
 *		this namespace and it should not be called again [Bug 1355942].
 * NS_DEAD -	1 means Tcl_DeleteNamespace has been called to delete the
 *		namespace and no call frames still refer to it. It is no longer
 *		accessible by name. Its variables and commands have already
 *		been destroyed.  When the last namespaceName object in any byte
 *		code unit that refers to the namespace has been freed (i.e.,
 *		when the namespace's refCount is 0), the namespace's storage
 *		will be freed.
 * NS_SUPPRESS_COMPILATION -
 *		Marks the commands in this namespace for not being compiled,
 *		forcing them to be looked up every time.
 */

#define NS_DYING	0x01
#define NS_DEAD		0x02
#define NS_TEARDOWN	0x04
#define NS_KILLED	0x04 /* Same as NS_TEARDOWN (Deprecated) */
#define NS_SUPPRESS_COMPILATION	0x08

/*
 * Flags passed to TclGetNamespaceForQualName:
 *
 * TCL_GLOBAL_ONLY		- (see tcl.h) Look only in the global ns.
 * TCL_NAMESPACE_ONLY		- (see tcl.h) Look only in the context ns.
 * TCL_CREATE_NS_IF_UNKNOWN	- Create unknown namespaces.
 * TCL_FIND_ONLY_NS		- The name sought is a namespace name.
 */

#define TCL_CREATE_NS_IF_UNKNOWN	0x800
#define TCL_FIND_ONLY_NS		0x1000

/*
 * The client data for an ensemble command. This consists of the table of
 * commands that are actually exported by the namespace, and an epoch counter
 * that, combined with the exportLookupEpoch field of the namespace structure,
 * defines whether the table contains valid data or will need to be recomputed
 * next time the ensemble command is called.
 */

typedef struct EnsembleConfig {
    Namespace *nsPtr;		/* The namespace backing this ensemble up. */
    Tcl_Command token;		/* The token for the command that provides
				 * ensemble support for the namespace, or NULL
				 * if the command has been deleted (or never
				 * existed; the global namespace never has an
				 * ensemble command.) */
    int epoch;			/* The epoch at which this ensemble's table of
				 * exported commands is valid. */
    char **subcommandArrayPtr;	/* Array of ensemble subcommand names. At all
				 * consistent points, this will have the same
				 * number of entries as there are entries in
				 * the subcommandTable hash. */
    Tcl_HashTable subcommandTable;
				/* Hash table of ensemble subcommand names,
				 * which are its keys so this also provides
				 * the storage management for those subcommand
				 * names. The contents of the entry values are
				 * object version the prefix lists to use when
				 * substituting for the command/subcommand to
				 * build the ensemble implementation command.
				 * Has to be stored here as well as in
				 * subcommandDict because that field is NULL
				 * when we are deriving the ensemble from the
				 * namespace exports list. FUTURE WORK: use
				 * object hash table here. */
    struct EnsembleConfig *next;/* The next ensemble in the linked list of
				 * ensembles associated with a namespace. If
				 * this field points to this ensemble, the
				 * structure has already been unlinked from
				 * all lists, and cannot be found by scanning
				 * the list from the namespace's ensemble
				 * field. */
    int flags;			/* ORed combo of TCL_ENSEMBLE_PREFIX,
				 * ENSEMBLE_DEAD and ENSEMBLE_COMPILE. */

    /* OBJECT FIELDS FOR ENSEMBLE CONFIGURATION */

    Tcl_Obj *subcommandDict;	/* Dictionary providing mapping from
				 * subcommands to their implementing command
				 * prefixes, or NULL if we are to build the
				 * map automatically from the namespace
				 * exports. */
    Tcl_Obj *subcmdList;	/* List of commands that this ensemble
				 * actually provides, and whose implementation
				 * will be built using the subcommandDict (if
				 * present and defined) and by simple mapping
				 * to the namespace otherwise. If NULL,
				 * indicates that we are using the (dynamic)
				 * list of currently exported commands. */
    Tcl_Obj *unknownHandler;	/* Script prefix used to handle the case when
				 * no match is found (according to the rule
				 * defined by flag bit TCL_ENSEMBLE_PREFIX) or
				 * NULL to use the default error-generating
				 * behaviour. The script execution gets all
				 * the arguments to the ensemble command
				 * (including objv[0]) and will have the
				 * results passed directly back to the caller
				 * (including the error code) unless the code
				 * is TCL_CONTINUE in which case the
				 * subcommand will be reparsed by the ensemble
				 * core, presumably because the ensemble
				 * itself has been updated. */
    Tcl_Obj *parameterList;	/* List of ensemble parameter names. */
    int numParameters;		/* Cached number of parameters. This is either
				 * 0 (if the parameterList field is NULL) or
				 * the length of the list in the parameterList
				 * field. */
} EnsembleConfig;

/*
 * Various bits for the EnsembleConfig.flags field.
 */

#define ENSEMBLE_DEAD	0x1	/* Flag value to say that the ensemble is dead
				 * and on its way out. */
#define ENSEMBLE_COMPILE 0x4	/* Flag to enable bytecode compilation of an
				 * ensemble. */

/*
 *----------------------------------------------------------------
 * Data structures related to variables. These are used primarily in tclVar.c
 *----------------------------------------------------------------
 */

/*
 * The following structure defines a variable trace, which is used to invoke a
 * specific C procedure whenever certain operations are performed on a
 * variable.
 */

typedef struct VarTrace {
    Tcl_VarTraceProc *traceProc;/* Procedure to call when operations given by
				 * flags are performed on variable. */
    void *clientData;	/* Argument to pass to proc. */
    int flags;			/* What events the trace procedure is
				 * interested in: OR-ed combination of
				 * TCL_TRACE_READS, TCL_TRACE_WRITES,
				 * TCL_TRACE_UNSETS and TCL_TRACE_ARRAY. */
    struct VarTrace *nextPtr;	/* Next in list of traces associated with a
				 * particular variable. */
} VarTrace;

/*
 * The following structure defines a command trace, which is used to invoke a
 * specific C procedure whenever certain operations are performed on a
 * command.
 */

typedef struct CommandTrace {
    Tcl_CommandTraceProc *traceProc;
				/* Procedure to call when operations given by
				 * flags are performed on command. */
    void *clientData;	/* Argument to pass to proc. */
    int flags;			/* What events the trace procedure is
				 * interested in: OR-ed combination of
				 * TCL_TRACE_RENAME, TCL_TRACE_DELETE. */
    struct CommandTrace *nextPtr;
				/* Next in list of traces associated with a
				 * particular command. */
    int refCount;		/* Used to ensure this structure is not
				 * deleted too early. Keeps track of how many
				 * pieces of code have a pointer to this
				 * structure. */
} CommandTrace;

/*
 * When a command trace is active (i.e. its associated procedure is executing)
 * one of the following structures is linked into a list associated with the
 * command's interpreter. The information in the structure is needed in order
 * for Tcl to behave reasonably if traces are deleted while traces are active.
 */

typedef struct ActiveCommandTrace {
    struct Command *cmdPtr;	/* Command that's being traced. */
    struct ActiveCommandTrace *nextPtr;
				/* Next in list of all active command traces
				 * for the interpreter, or NULL if no more. */
    CommandTrace *nextTracePtr;	/* Next trace to check after current trace
				 * procedure returns; if this trace gets
				 * deleted, must update pointer to avoid using
				 * free'd memory. */
    int reverseScan;		/* Boolean set true when traces are scanning
				 * in reverse order. */
} ActiveCommandTrace;

/*
 * When a variable trace is active (i.e. its associated procedure is
 * executing) one of the following structures is linked into a list associated
 * with the variable's interpreter. The information in the structure is needed
 * in order for Tcl to behave reasonably if traces are deleted while traces
 * are active.
 */

typedef struct ActiveVarTrace {
    struct Var *varPtr;		/* Variable that's being traced. */
    struct ActiveVarTrace *nextPtr;
				/* Next in list of all active variable traces
				 * for the interpreter, or NULL if no more. */
    VarTrace *nextTracePtr;	/* Next trace to check after current trace
				 * procedure returns; if this trace gets
				 * deleted, must update pointer to avoid using
				 * free'd memory. */
} ActiveVarTrace;

/*
 * The structure below defines a variable, which associates a string name with
 * a Tcl_Obj value. These structures are kept in procedure call frames (for
 * local variables recognized by the compiler) or in the heap (for global
 * variables and any variable not known to the compiler). For each Var
 * structure in the heap, a hash table entry holds the variable name and a
 * pointer to the Var structure.
 */

typedef struct Var {
    int flags;			/* Miscellaneous bits of information about
				 * variable. See below for definitions. */
    union {
	Tcl_Obj *objPtr;	/* The variable's object value. Used for
				 * scalar variables and array elements. */
	TclVarHashTable *tablePtr;/* For array variables, this points to
				 * information about the hash table used to
				 * implement the associative array. Points to
				 * ckalloc-ed data. */
	struct Var *linkPtr;	/* If this is a global variable being referred
				 * to in a procedure, or a variable created by
				 * "upvar", this field points to the
				 * referenced variable's Var struct. */
    } value;
} Var;

typedef struct VarInHash {
    Var var;
    int refCount;		/* Counts number of active uses of this
				 * variable: 1 for the entry in the hash
				 * table, 1 for each additional variable whose
				 * linkPtr points here, 1 for each nested
				 * trace active on variable, and 1 if the
				 * variable is a namespace variable. This
				 * record can't be deleted until refCount
				 * becomes 0. */
    Tcl_HashEntry entry;	/* The hash table entry that refers to this
				 * variable. This is used to find the name of
				 * the variable and to delete it from its
				 * hashtable if it is no longer needed. It
				 * also holds the variable's name. */
} VarInHash;

/*
 * Flag bits for variables. The first two (VAR_ARRAY and VAR_LINK) are
 * mutually exclusive and give the "type" of the variable. If none is set,
 * this is a scalar variable.
 *
 * VAR_ARRAY -			1 means this is an array variable rather than
 *				a scalar variable or link. The "tablePtr"
 *				field points to the array's hashtable for its
 *				elements.
 * VAR_LINK -			1 means this Var structure contains a pointer
 *				to another Var structure that either has the
 *				real value or is itself another VAR_LINK
 *				pointer. Variables like this come about
 *				through "upvar" and "global" commands, or
 *				through references to variables in enclosing
 *				namespaces.
 *
 * Flags that indicate the type and status of storage; none is set for
 * compiled local variables (Var structs).
 *
 * VAR_IN_HASHTABLE -		1 means this variable is in a hashtable and
 *				the Var structure is malloced. 0 if it is a
 *				local variable that was assigned a slot in a
 *				procedure frame by the compiler so the Var
 *				storage is part of the call frame.
 * VAR_DEAD_HASH		1 means that this var's entry in the hashtable
 *				has already been deleted.
 * VAR_ARRAY_ELEMENT -		1 means that this variable is an array
 *				element, so it is not legal for it to be an
 *				array itself (the VAR_ARRAY flag had better
 *				not be set).
 * VAR_NAMESPACE_VAR -		1 means that this variable was declared as a
 *				namespace variable. This flag ensures it
 *				persists until its namespace is destroyed or
 *				until the variable is unset; it will persist
 *				even if it has not been initialized and is
 *				marked undefined. The variable's refCount is
 *				incremented to reflect the "reference" from
 *				its namespace.
 *
 * Flag values relating to the variable's trace and search status.
 *
 * VAR_TRACED_READ
 * VAR_TRACED_WRITE
 * VAR_TRACED_UNSET
 * VAR_TRACED_ARRAY
 * VAR_TRACE_ACTIVE -		1 means that trace processing is currently
 *				underway for a read or write access, so new
 *				read or write accesses should not cause trace
 *				procedures to be called and the variable can't
 *				be deleted.
 * VAR_SEARCH_ACTIVE
 *
 * The following additional flags are used with the CompiledLocal type defined
 * below:
 *
 * VAR_ARGUMENT -		1 means that this variable holds a procedure
 *				argument.
 * VAR_TEMPORARY -		1 if the local variable is an anonymous
 *				temporary variable. Temporaries have a NULL
 *				name.
 * VAR_RESOLVED -		1 if name resolution has been done for this
 *				variable.
 * VAR_IS_ARGS			1 if this variable is the last argument and is
 *				named "args".
 */

/*
 * FLAGS RENUMBERED: everything breaks already, make things simpler.
 *
 * IMPORTANT: skip the values 0x10, 0x20, 0x40, 0x800 corresponding to
 * TCL_TRACE_(READS/WRITES/UNSETS/ARRAY): makes code simpler in tclTrace.c
 *
 * Keep the flag values for VAR_ARGUMENT and VAR_TEMPORARY so that old values
 * in precompiled scripts keep working.
 */

/* Type of value (0 is scalar) */
#define VAR_ARRAY		0x1
#define VAR_LINK		0x2

/* Type of storage (0 is compiled local) */
#define VAR_IN_HASHTABLE	0x4
#define VAR_DEAD_HASH		0x8
#define VAR_ARRAY_ELEMENT	0x1000
#define VAR_NAMESPACE_VAR	0x80	/* KEEP OLD VALUE for Itcl */

#define VAR_ALL_HASH \
	(VAR_IN_HASHTABLE|VAR_DEAD_HASH|VAR_NAMESPACE_VAR|VAR_ARRAY_ELEMENT)

/* Trace and search state. */

#define VAR_TRACED_READ		0x10	/* TCL_TRACE_READS */
#define VAR_TRACED_WRITE	0x20	/* TCL_TRACE_WRITES */
#define VAR_TRACED_UNSET	0x40	/* TCL_TRACE_UNSETS */
#define VAR_TRACED_ARRAY	0x800	/* TCL_TRACE_ARRAY */
#define VAR_TRACE_ACTIVE	0x2000
#define VAR_SEARCH_ACTIVE	0x4000
#define VAR_ALL_TRACES \
	(VAR_TRACED_READ|VAR_TRACED_WRITE|VAR_TRACED_ARRAY|VAR_TRACED_UNSET)

/* Special handling on initialisation (only CompiledLocal). */
#define VAR_ARGUMENT		0x100	/* KEEP OLD VALUE! See tclProc.c */
#define VAR_TEMPORARY		0x200	/* KEEP OLD VALUE! See tclProc.c */
#define VAR_IS_ARGS		0x400
#define VAR_RESOLVED		0x8000

/*
 * Macros to ensure that various flag bits are set properly for variables.
 * The ANSI C "prototypes" for these macros are:
 *
 * MODULE_SCOPE void	TclSetVarScalar(Var *varPtr);
 * MODULE_SCOPE void	TclSetVarArray(Var *varPtr);
 * MODULE_SCOPE void	TclSetVarLink(Var *varPtr);
 * MODULE_SCOPE void	TclSetVarArrayElement(Var *varPtr);
 * MODULE_SCOPE void	TclSetVarUndefined(Var *varPtr);
 * MODULE_SCOPE void	TclClearVarUndefined(Var *varPtr);
 */

#define TclSetVarScalar(varPtr) \
    (varPtr)->flags &= ~(VAR_ARRAY|VAR_LINK)

#define TclSetVarArray(varPtr) \
    (varPtr)->flags = ((varPtr)->flags & ~VAR_LINK) | VAR_ARRAY

#define TclSetVarLink(varPtr) \
    (varPtr)->flags = ((varPtr)->flags & ~VAR_ARRAY) | VAR_LINK

#define TclSetVarArrayElement(varPtr) \
    (varPtr)->flags = ((varPtr)->flags & ~VAR_ARRAY) | VAR_ARRAY_ELEMENT

#define TclSetVarUndefined(varPtr) \
    (varPtr)->flags &= ~(VAR_ARRAY|VAR_LINK);\
    (varPtr)->value.objPtr = NULL

#define TclClearVarUndefined(varPtr)

#define TclSetVarTraceActive(varPtr) \
    (varPtr)->flags |= VAR_TRACE_ACTIVE

#define TclClearVarTraceActive(varPtr) \
    (varPtr)->flags &= ~VAR_TRACE_ACTIVE

#define TclSetVarNamespaceVar(varPtr) \
    if (!TclIsVarNamespaceVar(varPtr)) {\
	(varPtr)->flags |= VAR_NAMESPACE_VAR;\
	if (TclIsVarInHash(varPtr)) {\
	    ((VarInHash *)(varPtr))->refCount++;\
	}\
    }

#define TclClearVarNamespaceVar(varPtr) \
    if (TclIsVarNamespaceVar(varPtr)) {\
	(varPtr)->flags &= ~VAR_NAMESPACE_VAR;\
	if (TclIsVarInHash(varPtr)) {\
	    ((VarInHash *)(varPtr))->refCount--;\
	}\
    }

/*
 * Macros to read various flag bits of variables.
 * The ANSI C "prototypes" for these macros are:
 *
 * MODULE_SCOPE int	TclIsVarScalar(Var *varPtr);
 * MODULE_SCOPE int	TclIsVarLink(Var *varPtr);
 * MODULE_SCOPE int	TclIsVarArray(Var *varPtr);
 * MODULE_SCOPE int	TclIsVarUndefined(Var *varPtr);
 * MODULE_SCOPE int	TclIsVarArrayElement(Var *varPtr);
 * MODULE_SCOPE int	TclIsVarTemporary(Var *varPtr);
 * MODULE_SCOPE int	TclIsVarArgument(Var *varPtr);
 * MODULE_SCOPE int	TclIsVarResolved(Var *varPtr);
 */

#define TclIsVarScalar(varPtr) \
    !((varPtr)->flags & (VAR_ARRAY|VAR_LINK))

#define TclIsVarLink(varPtr) \
    ((varPtr)->flags & VAR_LINK)

#define TclIsVarArray(varPtr) \
    ((varPtr)->flags & VAR_ARRAY)

#define TclIsVarUndefined(varPtr) \
    ((varPtr)->value.objPtr == NULL)

#define TclIsVarArrayElement(varPtr) \
    ((varPtr)->flags & VAR_ARRAY_ELEMENT)

#define TclIsVarNamespaceVar(varPtr) \
    ((varPtr)->flags & VAR_NAMESPACE_VAR)

#define TclIsVarTemporary(varPtr) \
    ((varPtr)->flags & VAR_TEMPORARY)

#define TclIsVarArgument(varPtr) \
    ((varPtr)->flags & VAR_ARGUMENT)

#define TclIsVarResolved(varPtr) \
    ((varPtr)->flags & VAR_RESOLVED)

#define TclIsVarTraceActive(varPtr) \
    ((varPtr)->flags & VAR_TRACE_ACTIVE)

#define TclIsVarTraced(varPtr) \
    ((varPtr)->flags & VAR_ALL_TRACES)

#define TclIsVarInHash(varPtr) \
    ((varPtr)->flags & VAR_IN_HASHTABLE)

#define TclIsVarDeadHash(varPtr) \
    ((varPtr)->flags & VAR_DEAD_HASH)

#define TclGetVarNsPtr(varPtr) \
    (TclIsVarInHash(varPtr) \
	? ((TclVarHashTable *) ((((VarInHash *) (varPtr))->entry.tablePtr)))->nsPtr \
	: NULL)

#define VarHashRefCount(varPtr) \
    ((VarInHash *) (varPtr))->refCount

/*
 * Macros for direct variable access by TEBC.
 */

#define TclIsVarDirectReadable(varPtr) \
    (   !((varPtr)->flags & (VAR_ARRAY|VAR_LINK|VAR_TRACED_READ)) \
    &&  (varPtr)->value.objPtr)

#define TclIsVarDirectWritable(varPtr) \
    !((varPtr)->flags & (VAR_ARRAY|VAR_LINK|VAR_TRACED_WRITE|VAR_DEAD_HASH))

#define TclIsVarDirectUnsettable(varPtr) \
    !((varPtr)->flags & (VAR_ARRAY|VAR_LINK|VAR_TRACED_READ|VAR_TRACED_WRITE|VAR_TRACED_UNSET|VAR_DEAD_HASH))

#define TclIsVarDirectModifyable(varPtr) \
    (   !((varPtr)->flags & (VAR_ARRAY|VAR_LINK|VAR_TRACED_READ|VAR_TRACED_WRITE)) \
    &&  (varPtr)->value.objPtr)

#define TclIsVarDirectReadable2(varPtr, arrayPtr) \
    (TclIsVarDirectReadable(varPtr) &&\
	(!(arrayPtr) || !((arrayPtr)->flags & VAR_TRACED_READ)))

#define TclIsVarDirectWritable2(varPtr, arrayPtr) \
    (TclIsVarDirectWritable(varPtr) &&\
	(!(arrayPtr) || !((arrayPtr)->flags & VAR_TRACED_WRITE)))

#define TclIsVarDirectModifyable2(varPtr, arrayPtr) \
    (TclIsVarDirectModifyable(varPtr) &&\
	(!(arrayPtr) || !((arrayPtr)->flags & (VAR_TRACED_READ|VAR_TRACED_WRITE))))

/*
 *----------------------------------------------------------------
 * Data structures related to procedures. These are used primarily in
 * tclProc.c, tclCompile.c, and tclExecute.c.
 *----------------------------------------------------------------
 */

#if defined(__STDC_VERSION__) && (__STDC_VERSION__ >= 199901L)
#   define TCLFLEXARRAY
#elif defined(__GNUC__) && (__GNUC__ > 2)
#   define TCLFLEXARRAY 0
#else
#   define TCLFLEXARRAY 1
#endif

/*
 * Forward declaration to prevent an error when the forward reference to
 * Command is encountered in the Proc and ImportRef types declared below.
 */

struct Command;

/*
 * The variable-length structure below describes a local variable of a
 * procedure that was recognized by the compiler. These variables have a name,
 * an element in the array of compiler-assigned local variables in the
 * procedure's call frame, and various other items of information. If the
 * local variable is a formal argument, it may also have a default value. The
 * compiler can't recognize local variables whose names are expressions (these
 * names are only known at runtime when the expressions are evaluated) or
 * local variables that are created as a result of an "upvar" or "uplevel"
 * command. These other local variables are kept separately in a hash table in
 * the call frame.
 */

typedef struct CompiledLocal {
    struct CompiledLocal *nextPtr;
				/* Next compiler-recognized local variable for
				 * this procedure, or NULL if this is the last
				 * local. */
    int nameLength;		/* The number of bytes in local variable's name.
				 * Among others used to speed up var lookups. */
    int frameIndex;		/* Index in the array of compiler-assigned
				 * variables in the procedure call frame. */
    int flags;			/* Flag bits for the local variable. Same as
				 * the flags for the Var structure above,
				 * although only VAR_ARGUMENT, VAR_TEMPORARY,
				 * and VAR_RESOLVED make sense. */
    Tcl_Obj *defValuePtr;	/* Pointer to the default value of an
				 * argument, if any. NULL if not an argument
				 * or, if an argument, no default value. */
    Tcl_ResolvedVarInfo *resolveInfo;
				/* Customized variable resolution info
				 * supplied by the Tcl_ResolveCompiledVarProc
				 * associated with a namespace. Each variable
				 * is marked by a unique tag during
				 * compilation, and that same tag is used to
				 * find the variable at runtime. */
    char name[TCLFLEXARRAY];		/* Name of the local variable starts here. If
				 * the name is NULL, this will just be '\0'.
				 * The actual size of this field will be large
				 * enough to hold the name. MUST BE THE LAST
				 * FIELD IN THE STRUCTURE! */
} CompiledLocal;

/*
 * The structure below defines a command procedure, which consists of a
 * collection of Tcl commands plus information about arguments and other local
 * variables recognized at compile time.
 */

typedef struct Proc {
    struct Interp *iPtr;	/* Interpreter for which this command is
				 * defined. */
    int refCount;		/* Reference count: 1 if still present in
				 * command table plus 1 for each call to the
				 * procedure that is currently active. This
				 * structure can be freed when refCount
				 * becomes zero. */
    struct Command *cmdPtr;	/* Points to the Command structure for this
				 * procedure. This is used to get the
				 * namespace in which to execute the
				 * procedure. */
    Tcl_Obj *bodyPtr;		/* Points to the ByteCode object for
				 * procedure's body command. */
    int numArgs;		/* Number of formal parameters. */
    int numCompiledLocals;	/* Count of local variables recognized by the
				 * compiler including arguments and
				 * temporaries. */
    CompiledLocal *firstLocalPtr;
				/* Pointer to first of the procedure's
				 * compiler-allocated local variables, or NULL
				 * if none. The first numArgs entries in this
				 * list describe the procedure's formal
				 * arguments. */
    CompiledLocal *lastLocalPtr;/* Pointer to the last allocated local
				 * variable or NULL if none. This has frame
				 * index (numCompiledLocals-1). */
} Proc;

/*
 * The type of functions called to process errors found during the execution
 * of a procedure (or lambda term or ...).
 */

typedef void (ProcErrorProc)(Tcl_Interp *interp, Tcl_Obj *procNameObj);

/*
 * The structure below defines a command trace. This is used to allow Tcl
 * clients to find out whenever a command is about to be executed.
 */

typedef struct Trace {
    int level;			/* Only trace commands at nesting level less
				 * than or equal to this. */
    Tcl_CmdObjTraceProc *proc;	/* Procedure to call to trace command. */
    void *clientData;	/* Arbitrary value to pass to proc. */
    struct Trace *nextPtr;	/* Next in list of traces for this interp. */
    int flags;			/* Flags governing the trace - see
				 * Tcl_CreateObjTrace for details. */
    Tcl_CmdObjTraceDeleteProc *delProc;
				/* Procedure to call when trace is deleted. */
} Trace;

/*
 * When an interpreter trace is active (i.e. its associated procedure is
 * executing), one of the following structures is linked into a list
 * associated with the interpreter. The information in the structure is needed
 * in order for Tcl to behave reasonably if traces are deleted while traces
 * are active.
 */

typedef struct ActiveInterpTrace {
    struct ActiveInterpTrace *nextPtr;
				/* Next in list of all active command traces
				 * for the interpreter, or NULL if no more. */
    Trace *nextTracePtr;	/* Next trace to check after current trace
				 * procedure returns; if this trace gets
				 * deleted, must update pointer to avoid using
				 * free'd memory. */
    int reverseScan;		/* Boolean set true when traces are scanning
				 * in reverse order. */
} ActiveInterpTrace;

/*
 * Flag values designating types of execution traces. See tclTrace.c for
 * related flag values.
 *
 * TCL_TRACE_ENTER_EXEC		- triggers enter/enterstep traces.
 * 				- passed to Tcl_CreateObjTrace to set up
 *				  "enterstep" traces.
 * TCL_TRACE_LEAVE_EXEC		- triggers leave/leavestep traces.
 * 				- passed to Tcl_CreateObjTrace to set up
 *				  "leavestep" traces.
 */

#define TCL_TRACE_ENTER_EXEC	1
#define TCL_TRACE_LEAVE_EXEC	2

/*
 * The structure below defines an entry in the assocData hash table which is
 * associated with an interpreter. The entry contains a pointer to a function
 * to call when the interpreter is deleted, and a pointer to a user-defined
 * piece of data.
 */

typedef struct AssocData {
    Tcl_InterpDeleteProc *proc;	/* Proc to call when deleting. */
    void *clientData;	/* Value to pass to proc. */
} AssocData;

/*
 * The structure below defines a call frame. A call frame defines a naming
 * context for a procedure call: its local naming scope (for local variables)
 * and its global naming scope (a namespace, perhaps the global :: namespace).
 * A call frame can also define the naming context for a namespace eval or
 * namespace inscope command: the namespace in which the command's code should
 * execute. The Tcl_CallFrame structures exist only while procedures or
 * namespace eval/inscope's are being executed, and provide a kind of Tcl call
 * stack.
 *
 * WARNING!! The structure definition must be kept consistent with the
 * Tcl_CallFrame structure in tcl.h. If you change one, change the other.
 */

/*
 * Will be grown to contain: pointers to the varnames (allocated at the end),
 * plus the init values for each variable (suitable to be memcopied on init)
 */

typedef struct LocalCache {
    int refCount;
    int numVars;
    Tcl_Obj *varName0;
} LocalCache;

#define localName(framePtr, i) \
    ((&((framePtr)->localCachePtr->varName0))[(i)])

MODULE_SCOPE void	TclFreeLocalCache(Tcl_Interp *interp,
			    LocalCache *localCachePtr);

typedef struct CallFrame {
    Namespace *nsPtr;		/* Points to the namespace used to resolve
				 * commands and global variables. */
    int isProcCallFrame;	/* If 0, the frame was pushed to execute a
				 * namespace command and var references are
				 * treated as references to namespace vars;
				 * varTablePtr and compiledLocals are ignored.
				 * If FRAME_IS_PROC is set, the frame was
				 * pushed to execute a Tcl procedure and may
				 * have local vars. */
    int objc;			/* This and objv below describe the arguments
				 * for this procedure call. */
    Tcl_Obj *const *objv;	/* Array of argument objects. */
    struct CallFrame *callerPtr;
				/* Value of interp->framePtr when this
				 * procedure was invoked (i.e. next higher in
				 * stack of all active procedures). */
    struct CallFrame *callerVarPtr;
				/* Value of interp->varFramePtr when this
				 * procedure was invoked (i.e. determines
				 * variable scoping within caller). Same as
				 * callerPtr unless an "uplevel" command or
				 * something equivalent was active in the
				 * caller). */
    int level;			/* Level of this procedure, for "uplevel"
				 * purposes (i.e. corresponds to nesting of
				 * callerVarPtr's, not callerPtr's). 1 for
				 * outermost procedure, 0 for top-level. */
    Proc *procPtr;		/* Points to the structure defining the called
				 * procedure. Used to get information such as
				 * the number of compiled local variables
				 * (local variables assigned entries ["slots"]
				 * in the compiledLocals array below). */
    TclVarHashTable *varTablePtr;
				/* Hash table containing local variables not
				 * recognized by the compiler, or created at
				 * execution time through, e.g., upvar.
				 * Initially NULL and created if needed. */
    int numCompiledLocals;	/* Count of local variables recognized by the
				 * compiler including arguments. */
    Var *compiledLocals;	/* Points to the array of local variables
				 * recognized by the compiler. The compiler
				 * emits code that refers to these variables
				 * using an index into this array. */
    void *clientData;	/* Pointer to some context that is used by
				 * object systems. The meaning of the contents
				 * of this field is defined by the code that
				 * sets it, and it should only ever be set by
				 * the code that is pushing the frame. In that
				 * case, the code that sets it should also
				 * have some means of discovering what the
				 * meaning of the value is, which we do not
				 * specify. */
    LocalCache *localCachePtr;
    Tcl_Obj    *tailcallPtr;
				/* NULL if no tailcall is scheduled */
} CallFrame;

#define FRAME_IS_PROC	0x1
#define FRAME_IS_LAMBDA 0x2
#define FRAME_IS_METHOD	0x4	/* The frame is a method body, and the frame's
				 * clientData field contains a CallContext
				 * reference. Part of TIP#257. */
#define FRAME_IS_OO_DEFINE 0x8	/* The frame is part of the inside workings of
				 * the [oo::define] command; the clientData
				 * field contains an Object reference that has
				 * been confirmed to refer to a class. Part of
				 * TIP#257. */
#define FRAME_IS_PRIVATE_DEFINE 0x10
				/* Marks this frame as being used for private
				 * declarations with [oo::define]. Usually
				 * OR'd with FRAME_IS_OO_DEFINE. TIP#500. */

/*
 * TIP #280
 * The structure below defines a command frame. A command frame provides
 * location information for all commands executing a tcl script (source, eval,
 * uplevel, procedure bodies, ...). The runtime structure essentially contains
 * the stack trace as it would be if the currently executing command were to
 * throw an error.
 *
 * For commands where it makes sense it refers to the associated CallFrame as
 * well.
 *
 * The structures are chained in a single list, with the top of the stack
 * anchored in the Interp structure.
 *
 * Instances can be allocated on the C stack, or the heap, the former making
 * cleanup a bit simpler.
 */

typedef struct CmdFrame {
    /*
     * General data. Always available.
     */

    int type;			/* Values see below. */
    int level;			/* Number of frames in stack, prevent O(n)
				 * scan of list. */
    int *line;			/* Lines the words of the command start on. */
    int nline;
    CallFrame *framePtr;	/* Procedure activation record, may be
				 * NULL. */
    struct CmdFrame *nextPtr;	/* Link to calling frame. */
    /*
     * Data needed for Eval vs TEBC
     *
     * EXECUTION CONTEXTS and usage of CmdFrame
     *
     * Field	  TEBC		  EvalEx
     * =======	  ====		  ======
     * level	  yes		  yes
     * type	  BC/PREBC	  SRC/EVAL
     * line0	  yes		  yes
     * framePtr	  yes		  yes
     * =======	  ====		  ======
     *
     * =======	  ====		  ========= union data
     * line1	  -		  yes
     * line3	  -		  yes
     * path	  -		  yes
     * -------	  ----		  ------
     * codePtr	  yes		  -
     * pc	  yes		  -
     * =======	  ====		  ======
     *
     * =======	  ====		  ========= union cmd
     * str.cmd	  yes		  yes
     * str.len	  yes		  yes
     * -------	  ----		  ------
     */

    union {
	struct {
	    Tcl_Obj *path;	/* Path of the sourced file the command is
				 * in. */
	} eval;
	struct {
	    const void *codePtr;/* Byte code currently executed... */
	    const char *pc;	/* ... and instruction pointer. */
	} tebc;
    } data;
    Tcl_Obj *cmdObj;
    const char *cmd;		/* The executed command, if possible... */
    int len;			/* ... and its length. */
    const struct CFWordBC *litarg;
				/* Link to set of literal arguments which have
				 * ben pushed on the lineLABCPtr stack by
				 * TclArgumentBCEnter(). These will be removed
				 * by TclArgumentBCRelease. */
} CmdFrame;

typedef struct CFWord {
    CmdFrame *framePtr;		/* CmdFrame to access. */
    int word;			/* Index of the word in the command. */
    int refCount;		/* Number of times the word is on the
				 * stack. */
} CFWord;

typedef struct CFWordBC {
    CmdFrame *framePtr;		/* CmdFrame to access. */
    int pc;			/* Instruction pointer of a command in
				 * ExtCmdLoc.loc[.] */
    int word;			/* Index of word in
				 * ExtCmdLoc.loc[cmd]->line[.] */
    struct CFWordBC *prevPtr;	/* Previous entry in stack for same Tcl_Obj. */
    struct CFWordBC *nextPtr;	/* Next entry for same command call. See
				 * CmdFrame litarg field for the list start. */
    Tcl_Obj *obj;		/* Back reference to hashtable key */
} CFWordBC;

/*
 * Structure to record the locations of invisible continuation lines in
 * literal scripts, as character offset from the beginning of the script. Both
 * compiler and direct evaluator use this information to adjust their line
 * counters when tracking through the script, because when it is invoked the
 * continuation line marker as a whole has been removed already, meaning that
 * the \n which was part of it is gone as well, breaking regular line
 * tracking.
 *
 * These structures are allocated and filled by both the function
 * TclSubstTokens() in the file "tclParse.c" and its caller TclEvalEx() in the
 * file "tclBasic.c", and stored in the thread-global hashtable "lineCLPtr" in
 * file "tclObj.c". They are used by the functions TclSetByteCodeFromAny() and
 * TclCompileScript(), both found in the file "tclCompile.c". Their memory is
 * released by the function TclFreeObj(), in the file "tclObj.c", and also by
 * the function TclThreadFinalizeObjects(), in the same file.
 */

#define CLL_END		(-1)

typedef struct ContLineLoc {
    int num;			/* Number of entries in loc, not counting the
				 * final -1 marker entry. */
    int loc[TCLFLEXARRAY];/* Table of locations, as character offsets.
				 * The table is allocated as part of the
				 * structure, extending behind the nominal end
				 * of the structure. An entry containing the
				 * value -1 is put after the last location, as
				 * end-marker/sentinel. */
} ContLineLoc;

/*
 * The following macros define the allowed values for the type field of the
 * CmdFrame structure above. Some of the values occur only in the extended
 * location data referenced via the 'baseLocPtr'.
 *
 * TCL_LOCATION_EVAL	  : Frame is for a script evaluated by EvalEx.
 * TCL_LOCATION_BC	  : Frame is for bytecode.
 * TCL_LOCATION_PREBC	  : Frame is for precompiled bytecode.
 * TCL_LOCATION_SOURCE	  : Frame is for a script evaluated by EvalEx, from a
 *			    sourced file.
 * TCL_LOCATION_PROC	  : Frame is for bytecode of a procedure.
 *
 * A TCL_LOCATION_BC type in a frame can be overridden by _SOURCE and _PROC
 * types, per the context of the byte code in execution.
 */

#define TCL_LOCATION_EVAL	(0) /* Location in a dynamic eval script. */
#define TCL_LOCATION_BC		(2) /* Location in byte code. */
#define TCL_LOCATION_PREBC	(3) /* Location in precompiled byte code, no
				     * location. */
#define TCL_LOCATION_SOURCE	(4) /* Location in a file. */
#define TCL_LOCATION_PROC	(5) /* Location in a dynamic proc. */
#define TCL_LOCATION_LAST	(6) /* Number of values in the enum. */

/*
 * Structure passed to describe procedure-like "procedures" that are not
 * procedures (e.g. a lambda) so that their details can be reported correctly
 * by [info frame]. Contains a sub-structure for each extra field.
 */

typedef Tcl_Obj * (GetFrameInfoValueProc)(void *clientData);
typedef struct {
    const char *name;		/* Name of this field. */
    GetFrameInfoValueProc *proc;	/* Function to generate a Tcl_Obj* from the
				 * clientData, or just use the clientData
				 * directly (after casting) if NULL. */
    void *clientData;	/* Context for above function, or Tcl_Obj* if
				 * proc field is NULL. */
} ExtraFrameInfoField;
typedef struct {
    int length;			/* Length of array. */
    ExtraFrameInfoField fields[2];
				/* Really as long as necessary, but this is
				 * long enough for nearly anything. */
} ExtraFrameInfo;

/*
 *----------------------------------------------------------------
 * Data structures and procedures related to TclHandles, which are a very
 * lightweight method of preserving enough information to determine if an
 * arbitrary malloc'd block has been deleted.
 *----------------------------------------------------------------
 */

typedef void **TclHandle;

/*
 *----------------------------------------------------------------
 * Experimental flag value passed to Tcl_GetRegExpFromObj. Intended for use
 * only by Expect. It will probably go away in a later release.
 *----------------------------------------------------------------
 */

#define TCL_REG_BOSONLY 002000	/* Prepend \A to pattern so it only matches at
				 * the beginning of the string. */

/*
 * These are a thin layer over TclpThreadKeyDataGet and TclpThreadKeyDataSet
 * when threads are used, or an emulation if there are no threads. These are
 * really internal and Tcl clients should use Tcl_GetThreadData.
 */

MODULE_SCOPE void *	TclThreadDataKeyGet(Tcl_ThreadDataKey *keyPtr);
MODULE_SCOPE void	TclThreadDataKeySet(Tcl_ThreadDataKey *keyPtr,
			    void *data);

/*
 * This is a convenience macro used to initialize a thread local storage ptr.
 */

#define TCL_TSD_INIT(keyPtr) \
	(ThreadSpecificData *)Tcl_GetThreadData((keyPtr), sizeof(ThreadSpecificData))

/*
 *----------------------------------------------------------------
 * Data structures related to bytecode compilation and execution. These are
 * used primarily in tclCompile.c, tclExecute.c, and tclBasic.c.
 *----------------------------------------------------------------
 */

/*
 * Forward declaration to prevent errors when the forward references to
 * Tcl_Parse and CompileEnv are encountered in the procedure type CompileProc
 * declared below.
 */

struct CompileEnv;

/*
 * The type of procedures called by the Tcl bytecode compiler to compile
 * commands. Pointers to these procedures are kept in the Command structure
 * describing each command. The integer value returned by a CompileProc must
 * be one of the following:
 *
 * TCL_OK		Compilation completed normally.
 * TCL_ERROR 		Compilation could not be completed. This can be just a
 * 			judgment by the CompileProc that the command is too
 * 			complex to compile effectively, or it can indicate
 * 			that in the current state of the interp, the command
 * 			would raise an error. The bytecode compiler will not
 * 			do any error reporting at compiler time. Error
 * 			reporting is deferred until the actual runtime,
 * 			because by then changes in the interp state may allow
 * 			the command to be successfully evaluated.
 * TCL_OUT_LINE_COMPILE	A source-compatible alias for TCL_ERROR, kept for the
 * 			sake of old code only.
 */

#define TCL_OUT_LINE_COMPILE	TCL_ERROR

typedef int (CompileProc)(Tcl_Interp *interp, Tcl_Parse *parsePtr,
	struct Command *cmdPtr, struct CompileEnv *compEnvPtr);

/*
 * The type of procedure called from the compilation hook point in
 * SetByteCodeFromAny.
 */

typedef int (CompileHookProc)(Tcl_Interp *interp,
	struct CompileEnv *compEnvPtr, void *clientData);

/*
 * The data structure for a (linked list of) execution stacks.
 */

typedef struct ExecStack {
    struct ExecStack *prevPtr;
    struct ExecStack *nextPtr;
    Tcl_Obj **markerPtr;
    Tcl_Obj **endPtr;
    Tcl_Obj **tosPtr;
    Tcl_Obj *stackWords[TCLFLEXARRAY];
} ExecStack;

/*
 * The data structure defining the execution environment for ByteCode's.
 * There is one ExecEnv structure per Tcl interpreter. It holds the evaluation
 * stack that holds command operands and results. The stack grows towards
 * increasing addresses. The member stackPtr points to the stackItems of the
 * currently active execution stack.
 */

typedef struct CorContext {
    struct CallFrame *framePtr;
    struct CallFrame *varFramePtr;
    struct CmdFrame *cmdFramePtr;  /* See Interp.cmdFramePtr */
    Tcl_HashTable *lineLABCPtr;    /* See Interp.lineLABCPtr */
} CorContext;

typedef struct CoroutineData {
    struct Command *cmdPtr;	/* The command handle for the coroutine. */
    struct ExecEnv *eePtr;	/* The special execution environment (stacks,
				 * etc.) for the coroutine. */
    struct ExecEnv *callerEEPtr;/* The execution environment for the caller of
				 * the coroutine, which might be the
				 * interpreter global environment or another
				 * coroutine. */
    CorContext caller;
    CorContext running;
    Tcl_HashTable *lineLABCPtr;    /* See Interp.lineLABCPtr */
    void *stackLevel;
    int auxNumLevels;		/* While the coroutine is running the
				 * numLevels of the create/resume command is
				 * stored here; for suspended coroutines it
				 * holds the nesting numLevels at yield. */
    int nargs;                  /* Number of args required for resuming this
				 * coroutine; -2 means "0 or 1" (default), -1
				 * means "any" */
    Tcl_Obj *yieldPtr;		/* The command to yield to.  Stored here in
				 * order to reset splice point in
				 * TclNRCoroutineActivateCallback if the
				 * coroutine is busy.
				*/
} CoroutineData;

typedef struct ExecEnv {
    ExecStack *execStackPtr;	/* Points to the first item in the evaluation
				 * stack on the heap. */
    Tcl_Obj *constants[2];	/* Pointers to constant "0" and "1" objs. */
    struct Tcl_Interp *interp;
    struct NRE_callback *callbackPtr;
				/* Top callback in NRE's stack. */
    struct CoroutineData *corPtr;
    int rewind;
} ExecEnv;

#define COR_IS_SUSPENDED(corPtr) \
    ((corPtr)->stackLevel == NULL)

/*
 * The definitions for the LiteralTable and LiteralEntry structures. Each
 * interpreter contains a LiteralTable. It is used to reduce the storage
 * needed for all the Tcl objects that hold the literals of scripts compiled
 * by the interpreter. A literal's object is shared by all the ByteCodes that
 * refer to the literal. Each distinct literal has one LiteralEntry entry in
 * the LiteralTable. A literal table is a specialized hash table that is
 * indexed by the literal's string representation, which may contain null
 * characters.
 *
 * Note that we reduce the space needed for literals by sharing literal
 * objects both within a ByteCode (each ByteCode contains a local
 * LiteralTable) and across all an interpreter's ByteCodes (with the
 * interpreter's global LiteralTable).
 */

typedef struct LiteralEntry {
    struct LiteralEntry *nextPtr;
				/* Points to next entry in this hash bucket or
				 * NULL if end of chain. */
    Tcl_Obj *objPtr;		/* Points to Tcl object that holds the
				 * literal's bytes and length. */
    int refCount;		/* If in an interpreter's global literal
				 * table, the number of ByteCode structures
				 * that share the literal object; the literal
				 * entry can be freed when refCount drops to
				 * 0. If in a local literal table, TCL_INDEX_NONE. */
    Namespace *nsPtr;		/* Namespace in which this literal is used. We
				 * try to avoid sharing literal non-FQ command
				 * names among different namespaces to reduce
				 * shimmering. */
} LiteralEntry;

typedef struct LiteralTable {
    LiteralEntry **buckets;	/* Pointer to bucket array. Each element
				 * points to first entry in bucket's hash
				 * chain, or NULL. */
    LiteralEntry *staticBuckets[TCL_SMALL_HASH_TABLE];
				/* Bucket array used for small tables to avoid
				 * mallocs and frees. */
    TCL_HASH_TYPE numBuckets; /* Total number of buckets allocated at
				 * **buckets. */
    TCL_HASH_TYPE numEntries; /* Total number of entries present in
				 * table. */
    TCL_HASH_TYPE rebuildSize; /* Enlarge table when numEntries gets to be
				 * this large. */
    TCL_HASH_TYPE mask;		/* Mask value used in hashing function. */
} LiteralTable;

/*
 * The following structure defines for each Tcl interpreter various
 * statistics-related information about the bytecode compiler and
 * interpreter's operation in that interpreter.
 */

#ifdef TCL_COMPILE_STATS
typedef struct ByteCodeStats {
    size_t numExecutions;		/* Number of ByteCodes executed. */
    size_t numCompilations;	/* Number of ByteCodes created. */
    size_t numByteCodesFreed;	/* Number of ByteCodes destroyed. */
    size_t instructionCount[256];	/* Number of times each instruction was
				 * executed. */

    double totalSrcBytes;	/* Total source bytes ever compiled. */
    double totalByteCodeBytes;	/* Total bytes for all ByteCodes. */
    double currentSrcBytes;	/* Src bytes for all current ByteCodes. */
    double currentByteCodeBytes;/* Code bytes in all current ByteCodes. */

    size_t srcCount[32];		/* Source size distribution: # of srcs of
				 * size [2**(n-1)..2**n), n in [0..32). */
    size_t byteCodeCount[32];	/* ByteCode size distribution. */
    size_t lifetimeCount[32];	/* ByteCode lifetime distribution (ms). */

    double currentInstBytes;	/* Instruction bytes-current ByteCodes. */
    double currentLitBytes;	/* Current literal bytes. */
    double currentExceptBytes;	/* Current exception table bytes. */
    double currentAuxBytes;	/* Current auxiliary information bytes. */
    double currentCmdMapBytes;	/* Current src<->code map bytes. */

    size_t numLiteralsCreated;	/* Total literal objects ever compiled. */
    double totalLitStringBytes;	/* Total string bytes in all literals. */
    double currentLitStringBytes;
				/* String bytes in current literals. */
    size_t literalCount[32];	/* Distribution of literal string sizes. */
} ByteCodeStats;
#endif /* TCL_COMPILE_STATS */

/*
 * Structure used in implementation of those core ensembles which are
 * partially compiled. Used as an array of these, with a terminating field
 * whose 'name' is NULL.
 */

typedef struct {
    const char *name;		/* The name of the subcommand. */
    Tcl_ObjCmdProc *proc;	/* The implementation of the subcommand. */
    CompileProc *compileProc;	/* The compiler for the subcommand. */
    Tcl_ObjCmdProc *nreProc;	/* NRE implementation of this command. */
    void *clientData;	/* Any clientData to give the command. */
    int unsafe;			/* Whether this command is to be hidden by
				 * default in a safe interpreter. */
} EnsembleImplMap;

/*
 *----------------------------------------------------------------
 * Data structures related to commands.
 *----------------------------------------------------------------
 */

/*
 * An imported command is created in an namespace when it imports a "real"
 * command from another namespace. An imported command has a Command structure
 * that points (via its ClientData value) to the "real" Command structure in
 * the source namespace's command table. The real command records all the
 * imported commands that refer to it in a list of ImportRef structures so
 * that they can be deleted when the real command is deleted.
 */

typedef struct ImportRef {
    struct Command *importedCmdPtr;
				/* Points to the imported command created in
				 * an importing namespace; this command
				 * redirects its invocations to the "real"
				 * command. */
    struct ImportRef *nextPtr;	/* Next element on the linked list of imported
				 * commands that refer to the "real" command.
				 * The real command deletes these imported
				 * commands on this list when it is
				 * deleted. */
} ImportRef;

/*
 * Data structure used as the ClientData of imported commands: commands
 * created in an namespace when it imports a "real" command from another
 * namespace.
 */

typedef struct ImportedCmdData {
    struct Command *realCmdPtr;	/* "Real" command that this imported command
				 * refers to. */
    struct Command *selfPtr;	/* Pointer to this imported command. Needed
				 * only when deleting it in order to remove it
				 * from the real command's linked list of
				 * imported commands that refer to it. */
} ImportedCmdData;

/*
 * A Command structure exists for each command in a namespace. The Tcl_Command
 * opaque type actually refers to these structures.
 */

typedef struct Command {
    Tcl_HashEntry *hPtr;	/* Pointer to the hash table entry that refers
				 * to this command. The hash table is either a
				 * namespace's command table or an
				 * interpreter's hidden command table. This
				 * pointer is used to get a command's name
				 * from its Tcl_Command handle. NULL means
				 * that the hash table entry has been removed
				 * already (this can happen if deleteProc
				 * causes the command to be deleted or
				 * recreated). */
    Namespace *nsPtr;		/* Points to the namespace containing this
				 * command. */
    int refCount;		/* 1 if in command hashtable plus 1 for each
				 * reference from a CmdName Tcl object
				 * representing a command's name in a ByteCode
				 * instruction sequence. This structure can be
				 * freed when refCount becomes zero. */
    int cmdEpoch;		/* Incremented to invalidate any references
				 * that point to this command when it is
				 * renamed, deleted, hidden, or exposed. */
    CompileProc *compileProc;	/* Procedure called to compile command. NULL
				 * if no compile proc exists for command. */
    Tcl_ObjCmdProc *objProc;	/* Object-based command procedure. */
    void *objClientData;	/* Arbitrary value passed to object proc. */
    Tcl_CmdProc *proc;		/* String-based command procedure. */
    void *clientData;	/* Arbitrary value passed to string proc. */
    Tcl_CmdDeleteProc *deleteProc;
				/* Procedure invoked when deleting command to,
				 * e.g., free all client data. */
    void *deleteData;	/* Arbitrary value passed to deleteProc. */
    int flags;			/* Miscellaneous bits of information about
				 * command. See below for definitions. */
    ImportRef *importRefPtr;	/* List of each imported Command created in
				 * another namespace when this command is
				 * imported. These imported commands redirect
				 * invocations back to this command. The list
				 * is used to remove all those imported
				 * commands when deleting this "real"
				 * command. */
    CommandTrace *tracePtr;	/* First in list of all traces set for this
				 * command. */
    Tcl_ObjCmdProc *nreProc;	/* NRE implementation of this command. */
} Command;

/*
 * Flag bits for commands.
 *
 * CMD_DYING -			If 1 the command is in the process of
 *				being deleted (its deleteProc is currently
 *				executing). Other attempts to delete the
 *				command should be ignored.
 * CMD_TRACE_ACTIVE -		If 1 the trace processing is currently
 *				underway for a rename/delete change. See the
 *				two flags below for which is currently being
 *				processed.
 * CMD_HAS_EXEC_TRACES -	If 1 means that this command has at least one
 *				execution trace (as opposed to simple
 *				delete/rename traces) in its tracePtr list.
 * CMD_COMPILES_EXPANDED -	If 1 this command has a compiler that
 *				can handle expansion (provided it is not the
 *				first word).
 * TCL_TRACE_RENAME -		A rename trace is in progress. Further
 *				recursive renames will not be traced.
 * TCL_TRACE_DELETE -		A delete trace is in progress. Further
 *				recursive deletes will not be traced.
 * (these last two flags are defined in tcl.h)
 */

#define CMD_DYING		    0x01
#define CMD_IS_DELETED		    0x01 /* Same as CMD_DYING (Deprecated) */
#define CMD_TRACE_ACTIVE	    0x02
#define CMD_HAS_EXEC_TRACES	    0x04
#define CMD_COMPILES_EXPANDED	    0x08
#define CMD_REDEF_IN_PROGRESS	    0x10
#define CMD_VIA_RESOLVER	    0x20
#define CMD_DEAD                    0x40


/*
 *----------------------------------------------------------------
 * Data structures related to name resolution procedures.
 *----------------------------------------------------------------
 */

/*
 * The interpreter keeps a linked list of name resolution schemes. The scheme
 * for a namespace is consulted first, followed by the list of schemes in an
 * interpreter, followed by the default name resolution in Tcl. Schemes are
 * added/removed from the interpreter's list by calling Tcl_AddInterpResolver
 * and Tcl_RemoveInterpResolver.
 */

typedef struct ResolverScheme {
    char *name;			/* Name identifying this scheme. */
    Tcl_ResolveCmdProc *cmdResProc;
				/* Procedure handling command name
				 * resolution. */
    Tcl_ResolveVarProc *varResProc;
				/* Procedure handling variable name resolution
				 * for variables that can only be handled at
				 * runtime. */
    Tcl_ResolveCompiledVarProc *compiledVarResProc;
				/* Procedure handling variable name resolution
				 * at compile time. */

    struct ResolverScheme *nextPtr;
				/* Pointer to next record in linked list. */
} ResolverScheme;

/*
 * Forward declaration of the TIP#143 limit handler structure.
 */

typedef struct LimitHandler LimitHandler;

/*
 * TIP #268.
 * Values for the selection mode, i.e the package require preferences.
 */

enum PkgPreferOptions {
    PKG_PREFER_LATEST, PKG_PREFER_STABLE
};

/*
 *----------------------------------------------------------------
 * This structure shadows the first few fields of the memory cache for the
 * allocator defined in tclThreadAlloc.c; it has to be kept in sync with the
 * definition there.
 * Some macros require knowledge of some fields in the struct in order to
 * avoid hitting the TSD unnecessarily. In order to facilitate this, a pointer
 * to the relevant fields is kept in the allocCache field in struct Interp.
 *----------------------------------------------------------------
 */

typedef struct AllocCache {
    struct Cache *nextPtr;	/* Linked list of cache entries. */
    Tcl_ThreadId owner;		/* Which thread's cache is this? */
    Tcl_Obj *firstObjPtr;	/* List of free objects for thread. */
    size_t numObjects;		/* Number of objects for thread. */
} AllocCache;

/*
 *----------------------------------------------------------------
 * This structure defines an interpreter, which is a collection of commands
 * plus other state information related to interpreting commands, such as
 * variable storage. Primary responsibility for this data structure is in
 * tclBasic.c, but almost every Tcl source file uses something in here.
 *----------------------------------------------------------------
 */

typedef struct Interp {
    /*
     * Note: the first three fields must match exactly the fields in a
     * Tcl_Interp struct (see tcl.h). If you change one, be sure to change the
     * other.
     *
     * The interpreter's result is held in both the string and the
     * objResultPtr fields. These fields hold, respectively, the result's
     * string or object value. The interpreter's result is always in the
     * result field if that is non-empty, otherwise it is in objResultPtr.
     * The two fields are kept consistent unless some C code sets
     * interp->result directly. Programs should not access result and
     * objResultPtr directly; instead, they should always get and set the
     * result using procedures such as Tcl_SetObjResult, Tcl_GetObjResult, and
     * Tcl_GetStringResult. See the SetResult man page for details.
     */

    char *result;		/* If the last command returned a string
				 * result, this points to it. Should not be
				 * accessed directly; see comment above. */
    Tcl_FreeProc *freeProc;	/* Zero means a string result is statically
				 * allocated. TCL_DYNAMIC means string result
				 * was allocated with ckalloc and should be
				 * freed with ckfree. Other values give
				 * address of procedure to invoke to free the
				 * string result. Tcl_Eval must free it before
				 * executing next command. */
    int errorLine;		/* When TCL_ERROR is returned, this gives the
				 * line number in the command where the error
				 * occurred (1 means first line). */
    const struct TclStubs *stubTable;
				/* Pointer to the exported Tcl stub table. On
				 * previous versions of Tcl this is a pointer
				 * to the objResultPtr or a pointer to a
				 * buckets array in a hash table. We therefore
				 * have to do some careful checking before we
				 * can use this. */

    TclHandle handle;		/* Handle used to keep track of when this
				 * interp is deleted. */

    Namespace *globalNsPtr;	/* The interpreter's global namespace. */
    Tcl_HashTable *hiddenCmdTablePtr;
				/* Hash table used by tclBasic.c to keep track
				 * of hidden commands on a per-interp
				 * basis. */
    void *interpInfo;	/* Information used by tclInterp.c to keep
				 * track of parent/child interps on a
				 * per-interp basis. */
    union {
	void (*optimizer)(void *envPtr);
	Tcl_HashTable unused2;	/* No longer used (was mathFuncTable). The
				 * unused space in interp was repurposed for
				 * pluggable bytecode optimizers. The core
				 * contains one optimizer, which can be
				 * selectively overridden by extensions. */
    } extra;

    /*
     * Information related to procedures and variables. See tclProc.c and
     * tclVar.c for usage.
     */

    int numLevels;		/* Keeps track of how many nested calls to
				 * Tcl_Eval are in progress for this
				 * interpreter. It's used to delay deletion of
				 * the table until all Tcl_Eval invocations
				 * are completed. */
    int maxNestingDepth;	/* If numLevels exceeds this value then Tcl
				 * assumes that infinite recursion has
				 * occurred and it generates an error. */
    CallFrame *framePtr;	/* Points to top-most in stack of all nested
				 * procedure invocations. */
    CallFrame *varFramePtr;	/* Points to the call frame whose variables
				 * are currently in use (same as framePtr
				 * unless an "uplevel" command is
				 * executing). */
    ActiveVarTrace *activeVarTracePtr;
				/* First in list of active traces for interp,
				 * or NULL if no active traces. */
    int returnCode;		/* [return -code] parameter. */
    CallFrame *rootFramePtr;	/* Global frame pointer for this
				 * interpreter. */
    Namespace *lookupNsPtr;	/* Namespace to use ONLY on the next
				 * TCL_EVAL_INVOKE call to Tcl_EvalObjv. */

    /*
     * Information used by Tcl_AppendResult to keep track of partial results.
     * See Tcl_AppendResult code for details.
     */

#if !defined(TCL_NO_DEPRECATED)
    char *appendResult;		/* Storage space for results generated by
				 * Tcl_AppendResult. Ckalloc-ed. NULL means
				 * not yet allocated. */
    int appendAvl;		/* Total amount of space available at
				 * partialResult. */
    int appendUsed;		/* Number of non-null bytes currently stored
				 * at partialResult. */
#else
    char *appendResultDontUse;
    int appendAvlDontUse;
    int appendUsedDontUse;
#endif

    /*
     * Information about packages. Used only in tclPkg.c.
     */

    Tcl_HashTable packageTable;	/* Describes all of the packages loaded in or
				 * available to this interpreter. Keys are
				 * package names, values are (Package *)
				 * pointers. */
    char *packageUnknown;	/* Command to invoke during "package require"
				 * commands for packages that aren't described
				 * in packageTable. Ckalloc'ed, may be
				 * NULL. */
    /*
     * Miscellaneous information:
     */

    int cmdCount;		/* Total number of times a command procedure
				 * has been called for this interpreter. */
    int evalFlags;		/* Flags to control next call to Tcl_Eval.
				 * Normally zero, but may be set before
				 * calling Tcl_Eval. See below for valid
				 * values. */
    int unused1;		/* No longer used (was termOffset) */
    LiteralTable literalTable;	/* Contains LiteralEntry's describing all Tcl
				 * objects holding literals of scripts
				 * compiled by the interpreter. Indexed by the
				 * string representations of literals. Used to
				 * avoid creating duplicate objects. */
    int compileEpoch;		/* Holds the current "compilation epoch" for
				 * this interpreter. This is incremented to
				 * invalidate existing ByteCodes when, e.g., a
				 * command with a compile procedure is
				 * redefined. */
    Proc *compiledProcPtr;	/* If a procedure is being compiled, a pointer
				 * to its Proc structure; otherwise, this is
				 * NULL. Set by ObjInterpProc in tclProc.c and
				 * used by tclCompile.c to process local
				 * variables appropriately. */
    ResolverScheme *resolverPtr;
				/* Linked list of name resolution schemes
				 * added to this interpreter. Schemes are
				 * added and removed by calling
				 * Tcl_AddInterpResolvers and
				 * Tcl_RemoveInterpResolver respectively. */
    Tcl_Obj *scriptFile;	/* NULL means there is no nested source
				 * command active; otherwise this points to
				 * pathPtr of the file being sourced. */
    int flags;			/* Various flag bits. See below. */
    long randSeed;		/* Seed used for rand() function. */
    Trace *tracePtr;		/* List of traces for this interpreter. */
    Tcl_HashTable *assocData;	/* Hash table for associating data with this
				 * interpreter. Cleaned up when this
				 * interpreter is deleted. */
    struct ExecEnv *execEnvPtr;	/* Execution environment for Tcl bytecode
				 * execution. Contains a pointer to the Tcl
				 * evaluation stack. */
    Tcl_Obj *emptyObjPtr;	/* Points to an object holding an empty
				 * string. Returned by Tcl_ObjSetVar2 when
				 * variable traces change a variable in a
				 * gross way. */
#if !defined(TCL_NO_DEPRECATED)
    char resultSpace[TCL_DSTRING_STATIC_SIZE+1];
				/* Static space holding small results. */
#else
    char resultSpaceDontUse[TCL_DSTRING_STATIC_SIZE+1];
#endif
    Tcl_Obj *objResultPtr;	/* If the last command returned an object
				 * result, this points to it. Should not be
				 * accessed directly; see comment above. */
    Tcl_ThreadId threadId;	/* ID of thread that owns the interpreter. */

    ActiveCommandTrace *activeCmdTracePtr;
				/* First in list of active command traces for
				 * interp, or NULL if no active traces. */
    ActiveInterpTrace *activeInterpTracePtr;
				/* First in list of active traces for interp,
				 * or NULL if no active traces. */

    int tracesForbiddingInline;	/* Count of traces (in the list headed by
				 * tracePtr) that forbid inline bytecode
				 * compilation. */

    /*
     * Fields used to manage extensible return options (TIP 90).
     */

    Tcl_Obj *returnOpts;	/* A dictionary holding the options to the
				 * last [return] command. */

    Tcl_Obj *errorInfo;		/* errorInfo value (now as a Tcl_Obj). */
    Tcl_Obj *eiVar;		/* cached ref to ::errorInfo variable. */
    Tcl_Obj *errorCode;		/* errorCode value (now as a Tcl_Obj). */
    Tcl_Obj *ecVar;		/* cached ref to ::errorInfo variable. */
    int returnLevel;		/* [return -level] parameter. */

    /*
     * Resource limiting framework support (TIP#143).
     */

    struct {
	int active;		/* Flag values defining which limits have been
				 * set. */
	int granularityTicker;	/* Counter used to determine how often to
				 * check the limits. */
	int exceeded;		/* Which limits have been exceeded, described
				 * as flag values the same as the 'active'
				 * field. */

	int cmdCount;		/* Limit for how many commands to execute in
				 * the interpreter. */
	LimitHandler *cmdHandlers;
				/* Handlers to execute when the limit is
				 * reached. */
	int cmdGranularity;	/* Mod factor used to determine how often to
				 * evaluate the limit check. */

	Tcl_Time time;		/* Time limit for execution within the
				 * interpreter. */
	LimitHandler *timeHandlers;
				/* Handlers to execute when the limit is
				 * reached. */
	int timeGranularity;	/* Mod factor used to determine how often to
				 * evaluate the limit check. */
	Tcl_TimerToken timeEvent;
				/* Handle for a timer callback that will occur
				 * when the time-limit is exceeded. */

	Tcl_HashTable callbacks;/* Mapping from (interp,type) pair to data
				 * used to install a limit handler callback to
				 * run in _this_ interp when the limit is
				 * exceeded. */
    } limit;

    /*
     * Information for improved default error generation from ensembles
     * (TIP#112).
     */

    struct {
	Tcl_Obj *const *sourceObjs;
				/* What arguments were actually input into the
				 * *root* ensemble command? (Nested ensembles
				 * don't rewrite this.) NULL if we're not
				 * processing an ensemble. */
	int numRemovedObjs;	/* How many arguments have been stripped off
				 * because of ensemble processing. */
	int numInsertedObjs;	/* How many of the current arguments were
				 * inserted by an ensemble. */
    } ensembleRewrite;

    /*
     * TIP #219: Global info for the I/O system.
     */

    Tcl_Obj *chanMsg;		/* Error message set by channel drivers, for
				 * the propagation of arbitrary Tcl errors.
				 * This information, if present (chanMsg not
				 * NULL), takes precedence over a POSIX error
				 * code returned by a channel operation. */

    /*
     * Source code origin information (TIP #280).
     */

    CmdFrame *cmdFramePtr;	/* Points to the command frame containing the
				 * location information for the current
				 * command. */
    const CmdFrame *invokeCmdFramePtr;
				/* Points to the command frame which is the
				 * invoking context of the bytecode compiler.
				 * NULL when the byte code compiler is not
				 * active. */
    int invokeWord;		/* Index of the word in the command which
				 * is getting compiled. */
    Tcl_HashTable *linePBodyPtr;/* This table remembers for each statically
				 * defined procedure the location information
				 * for its body. It is keyed by the address of
				 * the Proc structure for a procedure. The
				 * values are "struct CmdFrame*". */
    Tcl_HashTable *lineBCPtr;	/* This table remembers for each ByteCode
				 * object the location information for its
				 * body. It is keyed by the address of the
				 * Proc structure for a procedure. The values
				 * are "struct ExtCmdLoc*". (See
				 * tclCompile.h) */
    Tcl_HashTable *lineLABCPtr;
    Tcl_HashTable *lineLAPtr;	/* This table remembers for each argument of a
				 * command on the execution stack the index of
				 * the argument in the command, and the
				 * location data of the command. It is keyed
				 * by the address of the Tcl_Obj containing
				 * the argument. The values are "struct
				 * CFWord*" (See tclBasic.c). This allows
				 * commands like uplevel, eval, etc. to find
				 * location information for their arguments,
				 * if they are a proper literal argument to an
				 * invoking command. Alt view: An index to the
				 * CmdFrame stack keyed by command argument
				 * holders. */
    ContLineLoc *scriptCLLocPtr;/* This table points to the location data for
				 * invisible continuation lines in the script,
				 * if any. This pointer is set by the function
				 * TclEvalObjEx() in file "tclBasic.c", and
				 * used by function ...() in the same file.
				 * It does for the eval/direct path of script
				 * execution what CompileEnv.clLoc does for
				 * the bytecode compiler.
				 */
    /*
     * TIP #268. The currently active selection mode, i.e. the package require
     * preferences.
     */

    int packagePrefer;		/* Current package selection mode. */

    /*
     * Hashtables for variable traces and searches.
     */

    Tcl_HashTable varTraces;	/* Hashtable holding the start of a variable's
				 * active trace list; varPtr is the key. */
    Tcl_HashTable varSearches;	/* Hashtable holding the start of a variable's
				 * active searches list; varPtr is the key. */
    /*
     * The thread-specific data ekeko: cache pointers or values that
     *  (a) do not change during the thread's lifetime
     *  (b) require access to TSD to determine at runtime
     *  (c) are accessed very often (e.g., at each command call)
     *
     * Note that these are the same for all interps in the same thread. They
     * just have to be initialised for the thread's parent interp, children
     * inherit the value.
     *
     * They are used by the macros defined below.
     */

    AllocCache *allocCache;
    void *pendingObjDataPtr;	/* Pointer to the Cache and PendingObjData
				 * structs for this interp's thread; see
				 * tclObj.c and tclThreadAlloc.c */
    int *asyncReadyPtr;		/* Pointer to the asyncReady indicator for
				 * this interp's thread; see tclAsync.c */
    /*
     * The pointer to the object system root ekeko. c.f. TIP #257.
     */
    void *objectFoundation;	/* Pointer to the Foundation structure of the
				 * object system, which contains things like
				 * references to key namespaces. See
				 * tclOOInt.h and tclOO.c for real definition
				 * and setup. */

    struct NRE_callback *deferredCallbacks;
				/* Callbacks that are set previous to a call
				 * to some Eval function but that actually
				 * belong to the command that is about to be
				 * called - i.e., they should be run *before*
				 * any tailcall is invoked. */

    /*
     * TIP #285, Script cancellation support.
     */

    Tcl_AsyncHandler asyncCancel;
				/* Async handler token for Tcl_CancelEval. */
    Tcl_Obj *asyncCancelMsg;	/* Error message set by async cancel handler
				 * for the propagation of arbitrary Tcl
				 * errors. This information, if present
				 * (asyncCancelMsg not NULL), takes precedence
				 * over the default error messages returned by
				 * a script cancellation operation. */

	/*
	 * TIP #348 IMPLEMENTATION  -  Substituted error stack
	 */
    Tcl_Obj *errorStack;	/* [info errorstack] value (as a Tcl_Obj). */
    Tcl_Obj *upLiteral;		/* "UP" literal for [info errorstack] */
    Tcl_Obj *callLiteral;	/* "CALL" literal for [info errorstack] */
    Tcl_Obj *innerLiteral;	/* "INNER" literal for [info errorstack] */
    Tcl_Obj *innerContext;	/* cached list for fast reallocation */
    int resetErrorStack;        /* controls cleaning up of ::errorStack */

#ifdef TCL_COMPILE_STATS
    /*
     * Statistical information about the bytecode compiler and interpreter's
     * operation. This should be the last field of Interp.
     */

    ByteCodeStats stats;	/* Holds compilation and execution statistics
				 * for this interpreter. */
#endif /* TCL_COMPILE_STATS */
} Interp;

/*
 * Macros that use the TSD-ekeko.
 */

#define TclAsyncReady(iPtr) \
    *((iPtr)->asyncReadyPtr)

/*
 * Macros for script cancellation support (TIP #285).
 */

#define TclCanceled(iPtr) \
    (((iPtr)->flags & CANCELED) || ((iPtr)->flags & TCL_CANCEL_UNWIND))

#define TclSetCancelFlags(iPtr, cancelFlags)   \
    (iPtr)->flags |= CANCELED;                 \
    if ((cancelFlags) & TCL_CANCEL_UNWIND) {   \
        (iPtr)->flags |= TCL_CANCEL_UNWIND;    \
    }

#define TclUnsetCancelFlags(iPtr) \
    (iPtr)->flags &= (~(CANCELED | TCL_CANCEL_UNWIND))

/*
 * Macros for splicing into and out of doubly linked lists. They assume
 * existence of struct items 'prevPtr' and 'nextPtr'.
 *
 * a = element to add or remove.
 * b = list head.
 *
 * TclSpliceIn adds to the head of the list.
 */

#define TclSpliceIn(a,b)			\
    (a)->nextPtr = (b);				\
    if ((b) != NULL) {				\
	(b)->prevPtr = (a);			\
    }						\
    (a)->prevPtr = NULL, (b) = (a);

#define TclSpliceOut(a,b)			\
    if ((a)->prevPtr != NULL) {			\
	(a)->prevPtr->nextPtr = (a)->nextPtr;	\
    } else {					\
	(b) = (a)->nextPtr;			\
    }						\
    if ((a)->nextPtr != NULL) {			\
	(a)->nextPtr->prevPtr = (a)->prevPtr;	\
    }

/*
 * EvalFlag bits for Interp structures:
 *
 * TCL_ALLOW_EXCEPTIONS	1 means it's OK for the script to terminate with a
 *			code other than TCL_OK or TCL_ERROR; 0 means codes
 *			other than these should be turned into errors.
 */

#define TCL_ALLOW_EXCEPTIONS		0x04
#define TCL_EVAL_FILE			0x02
#define TCL_EVAL_SOURCE_IN_FRAME	0x10
#define TCL_EVAL_NORESOLVE		0x20
#define TCL_EVAL_DISCARD_RESULT		0x40

/*
 * Flag bits for Interp structures:
 *
 * DELETED:		Non-zero means the interpreter has been deleted:
 *			don't process any more commands for it, and destroy
 *			the structure as soon as all nested invocations of
 *			Tcl_Eval are done.
 * ERR_ALREADY_LOGGED:	Non-zero means information has already been logged in
 *			iPtr->errorInfo for the current Tcl_Eval instance, so
 *			Tcl_Eval needn't log it (used to implement the "error
 *			message log" command).
 * DONT_COMPILE_CMDS_INLINE: Non-zero means that the bytecode compiler should
 *			not compile any commands into an inline sequence of
 *			instructions. This is set 1, for example, when command
 *			traces are requested.
 * RAND_SEED_INITIALIZED: Non-zero means that the randSeed value of the interp
 *			has not be initialized. This is set 1 when we first
 *			use the rand() or srand() functions.
 * SAFE_INTERP:		Non zero means that the current interp is a safe
 *			interp (i.e. it has only the safe commands installed,
 *			less privilege than a regular interp).
 * INTERP_DEBUG_FRAME:	Used for switching on various extra interpreter
 *			debug/info mechanisms (e.g. info frame eval/uplevel
 *			tracing) which are performance intensive.
 * INTERP_TRACE_IN_PROGRESS: Non-zero means that an interp trace is currently
 *			active; so no further trace callbacks should be
 *			invoked.
 * INTERP_ALTERNATE_WRONG_ARGS: Used for listing second and subsequent forms
 *			of the wrong-num-args string in Tcl_WrongNumArgs.
 *			Makes it append instead of replacing and uses
 *			different intermediate text.
 * CANCELED:		Non-zero means that the script in progress should be
 *			canceled as soon as possible. This can be checked by
 *			extensions (and the core itself) by calling
 *			Tcl_Canceled and checking if TCL_ERROR is returned.
 *			This is a one-shot flag that is reset immediately upon
 *			being detected; however, if the TCL_CANCEL_UNWIND flag
 *			is set Tcl_Canceled will continue to report that the
 *			script in progress has been canceled thereby allowing
 *			the evaluation stack for the interp to be fully
 *			unwound.
 *
 * WARNING: For the sake of some extensions that have made use of former
 * internal values, do not re-use the flag values 2 (formerly ERR_IN_PROGRESS)
 * or 8 (formerly ERROR_CODE_SET).
 */

#define DELETED				     1
#define ERR_ALREADY_LOGGED		     4
#define INTERP_DEBUG_FRAME		  0x10
#define DONT_COMPILE_CMDS_INLINE	  0x20
#define RAND_SEED_INITIALIZED		  0x40
#define SAFE_INTERP			  0x80
#define INTERP_TRACE_IN_PROGRESS	 0x200
#define INTERP_ALTERNATE_WRONG_ARGS	 0x400
#define ERR_LEGACY_COPY			 0x800
#define CANCELED			0x1000

/*
 * Maximum number of levels of nesting permitted in Tcl commands (used to
 * catch infinite recursion).
 */

#define MAX_NESTING_DEPTH	1000

/*
 * The macro below is used to modify a "char" value (e.g. by casting it to an
 * unsigned character) so that it can be used safely with macros such as
 * isspace.
 */

#define UCHAR(c) ((unsigned char) (c))

/*
 * This macro is used to properly align the memory allocated by Tcl, giving
 * the same alignment as the native malloc.
 */

#if defined(__APPLE__)
#define TCL_ALLOCALIGN	16
#else
#define TCL_ALLOCALIGN	(2*sizeof(void *))
#endif

/*
 * TCL_ALIGN is used to determine the offset needed to safely allocate any
 * data structure in memory. Given a starting offset or size, it "rounds up"
 * or "aligns" the offset to the next aligned (typically 8-byte) boundary so
 * that any data structure can be placed at the resulting offset without fear
 * of an alignment error. Note this is clamped to a minimum of 8 for API
 * compatibility.
 *
 * WARNING!! DO NOT USE THIS MACRO TO ALIGN POINTERS: it will produce the
 * wrong result on platforms that allocate addresses that are divisible by a
 * non-trivial factor of this alignment. Only use it for offsets or sizes.
 *
 * This macro is only used by tclCompile.c in the core (Bug 926445). It
 * however not be made file static, as extensions that touch bytecodes
 * (notably tbcload) require it.
 */

struct TclMaxAlignment {
    char unalign[8];
    union {
	long long maxAlignLongLong;
	double maxAlignDouble;
	void *maxAlignPointer;
    } aligned;
};
#define TCL_ALIGN_BYTES \
	offsetof(struct TclMaxAlignment, aligned)
#define TCL_ALIGN(x) \
	(((x) + (TCL_ALIGN_BYTES - 1)) & ~(TCL_ALIGN_BYTES - 1))

/*
 * A common panic alert when memory allocation fails.
 */

#define TclOOM(ptr, size) \
	((size) && ((ptr)||(Tcl_Panic("unable to alloc %u bytes", (size)),1)))

/*
 * The following enum values are used to specify the runtime platform setting
 * of the tclPlatform variable.
 */

typedef enum {
    TCL_PLATFORM_UNIX = 0,	/* Any Unix-like OS. */
    TCL_PLATFORM_WINDOWS = 2	/* Any Microsoft Windows OS. */
} TclPlatformType;

/*
 * The following enum values are used to indicate the translation of a Tcl
 * channel. Declared here so that each platform can define
 * TCL_PLATFORM_TRANSLATION to the native translation on that platform.
 */

typedef enum TclEolTranslation {
    TCL_TRANSLATE_AUTO,		/* Eol == \r, \n and \r\n. */
    TCL_TRANSLATE_CR,		/* Eol == \r. */
    TCL_TRANSLATE_LF,		/* Eol == \n. */
    TCL_TRANSLATE_CRLF		/* Eol == \r\n. */
} TclEolTranslation;

/*
 * Flags for TclInvoke:
 *
 * TCL_INVOKE_HIDDEN		Invoke a hidden command; if not set, invokes
 *				an exposed command.
 * TCL_INVOKE_NO_UNKNOWN	If set, "unknown" is not invoked if the
 *				command to be invoked is not found. Only has
 *				an effect if invoking an exposed command,
 *				i.e. if TCL_INVOKE_HIDDEN is not also set.
 * TCL_INVOKE_NO_TRACEBACK	Does not record traceback information if the
 *				invoked command returns an error. Used if the
 *				caller plans on recording its own traceback
 *				information.
 */

#define	TCL_INVOKE_HIDDEN	(1<<0)
#define TCL_INVOKE_NO_UNKNOWN	(1<<1)
#define TCL_INVOKE_NO_TRACEBACK	(1<<2)

/*
 * ListSizeT is the type for holding list element counts. It's defined
 * simplify sharing source between Tcl8 and Tcl9.
 */
#if TCL_MAJOR_VERSION > 8

typedef size_t ListSizeT;

/*
 * SSIZE_MAX, NOT SIZE_MAX as negative differences need to be expressed
 * between values of the ListSizeT type so limit the range to signed
 */
#define ListSizeT_MAX ((ListSizeT)PTRDIFF_MAX)

#else

typedef int ListSizeT;
#define ListSizeT_MAX INT_MAX

#endif

/*
 * ListStore --
 *
 * A Tcl list's internal representation is defined through three structures.
 *
 * A ListStore struct is a structure that includes a variable size array that
 * serves as storage for a Tcl list. A contiguous sequence of slots in the
 * array, the "in-use" area, holds valid pointers to Tcl_Obj values that
 * belong to one or more Tcl lists. The unused slots before and after these
 * are free slots that may be used to prepend and append without having to
 * reallocate the struct. The ListStore may be shared amongst multiple lists
 * and reference counted.
 *
 * A ListSpan struct defines a sequence of slots within a ListStore. This sequence
 * always lies within the "in-use" area of the ListStore. Like ListStore, the
 * structure may be shared among multiple lists and is reference counted.
 *
 * A ListRep struct holds the internal representation of a Tcl list as stored
 * in a Tcl_Obj. It is composed of a ListStore and a ListSpan that together
 * define the content of the list. The ListSpan specifies the range of slots
 * within the ListStore that hold elements for this list. The ListSpan is
 * optional in which case the list includes all the "in-use" slots of the
 * ListStore.
 *
 */
typedef struct ListStore {
    ListSizeT firstUsed;    /* Index of first slot in use within slots[] */
    ListSizeT numUsed;      /* Number of slots in use (starting firstUsed) */
    ListSizeT numAllocated; /* Total number of slots[] array slots. */
    size_t refCount;           /* Number of references to this instance */
    int flags;              /* LISTSTORE_* flags */
    Tcl_Obj *slots[TCLFLEXARRAY];      /* Variable size array. Grown as needed */
} ListStore;

#define LISTSTORE_CANONICAL 0x1 /* All Tcl_Obj's referencing this
                                   store have their string representation
                                   derived from the list representation */

/* Max number of elements that can be contained in a list */
#define LIST_MAX                                               \
    ((ListSizeT)(((size_t)ListSizeT_MAX - offsetof(ListStore, slots)) \
		   / sizeof(Tcl_Obj *)))
/* Memory size needed for a ListStore to hold numSlots_ elements */
#define LIST_SIZE(numSlots_) \
	((int)(offsetof(ListStore, slots) + ((numSlots_) * sizeof(Tcl_Obj *))))

/*
 * ListSpan --
 * See comments above for ListStore
 */
typedef struct ListSpan {
    ListSizeT spanStart;    /* Starting index of the span */
    ListSizeT spanLength;   /* Number of elements in the span */
    size_t refCount;     /* Count of references to this span record */
} ListSpan;
#ifndef LIST_SPAN_THRESHOLD /* May be set on build line */
#define LIST_SPAN_THRESHOLD 101
#endif

/*
 * ListRep --
 * See comments above for ListStore
 */
typedef struct ListRep {
    ListStore *storePtr;/* element array shared amongst different lists */
    ListSpan *spanPtr;  /* If not NULL, the span holds the range of slots
                           within *storePtr that contain this list elements. */
} ListRep;

/*
 * Macros used to get access list internal representations.
 *
 * Naming conventions:
 * ListRep* - expect a pointer to a valid ListRep
 * ListObj* - expect a pointer to a Tcl_Obj whose internal type is known to
 *            be a list (tclListType). Will crash otherwise.
 * TclListObj* - expect a pointer to a Tcl_Obj whose internal type may or may not
 *            be tclListType. These will convert as needed and return error if
 *            conversion not possible.
 */

/* Returns the starting slot for this listRep in the contained ListStore */
#define ListRepStart(listRepPtr_)                               \
    ((listRepPtr_)->spanPtr ? (listRepPtr_)->spanPtr->spanStart \
			    : (listRepPtr_)->storePtr->firstUsed)

/* Returns the number of elements in this listRep */
#define ListRepLength(listRepPtr_)                               \
    ((listRepPtr_)->spanPtr ? (listRepPtr_)->spanPtr->spanLength \
			    : (listRepPtr_)->storePtr->numUsed)

/* Returns a pointer to the first slot containing this ListRep elements */
#define ListRepElementsBase(listRepPtr_) \
    (&(listRepPtr_)->storePtr->slots[ListRepStart(listRepPtr_)])

/* Stores the number of elements and base address of the element array */
#define ListRepElements(listRepPtr_, objc_, objv_) \
    (((objv_) = ListRepElementsBase(listRepPtr_)), \
     ((objc_) = ListRepLength(listRepPtr_)))

/* Returns 1/0 whether the ListRep's ListStore is shared. */
#define ListRepIsShared(listRepPtr_) ((listRepPtr_)->storePtr->refCount > 1)

/* Returns a pointer to the ListStore component */
#define ListObjStorePtr(listObj_) \
    ((ListStore *)((listObj_)->internalRep.twoPtrValue.ptr1))

/* Returns a pointer to the ListSpan component */
#define ListObjSpanPtr(listObj_) \
    ((ListSpan *)((listObj_)->internalRep.twoPtrValue.ptr2))

/* Returns the ListRep internal representaton in a Tcl_Obj */
#define ListObjGetRep(listObj_, listRepPtr_)                 \
    do {                                                     \
	(listRepPtr_)->storePtr = ListObjStorePtr(listObj_); \
	(listRepPtr_)->spanPtr = ListObjSpanPtr(listObj_);   \
    } while (0)

/* Returns the length of the list */
#define ListObjLength(listObj_, len_)                                         \
    ((len_) = ListObjSpanPtr(listObj_) ? ListObjSpanPtr(listObj_)->spanLength \
				       : ListObjStorePtr(listObj_)->numUsed)

/* Returns the starting slot index of this list's elements in the ListStore */
#define ListObjStart(listObj_)                                      \
    (ListObjSpanPtr(listObj_) ? ListObjSpanPtr(listObj_)->spanStart \
			      : ListObjStorePtr(listObj_)->firstUsed)

/* Stores the element count and base address of this list's elements */
#define ListObjGetElements(listObj_, objc_, objv_) \
    (((objv_) = &ListObjStorePtr(listObj_)->slots[ListObjStart(listObj_)]), \
     (ListObjLength(listObj_, (objc_))))

/*
 * Returns 1/0 whether the internal representation (not the Tcl_Obj itself)
 * is shared.  Note by intent this only checks for sharing of ListStore,
 * not spans.
 */
#define ListObjRepIsShared(listObj_) (ListObjStorePtr(listObj_)->refCount > 1)

/*
 * Certain commands like concat are optimized if an existing string
 * representation of a list object is known to be in canonical format (i.e.
 * generated from the list representation). There are three conditions when
 * this will be the case:
 * (1) No string representation exists which means it will obviously have
 * to be generated from the list representation when needed
 * (2) The ListStore flags is marked canonical. This is done at the time
 * the string representation is generated from the list IF the list
 * representation does not have a span (see comments in UpdateStringOfList).
 * (3) The list representation does not have a span component. This is
 * because list Tcl_Obj's with spans are always created from existing lists
 * and never from strings (see SetListFromAny) and thus their string
 * representation will always be canonical.
 */
#define ListObjIsCanonical(listObj_)                             \
    (((listObj_)->bytes == NULL)                                 \
     || (ListObjStorePtr(listObj_)->flags & LISTSTORE_CANONICAL) \
     || ListObjSpanPtr(listObj_) != NULL)

/*
 * Converts the Tcl_Obj to a list if it isn't one and stores the element
 * count and base address of this list's elements in objcPtr_ and objvPtr_.
 * Return TCL_OK on success or TCL_ERROR if the Tcl_Obj cannot be
 * converted to a list.
 */
#define TclListObjGetElementsM(interp_, listObj_, objcPtr_, objvPtr_)    \
    (((listObj_)->typePtr == &tclListType)                              \
	 ? ((ListObjGetElements((listObj_), *(objcPtr_), *(objvPtr_))), \
	    TCL_OK)                                                     \
	 : Tcl_ListObjGetElements(                                      \
	     (interp_), (listObj_), (objcPtr_), (objvPtr_)))

/*
 * Converts the Tcl_Obj to a list if it isn't one and stores the element
 * count in lenPtr_.  Returns TCL_OK on success or TCL_ERROR if the
 * Tcl_Obj cannot be converted to a list.
 */
#define TclListObjLengthM(interp_, listObj_, lenPtr_)         \
    (((listObj_)->typePtr == &tclListType)                   \
	 ? ((ListObjLength((listObj_), *(lenPtr_))), TCL_OK) \
	 : Tcl_ListObjLength((interp_), (listObj_), (lenPtr_)))

#define TclListObjIsCanonical(listObj_) \
    (((listObj_)->typePtr == &tclListType) ? ListObjIsCanonical((listObj_)) : 0)


#define AbstractListGetType(abstractListObjPtr) \
    (Tcl_AbstractListType *) ((abstractListObjPtr)->internalRep.twoPtrValue.ptr1)

static inline Tcl_WideInt
AbstractListObjLength(Tcl_Obj* abstractListObjPtr)
{
    Tcl_AbstractListType *typePtr =
	(Tcl_AbstractListType *) abstractListObjPtr->internalRep.twoPtrValue.ptr1;
    return typePtr->lengthProc(abstractListObjPtr);
}

static inline int
TclAbstractListHasProc(Tcl_Obj* abstractListObjPtr, Tcl_AbstractListProcType ptype)
{
    Tcl_AbstractListType *typePtr = AbstractListGetType(abstractListObjPtr);
    switch (ptype) {
    case TCL_ABSL_NEW:
	return (typePtr->newObjProc != NULL);
    case TCL_ABSL_DUPREP:
	return (typePtr->dupRepProc != NULL);
    case TCL_ABSL_LENGTH:
	return (typePtr->lengthProc != NULL);
    case TCL_ABSL_INDEX:
	return (typePtr->indexProc != NULL);
    case TCL_ABSL_SLICE:
	return (typePtr->sliceProc != NULL);
    case TCL_ABSL_REVERSE:
	return (typePtr->reverseProc != NULL);
    case TCL_ABSL_GETELEMENTS:
        return (typePtr->getElementsProc != NULL);
    case TCL_ABSL_FREEREP:
	return (typePtr->freeRepProc != NULL);
    case TCL_ABSL_TOSTRING:
	return (typePtr->toStringProc != NULL);
    }
    return 0;
}

/*
 * Modes for collecting (or not) in the implementations of TclNRForeachCmd,
 * TclNRLmapCmd and their compilations.
 */

#define TCL_EACH_KEEP_NONE  0	/* Discard iteration result like [foreach] */
#define TCL_EACH_COLLECT    1	/* Collect iteration result like [lmap] */

/*
 * Macros providing a faster path to booleans and integers:
 * Tcl_GetBooleanFromObj, Tcl_GetLongFromObj, Tcl_GetIntFromObj
 * and Tcl_GetIntForIndex.
 *
 * WARNING: these macros eval their args more than once.
 */

#define TclGetBooleanFromObj(interp, objPtr, intPtr) \
    (((objPtr)->typePtr == &tclIntType)			\
	? (*(intPtr) = ((objPtr)->internalRep.wideValue!=0), TCL_OK)	\
	: ((objPtr)->typePtr == &tclBooleanType)			\
	? (*(intPtr) = ((objPtr)->internalRep.longValue!=0), TCL_OK)	\
	: Tcl_GetBooleanFromObj((interp), (objPtr), (intPtr)))

#ifdef TCL_WIDE_INT_IS_LONG
#define TclGetLongFromObj(interp, objPtr, longPtr) \
    (((objPtr)->typePtr == &tclIntType)	\
	    ? ((*(longPtr) = (objPtr)->internalRep.wideValue), TCL_OK) \
	    : Tcl_GetLongFromObj((interp), (objPtr), (longPtr)))
#else
#define TclGetLongFromObj(interp, objPtr, longPtr) \
    (((objPtr)->typePtr == &tclIntType \
	    && (objPtr)->internalRep.wideValue >= (Tcl_WideInt)(LONG_MIN) \
	    && (objPtr)->internalRep.wideValue <= (Tcl_WideInt)(LONG_MAX)) \
	    ? ((*(longPtr) = (long)(objPtr)->internalRep.wideValue), TCL_OK) \
	    : Tcl_GetLongFromObj((interp), (objPtr), (longPtr)))
#endif

#define TclGetIntFromObj(interp, objPtr, intPtr) \
    (((objPtr)->typePtr == &tclIntType \
	    && (objPtr)->internalRep.wideValue >= (Tcl_WideInt)(INT_MIN) \
	    && (objPtr)->internalRep.wideValue <= (Tcl_WideInt)(INT_MAX)) \
	    ? ((*(intPtr) = (int)(objPtr)->internalRep.wideValue), TCL_OK) \
	    : Tcl_GetIntFromObj((interp), (objPtr), (intPtr)))
#define TclGetIntForIndexM(interp, objPtr, endValue, idxPtr) \
    ((((objPtr)->typePtr == &tclIntType) && ((objPtr)->internalRep.wideValue >= 0) \
	    && ((Tcl_WideUInt)(objPtr)->internalRep.wideValue <= (Tcl_WideUInt)(endValue + 1))) \
	    ? ((*(idxPtr) = (int)(objPtr)->internalRep.wideValue), TCL_OK) \
	    : Tcl_GetIntForIndex((interp), (objPtr), (endValue), (idxPtr)))

/*
 * Macro used to save a function call for common uses of
 * Tcl_GetWideIntFromObj(). The ANSI C "prototype" is:
 *
 * MODULE_SCOPE int TclGetWideIntFromObj(Tcl_Interp *interp, Tcl_Obj *objPtr,
 *			Tcl_WideInt *wideIntPtr);
 */

#define TclGetWideIntFromObj(interp, objPtr, wideIntPtr) \
    (((objPtr)->typePtr == &tclIntType)					\
	? (*(wideIntPtr) =						\
		((objPtr)->internalRep.wideValue), TCL_OK) :		\
	Tcl_GetWideIntFromObj((interp), (objPtr), (wideIntPtr)))

/*
 * Flag values for TclTraceDictPath().
 *
 * DICT_PATH_READ indicates that all entries on the path must exist but no
 * updates will be needed.
 *
 * DICT_PATH_UPDATE indicates that we are going to be doing an update at the
 * tip of the path, so duplication of shared objects should be done along the
 * way.
 *
 * DICT_PATH_EXISTS indicates that we are performing an existence test and a
 * lookup failure should therefore not be an error. If (and only if) this flag
 * is set, TclTraceDictPath() will return the special value
 * DICT_PATH_NON_EXISTENT if the path is not traceable.
 *
 * DICT_PATH_CREATE (which also requires the DICT_PATH_UPDATE bit to be set)
 * indicates that we are to create non-existent dictionaries on the path.
 */

#define DICT_PATH_READ		0
#define DICT_PATH_UPDATE	1
#define DICT_PATH_EXISTS	2
#define DICT_PATH_CREATE	5

#define DICT_PATH_NON_EXISTENT	((Tcl_Obj *) (void *) 1)

/*
 *----------------------------------------------------------------
 * Data structures related to the filesystem internals
 *----------------------------------------------------------------
 */

/*
 * The version_2 filesystem is private to Tcl. As and when these changes have
 * been thoroughly tested and investigated a new public filesystem interface
 * will be released. The aim is more versatile virtual filesystem interfaces,
 * more efficiency in 'path' manipulation and usage, and cleaner filesystem
 * code internally.
 */

#define TCL_FILESYSTEM_VERSION_2	((Tcl_FSVersion) 0x2)
typedef void *(TclFSGetCwdProc2)(void *clientData);
typedef int (Tcl_FSLoadFileProc2) (Tcl_Interp *interp, Tcl_Obj *pathPtr,
	Tcl_LoadHandle *handlePtr, Tcl_FSUnloadFileProc **unloadProcPtr, int flags);

/*
 * The following types are used for getting and storing platform-specific file
 * attributes in tclFCmd.c and the various platform-versions of that file.
 * This is done to have as much common code as possible in the file attributes
 * code. For more information about the callbacks, see TclFileAttrsCmd in
 * tclFCmd.c.
 */

typedef int (TclGetFileAttrProc)(Tcl_Interp *interp, int objIndex,
	Tcl_Obj *fileName, Tcl_Obj **attrObjPtrPtr);
typedef int (TclSetFileAttrProc)(Tcl_Interp *interp, int objIndex,
	Tcl_Obj *fileName, Tcl_Obj *attrObjPtr);

typedef struct TclFileAttrProcs {
    TclGetFileAttrProc *getProc;/* The procedure for getting attrs. */
    TclSetFileAttrProc *setProc;/* The procedure for setting attrs. */
} TclFileAttrProcs;

/*
 * Opaque handle used in pipeline routines to encapsulate platform-dependent
 * state.
 */

typedef struct TclFile_ *TclFile;

/*
 * The "globParameters" argument of the function TclGlob is an or'ed
 * combination of the following values:
 */

#define TCL_GLOBMODE_NO_COMPLAIN	1
#define TCL_GLOBMODE_JOIN		2
#define TCL_GLOBMODE_DIR		4
#define TCL_GLOBMODE_TAILS		8

typedef enum Tcl_PathPart {
    TCL_PATH_DIRNAME,
    TCL_PATH_TAIL,
    TCL_PATH_EXTENSION,
    TCL_PATH_ROOT
} Tcl_PathPart;

/*
 *----------------------------------------------------------------
 * Data structures related to obsolete filesystem hooks
 *----------------------------------------------------------------
 */

typedef int (TclStatProc_)(const char *path, struct stat *buf);
typedef int (TclAccessProc_)(const char *path, int mode);
typedef Tcl_Channel (TclOpenFileChannelProc_)(Tcl_Interp *interp,
	const char *fileName, const char *modeString, int permissions);

/*
 *----------------------------------------------------------------
 * Data structures related to procedures
 *----------------------------------------------------------------
 */

#if !defined(TCL_NO_DEPRECATED)
typedef Tcl_CmdProc *TclCmdProcType;
typedef Tcl_ObjCmdProc *TclObjCmdProcType;
#endif

/*
 *----------------------------------------------------------------
 * Data structures for process-global values.
 *----------------------------------------------------------------
 */

typedef void (TclInitProcessGlobalValueProc)(char **valuePtr, TCL_HASH_TYPE *lengthPtr,
	Tcl_Encoding *encodingPtr);

/*
 * A ProcessGlobalValue struct exists for each internal value in Tcl that is
 * to be shared among several threads. Each thread sees a (Tcl_Obj) copy of
 * the value, and the gobal value is kept as a counted string, with epoch and
 * mutex control. Each ProcessGlobalValue struct should be a static variable in
 * some file.
 */

typedef struct ProcessGlobalValue {
    int epoch;			/* Epoch counter to detect changes in the
				 * global value. */
    TCL_HASH_TYPE numBytes;	/* Length of the global string. */
    char *value;		/* The global string value. */
    Tcl_Encoding encoding;	/* system encoding when global string was
				 * initialized. */
    TclInitProcessGlobalValueProc *proc;
    				/* A procedure to initialize the global string
				 * copy when a "get" request comes in before
				 * any "set" request has been received. */
    Tcl_Mutex mutex;		/* Enforce orderly access from multiple
				 * threads. */
    Tcl_ThreadDataKey key;	/* Key for per-thread data holding the
				 * (Tcl_Obj) copy for each thread. */
} ProcessGlobalValue;

/*
 *----------------------------------------------------------------------
 * Flags for TclParseNumber
 *----------------------------------------------------------------------
 */

#define TCL_PARSE_DECIMAL_ONLY		1
				/* Leading zero doesn't denote octal or
				 * hex. */
#define TCL_PARSE_OCTAL_ONLY		2
				/* Parse octal even without prefix. */
#define TCL_PARSE_HEXADECIMAL_ONLY	4
				/* Parse hexadecimal even without prefix. */
#define TCL_PARSE_INTEGER_ONLY		8
				/* Disable floating point parsing. */
#define TCL_PARSE_SCAN_PREFIXES		16
				/* Use [scan] rules dealing with 0?
				 * prefixes. */
#define TCL_PARSE_NO_WHITESPACE		32
				/* Reject leading/trailing whitespace. */
#define TCL_PARSE_BINARY_ONLY	64
				/* Parse binary even without prefix. */
#define TCL_PARSE_NO_UNDERSCORE	128
				/* Reject underscore digit separator */

/*
 *----------------------------------------------------------------------
 * Type values TclGetNumberFromObj
 *----------------------------------------------------------------------
 */

#define TCL_NUMBER_INT		2
#if !defined(TCL_NO_DEPRECATED)
#   define TCL_NUMBER_LONG		1 /* deprecated, not used any more */
#   define TCL_NUMBER_WIDE		TCL_NUMBER_INT /* deprecated */
#endif
#define TCL_NUMBER_BIG		3
#define TCL_NUMBER_DOUBLE	4
#define TCL_NUMBER_NAN		5

/*
 *----------------------------------------------------------------
 * Variables shared among Tcl modules but not used by the outside world.
 *----------------------------------------------------------------
 */

MODULE_SCOPE char *tclNativeExecutableName;
MODULE_SCOPE int tclFindExecutableSearchDone;
MODULE_SCOPE char *tclMemDumpFileName;
MODULE_SCOPE TclPlatformType tclPlatform;

MODULE_SCOPE Tcl_Encoding tclIdentityEncoding;

/*
 * TIP #233 (Virtualized Time)
 * Data for the time hooks, if any.
 */

MODULE_SCOPE Tcl_GetTimeProc *tclGetTimeProcPtr;
MODULE_SCOPE Tcl_ScaleTimeProc *tclScaleTimeProcPtr;
MODULE_SCOPE void *tclTimeClientData;

/*
 * Variables denoting the Tcl object types defined in the core.
 */

MODULE_SCOPE const Tcl_ObjType tclBignumType;
MODULE_SCOPE const Tcl_ObjType tclBooleanType;
MODULE_SCOPE const Tcl_ObjType tclByteArrayType;
MODULE_SCOPE const Tcl_ObjType tclByteCodeType;
MODULE_SCOPE const Tcl_ObjType tclDoubleType;
MODULE_SCOPE const Tcl_ObjType tclIntType;
MODULE_SCOPE const Tcl_ObjType tclListType;
MODULE_SCOPE const Tcl_ObjType tclDictType;
MODULE_SCOPE const Tcl_ObjType tclAbstractListType;
MODULE_SCOPE const Tcl_ObjType tclProcBodyType;
MODULE_SCOPE const Tcl_ObjType tclStringType;
MODULE_SCOPE const Tcl_ObjType tclUniCharStringType;
MODULE_SCOPE const Tcl_ObjType tclEnsembleCmdType;
MODULE_SCOPE const Tcl_ObjType tclRegexpType;
MODULE_SCOPE Tcl_ObjType tclCmdNameType;

/*
 * Variables denoting the hash key types defined in the core.
 */

MODULE_SCOPE const Tcl_HashKeyType tclArrayHashKeyType;
MODULE_SCOPE const Tcl_HashKeyType tclOneWordHashKeyType;
MODULE_SCOPE const Tcl_HashKeyType tclStringHashKeyType;
MODULE_SCOPE const Tcl_HashKeyType tclObjHashKeyType;

/*
 * The head of the list of free Tcl objects, and the total number of Tcl
 * objects ever allocated and freed.
 */

MODULE_SCOPE Tcl_Obj *	tclFreeObjList;

#ifdef TCL_COMPILE_STATS
MODULE_SCOPE size_t	tclObjsAlloced;
MODULE_SCOPE size_t	tclObjsFreed;
#define TCL_MAX_SHARED_OBJ_STATS 5
MODULE_SCOPE size_t	tclObjsShared[TCL_MAX_SHARED_OBJ_STATS];
#endif /* TCL_COMPILE_STATS */

/*
 * Pointer to a heap-allocated string of length zero that the Tcl core uses as
 * the value of an empty string representation for an object. This value is
 * shared by all new objects allocated by Tcl_NewObj.
 */

MODULE_SCOPE char	tclEmptyString;

enum CheckEmptyStringResult {
	TCL_EMPTYSTRING_UNKNOWN = -1, TCL_EMPTYSTRING_NO, TCL_EMPTYSTRING_YES
};

/*
 *----------------------------------------------------------------
 * Procedures shared among Tcl modules but not used by the outside world,
 * introduced by/for NRE.
 *----------------------------------------------------------------
 */

MODULE_SCOPE Tcl_ObjCmdProc TclNRApplyObjCmd;
MODULE_SCOPE Tcl_ObjCmdProc TclNREvalObjCmd;
MODULE_SCOPE Tcl_ObjCmdProc TclNRCatchObjCmd;
MODULE_SCOPE Tcl_ObjCmdProc TclNRExprObjCmd;
MODULE_SCOPE Tcl_ObjCmdProc TclNRForObjCmd;
MODULE_SCOPE Tcl_ObjCmdProc TclNRForeachCmd;
MODULE_SCOPE Tcl_ObjCmdProc TclNRIfObjCmd;
MODULE_SCOPE Tcl_ObjCmdProc TclNRLmapCmd;
MODULE_SCOPE Tcl_ObjCmdProc TclNRPackageObjCmd;
MODULE_SCOPE Tcl_ObjCmdProc TclNRSourceObjCmd;
MODULE_SCOPE Tcl_ObjCmdProc TclNRSubstObjCmd;
MODULE_SCOPE Tcl_ObjCmdProc TclNRSwitchObjCmd;
MODULE_SCOPE Tcl_ObjCmdProc TclNRTryObjCmd;
MODULE_SCOPE Tcl_ObjCmdProc TclNRUplevelObjCmd;
MODULE_SCOPE Tcl_ObjCmdProc TclNRWhileObjCmd;

MODULE_SCOPE Tcl_NRPostProc TclNRForIterCallback;
MODULE_SCOPE Tcl_NRPostProc TclNRCoroutineActivateCallback;
MODULE_SCOPE Tcl_ObjCmdProc TclNRTailcallObjCmd;
MODULE_SCOPE Tcl_NRPostProc TclNRTailcallEval;
MODULE_SCOPE Tcl_ObjCmdProc TclNRCoroutineObjCmd;
MODULE_SCOPE Tcl_ObjCmdProc TclNRYieldObjCmd;
MODULE_SCOPE Tcl_ObjCmdProc TclNRYieldmObjCmd;
MODULE_SCOPE Tcl_ObjCmdProc TclNRYieldToObjCmd;
MODULE_SCOPE Tcl_ObjCmdProc TclNRInvoke;
MODULE_SCOPE Tcl_NRPostProc TclNRReleaseValues;

MODULE_SCOPE void  TclSetTailcall(Tcl_Interp *interp, Tcl_Obj *tailcallPtr);
MODULE_SCOPE void  TclPushTailcallPoint(Tcl_Interp *interp);

/* These two can be considered for the public api */
MODULE_SCOPE void  TclMarkTailcall(Tcl_Interp *interp);
MODULE_SCOPE void  TclSkipTailcall(Tcl_Interp *interp);

/*
 * This structure holds the data for the various iteration callbacks used to
 * NRE the 'for' and 'while' commands. We need a separate structure because we
 * have more than the 4 client data entries we can provide directly thorugh
 * the callback API. It is the 'word' information which puts us over the
 * limit. It is needed because the loop body is argument 4 of 'for' and
 * argument 2 of 'while'. Not providing the correct index confuses the #280
 * code. We TclSmallAlloc/Free this.
 */

typedef struct ForIterData {
    Tcl_Obj *cond;		/* Loop condition expression. */
    Tcl_Obj *body;		/* Loop body. */
    Tcl_Obj *next;		/* Loop step script, NULL for 'while'. */
    const char *msg;		/* Error message part. */
    int word;			/* Index of the body script in the command */
} ForIterData;

/* TIP #357 - Structure doing the bookkeeping of handles for Tcl_LoadFile
 *            and Tcl_FindSymbol. This structure corresponds to an opaque
 *            typedef in tcl.h */

typedef void* TclFindSymbolProc(Tcl_Interp* interp, Tcl_LoadHandle loadHandle,
				const char* symbol);
struct Tcl_LoadHandle_ {
    void *clientData;	/* Client data is the load handle in the
				 * native filesystem if a module was loaded
				 * there, or an opaque pointer to a structure
				 * for further bookkeeping on load-from-VFS
				 * and load-from-memory */
    TclFindSymbolProc* findSymbolProcPtr;
				/* Procedure that resolves symbols in a
				 * loaded module */
    Tcl_FSUnloadFileProc* unloadFileProcPtr;
				/* Procedure that unloads a loaded module */
};

/* Flags for conversion of doubles to digit strings */

#define TCL_DD_E_FORMAT 		0x2
				/* Use a fixed-length string of digits,
				 * suitable for E format*/
#define TCL_DD_F_FORMAT 		0x3
				/* Use a fixed number of digits after the
				 * decimal point, suitable for F format */
#define TCL_DD_SHORTEST 		0x4
				/* Use the shortest possible string */
#define TCL_DD_NO_QUICK 		0x8
				/* Debug flag: forbid quick FP conversion */

#define TCL_DD_CONVERSION_TYPE_MASK	0x3
				/* Mask to isolate the conversion type */

/*
 *----------------------------------------------------------------
 * Procedures shared among Tcl modules but not used by the outside world:
 *----------------------------------------------------------------
 */

MODULE_SCOPE void	TclAppendBytesToByteArray(Tcl_Obj *objPtr,
			    const unsigned char *bytes, int len);
MODULE_SCOPE int	TclNREvalCmd(Tcl_Interp *interp, Tcl_Obj *objPtr,
			    int flags);
MODULE_SCOPE void	TclAdvanceContinuations(int *line, int **next,
			    int loc);
MODULE_SCOPE void	TclAdvanceLines(int *line, const char *start,
			    const char *end);
MODULE_SCOPE void	TclArgumentEnter(Tcl_Interp *interp,
			    Tcl_Obj *objv[], int objc, CmdFrame *cf);
MODULE_SCOPE void	TclArgumentRelease(Tcl_Interp *interp,
			    Tcl_Obj *objv[], int objc);
MODULE_SCOPE void	TclArgumentBCEnter(Tcl_Interp *interp,
			    Tcl_Obj *objv[], int objc,
			    void *codePtr, CmdFrame *cfPtr, int cmd, int pc);
MODULE_SCOPE void	TclArgumentBCRelease(Tcl_Interp *interp,
			    CmdFrame *cfPtr);
MODULE_SCOPE void	TclArgumentGet(Tcl_Interp *interp, Tcl_Obj *obj,
			    CmdFrame **cfPtrPtr, int *wordPtr);
MODULE_SCOPE int	TclAsyncNotifier(int sigNumber, Tcl_ThreadId threadId,
			    void *clientData, int *flagPtr, int value);
MODULE_SCOPE void	TclAsyncMarkFromNotifier(void);
MODULE_SCOPE double	TclBignumToDouble(const void *bignum);
MODULE_SCOPE int	TclByteArrayMatch(const unsigned char *string,
			    int strLen, const unsigned char *pattern,
			    int ptnLen, int flags);
MODULE_SCOPE double	TclCeil(const void *a);
MODULE_SCOPE void	TclChannelPreserve(Tcl_Channel chan);
MODULE_SCOPE void	TclChannelRelease(Tcl_Channel chan);
MODULE_SCOPE int	TclCheckArrayTraces(Tcl_Interp *interp, Var *varPtr,
			    Var *arrayPtr, Tcl_Obj *name, int index);
MODULE_SCOPE int	TclCheckBadOctal(Tcl_Interp *interp,
			    const char *value);
MODULE_SCOPE int	TclCheckEmptyString(Tcl_Obj *objPtr);
MODULE_SCOPE int	TclChanCaughtErrorBypass(Tcl_Interp *interp,
			    Tcl_Channel chan);
MODULE_SCOPE Tcl_ObjCmdProc TclChannelNamesCmd;
MODULE_SCOPE Tcl_NRPostProc TclClearRootEnsemble;
MODULE_SCOPE int	TclCompareTwoNumbers(Tcl_Obj *valuePtr,
			    Tcl_Obj *value2Ptr);
MODULE_SCOPE ContLineLoc *TclContinuationsEnter(Tcl_Obj *objPtr, int num,
			    int *loc);
MODULE_SCOPE void	TclContinuationsEnterDerived(Tcl_Obj *objPtr,
			    int start, int *clNext);
MODULE_SCOPE ContLineLoc *TclContinuationsGet(Tcl_Obj *objPtr);
MODULE_SCOPE void	TclContinuationsCopy(Tcl_Obj *objPtr,
			    Tcl_Obj *originObjPtr);
MODULE_SCOPE int	TclConvertElement(const char *src, int length,
			    char *dst, int flags);
MODULE_SCOPE Tcl_Command TclCreateObjCommandInNs(Tcl_Interp *interp,
			    const char *cmdName, Tcl_Namespace *nsPtr,
			    Tcl_ObjCmdProc *proc, void *clientData,
			    Tcl_CmdDeleteProc *deleteProc);
MODULE_SCOPE Tcl_Command TclCreateEnsembleInNs(Tcl_Interp *interp,
			    const char *name, Tcl_Namespace *nameNamespacePtr,
			    Tcl_Namespace *ensembleNamespacePtr, int flags);
MODULE_SCOPE void	TclDeleteNamespaceVars(Namespace *nsPtr);
MODULE_SCOPE void	TclDeleteNamespaceChildren(Namespace *nsPtr);
MODULE_SCOPE int	TclFindDictElement(Tcl_Interp *interp,
			    const char *dict, int dictLength,
			    const char **elementPtr, const char **nextPtr,
			    int *sizePtr, int *literalPtr);
/* TIP #280 - Modified token based evaluation, with line information. */
MODULE_SCOPE int	TclEvalEx(Tcl_Interp *interp, const char *script,
			    int numBytes, int flags, int line,
			    int *clNextOuter, const char *outerScript);
MODULE_SCOPE Tcl_ObjCmdProc TclFileAttrsCmd;
MODULE_SCOPE Tcl_ObjCmdProc TclFileCopyCmd;
MODULE_SCOPE Tcl_ObjCmdProc TclFileDeleteCmd;
MODULE_SCOPE Tcl_ObjCmdProc TclFileLinkCmd;
MODULE_SCOPE Tcl_ObjCmdProc TclFileMakeDirsCmd;
MODULE_SCOPE Tcl_ObjCmdProc TclFileReadLinkCmd;
MODULE_SCOPE Tcl_ObjCmdProc TclFileRenameCmd;
MODULE_SCOPE Tcl_ObjCmdProc TclFileTempDirCmd;
MODULE_SCOPE Tcl_ObjCmdProc TclFileTemporaryCmd;
MODULE_SCOPE Tcl_ObjCmdProc TclFileHomeCmd;
MODULE_SCOPE Tcl_ObjCmdProc TclFileTildeExpandCmd;
MODULE_SCOPE void	TclCreateLateExitHandler(Tcl_ExitProc *proc,
			    void *clientData);
MODULE_SCOPE void	TclDeleteLateExitHandler(Tcl_ExitProc *proc,
			    void *clientData);
MODULE_SCOPE char *	TclDStringAppendObj(Tcl_DString *dsPtr,
			    Tcl_Obj *objPtr);
MODULE_SCOPE char *	TclDStringAppendDString(Tcl_DString *dsPtr,
			    Tcl_DString *toAppendPtr);
MODULE_SCOPE Tcl_Obj *	TclDStringToObj(Tcl_DString *dsPtr);
MODULE_SCOPE Tcl_Obj *const *TclFetchEnsembleRoot(Tcl_Interp *interp,
			    Tcl_Obj *const *objv, int objc, int *objcPtr);
MODULE_SCOPE Tcl_Obj *const *TclEnsembleGetRewriteValues(Tcl_Interp *interp);
MODULE_SCOPE Tcl_Namespace *TclEnsureNamespace(Tcl_Interp *interp,
			    Tcl_Namespace *namespacePtr);
MODULE_SCOPE void	TclFinalizeAllocSubsystem(void);
MODULE_SCOPE void	TclFinalizeAsync(void);
MODULE_SCOPE void	TclFinalizeDoubleConversion(void);
MODULE_SCOPE void	TclFinalizeEncodingSubsystem(void);
MODULE_SCOPE void	TclFinalizeEnvironment(void);
MODULE_SCOPE void	TclFinalizeEvaluation(void);
MODULE_SCOPE void	TclFinalizeExecution(void);
MODULE_SCOPE void	TclFinalizeIOSubsystem(void);
MODULE_SCOPE void	TclFinalizeFilesystem(void);
MODULE_SCOPE void	TclResetFilesystem(void);
MODULE_SCOPE void	TclFinalizeLoad(void);
MODULE_SCOPE void	TclFinalizeLock(void);
MODULE_SCOPE void	TclFinalizeMemorySubsystem(void);
MODULE_SCOPE void	TclFinalizeNotifier(void);
MODULE_SCOPE void	TclFinalizeObjects(void);
MODULE_SCOPE void	TclFinalizePreserve(void);
MODULE_SCOPE void	TclFinalizeSynchronization(void);
MODULE_SCOPE void	TclInitThreadAlloc(void);
MODULE_SCOPE void	TclFinalizeThreadAlloc(void);
MODULE_SCOPE void	TclFinalizeThreadAllocThread(void);
MODULE_SCOPE void	TclFinalizeThreadData(int quick);
MODULE_SCOPE void	TclFinalizeThreadObjects(void);
MODULE_SCOPE double	TclFloor(const void *a);
MODULE_SCOPE void	TclFormatNaN(double value, char *buffer);
MODULE_SCOPE int	TclFSFileAttrIndex(Tcl_Obj *pathPtr,
			    const char *attributeName, int *indexPtr);
MODULE_SCOPE Tcl_Command TclNRCreateCommandInNs(Tcl_Interp *interp,
			    const char *cmdName, Tcl_Namespace *nsPtr,
			    Tcl_ObjCmdProc *proc, Tcl_ObjCmdProc *nreProc,
			    void *clientData, Tcl_CmdDeleteProc *deleteProc);
MODULE_SCOPE int	TclNREvalFile(Tcl_Interp *interp, Tcl_Obj *pathPtr,
			    const char *encodingName);
MODULE_SCOPE void	TclFSUnloadTempFile(Tcl_LoadHandle loadHandle);
MODULE_SCOPE int *	TclGetAsyncReadyPtr(void);
MODULE_SCOPE Tcl_Obj *	TclGetBgErrorHandler(Tcl_Interp *interp);
MODULE_SCOPE int	TclGetChannelFromObj(Tcl_Interp *interp,
			    Tcl_Obj *objPtr, Tcl_Channel *chanPtr,
			    int *modePtr, int flags);
MODULE_SCOPE CmdFrame *	TclGetCmdFrameForProcedure(Proc *procPtr);
MODULE_SCOPE int	TclGetCompletionCodeFromObj(Tcl_Interp *interp,
			    Tcl_Obj *value, int *code);
MODULE_SCOPE Proc *	TclGetLambdaFromObj(Tcl_Interp *interp,
			    Tcl_Obj *objPtr, Tcl_Obj **nsObjPtrPtr);
MODULE_SCOPE int	TclGetNumberFromObj(Tcl_Interp *interp,
			    Tcl_Obj *objPtr, void **clientDataPtr,
			    int *typePtr);
MODULE_SCOPE int	TclGetOpenModeEx(Tcl_Interp *interp,
			    const char *modeString, int *seekFlagPtr,
			    int *binaryPtr);
MODULE_SCOPE Tcl_Obj *	TclGetProcessGlobalValue(ProcessGlobalValue *pgvPtr);
MODULE_SCOPE Tcl_Obj *	TclGetSourceFromFrame(CmdFrame *cfPtr, int objc,
			    Tcl_Obj *const objv[]);
MODULE_SCOPE char *	TclGetStringStorage(Tcl_Obj *objPtr,
			    TCL_HASH_TYPE *sizePtr);
MODULE_SCOPE int	TclGetLoadedLibraries(Tcl_Interp *interp,
				const char *targetName,
				const char *packageName);
MODULE_SCOPE int	TclGetWideBitsFromObj(Tcl_Interp *, Tcl_Obj *,
				Tcl_WideInt *);
MODULE_SCOPE int	TclGlob(Tcl_Interp *interp, char *pattern,
			    Tcl_Obj *unquotedPrefix, int globFlags,
			    Tcl_GlobTypeData *types);
MODULE_SCOPE int	TclIncrObj(Tcl_Interp *interp, Tcl_Obj *valuePtr,
			    Tcl_Obj *incrPtr);
MODULE_SCOPE Tcl_Obj *	TclIncrObjVar2(Tcl_Interp *interp, Tcl_Obj *part1Ptr,
			    Tcl_Obj *part2Ptr, Tcl_Obj *incrPtr, int flags);
MODULE_SCOPE Tcl_ObjCmdProc TclInfoExistsCmd;
MODULE_SCOPE Tcl_ObjCmdProc TclInfoCoroutineCmd;
MODULE_SCOPE Tcl_Obj *	TclInfoFrame(Tcl_Interp *interp, CmdFrame *framePtr);
MODULE_SCOPE Tcl_ObjCmdProc TclInfoGlobalsCmd;
MODULE_SCOPE Tcl_ObjCmdProc TclInfoLocalsCmd;
MODULE_SCOPE Tcl_ObjCmdProc TclInfoVarsCmd;
MODULE_SCOPE void	TclInitAlloc(void);
MODULE_SCOPE void	TclInitDbCkalloc(void);
MODULE_SCOPE void	TclInitDoubleConversion(void);
MODULE_SCOPE void	TclInitEmbeddedConfigurationInformation(
			    Tcl_Interp *interp);
MODULE_SCOPE void	TclInitEncodingSubsystem(void);
MODULE_SCOPE void	TclInitIOSubsystem(void);
MODULE_SCOPE void	TclInitLimitSupport(Tcl_Interp *interp);
MODULE_SCOPE void	TclInitNamespaceSubsystem(void);
MODULE_SCOPE void	TclInitNotifier(void);
MODULE_SCOPE void	TclInitObjSubsystem(void);
MODULE_SCOPE int	TclInterpReady(Tcl_Interp *interp);
MODULE_SCOPE int	TclIsDigitProc(int byte);
MODULE_SCOPE int	TclIsBareword(int byte);
MODULE_SCOPE Tcl_Obj *	TclJoinPath(int elements, Tcl_Obj * const objv[],
			    int forceRelative);
MODULE_SCOPE int	MakeTildeRelativePath(Tcl_Interp *interp, const char *user,
			    const char *subPath, Tcl_DString *dsPtr);
MODULE_SCOPE Tcl_Obj *	TclGetHomeDirObj(Tcl_Interp *interp, const char *user);
MODULE_SCOPE Tcl_Obj *	TclResolveTildePath(Tcl_Interp *interp,
                                            Tcl_Obj *pathObj);
MODULE_SCOPE Tcl_Obj *	TclResolveTildePathList(Tcl_Obj *pathsObj);
MODULE_SCOPE int	TclJoinThread(Tcl_ThreadId id, int *result);
MODULE_SCOPE void	TclLimitRemoveAllHandlers(Tcl_Interp *interp);
MODULE_SCOPE Tcl_Obj *	TclLindexList(Tcl_Interp *interp,
			    Tcl_Obj *listPtr, Tcl_Obj *argPtr);
MODULE_SCOPE Tcl_Obj *	TclLindexFlat(Tcl_Interp *interp, Tcl_Obj *listPtr,
			    int indexCount, Tcl_Obj *const indexArray[]);
/* TIP #280 */
MODULE_SCOPE void	TclListLines(Tcl_Obj *listObj, int line, int n,
			    int *lines, Tcl_Obj *const *elems);
MODULE_SCOPE Tcl_Obj *	TclListObjCopy(Tcl_Interp *interp, Tcl_Obj *listPtr);
MODULE_SCOPE Tcl_Obj *	TclListObjRange(Tcl_Obj *listPtr, int fromIdx,
			    int toIdx);
MODULE_SCOPE int	TclListObjAppendElements(Tcl_Interp *interp,
			    Tcl_Obj *toObj, int elemCount,
			    Tcl_Obj *const elemObjv[]);
MODULE_SCOPE Tcl_Obj *	TclLsetList(Tcl_Interp *interp, Tcl_Obj *listPtr,
			    Tcl_Obj *indexPtr, Tcl_Obj *valuePtr);
MODULE_SCOPE Tcl_Obj *	TclLsetFlat(Tcl_Interp *interp, Tcl_Obj *listPtr,
			    int indexCount, Tcl_Obj *const indexArray[],
			    Tcl_Obj *valuePtr);
MODULE_SCOPE Tcl_Command TclMakeEnsemble(Tcl_Interp *interp, const char *name,
			    const EnsembleImplMap map[]);
MODULE_SCOPE int TclMakeSafe(Tcl_Interp *interp);

MODULE_SCOPE int	TclMaxListLength(const char *bytes, int numBytes,
			    const char **endPtr);
MODULE_SCOPE int	TclMergeReturnOptions(Tcl_Interp *interp, int objc,
			    Tcl_Obj *const objv[], Tcl_Obj **optionsPtrPtr,
			    int *codePtr, int *levelPtr);
MODULE_SCOPE Tcl_Obj *  TclNoErrorStack(Tcl_Interp *interp, Tcl_Obj *options);
MODULE_SCOPE int	TclNokia770Doubles(void);
MODULE_SCOPE void	TclNsDecrRefCount(Namespace *nsPtr);
MODULE_SCOPE int	TclNamespaceDeleted(Namespace *nsPtr);
MODULE_SCOPE void	TclObjVarErrMsg(Tcl_Interp *interp, Tcl_Obj *part1Ptr,
			    Tcl_Obj *part2Ptr, const char *operation,
			    const char *reason, int index);
MODULE_SCOPE int	TclObjInvokeNamespace(Tcl_Interp *interp,
			    int objc, Tcl_Obj *const objv[],
			    Tcl_Namespace *nsPtr, int flags);
MODULE_SCOPE int	TclObjUnsetVar2(Tcl_Interp *interp,
			    Tcl_Obj *part1Ptr, Tcl_Obj *part2Ptr, int flags);
MODULE_SCOPE int	TclParseBackslash(const char *src,
			    int numBytes, int *readPtr, char *dst);
MODULE_SCOPE int	TclParseHex(const char *src, int numBytes,
			    int *resultPtr);
MODULE_SCOPE int	TclParseNumber(Tcl_Interp *interp, Tcl_Obj *objPtr,
			    const char *expected, const char *bytes,
			    int numBytes, const char **endPtrPtr, int flags);
MODULE_SCOPE void	TclParseInit(Tcl_Interp *interp, const char *string,
			    int numBytes, Tcl_Parse *parsePtr);
MODULE_SCOPE int	TclParseAllWhiteSpace(const char *src, int numBytes);
MODULE_SCOPE int	TclProcessReturn(Tcl_Interp *interp,
			    int code, int level, Tcl_Obj *returnOpts);
MODULE_SCOPE int	TclpObjLstat(Tcl_Obj *pathPtr, Tcl_StatBuf *buf);
MODULE_SCOPE Tcl_Obj *	TclpTempFileName(void);
MODULE_SCOPE Tcl_Obj *  TclpTempFileNameForLibrary(Tcl_Interp *interp,
			    Tcl_Obj* pathPtr);
MODULE_SCOPE Tcl_Obj *	TclNewFSPathObj(Tcl_Obj *dirPtr, const char *addStrRep,
			    int len);
MODULE_SCOPE void	TclpAlertNotifier(void *clientData);
MODULE_SCOPE void *TclpNotifierData(void);
MODULE_SCOPE void	TclpServiceModeHook(int mode);
MODULE_SCOPE void	TclpSetTimer(const Tcl_Time *timePtr);
MODULE_SCOPE int	TclpWaitForEvent(const Tcl_Time *timePtr);
MODULE_SCOPE void	TclpCreateFileHandler(int fd, int mask,
			    Tcl_FileProc *proc, void *clientData);
MODULE_SCOPE int	TclpDeleteFile(const void *path);
MODULE_SCOPE void	TclpDeleteFileHandler(int fd);
MODULE_SCOPE void	TclpFinalizeCondition(Tcl_Condition *condPtr);
MODULE_SCOPE void	TclpFinalizeMutex(Tcl_Mutex *mutexPtr);
MODULE_SCOPE void	TclpFinalizeNotifier(void *clientData);
MODULE_SCOPE void	TclpFinalizePipes(void);
MODULE_SCOPE void	TclpFinalizeSockets(void);
MODULE_SCOPE int	TclCreateSocketAddress(Tcl_Interp *interp,
			    struct addrinfo **addrlist,
			    const char *host, int port, int willBind,
			    const char **errorMsgPtr);
MODULE_SCOPE int	TclpThreadCreate(Tcl_ThreadId *idPtr,
			    Tcl_ThreadCreateProc *proc, void *clientData,
			    int stackSize, int flags);
MODULE_SCOPE int	TclpFindVariable(const char *name, int *lengthPtr);
MODULE_SCOPE void	TclpInitLibraryPath(char **valuePtr,
			    TCL_HASH_TYPE *lengthPtr, Tcl_Encoding *encodingPtr);
MODULE_SCOPE void	TclpInitLock(void);
MODULE_SCOPE void *TclpInitNotifier(void);
MODULE_SCOPE void	TclpInitPlatform(void);
MODULE_SCOPE void	TclpInitUnlock(void);
MODULE_SCOPE Tcl_Obj *	TclpObjListVolumes(void);
MODULE_SCOPE void	TclpGlobalLock(void);
MODULE_SCOPE void	TclpGlobalUnlock(void);
MODULE_SCOPE int	TclpMatchFiles(Tcl_Interp *interp, char *separators,
			    Tcl_DString *dirPtr, char *pattern, char *tail);
MODULE_SCOPE int	TclpObjNormalizePath(Tcl_Interp *interp,
			    Tcl_Obj *pathPtr, int nextCheckpoint);
MODULE_SCOPE void	TclpNativeJoinPath(Tcl_Obj *prefix, const char *joining);
MODULE_SCOPE Tcl_Obj *	TclpNativeSplitPath(Tcl_Obj *pathPtr, int *lenPtr);
MODULE_SCOPE Tcl_PathType TclpGetNativePathType(Tcl_Obj *pathPtr,
			    int *driveNameLengthPtr, Tcl_Obj **driveNameRef);
MODULE_SCOPE int	TclCrossFilesystemCopy(Tcl_Interp *interp,
			    Tcl_Obj *source, Tcl_Obj *target);
MODULE_SCOPE int	TclpMatchInDirectory(Tcl_Interp *interp,
			    Tcl_Obj *resultPtr, Tcl_Obj *pathPtr,
			    const char *pattern, Tcl_GlobTypeData *types);
MODULE_SCOPE void *TclpGetNativeCwd(void *clientData);
MODULE_SCOPE Tcl_FSDupInternalRepProc TclNativeDupInternalRep;
MODULE_SCOPE Tcl_Obj *	TclpObjLink(Tcl_Obj *pathPtr, Tcl_Obj *toPtr,
			    int linkType);
MODULE_SCOPE int	TclpObjChdir(Tcl_Obj *pathPtr);
MODULE_SCOPE Tcl_Channel TclpOpenTemporaryFile(Tcl_Obj *dirObj,
			    Tcl_Obj *basenameObj, Tcl_Obj *extensionObj,
			    Tcl_Obj *resultingNameObj);
MODULE_SCOPE void	TclPkgFileSeen(Tcl_Interp *interp,
			    const char *fileName);
MODULE_SCOPE void *	TclInitPkgFiles(Tcl_Interp *interp);
MODULE_SCOPE Tcl_Obj *	TclPathPart(Tcl_Interp *interp, Tcl_Obj *pathPtr,
			    Tcl_PathPart portion);
MODULE_SCOPE char *	TclpReadlink(const char *fileName,
			    Tcl_DString *linkPtr);
MODULE_SCOPE void	TclpSetVariables(Tcl_Interp *interp);
MODULE_SCOPE void *	TclThreadStorageKeyGet(Tcl_ThreadDataKey *keyPtr);
MODULE_SCOPE void	TclThreadStorageKeySet(Tcl_ThreadDataKey *keyPtr,
			    void *data);
MODULE_SCOPE TCL_NORETURN void TclpThreadExit(int status);
MODULE_SCOPE void	TclRememberCondition(Tcl_Condition *mutex);
MODULE_SCOPE void	TclRememberJoinableThread(Tcl_ThreadId id);
MODULE_SCOPE void	TclRememberMutex(Tcl_Mutex *mutex);
MODULE_SCOPE void	TclRemoveScriptLimitCallbacks(Tcl_Interp *interp);
MODULE_SCOPE int	TclReToGlob(Tcl_Interp *interp, const char *reStr,
			    int reStrLen, Tcl_DString *dsPtr, int *flagsPtr,
			    int *quantifiersFoundPtr);
MODULE_SCOPE TCL_HASH_TYPE TclScanElement(const char *string, int length,
			    char *flagPtr);
MODULE_SCOPE void	TclSetBgErrorHandler(Tcl_Interp *interp,
			    Tcl_Obj *cmdPrefix);
MODULE_SCOPE void	TclSetBignumInternalRep(Tcl_Obj *objPtr,
			    void *bignumValue);
MODULE_SCOPE int	TclSetBooleanFromAny(Tcl_Interp *interp,
			    Tcl_Obj *objPtr);
MODULE_SCOPE void	TclSetCmdNameObj(Tcl_Interp *interp, Tcl_Obj *objPtr,
			    Command *cmdPtr);
MODULE_SCOPE void	TclSetDuplicateObj(Tcl_Obj *dupPtr, Tcl_Obj *objPtr);
MODULE_SCOPE void	TclSetProcessGlobalValue(ProcessGlobalValue *pgvPtr,
			    Tcl_Obj *newValue, Tcl_Encoding encoding);
MODULE_SCOPE void	TclSignalExitThread(Tcl_ThreadId id, int result);
MODULE_SCOPE void	TclSpellFix(Tcl_Interp *interp,
			    Tcl_Obj *const *objv, int objc, int subIdx,
			    Tcl_Obj *bad, Tcl_Obj *fix);
MODULE_SCOPE void *	TclStackRealloc(Tcl_Interp *interp, void *ptr,
			    int numBytes);
typedef int (*memCmpFn_t)(const void*, const void*, size_t);
MODULE_SCOPE int	TclStringCmp(Tcl_Obj *value1Ptr, Tcl_Obj *value2Ptr,
			    int checkEq, int nocase, int reqlength);
MODULE_SCOPE int	TclStringCmpOpts(Tcl_Interp *interp, int objc,
			    Tcl_Obj *const objv[], int *nocase,
			    int *reqlength);
MODULE_SCOPE int	TclStringMatch(const char *str, int strLen,
			    const char *pattern, int ptnLen, int flags);
MODULE_SCOPE int	TclStringMatchObj(Tcl_Obj *stringObj,
			    Tcl_Obj *patternObj, int flags);
MODULE_SCOPE void	TclSubstCompile(Tcl_Interp *interp, const char *bytes,
			    int numBytes, int flags, int line,
			    struct CompileEnv *envPtr);
MODULE_SCOPE int	TclSubstOptions(Tcl_Interp *interp, int numOpts,
			    Tcl_Obj *const opts[], int *flagPtr);
MODULE_SCOPE void	TclSubstParse(Tcl_Interp *interp, const char *bytes,
			    int numBytes, int flags, Tcl_Parse *parsePtr,
			    Tcl_InterpState *statePtr);
MODULE_SCOPE int	TclSubstTokens(Tcl_Interp *interp, Tcl_Token *tokenPtr,
			    int count, int *tokensLeftPtr, int line,
			    int *clNextOuter, const char *outerScript);
MODULE_SCOPE int	TclTrim(const char *bytes, int numBytes,
			    const char *trim, int numTrim, int *trimRight);
MODULE_SCOPE int	TclTrimLeft(const char *bytes, int numBytes,
			    const char *trim, int numTrim);
MODULE_SCOPE int	TclTrimRight(const char *bytes, int numBytes,
			    const char *trim, int numTrim);
MODULE_SCOPE const char*TclGetCommandTypeName(Tcl_Command command);
MODULE_SCOPE void	TclRegisterCommandTypeName(
			    Tcl_ObjCmdProc *implementationProc,
			    const char *nameStr);
MODULE_SCOPE int	TclUtfCmp(const char *cs, const char *ct);
MODULE_SCOPE int	TclUtfCasecmp(const char *cs, const char *ct);
MODULE_SCOPE int	TclUtfCount(int ch);
#if TCL_UTF_MAX > 3
#   define TclUtfToUCS4 Tcl_UtfToUniChar
#   define TclUniCharToUCS4(src, ptr) (*ptr = *(src),1)
#   define TclUCS4Prev(src, ptr) (((src) > (ptr)) ? ((src) - 1) : (src))
#else
    MODULE_SCOPE int	TclUtfToUCS4(const char *, int *);
    MODULE_SCOPE int	TclUniCharToUCS4(const Tcl_UniChar *, int *);
    MODULE_SCOPE const Tcl_UniChar *TclUCS4Prev(const Tcl_UniChar *, const Tcl_UniChar *);
#endif
MODULE_SCOPE Tcl_Obj *	TclpNativeToNormalized(void *clientData);
MODULE_SCOPE Tcl_Obj *	TclpFilesystemPathType(Tcl_Obj *pathPtr);
MODULE_SCOPE int	TclpDlopen(Tcl_Interp *interp, Tcl_Obj *pathPtr,
			    Tcl_LoadHandle *loadHandle,
			    Tcl_FSUnloadFileProc **unloadProcPtr, int flags);
MODULE_SCOPE int	TclpUtime(Tcl_Obj *pathPtr, struct utimbuf *tval);
#ifdef TCL_LOAD_FROM_MEMORY
MODULE_SCOPE void *	TclpLoadMemoryGetBuffer(Tcl_Interp *interp, int size);
MODULE_SCOPE int	TclpLoadMemory(Tcl_Interp *interp, void *buffer,
			    int size, int codeSize, Tcl_LoadHandle *loadHandle,
			    Tcl_FSUnloadFileProc **unloadProcPtr, int flags);
#endif
MODULE_SCOPE void	TclInitThreadStorage(void);
MODULE_SCOPE void	TclFinalizeThreadDataThread(void);
MODULE_SCOPE void	TclFinalizeThreadStorage(void);

#ifdef TCL_WIDE_CLICKS
MODULE_SCOPE long long TclpGetWideClicks(void);
MODULE_SCOPE double	TclpWideClicksToNanoseconds(long long clicks);
MODULE_SCOPE double	TclpWideClickInMicrosec(void);
#else
#   ifdef _WIN32
#	define TCL_WIDE_CLICKS 1
MODULE_SCOPE long long TclpGetWideClicks(void);
MODULE_SCOPE double	TclpWideClickInMicrosec(void);
#	define		TclpWideClicksToNanoseconds(clicks) \
				((double)(clicks) * TclpWideClickInMicrosec() * 1000)
#   endif
#endif
MODULE_SCOPE long long TclpGetMicroseconds(void);

MODULE_SCOPE int	TclZlibInit(Tcl_Interp *interp);
MODULE_SCOPE void *	TclpThreadCreateKey(void);
MODULE_SCOPE void	TclpThreadDeleteKey(void *keyPtr);
MODULE_SCOPE void	TclpThreadSetGlobalTSD(void *tsdKeyPtr, void *ptr);
MODULE_SCOPE void *	TclpThreadGetGlobalTSD(void *tsdKeyPtr);
MODULE_SCOPE void	TclErrorStackResetIf(Tcl_Interp *interp,
			    const char *msg, int length);
/* Tip 430 */
MODULE_SCOPE int    TclZipfs_Init(Tcl_Interp *interp);


#if TCL_UTF_MAX > 3
    MODULE_SCOPE int *TclGetUnicodeFromObj_(Tcl_Obj *, int *);
    MODULE_SCOPE Tcl_Obj *TclNewUnicodeObj(const int *, int);
    MODULE_SCOPE void TclAppendUnicodeToObj(Tcl_Obj *, const int *, int);
    MODULE_SCOPE int TclUniCharNcasecmp(const int *, const int *, unsigned long);
    MODULE_SCOPE int TclUniCharCaseMatch(const int *, const int *, int);
    MODULE_SCOPE int TclUniCharNcmp(const int *, const int *, unsigned long);
#   undef Tcl_NumUtfChars
#   define Tcl_NumUtfChars TclNumUtfChars
#   undef Tcl_GetCharLength
#   define Tcl_GetCharLength TclGetCharLength
#   undef Tcl_UtfAtIndex
#   define Tcl_UtfAtIndex TclUtfAtIndex
#   undef Tcl_GetRange
#   define Tcl_GetRange TclGetRange
#   undef Tcl_GetUniChar
#   define Tcl_GetUniChar TclGetUniChar
#else
#   define tclUniCharStringType tclStringType
#   define TclGetUnicodeFromObj_ Tcl_GetUnicodeFromObj
#   define TclNewUnicodeObj Tcl_NewUnicodeObj
#   define TclAppendUnicodeToObj Tcl_AppendUnicodeToObj
#   define TclUniCharNcasecmp Tcl_UniCharNcasecmp
#   define TclUniCharCaseMatch Tcl_UniCharCaseMatch
#   define TclUniCharNcmp Tcl_UniCharNcmp
#   undef TclNumUtfChars
#   define TclNumUtfChars Tcl_NumUtfChars
#   undef TclGetCharLength
#   define TclGetCharLength Tcl_GetCharLength
#   undef TclUtfAtIndex
#   define TclUtfAtIndex Tcl_UtfAtIndex
#   undef TclGetRange
#   define TclGetRange Tcl_GetRange
#   undef TclGetUniChar
#   define TclGetUniChar Tcl_GetUniChar
#endif


/*
 * Many parsing tasks need a common definition of whitespace.
 * Use this routine and macro to achieve that and place
 * optimization (fragile on changes) in one place.
 */

MODULE_SCOPE int	TclIsSpaceProc(int byte);
#	define TclIsSpaceProcM(byte) \
		(((byte) > 0x20) ? 0 : TclIsSpaceProc(byte))

/*
 *----------------------------------------------------------------
 * Command procedures in the generic core:
 *----------------------------------------------------------------
 */

MODULE_SCOPE Tcl_ObjCmdProc Tcl_AfterObjCmd;
MODULE_SCOPE Tcl_ObjCmdProc Tcl_AppendObjCmd;
MODULE_SCOPE Tcl_ObjCmdProc Tcl_ApplyObjCmd;
MODULE_SCOPE Tcl_Command TclInitArrayCmd(Tcl_Interp *interp);
MODULE_SCOPE Tcl_Command TclInitBinaryCmd(Tcl_Interp *interp);
MODULE_SCOPE Tcl_ObjCmdProc Tcl_BreakObjCmd;
#if !defined(TCL_NO_DEPRECATED)
MODULE_SCOPE Tcl_ObjCmdProc Tcl_CaseObjCmd;
#endif
MODULE_SCOPE Tcl_ObjCmdProc Tcl_CatchObjCmd;
MODULE_SCOPE Tcl_ObjCmdProc Tcl_CdObjCmd;
MODULE_SCOPE Tcl_Command TclInitChanCmd(Tcl_Interp *interp);
MODULE_SCOPE Tcl_ObjCmdProc TclChanCreateObjCmd;
MODULE_SCOPE Tcl_ObjCmdProc TclChanPostEventObjCmd;
MODULE_SCOPE Tcl_ObjCmdProc TclChanPopObjCmd;
MODULE_SCOPE Tcl_ObjCmdProc TclChanPushObjCmd;
MODULE_SCOPE void	TclClockInit(Tcl_Interp *interp);
MODULE_SCOPE Tcl_ObjCmdProc TclClockOldscanObjCmd;
MODULE_SCOPE Tcl_ObjCmdProc Tcl_CloseObjCmd;
MODULE_SCOPE Tcl_ObjCmdProc Tcl_ConcatObjCmd;
MODULE_SCOPE Tcl_ObjCmdProc Tcl_ContinueObjCmd;
MODULE_SCOPE Tcl_TimerToken TclCreateAbsoluteTimerHandler(
			    Tcl_Time *timePtr, Tcl_TimerProc *proc,
			    void *clientData);
MODULE_SCOPE Tcl_ObjCmdProc TclDefaultBgErrorHandlerObjCmd;
MODULE_SCOPE Tcl_Command TclInitDictCmd(Tcl_Interp *interp);
MODULE_SCOPE int	TclDictWithFinish(Tcl_Interp *interp, Var *varPtr,
			    Var *arrayPtr, Tcl_Obj *part1Ptr,
			    Tcl_Obj *part2Ptr, int index, int pathc,
			    Tcl_Obj *const pathv[], Tcl_Obj *keysPtr);
MODULE_SCOPE Tcl_Obj *	TclDictWithInit(Tcl_Interp *interp, Tcl_Obj *dictPtr,
			    int pathc, Tcl_Obj *const pathv[]);
MODULE_SCOPE Tcl_ObjCmdProc Tcl_DisassembleObjCmd;

/* Assemble command function */
MODULE_SCOPE Tcl_ObjCmdProc Tcl_AssembleObjCmd;
MODULE_SCOPE Tcl_ObjCmdProc TclNRAssembleObjCmd;
MODULE_SCOPE Tcl_Command TclInitEncodingCmd(Tcl_Interp *interp);
MODULE_SCOPE Tcl_ObjCmdProc Tcl_EofObjCmd;
MODULE_SCOPE Tcl_ObjCmdProc Tcl_ErrorObjCmd;
MODULE_SCOPE Tcl_ObjCmdProc Tcl_EvalObjCmd;
MODULE_SCOPE Tcl_ObjCmdProc Tcl_ExecObjCmd;
MODULE_SCOPE Tcl_ObjCmdProc Tcl_ExitObjCmd;
MODULE_SCOPE Tcl_ObjCmdProc Tcl_ExprObjCmd;
MODULE_SCOPE Tcl_ObjCmdProc Tcl_FblockedObjCmd;
MODULE_SCOPE Tcl_ObjCmdProc Tcl_FconfigureObjCmd;
MODULE_SCOPE Tcl_ObjCmdProc Tcl_FcopyObjCmd;
MODULE_SCOPE Tcl_Command TclInitFileCmd(Tcl_Interp *interp);
MODULE_SCOPE Tcl_ObjCmdProc Tcl_FileEventObjCmd;
MODULE_SCOPE Tcl_ObjCmdProc Tcl_FlushObjCmd;
MODULE_SCOPE Tcl_ObjCmdProc Tcl_ForObjCmd;
MODULE_SCOPE Tcl_ObjCmdProc Tcl_ForeachObjCmd;
MODULE_SCOPE Tcl_ObjCmdProc Tcl_FormatObjCmd;
MODULE_SCOPE Tcl_ObjCmdProc Tcl_GetsObjCmd;
MODULE_SCOPE Tcl_ObjCmdProc Tcl_GlobalObjCmd;
MODULE_SCOPE Tcl_ObjCmdProc Tcl_GlobObjCmd;
MODULE_SCOPE Tcl_ObjCmdProc Tcl_IfObjCmd;
MODULE_SCOPE Tcl_ObjCmdProc Tcl_IncrObjCmd;
MODULE_SCOPE Tcl_Command TclInitInfoCmd(Tcl_Interp *interp);
MODULE_SCOPE Tcl_ObjCmdProc Tcl_InterpObjCmd;
MODULE_SCOPE Tcl_ObjCmdProc Tcl_JoinObjCmd;
MODULE_SCOPE Tcl_ObjCmdProc Tcl_LappendObjCmd;
MODULE_SCOPE Tcl_ObjCmdProc Tcl_LassignObjCmd;
MODULE_SCOPE Tcl_ObjCmdProc Tcl_LeditObjCmd;
MODULE_SCOPE Tcl_ObjCmdProc Tcl_LindexObjCmd;
MODULE_SCOPE Tcl_ObjCmdProc Tcl_LinsertObjCmd;
MODULE_SCOPE Tcl_ObjCmdProc Tcl_LlengthObjCmd;
MODULE_SCOPE Tcl_ObjCmdProc Tcl_ListObjCmd;
MODULE_SCOPE Tcl_ObjCmdProc Tcl_LmapObjCmd;
MODULE_SCOPE Tcl_ObjCmdProc Tcl_LoadObjCmd;
MODULE_SCOPE Tcl_ObjCmdProc Tcl_LpopObjCmd;
MODULE_SCOPE Tcl_ObjCmdProc Tcl_LrangeObjCmd;
MODULE_SCOPE Tcl_ObjCmdProc Tcl_LremoveObjCmd;
MODULE_SCOPE Tcl_ObjCmdProc Tcl_LrepeatObjCmd;
MODULE_SCOPE Tcl_ObjCmdProc Tcl_LreplaceObjCmd;
MODULE_SCOPE Tcl_ObjCmdProc Tcl_LreverseObjCmd;
MODULE_SCOPE Tcl_ObjCmdProc Tcl_LsearchObjCmd;
MODULE_SCOPE Tcl_ObjCmdProc Tcl_LseqObjCmd;
MODULE_SCOPE Tcl_ObjCmdProc Tcl_LsetObjCmd;
MODULE_SCOPE Tcl_ObjCmdProc Tcl_LsortObjCmd;
MODULE_SCOPE Tcl_Command TclInitNamespaceCmd(Tcl_Interp *interp);
MODULE_SCOPE Tcl_ObjCmdProc TclNamespaceEnsembleCmd;
MODULE_SCOPE Tcl_ObjCmdProc Tcl_OpenObjCmd;
MODULE_SCOPE Tcl_ObjCmdProc Tcl_PackageObjCmd;
MODULE_SCOPE Tcl_ObjCmdProc Tcl_PidObjCmd;
MODULE_SCOPE Tcl_Command TclInitPrefixCmd(Tcl_Interp *interp);
<<<<<<< HEAD
MODULE_SCOPE int	Tcl_PutsObjCmd(void *clientData,
			    Tcl_Interp *interp, int objc,
			    Tcl_Obj *const objv[]);
MODULE_SCOPE int	Tcl_PwdObjCmd(void *clientData,
			    Tcl_Interp *interp, int objc,
			    Tcl_Obj *const objv[]);
MODULE_SCOPE int	Tcl_RangeObjCmd(void *clientData,
			    Tcl_Interp *interp, int objc,
			    Tcl_Obj *const objv[]);
MODULE_SCOPE int	Tcl_ReadObjCmd(void *clientData,
			    Tcl_Interp *interp, int objc,
			    Tcl_Obj *const objv[]);
MODULE_SCOPE int	Tcl_RegexpObjCmd(void *clientData,
			    Tcl_Interp *interp, int objc,
			    Tcl_Obj *const objv[]);
MODULE_SCOPE int	Tcl_RegsubObjCmd(void *clientData,
			    Tcl_Interp *interp, int objc,
			    Tcl_Obj *const objv[]);
MODULE_SCOPE int	Tcl_RenameObjCmd(void *clientData,
			    Tcl_Interp *interp, int objc,
			    Tcl_Obj *const objv[]);
MODULE_SCOPE int	Tcl_RepresentationCmd(void *clientData,
			    Tcl_Interp *interp, int objc,
			    Tcl_Obj *const objv[]);
MODULE_SCOPE int	Tcl_ReturnObjCmd(void *clientData,
			    Tcl_Interp *interp, int objc,
			    Tcl_Obj *const objv[]);
MODULE_SCOPE int	Tcl_ScanObjCmd(void *clientData,
			    Tcl_Interp *interp, int objc,
			    Tcl_Obj *const objv[]);
MODULE_SCOPE int	Tcl_SeekObjCmd(void *clientData,
			    Tcl_Interp *interp, int objc,
			    Tcl_Obj *const objv[]);
MODULE_SCOPE int	Tcl_SetObjCmd(void *clientData,
			    Tcl_Interp *interp, int objc,
			    Tcl_Obj *const objv[]);
MODULE_SCOPE int	Tcl_SplitObjCmd(void *clientData,
			    Tcl_Interp *interp, int objc,
			    Tcl_Obj *const objv[]);
MODULE_SCOPE int	Tcl_SocketObjCmd(void *clientData,
			    Tcl_Interp *interp, int objc,
			    Tcl_Obj *const objv[]);
MODULE_SCOPE int	Tcl_SourceObjCmd(void *clientData,
			    Tcl_Interp *interp, int objc,
			    Tcl_Obj *const objv[]);
=======
MODULE_SCOPE Tcl_ObjCmdProc Tcl_PutsObjCmd;
MODULE_SCOPE Tcl_ObjCmdProc Tcl_PwdObjCmd;
MODULE_SCOPE Tcl_ObjCmdProc Tcl_ReadObjCmd;
MODULE_SCOPE Tcl_ObjCmdProc Tcl_RegexpObjCmd;
MODULE_SCOPE Tcl_ObjCmdProc Tcl_RegsubObjCmd;
MODULE_SCOPE Tcl_ObjCmdProc Tcl_RenameObjCmd;
MODULE_SCOPE Tcl_ObjCmdProc Tcl_RepresentationCmd;
MODULE_SCOPE Tcl_ObjCmdProc Tcl_ReturnObjCmd;
MODULE_SCOPE Tcl_ObjCmdProc Tcl_ScanObjCmd;
MODULE_SCOPE Tcl_ObjCmdProc Tcl_SeekObjCmd;
MODULE_SCOPE Tcl_ObjCmdProc Tcl_SetObjCmd;
MODULE_SCOPE Tcl_ObjCmdProc Tcl_SplitObjCmd;
MODULE_SCOPE Tcl_ObjCmdProc Tcl_SocketObjCmd;
MODULE_SCOPE Tcl_ObjCmdProc Tcl_SourceObjCmd;
>>>>>>> 01b1e3aa
MODULE_SCOPE Tcl_Command TclInitStringCmd(Tcl_Interp *interp);
MODULE_SCOPE Tcl_ObjCmdProc Tcl_SubstObjCmd;
MODULE_SCOPE Tcl_ObjCmdProc Tcl_SwitchObjCmd;
MODULE_SCOPE Tcl_ObjCmdProc Tcl_TellObjCmd;
MODULE_SCOPE Tcl_ObjCmdProc Tcl_ThrowObjCmd;
MODULE_SCOPE Tcl_ObjCmdProc Tcl_TimeObjCmd;
MODULE_SCOPE Tcl_ObjCmdProc Tcl_TimeRateObjCmd;
MODULE_SCOPE Tcl_ObjCmdProc Tcl_TraceObjCmd;
MODULE_SCOPE Tcl_ObjCmdProc Tcl_TryObjCmd;
MODULE_SCOPE Tcl_ObjCmdProc Tcl_UnloadObjCmd;
MODULE_SCOPE Tcl_ObjCmdProc Tcl_UnsetObjCmd;
MODULE_SCOPE Tcl_ObjCmdProc Tcl_UpdateObjCmd;
MODULE_SCOPE Tcl_ObjCmdProc Tcl_UplevelObjCmd;
MODULE_SCOPE Tcl_ObjCmdProc Tcl_UpvarObjCmd;
MODULE_SCOPE Tcl_ObjCmdProc Tcl_VariableObjCmd;
MODULE_SCOPE Tcl_ObjCmdProc Tcl_VwaitObjCmd;
MODULE_SCOPE Tcl_ObjCmdProc Tcl_WhileObjCmd;

/*
 *----------------------------------------------------------------
 * Compilation procedures for commands in the generic core:
 *----------------------------------------------------------------
 */

MODULE_SCOPE int	TclCompileAppendCmd(Tcl_Interp *interp,
			    Tcl_Parse *parsePtr, Command *cmdPtr,
			    struct CompileEnv *envPtr);
MODULE_SCOPE int	TclCompileArrayExistsCmd(Tcl_Interp *interp,
			    Tcl_Parse *parsePtr, Command *cmdPtr,
			    struct CompileEnv *envPtr);
MODULE_SCOPE int	TclCompileArraySetCmd(Tcl_Interp *interp,
			    Tcl_Parse *parsePtr, Command *cmdPtr,
			    struct CompileEnv *envPtr);
MODULE_SCOPE int	TclCompileArrayUnsetCmd(Tcl_Interp *interp,
			    Tcl_Parse *parsePtr, Command *cmdPtr,
			    struct CompileEnv *envPtr);
MODULE_SCOPE int	TclCompileBreakCmd(Tcl_Interp *interp,
			    Tcl_Parse *parsePtr, Command *cmdPtr,
			    struct CompileEnv *envPtr);
MODULE_SCOPE int	TclCompileCatchCmd(Tcl_Interp *interp,
			    Tcl_Parse *parsePtr, Command *cmdPtr,
			    struct CompileEnv *envPtr);
MODULE_SCOPE int	TclCompileClockClicksCmd(Tcl_Interp *interp,
			    Tcl_Parse *parsePtr, Command *cmdPtr,
			    struct CompileEnv *envPtr);
MODULE_SCOPE int	TclCompileClockReadingCmd(Tcl_Interp *interp,
			    Tcl_Parse *parsePtr, Command *cmdPtr,
			    struct CompileEnv *envPtr);
MODULE_SCOPE int	TclCompileConcatCmd(Tcl_Interp *interp,
			    Tcl_Parse *parsePtr, Command *cmdPtr,
			    struct CompileEnv *envPtr);
MODULE_SCOPE int	TclCompileContinueCmd(Tcl_Interp *interp,
			    Tcl_Parse *parsePtr, Command *cmdPtr,
			    struct CompileEnv *envPtr);
MODULE_SCOPE int	TclCompileDictAppendCmd(Tcl_Interp *interp,
			    Tcl_Parse *parsePtr, Command *cmdPtr,
			    struct CompileEnv *envPtr);
MODULE_SCOPE int	TclCompileDictCreateCmd(Tcl_Interp *interp,
			    Tcl_Parse *parsePtr, Command *cmdPtr,
			    struct CompileEnv *envPtr);
MODULE_SCOPE int	TclCompileDictExistsCmd(Tcl_Interp *interp,
			    Tcl_Parse *parsePtr, Command *cmdPtr,
			    struct CompileEnv *envPtr);
MODULE_SCOPE int	TclCompileDictForCmd(Tcl_Interp *interp,
			    Tcl_Parse *parsePtr, Command *cmdPtr,
			    struct CompileEnv *envPtr);
MODULE_SCOPE int	TclCompileDictGetCmd(Tcl_Interp *interp,
			    Tcl_Parse *parsePtr, Command *cmdPtr,
			    struct CompileEnv *envPtr);
MODULE_SCOPE int	TclCompileDictGetWithDefaultCmd(Tcl_Interp *interp,
			    Tcl_Parse *parsePtr, Command *cmdPtr,
			    struct CompileEnv *envPtr);
MODULE_SCOPE int	TclCompileDictIncrCmd(Tcl_Interp *interp,
			    Tcl_Parse *parsePtr, Command *cmdPtr,
			    struct CompileEnv *envPtr);
MODULE_SCOPE int	TclCompileDictLappendCmd(Tcl_Interp *interp,
			    Tcl_Parse *parsePtr, Command *cmdPtr,
			    struct CompileEnv *envPtr);
MODULE_SCOPE int	TclCompileDictMapCmd(Tcl_Interp *interp,
			    Tcl_Parse *parsePtr, Command *cmdPtr,
			    struct CompileEnv *envPtr);
MODULE_SCOPE int	TclCompileDictMergeCmd(Tcl_Interp *interp,
			    Tcl_Parse *parsePtr, Command *cmdPtr,
			    struct CompileEnv *envPtr);
MODULE_SCOPE int	TclCompileDictSetCmd(Tcl_Interp *interp,
			    Tcl_Parse *parsePtr, Command *cmdPtr,
			    struct CompileEnv *envPtr);
MODULE_SCOPE int	TclCompileDictUnsetCmd(Tcl_Interp *interp,
			    Tcl_Parse *parsePtr, Command *cmdPtr,
			    struct CompileEnv *envPtr);
MODULE_SCOPE int	TclCompileDictUpdateCmd(Tcl_Interp *interp,
			    Tcl_Parse *parsePtr, Command *cmdPtr,
			    struct CompileEnv *envPtr);
MODULE_SCOPE int	TclCompileDictWithCmd(Tcl_Interp *interp,
			    Tcl_Parse *parsePtr, Command *cmdPtr,
			    struct CompileEnv *envPtr);
MODULE_SCOPE int	TclCompileEnsemble(Tcl_Interp *interp,
			    Tcl_Parse *parsePtr, Command *cmdPtr,
			    struct CompileEnv *envPtr);
MODULE_SCOPE int	TclCompileErrorCmd(Tcl_Interp *interp,
			    Tcl_Parse *parsePtr, Command *cmdPtr,
			    struct CompileEnv *envPtr);
MODULE_SCOPE int	TclCompileExprCmd(Tcl_Interp *interp,
			    Tcl_Parse *parsePtr, Command *cmdPtr,
			    struct CompileEnv *envPtr);
MODULE_SCOPE int	TclCompileForCmd(Tcl_Interp *interp,
			    Tcl_Parse *parsePtr, Command *cmdPtr,
			    struct CompileEnv *envPtr);
MODULE_SCOPE int	TclCompileForeachCmd(Tcl_Interp *interp,
			    Tcl_Parse *parsePtr, Command *cmdPtr,
			    struct CompileEnv *envPtr);
MODULE_SCOPE int	TclCompileFormatCmd(Tcl_Interp *interp,
			    Tcl_Parse *parsePtr, Command *cmdPtr,
			    struct CompileEnv *envPtr);
MODULE_SCOPE int	TclCompileGlobalCmd(Tcl_Interp *interp,
			    Tcl_Parse *parsePtr, Command *cmdPtr,
			    struct CompileEnv *envPtr);
MODULE_SCOPE int	TclCompileIfCmd(Tcl_Interp *interp,
			    Tcl_Parse *parsePtr, Command *cmdPtr,
			    struct CompileEnv *envPtr);
MODULE_SCOPE int	TclCompileInfoCommandsCmd(Tcl_Interp *interp,
			    Tcl_Parse *parsePtr, Command *cmdPtr,
			    struct CompileEnv *envPtr);
MODULE_SCOPE int	TclCompileInfoCoroutineCmd(Tcl_Interp *interp,
			    Tcl_Parse *parsePtr, Command *cmdPtr,
			    struct CompileEnv *envPtr);
MODULE_SCOPE int	TclCompileInfoExistsCmd(Tcl_Interp *interp,
			    Tcl_Parse *parsePtr, Command *cmdPtr,
			    struct CompileEnv *envPtr);
MODULE_SCOPE int	TclCompileInfoLevelCmd(Tcl_Interp *interp,
			    Tcl_Parse *parsePtr, Command *cmdPtr,
			    struct CompileEnv *envPtr);
MODULE_SCOPE int	TclCompileInfoObjectClassCmd(Tcl_Interp *interp,
			    Tcl_Parse *parsePtr, Command *cmdPtr,
			    struct CompileEnv *envPtr);
MODULE_SCOPE int	TclCompileInfoObjectIsACmd(Tcl_Interp *interp,
			    Tcl_Parse *parsePtr, Command *cmdPtr,
			    struct CompileEnv *envPtr);
MODULE_SCOPE int	TclCompileInfoObjectNamespaceCmd(Tcl_Interp *interp,
			    Tcl_Parse *parsePtr, Command *cmdPtr,
			    struct CompileEnv *envPtr);
MODULE_SCOPE int	TclCompileIncrCmd(Tcl_Interp *interp,
			    Tcl_Parse *parsePtr, Command *cmdPtr,
			    struct CompileEnv *envPtr);
MODULE_SCOPE int	TclCompileLappendCmd(Tcl_Interp *interp,
			    Tcl_Parse *parsePtr, Command *cmdPtr,
			    struct CompileEnv *envPtr);
MODULE_SCOPE int	TclCompileLassignCmd(Tcl_Interp *interp,
			    Tcl_Parse *parsePtr, Command *cmdPtr,
			    struct CompileEnv *envPtr);
MODULE_SCOPE int	TclCompileLindexCmd(Tcl_Interp *interp,
			    Tcl_Parse *parsePtr, Command *cmdPtr,
			    struct CompileEnv *envPtr);
MODULE_SCOPE int	TclCompileLinsertCmd(Tcl_Interp *interp,
			    Tcl_Parse *parsePtr, Command *cmdPtr,
			    struct CompileEnv *envPtr);
MODULE_SCOPE int	TclCompileListCmd(Tcl_Interp *interp,
			    Tcl_Parse *parsePtr, Command *cmdPtr,
			    struct CompileEnv *envPtr);
MODULE_SCOPE int	TclCompileLlengthCmd(Tcl_Interp *interp,
			    Tcl_Parse *parsePtr, Command *cmdPtr,
			    struct CompileEnv *envPtr);
MODULE_SCOPE int	TclCompileLmapCmd(Tcl_Interp *interp,
			    Tcl_Parse *parsePtr, Command *cmdPtr,
			    struct CompileEnv *envPtr);
MODULE_SCOPE int	TclCompileLrangeCmd(Tcl_Interp *interp,
			    Tcl_Parse *parsePtr, Command *cmdPtr,
			    struct CompileEnv *envPtr);
MODULE_SCOPE int	TclCompileLreplaceCmd(Tcl_Interp *interp,
			    Tcl_Parse *parsePtr, Command *cmdPtr,
			    struct CompileEnv *envPtr);
MODULE_SCOPE int	TclCompileLsetCmd(Tcl_Interp *interp,
			    Tcl_Parse *parsePtr, Command *cmdPtr,
			    struct CompileEnv *envPtr);
MODULE_SCOPE int	TclCompileNamespaceCodeCmd(Tcl_Interp *interp,
			    Tcl_Parse *parsePtr, Command *cmdPtr,
			    struct CompileEnv *envPtr);
MODULE_SCOPE int	TclCompileNamespaceCurrentCmd(Tcl_Interp *interp,
			    Tcl_Parse *parsePtr, Command *cmdPtr,
			    struct CompileEnv *envPtr);
MODULE_SCOPE int	TclCompileNamespaceOriginCmd(Tcl_Interp *interp,
			    Tcl_Parse *parsePtr, Command *cmdPtr,
			    struct CompileEnv *envPtr);
MODULE_SCOPE int	TclCompileNamespaceQualifiersCmd(Tcl_Interp *interp,
			    Tcl_Parse *parsePtr, Command *cmdPtr,
			    struct CompileEnv *envPtr);
MODULE_SCOPE int	TclCompileNamespaceTailCmd(Tcl_Interp *interp,
			    Tcl_Parse *parsePtr, Command *cmdPtr,
			    struct CompileEnv *envPtr);
MODULE_SCOPE int	TclCompileNamespaceUpvarCmd(Tcl_Interp *interp,
			    Tcl_Parse *parsePtr, Command *cmdPtr,
			    struct CompileEnv *envPtr);
MODULE_SCOPE int	TclCompileNamespaceWhichCmd(Tcl_Interp *interp,
			    Tcl_Parse *parsePtr, Command *cmdPtr,
			    struct CompileEnv *envPtr);
MODULE_SCOPE int	TclCompileNoOp(Tcl_Interp *interp,
			    Tcl_Parse *parsePtr, Command *cmdPtr,
			    struct CompileEnv *envPtr);
MODULE_SCOPE int	TclCompileObjectNextCmd(Tcl_Interp *interp,
			    Tcl_Parse *parsePtr, Command *cmdPtr,
			    struct CompileEnv *envPtr);
MODULE_SCOPE int	TclCompileObjectNextToCmd(Tcl_Interp *interp,
			    Tcl_Parse *parsePtr, Command *cmdPtr,
			    struct CompileEnv *envPtr);
MODULE_SCOPE int	TclCompileObjectSelfCmd(Tcl_Interp *interp,
			    Tcl_Parse *parsePtr, Command *cmdPtr,
			    struct CompileEnv *envPtr);
MODULE_SCOPE int	TclCompileRegexpCmd(Tcl_Interp *interp,
			    Tcl_Parse *parsePtr, Command *cmdPtr,
			    struct CompileEnv *envPtr);
MODULE_SCOPE int	TclCompileRegsubCmd(Tcl_Interp *interp,
			    Tcl_Parse *parsePtr, Command *cmdPtr,
			    struct CompileEnv *envPtr);
MODULE_SCOPE int	TclCompileReturnCmd(Tcl_Interp *interp,
			    Tcl_Parse *parsePtr, Command *cmdPtr,
			    struct CompileEnv *envPtr);
MODULE_SCOPE int	TclCompileSetCmd(Tcl_Interp *interp,
			    Tcl_Parse *parsePtr, Command *cmdPtr,
			    struct CompileEnv *envPtr);
MODULE_SCOPE int	TclCompileStringCatCmd(Tcl_Interp *interp,
			    Tcl_Parse *parsePtr, Command *cmdPtr,
			    struct CompileEnv *envPtr);
MODULE_SCOPE int	TclCompileStringCmpCmd(Tcl_Interp *interp,
			    Tcl_Parse *parsePtr, Command *cmdPtr,
			    struct CompileEnv *envPtr);
MODULE_SCOPE int	TclCompileStringEqualCmd(Tcl_Interp *interp,
			    Tcl_Parse *parsePtr, Command *cmdPtr,
			    struct CompileEnv *envPtr);
MODULE_SCOPE int	TclCompileStringFirstCmd(Tcl_Interp *interp,
			    Tcl_Parse *parsePtr, Command *cmdPtr,
			    struct CompileEnv *envPtr);
MODULE_SCOPE int	TclCompileStringIndexCmd(Tcl_Interp *interp,
			    Tcl_Parse *parsePtr, Command *cmdPtr,
			    struct CompileEnv *envPtr);
MODULE_SCOPE int	TclCompileStringInsertCmd(Tcl_Interp *interp,
			    Tcl_Parse *parsePtr, Command *cmdPtr,
			    struct CompileEnv *envPtr);
MODULE_SCOPE int	TclCompileStringIsCmd(Tcl_Interp *interp,
			    Tcl_Parse *parsePtr, Command *cmdPtr,
			    struct CompileEnv *envPtr);
MODULE_SCOPE int	TclCompileStringLastCmd(Tcl_Interp *interp,
			    Tcl_Parse *parsePtr, Command *cmdPtr,
			    struct CompileEnv *envPtr);
MODULE_SCOPE int	TclCompileStringLenCmd(Tcl_Interp *interp,
			    Tcl_Parse *parsePtr, Command *cmdPtr,
			    struct CompileEnv *envPtr);
MODULE_SCOPE int	TclCompileStringMapCmd(Tcl_Interp *interp,
			    Tcl_Parse *parsePtr, Command *cmdPtr,
			    struct CompileEnv *envPtr);
MODULE_SCOPE int	TclCompileStringMatchCmd(Tcl_Interp *interp,
			    Tcl_Parse *parsePtr, Command *cmdPtr,
			    struct CompileEnv *envPtr);
MODULE_SCOPE int	TclCompileStringRangeCmd(Tcl_Interp *interp,
			    Tcl_Parse *parsePtr, Command *cmdPtr,
			    struct CompileEnv *envPtr);
MODULE_SCOPE int	TclCompileStringReplaceCmd(Tcl_Interp *interp,
			    Tcl_Parse *parsePtr, Command *cmdPtr,
			    struct CompileEnv *envPtr);
MODULE_SCOPE int	TclCompileStringToLowerCmd(Tcl_Interp *interp,
			    Tcl_Parse *parsePtr, Command *cmdPtr,
			    struct CompileEnv *envPtr);
MODULE_SCOPE int	TclCompileStringToTitleCmd(Tcl_Interp *interp,
			    Tcl_Parse *parsePtr, Command *cmdPtr,
			    struct CompileEnv *envPtr);
MODULE_SCOPE int	TclCompileStringToUpperCmd(Tcl_Interp *interp,
			    Tcl_Parse *parsePtr, Command *cmdPtr,
			    struct CompileEnv *envPtr);
MODULE_SCOPE int	TclCompileStringTrimCmd(Tcl_Interp *interp,
			    Tcl_Parse *parsePtr, Command *cmdPtr,
			    struct CompileEnv *envPtr);
MODULE_SCOPE int	TclCompileStringTrimLCmd(Tcl_Interp *interp,
			    Tcl_Parse *parsePtr, Command *cmdPtr,
			    struct CompileEnv *envPtr);
MODULE_SCOPE int	TclCompileStringTrimRCmd(Tcl_Interp *interp,
			    Tcl_Parse *parsePtr, Command *cmdPtr,
			    struct CompileEnv *envPtr);
MODULE_SCOPE int	TclCompileSubstCmd(Tcl_Interp *interp,
			    Tcl_Parse *parsePtr, Command *cmdPtr,
			    struct CompileEnv *envPtr);
MODULE_SCOPE int	TclCompileSwitchCmd(Tcl_Interp *interp,
			    Tcl_Parse *parsePtr, Command *cmdPtr,
			    struct CompileEnv *envPtr);
MODULE_SCOPE int	TclCompileTailcallCmd(Tcl_Interp *interp,
			    Tcl_Parse *parsePtr, Command *cmdPtr,
			    struct CompileEnv *envPtr);
MODULE_SCOPE int	TclCompileThrowCmd(Tcl_Interp *interp,
			    Tcl_Parse *parsePtr, Command *cmdPtr,
			    struct CompileEnv *envPtr);
MODULE_SCOPE int	TclCompileTryCmd(Tcl_Interp *interp,
			    Tcl_Parse *parsePtr, Command *cmdPtr,
			    struct CompileEnv *envPtr);
MODULE_SCOPE int	TclCompileUnsetCmd(Tcl_Interp *interp,
			    Tcl_Parse *parsePtr, Command *cmdPtr,
			    struct CompileEnv *envPtr);
MODULE_SCOPE int	TclCompileUpvarCmd(Tcl_Interp *interp,
			    Tcl_Parse *parsePtr, Command *cmdPtr,
			    struct CompileEnv *envPtr);
MODULE_SCOPE int	TclCompileVariableCmd(Tcl_Interp *interp,
			    Tcl_Parse *parsePtr, Command *cmdPtr,
			    struct CompileEnv *envPtr);
MODULE_SCOPE int	TclCompileWhileCmd(Tcl_Interp *interp,
			    Tcl_Parse *parsePtr, Command *cmdPtr,
			    struct CompileEnv *envPtr);
MODULE_SCOPE int	TclCompileYieldCmd(Tcl_Interp *interp,
			    Tcl_Parse *parsePtr, Command *cmdPtr,
			    struct CompileEnv *envPtr);
MODULE_SCOPE int	TclCompileYieldToCmd(Tcl_Interp *interp,
			    Tcl_Parse *parsePtr, Command *cmdPtr,
			    struct CompileEnv *envPtr);
MODULE_SCOPE int	TclCompileBasic0ArgCmd(Tcl_Interp *interp,
			    Tcl_Parse *parsePtr, Command *cmdPtr,
			    struct CompileEnv *envPtr);
MODULE_SCOPE int	TclCompileBasic1ArgCmd(Tcl_Interp *interp,
			    Tcl_Parse *parsePtr, Command *cmdPtr,
			    struct CompileEnv *envPtr);
MODULE_SCOPE int	TclCompileBasic2ArgCmd(Tcl_Interp *interp,
			    Tcl_Parse *parsePtr, Command *cmdPtr,
			    struct CompileEnv *envPtr);
MODULE_SCOPE int	TclCompileBasic3ArgCmd(Tcl_Interp *interp,
			    Tcl_Parse *parsePtr, Command *cmdPtr,
			    struct CompileEnv *envPtr);
MODULE_SCOPE int	TclCompileBasic0Or1ArgCmd(Tcl_Interp *interp,
			    Tcl_Parse *parsePtr, Command *cmdPtr,
			    struct CompileEnv *envPtr);
MODULE_SCOPE int	TclCompileBasic1Or2ArgCmd(Tcl_Interp *interp,
			    Tcl_Parse *parsePtr, Command *cmdPtr,
			    struct CompileEnv *envPtr);
MODULE_SCOPE int	TclCompileBasic2Or3ArgCmd(Tcl_Interp *interp,
			    Tcl_Parse *parsePtr, Command *cmdPtr,
			    struct CompileEnv *envPtr);
MODULE_SCOPE int	TclCompileBasic0To2ArgCmd(Tcl_Interp *interp,
			    Tcl_Parse *parsePtr, Command *cmdPtr,
			    struct CompileEnv *envPtr);
MODULE_SCOPE int	TclCompileBasic1To3ArgCmd(Tcl_Interp *interp,
			    Tcl_Parse *parsePtr, Command *cmdPtr,
			    struct CompileEnv *envPtr);
MODULE_SCOPE int	TclCompileBasicMin0ArgCmd(Tcl_Interp *interp,
			    Tcl_Parse *parsePtr, Command *cmdPtr,
			    struct CompileEnv *envPtr);
MODULE_SCOPE int	TclCompileBasicMin1ArgCmd(Tcl_Interp *interp,
			    Tcl_Parse *parsePtr, Command *cmdPtr,
			    struct CompileEnv *envPtr);
MODULE_SCOPE int	TclCompileBasicMin2ArgCmd(Tcl_Interp *interp,
			    Tcl_Parse *parsePtr, Command *cmdPtr,
			    struct CompileEnv *envPtr);

MODULE_SCOPE Tcl_ObjCmdProc TclInvertOpCmd;
MODULE_SCOPE int	TclCompileInvertOpCmd(Tcl_Interp *interp,
			    Tcl_Parse *parsePtr, Command *cmdPtr,
			    struct CompileEnv *envPtr);
MODULE_SCOPE Tcl_ObjCmdProc TclNotOpCmd;
MODULE_SCOPE int	TclCompileNotOpCmd(Tcl_Interp *interp,
			    Tcl_Parse *parsePtr, Command *cmdPtr,
			    struct CompileEnv *envPtr);
MODULE_SCOPE Tcl_ObjCmdProc TclAddOpCmd;
MODULE_SCOPE int	TclCompileAddOpCmd(Tcl_Interp *interp,
			    Tcl_Parse *parsePtr, Command *cmdPtr,
			    struct CompileEnv *envPtr);
MODULE_SCOPE Tcl_ObjCmdProc TclMulOpCmd;
MODULE_SCOPE int	TclCompileMulOpCmd(Tcl_Interp *interp,
			    Tcl_Parse *parsePtr, Command *cmdPtr,
			    struct CompileEnv *envPtr);
MODULE_SCOPE Tcl_ObjCmdProc TclAndOpCmd;
MODULE_SCOPE int	TclCompileAndOpCmd(Tcl_Interp *interp,
			    Tcl_Parse *parsePtr, Command *cmdPtr,
			    struct CompileEnv *envPtr);
MODULE_SCOPE Tcl_ObjCmdProc TclOrOpCmd;
MODULE_SCOPE int	TclCompileOrOpCmd(Tcl_Interp *interp,
			    Tcl_Parse *parsePtr, Command *cmdPtr,
			    struct CompileEnv *envPtr);
MODULE_SCOPE Tcl_ObjCmdProc TclXorOpCmd;
MODULE_SCOPE int	TclCompileXorOpCmd(Tcl_Interp *interp,
			    Tcl_Parse *parsePtr, Command *cmdPtr,
			    struct CompileEnv *envPtr);
MODULE_SCOPE Tcl_ObjCmdProc TclPowOpCmd;
MODULE_SCOPE int	TclCompilePowOpCmd(Tcl_Interp *interp,
			    Tcl_Parse *parsePtr, Command *cmdPtr,
			    struct CompileEnv *envPtr);
MODULE_SCOPE Tcl_ObjCmdProc TclLshiftOpCmd;
MODULE_SCOPE int	TclCompileLshiftOpCmd(Tcl_Interp *interp,
			    Tcl_Parse *parsePtr, Command *cmdPtr,
			    struct CompileEnv *envPtr);
MODULE_SCOPE Tcl_ObjCmdProc TclRshiftOpCmd;
MODULE_SCOPE int	TclCompileRshiftOpCmd(Tcl_Interp *interp,
			    Tcl_Parse *parsePtr, Command *cmdPtr,
			    struct CompileEnv *envPtr);
MODULE_SCOPE Tcl_ObjCmdProc TclModOpCmd;
MODULE_SCOPE int	TclCompileModOpCmd(Tcl_Interp *interp,
			    Tcl_Parse *parsePtr, Command *cmdPtr,
			    struct CompileEnv *envPtr);
MODULE_SCOPE Tcl_ObjCmdProc TclNeqOpCmd;
MODULE_SCOPE int	TclCompileNeqOpCmd(Tcl_Interp *interp,
			    Tcl_Parse *parsePtr, Command *cmdPtr,
			    struct CompileEnv *envPtr);
MODULE_SCOPE Tcl_ObjCmdProc TclStrneqOpCmd;
MODULE_SCOPE int	TclCompileStrneqOpCmd(Tcl_Interp *interp,
			    Tcl_Parse *parsePtr, Command *cmdPtr,
			    struct CompileEnv *envPtr);
MODULE_SCOPE Tcl_ObjCmdProc TclInOpCmd;
MODULE_SCOPE int	TclCompileInOpCmd(Tcl_Interp *interp,
			    Tcl_Parse *parsePtr, Command *cmdPtr,
			    struct CompileEnv *envPtr);
MODULE_SCOPE Tcl_ObjCmdProc TclNiOpCmd;
MODULE_SCOPE int	TclCompileNiOpCmd(Tcl_Interp *interp,
			    Tcl_Parse *parsePtr, Command *cmdPtr,
			    struct CompileEnv *envPtr);
MODULE_SCOPE Tcl_ObjCmdProc TclMinusOpCmd;
MODULE_SCOPE int	TclCompileMinusOpCmd(Tcl_Interp *interp,
			    Tcl_Parse *parsePtr, Command *cmdPtr,
			    struct CompileEnv *envPtr);
MODULE_SCOPE Tcl_ObjCmdProc TclDivOpCmd;
MODULE_SCOPE int	TclCompileDivOpCmd(Tcl_Interp *interp,
			    Tcl_Parse *parsePtr, Command *cmdPtr,
			    struct CompileEnv *envPtr);
MODULE_SCOPE int	TclCompileLessOpCmd(Tcl_Interp *interp,
			    Tcl_Parse *parsePtr, Command *cmdPtr,
			    struct CompileEnv *envPtr);
MODULE_SCOPE int	TclCompileLeqOpCmd(Tcl_Interp *interp,
			    Tcl_Parse *parsePtr, Command *cmdPtr,
			    struct CompileEnv *envPtr);
MODULE_SCOPE int	TclCompileGreaterOpCmd(Tcl_Interp *interp,
			    Tcl_Parse *parsePtr, Command *cmdPtr,
			    struct CompileEnv *envPtr);
MODULE_SCOPE int	TclCompileGeqOpCmd(Tcl_Interp *interp,
			    Tcl_Parse *parsePtr, Command *cmdPtr,
			    struct CompileEnv *envPtr);
MODULE_SCOPE int	TclCompileEqOpCmd(Tcl_Interp *interp,
			    Tcl_Parse *parsePtr, Command *cmdPtr,
			    struct CompileEnv *envPtr);
MODULE_SCOPE int	TclCompileStreqOpCmd(Tcl_Interp *interp,
			    Tcl_Parse *parsePtr, Command *cmdPtr,
			    struct CompileEnv *envPtr);
MODULE_SCOPE int	TclCompileStrLtOpCmd(Tcl_Interp *interp,
			    Tcl_Parse *parsePtr, Command *cmdPtr,
			    struct CompileEnv *envPtr);
MODULE_SCOPE int	TclCompileStrLeOpCmd(Tcl_Interp *interp,
			    Tcl_Parse *parsePtr, Command *cmdPtr,
			    struct CompileEnv *envPtr);
MODULE_SCOPE int	TclCompileStrGtOpCmd(Tcl_Interp *interp,
			    Tcl_Parse *parsePtr, Command *cmdPtr,
			    struct CompileEnv *envPtr);
MODULE_SCOPE int	TclCompileStrGeOpCmd(Tcl_Interp *interp,
			    Tcl_Parse *parsePtr, Command *cmdPtr,
			    struct CompileEnv *envPtr);

MODULE_SCOPE int	TclCompileAssembleCmd(Tcl_Interp *interp,
			    Tcl_Parse *parsePtr, Command *cmdPtr,
			    struct CompileEnv *envPtr);

/*
 * Routines that provide the [string] ensemble functionality. Possible
 * candidates for public interface.
 */

MODULE_SCOPE Tcl_Obj *	TclStringCat(Tcl_Interp *interp, int objc,
			    Tcl_Obj *const objv[], int flags);
MODULE_SCOPE Tcl_Obj *	TclStringFirst(Tcl_Obj *needle, Tcl_Obj *haystack,
			    int start);
MODULE_SCOPE Tcl_Obj *	TclStringLast(Tcl_Obj *needle, Tcl_Obj *haystack,
			    int last);
MODULE_SCOPE Tcl_Obj *	TclStringRepeat(Tcl_Interp *interp, Tcl_Obj *objPtr,
			    int count, int flags);
MODULE_SCOPE Tcl_Obj *	TclStringReplace(Tcl_Interp *interp, Tcl_Obj *objPtr,
			    int first, int count, Tcl_Obj *insertPtr,
			    int flags);
MODULE_SCOPE Tcl_Obj *	TclStringReverse(Tcl_Obj *objPtr, int flags);

/* Flag values for the [string] ensemble functions. */

#define TCL_STRING_MATCH_NOCASE TCL_MATCH_NOCASE /* (1<<0) in tcl.h */
#define TCL_STRING_IN_PLACE (1<<1)

/*
 * Functions defined in generic/tclVar.c and currently exported only for use
 * by the bytecode compiler and engine. Some of these could later be placed in
 * the public interface.
 */

MODULE_SCOPE Var *	TclObjLookupVarEx(Tcl_Interp * interp,
			    Tcl_Obj *part1Ptr, Tcl_Obj *part2Ptr, int flags,
			    const char *msg, int createPart1,
			    int createPart2, Var **arrayPtrPtr);
MODULE_SCOPE Var *	TclLookupArrayElement(Tcl_Interp *interp,
			    Tcl_Obj *arrayNamePtr, Tcl_Obj *elNamePtr,
			    int flags, const char *msg,
			    int createPart1, int createPart2,
			    Var *arrayPtr, int index);
MODULE_SCOPE Tcl_Obj *	TclPtrGetVarIdx(Tcl_Interp *interp,
			    Var *varPtr, Var *arrayPtr, Tcl_Obj *part1Ptr,
			    Tcl_Obj *part2Ptr, int flags, int index);
MODULE_SCOPE Tcl_Obj *	TclPtrSetVarIdx(Tcl_Interp *interp,
			    Var *varPtr, Var *arrayPtr, Tcl_Obj *part1Ptr,
			    Tcl_Obj *part2Ptr, Tcl_Obj *newValuePtr,
			    int flags, int index);
MODULE_SCOPE Tcl_Obj *	TclPtrIncrObjVarIdx(Tcl_Interp *interp,
			    Var *varPtr, Var *arrayPtr, Tcl_Obj *part1Ptr,
			    Tcl_Obj *part2Ptr, Tcl_Obj *incrPtr,
			    int flags, int index);
MODULE_SCOPE int	TclPtrObjMakeUpvarIdx(Tcl_Interp *interp,
			    Var *otherPtr, Tcl_Obj *myNamePtr, int myFlags,
			    int index);
MODULE_SCOPE int	TclPtrUnsetVarIdx(Tcl_Interp *interp, Var *varPtr,
			    Var *arrayPtr, Tcl_Obj *part1Ptr,
			    Tcl_Obj *part2Ptr, int flags,
			    int index);
MODULE_SCOPE void	TclInvalidateNsPath(Namespace *nsPtr);
MODULE_SCOPE void	TclFindArrayPtrElements(Var *arrayPtr,
			    Tcl_HashTable *tablePtr);

/*
 * The new extended interface to the variable traces.
 */

MODULE_SCOPE int	TclObjCallVarTraces(Interp *iPtr, Var *arrayPtr,
			    Var *varPtr, Tcl_Obj *part1Ptr, Tcl_Obj *part2Ptr,
			    int flags, int leaveErrMsg, int index);

/*
 * So tclObj.c and tclDictObj.c can share these implementations.
 */

MODULE_SCOPE int	TclCompareObjKeys(void *keyPtr, Tcl_HashEntry *hPtr);
MODULE_SCOPE void	TclFreeObjEntry(Tcl_HashEntry *hPtr);
MODULE_SCOPE TCL_HASH_TYPE TclHashObjKey(Tcl_HashTable *tablePtr, void *keyPtr);

MODULE_SCOPE int	TclFullFinalizationRequested(void);

/*
 * Just for the purposes of command-type registration.
 */

MODULE_SCOPE Tcl_ObjCmdProc TclEnsembleImplementationCmd;
MODULE_SCOPE Tcl_ObjCmdProc TclAliasObjCmd;
MODULE_SCOPE Tcl_ObjCmdProc TclLocalAliasObjCmd;
MODULE_SCOPE Tcl_ObjCmdProc TclChildObjCmd;
MODULE_SCOPE Tcl_ObjCmdProc TclInvokeImportedCmd;
MODULE_SCOPE Tcl_ObjCmdProc TclOOPublicObjectCmd;
MODULE_SCOPE Tcl_ObjCmdProc TclOOPrivateObjectCmd;
MODULE_SCOPE Tcl_ObjCmdProc TclOOMyClassObjCmd;

/*
 * TIP #462.
 */

/*
 * The following enum values give the status of a spawned process.
 */

typedef enum TclProcessWaitStatus {
    TCL_PROCESS_ERROR = -1,	/* Error waiting for process to exit */
    TCL_PROCESS_UNCHANGED = 0,	/* No change since the last call. */
    TCL_PROCESS_EXITED = 1,	/* Process has exited. */
    TCL_PROCESS_SIGNALED = 2,	/* Child killed because of a signal. */
    TCL_PROCESS_STOPPED = 3,	/* Child suspended because of a signal. */
    TCL_PROCESS_UNKNOWN_STATUS = 4
				/* Child wait status didn't make sense. */
} TclProcessWaitStatus;

MODULE_SCOPE Tcl_Command TclInitProcessCmd(Tcl_Interp *interp);
MODULE_SCOPE void	TclProcessCreated(Tcl_Pid pid);
MODULE_SCOPE TclProcessWaitStatus TclProcessWait(Tcl_Pid pid, int options,
			    int *codePtr, Tcl_Obj **msgObjPtr,
			    Tcl_Obj **errorObjPtr);

/*
 * TIP #508: [array default]
 */

MODULE_SCOPE void	TclInitArrayVar(Var *arrayPtr);
MODULE_SCOPE Tcl_Obj *	TclGetArrayDefault(Var *arrayPtr);

/*
 * Utility routines for encoding index values as integers. Used by both
 * some of the command compilers and by [lsort] and [lsearch].
 */

MODULE_SCOPE int	TclIndexEncode(Tcl_Interp *interp, Tcl_Obj *objPtr,
			    int before, int after, int *indexPtr);
MODULE_SCOPE int	TclIndexDecode(int encoded, int endValue);

/* Constants used in index value encoding routines. */
#define TCL_INDEX_END           (-2)
#define TCL_INDEX_START         (0)

/*
 *----------------------------------------------------------------------
 *
 * TclScaleTime --
 *
 *	TIP #233 (Virtualized Time): Wrapper around the time virutalisation
 *	rescale function to hide the binding of the clientData.
 *
 *	This is static inline code; it's like a macro, but a function. It's
 *	used because this is a piece of code that ends up in places that are a
 *	bit performance sensitive.
 *
 * Results:
 *	None
 *
 * Side effects:
 *	Updates the time structure (given as an argument) with what the time
 *	should be after virtualisation.
 *
 *----------------------------------------------------------------------
 */

static inline void
TclScaleTime(
    Tcl_Time *timePtr)
{
    if (timePtr != NULL) {
	tclScaleTimeProcPtr(timePtr, tclTimeClientData);
    }
}

/*
 *----------------------------------------------------------------
 * Macros used by the Tcl core to create and release Tcl objects.
 * TclNewObj(objPtr) creates a new object denoting an empty string.
 * TclDecrRefCount(objPtr) decrements the object's reference count, and frees
 * the object if its reference count is zero. These macros are inline versions
 * of Tcl_NewObj() and Tcl_DecrRefCount(). Notice that the names differ in not
 * having a "_" after the "Tcl". Notice also that these macros reference their
 * argument more than once, so you should avoid calling them with an
 * expression that is expensive to compute or has side effects. The ANSI C
 * "prototypes" for these macros are:
 *
 * MODULE_SCOPE void	TclNewObj(Tcl_Obj *objPtr);
 * MODULE_SCOPE void	TclDecrRefCount(Tcl_Obj *objPtr);
 *
 * These macros are defined in terms of two macros that depend on memory
 * allocator in use: TclAllocObjStorage, TclFreeObjStorage. They are defined
 * below.
 *----------------------------------------------------------------
 */

/*
 * DTrace object allocation probe macros.
 */

#ifdef USE_DTRACE
#ifndef _TCLDTRACE_H
#include "tclDTrace.h"
#endif
#define	TCL_DTRACE_OBJ_CREATE(objPtr)	TCL_OBJ_CREATE(objPtr)
#define	TCL_DTRACE_OBJ_FREE(objPtr)	TCL_OBJ_FREE(objPtr)
#else /* USE_DTRACE */
#define	TCL_DTRACE_OBJ_CREATE(objPtr)	{}
#define	TCL_DTRACE_OBJ_FREE(objPtr)	{}
#endif /* USE_DTRACE */

#ifdef TCL_COMPILE_STATS
#  define TclIncrObjsAllocated() \
    tclObjsAlloced++
#  define TclIncrObjsFreed() \
    tclObjsFreed++
#else
#  define TclIncrObjsAllocated()
#  define TclIncrObjsFreed()
#endif /* TCL_COMPILE_STATS */

#  define TclAllocObjStorage(objPtr)		\
	TclAllocObjStorageEx(NULL, (objPtr))

#  define TclFreeObjStorage(objPtr)		\
	TclFreeObjStorageEx(NULL, (objPtr))

#ifndef TCL_MEM_DEBUG
# define TclNewObj(objPtr) \
    TclIncrObjsAllocated(); \
    TclAllocObjStorage(objPtr); \
    (objPtr)->refCount = 0; \
    (objPtr)->bytes    = &tclEmptyString; \
    (objPtr)->length   = 0; \
    (objPtr)->typePtr  = NULL; \
    TCL_DTRACE_OBJ_CREATE(objPtr)

/*
 * Invalidate the string rep first so we can use the bytes value for our
 * pointer chain, and signal an obj deletion (as opposed to shimmering) with
 * 'length == TCL_INDEX_NONE'.
 * Use empty 'if ; else' to handle use in unbraced outer if/else conditions.
 */

# define TclDecrRefCount(objPtr) \
    if ((objPtr)->refCount-- > 1) ; else { \
	if (!(objPtr)->typePtr || !(objPtr)->typePtr->freeIntRepProc) { \
	    TCL_DTRACE_OBJ_FREE(objPtr); \
	    if ((objPtr)->bytes \
		    && ((objPtr)->bytes != &tclEmptyString)) { \
		ckfree((objPtr)->bytes); \
	    } \
	    (objPtr)->length = TCL_INDEX_NONE; \
	    TclFreeObjStorage(objPtr); \
	    TclIncrObjsFreed(); \
	} else { \
	    TclFreeObj(objPtr); \
	} \
    }

#if TCL_THREADS && !defined(USE_THREAD_ALLOC)
#   define USE_THREAD_ALLOC 1
#endif

#if defined(PURIFY)

/*
 * The PURIFY mode is like the regular mode, but instead of doing block
 * Tcl_Obj allocation and keeping a freed list for efficiency, it always
 * allocates and frees a single Tcl_Obj so that tools like Purify can better
 * track memory leaks.
 */

#  define TclAllocObjStorageEx(interp, objPtr) \
	(objPtr) = (Tcl_Obj *)ckalloc(sizeof(Tcl_Obj))

#  define TclFreeObjStorageEx(interp, objPtr) \
	ckfree(objPtr)

#undef USE_THREAD_ALLOC
#undef USE_TCLALLOC
#elif TCL_THREADS && defined(USE_THREAD_ALLOC)

/*
 * The TCL_THREADS mode is like the regular mode but allocates Tcl_Obj's from
 * per-thread caches.
 */

MODULE_SCOPE Tcl_Obj *	TclThreadAllocObj(void);
MODULE_SCOPE void	TclThreadFreeObj(Tcl_Obj *);
MODULE_SCOPE Tcl_Mutex *TclpNewAllocMutex(void);
MODULE_SCOPE void	TclFreeAllocCache(void *);
MODULE_SCOPE void *	TclpGetAllocCache(void);
MODULE_SCOPE void	TclpSetAllocCache(void *);
MODULE_SCOPE void	TclpFreeAllocMutex(Tcl_Mutex *mutex);
MODULE_SCOPE void	TclpInitAllocCache(void);
MODULE_SCOPE void	TclpFreeAllocCache(void *);

/*
 * These macros need to be kept in sync with the code of TclThreadAllocObj()
 * and TclThreadFreeObj().
 *
 * Note that the optimiser should resolve the case (interp==NULL) at compile
 * time.
 */

#  define ALLOC_NOBJHIGH 1200

#  define TclAllocObjStorageEx(interp, objPtr)				\
    do {								\
	AllocCache *cachePtr;						\
	if (((interp) == NULL) ||					\
		((cachePtr = ((Interp *)(interp))->allocCache),		\
			(cachePtr->numObjects == 0))) {			\
	    (objPtr) = TclThreadAllocObj();				\
	} else {							\
	    (objPtr) = cachePtr->firstObjPtr;				\
	    cachePtr->firstObjPtr = (Tcl_Obj *)(objPtr)->internalRep.twoPtrValue.ptr1; \
	    --cachePtr->numObjects;					\
	}								\
    } while (0)

#  define TclFreeObjStorageEx(interp, objPtr)				\
    do {								\
	AllocCache *cachePtr;						\
	if (((interp) == NULL) ||					\
		((cachePtr = ((Interp *)(interp))->allocCache),		\
			((cachePtr->numObjects == 0) ||			\
			(cachePtr->numObjects >= ALLOC_NOBJHIGH)))) {	\
	    TclThreadFreeObj(objPtr);					\
	} else {							\
	    (objPtr)->internalRep.twoPtrValue.ptr1 = cachePtr->firstObjPtr; \
	    cachePtr->firstObjPtr = objPtr;				\
	    ++cachePtr->numObjects;					\
	}								\
    } while (0)

#else /* not PURIFY or USE_THREAD_ALLOC */

#if defined(USE_TCLALLOC) && USE_TCLALLOC
    MODULE_SCOPE void TclFinalizeAllocSubsystem();
    MODULE_SCOPE void TclInitAlloc();
#else
#   define USE_TCLALLOC 0
#endif

#if TCL_THREADS
/* declared in tclObj.c */
MODULE_SCOPE Tcl_Mutex	tclObjMutex;
#endif

#  define TclAllocObjStorageEx(interp, objPtr) \
    do {								\
	Tcl_MutexLock(&tclObjMutex);					\
	if (tclFreeObjList == NULL) {					\
	    TclAllocateFreeObjects();					\
	}								\
	(objPtr) = tclFreeObjList;					\
	tclFreeObjList = (Tcl_Obj *)					\
		tclFreeObjList->internalRep.twoPtrValue.ptr1;		\
	Tcl_MutexUnlock(&tclObjMutex);					\
    } while (0)

#  define TclFreeObjStorageEx(interp, objPtr) \
    do {							       \
	Tcl_MutexLock(&tclObjMutex);				       \
	(objPtr)->internalRep.twoPtrValue.ptr1 = (void *) tclFreeObjList; \
	tclFreeObjList = (objPtr);				       \
	Tcl_MutexUnlock(&tclObjMutex);				       \
    } while (0)
#endif

#else /* TCL_MEM_DEBUG */
MODULE_SCOPE void	TclDbInitNewObj(Tcl_Obj *objPtr, const char *file,
			    int line);

# define TclDbNewObj(objPtr, file, line) \
    do { \
	TclIncrObjsAllocated();						\
	(objPtr) = (Tcl_Obj *)						\
		Tcl_DbCkalloc(sizeof(Tcl_Obj), (file), (line));		\
	TclDbInitNewObj((objPtr), (file), (line));			\
	TCL_DTRACE_OBJ_CREATE(objPtr);					\
    } while (0)

# define TclNewObj(objPtr) \
    TclDbNewObj(objPtr, __FILE__, __LINE__);

# define TclDecrRefCount(objPtr) \
    Tcl_DbDecrRefCount(objPtr, __FILE__, __LINE__)

# define TclNewListObjDirect(objc, objv) \
    TclDbNewListObjDirect(objc, objv, __FILE__, __LINE__)

#undef USE_THREAD_ALLOC
#endif /* TCL_MEM_DEBUG */

/*
 *----------------------------------------------------------------
 * Macro used by the Tcl core to set a Tcl_Obj's string representation to a
 * copy of the "len" bytes starting at "bytePtr". The value of "len" must
 * not be negative.  When "len" is 0, then it is acceptable to pass
 * "bytePtr" = NULL.  When "len" > 0, "bytePtr" must not be NULL, and it
 * must point to a location from which "len" bytes may be read.  These
 * constraints are not checked here.  The validity of the bytes copied
 * as a value string representation is also not verififed.  This macro
 * must not be called while "objPtr" is being freed or when "objPtr"
 * already has a string representation.  The caller must use
 * this macro properly.  Improper use can lead to dangerous results.
 * Because "len" is referenced multiple times, take care that it is an
 * expression with the same value each use.
 *
 * The ANSI C "prototype" for this macro is:
 *
 * MODULE_SCOPE void TclInitStringRep(Tcl_Obj *objPtr, char *bytePtr, int len);
 *
 *----------------------------------------------------------------
 */

#define TclInitStringRep(objPtr, bytePtr, len) \
    if ((len) == 0) { \
	(objPtr)->bytes	 = &tclEmptyString; \
	(objPtr)->length = 0; \
    } else { \
	(objPtr)->bytes = (char *)ckalloc((len) + 1U); \
	memcpy((objPtr)->bytes, (bytePtr) ? (bytePtr) : &tclEmptyString, (len)); \
	(objPtr)->bytes[len] = '\0'; \
	(objPtr)->length = (len); \
    }

/*
 *----------------------------------------------------------------
 * Macro used by the Tcl core to get the string representation's byte array
 * pointer from a Tcl_Obj. This is an inline version of Tcl_GetString(). The
 * macro's expression result is the string rep's byte pointer which might be
 * NULL. The bytes referenced by this pointer must not be modified by the
 * caller. The ANSI C "prototype" for this macro is:
 *
 * MODULE_SCOPE char *	TclGetString(Tcl_Obj *objPtr);
 *----------------------------------------------------------------
 */

#define TclGetString(objPtr) \
    ((objPtr)->bytes? (objPtr)->bytes : Tcl_GetString(objPtr))

#undef TclGetStringFromObj
#define TclGetStringFromObj(objPtr, lenPtr) \
    ((objPtr)->bytes \
	    ? (*(lenPtr) = (objPtr)->length, (objPtr)->bytes)	\
	    : (Tcl_GetStringFromObj)((objPtr), (lenPtr)))

/*
 *----------------------------------------------------------------
 * Macro used by the Tcl core to clean out an object's internal
 * representation. Does not actually reset the rep's bytes. The ANSI C
 * "prototype" for this macro is:
 *
 * MODULE_SCOPE void	TclFreeInternalRep(Tcl_Obj *objPtr);
 *----------------------------------------------------------------
 */

#define TclFreeInternalRep(objPtr) \
    if ((objPtr)->typePtr != NULL) { \
	if ((objPtr)->typePtr->freeIntRepProc != NULL) { \
	    (objPtr)->typePtr->freeIntRepProc(objPtr); \
	} \
	(objPtr)->typePtr = NULL; \
    }

#if !defined(TCL_NO_DEPRECATED)
#   define TclFreeIntRep(objPtr) TclFreeInternalRep(objPtr)
#endif

/*
 *----------------------------------------------------------------
 * Macro used by the Tcl core to clean out an object's string representation.
 * The ANSI C "prototype" for this macro is:
 *
 * MODULE_SCOPE void	TclInvalidateStringRep(Tcl_Obj *objPtr);
 *----------------------------------------------------------------
 */

#define TclInvalidateStringRep(objPtr) \
    do { \
	Tcl_Obj *_isobjPtr = (Tcl_Obj *)(objPtr); \
	if (_isobjPtr->bytes != NULL) { \
	    if (_isobjPtr->bytes != &tclEmptyString) { \
		ckfree((char *)_isobjPtr->bytes); \
	    } \
	    _isobjPtr->bytes = NULL; \
	} \
    } while (0)

/*
 * These form part of the native filesystem support. They are needed here
 * because we have a few native filesystem functions (which are the same for
 * win/unix) in this file.
 */

#ifdef __cplusplus
extern "C" {
#endif
MODULE_SCOPE const char *const		tclpFileAttrStrings[];
MODULE_SCOPE const TclFileAttrProcs	tclpFileAttrProcs[];
#ifdef __cplusplus
}
#endif

/*
 *----------------------------------------------------------------
 * Macro used by the Tcl core to test whether an object has a
 * string representation (or is a 'pure' internal value).
 * The ANSI C "prototype" for this macro is:
 *
 * MODULE_SCOPE int	TclHasStringRep(Tcl_Obj *objPtr);
 *----------------------------------------------------------------
 */

#define TclHasStringRep(objPtr) \
    ((objPtr)->bytes != NULL)

/*
 *----------------------------------------------------------------
 * Macro used by the Tcl core to get the bignum out of the bignum
 * representation of a Tcl_Obj.
 * The ANSI C "prototype" for this macro is:
 *
 * MODULE_SCOPE void	TclUnpackBignum(Tcl_Obj *objPtr, mp_int bignum);
 *----------------------------------------------------------------
 */

#define TclUnpackBignum(objPtr, bignum) \
    do {								\
	Tcl_Obj *bignumObj = (objPtr);				\
	int bignumPayload =					\
		PTR2INT(bignumObj->internalRep.twoPtrValue.ptr2);	\
	if (bignumPayload == -1) {					\
	    (bignum) = *((mp_int *) bignumObj->internalRep.twoPtrValue.ptr1); \
	} else {							\
	    (bignum).dp = (mp_digit *)bignumObj->internalRep.twoPtrValue.ptr1;	\
	    (bignum).sign = bignumPayload >> 30;			\
	    (bignum).alloc = (bignumPayload >> 15) & 0x7FFF;		\
	    (bignum).used = bignumPayload & 0x7FFF;			\
	}								\
    } while (0)

/*
 *----------------------------------------------------------------
 * Macros used by the Tcl core to grow Tcl_Token arrays. They use the same
 * growth algorithm as used in tclStringObj.c for growing strings. The ANSI C
 * "prototype" for this macro is:
 *
 * MODULE_SCOPE void	TclGrowTokenArray(Tcl_Token *tokenPtr, int used,
 *				int available, int append,
 *				Tcl_Token *staticPtr);
 * MODULE_SCOPE void	TclGrowParseTokenArray(Tcl_Parse *parsePtr,
 *				int append);
 *----------------------------------------------------------------
 */

/* General tuning for minimum growth in Tcl growth algorithms */
#ifndef TCL_MIN_GROWTH
#  ifdef TCL_GROWTH_MIN_ALLOC
     /* Support for any legacy tuners */
#    define TCL_MIN_GROWTH TCL_GROWTH_MIN_ALLOC
#  else
#    define TCL_MIN_GROWTH 1024
#  endif
#endif

/* Token growth tuning, default to the general value. */
#ifndef TCL_MIN_TOKEN_GROWTH
#define TCL_MIN_TOKEN_GROWTH TCL_MIN_GROWTH/sizeof(Tcl_Token)
#endif

#define TCL_MAX_TOKENS (int)(UINT_MAX / sizeof(Tcl_Token))
#define TclGrowTokenArray(tokenPtr, used, available, append, staticPtr)	\
    do {								\
	int _needed = (used) + (append);					\
	if (_needed > TCL_MAX_TOKENS) {					\
	    Tcl_Panic("max # of tokens for a Tcl parse (%d) exceeded",	\
		    TCL_MAX_TOKENS);					\
	}								\
	if (_needed > (available)) {					\
	    int allocated = 2 * _needed;					\
	    Tcl_Token *oldPtr = (tokenPtr);				\
	    Tcl_Token *newPtr;						\
	    if (oldPtr == (staticPtr)) {				\
		oldPtr = NULL;						\
	    }								\
	    if (allocated > TCL_MAX_TOKENS) {				\
		allocated = TCL_MAX_TOKENS;				\
	    }								\
	    newPtr = (Tcl_Token *) attemptckrealloc((char *) oldPtr,	\
		    allocated * sizeof(Tcl_Token));	\
	    if (newPtr == NULL) {					\
		allocated = _needed + (append) + TCL_MIN_TOKEN_GROWTH;	\
		if (allocated > TCL_MAX_TOKENS) {			\
		    allocated = TCL_MAX_TOKENS;				\
		}							\
		newPtr = (Tcl_Token *) ckrealloc((char *) oldPtr,	\
			allocated * sizeof(Tcl_Token)); \
	    }								\
	    (available) = allocated;					\
	    if (oldPtr == NULL) {					\
		memcpy(newPtr, staticPtr,				\
			(used) * sizeof(Tcl_Token));		\
	    }								\
	    (tokenPtr) = newPtr;					\
	}								\
    } while (0)

#define TclGrowParseTokenArray(parsePtr, append)			\
    TclGrowTokenArray((parsePtr)->tokenPtr, (parsePtr)->numTokens,	\
	    (parsePtr)->tokensAvailable, (append),			\
	    (parsePtr)->staticTokens)

/*
 *----------------------------------------------------------------
 * Macro used by the Tcl core get a unicode char from a utf string. It checks
 * to see if we have a one-byte utf char before calling the real
 * Tcl_UtfToUniChar, as this will save a lot of time for primarily ASCII
 * string handling. The macro's expression result is 1 for the 1-byte case or
 * the result of Tcl_UtfToUniChar. The ANSI C "prototype" for this macro is:
 *
 * MODULE_SCOPE int	TclUtfToUniChar(const char *string, Tcl_UniChar *ch);
 *----------------------------------------------------------------
 */

#if TCL_UTF_MAX > 3
#define TclUtfToUniChar(str, chPtr) \
	(((UCHAR(*(str))) < 0x80) ?		\
	    ((*(chPtr) = UCHAR(*(str))), 1)	\
	    : Tcl_UtfToUniChar(str, chPtr))
#else
#define TclUtfToUniChar(str, chPtr) \
	(((UCHAR(*(str))) < 0x80) ?		\
	    ((*(chPtr) = UCHAR(*(str))), 1)	\
	    : Tcl_UtfToChar16(str, chPtr))
#endif

/*
 *----------------------------------------------------------------
 * Macro counterpart of the Tcl_NumUtfChars() function. To be used in speed-
 * -sensitive points where it pays to avoid a function call in the common case
 * of counting along a string of all one-byte characters.  The ANSI C
 * "prototype" for this macro is:
 *
 * MODULE_SCOPE void	TclNumUtfChars(int numChars, const char *bytes,
 *				int numBytes);
 *----------------------------------------------------------------
 */

#define TclNumUtfCharsM(numChars, bytes, numBytes) \
    do { \
	int _count, _i = (numBytes); \
	unsigned char *_str = (unsigned char *) (bytes); \
	while (_i && (*_str < 0xC0)) { _i--; _str++; } \
	_count = (numBytes) - _i; \
	if (_i) { \
	    _count += TclNumUtfChars((bytes) + _count, _i); \
	} \
	(numChars) = _count; \
    } while (0);

/*
 *----------------------------------------------------------------
 * Macro that encapsulates the logic that determines when it is safe to
 * interpret a string as a byte array directly. In summary, the object must be
 * a byte array and must not have a string representation (as the operations
 * that it is used in are defined on strings, not byte arrays). Theoretically
 * it is possible to also be efficient in the case where the object's bytes
 * field is filled by generation from the byte array (c.f. list canonicality)
 * but we don't do that at the moment since this is purely about efficiency.
 * The ANSI C "prototype" for this macro is:
 *
 * MODULE_SCOPE int	TclIsPureByteArray(Tcl_Obj *objPtr);
 *----------------------------------------------------------------
 */

MODULE_SCOPE int	TclIsPureByteArray(Tcl_Obj *objPtr);
#define TclIsPureDict(objPtr) \
	(((objPtr)->bytes==NULL) && ((objPtr)->typePtr==&tclDictType))
#define TclHasInternalRep(objPtr, type) \
	((objPtr)->typePtr == (type))
#define TclFetchInternalRep(objPtr, type) \
	(TclHasInternalRep((objPtr), (type)) ? &((objPtr)->internalRep) : NULL)


/*
 *----------------------------------------------------------------
 * Macro used by the Tcl core to increment a namespace's export epoch
 * counter. The ANSI C "prototype" for this macro is:
 *
 * MODULE_SCOPE void	TclInvalidateNsCmdLookup(Namespace *nsPtr);
 *----------------------------------------------------------------
 */

#define TclInvalidateNsCmdLookup(nsPtr) \
    if ((nsPtr)->numExportPatterns) {		\
	(nsPtr)->exportLookupEpoch++;		\
    }						\
    if ((nsPtr)->commandPathLength) {		\
	(nsPtr)->cmdRefEpoch++;			\
    }

/*
 *----------------------------------------------------------------------
 *
 * Core procedure added to libtommath for bignum manipulation.
 *
 *----------------------------------------------------------------------
 */

MODULE_SCOPE Tcl_LibraryInitProc TclTommath_Init;

/*
 *----------------------------------------------------------------------
 *
 * External (platform specific) initialization routine, these declarations
 * explicitly don't use EXTERN since this code does not get compiled into the
 * library:
 *
 *----------------------------------------------------------------------
 */

MODULE_SCOPE Tcl_LibraryInitProc TclplatformtestInit;
MODULE_SCOPE Tcl_LibraryInitProc TclObjTest_Init;
MODULE_SCOPE Tcl_LibraryInitProc TclThread_Init;
MODULE_SCOPE Tcl_LibraryInitProc Procbodytest_Init;
MODULE_SCOPE Tcl_LibraryInitProc Procbodytest_SafeInit;

/*
 *----------------------------------------------------------------
 * Macro used by the Tcl core to check whether a pattern has any characters
 * special to [string match]. The ANSI C "prototype" for this macro is:
 *
 * MODULE_SCOPE int	TclMatchIsTrivial(const char *pattern);
 *----------------------------------------------------------------
 */

#define TclMatchIsTrivial(pattern) \
    (strpbrk((pattern), "*[?\\") == NULL)

/*
 *----------------------------------------------------------------
 * Macros used by the Tcl core to set a Tcl_Obj's numeric representation
 * avoiding the corresponding function calls in time critical parts of the
 * core. They should only be called on unshared objects. The ANSI C
 * "prototypes" for these macros are:
 *
 * MODULE_SCOPE void	TclSetIntObj(Tcl_Obj *objPtr, Tcl_WideInt w);
 * MODULE_SCOPE void	TclSetDoubleObj(Tcl_Obj *objPtr, double d);
 *----------------------------------------------------------------
 */

#define TclSetIntObj(objPtr, i) \
    do {						\
	Tcl_ObjInternalRep ir;				\
	ir.wideValue = (Tcl_WideInt) i;			\
	TclInvalidateStringRep(objPtr);			\
	Tcl_StoreInternalRep(objPtr, &tclIntType, &ir);	\
    } while (0)

#define TclSetDoubleObj(objPtr, d) \
    do {						\
	Tcl_ObjInternalRep ir;				\
	ir.doubleValue = (double) d;			\
	TclInvalidateStringRep(objPtr);			\
	Tcl_StoreInternalRep(objPtr, &tclDoubleType, &ir);	\
    } while (0)

/*
 *----------------------------------------------------------------
 * Macros used by the Tcl core to create and initialise objects of standard
 * types, avoiding the corresponding function calls in time critical parts of
 * the core. The ANSI C "prototypes" for these macros are:
 *
 * MODULE_SCOPE void	TclNewIntObj(Tcl_Obj *objPtr, Tcl_WideInt w);
 * MODULE_SCOPE void	TclNewDoubleObj(Tcl_Obj *objPtr, double d);
 * MODULE_SCOPE void	TclNewStringObj(Tcl_Obj *objPtr, const char *s, int len);
 * MODULE_SCOPE void	TclNewLiteralStringObj(Tcl_Obj*objPtr, const char *sLiteral);
 *
 *----------------------------------------------------------------
 */

#ifndef TCL_MEM_DEBUG
#define TclNewIntObj(objPtr, w) \
    do {						\
	TclIncrObjsAllocated();				\
	TclAllocObjStorage(objPtr);			\
	(objPtr)->refCount = 0;				\
	(objPtr)->bytes = NULL;				\
	(objPtr)->internalRep.wideValue = (Tcl_WideInt)(w);	\
	(objPtr)->typePtr = &tclIntType;		\
	TCL_DTRACE_OBJ_CREATE(objPtr);			\
    } while (0)

#define TclNewIndexObj(objPtr, w) \
    TclNewIntObj(objPtr, w)

#define TclNewDoubleObj(objPtr, d) \
    do {							\
	TclIncrObjsAllocated();					\
	TclAllocObjStorage(objPtr);				\
	(objPtr)->refCount = 0;					\
	(objPtr)->bytes = NULL;					\
	(objPtr)->internalRep.doubleValue = (double)(d);	\
	(objPtr)->typePtr = &tclDoubleType;			\
	TCL_DTRACE_OBJ_CREATE(objPtr);				\
    } while (0)

#define TclNewStringObj(objPtr, s, len) \
    do {							\
	TclIncrObjsAllocated();					\
	TclAllocObjStorage(objPtr);				\
	(objPtr)->refCount = 0;					\
	TclInitStringRep((objPtr), (s), (len));			\
	(objPtr)->typePtr = NULL;				\
	TCL_DTRACE_OBJ_CREATE(objPtr);				\
    } while (0)

#else /* TCL_MEM_DEBUG */
#define TclNewIntObj(objPtr, w) \
    (objPtr) = Tcl_NewWideIntObj(w)

#define TclNewIndexObj(objPtr, w) \
    TclNewIntObj(objPtr, w)

#define TclNewDoubleObj(objPtr, d) \
    (objPtr) = Tcl_NewDoubleObj(d)

#define TclNewStringObj(objPtr, s, len) \
    (objPtr) = Tcl_NewStringObj((s), (len))
#endif /* TCL_MEM_DEBUG */

/*
 * The sLiteral argument *must* be a string literal; the incantation with
 * sizeof(sLiteral "") will fail to compile otherwise.
 */
#define TclNewLiteralStringObj(objPtr, sLiteral) \
    TclNewStringObj((objPtr), (sLiteral), sizeof(sLiteral "") - 1)

/*
 *----------------------------------------------------------------
 * Convenience macros for DStrings.
 * The ANSI C "prototypes" for these macros are:
 *
 * MODULE_SCOPE char * TclDStringAppendLiteral(Tcl_DString *dsPtr,
 *			const char *sLiteral);
 * MODULE_SCOPE void   TclDStringClear(Tcl_DString *dsPtr);
 */

#define TclDStringAppendLiteral(dsPtr, sLiteral) \
    Tcl_DStringAppend((dsPtr), (sLiteral), sizeof(sLiteral "") - 1)
#define TclDStringClear(dsPtr) \
    Tcl_DStringSetLength((dsPtr), 0)

/*
 *----------------------------------------------------------------
 * Macros used by the Tcl core to test for some special double values.
 * (deprecated) The ANSI C "prototypes" for these macros are:
 *
 * MODULE_SCOPE int	TclIsInfinite(double d);
 * MODULE_SCOPE int	TclIsNaN(double d);
 */

#if !defined(TCL_NO_DEPRECATED) && !defined(BUILD_tcl)
#   define TclIsInfinite(d)	isinf(d)
#   define TclIsNaN(d)		isnan(d)
#endif

/*
 * Macro to use to find the offset of a field in astructure.
 * Computes number of bytes from beginning of structure to a given field.
 */

#if !defined(TCL_NO_DEPRECATED) && !defined(BUILD_tcl)
#   define TclOffset(type, field) ((int) offsetof(type, field))
#endif
/* Workaround for platforms missing offsetof(), e.g. VC++ 6.0 */
#ifndef offsetof
#   define offsetof(type, field) ((size_t) ((char *) &((type *) 0)->field))
#endif

/*
 *----------------------------------------------------------------
 * Inline version of Tcl_GetCurrentNamespace and Tcl_GetGlobalNamespace.
 */

#define TclGetCurrentNamespace(interp) \
    (Tcl_Namespace *) ((Interp *)(interp))->varFramePtr->nsPtr

#define TclGetGlobalNamespace(interp) \
    (Tcl_Namespace *) ((Interp *)(interp))->globalNsPtr

/*
 *----------------------------------------------------------------
 * Inline version of TclCleanupCommand; still need the function as it is in
 * the internal stubs, but the core can use the macro instead.
 */

#define TclCleanupCommandMacro(cmdPtr)		\
    do {					\
	if ((cmdPtr)->refCount-- <= 1) {	\
	    ckfree(cmdPtr);			\
	}					\
    } while (0)


/*
 * inside this routine crement refCount first incase cmdPtr is replacing itself
 */
#define TclRoutineAssign(location, cmdPtr)	    \
    do {					    \
	(cmdPtr)->refCount++;			    \
	if ((location) != NULL			    \
	    && (location--) <= 1) {		    \
	    ckfree(((location)));		    \
	}					    \
	(location) = (cmdPtr);			    \
    } while (0)


#define TclRoutineHasName(cmdPtr) \
    ((cmdPtr)->hPtr != NULL)

/*
 *----------------------------------------------------------------
 * Inline versions of Tcl_LimitReady() and Tcl_LimitExceeded to limit number
 * of calls out of the critical path. Note that this code isn't particularly
 * readable; the non-inline version (in tclInterp.c) is much easier to
 * understand. Note also that these macros takes different args (iPtr->limit)
 * to the non-inline version.
 */

#define TclLimitExceeded(limit) ((limit).exceeded != 0)

#define TclLimitReady(limit)						\
    (((limit).active == 0) ? 0 :					\
    (++(limit).granularityTicker,					\
    ((((limit).active & TCL_LIMIT_COMMANDS) &&				\
	    (((limit).cmdGranularity == 1) ||				\
	    ((limit).granularityTicker % (limit).cmdGranularity == 0)))	\
	    ? 1 :							\
    (((limit).active & TCL_LIMIT_TIME) &&				\
	    (((limit).timeGranularity == 1) ||				\
	    ((limit).granularityTicker % (limit).timeGranularity == 0)))\
	    ? 1 : 0)))

/*
 * Compile-time assertions: these produce a compile time error if the
 * expression is not known to be true at compile time. If the assertion is
 * known to be false, the compiler (or optimizer?) will error out with
 * "division by zero". If the assertion cannot be evaluated at compile time,
 * the compiler will error out with "non-static initializer".
 *
 * Adapted with permission from
 * http://www.pixelbeat.org/programming/gcc/static_assert.html
 */

#define TCL_CT_ASSERT(e) \
    {enum { ct_assert_value = 1/(!!(e)) };}

/*
 *----------------------------------------------------------------
 * Allocator for small structs (<=sizeof(Tcl_Obj)) using the Tcl_Obj pool.
 * Only checked at compile time.
 *
 * ONLY USE FOR CONSTANT nBytes.
 *
 * DO NOT LET THEM CROSS THREAD BOUNDARIES
 *----------------------------------------------------------------
 */

#define TclSmallAlloc(nbytes, memPtr) \
    TclSmallAllocEx(NULL, (nbytes), (memPtr))

#define TclSmallFree(memPtr) \
    TclSmallFreeEx(NULL, (memPtr))

#ifndef TCL_MEM_DEBUG
#define TclSmallAllocEx(interp, nbytes, memPtr) \
    do {								\
	Tcl_Obj *_objPtr;						\
	TCL_CT_ASSERT((nbytes)<=sizeof(Tcl_Obj));			\
	TclIncrObjsAllocated();						\
	TclAllocObjStorageEx((interp), (_objPtr));			\
	*(void **)&(memPtr) = (void *) (_objPtr);			\
    } while (0)

#define TclSmallFreeEx(interp, memPtr) \
    do {								\
	TclFreeObjStorageEx((interp), (Tcl_Obj *)(memPtr));		\
	TclIncrObjsFreed();						\
    } while (0)

#else    /* TCL_MEM_DEBUG */
#define TclSmallAllocEx(interp, nbytes, memPtr) \
    do {								\
	Tcl_Obj *_objPtr;						\
	TCL_CT_ASSERT((nbytes)<=sizeof(Tcl_Obj));			\
	TclNewObj(_objPtr);						\
	*(void **)&(memPtr) = (void *)_objPtr;				\
    } while (0)

#define TclSmallFreeEx(interp, memPtr) \
    do {								\
	Tcl_Obj *_objPtr = (Tcl_Obj *)(memPtr);				\
	_objPtr->bytes = NULL;						\
	_objPtr->typePtr = NULL;					\
	_objPtr->refCount = 1;						\
	TclDecrRefCount(_objPtr);					\
    } while (0)
#endif   /* TCL_MEM_DEBUG */

/*
 * Support for Clang Static Analyzer <http://clang-analyzer.llvm.org>
 */

#if defined(PURIFY) && defined(__clang__)
#if __has_feature(attribute_analyzer_noreturn) && \
	!defined(Tcl_Panic) && defined(Tcl_Panic_TCL_DECLARED)
void Tcl_Panic(const char *, ...) __attribute__((analyzer_noreturn));
#endif
#if !defined(CLANG_ASSERT)
#include <assert.h>
#define CLANG_ASSERT(x) assert(x)
#endif
#elif !defined(CLANG_ASSERT)
#define CLANG_ASSERT(x)
#endif /* PURIFY && __clang__ */

/*
 *----------------------------------------------------------------
 * Parameters, structs and macros for the non-recursive engine (NRE)
 *----------------------------------------------------------------
 */

#define NRE_USE_SMALL_ALLOC	1  /* Only turn off for debugging purposes. */
#ifndef NRE_ENABLE_ASSERTS
#define NRE_ENABLE_ASSERTS	0
#endif

/*
 * This is the main data struct for representing NR commands. It is designed
 * to fit in sizeof(Tcl_Obj) in order to exploit the fastest memory allocator
 * available.
 */

typedef struct NRE_callback {
    Tcl_NRPostProc *procPtr;
    void *data[4];
    struct NRE_callback *nextPtr;
} NRE_callback;

#define TOP_CB(iPtr) (((Interp *)(iPtr))->execEnvPtr->callbackPtr)

/*
 * Inline version of Tcl_NRAddCallback.
 */

#define TclNRAddCallback(interp,postProcPtr,data0,data1,data2,data3) \
    do {								\
	NRE_callback *_callbackPtr;					\
	TCLNR_ALLOC((interp), (_callbackPtr));				\
	_callbackPtr->procPtr = (postProcPtr);				\
	_callbackPtr->data[0] = (void *)(data0);			\
	_callbackPtr->data[1] = (void *)(data1);			\
	_callbackPtr->data[2] = (void *)(data2);			\
	_callbackPtr->data[3] = (void *)(data3);			\
	_callbackPtr->nextPtr = TOP_CB(interp);				\
	TOP_CB(interp) = _callbackPtr;					\
    } while (0)

#if NRE_USE_SMALL_ALLOC
#define TCLNR_ALLOC(interp, ptr) \
    TclSmallAllocEx(interp, sizeof(NRE_callback), (ptr))
#define TCLNR_FREE(interp, ptr)  TclSmallFreeEx((interp), (ptr))
#else
#define TCLNR_ALLOC(interp, ptr) \
    ((ptr) = ((void *)ckalloc(sizeof(NRE_callback))))
#define TCLNR_FREE(interp, ptr)  ckfree(ptr)
#endif

#if NRE_ENABLE_ASSERTS
#define NRE_ASSERT(expr) assert((expr))
#else
#define NRE_ASSERT(expr)
#endif

#include "tclIntDecls.h"
#include "tclIntPlatDecls.h"


#if !defined(USE_TCL_STUBS) && !defined(TCL_MEM_DEBUG)
#define Tcl_AttemptAlloc(size)        TclpAlloc(size)
#define Tcl_AttemptRealloc(ptr, size) TclpRealloc((ptr), (size))
#define Tcl_Free(ptr)                 TclpFree(ptr)
#endif

/*
 * Special hack for macOS, where the static linker (technically the 'ar'
 * command) hates empty object files, and accepts no flags to make it shut up.
 *
 * These symbols are otherwise completely useless.
 *
 * They can't be written to or written through. They can't be seen by any
 * other code. They use a separate attribute (supported by all macOS
 * compilers, which are derivatives of clang or gcc) to stop the compilation
 * from moaning. They will be excluded during the final linking stage.
 *
 * Other platforms get nothing at all. That's good.
 */

#ifdef MAC_OSX_TCL
#define TCL_MAC_EMPTY_FILE(name) \
    static __attribute__((used)) const void *const TclUnusedFile_ ## name = NULL;
#else
#define TCL_MAC_EMPTY_FILE(name)
#endif /* MAC_OSX_TCL */

/*
 * Other externals.
 */

MODULE_SCOPE size_t TclEnvEpoch; /* Epoch of the tcl environment
                                         * (if changed with tcl-env). */

#endif /* _TCLINT */

/*
 * Local Variables:
 * mode: c
 * c-basic-offset: 4
 * fill-column: 78
 * End:
 */<|MERGE_RESOLUTION|>--- conflicted
+++ resolved
@@ -3664,53 +3664,6 @@
 MODULE_SCOPE Tcl_ObjCmdProc Tcl_PackageObjCmd;
 MODULE_SCOPE Tcl_ObjCmdProc Tcl_PidObjCmd;
 MODULE_SCOPE Tcl_Command TclInitPrefixCmd(Tcl_Interp *interp);
-<<<<<<< HEAD
-MODULE_SCOPE int	Tcl_PutsObjCmd(void *clientData,
-			    Tcl_Interp *interp, int objc,
-			    Tcl_Obj *const objv[]);
-MODULE_SCOPE int	Tcl_PwdObjCmd(void *clientData,
-			    Tcl_Interp *interp, int objc,
-			    Tcl_Obj *const objv[]);
-MODULE_SCOPE int	Tcl_RangeObjCmd(void *clientData,
-			    Tcl_Interp *interp, int objc,
-			    Tcl_Obj *const objv[]);
-MODULE_SCOPE int	Tcl_ReadObjCmd(void *clientData,
-			    Tcl_Interp *interp, int objc,
-			    Tcl_Obj *const objv[]);
-MODULE_SCOPE int	Tcl_RegexpObjCmd(void *clientData,
-			    Tcl_Interp *interp, int objc,
-			    Tcl_Obj *const objv[]);
-MODULE_SCOPE int	Tcl_RegsubObjCmd(void *clientData,
-			    Tcl_Interp *interp, int objc,
-			    Tcl_Obj *const objv[]);
-MODULE_SCOPE int	Tcl_RenameObjCmd(void *clientData,
-			    Tcl_Interp *interp, int objc,
-			    Tcl_Obj *const objv[]);
-MODULE_SCOPE int	Tcl_RepresentationCmd(void *clientData,
-			    Tcl_Interp *interp, int objc,
-			    Tcl_Obj *const objv[]);
-MODULE_SCOPE int	Tcl_ReturnObjCmd(void *clientData,
-			    Tcl_Interp *interp, int objc,
-			    Tcl_Obj *const objv[]);
-MODULE_SCOPE int	Tcl_ScanObjCmd(void *clientData,
-			    Tcl_Interp *interp, int objc,
-			    Tcl_Obj *const objv[]);
-MODULE_SCOPE int	Tcl_SeekObjCmd(void *clientData,
-			    Tcl_Interp *interp, int objc,
-			    Tcl_Obj *const objv[]);
-MODULE_SCOPE int	Tcl_SetObjCmd(void *clientData,
-			    Tcl_Interp *interp, int objc,
-			    Tcl_Obj *const objv[]);
-MODULE_SCOPE int	Tcl_SplitObjCmd(void *clientData,
-			    Tcl_Interp *interp, int objc,
-			    Tcl_Obj *const objv[]);
-MODULE_SCOPE int	Tcl_SocketObjCmd(void *clientData,
-			    Tcl_Interp *interp, int objc,
-			    Tcl_Obj *const objv[]);
-MODULE_SCOPE int	Tcl_SourceObjCmd(void *clientData,
-			    Tcl_Interp *interp, int objc,
-			    Tcl_Obj *const objv[]);
-=======
 MODULE_SCOPE Tcl_ObjCmdProc Tcl_PutsObjCmd;
 MODULE_SCOPE Tcl_ObjCmdProc Tcl_PwdObjCmd;
 MODULE_SCOPE Tcl_ObjCmdProc Tcl_ReadObjCmd;
@@ -3725,7 +3678,6 @@
 MODULE_SCOPE Tcl_ObjCmdProc Tcl_SplitObjCmd;
 MODULE_SCOPE Tcl_ObjCmdProc Tcl_SocketObjCmd;
 MODULE_SCOPE Tcl_ObjCmdProc Tcl_SourceObjCmd;
->>>>>>> 01b1e3aa
 MODULE_SCOPE Tcl_Command TclInitStringCmd(Tcl_Interp *interp);
 MODULE_SCOPE Tcl_ObjCmdProc Tcl_SubstObjCmd;
 MODULE_SCOPE Tcl_ObjCmdProc Tcl_SwitchObjCmd;
