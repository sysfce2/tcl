/*
 * tclInt.h --
 *
 *	Declarations of things used internally by the Tcl interpreter.
 *
 * Copyright (c) 1987-1993 The Regents of the University of California.
 * Copyright (c) 1993-1997 Lucent Technologies.
 * Copyright (c) 1994-1998 Sun Microsystems, Inc.
 * Copyright (c) 1998-1999 by Scriptics Corporation.
 * Copyright (c) 2001, 2002 by Kevin B. Kenny.  All rights reserved.
 * Copyright (c) 2007 Daniel A. Steffen <das@users.sourceforge.net>
 * Copyright (c) 2006-2008 by Joe Mistachkin.  All rights reserved.
 * Copyright (c) 2008 by Miguel Sofer. All rights reserved.
 *
 * See the file "license.terms" for information on usage and redistribution of
 * this file, and for a DISCLAIMER OF ALL WARRANTIES.
 */

#ifndef _TCLINT
#define _TCLINT

/*
 * Some numerics configuration options.
 */

#undef ACCEPT_NAN

/*
 * Used to tag functions that are only to be visible within the module being
 * built and not outside it (where this is supported by the linker).
 * Also used in the platform-specific *Port.h files.
 */

#ifndef MODULE_SCOPE
#   ifdef __cplusplus
#	define MODULE_SCOPE extern "C"
#   else
#	define MODULE_SCOPE extern
#   endif
#endif

#ifndef JOIN
#  define JOIN(a,b) JOIN1(a,b)
#  define JOIN1(a,b) a##b
#endif

#if defined(__cplusplus)
#   define TCL_UNUSED(T) T
#elif defined(__GNUC__) && (__GNUC__ > 2)
#   define TCL_UNUSED(T) T JOIN(dummy, __LINE__) __attribute__((unused))
#else
#   define TCL_UNUSED(T) T JOIN(dummy, __LINE__)
#endif

/*
 * Common include files needed by most of the Tcl source files are included
 * here, so that system-dependent personalizations for the include files only
 * have to be made in once place. This results in a few extra includes, but
 * greater modularity. The order of the three groups of #includes is
 * important. For example, stdio.h is needed by tcl.h.
 */

#include "tclPort.h"
#include "tclBrodnik.h"

#include <stdio.h>

#include <ctype.h>
#include <stdarg.h>
#ifdef NO_STDLIB_H
#   include "../compat/stdlib.h"
#else
#   include <stdlib.h>
#endif
#ifdef NO_STRING_H
#include "../compat/string.h"
#else
#include <string.h>
#endif
#include <locale.h>

/*
 * Ensure WORDS_BIGENDIAN is defined correctly:
 * Needs to happen here in addition to configure to work with fat compiles on
 * Darwin (where configure runs only once for multiple architectures).
 */

#ifdef HAVE_SYS_TYPES_H
#    include <sys/types.h>
#endif
#ifdef HAVE_SYS_PARAM_H
#    include <sys/param.h>
#endif
#ifdef BYTE_ORDER
#    ifdef BIG_ENDIAN
#	 if BYTE_ORDER == BIG_ENDIAN
#	     undef WORDS_BIGENDIAN
#	     define WORDS_BIGENDIAN 1
#	 endif
#    endif
#    ifdef LITTLE_ENDIAN
#	 if BYTE_ORDER == LITTLE_ENDIAN
#	     undef WORDS_BIGENDIAN
#	 endif
#    endif
#endif

/*
 * Macros used to cast between pointers and integers (e.g. when storing an int
 * in ClientData), on 64-bit architectures they avoid gcc warning about "cast
 * to/from pointer from/to integer of different size".
 */

#if !defined(INT2PTR)
#   define INT2PTR(p) ((void *)(ptrdiff_t)(p))
#endif
#if !defined(PTR2INT)
#   define PTR2INT(p) ((ptrdiff_t)(p))
#endif
#if !defined(UINT2PTR)
#   define UINT2PTR(p) ((void *)(size_t)(p))
#endif
#if !defined(PTR2UINT)
#   define PTR2UINT(p) ((size_t)(p))
#endif

#if defined(_WIN32) && defined(_MSC_VER)
#   define vsnprintf _vsnprintf
#endif

#if !defined(TCL_THREADS)
#   define TCL_THREADS 1
#endif
#if !TCL_THREADS
#   undef TCL_DECLARE_MUTEX
#   define TCL_DECLARE_MUTEX(name)
#   undef  Tcl_MutexLock
#   define Tcl_MutexLock(mutexPtr)
#   undef  Tcl_MutexUnlock
#   define Tcl_MutexUnlock(mutexPtr)
#   undef  Tcl_MutexFinalize
#   define Tcl_MutexFinalize(mutexPtr)
#   undef  Tcl_ConditionNotify
#   define Tcl_ConditionNotify(condPtr)
#   undef  Tcl_ConditionWait
#   define Tcl_ConditionWait(condPtr, mutexPtr, timePtr)
#   undef  Tcl_ConditionFinalize
#   define Tcl_ConditionFinalize(condPtr)
#endif

/*
 * The following procedures allow namespaces to be customized to support
 * special name resolution rules for commands/variables.
 */

struct Tcl_ResolvedVarInfo;

typedef Tcl_Var (Tcl_ResolveRuntimeVarProc)(Tcl_Interp *interp,
	struct Tcl_ResolvedVarInfo *vinfoPtr);

typedef void (Tcl_ResolveVarDeleteProc)(struct Tcl_ResolvedVarInfo *vinfoPtr);

/*
 * The following structure encapsulates the routines needed to resolve a
 * variable reference at runtime. Any variable specific state will typically
 * be appended to this structure.
 */

typedef struct Tcl_ResolvedVarInfo {
    Tcl_ResolveRuntimeVarProc *fetchProc;
    Tcl_ResolveVarDeleteProc *deleteProc;
} Tcl_ResolvedVarInfo;

typedef int (Tcl_ResolveCompiledVarProc)(Tcl_Interp *interp,
	const char *name, Tcl_Size length, Tcl_Namespace *context,
	Tcl_ResolvedVarInfo **rPtr);

typedef int (Tcl_ResolveVarProc)(Tcl_Interp *interp, const char *name,
	Tcl_Namespace *context, int flags, Tcl_Var *rPtr);

typedef int (Tcl_ResolveCmdProc)(Tcl_Interp *interp, const char *name,
	Tcl_Namespace *context, int flags, Tcl_Command *rPtr);

typedef struct Tcl_ResolverInfo {
    Tcl_ResolveCmdProc *cmdResProc;
				/* Procedure handling command name
				 * resolution. */
    Tcl_ResolveVarProc *varResProc;
				/* Procedure handling variable name resolution
				 * for variables that can only be handled at
				 * runtime. */
    Tcl_ResolveCompiledVarProc *compiledVarResProc;
				/* Procedure handling variable name resolution
				 * at compile time. */
} Tcl_ResolverInfo;

/*
 * This flag bit should not interfere with TCL_GLOBAL_ONLY,
 * TCL_NAMESPACE_ONLY, or TCL_LEAVE_ERR_MSG; it signals that the variable
 * lookup is performed for upvar (or similar) purposes, with slightly
 * different rules:
 *    - Bug #696893 - variable is either proc-local or in the current
 *	namespace; never follow the second (global) resolution path
 *    - Bug #631741 - do not use special namespace or interp resolvers
 */

#define TCL_AVOID_RESOLVERS 0x40000

/*
 *----------------------------------------------------------------
 * Declarations for the HAMT interface routines.
 *----------------------------------------------------------------
 */

#include "tclHAMT.h"

/*
 *----------------------------------------------------------------
 * Data structures related to namespaces.
 *----------------------------------------------------------------
 */

typedef struct Tcl_Ensemble Tcl_Ensemble;
typedef struct NamespacePathEntry NamespacePathEntry;

/*
 * Special hashtable for variables: this is just a Tcl_HashTable with nsPtr
 * and arrayPtr fields added at the end: in this way variables can find their
 * namespace and possibly containing array without having to copy a pointer in
 * their struct: they can access them via their hPtr->tablePtr.
 */

typedef struct TclVarHashTable {
    Tcl_HashTable table;
    struct Namespace *nsPtr;
#if TCL_MAJOR_VERSION > 9
    struct Var *arrayPtr;
#endif /* TCL_MAJOR_VERSION > 9 */
} TclVarHashTable;

/*
 * This is for itcl - it likes to search our varTables directly :(
 */

#define TclVarHashFindVar(tablePtr, key) \
    TclVarHashCreateVar((tablePtr), (key), NULL)

/*
 * Define this to reduce the amount of space that the average namespace
 * consumes by only allocating the table of child namespaces when necessary.
 * Defining it breaks compatibility for Tcl extensions (e.g., itcl) which
 * reach directly into the Namespace structure.
 */

#undef BREAK_NAMESPACE_COMPAT

/*
 * The structure below defines a namespace.
 * Note: the first five fields must match exactly the fields in a
 * Tcl_Namespace structure (see tcl.h). If you change one, be sure to change
 * the other.
 */

typedef struct Namespace {
    char *name;			/* The namespace's simple (unqualified) name.
				 * This contains no ::'s. The name of the
				 * global namespace is "" although "::" is an
				 * synonym. */
    char *fullName;		/* The namespace's fully qualified name. This
				 * starts with ::. */
    void *clientData;	/* An arbitrary value associated with this
				 * namespace. */
    Tcl_NamespaceDeleteProc *deleteProc;
				/* Procedure invoked when deleting the
				 * namespace to, e.g., free clientData. */
    struct Namespace *parentPtr;/* Points to the namespace that contains this
				 * one. NULL if this is the global
				 * namespace. */
#ifndef BREAK_NAMESPACE_COMPAT
    Tcl_HashTable childTable;	/* Contains any child namespaces. Indexed by
				 * strings; values have type (Namespace *). */
#else
    Tcl_HashTable *childTablePtr;
				/* Contains any child namespaces. Indexed by
				 * strings; values have type (Namespace *). If
				 * NULL, there are no children. */
#endif
#if TCL_MAJOR_VERSION > 8
    size_t nsId;		/* Unique id for the namespace. */
#else
    unsigned long nsId;
#endif
    Tcl_Interp *interp;	/* The interpreter containing this
				 * namespace. */
    int flags;			/* OR-ed combination of the namespace status
				 * flags NS_DYING and NS_DEAD listed below. */
    Tcl_Size activationCount;	/* Number of "activations" or active call
				 * frames for this namespace that are on the
				 * Tcl call stack. The namespace won't be
				 * freed until activationCount becomes zero. */
    Tcl_Size refCount;		/* Count of references by namespaceName
				 * objects. The namespace can't be freed until
				 * refCount becomes zero. */
    Tcl_HashTable cmdTable;	/* Contains all the commands currently
				 * registered in the namespace. Indexed by
				 * strings; values have type (Command *).
				 * Commands imported by Tcl_Import have
				 * Command structures that point (via an
				 * ImportedCmdRef structure) to the Command
				 * structure in the source namespace's command
				 * table. */
    TclVarHashTable varTable;	/* Contains all the (global) variables
				 * currently in this namespace. Indexed by
				 * strings; values have type (Var *). */
<<<<<<< HEAD
    Tcl_Obj *exportPatternList;
				/* Set of "string match" style patterns that
				 * specify which commands are exported.
				 * No namespace qualifiers are allowed. */
    size_t cmdRefEpoch;		/* Incremented if a newly added command
=======
    char **exportArrayPtr;	/* Points to an array of string patterns
				 * specifying which commands are exported. A
				 * pattern may include "string match" style
				 * wildcard characters to specify multiple
				 * commands; however, no namespace qualifiers
				 * are allowed. NULL if no export patterns are
				 * registered. */
    Tcl_Size numExportPatterns;	/* Number of export patterns currently
				 * registered using "namespace export". */
    Tcl_Size maxExportPatterns;	/* Number of export patterns for which space
				 * is currently allocated. */
    Tcl_Size cmdRefEpoch;		/* Incremented if a newly added command
>>>>>>> 24512e71
				 * shadows a command for which this namespace
				 * has already cached a Command* pointer; this
				 * causes all its cached Command* pointers to
				 * be invalidated. */
    Tcl_Size resolverEpoch;		/* Incremented whenever (a) the name
				 * resolution rules change for this namespace
				 * or (b) a newly added command shadows a
				 * command that is compiled to bytecodes. This
				 * invalidates all byte codes compiled in the
				 * namespace, causing the code to be
				 * recompiled under the new rules.*/
    Tcl_ResolveCmdProc *cmdResProc;
				/* If non-null, this procedure overrides the
				 * usual command resolution mechanism in Tcl.
				 * This procedure is invoked within
				 * Tcl_FindCommand to resolve all command
				 * references within the namespace. */
    Tcl_ResolveVarProc *varResProc;
				/* If non-null, this procedure overrides the
				 * usual variable resolution mechanism in Tcl.
				 * This procedure is invoked within
				 * Tcl_FindNamespaceVar to resolve all
				 * variable references within the namespace at
				 * runtime. */
    Tcl_ResolveCompiledVarProc *compiledVarResProc;
				/* If non-null, this procedure overrides the
				 * usual variable resolution mechanism in Tcl.
				 * This procedure is invoked within
				 * LookupCompiledLocal to resolve variable
				 * references within the namespace at compile
				 * time. */
    Tcl_Size exportLookupEpoch;	/* Incremented whenever a command is added to
				 * a namespace, removed from a namespace or
				 * the exports of a namespace are changed.
				 * Allows TIP#112-driven command lists to be
				 * validated efficiently. */
    Tcl_Ensemble *ensembles;	/* List of structures that contain the details
				 * of the ensembles that are implemented on
				 * top of this namespace. */
    Tcl_Obj *unknownHandlerPtr;	/* A script fragment to be used when command
				 * resolution in this namespace fails. TIP
				 * 181. */
    Tcl_Size commandPathLength;	/* The length of the explicit path. */
    NamespacePathEntry *commandPathArray;
				/* The explicit path of the namespace as an
				 * array. */
    NamespacePathEntry *commandPathSourceList;
				/* Linked list of path entries that point to
				 * this namespace. */
    Tcl_NamespaceDeleteProc *earlyDeleteProc;
				/* Just like the deleteProc field (and called
				 * with the same clientData) but called at the
				 * start of the deletion process, so there is
				 * a chance for code to do stuff inside the
				 * namespace before deletion completes. */
} Namespace;

/*
 * An entry on a namespace's command resolution path.
 */

struct NamespacePathEntry {
    Namespace *nsPtr;		/* What does this path entry point to? If it
				 * is NULL, this path entry points is
				 * redundant and should be skipped. */
    Namespace *creatorNsPtr;	/* Where does this path entry point from? This
				 * allows for efficient invalidation of
				 * references when the path entry's target
				 * updates its current list of defined
				 * commands. */
    NamespacePathEntry *prevPtr, *nextPtr;
				/* Linked list pointers or NULL at either end
				 * of the list that hangs off Namespace's
				 * commandPathSourceList field. */
};

/*
 * Flags used to represent the status of a namespace:
 *
 * NS_DYING -	1 means Tcl_DeleteNamespace has been called to delete the
 *		namespace.  There may still be active call frames on the Tcl
 *		stack that refer to the namespace. When the last call frame
 *		referring to it has been popped, its remaining variables and
 *		commands are destroyed and it is marked "dead" (NS_DEAD).
 * NS_TEARDOWN  -1 means that TclTeardownNamespace has already been called on
 *		this namespace and it should not be called again [Bug 1355942].
 * NS_DEAD -	1 means Tcl_DeleteNamespace has been called to delete the
 *		namespace and no call frames still refer to it. It is no longer
 *		accessible by name. Its variables and commands have already
 *		been destroyed.  When the last namespaceName object in any byte
 *		code unit that refers to the namespace has been freed (i.e.,
 *		when the namespace's refCount is 0), the namespace's storage
 *		will be freed.
 * NS_SUPPRESS_COMPILATION -
 *		Marks the commands in this namespace for not being compiled,
 *		forcing them to be looked up every time.
 */

#define NS_DYING	0x01
#define NS_DEAD		0x02
#define NS_TEARDOWN	0x04
#define NS_KILLED	0x04 /* Same as NS_TEARDOWN (Deprecated) */
#define NS_SUPPRESS_COMPILATION	0x08

/*
 * Flags passed to TclGetNamespaceForQualName:
 *
 * TCL_GLOBAL_ONLY		- (see tcl.h) Look only in the global ns.
 * TCL_NAMESPACE_ONLY		- (see tcl.h) Look only in the context ns.
 * TCL_CREATE_NS_IF_UNKNOWN	- Create unknown namespaces.
 * TCL_FIND_ONLY_NS		- The name sought is a namespace name.
 */

#define TCL_CREATE_NS_IF_UNKNOWN	0x800
#define TCL_FIND_ONLY_NS		0x1000

/*
 * The client data for an ensemble command. This consists of the table of
 * commands that are actually exported by the namespace, and an epoch counter
 * that, combined with the exportLookupEpoch field of the namespace structure,
 * defines whether the table contains valid data or will need to be recomputed
 * next time the ensemble command is called.
 */

typedef struct EnsembleConfig {
    Namespace *nsPtr;		/* The namespace backing this ensemble up. */
    Tcl_Command token;		/* The token for the command that provides
				 * ensemble support for the namespace, or NULL
				 * if the command has been deleted (or never
				 * existed; the global namespace never has an
				 * ensemble command.) */
    Tcl_Size epoch;			/* The epoch at which this ensemble's table of
				 * exported commands is valid. */
    char **subcommandArrayPtr;	/* Array of ensemble subcommand names. At all
				 * consistent points, this will have the same
				 * number of entries as there are entries in
				 * the subcommandTable hash. */
    Tcl_HashTable subcommandTable;
				/* Hash table of ensemble subcommand names,
				 * which are its keys so this also provides
				 * the storage management for those subcommand
				 * names. The contents of the entry values are
				 * object version the prefix lists to use when
				 * substituting for the command/subcommand to
				 * build the ensemble implementation command.
				 * Has to be stored here as well as in
				 * subcommandDict because that field is NULL
				 * when we are deriving the ensemble from the
				 * namespace exports list. FUTURE WORK: use
				 * object hash table here. */
    struct EnsembleConfig *next;/* The next ensemble in the linked list of
				 * ensembles associated with a namespace. If
				 * this field points to this ensemble, the
				 * structure has already been unlinked from
				 * all lists, and cannot be found by scanning
				 * the list from the namespace's ensemble
				 * field. */
    int flags;			/* ORed combo of TCL_ENSEMBLE_PREFIX,
				 * ENSEMBLE_DEAD and ENSEMBLE_COMPILE. */

    /* OBJECT FIELDS FOR ENSEMBLE CONFIGURATION */

    Tcl_Obj *subcommandDict;	/* Dictionary providing mapping from
				 * subcommands to their implementing command
				 * prefixes, or NULL if we are to build the
				 * map automatically from the namespace
				 * exports. */
    Tcl_Obj *subcmdList;	/* List of commands that this ensemble
				 * actually provides, and whose implementation
				 * will be built using the subcommandDict (if
				 * present and defined) and by simple mapping
				 * to the namespace otherwise. If NULL,
				 * indicates that we are using the (dynamic)
				 * list of currently exported commands. */
    Tcl_Obj *unknownHandler;	/* Script prefix used to handle the case when
				 * no match is found (according to the rule
				 * defined by flag bit TCL_ENSEMBLE_PREFIX) or
				 * NULL to use the default error-generating
				 * behaviour. The script execution gets all
				 * the arguments to the ensemble command
				 * (including objv[0]) and will have the
				 * results passed directly back to the caller
				 * (including the error code) unless the code
				 * is TCL_CONTINUE in which case the
				 * subcommand will be reparsed by the ensemble
				 * core, presumably because the ensemble
				 * itself has been updated. */
    Tcl_Obj *parameterList;	/* List of ensemble parameter names. */
    Tcl_Size numParameters;		/* Cached number of parameters. This is either
				 * 0 (if the parameterList field is NULL) or
				 * the length of the list in the parameterList
				 * field. */
} EnsembleConfig;

/*
 * Various bits for the EnsembleConfig.flags field.
 */

#define ENSEMBLE_DEAD	0x1	/* Flag value to say that the ensemble is dead
				 * and on its way out. */
#define ENSEMBLE_COMPILE 0x4	/* Flag to enable bytecode compilation of an
				 * ensemble. */

/*
 *----------------------------------------------------------------
 * Data structures related to variables. These are used primarily in tclVar.c
 *----------------------------------------------------------------
 */

/*
 * The following structure defines a variable trace, which is used to invoke a
 * specific C procedure whenever certain operations are performed on a
 * variable.
 */

typedef struct VarTrace {
    Tcl_VarTraceProc *traceProc;/* Procedure to call when operations given by
				 * flags are performed on variable. */
    void *clientData;	/* Argument to pass to proc. */
    int flags;			/* What events the trace procedure is
				 * interested in: OR-ed combination of
				 * TCL_TRACE_READS, TCL_TRACE_WRITES,
				 * TCL_TRACE_UNSETS and TCL_TRACE_ARRAY. */
    struct VarTrace *nextPtr;	/* Next in list of traces associated with a
				 * particular variable. */
} VarTrace;

/*
 * The following structure defines a command trace, which is used to invoke a
 * specific C procedure whenever certain operations are performed on a
 * command.
 */

typedef struct CommandTrace {
    Tcl_CommandTraceProc *traceProc;
				/* Procedure to call when operations given by
				 * flags are performed on command. */
    void *clientData;	/* Argument to pass to proc. */
    int flags;			/* What events the trace procedure is
				 * interested in: OR-ed combination of
				 * TCL_TRACE_RENAME, TCL_TRACE_DELETE. */
    struct CommandTrace *nextPtr;
				/* Next in list of traces associated with a
				 * particular command. */
    Tcl_Size refCount;		/* Used to ensure this structure is not
				 * deleted too early. Keeps track of how many
				 * pieces of code have a pointer to this
				 * structure. */
} CommandTrace;

/*
 * When a command trace is active (i.e. its associated procedure is executing)
 * one of the following structures is linked into a list associated with the
 * command's interpreter. The information in the structure is needed in order
 * for Tcl to behave reasonably if traces are deleted while traces are active.
 */

typedef struct ActiveCommandTrace {
    struct Command *cmdPtr;	/* Command that's being traced. */
    struct ActiveCommandTrace *nextPtr;
				/* Next in list of all active command traces
				 * for the interpreter, or NULL if no more. */
    CommandTrace *nextTracePtr;	/* Next trace to check after current trace
				 * procedure returns; if this trace gets
				 * deleted, must update pointer to avoid using
				 * free'd memory. */
    int reverseScan;		/* Boolean set true when traces are scanning
				 * in reverse order. */
} ActiveCommandTrace;

/*
 * When a variable trace is active (i.e. its associated procedure is
 * executing) one of the following structures is linked into a list associated
 * with the variable's interpreter. The information in the structure is needed
 * in order for Tcl to behave reasonably if traces are deleted while traces
 * are active.
 */

typedef struct ActiveVarTrace {
    struct Var *varPtr;		/* Variable that's being traced. */
    struct ActiveVarTrace *nextPtr;
				/* Next in list of all active variable traces
				 * for the interpreter, or NULL if no more. */
    VarTrace *nextTracePtr;	/* Next trace to check after current trace
				 * procedure returns; if this trace gets
				 * deleted, must update pointer to avoid using
				 * free'd memory. */
} ActiveVarTrace;

/*
 * The structure below defines a variable, which associates a string name with
 * a Tcl_Obj value. These structures are kept in procedure call frames (for
 * local variables recognized by the compiler) or in the heap (for global
 * variables and any variable not known to the compiler). For each Var
 * structure in the heap, a hash table entry holds the variable name and a
 * pointer to the Var structure.
 */

typedef struct Var {
    int flags;			/* Miscellaneous bits of information about
				 * variable. See below for definitions. */
    union {
	Tcl_Obj *objPtr;	/* The variable's object value. Used for
				 * scalar variables and array elements. */
	TclVarHashTable *tablePtr;/* For array variables, this points to
				 * information about the hash table used to
				 * implement the associative array. Points to
				 * Tcl_Alloc-ed data. */
	struct Var *linkPtr;	/* If this is a global variable being referred
				 * to in a procedure, or a variable created by
				 * "upvar", this field points to the
				 * referenced variable's Var struct. */
    } value;
} Var;

typedef struct VarInHash {
    Var var;
    Tcl_Size refCount;		/* Counts number of active uses of this
				 * variable: 1 for the entry in the hash
				 * table, 1 for each additional variable whose
				 * linkPtr points here, 1 for each nested
				 * trace active on variable, and 1 if the
				 * variable is a namespace variable. This
				 * record can't be deleted until refCount
				 * becomes 0. */
    Tcl_HashEntry entry;	/* The hash table entry that refers to this
				 * variable. This is used to find the name of
				 * the variable and to delete it from its
				 * hashtable if it is no longer needed. It
				 * also holds the variable's name. */
} VarInHash;

/*
 * Flag bits for variables. The first two (VAR_ARRAY and VAR_LINK) are
 * mutually exclusive and give the "type" of the variable. If none is set,
 * this is a scalar variable.
 *
 * VAR_ARRAY -			1 means this is an array variable rather than
 *				a scalar variable or link. The "tablePtr"
 *				field points to the array's hashtable for its
 *				elements.
 * VAR_LINK -			1 means this Var structure contains a pointer
 *				to another Var structure that either has the
 *				real value or is itself another VAR_LINK
 *				pointer. Variables like this come about
 *				through "upvar" and "global" commands, or
 *				through references to variables in enclosing
 *				namespaces.
 *
 * Flags that indicate the type and status of storage; none is set for
 * compiled local variables (Var structs).
 *
 * VAR_IN_HASHTABLE -		1 means this variable is in a hashtable and
 *				the Var structure is malloced. 0 if it is a
 *				local variable that was assigned a slot in a
 *				procedure frame by the compiler so the Var
 *				storage is part of the call frame.
 * VAR_DEAD_HASH		1 means that this var's entry in the hashtable
 *				has already been deleted.
 * VAR_ARRAY_ELEMENT -		1 means that this variable is an array
 *				element, so it is not legal for it to be an
 *				array itself (the VAR_ARRAY flag had better
 *				not be set).
 * VAR_NAMESPACE_VAR -		1 means that this variable was declared as a
 *				namespace variable. This flag ensures it
 *				persists until its namespace is destroyed or
 *				until the variable is unset; it will persist
 *				even if it has not been initialized and is
 *				marked undefined. The variable's refCount is
 *				incremented to reflect the "reference" from
 *				its namespace.
 *
 * Flag values relating to the variable's trace and search status.
 *
 * VAR_TRACED_READ
 * VAR_TRACED_WRITE
 * VAR_TRACED_UNSET
 * VAR_TRACED_ARRAY
 * VAR_TRACE_ACTIVE -		1 means that trace processing is currently
 *				underway for a read or write access, so new
 *				read or write accesses should not cause trace
 *				procedures to be called and the variable can't
 *				be deleted.
 * VAR_SEARCH_ACTIVE
 *
 * The following additional flags are used with the CompiledLocal type defined
 * below:
 *
 * VAR_ARGUMENT -		1 means that this variable holds a procedure
 *				argument.
 * VAR_TEMPORARY -		1 if the local variable is an anonymous
 *				temporary variable. Temporaries have a NULL
 *				name.
 * VAR_RESOLVED -		1 if name resolution has been done for this
 *				variable.
 * VAR_IS_ARGS			1 if this variable is the last argument and is
 *				named "args".
 */

/*
 * FLAGS RENUMBERED: everything breaks already, make things simpler.
 *
 * IMPORTANT: skip the values 0x10, 0x20, 0x40, 0x800 corresponding to
 * TCL_TRACE_(READS/WRITES/UNSETS/ARRAY): makes code simpler in tclTrace.c
 *
 * Keep the flag values for VAR_ARGUMENT and VAR_TEMPORARY so that old values
 * in precompiled scripts keep working.
 */

/* Type of value (0 is scalar) */
#define VAR_ARRAY		0x1
#define VAR_LINK		0x2

/* Type of storage (0 is compiled local) */
#define VAR_IN_HASHTABLE	0x4
#define VAR_DEAD_HASH		0x8
#define VAR_ARRAY_ELEMENT	0x1000
#define VAR_NAMESPACE_VAR	0x80	/* KEEP OLD VALUE for Itcl */

#define VAR_ALL_HASH \
	(VAR_IN_HASHTABLE|VAR_DEAD_HASH|VAR_NAMESPACE_VAR|VAR_ARRAY_ELEMENT)

/* Trace and search state. */

#define VAR_TRACED_READ		0x10	/* TCL_TRACE_READS */
#define VAR_TRACED_WRITE	0x20	/* TCL_TRACE_WRITES */
#define VAR_TRACED_UNSET	0x40	/* TCL_TRACE_UNSETS */
#define VAR_TRACED_ARRAY	0x800	/* TCL_TRACE_ARRAY */
#define VAR_TRACE_ACTIVE	0x2000
#define VAR_SEARCH_ACTIVE	0x4000
#define VAR_ALL_TRACES \
	(VAR_TRACED_READ|VAR_TRACED_WRITE|VAR_TRACED_ARRAY|VAR_TRACED_UNSET)

/* Special handling on initialisation (only CompiledLocal). */
#define VAR_ARGUMENT		0x100	/* KEEP OLD VALUE! See tclProc.c */
#define VAR_TEMPORARY		0x200	/* KEEP OLD VALUE! See tclProc.c */
#define VAR_IS_ARGS		0x400
#define VAR_RESOLVED		0x8000

/*
 * Macros to ensure that various flag bits are set properly for variables.
 * The ANSI C "prototypes" for these macros are:
 *
 * MODULE_SCOPE void	TclSetVarScalar(Var *varPtr);
 * MODULE_SCOPE void	TclSetVarArray(Var *varPtr);
 * MODULE_SCOPE void	TclSetVarLink(Var *varPtr);
 * MODULE_SCOPE void	TclSetVarArrayElement(Var *varPtr);
 * MODULE_SCOPE void	TclSetVarUndefined(Var *varPtr);
 * MODULE_SCOPE void	TclClearVarUndefined(Var *varPtr);
 */

#define TclSetVarScalar(varPtr) \
    (varPtr)->flags &= ~(VAR_ARRAY|VAR_LINK)

#define TclSetVarArray(varPtr) \
    (varPtr)->flags = ((varPtr)->flags & ~VAR_LINK) | VAR_ARRAY

#define TclSetVarLink(varPtr) \
    (varPtr)->flags = ((varPtr)->flags & ~VAR_ARRAY) | VAR_LINK

#define TclSetVarArrayElement(varPtr) \
    (varPtr)->flags = ((varPtr)->flags & ~VAR_ARRAY) | VAR_ARRAY_ELEMENT

#define TclSetVarUndefined(varPtr) \
    (varPtr)->flags &= ~(VAR_ARRAY|VAR_LINK);\
    (varPtr)->value.objPtr = NULL

#define TclClearVarUndefined(varPtr)

#define TclSetVarTraceActive(varPtr) \
    (varPtr)->flags |= VAR_TRACE_ACTIVE

#define TclClearVarTraceActive(varPtr) \
    (varPtr)->flags &= ~VAR_TRACE_ACTIVE

#define TclSetVarNamespaceVar(varPtr) \
    if (!TclIsVarNamespaceVar(varPtr)) {\
	(varPtr)->flags |= VAR_NAMESPACE_VAR;\
	if (TclIsVarInHash(varPtr)) {\
	    ((VarInHash *)(varPtr))->refCount++;\
	}\
    }

#define TclClearVarNamespaceVar(varPtr) \
    if (TclIsVarNamespaceVar(varPtr)) {\
	(varPtr)->flags &= ~VAR_NAMESPACE_VAR;\
	if (TclIsVarInHash(varPtr)) {\
	    ((VarInHash *)(varPtr))->refCount--;\
	}\
    }

/*
 * Macros to read various flag bits of variables.
 * The ANSI C "prototypes" for these macros are:
 *
 * MODULE_SCOPE int	TclIsVarScalar(Var *varPtr);
 * MODULE_SCOPE int	TclIsVarLink(Var *varPtr);
 * MODULE_SCOPE int	TclIsVarArray(Var *varPtr);
 * MODULE_SCOPE int	TclIsVarUndefined(Var *varPtr);
 * MODULE_SCOPE int	TclIsVarArrayElement(Var *varPtr);
 * MODULE_SCOPE int	TclIsVarTemporary(Var *varPtr);
 * MODULE_SCOPE int	TclIsVarArgument(Var *varPtr);
 * MODULE_SCOPE int	TclIsVarResolved(Var *varPtr);
 */

#define TclVarFindHiddenArray(varPtr,arrayPtr)				\
    do {								\
        if ((arrayPtr == NULL) && TclIsVarInHash(varPtr) &&		\
              (TclVarParentArray(varPtr) != NULL)) {			\
            arrayPtr = TclVarParentArray(varPtr);			\
        }								\
    } while(0)

#define TclIsVarScalar(varPtr) \
    !((varPtr)->flags & (VAR_ARRAY|VAR_LINK))

#define TclIsVarLink(varPtr) \
    ((varPtr)->flags & VAR_LINK)

#define TclIsVarArray(varPtr) \
    ((varPtr)->flags & VAR_ARRAY)

#define TclIsVarUndefined(varPtr) \
    ((varPtr)->value.objPtr == NULL)

#define TclIsVarArrayElement(varPtr) \
    ((varPtr)->flags & VAR_ARRAY_ELEMENT)

#define TclIsVarNamespaceVar(varPtr) \
    ((varPtr)->flags & VAR_NAMESPACE_VAR)

#define TclIsVarTemporary(varPtr) \
    ((varPtr)->flags & VAR_TEMPORARY)

#define TclIsVarArgument(varPtr) \
    ((varPtr)->flags & VAR_ARGUMENT)

#define TclIsVarResolved(varPtr) \
    ((varPtr)->flags & VAR_RESOLVED)

#define TclIsVarTraceActive(varPtr) \
    ((varPtr)->flags & VAR_TRACE_ACTIVE)

#define TclIsVarTraced(varPtr) \
    ((varPtr)->flags & VAR_ALL_TRACES)

#define TclIsVarInHash(varPtr) \
    ((varPtr)->flags & VAR_IN_HASHTABLE)

#define TclIsVarDeadHash(varPtr) \
    ((varPtr)->flags & VAR_DEAD_HASH)

#define TclGetVarNsPtr(varPtr) \
    (TclIsVarInHash(varPtr) \
	? ((TclVarHashTable *) ((((VarInHash *) (varPtr))->entry.tablePtr)))->nsPtr \
	: NULL)

#define TclVarParentArray(varPtr)					\
    ((TclVarHashTable *) ((VarInHash *) (varPtr))->entry.tablePtr)->arrayPtr

#define VarHashRefCount(varPtr) \
    ((VarInHash *) (varPtr))->refCount

#define VarHashGetKey(varPtr) \
    (((VarInHash *)(varPtr))->entry.key.objPtr)

/*
 * Macros for direct variable access by TEBC.
 */

#define TclIsVarTricky(varPtr,trickyFlags)				\
    (   ((varPtr)->flags & (VAR_ARRAY|VAR_LINK|trickyFlags))		\
          || (TclIsVarInHash(varPtr)					\
                && (TclVarParentArray(varPtr) != NULL)			\
                && (TclVarParentArray(varPtr)->flags & (trickyFlags))))

#define TclIsVarDirectReadable(varPtr)					\
    (   (!TclIsVarTricky(varPtr,VAR_TRACED_READ))			\
          && (varPtr)->value.objPtr)

#define TclIsVarDirectWritable(varPtr) \
    (!TclIsVarTricky(varPtr,VAR_TRACED_WRITE|VAR_DEAD_HASH))

#define TclIsVarDirectUnsettable(varPtr) \
    (!TclIsVarTricky(varPtr,VAR_TRACED_READ|VAR_TRACED_WRITE|VAR_TRACED_UNSET|VAR_DEAD_HASH))

#define TclIsVarDirectModifyable(varPtr) \
    (   (!TclIsVarTricky(varPtr,VAR_TRACED_READ|VAR_TRACED_WRITE))	\
          &&  (varPtr)->value.objPtr)

#define TclIsVarDirectReadable2(varPtr, arrayPtr) \
    (TclIsVarDirectReadable(varPtr) &&\
	(!(arrayPtr) || !((arrayPtr)->flags & VAR_TRACED_READ)))

#define TclIsVarDirectWritable2(varPtr, arrayPtr) \
    (TclIsVarDirectWritable(varPtr) &&\
	(!(arrayPtr) || !((arrayPtr)->flags & VAR_TRACED_WRITE)))

#define TclIsVarDirectModifyable2(varPtr, arrayPtr) \
    (TclIsVarDirectModifyable(varPtr) &&\
	(!(arrayPtr) || !((arrayPtr)->flags & (VAR_TRACED_READ|VAR_TRACED_WRITE))))

/*
 *----------------------------------------------------------------
 * Data structures related to procedures. These are used primarily in
 * tclProc.c, tclCompile.c, and tclExecute.c.
 *----------------------------------------------------------------
 */

#if defined(__STDC_VERSION__) && (__STDC_VERSION__ >= 199901L)
#   define TCLFLEXARRAY
#elif defined(__GNUC__) && (__GNUC__ > 2)
#   define TCLFLEXARRAY 0
#else
#   define TCLFLEXARRAY 1
#endif

/*
 * Forward declaration to prevent an error when the forward reference to
 * Command is encountered in the Proc and ImportRef types declared below.
 */

struct Command;

/*
 * The variable-length structure below describes a local variable of a
 * procedure that was recognized by the compiler. These variables have a name,
 * an element in the array of compiler-assigned local variables in the
 * procedure's call frame, and various other items of information. If the
 * local variable is a formal argument, it may also have a default value. The
 * compiler can't recognize local variables whose names are expressions (these
 * names are only known at runtime when the expressions are evaluated) or
 * local variables that are created as a result of an "upvar" or "uplevel"
 * command. These other local variables are kept separately in a hash table in
 * the call frame.
 */

typedef struct CompiledLocal {
    struct CompiledLocal *nextPtr;
				/* Next compiler-recognized local variable for
				 * this procedure, or NULL if this is the last
				 * local. */
    Tcl_Size nameLength;		/* The number of bytes in local variable's name.
				 * Among others used to speed up var lookups. */
    Tcl_Size frameIndex;		/* Index in the array of compiler-assigned
				 * variables in the procedure call frame. */
#if TCL_MAJOR_VERSION < 9
    int flags;
#endif
    Tcl_Obj *defValuePtr;	/* Pointer to the default value of an
				 * argument, if any. NULL if not an argument
				 * or, if an argument, no default value. */
    Tcl_ResolvedVarInfo *resolveInfo;
				/* Customized variable resolution info
				 * supplied by the Tcl_ResolveCompiledVarProc
				 * associated with a namespace. Each variable
				 * is marked by a unique tag during
				 * compilation, and that same tag is used to
				 * find the variable at runtime. */
#if TCL_MAJOR_VERSION > 8
    int flags;			/* Flag bits for the local variable. Same as
				 * the flags for the Var structure above,
				 * although only VAR_ARGUMENT, VAR_TEMPORARY,
				 * and VAR_RESOLVED make sense. */
#endif
    char name[TCLFLEXARRAY];		/* Name of the local variable starts here. If
				 * the name is NULL, this will just be '\0'.
				 * The actual size of this field will be large
				 * enough to hold the name. MUST BE THE LAST
				 * FIELD IN THE STRUCTURE! */
} CompiledLocal;

/*
 * The structure below defines a command procedure, which consists of a
 * collection of Tcl commands plus information about arguments and other local
 * variables recognized at compile time.
 */

typedef struct Proc {
    struct Interp *iPtr;	/* Interpreter for which this command is
				 * defined. */
    Tcl_Size refCount;		/* Reference count: 1 if still present in
				 * command table plus 1 for each call to the
				 * procedure that is currently active. This
				 * structure can be freed when refCount
				 * becomes zero. */
    struct Command *cmdPtr;	/* Points to the Command structure for this
				 * procedure. This is used to get the
				 * namespace in which to execute the
				 * procedure. */
    Tcl_Obj *bodyPtr;		/* Points to the ByteCode object for
				 * procedure's body command. */
    Tcl_Size numArgs;		/* Number of formal parameters. */
    Tcl_Size numCompiledLocals;	/* Count of local variables recognized by the
				 * compiler including arguments and
				 * temporaries. */
    CompiledLocal *firstLocalPtr;
				/* Pointer to first of the procedure's
				 * compiler-allocated local variables, or NULL
				 * if none. The first numArgs entries in this
				 * list describe the procedure's formal
				 * arguments. */
    CompiledLocal *lastLocalPtr;/* Pointer to the last allocated local
				 * variable or NULL if none. This has frame
				 * index (numCompiledLocals-1). */
} Proc;

/*
 * The type of functions called to process errors found during the execution
 * of a procedure (or lambda term or ...).
 */

typedef void (ProcErrorProc)(Tcl_Interp *interp, Tcl_Obj *procNameObj);

/*
 * The structure below defines a command trace. This is used to allow Tcl
 * clients to find out whenever a command is about to be executed.
 */

typedef struct Trace {
    int level;			/* Only trace commands at nesting level less
				 * than or equal to this. */
    Tcl_CmdObjTraceProc *proc;	/* Procedure to call to trace command. */
    void *clientData;	/* Arbitrary value to pass to proc. */
    struct Trace *nextPtr;	/* Next in list of traces for this interp. */
    int flags;			/* Flags governing the trace - see
				 * Tcl_CreateObjTrace for details. */
    Tcl_CmdObjTraceDeleteProc *delProc;
				/* Procedure to call when trace is deleted. */
} Trace;

/*
 * When an interpreter trace is active (i.e. its associated procedure is
 * executing), one of the following structures is linked into a list
 * associated with the interpreter. The information in the structure is needed
 * in order for Tcl to behave reasonably if traces are deleted while traces
 * are active.
 */

typedef struct ActiveInterpTrace {
    struct ActiveInterpTrace *nextPtr;
				/* Next in list of all active command traces
				 * for the interpreter, or NULL if no more. */
    Trace *nextTracePtr;	/* Next trace to check after current trace
				 * procedure returns; if this trace gets
				 * deleted, must update pointer to avoid using
				 * free'd memory. */
    int reverseScan;		/* Boolean set true when traces are scanning
				 * in reverse order. */
} ActiveInterpTrace;

/*
 * Flag values designating types of execution traces. See tclTrace.c for
 * related flag values.
 *
 * TCL_TRACE_ENTER_EXEC		- triggers enter/enterstep traces.
 * 				- passed to Tcl_CreateObjTrace to set up
 *				  "enterstep" traces.
 * TCL_TRACE_LEAVE_EXEC		- triggers leave/leavestep traces.
 * 				- passed to Tcl_CreateObjTrace to set up
 *				  "leavestep" traces.
 */

#define TCL_TRACE_ENTER_EXEC	1
#define TCL_TRACE_LEAVE_EXEC	2

/*
 * The structure below defines an entry in the assocData hash table which is
 * associated with an interpreter. The entry contains a pointer to a function
 * to call when the interpreter is deleted, and a pointer to a user-defined
 * piece of data.
 */

typedef struct AssocData {
    Tcl_InterpDeleteProc *proc;	/* Proc to call when deleting. */
    void *clientData;	/* Value to pass to proc. */
} AssocData;

/*
 * The structure below defines a call frame. A call frame defines a naming
 * context for a procedure call: its local naming scope (for local variables)
 * and its global naming scope (a namespace, perhaps the global :: namespace).
 * A call frame can also define the naming context for a namespace eval or
 * namespace inscope command: the namespace in which the command's code should
 * execute. The Tcl_CallFrame structures exist only while procedures or
 * namespace eval/inscope's are being executed, and provide a kind of Tcl call
 * stack.
 *
 * WARNING!! The structure definition must be kept consistent with the
 * Tcl_CallFrame structure in tcl.h. If you change one, change the other.
 */

/*
 * Will be grown to contain: pointers to the varnames (allocated at the end),
 * plus the init values for each variable (suitable to be memcopied on init)
 */

typedef struct LocalCache {
    Tcl_Size refCount;
    Tcl_Size numVars;
    Tcl_Obj *varName0;
} LocalCache;

#define localName(framePtr, i) \
    ((&((framePtr)->localCachePtr->varName0))[(i)])

MODULE_SCOPE void	TclFreeLocalCache(Tcl_Interp *interp,
			    LocalCache *localCachePtr);

typedef struct CallFrame {
    Namespace *nsPtr;		/* Points to the namespace used to resolve
				 * commands and global variables. */
    int isProcCallFrame;	/* If 0, the frame was pushed to execute a
				 * namespace command and var references are
				 * treated as references to namespace vars;
				 * varTablePtr and compiledLocals are ignored.
				 * If FRAME_IS_PROC is set, the frame was
				 * pushed to execute a Tcl procedure and may
				 * have local vars. */
    Tcl_Size objc;			/* This and objv below describe the arguments
				 * for this procedure call. */
    Tcl_Obj *const *objv;	/* Array of argument objects. */
    struct CallFrame *callerPtr;
				/* Value of interp->framePtr when this
				 * procedure was invoked (i.e. next higher in
				 * stack of all active procedures). */
    struct CallFrame *callerVarPtr;
				/* Value of interp->varFramePtr when this
				 * procedure was invoked (i.e. determines
				 * variable scoping within caller). Same as
				 * callerPtr unless an "uplevel" command or
				 * something equivalent was active in the
				 * caller). */
    Tcl_Size level;			/* Level of this procedure, for "uplevel"
				 * purposes (i.e. corresponds to nesting of
				 * callerVarPtr's, not callerPtr's). 1 for
				 * outermost procedure, 0 for top-level. */
    Proc *procPtr;		/* Points to the structure defining the called
				 * procedure. Used to get information such as
				 * the number of compiled local variables
				 * (local variables assigned entries ["slots"]
				 * in the compiledLocals array below). */
    TclVarHashTable *varTablePtr;
				/* Hash table containing local variables not
				 * recognized by the compiler, or created at
				 * execution time through, e.g., upvar.
				 * Initially NULL and created if needed. */
    Tcl_Size numCompiledLocals;	/* Count of local variables recognized
				 * by the compiler including arguments. */
    Var *compiledLocals;	/* Points to the array of local variables
				 * recognized by the compiler. The compiler
				 * emits code that refers to these variables
				 * using an index into this array. */
    void *clientData;	/* Pointer to some context that is used by
				 * object systems. The meaning of the contents
				 * of this field is defined by the code that
				 * sets it, and it should only ever be set by
				 * the code that is pushing the frame. In that
				 * case, the code that sets it should also
				 * have some means of discovering what the
				 * meaning of the value is, which we do not
				 * specify. */
    LocalCache *localCachePtr;
    Tcl_Obj    *tailcallPtr;
				/* NULL if no tailcall is scheduled */
} CallFrame;

#define FRAME_IS_PROC	0x1
#define FRAME_IS_LAMBDA 0x2
#define FRAME_IS_METHOD	0x4	/* The frame is a method body, and the frame's
				 * clientData field contains a CallContext
				 * reference. Part of TIP#257. */
#define FRAME_IS_OO_DEFINE 0x8	/* The frame is part of the inside workings of
				 * the [oo::define] command; the clientData
				 * field contains an Object reference that has
				 * been confirmed to refer to a class. Part of
				 * TIP#257. */
#define FRAME_IS_PRIVATE_DEFINE 0x10
				/* Marks this frame as being used for private
				 * declarations with [oo::define]. Usually
				 * OR'd with FRAME_IS_OO_DEFINE. TIP#500. */

/*
 * TIP #280
 * The structure below defines a command frame. A command frame provides
 * location information for all commands executing a tcl script (source, eval,
 * uplevel, procedure bodies, ...). The runtime structure essentially contains
 * the stack trace as it would be if the currently executing command were to
 * throw an error.
 *
 * For commands where it makes sense it refers to the associated CallFrame as
 * well.
 *
 * The structures are chained in a single list, with the top of the stack
 * anchored in the Interp structure.
 *
 * Instances can be allocated on the C stack, or the heap, the former making
 * cleanup a bit simpler.
 */

typedef struct CmdFrame {
    /*
     * General data. Always available.
     */

    int type;			/* Values see below. */
    int level;			/* Number of frames in stack, prevent O(n)
				 * scan of list. */
    int *line;			/* Lines the words of the command start on. */
    Tcl_Size nline;
    CallFrame *framePtr;	/* Procedure activation record, may be
				 * NULL. */
    struct CmdFrame *nextPtr;	/* Link to calling frame. */
    /*
     * Data needed for Eval vs TEBC
     *
     * EXECUTION CONTEXTS and usage of CmdFrame
     *
     * Field	  TEBC		  EvalEx
     * =======	  ====		  ======
     * level	  yes		  yes
     * type	  BC/PREBC	  SRC/EVAL
     * line0	  yes		  yes
     * framePtr	  yes		  yes
     * =======	  ====		  ======
     *
     * =======	  ====		  ========= union data
     * line1	  -		  yes
     * line3	  -		  yes
     * path	  -		  yes
     * -------	  ----		  ------
     * codePtr	  yes		  -
     * pc	  yes		  -
     * =======	  ====		  ======
     *
     * =======	  ====		  ========= union cmd
     * str.cmd	  yes		  yes
     * str.len	  yes		  yes
     * -------	  ----		  ------
     */

    union {
	struct {
	    Tcl_Obj *path;	/* Path of the sourced file the command is
				 * in. */
	} eval;
	struct {
	    const void *codePtr;/* Byte code currently executed... */
	    const char *pc;	/* ... and instruction pointer. */
	} tebc;
    } data;
    Tcl_Obj *cmdObj;
    const char *cmd;		/* The executed command, if possible... */
    Tcl_Size len;			/* ... and its length. */
    const struct CFWordBC *litarg;
				/* Link to set of literal arguments which have
				 * ben pushed on the lineLABCPtr stack by
				 * TclArgumentBCEnter(). These will be removed
				 * by TclArgumentBCRelease. */
} CmdFrame;

typedef struct CFWord {
    CmdFrame *framePtr;		/* CmdFrame to access. */
    Tcl_Size word;			/* Index of the word in the command. */
    Tcl_Size refCount;		/* Number of times the word is on the
				 * stack. */
} CFWord;

typedef struct CFWordBC {
    CmdFrame *framePtr;		/* CmdFrame to access. */
    Tcl_Size pc;			/* Instruction pointer of a command in
				 * ExtCmdLoc.loc[.] */
    Tcl_Size word;			/* Index of word in
				 * ExtCmdLoc.loc[cmd]->line[.] */
    struct CFWordBC *prevPtr;	/* Previous entry in stack for same Tcl_Obj. */
    struct CFWordBC *nextPtr;	/* Next entry for same command call. See
				 * CmdFrame litarg field for the list start. */
    Tcl_Obj *obj;		/* Back reference to hashtable key */
} CFWordBC;

/*
 * Structure to record the locations of invisible continuation lines in
 * literal scripts, as character offset from the beginning of the script. Both
 * compiler and direct evaluator use this information to adjust their line
 * counters when tracking through the script, because when it is invoked the
 * continuation line marker as a whole has been removed already, meaning that
 * the \n which was part of it is gone as well, breaking regular line
 * tracking.
 *
 * These structures are allocated and filled by both the function
 * TclSubstTokens() in the file "tclParse.c" and its caller TclEvalEx() in the
 * file "tclBasic.c", and stored in the thread-global hashtable "lineCLPtr" in
 * file "tclObj.c". They are used by the functions TclSetByteCodeFromAny() and
 * TclCompileScript(), both found in the file "tclCompile.c". Their memory is
 * released by the function TclFreeObj(), in the file "tclObj.c", and also by
 * the function TclThreadFinalizeObjects(), in the same file.
 */

#define CLL_END		(-1)

typedef struct ContLineLoc {
    Tcl_Size num;			/* Number of entries in loc, not counting the
				 * final -1 marker entry. */
    int loc[TCLFLEXARRAY];/* Table of locations, as character offsets.
				 * The table is allocated as part of the
				 * structure, extending behind the nominal end
				 * of the structure. An entry containing the
				 * value -1 is put after the last location, as
				 * end-marker/sentinel. */
} ContLineLoc;

/*
 * The following macros define the allowed values for the type field of the
 * CmdFrame structure above. Some of the values occur only in the extended
 * location data referenced via the 'baseLocPtr'.
 *
 * TCL_LOCATION_EVAL	  : Frame is for a script evaluated by EvalEx.
 * TCL_LOCATION_BC	  : Frame is for bytecode.
 * TCL_LOCATION_PREBC	  : Frame is for precompiled bytecode.
 * TCL_LOCATION_SOURCE	  : Frame is for a script evaluated by EvalEx, from a
 *			    sourced file.
 * TCL_LOCATION_PROC	  : Frame is for bytecode of a procedure.
 *
 * A TCL_LOCATION_BC type in a frame can be overridden by _SOURCE and _PROC
 * types, per the context of the byte code in execution.
 */

#define TCL_LOCATION_EVAL	(0) /* Location in a dynamic eval script. */
#define TCL_LOCATION_BC		(2) /* Location in byte code. */
#define TCL_LOCATION_PREBC	(3) /* Location in precompiled byte code, no
				     * location. */
#define TCL_LOCATION_SOURCE	(4) /* Location in a file. */
#define TCL_LOCATION_PROC	(5) /* Location in a dynamic proc. */
#define TCL_LOCATION_LAST	(6) /* Number of values in the enum. */

/*
 * Structure passed to describe procedure-like "procedures" that are not
 * procedures (e.g. a lambda) so that their details can be reported correctly
 * by [info frame]. Contains a sub-structure for each extra field.
 */

typedef Tcl_Obj * (GetFrameInfoValueProc)(void *clientData);
typedef struct {
    const char *name;		/* Name of this field. */
    GetFrameInfoValueProc *proc;	/* Function to generate a Tcl_Obj* from the
				 * clientData, or just use the clientData
				 * directly (after casting) if NULL. */
    void *clientData;	/* Context for above function, or Tcl_Obj* if
				 * proc field is NULL. */
} ExtraFrameInfoField;
typedef struct {
    Tcl_Size length;			/* Length of array. */
    ExtraFrameInfoField fields[2];
				/* Really as long as necessary, but this is
				 * long enough for nearly anything. */
} ExtraFrameInfo;

/*
 *----------------------------------------------------------------
 * Data structures and procedures related to TclHandles, which are a very
 * lightweight method of preserving enough information to determine if an
 * arbitrary malloc'd block has been deleted.
 *----------------------------------------------------------------
 */

typedef void **TclHandle;

/*
 *----------------------------------------------------------------
 * Experimental flag value passed to Tcl_GetRegExpFromObj. Intended for use
 * only by Expect. It will probably go away in a later release.
 *----------------------------------------------------------------
 */

#define TCL_REG_BOSONLY 002000	/* Prepend \A to pattern so it only matches at
				 * the beginning of the string. */

/*
 * These are a thin layer over TclpThreadKeyDataGet and TclpThreadKeyDataSet
 * when threads are used, or an emulation if there are no threads. These are
 * really internal and Tcl clients should use Tcl_GetThreadData.
 */

MODULE_SCOPE void *	TclThreadDataKeyGet(Tcl_ThreadDataKey *keyPtr);
MODULE_SCOPE void	TclThreadDataKeySet(Tcl_ThreadDataKey *keyPtr,
			    void *data);

/*
 * This is a convenience macro used to initialize a thread local storage ptr.
 */

#define TCL_TSD_INIT(keyPtr) \
	(ThreadSpecificData *)Tcl_GetThreadData((keyPtr), sizeof(ThreadSpecificData))

/*
 *----------------------------------------------------------------
 * Data structures related to bytecode compilation and execution. These are
 * used primarily in tclCompile.c, tclExecute.c, and tclBasic.c.
 *----------------------------------------------------------------
 */

/*
 * Forward declaration to prevent errors when the forward references to
 * Tcl_Parse and CompileEnv are encountered in the procedure type CompileProc
 * declared below.
 */

struct CompileEnv;

/*
 * The type of procedures called by the Tcl bytecode compiler to compile
 * commands. Pointers to these procedures are kept in the Command structure
 * describing each command. The integer value returned by a CompileProc must
 * be one of the following:
 *
 * TCL_OK		Compilation completed normally.
 * TCL_ERROR 		Compilation could not be completed. This can be just a
 * 			judgment by the CompileProc that the command is too
 * 			complex to compile effectively, or it can indicate
 * 			that in the current state of the interp, the command
 * 			would raise an error. The bytecode compiler will not
 * 			do any error reporting at compiler time. Error
 * 			reporting is deferred until the actual runtime,
 * 			because by then changes in the interp state may allow
 * 			the command to be successfully evaluated.
 * TCL_OUT_LINE_COMPILE	A source-compatible alias for TCL_ERROR, kept for the
 * 			sake of old code only.
 */

#define TCL_OUT_LINE_COMPILE	TCL_ERROR

typedef int (CompileProc)(Tcl_Interp *interp, Tcl_Parse *parsePtr,
	struct Command *cmdPtr, struct CompileEnv *compEnvPtr);

/*
 * The type of procedure called from the compilation hook point in
 * SetByteCodeFromAny.
 */

typedef int (CompileHookProc)(Tcl_Interp *interp,
	struct CompileEnv *compEnvPtr, void *clientData);

/*
 * The data structure for a (linked list of) execution stacks.
 */

typedef struct ExecStack {
    struct ExecStack *prevPtr;
    struct ExecStack *nextPtr;
    Tcl_Obj **markerPtr;
    Tcl_Obj **endPtr;
    Tcl_Obj **tosPtr;
    Tcl_Obj *stackWords[TCLFLEXARRAY];
} ExecStack;

/*
 * The data structure defining the execution environment for ByteCode's.
 * There is one ExecEnv structure per Tcl interpreter. It holds the evaluation
 * stack that holds command operands and results. The stack grows towards
 * increasing addresses. The member stackPtr points to the stackItems of the
 * currently active execution stack.
 */

typedef struct CorContext {
    struct CallFrame *framePtr;
    struct CallFrame *varFramePtr;
    struct CmdFrame *cmdFramePtr;  /* See Interp.cmdFramePtr */
    Tcl_HashTable *lineLABCPtr;    /* See Interp.lineLABCPtr */
} CorContext;

typedef struct CoroutineData {
    struct Command *cmdPtr;	/* The command handle for the coroutine. */
    struct ExecEnv *eePtr;	/* The special execution environment (stacks,
				 * etc.) for the coroutine. */
    struct ExecEnv *callerEEPtr;/* The execution environment for the caller of
				 * the coroutine, which might be the
				 * interpreter global environment or another
				 * coroutine. */
    CorContext caller;
    CorContext running;
    Tcl_HashTable *lineLABCPtr;    /* See Interp.lineLABCPtr */
    void *stackLevel;
    Tcl_Size auxNumLevels;		/* While the coroutine is running the
				 * numLevels of the create/resume command is
				 * stored here; for suspended coroutines it
				 * holds the nesting numLevels at yield. */
    Tcl_Size nargs;                  /* Number of args required for resuming this
				 * coroutine; COROUTINE_ARGUMENTS_SINGLE_OPTIONAL means "0 or 1"
				 * (default), COROUTINE_ARGUMENTS_ARBITRARY means "any" */
    Tcl_Obj *yieldPtr;		/* The command to yield to.  Stored here in
				 * order to reset splice point in
				 * TclNRCoroutineActivateCallback if the
				 * coroutine is busy.
				*/
} CoroutineData;

typedef struct ExecEnv {
    ExecStack *execStackPtr;	/* Points to the first item in the evaluation
				 * stack on the heap. */
    Tcl_Obj *constants[2];	/* Pointers to constant "0" and "1" objs. */
    struct Tcl_Interp *interp;
    struct NRE_callback *callbackPtr;
				/* Top callback in NRE's stack. */
    struct CoroutineData *corPtr;
    int rewind;
} ExecEnv;

#define COR_IS_SUSPENDED(corPtr) \
    ((corPtr)->stackLevel == NULL)

/*
 * The definitions for the LiteralTable and LiteralEntry structures. Each
 * interpreter contains a LiteralTable. It is used to reduce the storage
 * needed for all the Tcl objects that hold the literals of scripts compiled
 * by the interpreter. A literal's object is shared by all the ByteCodes that
 * refer to the literal. Each distinct literal has one LiteralEntry entry in
 * the LiteralTable. A literal table is a specialized hash table that is
 * indexed by the literal's string representation, which may contain null
 * characters.
 *
 * Note that we reduce the space needed for literals by sharing literal
 * objects both within a ByteCode (each ByteCode contains a local
 * LiteralTable) and across all an interpreter's ByteCodes (with the
 * interpreter's global LiteralTable).
 */

typedef struct LiteralEntry {
    struct LiteralEntry *nextPtr;
				/* Points to next entry in this hash bucket or
				 * NULL if end of chain. */
    Tcl_Obj *objPtr;		/* Points to Tcl object that holds the
				 * literal's bytes and length. */
    Tcl_Size refCount;		/* If in an interpreter's global literal
				 * table, the number of ByteCode structures
				 * that share the literal object; the literal
				 * entry can be freed when refCount drops to
				 * 0. If in a local literal table, TCL_INDEX_NONE. */
    Namespace *nsPtr;		/* Namespace in which this literal is used. We
				 * try to avoid sharing literal non-FQ command
				 * names among different namespaces to reduce
				 * shimmering. */
} LiteralEntry;

typedef struct LiteralTable {
    LiteralEntry **buckets;	/* Pointer to bucket array. Each element
				 * points to first entry in bucket's hash
				 * chain, or NULL. */
    LiteralEntry *staticBuckets[TCL_SMALL_HASH_TABLE];
				/* Bucket array used for small tables to avoid
				 * mallocs and frees. */
    TCL_HASH_TYPE numBuckets; /* Total number of buckets allocated at
				 * **buckets. */
    TCL_HASH_TYPE numEntries; /* Total number of entries present in
				 * table. */
    TCL_HASH_TYPE rebuildSize; /* Enlarge table when numEntries gets to be
				 * this large. */
    TCL_HASH_TYPE mask;		/* Mask value used in hashing function. */
} LiteralTable;

/*
 * The following structure defines for each Tcl interpreter various
 * statistics-related information about the bytecode compiler and
 * interpreter's operation in that interpreter.
 */

#ifdef TCL_COMPILE_STATS
typedef struct ByteCodeStats {
    size_t numExecutions;		/* Number of ByteCodes executed. */
    size_t numCompilations;	/* Number of ByteCodes created. */
    size_t numByteCodesFreed;	/* Number of ByteCodes destroyed. */
    size_t instructionCount[256];	/* Number of times each instruction was
				 * executed. */

    double totalSrcBytes;	/* Total source bytes ever compiled. */
    double totalByteCodeBytes;	/* Total bytes for all ByteCodes. */
    double currentSrcBytes;	/* Src bytes for all current ByteCodes. */
    double currentByteCodeBytes;/* Code bytes in all current ByteCodes. */

    size_t srcCount[32];		/* Source size distribution: # of srcs of
				 * size [2**(n-1)..2**n), n in [0..32). */
    size_t byteCodeCount[32];	/* ByteCode size distribution. */
    size_t lifetimeCount[32];	/* ByteCode lifetime distribution (ms). */

    double currentInstBytes;	/* Instruction bytes-current ByteCodes. */
    double currentLitBytes;	/* Current literal bytes. */
    double currentExceptBytes;	/* Current exception table bytes. */
    double currentAuxBytes;	/* Current auxiliary information bytes. */
    double currentCmdMapBytes;	/* Current src<->code map bytes. */

    size_t numLiteralsCreated;	/* Total literal objects ever compiled. */
    double totalLitStringBytes;	/* Total string bytes in all literals. */
    double currentLitStringBytes;
				/* String bytes in current literals. */
    size_t literalCount[32];	/* Distribution of literal string sizes. */
} ByteCodeStats;
#endif /* TCL_COMPILE_STATS */

/*
 * Structure used in implementation of those core ensembles which are
 * partially compiled. Used as an array of these, with a terminating field
 * whose 'name' is NULL.
 */

typedef struct {
    const char *name;		/* The name of the subcommand. */
    Tcl_ObjCmdProc *proc;	/* The implementation of the subcommand. */
    CompileProc *compileProc;	/* The compiler for the subcommand. */
    Tcl_ObjCmdProc *nreProc;	/* NRE implementation of this command. */
    void *clientData;	/* Any clientData to give the command. */
    int unsafe;			/* Whether this command is to be hidden by
				 * default in a safe interpreter. */
} EnsembleImplMap;

/*
 *----------------------------------------------------------------
 * Data structures related to commands.
 *----------------------------------------------------------------
 */

/*
 * An imported command is created in an namespace when it imports a "real"
 * command from another namespace. An imported command has a Command structure
 * that points (via its ClientData value) to the "real" Command structure in
 * the source namespace's command table. The real command records all the
 * imported commands that refer to it in a list of ImportRef structures so
 * that they can be deleted when the real command is deleted.
 */

typedef struct ImportRef {
    struct Command *importedCmdPtr;
				/* Points to the imported command created in
				 * an importing namespace; this command
				 * redirects its invocations to the "real"
				 * command. */
    struct ImportRef *nextPtr;	/* Next element on the linked list of imported
				 * commands that refer to the "real" command.
				 * The real command deletes these imported
				 * commands on this list when it is
				 * deleted. */
} ImportRef;

/*
 * Data structure used as the ClientData of imported commands: commands
 * created in an namespace when it imports a "real" command from another
 * namespace.
 */

typedef struct ImportedCmdData {
    struct Command *realCmdPtr;	/* "Real" command that this imported command
				 * refers to. */
    struct Command *selfPtr;	/* Pointer to this imported command. Needed
				 * only when deleting it in order to remove it
				 * from the real command's linked list of
				 * imported commands that refer to it. */
} ImportedCmdData;

/*
 * A Command structure exists for each command in a namespace. The Tcl_Command
 * opaque type actually refers to these structures.
 */

typedef struct Command {
    Tcl_HashEntry *hPtr;	/* Pointer to the hash table entry that refers
				 * to this command. The hash table is either a
				 * namespace's command table or an
				 * interpreter's hidden command table. This
				 * pointer is used to get a command's name
				 * from its Tcl_Command handle. NULL means
				 * that the hash table entry has been removed
				 * already (this can happen if deleteProc
				 * causes the command to be deleted or
				 * recreated). */
    Namespace *nsPtr;		/* Points to the namespace containing this
				 * command. */
    Tcl_Size refCount;		/* 1 if in command hashtable plus 1 for each
				 * reference from a CmdName Tcl object
				 * representing a command's name in a ByteCode
				 * instruction sequence. This structure can be
				 * freed when refCount becomes zero. */
    Tcl_Size cmdEpoch;		/* Incremented to invalidate any references
				 * that point to this command when it is
				 * renamed, deleted, hidden, or exposed. */
    CompileProc *compileProc;	/* Procedure called to compile command. NULL
				 * if no compile proc exists for command. */
    Tcl_ObjCmdProc *objProc;	/* Object-based command procedure. */
    void *objClientData;	/* Arbitrary value passed to object proc. */
    Tcl_CmdProc *proc;		/* String-based command procedure. */
    void *clientData;	/* Arbitrary value passed to string proc. */
    Tcl_CmdDeleteProc *deleteProc;
				/* Procedure invoked when deleting command to,
				 * e.g., free all client data. */
    void *deleteData;	/* Arbitrary value passed to deleteProc. */
    int flags;			/* Miscellaneous bits of information about
				 * command. See below for definitions. */
    ImportRef *importRefPtr;	/* List of each imported Command created in
				 * another namespace when this command is
				 * imported. These imported commands redirect
				 * invocations back to this command. The list
				 * is used to remove all those imported
				 * commands when deleting this "real"
				 * command. */
    CommandTrace *tracePtr;	/* First in list of all traces set for this
				 * command. */
    Tcl_ObjCmdProc *nreProc;	/* NRE implementation of this command. */
} Command;

/*
 * Flag bits for commands.
 *
 * CMD_DYING -			If 1 the command is in the process of
 *				being deleted (its deleteProc is currently
 *				executing). Other attempts to delete the
 *				command should be ignored.
 * CMD_TRACE_ACTIVE -		If 1 the trace processing is currently
 *				underway for a rename/delete change. See the
 *				two flags below for which is currently being
 *				processed.
 * CMD_HAS_EXEC_TRACES -	If 1 means that this command has at least one
 *				execution trace (as opposed to simple
 *				delete/rename traces) in its tracePtr list.
 * CMD_COMPILES_EXPANDED -	If 1 this command has a compiler that
 *				can handle expansion (provided it is not the
 *				first word).
 * TCL_TRACE_RENAME -		A rename trace is in progress. Further
 *				recursive renames will not be traced.
 * TCL_TRACE_DELETE -		A delete trace is in progress. Further
 *				recursive deletes will not be traced.
 * (these last two flags are defined in tcl.h)
 */

#define CMD_DYING		    0x01
#define CMD_TRACE_ACTIVE	    0x02
#define CMD_HAS_EXEC_TRACES	    0x04
#define CMD_COMPILES_EXPANDED	    0x08
#define CMD_REDEF_IN_PROGRESS	    0x10
#define CMD_VIA_RESOLVER	    0x20
#define CMD_DEAD                    0x40


/*
 *----------------------------------------------------------------
 * Data structures related to name resolution procedures.
 *----------------------------------------------------------------
 */

/*
 * The interpreter keeps a linked list of name resolution schemes. The scheme
 * for a namespace is consulted first, followed by the list of schemes in an
 * interpreter, followed by the default name resolution in Tcl. Schemes are
 * added/removed from the interpreter's list by calling Tcl_AddInterpResolver
 * and Tcl_RemoveInterpResolver.
 */

typedef struct ResolverScheme {
    char *name;			/* Name identifying this scheme. */
    Tcl_ResolveCmdProc *cmdResProc;
				/* Procedure handling command name
				 * resolution. */
    Tcl_ResolveVarProc *varResProc;
				/* Procedure handling variable name resolution
				 * for variables that can only be handled at
				 * runtime. */
    Tcl_ResolveCompiledVarProc *compiledVarResProc;
				/* Procedure handling variable name resolution
				 * at compile time. */

    struct ResolverScheme *nextPtr;
				/* Pointer to next record in linked list. */
} ResolverScheme;

/*
 * Forward declaration of the TIP#143 limit handler structure.
 */

typedef struct LimitHandler LimitHandler;

/*
 * TIP #268.
 * Values for the selection mode, i.e the package require preferences.
 */

enum PkgPreferOptions {
    PKG_PREFER_LATEST, PKG_PREFER_STABLE
};

/*
 *----------------------------------------------------------------
 * This structure shadows the first few fields of the memory cache for the
 * allocator defined in tclThreadAlloc.c; it has to be kept in sync with the
 * definition there.
 * Some macros require knowledge of some fields in the struct in order to
 * avoid hitting the TSD unnecessarily. In order to facilitate this, a pointer
 * to the relevant fields is kept in the allocCache field in struct Interp.
 *----------------------------------------------------------------
 */

typedef struct AllocCache {
    struct Cache *nextPtr;	/* Linked list of cache entries. */
    Tcl_ThreadId owner;		/* Which thread's cache is this? */
    Tcl_Obj *firstObjPtr;	/* List of free objects for thread. */
    size_t numObjects;		/* Number of objects for thread. */
} AllocCache;

/*
 *----------------------------------------------------------------
 * This structure defines an interpreter, which is a collection of commands
 * plus other state information related to interpreting commands, such as
 * variable storage. Primary responsibility for this data structure is in
 * tclBasic.c, but almost every Tcl source file uses something in here.
 *----------------------------------------------------------------
 */

typedef struct Interp {
    /*
     * The first two fields were named "result" and "freeProc" in earlier
     * versions of Tcl.  They are no longer used within Tcl, and are no
     * longer available to be accessed by extensions.  However, they cannot
     * be removed.  Why?  There is a deployed base of stub-enabled extensions
     * that query the value of iPtr->stubTable.  For them to continue to work,
     * the location of the field "stubTable" within the Interp struct cannot
     * change.  The most robust way to assure that is to leave all fields up to
     * that one undisturbed.
     */

    const char *legacyResult;
    void (*legacyFreeProc) (void);
    int errorLine;		/* When TCL_ERROR is returned, this gives the
				 * line number in the command where the error
				 * occurred (1 means first line). */
    const struct TclStubs *stubTable;
				/* Pointer to the exported Tcl stub table.  In
				 * ancient pre-8.1 versions of Tcl this was a
				 * pointer to the objResultPtr or a pointer to a
				 * buckets array in a hash table. Deployed stubs
				 * enabled extensions check for a NULL pointer value
				 * and for a TCL_STUBS_MAGIC value to verify they
				 * are not [load]ing into one of those pre-stubs
				 * interps.
				 */

    TclHandle handle;		/* Handle used to keep track of when this
				 * interp is deleted. */

    Namespace *globalNsPtr;	/* The interpreter's global namespace. */
    Tcl_HashTable *hiddenCmdTablePtr;
				/* Hash table used by tclBasic.c to keep track
				 * of hidden commands on a per-interp
				 * basis. */
    void *interpInfo;	/* Information used by tclInterp.c to keep
				 * track of parent/child interps on a
				 * per-interp basis. */
#if TCL_MAJOR_VERSION > 8
    void (*optimizer)(void *envPtr);
#else
    union {
	void (*optimizer)(void *envPtr);
	Tcl_HashTable unused2;	/* No longer used (was mathFuncTable). The
				 * unused space in interp was repurposed for
				 * pluggable bytecode optimizers. The core
				 * contains one optimizer, which can be
				 * selectively overridden by extensions. */
    } extra;
#endif
    /*
     * Information related to procedures and variables. See tclProc.c and
     * tclVar.c for usage.
     */

    Tcl_Size numLevels;		/* Keeps track of how many nested calls to
				 * Tcl_Eval are in progress for this
				 * interpreter. It's used to delay deletion of
				 * the table until all Tcl_Eval invocations
				 * are completed. */
    Tcl_Size maxNestingDepth;	/* If numLevels exceeds this value then Tcl
				 * assumes that infinite recursion has
				 * occurred and it generates an error. */
    CallFrame *framePtr;	/* Points to top-most in stack of all nested
				 * procedure invocations. */
    CallFrame *varFramePtr;	/* Points to the call frame whose variables
				 * are currently in use (same as framePtr
				 * unless an "uplevel" command is
				 * executing). */
    ActiveVarTrace *activeVarTracePtr;
				/* First in list of active traces for interp,
				 * or NULL if no active traces. */
    int returnCode;		/* [return -code] parameter. */
    CallFrame *rootFramePtr;	/* Global frame pointer for this
				 * interpreter. */
    Namespace *lookupNsPtr;	/* Namespace to use ONLY on the next
				 * TCL_EVAL_INVOKE call to Tcl_EvalObjv. */

#if TCL_MAJOR_VERSION < 9
    char *appendResultDontUse;
    int appendAvlDontUse;
    int appendUsedDontUse;
#endif

    /*
     * Information about packages. Used only in tclPkg.c.
     */

    Tcl_HashTable packageTable;	/* Describes all of the packages loaded in or
				 * available to this interpreter. Keys are
				 * package names, values are (Package *)
				 * pointers. */
    char *packageUnknown;	/* Command to invoke during "package require"
				 * commands for packages that aren't described
				 * in packageTable. Ckalloc'ed, may be
				 * NULL. */
    /*
     * Miscellaneous information:
     */

    Tcl_Size cmdCount;		/* Total number of times a command procedure
				 * has been called for this interpreter. */
    int evalFlags;		/* Flags to control next call to Tcl_Eval.
				 * Normally zero, but may be set before
				 * calling Tcl_Eval. See below for valid
				 * values. */
#if TCL_MAJOR_VERSION < 9
    int unused1;		/* No longer used (was termOffset) */
#endif
    LiteralTable literalTable;	/* Contains LiteralEntry's describing all Tcl
				 * objects holding literals of scripts
				 * compiled by the interpreter. Indexed by the
				 * string representations of literals. Used to
				 * avoid creating duplicate objects. */
    Tcl_Size compileEpoch;		/* Holds the current "compilation epoch" for
				 * this interpreter. This is incremented to
				 * invalidate existing ByteCodes when, e.g., a
				 * command with a compile procedure is
				 * redefined. */
    Proc *compiledProcPtr;	/* If a procedure is being compiled, a pointer
				 * to its Proc structure; otherwise, this is
				 * NULL. Set by ObjInterpProc in tclProc.c and
				 * used by tclCompile.c to process local
				 * variables appropriately. */
    ResolverScheme *resolverPtr;
				/* Linked list of name resolution schemes
				 * added to this interpreter. Schemes are
				 * added and removed by calling
				 * Tcl_AddInterpResolvers and
				 * Tcl_RemoveInterpResolver respectively. */
    Tcl_Obj *scriptFile;	/* NULL means there is no nested source
				 * command active; otherwise this points to
				 * pathPtr of the file being sourced. */
    int flags;			/* Various flag bits. See below. */
    long randSeed;		/* Seed used for rand() function. */
    Trace *tracePtr;		/* List of traces for this interpreter. */
    Tcl_HashTable *assocData;	/* Hash table for associating data with this
				 * interpreter. Cleaned up when this
				 * interpreter is deleted. */
    struct ExecEnv *execEnvPtr;	/* Execution environment for Tcl bytecode
				 * execution. Contains a pointer to the Tcl
				 * evaluation stack. */
    Tcl_Obj *emptyObjPtr;	/* Points to an object holding an empty
				 * string. Returned by Tcl_ObjSetVar2 when
				 * variable traces change a variable in a
				 * gross way. */
#if TCL_MAJOR_VERSION < 9
    char resultSpaceDontUse[TCL_DSTRING_STATIC_SIZE+1];
#endif
    Tcl_Obj *objResultPtr;	/* If the last command returned an object
				 * result, this points to it. Should not be
				 * accessed directly; see comment above. */
    Tcl_ThreadId threadId;	/* ID of thread that owns the interpreter. */

    ActiveCommandTrace *activeCmdTracePtr;
				/* First in list of active command traces for
				 * interp, or NULL if no active traces. */
    ActiveInterpTrace *activeInterpTracePtr;
				/* First in list of active traces for interp,
				 * or NULL if no active traces. */

    Tcl_Size tracesForbiddingInline;	/* Count of traces (in the list headed by
				 * tracePtr) that forbid inline bytecode
				 * compilation. */

    /*
     * Fields used to manage extensible return options (TIP 90).
     */

    Tcl_Obj *returnOpts;	/* A dictionary holding the options to the
				 * last [return] command. */

    Tcl_Obj *errorInfo;		/* errorInfo value (now as a Tcl_Obj). */
    Tcl_Obj *eiVar;		/* cached ref to ::errorInfo variable. */
    Tcl_Obj *errorCode;		/* errorCode value (now as a Tcl_Obj). */
    Tcl_Obj *ecVar;		/* cached ref to ::errorInfo variable. */
    int returnLevel;		/* [return -level] parameter. */

    /*
     * Resource limiting framework support (TIP#143).
     */

    struct {
	int active;		/* Flag values defining which limits have been
				 * set. */
	int granularityTicker;	/* Counter used to determine how often to
				 * check the limits. */
	int exceeded;		/* Which limits have been exceeded, described
				 * as flag values the same as the 'active'
				 * field. */

	Tcl_Size cmdCount;		/* Limit for how many commands to execute in
				 * the interpreter. */
	LimitHandler *cmdHandlers;
				/* Handlers to execute when the limit is
				 * reached. */
	int cmdGranularity;	/* Mod factor used to determine how often to
				 * evaluate the limit check. */

	Tcl_Time time;		/* Time limit for execution within the
				 * interpreter. */
	LimitHandler *timeHandlers;
				/* Handlers to execute when the limit is
				 * reached. */
	int timeGranularity;	/* Mod factor used to determine how often to
				 * evaluate the limit check. */
	Tcl_TimerToken timeEvent;
				/* Handle for a timer callback that will occur
				 * when the time-limit is exceeded. */

	Tcl_HashTable callbacks;/* Mapping from (interp,type) pair to data
				 * used to install a limit handler callback to
				 * run in _this_ interp when the limit is
				 * exceeded. */
    } limit;

    /*
     * Information for improved default error generation from ensembles
     * (TIP#112).
     */

    struct {
	Tcl_Obj *const *sourceObjs;
				/* What arguments were actually input into the
				 * *root* ensemble command? (Nested ensembles
				 * don't rewrite this.) NULL if we're not
				 * processing an ensemble. */
	Tcl_Size numRemovedObjs;	/* How many arguments have been stripped off
				 * because of ensemble processing. */
	Tcl_Size numInsertedObjs;	/* How many of the current arguments were
				 * inserted by an ensemble. */
    } ensembleRewrite;

    /*
     * TIP #219: Global info for the I/O system.
     */

    Tcl_Obj *chanMsg;		/* Error message set by channel drivers, for
				 * the propagation of arbitrary Tcl errors.
				 * This information, if present (chanMsg not
				 * NULL), takes precedence over a POSIX error
				 * code returned by a channel operation. */

    /*
     * Source code origin information (TIP #280).
     */

    CmdFrame *cmdFramePtr;	/* Points to the command frame containing the
				 * location information for the current
				 * command. */
    const CmdFrame *invokeCmdFramePtr;
				/* Points to the command frame which is the
				 * invoking context of the bytecode compiler.
				 * NULL when the byte code compiler is not
				 * active. */
    int invokeWord;		/* Index of the word in the command which
				 * is getting compiled. */
    Tcl_HashTable *linePBodyPtr;/* This table remembers for each statically
				 * defined procedure the location information
				 * for its body. It is keyed by the address of
				 * the Proc structure for a procedure. The
				 * values are "struct CmdFrame*". */
    Tcl_HashTable *lineBCPtr;	/* This table remembers for each ByteCode
				 * object the location information for its
				 * body. It is keyed by the address of the
				 * Proc structure for a procedure. The values
				 * are "struct ExtCmdLoc*". (See
				 * tclCompile.h) */
    Tcl_HashTable *lineLABCPtr;
    Tcl_HashTable *lineLAPtr;	/* This table remembers for each argument of a
				 * command on the execution stack the index of
				 * the argument in the command, and the
				 * location data of the command. It is keyed
				 * by the address of the Tcl_Obj containing
				 * the argument. The values are "struct
				 * CFWord*" (See tclBasic.c). This allows
				 * commands like uplevel, eval, etc. to find
				 * location information for their arguments,
				 * if they are a proper literal argument to an
				 * invoking command. Alt view: An index to the
				 * CmdFrame stack keyed by command argument
				 * holders. */
    ContLineLoc *scriptCLLocPtr;/* This table points to the location data for
				 * invisible continuation lines in the script,
				 * if any. This pointer is set by the function
				 * TclEvalObjEx() in file "tclBasic.c", and
				 * used by function ...() in the same file.
				 * It does for the eval/direct path of script
				 * execution what CompileEnv.clLoc does for
				 * the bytecode compiler.
				 */
    /*
     * TIP #268. The currently active selection mode, i.e. the package require
     * preferences.
     */

    int packagePrefer;		/* Current package selection mode. */

    /*
     * Hashtables for variable traces and searches.
     */

    Tcl_HashTable varTraces;	/* Hashtable holding the start of a variable's
				 * active trace list; varPtr is the key. */
    Tcl_HashTable varSearches;	/* Hashtable holding the start of a variable's
				 * active searches list; varPtr is the key. */
    /*
     * The thread-specific data ekeko: cache pointers or values that
     *  (a) do not change during the thread's lifetime
     *  (b) require access to TSD to determine at runtime
     *  (c) are accessed very often (e.g., at each command call)
     *
     * Note that these are the same for all interps in the same thread. They
     * just have to be initialised for the thread's parent interp, children
     * inherit the value.
     *
     * They are used by the macros defined below.
     */

    AllocCache *allocCache;
    void *pendingObjDataPtr;	/* Pointer to the Cache and PendingObjData
				 * structs for this interp's thread; see
				 * tclObj.c and tclThreadAlloc.c */
    int *asyncReadyPtr;		/* Pointer to the asyncReady indicator for
				 * this interp's thread; see tclAsync.c */
    /*
     * The pointer to the object system root ekeko. c.f. TIP #257.
     */
    void *objectFoundation;	/* Pointer to the Foundation structure of the
				 * object system, which contains things like
				 * references to key namespaces. See
				 * tclOOInt.h and tclOO.c for real definition
				 * and setup. */

    struct NRE_callback *deferredCallbacks;
				/* Callbacks that are set previous to a call
				 * to some Eval function but that actually
				 * belong to the command that is about to be
				 * called - i.e., they should be run *before*
				 * any tailcall is invoked. */

    /*
     * TIP #285, Script cancellation support.
     */

    Tcl_AsyncHandler asyncCancel;
				/* Async handler token for Tcl_CancelEval. */
    Tcl_Obj *asyncCancelMsg;	/* Error message set by async cancel handler
				 * for the propagation of arbitrary Tcl
				 * errors. This information, if present
				 * (asyncCancelMsg not NULL), takes precedence
				 * over the default error messages returned by
				 * a script cancellation operation. */

	/*
	 * TIP #348 IMPLEMENTATION  -  Substituted error stack
	 */
    Tcl_Obj *errorStack;	/* [info errorstack] value (as a Tcl_Obj). */
    Tcl_Obj *upLiteral;		/* "UP" literal for [info errorstack] */
    Tcl_Obj *callLiteral;	/* "CALL" literal for [info errorstack] */
    Tcl_Obj *innerLiteral;	/* "INNER" literal for [info errorstack] */
    Tcl_Obj *innerContext;	/* cached list for fast reallocation */
    int resetErrorStack;        /* controls cleaning up of ::errorStack */

#ifdef TCL_COMPILE_STATS
    /*
     * Statistical information about the bytecode compiler and interpreter's
     * operation. This should be the last field of Interp.
     */

    ByteCodeStats stats;	/* Holds compilation and execution statistics
				 * for this interpreter. */
#endif /* TCL_COMPILE_STATS */
} Interp;

/*
 * Macros that use the TSD-ekeko.
 */

#define TclAsyncReady(iPtr) \
    *((iPtr)->asyncReadyPtr)

/*
 * Macros for script cancellation support (TIP #285).
 */

#define TclCanceled(iPtr) \
    (((iPtr)->flags & CANCELED) || ((iPtr)->flags & TCL_CANCEL_UNWIND))

#define TclSetCancelFlags(iPtr, cancelFlags)   \
    (iPtr)->flags |= CANCELED;                 \
    if ((cancelFlags) & TCL_CANCEL_UNWIND) {   \
        (iPtr)->flags |= TCL_CANCEL_UNWIND;    \
    }

#define TclUnsetCancelFlags(iPtr) \
    (iPtr)->flags &= (~(CANCELED | TCL_CANCEL_UNWIND))

/*
 * Macros for splicing into and out of doubly linked lists. They assume
 * existence of struct items 'prevPtr' and 'nextPtr'.
 *
 * a = element to add or remove.
 * b = list head.
 *
 * TclSpliceIn adds to the head of the list.
 */

#define TclSpliceIn(a,b)			\
    (a)->nextPtr = (b);				\
    if ((b) != NULL) {				\
	(b)->prevPtr = (a);			\
    }						\
    (a)->prevPtr = NULL, (b) = (a);

#define TclSpliceOut(a,b)			\
    if ((a)->prevPtr != NULL) {			\
	(a)->prevPtr->nextPtr = (a)->nextPtr;	\
    } else {					\
	(b) = (a)->nextPtr;			\
    }						\
    if ((a)->nextPtr != NULL) {			\
	(a)->nextPtr->prevPtr = (a)->prevPtr;	\
    }

/*
 * EvalFlag bits for Interp structures:
 *
 * TCL_ALLOW_EXCEPTIONS	1 means it's OK for the script to terminate with a
 *			code other than TCL_OK or TCL_ERROR; 0 means codes
 *			other than these should be turned into errors.
 */

#define TCL_ALLOW_EXCEPTIONS		0x04
#define TCL_EVAL_FILE			0x02
#define TCL_EVAL_SOURCE_IN_FRAME	0x10
#define TCL_EVAL_NORESOLVE		0x20
#define TCL_EVAL_DISCARD_RESULT		0x40

/*
 * Flag bits for Interp structures:
 *
 * DELETED:		Non-zero means the interpreter has been deleted:
 *			don't process any more commands for it, and destroy
 *			the structure as soon as all nested invocations of
 *			Tcl_Eval are done.
 * ERR_ALREADY_LOGGED:	Non-zero means information has already been logged in
 *			iPtr->errorInfo for the current Tcl_Eval instance, so
 *			Tcl_Eval needn't log it (used to implement the "error
 *			message log" command).
 * DONT_COMPILE_CMDS_INLINE: Non-zero means that the bytecode compiler should
 *			not compile any commands into an inline sequence of
 *			instructions. This is set 1, for example, when command
 *			traces are requested.
 * RAND_SEED_INITIALIZED: Non-zero means that the randSeed value of the interp
 *			has not be initialized. This is set 1 when we first
 *			use the rand() or srand() functions.
 * SAFE_INTERP:		Non zero means that the current interp is a safe
 *			interp (i.e. it has only the safe commands installed,
 *			less privilege than a regular interp).
 * INTERP_DEBUG_FRAME:	Used for switching on various extra interpreter
 *			debug/info mechanisms (e.g. info frame eval/uplevel
 *			tracing) which are performance intensive.
 * INTERP_TRACE_IN_PROGRESS: Non-zero means that an interp trace is currently
 *			active; so no further trace callbacks should be
 *			invoked.
 * INTERP_ALTERNATE_WRONG_ARGS: Used for listing second and subsequent forms
 *			of the wrong-num-args string in Tcl_WrongNumArgs.
 *			Makes it append instead of replacing and uses
 *			different intermediate text.
 * CANCELED:		Non-zero means that the script in progress should be
 *			canceled as soon as possible. This can be checked by
 *			extensions (and the core itself) by calling
 *			Tcl_Canceled and checking if TCL_ERROR is returned.
 *			This is a one-shot flag that is reset immediately upon
 *			being detected; however, if the TCL_CANCEL_UNWIND flag
 *			is set Tcl_Canceled will continue to report that the
 *			script in progress has been canceled thereby allowing
 *			the evaluation stack for the interp to be fully
 *			unwound.
 *
 * WARNING: For the sake of some extensions that have made use of former
 * internal values, do not re-use the flag values 2 (formerly ERR_IN_PROGRESS)
 * or 8 (formerly ERROR_CODE_SET).
 */

#define DELETED				     1
#define ERR_ALREADY_LOGGED		     4
#define INTERP_DEBUG_FRAME		  0x10
#define DONT_COMPILE_CMDS_INLINE	  0x20
#define RAND_SEED_INITIALIZED		  0x40
#define SAFE_INTERP			  0x80
#define INTERP_TRACE_IN_PROGRESS	 0x200
#define INTERP_ALTERNATE_WRONG_ARGS	 0x400
#define ERR_LEGACY_COPY			 0x800
#define CANCELED			0x1000

/*
 * Maximum number of levels of nesting permitted in Tcl commands (used to
 * catch infinite recursion).
 */

#define MAX_NESTING_DEPTH	1000

/*
 * The macro below is used to modify a "char" value (e.g. by casting it to an
 * unsigned character) so that it can be used safely with macros such as
 * isspace.
 */

#define UCHAR(c) ((unsigned char) (c))

/*
 * This macro is used to properly align the memory allocated by Tcl, giving
 * the same alignment as the native malloc.
 */

#if defined(__APPLE__)
#define TCL_ALLOCALIGN	16
#else
#define TCL_ALLOCALIGN	(2*sizeof(void *))
#endif

/*
 * TCL_ALIGN is used to determine the offset needed to safely allocate any
 * data structure in memory. Given a starting offset or size, it "rounds up"
 * or "aligns" the offset to the next aligned (typically 8-byte) boundary so
 * that any data structure can be placed at the resulting offset without fear
 * of an alignment error. Note this is clamped to a minimum of 8 for API
 * compatibility.
 *
 * WARNING!! DO NOT USE THIS MACRO TO ALIGN POINTERS: it will produce the
 * wrong result on platforms that allocate addresses that are divisible by a
 * non-trivial factor of this alignment. Only use it for offsets or sizes.
 *
 * This macro is only used by tclCompile.c in the core (Bug 926445). It
 * however not be made file static, as extensions that touch bytecodes
 * (notably tbcload) require it.
 */

struct TclMaxAlignment {
    char unalign[8];
    union {
	long long maxAlignLongLong;
	double maxAlignDouble;
	void *maxAlignPointer;
    } aligned;
};
#define TCL_ALIGN_BYTES \
	offsetof(struct TclMaxAlignment, aligned)
#define TCL_ALIGN(x) \
	(((x) + (TCL_ALIGN_BYTES - 1)) & ~(TCL_ALIGN_BYTES - 1))

/*
 * A common panic alert when memory allocation fails.
 */

#define TclOOM(ptr, size) \
	((size) && ((ptr)||(Tcl_Panic("unable to alloc %" TCL_Z_MODIFIER "u bytes", (size_t)(size)),1)))

/*
 * The following enum values are used to specify the runtime platform setting
 * of the tclPlatform variable.
 */

typedef enum {
    TCL_PLATFORM_UNIX = 0,	/* Any Unix-like OS. */
    TCL_PLATFORM_WINDOWS = 2	/* Any Microsoft Windows OS. */
} TclPlatformType;

/*
 * The following enum values are used to indicate the translation of a Tcl
 * channel. Declared here so that each platform can define
 * TCL_PLATFORM_TRANSLATION to the native translation on that platform.
 */

typedef enum TclEolTranslation {
    TCL_TRANSLATE_AUTO,		/* Eol == \r, \n and \r\n. */
    TCL_TRANSLATE_CR,		/* Eol == \r. */
    TCL_TRANSLATE_LF,		/* Eol == \n. */
    TCL_TRANSLATE_CRLF		/* Eol == \r\n. */
} TclEolTranslation;

/*
 * Flags for TclInvoke:
 *
 * TCL_INVOKE_HIDDEN		Invoke a hidden command; if not set, invokes
 *				an exposed command.
 * TCL_INVOKE_NO_UNKNOWN	If set, "unknown" is not invoked if the
 *				command to be invoked is not found. Only has
 *				an effect if invoking an exposed command,
 *				i.e. if TCL_INVOKE_HIDDEN is not also set.
 * TCL_INVOKE_NO_TRACEBACK	Does not record traceback information if the
 *				invoked command returns an error. Used if the
 *				caller plans on recording its own traceback
 *				information.
 */

#define	TCL_INVOKE_HIDDEN	(1<<0)
#define TCL_INVOKE_NO_UNKNOWN	(1<<1)
#define TCL_INVOKE_NO_TRACEBACK	(1<<2)

#if TCL_MAJOR_VERSION > 8
/*
 * SSIZE_MAX, NOT SIZE_MAX as negative differences need to be expressed
 * between values of the Tcl_Size type so limit the range to signed
 */
#   define ListSizeT_MAX ((Tcl_Size)PTRDIFF_MAX)
#else
#   define ListSizeT_MAX INT_MAX
#endif

/*
 * ListStore --
 *
 * A Tcl list's internal representation is defined through three structures.
 *
 * A ListStore struct is a structure that includes a variable size array that
 * serves as storage for a Tcl list. A contiguous sequence of slots in the
 * array, the "in-use" area, holds valid pointers to Tcl_Obj values that
 * belong to one or more Tcl lists. The unused slots before and after these
 * are free slots that may be used to prepend and append without having to
 * reallocate the struct. The ListStore may be shared amongst multiple lists
 * and reference counted.
 *
 * A ListSpan struct defines a sequence of slots within a ListStore. This sequence
 * always lies within the "in-use" area of the ListStore. Like ListStore, the
 * structure may be shared among multiple lists and is reference counted.
 *
 * A ListRep struct holds the internal representation of a Tcl list as stored
 * in a Tcl_Obj. It is composed of a ListStore and a ListSpan that together
 * define the content of the list. The ListSpan specifies the range of slots
 * within the ListStore that hold elements for this list. The ListSpan is
 * optional in which case the list includes all the "in-use" slots of the
 * ListStore.
 *
 */
typedef struct ListStore {
    Tcl_Size firstUsed;    /* Index of first slot in use within slots[] */
    Tcl_Size numUsed;      /* Number of slots in use (starting firstUsed) */
    Tcl_Size numAllocated; /* Total number of slots[] array slots. */
    size_t refCount;           /* Number of references to this instance */
    int flags;              /* LISTSTORE_* flags */
    Tcl_Obj *slots[TCLFLEXARRAY];      /* Variable size array. Grown as needed */
} ListStore;

#define LISTSTORE_CANONICAL 0x1 /* All Tcl_Obj's referencing this
                                   store have their string representation
                                   derived from the list representation */

/* Max number of elements that can be contained in a list */
#define LIST_MAX                                               \
    ((ListSizeT_MAX - offsetof(ListStore, slots)) \
		   / sizeof(Tcl_Obj *))
/* Memory size needed for a ListStore to hold numSlots_ elements */
#define LIST_SIZE(numSlots_) \
	(offsetof(ListStore, slots) + ((numSlots_) * sizeof(Tcl_Obj *)))

/*
 * ListSpan --
 * See comments above for ListStore
 */
typedef struct ListSpan {
    Tcl_Size spanStart;    /* Starting index of the span */
    Tcl_Size spanLength;   /* Number of elements in the span */
    size_t refCount;     /* Count of references to this span record */
} ListSpan;
#ifndef LIST_SPAN_THRESHOLD /* May be set on build line */
#define LIST_SPAN_THRESHOLD 101
#endif

/*
 * ListRep --
 * See comments above for ListStore
 */
typedef struct ListRep {
    ListStore *storePtr;/* element array shared amongst different lists */
    ListSpan *spanPtr;  /* If not NULL, the span holds the range of slots
                           within *storePtr that contain this list elements. */
} ListRep;

/*
 * Macros used to get access list internal representations.
 *
 * Naming conventions:
 * ListRep* - expect a pointer to a valid ListRep
 * ListObj* - expect a pointer to a Tcl_Obj whose internal type is known to
 *            be a list (tclListType). Will crash otherwise.
 * TclListObj* - expect a pointer to a Tcl_Obj whose internal type may or may not
 *            be tclListType. These will convert as needed and return error if
 *            conversion not possible.
 */

/* Returns the starting slot for this listRep in the contained ListStore */
#define ListRepStart(listRepPtr_)                               \
    ((listRepPtr_)->spanPtr ? (listRepPtr_)->spanPtr->spanStart \
			    : (listRepPtr_)->storePtr->firstUsed)

/* Returns the number of elements in this listRep */
#define ListRepLength(listRepPtr_)                               \
    ((listRepPtr_)->spanPtr ? (listRepPtr_)->spanPtr->spanLength \
			    : (listRepPtr_)->storePtr->numUsed)

/* Returns a pointer to the first slot containing this ListRep elements */
#define ListRepElementsBase(listRepPtr_) \
    (&(listRepPtr_)->storePtr->slots[ListRepStart(listRepPtr_)])

/* Stores the number of elements and base address of the element array */
#define ListRepElements(listRepPtr_, objc_, objv_) \
    (((objv_) = ListRepElementsBase(listRepPtr_)), \
     ((objc_) = ListRepLength(listRepPtr_)))

/* Returns 1/0 whether the ListRep's ListStore is shared. */
#define ListRepIsShared(listRepPtr_) ((listRepPtr_)->storePtr->refCount > 1)

/* Returns a pointer to the ListStore component */
#define ListObjStorePtr(listObj_) \
    ((ListStore *)((listObj_)->internalRep.twoPtrValue.ptr1))

/* Returns a pointer to the ListSpan component */
#define ListObjSpanPtr(listObj_) \
    ((ListSpan *)((listObj_)->internalRep.twoPtrValue.ptr2))

/* Returns the ListRep internal representaton in a Tcl_Obj */
#define ListObjGetRep(listObj_, listRepPtr_)                 \
    do {                                                     \
	(listRepPtr_)->storePtr = ListObjStorePtr(listObj_); \
	(listRepPtr_)->spanPtr = ListObjSpanPtr(listObj_);   \
    } while (0)

/* Returns the length of the list */
#define ListObjLength(listObj_, len_)                                         \
    ((len_) = ListObjSpanPtr(listObj_) ? ListObjSpanPtr(listObj_)->spanLength \
				       : ListObjStorePtr(listObj_)->numUsed)

/* Returns the starting slot index of this list's elements in the ListStore */
#define ListObjStart(listObj_)                                      \
    (ListObjSpanPtr(listObj_) ? ListObjSpanPtr(listObj_)->spanStart \
			      : ListObjStorePtr(listObj_)->firstUsed)

/* Stores the element count and base address of this list's elements */
#define ListObjGetElements(listObj_, objc_, objv_) \
    (((objv_) = &ListObjStorePtr(listObj_)->slots[ListObjStart(listObj_)]), \
     (ListObjLength(listObj_, (objc_))))

/*
 * Returns 1/0 whether the internal representation (not the Tcl_Obj itself)
 * is shared.  Note by intent this only checks for sharing of ListStore,
 * not spans.
 */
#define ListObjRepIsShared(listObj_) (ListObjStorePtr(listObj_)->refCount > 1)

/*
 * Certain commands like concat are optimized if an existing string
 * representation of a list object is known to be in canonical format (i.e.
 * generated from the list representation). There are three conditions when
 * this will be the case:
 * (1) No string representation exists which means it will obviously have
 * to be generated from the list representation when needed
 * (2) The ListStore flags is marked canonical. This is done at the time
 * the string representation is generated from the list IF the list
 * representation does not have a span (see comments in UpdateStringOfList).
 * (3) The list representation does not have a span component. This is
 * because list Tcl_Obj's with spans are always created from existing lists
 * and never from strings (see SetListFromAny) and thus their string
 * representation will always be canonical.
 */
#define ListObjIsCanonical(listObj_)                             \
    (((listObj_)->bytes == NULL)                                 \
     || (ListObjStorePtr(listObj_)->flags & LISTSTORE_CANONICAL) \
     || ListObjSpanPtr(listObj_) != NULL)

/*
 * Converts the Tcl_Obj to a list if it isn't one and stores the element
 * count and base address of this list's elements in objcPtr_ and objvPtr_.
 * Return TCL_OK on success or TCL_ERROR if the Tcl_Obj cannot be
 * converted to a list.
 */
#define TclListObjGetElementsM(interp_, listObj_, objcPtr_, objvPtr_)    \
    (((listObj_)->typePtr == &tclListType)                              \
	 ? ((ListObjGetElements((listObj_), *(objcPtr_), *(objvPtr_))), \
	    TCL_OK)                                                     \
	 : Tcl_ListObjGetElements(                                      \
	     (interp_), (listObj_), (objcPtr_), (objvPtr_)))

/*
 * Converts the Tcl_Obj to a list if it isn't one and stores the element
 * count in lenPtr_.  Returns TCL_OK on success or TCL_ERROR if the
 * Tcl_Obj cannot be converted to a list.
 */
#define TclListObjLengthM(interp_, listObj_, lenPtr_)         \
    (((listObj_)->typePtr == &tclListType)                   \
	 ? ((ListObjLength((listObj_), *(lenPtr_))), TCL_OK) \
	 : Tcl_ListObjLength((interp_), (listObj_), (lenPtr_)))

#define TclListObjIsCanonical(listObj_) \
    (((listObj_)->typePtr == &tclListType) ? ListObjIsCanonical((listObj_)) : 0)

/*
 * Modes for collecting (or not) in the implementations of TclNRForeachCmd,
 * TclNRLmapCmd and their compilations.
 */

#define TCL_EACH_KEEP_NONE  0	/* Discard iteration result like [foreach] */
#define TCL_EACH_COLLECT    1	/* Collect iteration result like [lmap] */

/*
 * Macros providing a faster path to booleans and integers:
 * Tcl_GetBooleanFromObj, Tcl_GetLongFromObj, Tcl_GetIntFromObj
 * and Tcl_GetIntForIndex.
 *
 * WARNING: these macros eval their args more than once.
 */

#if TCL_MAJOR_VERSION > 8
#define TclGetBooleanFromObj(interp, objPtr, intPtr) \
    (((objPtr)->typePtr == &tclIntType \
	    || (objPtr)->typePtr == &tclBooleanType) \
	? (*(intPtr) = ((objPtr)->internalRep.wideValue!=0), TCL_OK)	\
	: Tcl_GetBooleanFromObj((interp), (objPtr), (intPtr)))
#else
#define TclGetBooleanFromObj(interp, objPtr, intPtr) \
    (((objPtr)->typePtr == &tclIntType)			\
	? (*(intPtr) = ((objPtr)->internalRep.wideValue!=0), TCL_OK)	\
	: ((objPtr)->typePtr == &tclBooleanType)			\
	? (*(intPtr) = ((objPtr)->internalRep.longValue!=0), TCL_OK)	\
	: Tcl_GetBooleanFromObj((interp), (objPtr), (intPtr)))
#endif

#ifdef TCL_WIDE_INT_IS_LONG
#define TclGetLongFromObj(interp, objPtr, longPtr) \
    (((objPtr)->typePtr == &tclIntType)	\
	    ? ((*(longPtr) = (objPtr)->internalRep.wideValue), TCL_OK) \
	    : Tcl_GetLongFromObj((interp), (objPtr), (longPtr)))
#else
#define TclGetLongFromObj(interp, objPtr, longPtr) \
    (((objPtr)->typePtr == &tclIntType \
	    && (objPtr)->internalRep.wideValue >= (Tcl_WideInt)(LONG_MIN) \
	    && (objPtr)->internalRep.wideValue <= (Tcl_WideInt)(LONG_MAX)) \
	    ? ((*(longPtr) = (long)(objPtr)->internalRep.wideValue), TCL_OK) \
	    : Tcl_GetLongFromObj((interp), (objPtr), (longPtr)))
#endif

#define TclGetIntFromObj(interp, objPtr, intPtr) \
    (((objPtr)->typePtr == &tclIntType \
	    && (objPtr)->internalRep.wideValue >= (Tcl_WideInt)(INT_MIN) \
	    && (objPtr)->internalRep.wideValue <= (Tcl_WideInt)(INT_MAX)) \
	    ? ((*(intPtr) = (int)(objPtr)->internalRep.wideValue), TCL_OK) \
	    : Tcl_GetIntFromObj((interp), (objPtr), (intPtr)))
#define TclGetIntForIndexM(interp, objPtr, endValue, idxPtr) \
    ((((objPtr)->typePtr == &tclIntType) && ((objPtr)->internalRep.wideValue >= 0) \
	    && ((Tcl_WideUInt)(objPtr)->internalRep.wideValue <= (Tcl_WideUInt)(endValue + 1))) \
	    ? ((*(idxPtr) = (objPtr)->internalRep.wideValue), TCL_OK) \
	    : Tcl_GetIntForIndex((interp), (objPtr), (endValue), (idxPtr)))

/*
 * Macro used to save a function call for common uses of
 * Tcl_GetWideIntFromObj(). The ANSI C "prototype" is:
 *
 * MODULE_SCOPE int TclGetWideIntFromObj(Tcl_Interp *interp, Tcl_Obj *objPtr,
 *			Tcl_WideInt *wideIntPtr);
 */

#define TclGetWideIntFromObj(interp, objPtr, wideIntPtr) \
    (((objPtr)->typePtr == &tclIntType)					\
	? (*(wideIntPtr) =						\
		((objPtr)->internalRep.wideValue), TCL_OK) :		\
	Tcl_GetWideIntFromObj((interp), (objPtr), (wideIntPtr)))

/*
 * Flag values for TclTraceDictPath().
 *
 * DICT_PATH_READ indicates that all entries on the path must exist but no
 * updates will be needed.
 *
 * DICT_PATH_UPDATE indicates that we are going to be doing an update at the
 * tip of the path, so duplication of shared objects should be done along the
 * way.
 *
 * DICT_PATH_EXISTS indicates that we are performing an existence test and a
 * lookup failure should therefore not be an error. If (and only if) this flag
 * is set, TclTraceDictPath() will return the special value
 * DICT_PATH_NON_EXISTENT if the path is not traceable.
 *
 * DICT_PATH_CREATE (which also requires the DICT_PATH_UPDATE bit to be set)
 * indicates that we are to create non-existent dictionaries on the path.
 */

#define DICT_PATH_READ		0
#define DICT_PATH_UPDATE	1
#define DICT_PATH_EXISTS	2
#define DICT_PATH_CREATE	5

#define DICT_PATH_NON_EXISTENT	((Tcl_Obj *) (void *) 1)

/*
 *----------------------------------------------------------------
 * Data structures related to the filesystem internals
 *----------------------------------------------------------------
 */

/*
 * The version_2 filesystem is private to Tcl. As and when these changes have
 * been thoroughly tested and investigated a new public filesystem interface
 * will be released. The aim is more versatile virtual filesystem interfaces,
 * more efficiency in 'path' manipulation and usage, and cleaner filesystem
 * code internally.
 */

#define TCL_FILESYSTEM_VERSION_2	((Tcl_FSVersion) 0x2)
typedef void *(TclFSGetCwdProc2)(void *clientData);
typedef int (Tcl_FSLoadFileProc2) (Tcl_Interp *interp, Tcl_Obj *pathPtr,
	Tcl_LoadHandle *handlePtr, Tcl_FSUnloadFileProc **unloadProcPtr, int flags);

/*
 * The following types are used for getting and storing platform-specific file
 * attributes in tclFCmd.c and the various platform-versions of that file.
 * This is done to have as much common code as possible in the file attributes
 * code. For more information about the callbacks, see TclFileAttrsCmd in
 * tclFCmd.c.
 */

typedef int (TclGetFileAttrProc)(Tcl_Interp *interp, int objIndex,
	Tcl_Obj *fileName, Tcl_Obj **attrObjPtrPtr);
typedef int (TclSetFileAttrProc)(Tcl_Interp *interp, int objIndex,
	Tcl_Obj *fileName, Tcl_Obj *attrObjPtr);

typedef struct TclFileAttrProcs {
    TclGetFileAttrProc *getProc;/* The procedure for getting attrs. */
    TclSetFileAttrProc *setProc;/* The procedure for setting attrs. */
} TclFileAttrProcs;

/*
 * Opaque handle used in pipeline routines to encapsulate platform-dependent
 * state.
 */

typedef struct TclFile_ *TclFile;

typedef enum Tcl_PathPart {
    TCL_PATH_DIRNAME,
    TCL_PATH_TAIL,
    TCL_PATH_EXTENSION,
    TCL_PATH_ROOT
} Tcl_PathPart;

/*
 *----------------------------------------------------------------
 * Data structures related to obsolete filesystem hooks
 *----------------------------------------------------------------
 */

typedef int (TclStatProc_)(const char *path, struct stat *buf);
typedef int (TclAccessProc_)(const char *path, int mode);
typedef Tcl_Channel (TclOpenFileChannelProc_)(Tcl_Interp *interp,
	const char *fileName, const char *modeString, int permissions);

/*
 *----------------------------------------------------------------
 * Internal definitions related to parsing, substitution, evaluation
 *----------------------------------------------------------------
 */

/*
 * New internal Tcl_Token types.
 *
 * TCL_TOKEN_SCRIPT -           Leading Tcl_Token type for an entire script.
 *                              The numComponents field stores the number of
 *                              commands in the script.
 * TCL_TOKEN_SCRIPT_SUBST -     So-called "command substituion" in Tcl is
 *                              really "script substitution" and this internal
 *                              Tcl_Token type indicates it.  Unlike
 *                              the TCL_TOKEN_COMMAND type, which also denotes
 *                              "command substitution", the numComponents field
 *                              is *not* always 0, so we can store the results
 *                              of nested parsing, and avoid reparsing the
 *                              same string again and again.  The numComponents
 *                              field stores the number of following Tcl_Tokens
 *                              that are parsed from the nested script.  The
 *                              numComponents value is always at least 1, for
 *                              the TCL_TOKEN_SCRIPT token that follows.
 * TCL_TOKEN_CMD -              Leading Tcl_Token type for a parsed Tcl command. *                              There will be one of these tokens for each
 *                              command in a script.  The numComponents field
 *                              stores the number of words in the command.
 * TCL_TOKEN_ERROR -            This Tcl_Token type is used to represent a
 *                              parse error.  It may appear following all
 *                              the commands that follow a TCL_TOKEN_SCRIPT
 *                              token.  The TCL_TOKEN_ERROR token represents
 *                              the remainder of the original string that
 *                              could not be parsed into commands.
 */

#define TCL_TOKEN_SCRIPT        512
#define TCL_TOKEN_SCRIPT_SUBST  1024
#define TCL_TOKEN_CMD           2048
#define TCL_TOKEN_ERROR         4096

/*
 *----------------------------------------------------------------
 * Data structures for process-global values.
 *----------------------------------------------------------------
 */

typedef void (TclInitProcessGlobalValueProc)(char **valuePtr, TCL_HASH_TYPE *lengthPtr,
	Tcl_Encoding *encodingPtr);

/*
 * A ProcessGlobalValue struct exists for each internal value in Tcl that is
 * to be shared among several threads. Each thread sees a (Tcl_Obj) copy of
 * the value, and the gobal value is kept as a counted string, with epoch and
 * mutex control. Each ProcessGlobalValue struct should be a static variable in
 * some file.
 */

typedef struct ProcessGlobalValue {
    Tcl_Size epoch;			/* Epoch counter to detect changes in the
				 * global value. */
    TCL_HASH_TYPE numBytes;	/* Length of the global string. */
    char *value;		/* The global string value. */
    Tcl_Encoding encoding;	/* system encoding when global string was
				 * initialized. */
    TclInitProcessGlobalValueProc *proc;
    				/* A procedure to initialize the global string
				 * copy when a "get" request comes in before
				 * any "set" request has been received. */
    Tcl_Mutex mutex;		/* Enforce orderly access from multiple
				 * threads. */
    Tcl_ThreadDataKey key;	/* Key for per-thread data holding the
				 * (Tcl_Obj) copy for each thread. */
} ProcessGlobalValue;

/*
 *----------------------------------------------------------------------
 * Flags for TclParseNumber
 *----------------------------------------------------------------------
 */

#define TCL_PARSE_DECIMAL_ONLY		1
				/* Leading zero doesn't denote octal or
				 * hex. */
#define TCL_PARSE_OCTAL_ONLY		2
				/* Parse octal even without prefix. */
#define TCL_PARSE_HEXADECIMAL_ONLY	4
				/* Parse hexadecimal even without prefix. */
#define TCL_PARSE_INTEGER_ONLY		8
				/* Disable floating point parsing. */
#define TCL_PARSE_SCAN_PREFIXES		16
				/* Use [scan] rules dealing with 0?
				 * prefixes. */
#define TCL_PARSE_NO_WHITESPACE		32
				/* Reject leading/trailing whitespace. */
#define TCL_PARSE_BINARY_ONLY	64
				/* Parse binary even without prefix. */
#define TCL_PARSE_NO_UNDERSCORE	128
				/* Reject underscore digit separator */

/*
 *----------------------------------------------------------------
 * Variables shared among Tcl modules but not used by the outside world.
 *----------------------------------------------------------------
 */

MODULE_SCOPE char *tclNativeExecutableName;
MODULE_SCOPE int tclFindExecutableSearchDone;
MODULE_SCOPE char *tclMemDumpFileName;
MODULE_SCOPE TclPlatformType tclPlatform;

MODULE_SCOPE Tcl_Encoding tclIdentityEncoding;

/*
 * TIP #233 (Virtualized Time)
 * Data for the time hooks, if any.
 */

MODULE_SCOPE Tcl_GetTimeProc *tclGetTimeProcPtr;
MODULE_SCOPE Tcl_ScaleTimeProc *tclScaleTimeProcPtr;
MODULE_SCOPE void *tclTimeClientData;

/*
 * Variables denoting the Tcl object types defined in the core.
 */

MODULE_SCOPE const Tcl_ObjType tclBignumType;
MODULE_SCOPE const Tcl_ObjType tclBooleanType;
MODULE_SCOPE const Tcl_ObjType tclByteCodeType;
MODULE_SCOPE const Tcl_ObjType tclDoubleType;
MODULE_SCOPE const Tcl_ObjType tclIntType;
MODULE_SCOPE const Tcl_ObjType tclListType;
MODULE_SCOPE const Tcl_ObjType tclArithSeriesType;
MODULE_SCOPE const Tcl_ObjType tclDictType;
MODULE_SCOPE const Tcl_ObjType tclProcBodyType;
MODULE_SCOPE const Tcl_ObjType tclStringType;
MODULE_SCOPE const Tcl_ObjType tclEnsembleCmdType;
MODULE_SCOPE const Tcl_ObjType tclRegexpType;
MODULE_SCOPE Tcl_ObjType tclCmdNameType;

/*
 * Variables denoting the hash key types defined in the core.
 */

MODULE_SCOPE const Tcl_HashKeyType tclArrayHashKeyType;
MODULE_SCOPE const Tcl_HashKeyType tclOneWordHashKeyType;
MODULE_SCOPE const Tcl_HashKeyType tclStringHashKeyType;
MODULE_SCOPE const Tcl_HashKeyType tclObjHashKeyType;

/*
 * The head of the list of free Tcl objects, and the total number of Tcl
 * objects ever allocated and freed.
 */

MODULE_SCOPE Tcl_Obj *	tclFreeObjList;

#ifdef TCL_COMPILE_STATS
MODULE_SCOPE size_t	tclObjsAlloced;
MODULE_SCOPE size_t	tclObjsFreed;
#define TCL_MAX_SHARED_OBJ_STATS 5
MODULE_SCOPE size_t	tclObjsShared[TCL_MAX_SHARED_OBJ_STATS];
#endif /* TCL_COMPILE_STATS */

/*
 * Pointer to a heap-allocated string of length zero that the Tcl core uses as
 * the value of an empty string representation for an object. This value is
 * shared by all new objects allocated by Tcl_NewObj.
 */

MODULE_SCOPE char	tclEmptyString;

enum CheckEmptyStringResult {
	TCL_EMPTYSTRING_UNKNOWN = -1, TCL_EMPTYSTRING_NO, TCL_EMPTYSTRING_YES
};

/*
 * Flags used to control details of parsing.
 * The first three are #define'd in tcl.h, so that may be set by callers
 * of Tcl_SubstObj().  See the docs for what they do.
 *
 * #define TCL_SUBST_COMMANDS           001
 * #define TCL_SUBST_VARIABLES          002
 * #define TCL_SUBST_BACKSLASHES        004
 *
 * tcl.h also #define's their combination for brevity:
 *
 * #define TCL_SUBST_ALL                007
 *
 * The other flag values that control parsing are:
 *
 * PARSE_NESTED -               Passed to ParseCommand to indicate that the
 *                              close bracket character should be treated as
 *                              a command terminator, as well as newlines,
 *                              semi-colons, and end of string.
 *
 * PARSE_APPEND -               Passed throughout the Parse routines to
 *                              indicate that parsing should append to the
 *                              Tcl_Parse structure passed in (by reference).
 *                              If this flag is not set, some routines will
 *                              re-initialize the Tcl_Parse structure.
 *
 * PARSE_USE_INTERNAL_TOKENS -  Passed throughout the Parse routines to
 *                              indicate the parse is being done for Tcl's
 *                              internal use, so it is acceptable to use
 *                              Tcl_Token types that are known only internally.
 */

#define PARSE_NESTED                    010
#define PARSE_APPEND                    020
#define PARSE_USE_INTERNAL_TOKENS       040

/*
 *----------------------------------------------------------------
 * Procedures shared among Tcl modules but not used by the outside world,
 * introduced by/for NRE.
 *----------------------------------------------------------------
 */

MODULE_SCOPE Tcl_ObjCmdProc TclNRApplyObjCmd;
MODULE_SCOPE Tcl_ObjCmdProc TclNREvalObjCmd;
MODULE_SCOPE Tcl_ObjCmdProc TclNRCatchObjCmd;
MODULE_SCOPE Tcl_ObjCmdProc TclNRExprObjCmd;
MODULE_SCOPE Tcl_ObjCmdProc TclNRForObjCmd;
MODULE_SCOPE Tcl_ObjCmdProc TclNRForeachCmd;
MODULE_SCOPE Tcl_ObjCmdProc TclNRIfObjCmd;
MODULE_SCOPE Tcl_ObjCmdProc TclNRLmapCmd;
MODULE_SCOPE Tcl_ObjCmdProc TclNRPackageObjCmd;
MODULE_SCOPE Tcl_ObjCmdProc TclNRSourceObjCmd;
MODULE_SCOPE Tcl_ObjCmdProc TclNRSubstObjCmd;
MODULE_SCOPE Tcl_ObjCmdProc TclNRSwitchObjCmd;
MODULE_SCOPE Tcl_ObjCmdProc TclNRTryObjCmd;
MODULE_SCOPE Tcl_ObjCmdProc TclNRUplevelObjCmd;
MODULE_SCOPE Tcl_ObjCmdProc TclNRWhileObjCmd;

MODULE_SCOPE Tcl_NRPostProc TclNRForIterCallback;
MODULE_SCOPE Tcl_NRPostProc TclNRCoroutineActivateCallback;
MODULE_SCOPE Tcl_ObjCmdProc TclNRTailcallObjCmd;
MODULE_SCOPE Tcl_NRPostProc TclNRTailcallEval;
MODULE_SCOPE Tcl_ObjCmdProc TclNRCoroutineObjCmd;
MODULE_SCOPE Tcl_ObjCmdProc TclNRYieldObjCmd;
MODULE_SCOPE Tcl_ObjCmdProc TclNRYieldmObjCmd;
MODULE_SCOPE Tcl_ObjCmdProc TclNRYieldToObjCmd;
MODULE_SCOPE Tcl_ObjCmdProc TclNRInvoke;
MODULE_SCOPE Tcl_NRPostProc TclNRReleaseValues;

MODULE_SCOPE void  TclSetTailcall(Tcl_Interp *interp, Tcl_Obj *tailcallPtr);
MODULE_SCOPE void  TclPushTailcallPoint(Tcl_Interp *interp);

/* These two can be considered for the public api */
MODULE_SCOPE void  TclMarkTailcall(Tcl_Interp *interp);
MODULE_SCOPE void  TclSkipTailcall(Tcl_Interp *interp);

/*
 * This structure holds the data for the various iteration callbacks used to
 * NRE the 'for' and 'while' commands. We need a separate structure because we
 * have more than the 4 client data entries we can provide directly thorugh
 * the callback API. It is the 'word' information which puts us over the
 * limit. It is needed because the loop body is argument 4 of 'for' and
 * argument 2 of 'while'. Not providing the correct index confuses the #280
 * code. We TclSmallAlloc/Free this.
 */

typedef struct ForIterData {
    Tcl_Obj *cond;		/* Loop condition expression. */
    Tcl_Obj *body;		/* Loop body. */
    Tcl_Obj *next;		/* Loop step script, NULL for 'while'. */
    const char *msg;		/* Error message part. */
    Tcl_Size word;			/* Index of the body script in the command */
} ForIterData;

/* TIP #357 - Structure doing the bookkeeping of handles for Tcl_LoadFile
 *            and Tcl_FindSymbol. This structure corresponds to an opaque
 *            typedef in tcl.h */

typedef void* TclFindSymbolProc(Tcl_Interp* interp, Tcl_LoadHandle loadHandle,
				const char* symbol);
struct Tcl_LoadHandle_ {
    void *clientData;	/* Client data is the load handle in the
				 * native filesystem if a module was loaded
				 * there, or an opaque pointer to a structure
				 * for further bookkeeping on load-from-VFS
				 * and load-from-memory */
    TclFindSymbolProc* findSymbolProcPtr;
				/* Procedure that resolves symbols in a
				 * loaded module */
    Tcl_FSUnloadFileProc* unloadFileProcPtr;
				/* Procedure that unloads a loaded module */
};

/* Flags for conversion of doubles to digit strings */

#define TCL_DD_E_FORMAT 		0x2
				/* Use a fixed-length string of digits,
				 * suitable for E format*/
#define TCL_DD_F_FORMAT 		0x3
				/* Use a fixed number of digits after the
				 * decimal point, suitable for F format */
#define TCL_DD_SHORTEST 		0x4
				/* Use the shortest possible string */
#define TCL_DD_NO_QUICK 		0x8
				/* Debug flag: forbid quick FP conversion */

#define TCL_DD_CONVERSION_TYPE_MASK	0x3
				/* Mask to isolate the conversion type */

/*
 *----------------------------------------------------------------
 * Procedures shared among Tcl modules but not used by the outside world:
 *----------------------------------------------------------------
 */

#if TCL_MAJOR_VERSION > 8
MODULE_SCOPE void	TclAppendBytesToByteArray(Tcl_Obj *objPtr,
			    const unsigned char *bytes, size_t len);
MODULE_SCOPE int	TclNREvalCmd(Tcl_Interp *interp, Tcl_Obj *objPtr,
			    int flags);
MODULE_SCOPE void	TclAdvanceContinuations(size_t *line, int **next,
			    int loc);
MODULE_SCOPE void	TclAdvanceLines(size_t *line, const char *start,
			    const char *end);
MODULE_SCOPE void	TclArgumentEnter(Tcl_Interp *interp,
			    Tcl_Obj *objv[], int objc, CmdFrame *cf);
MODULE_SCOPE void	TclArgumentRelease(Tcl_Interp *interp,
			    Tcl_Obj *objv[], int objc);
MODULE_SCOPE void	TclArgumentBCEnter(Tcl_Interp *interp,
			    Tcl_Obj *objv[], int objc,
			    void *codePtr, CmdFrame *cfPtr, int cmd, size_t pc);
MODULE_SCOPE void	TclArgumentBCRelease(Tcl_Interp *interp,
			    CmdFrame *cfPtr);
MODULE_SCOPE void	TclArgumentGet(Tcl_Interp *interp, Tcl_Obj *obj,
			    CmdFrame **cfPtrPtr, int *wordPtr);
MODULE_SCOPE int	TclAsyncNotifier(int sigNumber, Tcl_ThreadId threadId,
			    void *clientData, int *flagPtr, int value);
MODULE_SCOPE void	TclAsyncMarkFromNotifier(void);
MODULE_SCOPE void	TclBAConvertIndices(size_t index, unsigned int *hiPtr,
			    unsigned int *loPtr);
MODULE_SCOPE size_t	TclBAInvertIndices(unsigned int hi, unsigned int lo);
MODULE_SCOPE double	TclBignumToDouble(const void *bignum);
MODULE_SCOPE int	TclByteArrayMatch(const unsigned char *string,
			    size_t strLen, const unsigned char *pattern,
			    size_t ptnLen, int flags);
MODULE_SCOPE double	TclCeil(const void *a);
MODULE_SCOPE void	TclChannelPreserve(Tcl_Channel chan);
MODULE_SCOPE void	TclChannelRelease(Tcl_Channel chan);
MODULE_SCOPE int	TclCheckArrayTraces(Tcl_Interp *interp, Var *varPtr,
			    Var *arrayPtr, Tcl_Obj *name, int index);
MODULE_SCOPE int	TclCheckEmptyString(Tcl_Obj *objPtr);
MODULE_SCOPE int	TclChanCaughtErrorBypass(Tcl_Interp *interp,
			    Tcl_Channel chan);
MODULE_SCOPE Tcl_ObjCmdProc TclChannelNamesCmd;
MODULE_SCOPE Tcl_NRPostProc TclClearRootEnsemble;
MODULE_SCOPE int	TclCompareTwoNumbers(Tcl_Obj *valuePtr,
			    Tcl_Obj *value2Ptr);
MODULE_SCOPE ContLineLoc *TclContinuationsEnter(Tcl_Obj *objPtr, size_t num,
			    int *loc);
MODULE_SCOPE void	TclContinuationsEnterDerived(Tcl_Obj *objPtr,
			    int start, int *clNext);
MODULE_SCOPE ContLineLoc *TclContinuationsGet(Tcl_Obj *objPtr);
MODULE_SCOPE void	TclContinuationsCopy(Tcl_Obj *objPtr,
			    Tcl_Obj *originObjPtr);
MODULE_SCOPE size_t	TclConvertElement(const char *src, size_t length,
			    char *dst, int flags);
MODULE_SCOPE Tcl_Command TclCreateObjCommandInNs(Tcl_Interp *interp,
			    const char *cmdName, Tcl_Namespace *nsPtr,
			    Tcl_ObjCmdProc *proc, void *clientData,
			    Tcl_CmdDeleteProc *deleteProc);
MODULE_SCOPE Tcl_Command TclCreateEnsembleInNs(Tcl_Interp *interp,
			    const char *name, Tcl_Namespace *nameNamespacePtr,
			    Tcl_Namespace *ensembleNamespacePtr, int flags);
MODULE_SCOPE void	TclDeleteNamespaceVars(Namespace *nsPtr);
MODULE_SCOPE void	TclDeleteNamespaceChildren(Namespace *nsPtr);
MODULE_SCOPE int	TclFindDictElement(Tcl_Interp *interp,
			    const char *dict, size_t dictLength,
			    const char **elementPtr, const char **nextPtr,
			    size_t *sizePtr, int *literalPtr);
/* TIP #280 - Modified token based evaluation, with line information. */
MODULE_SCOPE int	TclEvalEx(Tcl_Interp *interp, const char *script,
			    size_t numBytes, int flags, size_t line,
			    int *clNextOuter, const char *outerScript);
MODULE_SCOPE int	TclEvalScriptTokens(Tcl_Interp *interp,
			    Tcl_Token *tokenPtr, size_t length, int flags,
			    size_t line, int* clNextOuter,
			    const char* outerScript);
MODULE_SCOPE Tcl_ObjCmdProc TclFileAttrsCmd;
MODULE_SCOPE Tcl_ObjCmdProc TclFileCopyCmd;
MODULE_SCOPE Tcl_ObjCmdProc TclFileDeleteCmd;
MODULE_SCOPE Tcl_ObjCmdProc TclFileLinkCmd;
MODULE_SCOPE Tcl_ObjCmdProc TclFileMakeDirsCmd;
MODULE_SCOPE Tcl_ObjCmdProc TclFileReadLinkCmd;
MODULE_SCOPE Tcl_ObjCmdProc TclFileRenameCmd;
MODULE_SCOPE Tcl_ObjCmdProc TclFileTempDirCmd;
MODULE_SCOPE Tcl_ObjCmdProc TclFileTemporaryCmd;
MODULE_SCOPE Tcl_ObjCmdProc TclFileHomeCmd;
MODULE_SCOPE Tcl_ObjCmdProc TclFileTildeExpandCmd;
MODULE_SCOPE void	TclCreateLateExitHandler(Tcl_ExitProc *proc,
			    void *clientData);
MODULE_SCOPE void	TclDeleteLateExitHandler(Tcl_ExitProc *proc,
			    void *clientData);
MODULE_SCOPE char *	TclDStringAppendObj(Tcl_DString *dsPtr,
			    Tcl_Obj *objPtr);
MODULE_SCOPE char *	TclDStringAppendDString(Tcl_DString *dsPtr,
			    Tcl_DString *toAppendPtr);
MODULE_SCOPE Tcl_Obj *	TclDStringToObj(Tcl_DString *dsPtr);
MODULE_SCOPE Tcl_Obj *const *TclFetchEnsembleRoot(Tcl_Interp *interp,
			    Tcl_Obj *const *objv, size_t objc, size_t *objcPtr);
MODULE_SCOPE Tcl_Obj *const *TclEnsembleGetRewriteValues(Tcl_Interp *interp);
MODULE_SCOPE Tcl_Namespace *TclEnsureNamespace(Tcl_Interp *interp,
			    Tcl_Namespace *namespacePtr);
MODULE_SCOPE void	TclFillTableWithExports(Namespace *nsPtr,
			    Tcl_HashTable *hash);
MODULE_SCOPE void	TclFinalizeAllocSubsystem(void);
MODULE_SCOPE void	TclFinalizeAsync(void);
MODULE_SCOPE void	TclFinalizeDoubleConversion(void);
MODULE_SCOPE void	TclFinalizeEncodingSubsystem(void);
MODULE_SCOPE void	TclFinalizeEnvironment(void);
MODULE_SCOPE void	TclFinalizeEvaluation(void);
MODULE_SCOPE void	TclFinalizeExecution(void);
MODULE_SCOPE void	TclFinalizeIOSubsystem(void);
MODULE_SCOPE void	TclFinalizeFilesystem(void);
MODULE_SCOPE void	TclResetFilesystem(void);
MODULE_SCOPE void	TclFinalizeLoad(void);
MODULE_SCOPE void	TclFinalizeLock(void);
MODULE_SCOPE void	TclFinalizeMemorySubsystem(void);
MODULE_SCOPE void	TclFinalizeNotifier(void);
MODULE_SCOPE void	TclFinalizeObjects(void);
MODULE_SCOPE void	TclFinalizePreserve(void);
MODULE_SCOPE void	TclFinalizeSynchronization(void);
MODULE_SCOPE void	TclInitThreadAlloc(void);
MODULE_SCOPE void	TclFinalizeThreadAlloc(void);
MODULE_SCOPE void	TclFinalizeThreadAllocThread(void);
MODULE_SCOPE void	TclFinalizeThreadData(int quick);
MODULE_SCOPE void	TclFinalizeThreadObjects(void);
MODULE_SCOPE double	TclFloor(const void *a);
MODULE_SCOPE void	TclFormatNaN(double value, char *buffer);
MODULE_SCOPE int	TclFSFileAttrIndex(Tcl_Obj *pathPtr,
			    const char *attributeName, int *indexPtr);
MODULE_SCOPE Tcl_Command TclNRCreateCommandInNs(Tcl_Interp *interp,
			    const char *cmdName, Tcl_Namespace *nsPtr,
			    Tcl_ObjCmdProc *proc, Tcl_ObjCmdProc *nreProc,
			    void *clientData, Tcl_CmdDeleteProc *deleteProc);
MODULE_SCOPE int	TclNREvalFile(Tcl_Interp *interp, Tcl_Obj *pathPtr,
			    const char *encodingName);
MODULE_SCOPE void	TclFSUnloadTempFile(Tcl_LoadHandle loadHandle);
MODULE_SCOPE int *	TclGetAsyncReadyPtr(void);
MODULE_SCOPE Tcl_Obj *	TclGetBgErrorHandler(Tcl_Interp *interp);
MODULE_SCOPE int	TclGetChannelFromObj(Tcl_Interp *interp,
			    Tcl_Obj *objPtr, Tcl_Channel *chanPtr,
			    int *modePtr, int flags);
MODULE_SCOPE CmdFrame *	TclGetCmdFrameForProcedure(Proc *procPtr);
MODULE_SCOPE int	TclGetCompletionCodeFromObj(Tcl_Interp *interp,
			    Tcl_Obj *value, int *code);
MODULE_SCOPE Proc *	TclGetLambdaFromObj(Tcl_Interp *interp,
			    Tcl_Obj *objPtr, Tcl_Obj **nsObjPtrPtr);
MODULE_SCOPE int	TclGetOpenModeEx(Tcl_Interp *interp,
			    const char *modeString, int *seekFlagPtr,
			    int *binaryPtr);
MODULE_SCOPE Tcl_Obj *	TclGetProcessGlobalValue(ProcessGlobalValue *pgvPtr);
MODULE_SCOPE Tcl_Obj *	TclGetSourceFromFrame(CmdFrame *cfPtr, int objc,
			    Tcl_Obj *const objv[]);
MODULE_SCOPE char *	TclGetStringStorage(Tcl_Obj *objPtr,
			    TCL_HASH_TYPE *sizePtr);
MODULE_SCOPE int	TclGetLoadedLibraries(Tcl_Interp *interp,
				const char *targetName,
				const char *packageName);
MODULE_SCOPE int	TclGetWideBitsFromObj(Tcl_Interp *, Tcl_Obj *,
				Tcl_WideInt *);
MODULE_SCOPE Tcl_Token *TclGetTokensFromObj(Tcl_Obj *objPtr,
			    Tcl_Token **lastTokenPtrPtr);
MODULE_SCOPE int	TclIncrObj(Tcl_Interp *interp, Tcl_Obj *valuePtr,
			    Tcl_Obj *incrPtr);
MODULE_SCOPE Tcl_Obj *	TclIncrObjVar2(Tcl_Interp *interp, Tcl_Obj *part1Ptr,
			    Tcl_Obj *part2Ptr, Tcl_Obj *incrPtr, int flags);
MODULE_SCOPE Tcl_ObjCmdProc TclInfoExistsCmd;
MODULE_SCOPE Tcl_ObjCmdProc TclInfoCoroutineCmd;
MODULE_SCOPE Tcl_Obj *	TclInfoFrame(Tcl_Interp *interp, CmdFrame *framePtr);
MODULE_SCOPE Tcl_ObjCmdProc TclInfoGlobalsCmd;
MODULE_SCOPE Tcl_ObjCmdProc TclInfoLocalsCmd;
MODULE_SCOPE Tcl_ObjCmdProc TclInfoVarsCmd;
MODULE_SCOPE void	TclInitAlloc(void);
MODULE_SCOPE void	TclInitDbCkalloc(void);
MODULE_SCOPE void	TclInitDoubleConversion(void);
MODULE_SCOPE void	TclInitEmbeddedConfigurationInformation(
			    Tcl_Interp *interp);
MODULE_SCOPE void	TclInitEncodingSubsystem(void);
MODULE_SCOPE void	TclInitIOSubsystem(void);
MODULE_SCOPE void	TclInitLimitSupport(Tcl_Interp *interp);
MODULE_SCOPE void	TclInitNamespaceSubsystem(void);
MODULE_SCOPE void	TclInitNotifier(void);
MODULE_SCOPE void	TclInitObjSubsystem(void);
MODULE_SCOPE int	TclInterpReady(Tcl_Interp *interp);
MODULE_SCOPE int	TclIsDigitProc(int byte);
MODULE_SCOPE int	TclIsBareword(int byte);
MODULE_SCOPE Tcl_Obj *	TclJoinPath(size_t elements, Tcl_Obj * const objv[],
			    int forceRelative);
MODULE_SCOPE int	MakeTildeRelativePath(Tcl_Interp *interp, const char *user,
			    const char *subPath, Tcl_DString *dsPtr);
MODULE_SCOPE Tcl_Obj *	TclGetHomeDirObj(Tcl_Interp *interp, const char *user);
MODULE_SCOPE Tcl_Obj *	TclResolveTildePath(Tcl_Interp *interp,
			    Tcl_Obj *pathObj);
MODULE_SCOPE Tcl_Obj *	TclResolveTildePathList(Tcl_Obj *pathsObj);
MODULE_SCOPE int	TclJoinThread(Tcl_ThreadId id, int *result);
MODULE_SCOPE void	TclLimitRemoveAllHandlers(Tcl_Interp *interp);
MODULE_SCOPE Tcl_Obj *	TclLindexList(Tcl_Interp *interp,
			    Tcl_Obj *listPtr, Tcl_Obj *argPtr);
MODULE_SCOPE Tcl_Obj *	TclLindexFlat(Tcl_Interp *interp, Tcl_Obj *listPtr,
			    size_t indexCount, Tcl_Obj *const indexArray[]);
/* TIP #280 */
MODULE_SCOPE void	TclListLines(Tcl_Obj *listObj, size_t line, int n,
			    int *lines, Tcl_Obj *const *elems);
MODULE_SCOPE Tcl_Obj *	TclListObjCopy(Tcl_Interp *interp, Tcl_Obj *listPtr);
MODULE_SCOPE int	TclListObjAppendElements(Tcl_Interp *interp,
			    Tcl_Obj *toObj, size_t elemCount,
			    Tcl_Obj *const elemObjv[]);
MODULE_SCOPE Tcl_Obj *	TclListObjRange(Tcl_Obj *listPtr, size_t fromIdx,
			    size_t toIdx);
MODULE_SCOPE Tcl_Obj *	TclLsetList(Tcl_Interp *interp, Tcl_Obj *listPtr,
			    Tcl_Obj *indexPtr, Tcl_Obj *valuePtr);
MODULE_SCOPE Tcl_Obj *	TclLsetFlat(Tcl_Interp *interp, Tcl_Obj *listPtr,
			    size_t indexCount, Tcl_Obj *const indexArray[],
			    Tcl_Obj *valuePtr);
MODULE_SCOPE Tcl_Command TclMakeEnsemble(Tcl_Interp *interp, const char *name,
			    const EnsembleImplMap map[]);
MODULE_SCOPE int TclMakeSafe(Tcl_Interp *interp);
MODULE_SCOPE int	TclMaxListLength(const char *bytes, size_t numBytes,
			    const char **endPtr);
MODULE_SCOPE int	TclMergeReturnOptions(Tcl_Interp *interp, int objc,
			    Tcl_Obj *const objv[], Tcl_Obj **optionsPtrPtr,
			    int *codePtr, int *levelPtr);
MODULE_SCOPE Tcl_Obj *	TclNarrowToBytes(Tcl_Obj *objPtr);
MODULE_SCOPE Tcl_Obj *  TclNoErrorStack(Tcl_Interp *interp, Tcl_Obj *options);
MODULE_SCOPE int	TclNokia770Doubles(void);
MODULE_SCOPE void	TclNsDecrRefCount(Namespace *nsPtr);
MODULE_SCOPE int	TclNamespaceDeleted(Namespace *nsPtr);
MODULE_SCOPE void	TclObjVarErrMsg(Tcl_Interp *interp, Tcl_Obj *part1Ptr,
			    Tcl_Obj *part2Ptr, const char *operation,
			    const char *reason, int index);
MODULE_SCOPE int	TclObjInvokeNamespace(Tcl_Interp *interp,
			    int objc, Tcl_Obj *const objv[],
			    Tcl_Namespace *nsPtr, int flags);
MODULE_SCOPE int	TclObjUnsetVar2(Tcl_Interp *interp,
			    Tcl_Obj *part1Ptr, Tcl_Obj *part2Ptr, int flags);
MODULE_SCOPE int	TclParseBackslash(const char *src,
			    size_t numBytes, size_t *readPtr, char *dst);
MODULE_SCOPE int	TclParseCommand(Tcl_Interp *interp, const char *start,
			    size_t numBytes, int flags, Tcl_Parse *parsePtr);
MODULE_SCOPE int	TclParseHex(const char *src, size_t numBytes,
			    int *resultPtr);
MODULE_SCOPE int	TclParseNumber(Tcl_Interp *interp, Tcl_Obj *objPtr,
			    const char *expected, const char *bytes,
			    size_t numBytes, const char **endPtrPtr, int flags);
MODULE_SCOPE void	TclParseInit(Tcl_Interp *interp, const char *string,
			    size_t numBytes, Tcl_Parse *parsePtr);

MODULE_SCOPE int	TclParseQuotedString(Tcl_Interp *interp,
			    const char *start, size_t numBytes,
			    Tcl_Parse *parsePtr, int flags,
			    const char **termPtr);
MODULE_SCOPE Tcl_Token *TclParseScript(Tcl_Interp *interp, const char *script,
			    size_t numBytes, int flags,
			    Tcl_Token **lastTokenPtrPtr, const char **termPtr);
MODULE_SCOPE int	TclParseScriptSubst(const char *src, size_t numBytes,
			    Tcl_Parse *parsePtr, int flags);
MODULE_SCOPE int	TclParseVarName(Tcl_Interp *interp, const char *start,
			    size_t numBytes, Tcl_Parse *parsePtr, int flags);
MODULE_SCOPE size_t	TclParseAllWhiteSpace(const char *src, size_t numBytes);
MODULE_SCOPE int	TclProcessReturn(Tcl_Interp *interp,
			    int code, int level, Tcl_Obj *returnOpts);
MODULE_SCOPE int	TclpObjLstat(Tcl_Obj *pathPtr, Tcl_StatBuf *buf);
MODULE_SCOPE Tcl_Obj *	TclpTempFileName(void);
MODULE_SCOPE Tcl_Obj *  TclpTempFileNameForLibrary(Tcl_Interp *interp,
			    Tcl_Obj* pathPtr);
MODULE_SCOPE Tcl_Obj *	TclNewFSPathObj(Tcl_Obj *dirPtr, const char *addStrRep,
			    size_t len);
MODULE_SCOPE void	TclpAlertNotifier(void *clientData);
MODULE_SCOPE void *TclpNotifierData(void);
MODULE_SCOPE void	TclpServiceModeHook(int mode);
MODULE_SCOPE void	TclpSetTimer(const Tcl_Time *timePtr);
MODULE_SCOPE int	TclpWaitForEvent(const Tcl_Time *timePtr);
MODULE_SCOPE void	TclpCreateFileHandler(int fd, int mask,
			    Tcl_FileProc *proc, void *clientData);
MODULE_SCOPE int	TclpDeleteFile(const void *path);
MODULE_SCOPE void	TclpDeleteFileHandler(int fd);
MODULE_SCOPE void	TclpFinalizeCondition(Tcl_Condition *condPtr);
MODULE_SCOPE void	TclpFinalizeMutex(Tcl_Mutex *mutexPtr);
MODULE_SCOPE void	TclpFinalizeNotifier(void *clientData);
MODULE_SCOPE void	TclpFinalizePipes(void);
MODULE_SCOPE void	TclpFinalizeSockets(void);
MODULE_SCOPE int	TclCreateSocketAddress(Tcl_Interp *interp,
			    struct addrinfo **addrlist,
			    const char *host, int port, int willBind,
			    const char **errorMsgPtr);
MODULE_SCOPE int	TclpThreadCreate(Tcl_ThreadId *idPtr,
			    Tcl_ThreadCreateProc *proc, void *clientData,
			    size_t stackSize, int flags);
MODULE_SCOPE size_t	TclpFindVariable(const char *name, size_t *lengthPtr);
MODULE_SCOPE void	TclpInitLibraryPath(char **valuePtr,
			    TCL_HASH_TYPE *lengthPtr, Tcl_Encoding *encodingPtr);
MODULE_SCOPE void	TclpInitLock(void);
MODULE_SCOPE void *TclpInitNotifier(void);
MODULE_SCOPE void	TclpInitPlatform(void);
MODULE_SCOPE void	TclpInitUnlock(void);
MODULE_SCOPE Tcl_Obj *	TclpObjListVolumes(void);
MODULE_SCOPE void	TclpGlobalLock(void);
MODULE_SCOPE void	TclpGlobalUnlock(void);
MODULE_SCOPE int	TclpMatchFiles(Tcl_Interp *interp, char *separators,
			    Tcl_DString *dirPtr, char *pattern, char *tail);
MODULE_SCOPE int	TclpObjNormalizePath(Tcl_Interp *interp,
			    Tcl_Obj *pathPtr, int nextCheckpoint);
MODULE_SCOPE void	TclpNativeJoinPath(Tcl_Obj *prefix, const char *joining);
MODULE_SCOPE Tcl_Obj *	TclpNativeSplitPath(Tcl_Obj *pathPtr, size_t *lenPtr);
MODULE_SCOPE Tcl_PathType TclpGetNativePathType(Tcl_Obj *pathPtr,
			    size_t *driveNameLengthPtr, Tcl_Obj **driveNameRef);
MODULE_SCOPE int	TclCrossFilesystemCopy(Tcl_Interp *interp,
			    Tcl_Obj *source, Tcl_Obj *target);
MODULE_SCOPE int	TclpMatchInDirectory(Tcl_Interp *interp,
			    Tcl_Obj *resultPtr, Tcl_Obj *pathPtr,
			    const char *pattern, Tcl_GlobTypeData *types);
MODULE_SCOPE void	*TclpGetNativeCwd(void *clientData);
MODULE_SCOPE Tcl_FSDupInternalRepProc TclNativeDupInternalRep;
MODULE_SCOPE Tcl_Obj *	TclpObjLink(Tcl_Obj *pathPtr, Tcl_Obj *toPtr,
			    int linkType);
MODULE_SCOPE int	TclpObjChdir(Tcl_Obj *pathPtr);
MODULE_SCOPE Tcl_Channel TclpOpenTemporaryFile(Tcl_Obj *dirObj,
			    Tcl_Obj *basenameObj, Tcl_Obj *extensionObj,
			    Tcl_Obj *resultingNameObj);
MODULE_SCOPE void	TclPkgFileSeen(Tcl_Interp *interp,
			    const char *fileName);
MODULE_SCOPE void *	TclInitPkgFiles(Tcl_Interp *interp);
MODULE_SCOPE Tcl_Obj *	TclPathPart(Tcl_Interp *interp, Tcl_Obj *pathPtr,
			    Tcl_PathPart portion);
MODULE_SCOPE char *	TclpReadlink(const char *fileName,
			    Tcl_DString *linkPtr);
MODULE_SCOPE void	TclpSetVariables(Tcl_Interp *interp);
MODULE_SCOPE void *	TclThreadStorageKeyGet(Tcl_ThreadDataKey *keyPtr);
MODULE_SCOPE void	TclThreadStorageKeySet(Tcl_ThreadDataKey *keyPtr,
			    void *data);
MODULE_SCOPE TCL_NORETURN void TclpThreadExit(int status);
MODULE_SCOPE void	TclRememberCondition(Tcl_Condition *mutex);
MODULE_SCOPE void	TclRememberJoinableThread(Tcl_ThreadId id);
MODULE_SCOPE void	TclRememberMutex(Tcl_Mutex *mutex);
MODULE_SCOPE void	TclRemoveScriptLimitCallbacks(Tcl_Interp *interp);
MODULE_SCOPE int	TclReToGlob(Tcl_Interp *interp, const char *reStr,
			    size_t reStrLen, Tcl_DString *dsPtr, int *flagsPtr,
			    int *quantifiersFoundPtr);
MODULE_SCOPE TCL_HASH_TYPE TclScanElement(const char *string, size_t length,
			    char *flagPtr);
MODULE_SCOPE void	TclSetBgErrorHandler(Tcl_Interp *interp,
			    Tcl_Obj *cmdPrefix);
MODULE_SCOPE void	TclSetBignumInternalRep(Tcl_Obj *objPtr,
			    void *bignumValue);
MODULE_SCOPE int	TclSetBooleanFromAny(Tcl_Interp *interp,
			    Tcl_Obj *objPtr);
MODULE_SCOPE void	TclSetCmdNameObj(Tcl_Interp *interp, Tcl_Obj *objPtr,
			    Command *cmdPtr);
MODULE_SCOPE void	TclSetDuplicateObj(Tcl_Obj *dupPtr, Tcl_Obj *objPtr);
MODULE_SCOPE void	TclSetProcessGlobalValue(ProcessGlobalValue *pgvPtr,
			    Tcl_Obj *newValue, Tcl_Encoding encoding);
MODULE_SCOPE void	TclSignalExitThread(Tcl_ThreadId id, int result);
MODULE_SCOPE void	TclSpellFix(Tcl_Interp *interp,
			    Tcl_Obj *const *objv, size_t objc, size_t subIdx,
			    Tcl_Obj *bad, Tcl_Obj *fix);
MODULE_SCOPE void *	TclStackRealloc(Tcl_Interp *interp, void *ptr,
			    size_t numBytes);
typedef int (*memCmpFn_t)(const void*, const void*, size_t);
MODULE_SCOPE int	TclStringCmp(Tcl_Obj *value1Ptr, Tcl_Obj *value2Ptr,
			    int checkEq, int nocase, size_t reqlength);
MODULE_SCOPE int	TclStringCmpOpts(Tcl_Interp *interp, int objc,
			    Tcl_Obj *const objv[], int *nocase,
			    int *reqlength);
MODULE_SCOPE int	TclStringMatch(const char *str, size_t strLen,
			    const char *pattern, int ptnLen, int flags);
MODULE_SCOPE int	TclStringMatchObj(Tcl_Obj *stringObj,
			    Tcl_Obj *patternObj, int flags);
MODULE_SCOPE void	TclSubstCompile(Tcl_Interp *interp, const char *bytes,
			    size_t numBytes, int flags, size_t line,
			    struct CompileEnv *envPtr);
MODULE_SCOPE int	TclSubstOptions(Tcl_Interp *interp, size_t numOpts,
			    Tcl_Obj *const opts[], int *flagPtr);
MODULE_SCOPE void	TclSubstParse(Tcl_Interp *interp, const char *bytes,
			    size_t numBytes, int flags, Tcl_Parse *parsePtr);
MODULE_SCOPE int	TclSubstTokens(Tcl_Interp *interp, Tcl_Token *tokenPtr,
			    size_t count, int *tokensLeftPtr, size_t line,
			    int* clNextOuter, const char* outerScript,
			    int flags);
MODULE_SCOPE Tcl_Obj *	TclTokensCopy(Tcl_Obj *objPtr);
MODULE_SCOPE size_t	TclTrim(const char *bytes, size_t numBytes,
			    const char *trim, size_t numTrim, size_t *trimRight);
MODULE_SCOPE size_t	TclTrimLeft(const char *bytes, size_t numBytes,
			    const char *trim, size_t numTrim);
MODULE_SCOPE size_t	TclTrimRight(const char *bytes, size_t numBytes,
			    const char *trim, size_t numTrim);
MODULE_SCOPE const char*TclGetCommandTypeName(Tcl_Command command);
MODULE_SCOPE void	TclRegisterCommandTypeName(
			    Tcl_ObjCmdProc *implementationProc,
			    const char *nameStr);
MODULE_SCOPE int	TclUtfCmp(const char *cs, const char *ct);
MODULE_SCOPE int	TclUtfCasecmp(const char *cs, const char *ct);
MODULE_SCOPE size_t	TclUtfCount(int ch);
#if TCL_UTF_MAX > 3
#   define TclUtfToUCS4 Tcl_UtfToUniChar
#   define TclUniCharToUCS4(src, ptr) (*ptr = *(src),1)
#   define TclUCS4Prev(src, ptr) (((src) > (ptr)) ? ((src) - 1) : (src))
#else
    MODULE_SCOPE int	TclUtfToUCS4(const char *, int *);
    MODULE_SCOPE int	TclUniCharToUCS4(const Tcl_UniChar *, int *);
    MODULE_SCOPE const Tcl_UniChar *TclUCS4Prev(const Tcl_UniChar *, const Tcl_UniChar *);
#endif
MODULE_SCOPE Tcl_Obj *	TclpNativeToNormalized(void *clientData);
MODULE_SCOPE Tcl_Obj *	TclpFilesystemPathType(Tcl_Obj *pathPtr);
MODULE_SCOPE int	TclpDlopen(Tcl_Interp *interp, Tcl_Obj *pathPtr,
			    Tcl_LoadHandle *loadHandle,
			    Tcl_FSUnloadFileProc **unloadProcPtr, int flags);
MODULE_SCOPE int	TclpUtime(Tcl_Obj *pathPtr, struct utimbuf *tval);
#ifdef TCL_LOAD_FROM_MEMORY
MODULE_SCOPE void *	TclpLoadMemoryGetBuffer(Tcl_Interp *interp, int size);
MODULE_SCOPE int	TclpLoadMemory(Tcl_Interp *interp, void *buffer,
			    int size, int codeSize, Tcl_LoadHandle *loadHandle,
			    Tcl_FSUnloadFileProc **unloadProcPtr, int flags);
#endif
MODULE_SCOPE void	TclInitThreadStorage(void);
MODULE_SCOPE void	TclFinalizeThreadDataThread(void);
MODULE_SCOPE void	TclFinalizeThreadStorage(void);

#ifdef TCL_WIDE_CLICKS
MODULE_SCOPE long long TclpGetWideClicks(void);
MODULE_SCOPE double	TclpWideClicksToNanoseconds(long long clicks);
MODULE_SCOPE double	TclpWideClickInMicrosec(void);
#else
#   ifdef _WIN32
#	define TCL_WIDE_CLICKS 1
MODULE_SCOPE long long TclpGetWideClicks(void);
MODULE_SCOPE double	TclpWideClickInMicrosec(void);
#	define		TclpWideClicksToNanoseconds(clicks) \
				((double)(clicks) * TclpWideClickInMicrosec() * 1000)
#   endif
#endif
MODULE_SCOPE long long TclpGetMicroseconds(void);

MODULE_SCOPE int	TclZlibInit(Tcl_Interp *interp);
MODULE_SCOPE void *	TclpThreadCreateKey(void);
MODULE_SCOPE void	TclpThreadDeleteKey(void *keyPtr);
MODULE_SCOPE void	TclpThreadSetGlobalTSD(void *tsdKeyPtr, void *ptr);
MODULE_SCOPE void *	TclpThreadGetGlobalTSD(void *tsdKeyPtr);
MODULE_SCOPE void	TclErrorStackResetIf(Tcl_Interp *interp,
			    const char *msg, size_t length);
/* Tip 430 */
MODULE_SCOPE int    TclZipfs_Init(Tcl_Interp *interp);


/*
 * Many parsing tasks need a common definition of whitespace.
 * Use this routine and macro to achieve that and place
 * optimization (fragile on changes) in one place.
 */

MODULE_SCOPE int	TclIsSpaceProc(int byte);
#	define TclIsSpaceProcM(byte) \
		(((byte) > 0x20) ? 0 : TclIsSpaceProc(byte))

/*
 *----------------------------------------------------------------
 * Command procedures in the generic core:
 *----------------------------------------------------------------
 */

MODULE_SCOPE Tcl_ObjCmdProc Tcl_AfterObjCmd;
MODULE_SCOPE Tcl_ObjCmdProc Tcl_AppendObjCmd;
MODULE_SCOPE Tcl_ObjCmdProc Tcl_ApplyObjCmd;
MODULE_SCOPE Tcl_Command TclInitArrayCmd(Tcl_Interp *interp);
MODULE_SCOPE Tcl_Command TclInitBinaryCmd(Tcl_Interp *interp);
MODULE_SCOPE Tcl_ObjCmdProc Tcl_BreakObjCmd;
MODULE_SCOPE Tcl_ObjCmdProc Tcl_CatchObjCmd;
MODULE_SCOPE Tcl_ObjCmdProc Tcl_CdObjCmd;
MODULE_SCOPE Tcl_Command TclInitChanCmd(Tcl_Interp *interp);
MODULE_SCOPE Tcl_ObjCmdProc TclChanCreateObjCmd;
MODULE_SCOPE Tcl_ObjCmdProc TclChanPostEventObjCmd;
MODULE_SCOPE Tcl_ObjCmdProc TclChanPopObjCmd;
MODULE_SCOPE Tcl_ObjCmdProc TclChanPushObjCmd;
MODULE_SCOPE void	TclClockInit(Tcl_Interp *interp);
MODULE_SCOPE Tcl_ObjCmdProc TclClockOldscanObjCmd;
MODULE_SCOPE Tcl_ObjCmdProc Tcl_CloseObjCmd;
MODULE_SCOPE Tcl_ObjCmdProc Tcl_ConcatObjCmd;
MODULE_SCOPE Tcl_ObjCmdProc Tcl_ContinueObjCmd;
MODULE_SCOPE Tcl_TimerToken TclCreateAbsoluteTimerHandler(
			    Tcl_Time *timePtr, Tcl_TimerProc *proc,
			    void *clientData);
MODULE_SCOPE Tcl_ObjCmdProc TclDefaultBgErrorHandlerObjCmd;
MODULE_SCOPE Tcl_Command TclInitDictCmd(Tcl_Interp *interp);
MODULE_SCOPE Tcl_Command TclInitHamtCmd(Tcl_Interp *interp);
MODULE_SCOPE int	TclDictWithFinish(Tcl_Interp *interp, Var *varPtr,
			    Var *arrayPtr, Tcl_Obj *part1Ptr,
			    Tcl_Obj *part2Ptr, int index, int pathc,
			    Tcl_Obj *const pathv[], Tcl_Obj *keysPtr);
MODULE_SCOPE Tcl_Obj *	TclDictWithInit(Tcl_Interp *interp, Tcl_Obj *dictPtr,
			    size_t pathc, Tcl_Obj *const pathv[]);
MODULE_SCOPE Tcl_ObjCmdProc Tcl_DisassembleObjCmd;

/* Assemble command function */
MODULE_SCOPE Tcl_ObjCmdProc Tcl_AssembleObjCmd;
MODULE_SCOPE Tcl_ObjCmdProc TclNRAssembleObjCmd;
MODULE_SCOPE Tcl_Command TclInitEncodingCmd(Tcl_Interp *interp);
MODULE_SCOPE Tcl_ObjCmdProc Tcl_EofObjCmd;
MODULE_SCOPE Tcl_ObjCmdProc Tcl_ErrorObjCmd;
MODULE_SCOPE Tcl_ObjCmdProc Tcl_EvalObjCmd;
MODULE_SCOPE Tcl_ObjCmdProc Tcl_ExecObjCmd;
MODULE_SCOPE Tcl_ObjCmdProc Tcl_ExitObjCmd;
MODULE_SCOPE Tcl_ObjCmdProc Tcl_ExprObjCmd;
MODULE_SCOPE Tcl_ObjCmdProc Tcl_FblockedObjCmd;
MODULE_SCOPE Tcl_ObjCmdProc Tcl_FconfigureObjCmd;
MODULE_SCOPE Tcl_ObjCmdProc Tcl_FcopyObjCmd;
MODULE_SCOPE Tcl_Command TclInitFileCmd(Tcl_Interp *interp);
MODULE_SCOPE Tcl_ObjCmdProc Tcl_FileEventObjCmd;
MODULE_SCOPE Tcl_ObjCmdProc Tcl_FlushObjCmd;
MODULE_SCOPE Tcl_ObjCmdProc Tcl_ForObjCmd;
MODULE_SCOPE Tcl_ObjCmdProc Tcl_ForeachObjCmd;
MODULE_SCOPE Tcl_ObjCmdProc Tcl_FormatObjCmd;
MODULE_SCOPE Tcl_ObjCmdProc Tcl_GetsObjCmd;
MODULE_SCOPE Tcl_ObjCmdProc Tcl_GlobalObjCmd;
MODULE_SCOPE Tcl_ObjCmdProc Tcl_GlobObjCmd;
MODULE_SCOPE Tcl_ObjCmdProc Tcl_IfObjCmd;
MODULE_SCOPE Tcl_ObjCmdProc Tcl_IncrObjCmd;
MODULE_SCOPE Tcl_Command TclInitInfoCmd(Tcl_Interp *interp);
MODULE_SCOPE Tcl_ObjCmdProc Tcl_InterpObjCmd;
MODULE_SCOPE Tcl_ObjCmdProc Tcl_JoinObjCmd;
MODULE_SCOPE Tcl_ObjCmdProc Tcl_LappendObjCmd;
MODULE_SCOPE Tcl_ObjCmdProc Tcl_LassignObjCmd;
MODULE_SCOPE Tcl_ObjCmdProc Tcl_LeditObjCmd;
MODULE_SCOPE Tcl_ObjCmdProc Tcl_LindexObjCmd;
MODULE_SCOPE Tcl_ObjCmdProc Tcl_LinsertObjCmd;
MODULE_SCOPE Tcl_ObjCmdProc Tcl_LlengthObjCmd;
MODULE_SCOPE Tcl_ObjCmdProc Tcl_ListObjCmd;
MODULE_SCOPE Tcl_ObjCmdProc Tcl_LmapObjCmd;
MODULE_SCOPE Tcl_ObjCmdProc Tcl_LoadObjCmd;
MODULE_SCOPE Tcl_ObjCmdProc Tcl_LpopObjCmd;
MODULE_SCOPE Tcl_ObjCmdProc Tcl_LrangeObjCmd;
MODULE_SCOPE Tcl_ObjCmdProc Tcl_LremoveObjCmd;
MODULE_SCOPE Tcl_ObjCmdProc Tcl_LrepeatObjCmd;
MODULE_SCOPE Tcl_ObjCmdProc Tcl_LreplaceObjCmd;
MODULE_SCOPE Tcl_ObjCmdProc Tcl_LreverseObjCmd;
MODULE_SCOPE Tcl_ObjCmdProc Tcl_LsearchObjCmd;
MODULE_SCOPE Tcl_ObjCmdProc Tcl_LseqObjCmd;
MODULE_SCOPE Tcl_ObjCmdProc Tcl_LsetObjCmd;
MODULE_SCOPE Tcl_ObjCmdProc Tcl_LsortObjCmd;
MODULE_SCOPE Tcl_Command TclInitNamespaceCmd(Tcl_Interp *interp);
MODULE_SCOPE Tcl_ObjCmdProc TclNamespaceEnsembleCmd;
MODULE_SCOPE Tcl_ObjCmdProc Tcl_OpenObjCmd;
MODULE_SCOPE Tcl_ObjCmdProc Tcl_PackageObjCmd;
MODULE_SCOPE Tcl_ObjCmdProc Tcl_PidObjCmd;
MODULE_SCOPE Tcl_Command TclInitPrefixCmd(Tcl_Interp *interp);
MODULE_SCOPE Tcl_ObjCmdProc Tcl_PutsObjCmd;
MODULE_SCOPE Tcl_ObjCmdProc Tcl_PwdObjCmd;
MODULE_SCOPE Tcl_ObjCmdProc Tcl_ReadObjCmd;
MODULE_SCOPE Tcl_ObjCmdProc Tcl_RegexpObjCmd;
MODULE_SCOPE Tcl_ObjCmdProc Tcl_RegsubObjCmd;
MODULE_SCOPE Tcl_ObjCmdProc Tcl_RenameObjCmd;
MODULE_SCOPE Tcl_ObjCmdProc Tcl_RepresentationCmd;
MODULE_SCOPE Tcl_ObjCmdProc Tcl_ReturnObjCmd;
MODULE_SCOPE Tcl_ObjCmdProc Tcl_ScanObjCmd;
MODULE_SCOPE Tcl_ObjCmdProc Tcl_SeekObjCmd;
MODULE_SCOPE Tcl_ObjCmdProc Tcl_SetObjCmd;
MODULE_SCOPE Tcl_ObjCmdProc Tcl_SplitObjCmd;
MODULE_SCOPE Tcl_ObjCmdProc Tcl_SocketObjCmd;
MODULE_SCOPE Tcl_ObjCmdProc Tcl_SourceObjCmd;
MODULE_SCOPE Tcl_Command TclInitStringCmd(Tcl_Interp *interp);
MODULE_SCOPE Tcl_ObjCmdProc Tcl_SubstObjCmd;
MODULE_SCOPE Tcl_ObjCmdProc Tcl_SwitchObjCmd;
MODULE_SCOPE Tcl_ObjCmdProc Tcl_TellObjCmd;
MODULE_SCOPE Tcl_ObjCmdProc Tcl_ThrowObjCmd;
MODULE_SCOPE Tcl_ObjCmdProc Tcl_TimeObjCmd;
MODULE_SCOPE Tcl_ObjCmdProc Tcl_TimeRateObjCmd;
MODULE_SCOPE Tcl_ObjCmdProc Tcl_TraceObjCmd;
MODULE_SCOPE Tcl_ObjCmdProc Tcl_TryObjCmd;
MODULE_SCOPE Tcl_ObjCmdProc Tcl_UnloadObjCmd;
MODULE_SCOPE Tcl_ObjCmdProc Tcl_UnsetObjCmd;
MODULE_SCOPE Tcl_ObjCmdProc Tcl_UpdateObjCmd;
MODULE_SCOPE Tcl_ObjCmdProc Tcl_UplevelObjCmd;
MODULE_SCOPE Tcl_ObjCmdProc Tcl_UpvarObjCmd;
MODULE_SCOPE Tcl_ObjCmdProc Tcl_VariableObjCmd;
MODULE_SCOPE Tcl_ObjCmdProc Tcl_VwaitObjCmd;
MODULE_SCOPE Tcl_ObjCmdProc Tcl_WhileObjCmd;

/*
 *----------------------------------------------------------------
 * Compilation procedures for commands in the generic core:
 *----------------------------------------------------------------
 */

MODULE_SCOPE int	TclCompileAppendCmd(Tcl_Interp *interp,
			    Tcl_Parse *parsePtr, Command *cmdPtr,
			    struct CompileEnv *envPtr);
MODULE_SCOPE int	TclCompileArrayExistsCmd(Tcl_Interp *interp,
			    Tcl_Parse *parsePtr, Command *cmdPtr,
			    struct CompileEnv *envPtr);
MODULE_SCOPE int	TclCompileArraySetCmd(Tcl_Interp *interp,
			    Tcl_Parse *parsePtr, Command *cmdPtr,
			    struct CompileEnv *envPtr);
MODULE_SCOPE int	TclCompileArrayUnsetCmd(Tcl_Interp *interp,
			    Tcl_Parse *parsePtr, Command *cmdPtr,
			    struct CompileEnv *envPtr);
MODULE_SCOPE int	TclCompileBreakCmd(Tcl_Interp *interp,
			    Tcl_Parse *parsePtr, Command *cmdPtr,
			    struct CompileEnv *envPtr);
MODULE_SCOPE int	TclCompileCatchCmd(Tcl_Interp *interp,
			    Tcl_Parse *parsePtr, Command *cmdPtr,
			    struct CompileEnv *envPtr);
MODULE_SCOPE int	TclCompileClockClicksCmd(Tcl_Interp *interp,
			    Tcl_Parse *parsePtr, Command *cmdPtr,
			    struct CompileEnv *envPtr);
MODULE_SCOPE int	TclCompileClockReadingCmd(Tcl_Interp *interp,
			    Tcl_Parse *parsePtr, Command *cmdPtr,
			    struct CompileEnv *envPtr);
MODULE_SCOPE int	TclCompileConcatCmd(Tcl_Interp *interp,
			    Tcl_Parse *parsePtr, Command *cmdPtr,
			    struct CompileEnv *envPtr);
MODULE_SCOPE int	TclCompileContinueCmd(Tcl_Interp *interp,
			    Tcl_Parse *parsePtr, Command *cmdPtr,
			    struct CompileEnv *envPtr);
MODULE_SCOPE int	TclCompileDictAppendCmd(Tcl_Interp *interp,
			    Tcl_Parse *parsePtr, Command *cmdPtr,
			    struct CompileEnv *envPtr);
MODULE_SCOPE int	TclCompileDictCreateCmd(Tcl_Interp *interp,
			    Tcl_Parse *parsePtr, Command *cmdPtr,
			    struct CompileEnv *envPtr);
MODULE_SCOPE int	TclCompileDictExistsCmd(Tcl_Interp *interp,
			    Tcl_Parse *parsePtr, Command *cmdPtr,
			    struct CompileEnv *envPtr);
MODULE_SCOPE int	TclCompileDictForCmd(Tcl_Interp *interp,
			    Tcl_Parse *parsePtr, Command *cmdPtr,
			    struct CompileEnv *envPtr);
MODULE_SCOPE int	TclCompileDictGetCmd(Tcl_Interp *interp,
			    Tcl_Parse *parsePtr, Command *cmdPtr,
			    struct CompileEnv *envPtr);
MODULE_SCOPE int	TclCompileDictGetWithDefaultCmd(Tcl_Interp *interp,
			    Tcl_Parse *parsePtr, Command *cmdPtr,
			    struct CompileEnv *envPtr);
MODULE_SCOPE int	TclCompileDictIncrCmd(Tcl_Interp *interp,
			    Tcl_Parse *parsePtr, Command *cmdPtr,
			    struct CompileEnv *envPtr);
MODULE_SCOPE int	TclCompileDictLappendCmd(Tcl_Interp *interp,
			    Tcl_Parse *parsePtr, Command *cmdPtr,
			    struct CompileEnv *envPtr);
MODULE_SCOPE int	TclCompileDictMapCmd(Tcl_Interp *interp,
			    Tcl_Parse *parsePtr, Command *cmdPtr,
			    struct CompileEnv *envPtr);
MODULE_SCOPE int	TclCompileDictMergeCmd(Tcl_Interp *interp,
			    Tcl_Parse *parsePtr, Command *cmdPtr,
			    struct CompileEnv *envPtr);
MODULE_SCOPE int	TclCompileDictSetCmd(Tcl_Interp *interp,
			    Tcl_Parse *parsePtr, Command *cmdPtr,
			    struct CompileEnv *envPtr);
MODULE_SCOPE int	TclCompileDictUnsetCmd(Tcl_Interp *interp,
			    Tcl_Parse *parsePtr, Command *cmdPtr,
			    struct CompileEnv *envPtr);
MODULE_SCOPE int	TclCompileDictUpdateCmd(Tcl_Interp *interp,
			    Tcl_Parse *parsePtr, Command *cmdPtr,
			    struct CompileEnv *envPtr);
MODULE_SCOPE int	TclCompileDictWithCmd(Tcl_Interp *interp,
			    Tcl_Parse *parsePtr, Command *cmdPtr,
			    struct CompileEnv *envPtr);
MODULE_SCOPE int	TclCompileEnsemble(Tcl_Interp *interp,
			    Tcl_Parse *parsePtr, Command *cmdPtr,
			    struct CompileEnv *envPtr);
MODULE_SCOPE int	TclCompileErrorCmd(Tcl_Interp *interp,
			    Tcl_Parse *parsePtr, Command *cmdPtr,
			    struct CompileEnv *envPtr);
MODULE_SCOPE int	TclCompileExprCmd(Tcl_Interp *interp,
			    Tcl_Parse *parsePtr, Command *cmdPtr,
			    struct CompileEnv *envPtr);
MODULE_SCOPE int	TclCompileForCmd(Tcl_Interp *interp,
			    Tcl_Parse *parsePtr, Command *cmdPtr,
			    struct CompileEnv *envPtr);
MODULE_SCOPE int	TclCompileForeachCmd(Tcl_Interp *interp,
			    Tcl_Parse *parsePtr, Command *cmdPtr,
			    struct CompileEnv *envPtr);
MODULE_SCOPE int	TclCompileFormatCmd(Tcl_Interp *interp,
			    Tcl_Parse *parsePtr, Command *cmdPtr,
			    struct CompileEnv *envPtr);
MODULE_SCOPE int	TclCompileGlobalCmd(Tcl_Interp *interp,
			    Tcl_Parse *parsePtr, Command *cmdPtr,
			    struct CompileEnv *envPtr);
MODULE_SCOPE int	TclCompileIfCmd(Tcl_Interp *interp,
			    Tcl_Parse *parsePtr, Command *cmdPtr,
			    struct CompileEnv *envPtr);
MODULE_SCOPE int	TclCompileInfoCommandsCmd(Tcl_Interp *interp,
			    Tcl_Parse *parsePtr, Command *cmdPtr,
			    struct CompileEnv *envPtr);
MODULE_SCOPE int	TclCompileInfoCoroutineCmd(Tcl_Interp *interp,
			    Tcl_Parse *parsePtr, Command *cmdPtr,
			    struct CompileEnv *envPtr);
MODULE_SCOPE int	TclCompileInfoExistsCmd(Tcl_Interp *interp,
			    Tcl_Parse *parsePtr, Command *cmdPtr,
			    struct CompileEnv *envPtr);
MODULE_SCOPE int	TclCompileInfoLevelCmd(Tcl_Interp *interp,
			    Tcl_Parse *parsePtr, Command *cmdPtr,
			    struct CompileEnv *envPtr);
MODULE_SCOPE int	TclCompileInfoObjectClassCmd(Tcl_Interp *interp,
			    Tcl_Parse *parsePtr, Command *cmdPtr,
			    struct CompileEnv *envPtr);
MODULE_SCOPE int	TclCompileInfoObjectIsACmd(Tcl_Interp *interp,
			    Tcl_Parse *parsePtr, Command *cmdPtr,
			    struct CompileEnv *envPtr);
MODULE_SCOPE int	TclCompileInfoObjectNamespaceCmd(Tcl_Interp *interp,
			    Tcl_Parse *parsePtr, Command *cmdPtr,
			    struct CompileEnv *envPtr);
MODULE_SCOPE int	TclCompileIncrCmd(Tcl_Interp *interp,
			    Tcl_Parse *parsePtr, Command *cmdPtr,
			    struct CompileEnv *envPtr);
MODULE_SCOPE int	TclCompileLappendCmd(Tcl_Interp *interp,
			    Tcl_Parse *parsePtr, Command *cmdPtr,
			    struct CompileEnv *envPtr);
MODULE_SCOPE int	TclCompileLassignCmd(Tcl_Interp *interp,
			    Tcl_Parse *parsePtr, Command *cmdPtr,
			    struct CompileEnv *envPtr);
MODULE_SCOPE int	TclCompileLindexCmd(Tcl_Interp *interp,
			    Tcl_Parse *parsePtr, Command *cmdPtr,
			    struct CompileEnv *envPtr);
MODULE_SCOPE int	TclCompileLinsertCmd(Tcl_Interp *interp,
			    Tcl_Parse *parsePtr, Command *cmdPtr,
			    struct CompileEnv *envPtr);
MODULE_SCOPE int	TclCompileListCmd(Tcl_Interp *interp,
			    Tcl_Parse *parsePtr, Command *cmdPtr,
			    struct CompileEnv *envPtr);
MODULE_SCOPE int	TclCompileLlengthCmd(Tcl_Interp *interp,
			    Tcl_Parse *parsePtr, Command *cmdPtr,
			    struct CompileEnv *envPtr);
MODULE_SCOPE int	TclCompileLmapCmd(Tcl_Interp *interp,
			    Tcl_Parse *parsePtr, Command *cmdPtr,
			    struct CompileEnv *envPtr);
MODULE_SCOPE int	TclCompileLrangeCmd(Tcl_Interp *interp,
			    Tcl_Parse *parsePtr, Command *cmdPtr,
			    struct CompileEnv *envPtr);
MODULE_SCOPE int	TclCompileLreplaceCmd(Tcl_Interp *interp,
			    Tcl_Parse *parsePtr, Command *cmdPtr,
			    struct CompileEnv *envPtr);
MODULE_SCOPE int	TclCompileLsetCmd(Tcl_Interp *interp,
			    Tcl_Parse *parsePtr, Command *cmdPtr,
			    struct CompileEnv *envPtr);
MODULE_SCOPE int	TclCompileNamespaceCodeCmd(Tcl_Interp *interp,
			    Tcl_Parse *parsePtr, Command *cmdPtr,
			    struct CompileEnv *envPtr);
MODULE_SCOPE int	TclCompileNamespaceCurrentCmd(Tcl_Interp *interp,
			    Tcl_Parse *parsePtr, Command *cmdPtr,
			    struct CompileEnv *envPtr);
MODULE_SCOPE int	TclCompileNamespaceOriginCmd(Tcl_Interp *interp,
			    Tcl_Parse *parsePtr, Command *cmdPtr,
			    struct CompileEnv *envPtr);
MODULE_SCOPE int	TclCompileNamespaceQualifiersCmd(Tcl_Interp *interp,
			    Tcl_Parse *parsePtr, Command *cmdPtr,
			    struct CompileEnv *envPtr);
MODULE_SCOPE int	TclCompileNamespaceTailCmd(Tcl_Interp *interp,
			    Tcl_Parse *parsePtr, Command *cmdPtr,
			    struct CompileEnv *envPtr);
MODULE_SCOPE int	TclCompileNamespaceUpvarCmd(Tcl_Interp *interp,
			    Tcl_Parse *parsePtr, Command *cmdPtr,
			    struct CompileEnv *envPtr);
MODULE_SCOPE int	TclCompileNamespaceWhichCmd(Tcl_Interp *interp,
			    Tcl_Parse *parsePtr, Command *cmdPtr,
			    struct CompileEnv *envPtr);
MODULE_SCOPE int	TclCompileNoOp(Tcl_Interp *interp,
			    Tcl_Parse *parsePtr, Command *cmdPtr,
			    struct CompileEnv *envPtr);
MODULE_SCOPE int	TclCompileObjectNextCmd(Tcl_Interp *interp,
			    Tcl_Parse *parsePtr, Command *cmdPtr,
			    struct CompileEnv *envPtr);
MODULE_SCOPE int	TclCompileObjectNextToCmd(Tcl_Interp *interp,
			    Tcl_Parse *parsePtr, Command *cmdPtr,
			    struct CompileEnv *envPtr);
MODULE_SCOPE int	TclCompileObjectSelfCmd(Tcl_Interp *interp,
			    Tcl_Parse *parsePtr, Command *cmdPtr,
			    struct CompileEnv *envPtr);
MODULE_SCOPE int	TclCompileRegexpCmd(Tcl_Interp *interp,
			    Tcl_Parse *parsePtr, Command *cmdPtr,
			    struct CompileEnv *envPtr);
MODULE_SCOPE int	TclCompileRegsubCmd(Tcl_Interp *interp,
			    Tcl_Parse *parsePtr, Command *cmdPtr,
			    struct CompileEnv *envPtr);
MODULE_SCOPE int	TclCompileReturnCmd(Tcl_Interp *interp,
			    Tcl_Parse *parsePtr, Command *cmdPtr,
			    struct CompileEnv *envPtr);
MODULE_SCOPE int	TclCompileSetCmd(Tcl_Interp *interp,
			    Tcl_Parse *parsePtr, Command *cmdPtr,
			    struct CompileEnv *envPtr);
MODULE_SCOPE int	TclCompileStringCatCmd(Tcl_Interp *interp,
			    Tcl_Parse *parsePtr, Command *cmdPtr,
			    struct CompileEnv *envPtr);
MODULE_SCOPE int	TclCompileStringCmpCmd(Tcl_Interp *interp,
			    Tcl_Parse *parsePtr, Command *cmdPtr,
			    struct CompileEnv *envPtr);
MODULE_SCOPE int	TclCompileStringEqualCmd(Tcl_Interp *interp,
			    Tcl_Parse *parsePtr, Command *cmdPtr,
			    struct CompileEnv *envPtr);
MODULE_SCOPE int	TclCompileStringFirstCmd(Tcl_Interp *interp,
			    Tcl_Parse *parsePtr, Command *cmdPtr,
			    struct CompileEnv *envPtr);
MODULE_SCOPE int	TclCompileStringIndexCmd(Tcl_Interp *interp,
			    Tcl_Parse *parsePtr, Command *cmdPtr,
			    struct CompileEnv *envPtr);
MODULE_SCOPE int	TclCompileStringInsertCmd(Tcl_Interp *interp,
			    Tcl_Parse *parsePtr, Command *cmdPtr,
			    struct CompileEnv *envPtr);
MODULE_SCOPE int	TclCompileStringIsCmd(Tcl_Interp *interp,
			    Tcl_Parse *parsePtr, Command *cmdPtr,
			    struct CompileEnv *envPtr);
MODULE_SCOPE int	TclCompileStringLastCmd(Tcl_Interp *interp,
			    Tcl_Parse *parsePtr, Command *cmdPtr,
			    struct CompileEnv *envPtr);
MODULE_SCOPE int	TclCompileStringLenCmd(Tcl_Interp *interp,
			    Tcl_Parse *parsePtr, Command *cmdPtr,
			    struct CompileEnv *envPtr);
MODULE_SCOPE int	TclCompileStringMapCmd(Tcl_Interp *interp,
			    Tcl_Parse *parsePtr, Command *cmdPtr,
			    struct CompileEnv *envPtr);
MODULE_SCOPE int	TclCompileStringMatchCmd(Tcl_Interp *interp,
			    Tcl_Parse *parsePtr, Command *cmdPtr,
			    struct CompileEnv *envPtr);
MODULE_SCOPE int	TclCompileStringRangeCmd(Tcl_Interp *interp,
			    Tcl_Parse *parsePtr, Command *cmdPtr,
			    struct CompileEnv *envPtr);
MODULE_SCOPE int	TclCompileStringReplaceCmd(Tcl_Interp *interp,
			    Tcl_Parse *parsePtr, Command *cmdPtr,
			    struct CompileEnv *envPtr);
MODULE_SCOPE int	TclCompileStringToLowerCmd(Tcl_Interp *interp,
			    Tcl_Parse *parsePtr, Command *cmdPtr,
			    struct CompileEnv *envPtr);
MODULE_SCOPE int	TclCompileStringToTitleCmd(Tcl_Interp *interp,
			    Tcl_Parse *parsePtr, Command *cmdPtr,
			    struct CompileEnv *envPtr);
MODULE_SCOPE int	TclCompileStringToUpperCmd(Tcl_Interp *interp,
			    Tcl_Parse *parsePtr, Command *cmdPtr,
			    struct CompileEnv *envPtr);
MODULE_SCOPE int	TclCompileStringTrimCmd(Tcl_Interp *interp,
			    Tcl_Parse *parsePtr, Command *cmdPtr,
			    struct CompileEnv *envPtr);
MODULE_SCOPE int	TclCompileStringTrimLCmd(Tcl_Interp *interp,
			    Tcl_Parse *parsePtr, Command *cmdPtr,
			    struct CompileEnv *envPtr);
MODULE_SCOPE int	TclCompileStringTrimRCmd(Tcl_Interp *interp,
			    Tcl_Parse *parsePtr, Command *cmdPtr,
			    struct CompileEnv *envPtr);
MODULE_SCOPE int	TclCompileSubstCmd(Tcl_Interp *interp,
			    Tcl_Parse *parsePtr, Command *cmdPtr,
			    struct CompileEnv *envPtr);
MODULE_SCOPE int	TclCompileSwitchCmd(Tcl_Interp *interp,
			    Tcl_Parse *parsePtr, Command *cmdPtr,
			    struct CompileEnv *envPtr);
MODULE_SCOPE int	TclCompileTailcallCmd(Tcl_Interp *interp,
			    Tcl_Parse *parsePtr, Command *cmdPtr,
			    struct CompileEnv *envPtr);
MODULE_SCOPE int	TclCompileThrowCmd(Tcl_Interp *interp,
			    Tcl_Parse *parsePtr, Command *cmdPtr,
			    struct CompileEnv *envPtr);
MODULE_SCOPE int	TclCompileTryCmd(Tcl_Interp *interp,
			    Tcl_Parse *parsePtr, Command *cmdPtr,
			    struct CompileEnv *envPtr);
MODULE_SCOPE int	TclCompileUnsetCmd(Tcl_Interp *interp,
			    Tcl_Parse *parsePtr, Command *cmdPtr,
			    struct CompileEnv *envPtr);
MODULE_SCOPE int	TclCompileUpvarCmd(Tcl_Interp *interp,
			    Tcl_Parse *parsePtr, Command *cmdPtr,
			    struct CompileEnv *envPtr);
MODULE_SCOPE int	TclCompileVariableCmd(Tcl_Interp *interp,
			    Tcl_Parse *parsePtr, Command *cmdPtr,
			    struct CompileEnv *envPtr);
MODULE_SCOPE int	TclCompileWhileCmd(Tcl_Interp *interp,
			    Tcl_Parse *parsePtr, Command *cmdPtr,
			    struct CompileEnv *envPtr);
MODULE_SCOPE int	TclCompileYieldCmd(Tcl_Interp *interp,
			    Tcl_Parse *parsePtr, Command *cmdPtr,
			    struct CompileEnv *envPtr);
MODULE_SCOPE int	TclCompileYieldToCmd(Tcl_Interp *interp,
			    Tcl_Parse *parsePtr, Command *cmdPtr,
			    struct CompileEnv *envPtr);
MODULE_SCOPE int	TclCompileBasic0ArgCmd(Tcl_Interp *interp,
			    Tcl_Parse *parsePtr, Command *cmdPtr,
			    struct CompileEnv *envPtr);
MODULE_SCOPE int	TclCompileBasic1ArgCmd(Tcl_Interp *interp,
			    Tcl_Parse *parsePtr, Command *cmdPtr,
			    struct CompileEnv *envPtr);
MODULE_SCOPE int	TclCompileBasic2ArgCmd(Tcl_Interp *interp,
			    Tcl_Parse *parsePtr, Command *cmdPtr,
			    struct CompileEnv *envPtr);
MODULE_SCOPE int	TclCompileBasic3ArgCmd(Tcl_Interp *interp,
			    Tcl_Parse *parsePtr, Command *cmdPtr,
			    struct CompileEnv *envPtr);
MODULE_SCOPE int	TclCompileBasic0Or1ArgCmd(Tcl_Interp *interp,
			    Tcl_Parse *parsePtr, Command *cmdPtr,
			    struct CompileEnv *envPtr);
MODULE_SCOPE int	TclCompileBasic1Or2ArgCmd(Tcl_Interp *interp,
			    Tcl_Parse *parsePtr, Command *cmdPtr,
			    struct CompileEnv *envPtr);
MODULE_SCOPE int	TclCompileBasic2Or3ArgCmd(Tcl_Interp *interp,
			    Tcl_Parse *parsePtr, Command *cmdPtr,
			    struct CompileEnv *envPtr);
MODULE_SCOPE int	TclCompileBasic0To2ArgCmd(Tcl_Interp *interp,
			    Tcl_Parse *parsePtr, Command *cmdPtr,
			    struct CompileEnv *envPtr);
MODULE_SCOPE int	TclCompileBasic1To3ArgCmd(Tcl_Interp *interp,
			    Tcl_Parse *parsePtr, Command *cmdPtr,
			    struct CompileEnv *envPtr);
MODULE_SCOPE int	TclCompileBasicMin0ArgCmd(Tcl_Interp *interp,
			    Tcl_Parse *parsePtr, Command *cmdPtr,
			    struct CompileEnv *envPtr);
MODULE_SCOPE int	TclCompileBasicMin1ArgCmd(Tcl_Interp *interp,
			    Tcl_Parse *parsePtr, Command *cmdPtr,
			    struct CompileEnv *envPtr);
MODULE_SCOPE int	TclCompileBasicMin2ArgCmd(Tcl_Interp *interp,
			    Tcl_Parse *parsePtr, Command *cmdPtr,
			    struct CompileEnv *envPtr);

MODULE_SCOPE Tcl_ObjCmdProc TclInvertOpCmd;
MODULE_SCOPE int	TclCompileInvertOpCmd(Tcl_Interp *interp,
			    Tcl_Parse *parsePtr, Command *cmdPtr,
			    struct CompileEnv *envPtr);
MODULE_SCOPE Tcl_ObjCmdProc TclNotOpCmd;
MODULE_SCOPE int	TclCompileNotOpCmd(Tcl_Interp *interp,
			    Tcl_Parse *parsePtr, Command *cmdPtr,
			    struct CompileEnv *envPtr);
MODULE_SCOPE Tcl_ObjCmdProc TclAddOpCmd;
MODULE_SCOPE int	TclCompileAddOpCmd(Tcl_Interp *interp,
			    Tcl_Parse *parsePtr, Command *cmdPtr,
			    struct CompileEnv *envPtr);
MODULE_SCOPE Tcl_ObjCmdProc TclMulOpCmd;
MODULE_SCOPE int	TclCompileMulOpCmd(Tcl_Interp *interp,
			    Tcl_Parse *parsePtr, Command *cmdPtr,
			    struct CompileEnv *envPtr);
MODULE_SCOPE Tcl_ObjCmdProc TclAndOpCmd;
MODULE_SCOPE int	TclCompileAndOpCmd(Tcl_Interp *interp,
			    Tcl_Parse *parsePtr, Command *cmdPtr,
			    struct CompileEnv *envPtr);
MODULE_SCOPE Tcl_ObjCmdProc TclOrOpCmd;
MODULE_SCOPE int	TclCompileOrOpCmd(Tcl_Interp *interp,
			    Tcl_Parse *parsePtr, Command *cmdPtr,
			    struct CompileEnv *envPtr);
MODULE_SCOPE Tcl_ObjCmdProc TclXorOpCmd;
MODULE_SCOPE int	TclCompileXorOpCmd(Tcl_Interp *interp,
			    Tcl_Parse *parsePtr, Command *cmdPtr,
			    struct CompileEnv *envPtr);
MODULE_SCOPE Tcl_ObjCmdProc TclPowOpCmd;
MODULE_SCOPE int	TclCompilePowOpCmd(Tcl_Interp *interp,
			    Tcl_Parse *parsePtr, Command *cmdPtr,
			    struct CompileEnv *envPtr);
MODULE_SCOPE Tcl_ObjCmdProc TclLshiftOpCmd;
MODULE_SCOPE int	TclCompileLshiftOpCmd(Tcl_Interp *interp,
			    Tcl_Parse *parsePtr, Command *cmdPtr,
			    struct CompileEnv *envPtr);
MODULE_SCOPE Tcl_ObjCmdProc TclRshiftOpCmd;
MODULE_SCOPE int	TclCompileRshiftOpCmd(Tcl_Interp *interp,
			    Tcl_Parse *parsePtr, Command *cmdPtr,
			    struct CompileEnv *envPtr);
MODULE_SCOPE Tcl_ObjCmdProc TclModOpCmd;
MODULE_SCOPE int	TclCompileModOpCmd(Tcl_Interp *interp,
			    Tcl_Parse *parsePtr, Command *cmdPtr,
			    struct CompileEnv *envPtr);
MODULE_SCOPE Tcl_ObjCmdProc TclNeqOpCmd;
MODULE_SCOPE int	TclCompileNeqOpCmd(Tcl_Interp *interp,
			    Tcl_Parse *parsePtr, Command *cmdPtr,
			    struct CompileEnv *envPtr);
MODULE_SCOPE Tcl_ObjCmdProc TclStrneqOpCmd;
MODULE_SCOPE int	TclCompileStrneqOpCmd(Tcl_Interp *interp,
			    Tcl_Parse *parsePtr, Command *cmdPtr,
			    struct CompileEnv *envPtr);
MODULE_SCOPE Tcl_ObjCmdProc TclInOpCmd;
MODULE_SCOPE int	TclCompileInOpCmd(Tcl_Interp *interp,
			    Tcl_Parse *parsePtr, Command *cmdPtr,
			    struct CompileEnv *envPtr);
MODULE_SCOPE Tcl_ObjCmdProc TclNiOpCmd;
MODULE_SCOPE int	TclCompileNiOpCmd(Tcl_Interp *interp,
			    Tcl_Parse *parsePtr, Command *cmdPtr,
			    struct CompileEnv *envPtr);
MODULE_SCOPE Tcl_ObjCmdProc TclMinusOpCmd;
MODULE_SCOPE int	TclCompileMinusOpCmd(Tcl_Interp *interp,
			    Tcl_Parse *parsePtr, Command *cmdPtr,
			    struct CompileEnv *envPtr);
MODULE_SCOPE Tcl_ObjCmdProc TclDivOpCmd;
MODULE_SCOPE int	TclCompileDivOpCmd(Tcl_Interp *interp,
			    Tcl_Parse *parsePtr, Command *cmdPtr,
			    struct CompileEnv *envPtr);
MODULE_SCOPE int	TclCompileLessOpCmd(Tcl_Interp *interp,
			    Tcl_Parse *parsePtr, Command *cmdPtr,
			    struct CompileEnv *envPtr);
MODULE_SCOPE int	TclCompileLeqOpCmd(Tcl_Interp *interp,
			    Tcl_Parse *parsePtr, Command *cmdPtr,
			    struct CompileEnv *envPtr);
MODULE_SCOPE int	TclCompileGreaterOpCmd(Tcl_Interp *interp,
			    Tcl_Parse *parsePtr, Command *cmdPtr,
			    struct CompileEnv *envPtr);
MODULE_SCOPE int	TclCompileGeqOpCmd(Tcl_Interp *interp,
			    Tcl_Parse *parsePtr, Command *cmdPtr,
			    struct CompileEnv *envPtr);
MODULE_SCOPE int	TclCompileEqOpCmd(Tcl_Interp *interp,
			    Tcl_Parse *parsePtr, Command *cmdPtr,
			    struct CompileEnv *envPtr);
MODULE_SCOPE int	TclCompileStreqOpCmd(Tcl_Interp *interp,
			    Tcl_Parse *parsePtr, Command *cmdPtr,
			    struct CompileEnv *envPtr);
MODULE_SCOPE int	TclCompileStrLtOpCmd(Tcl_Interp *interp,
			    Tcl_Parse *parsePtr, Command *cmdPtr,
			    struct CompileEnv *envPtr);
MODULE_SCOPE int	TclCompileStrLeOpCmd(Tcl_Interp *interp,
			    Tcl_Parse *parsePtr, Command *cmdPtr,
			    struct CompileEnv *envPtr);
MODULE_SCOPE int	TclCompileStrGtOpCmd(Tcl_Interp *interp,
			    Tcl_Parse *parsePtr, Command *cmdPtr,
			    struct CompileEnv *envPtr);
MODULE_SCOPE int	TclCompileStrGeOpCmd(Tcl_Interp *interp,
			    Tcl_Parse *parsePtr, Command *cmdPtr,
			    struct CompileEnv *envPtr);

MODULE_SCOPE int	TclCompileAssembleCmd(Tcl_Interp *interp,
			    Tcl_Parse *parsePtr, Command *cmdPtr,
			    struct CompileEnv *envPtr);

/*
 * Routines that provide the [string] ensemble functionality. Possible
 * candidates for public interface.
 */

MODULE_SCOPE Tcl_Obj *	TclStringCat(Tcl_Interp *interp, int objc,
			    Tcl_Obj *const objv[], int flags);
MODULE_SCOPE Tcl_Obj *	TclStringFirst(Tcl_Obj *needle, Tcl_Obj *haystack,
			    size_t start);
MODULE_SCOPE Tcl_Obj *	TclStringLast(Tcl_Obj *needle, Tcl_Obj *haystack,
			    size_t last);
MODULE_SCOPE Tcl_Obj *	TclStringRepeat(Tcl_Interp *interp, Tcl_Obj *objPtr,
			    size_t count, int flags);
MODULE_SCOPE Tcl_Obj *	TclStringReplace(Tcl_Interp *interp, Tcl_Obj *objPtr,
			    size_t first, size_t count, Tcl_Obj *insertPtr,
			    int flags);
MODULE_SCOPE Tcl_Obj *	TclStringReverse(Tcl_Obj *objPtr, int flags);

/* Flag values for the [string] ensemble functions. */

#define TCL_STRING_MATCH_NOCASE TCL_MATCH_NOCASE /* (1<<0) in tcl.h */
#define TCL_STRING_IN_PLACE (1<<1)

/*
 * Functions defined in generic/tclVar.c and currently exported only for use
 * by the bytecode compiler and engine. Some of these could later be placed in
 * the public interface.
 */

MODULE_SCOPE Var *	TclObjLookupVarEx(Tcl_Interp * interp,
			    Tcl_Obj *part1Ptr, Tcl_Obj *part2Ptr, int flags,
			    const char *msg, int createPart1,
			    int createPart2, Var **arrayPtrPtr);
MODULE_SCOPE Var *	TclLookupArrayElement(Tcl_Interp *interp,
			    Tcl_Obj *arrayNamePtr, Tcl_Obj *elNamePtr,
			    int flags, const char *msg,
			    int createPart1, int createPart2,
			    Var *arrayPtr, int index);
MODULE_SCOPE Tcl_Obj *	TclPtrGetVarIdx(Tcl_Interp *interp,
			    Var *varPtr, Var *arrayPtr, Tcl_Obj *part1Ptr,
			    Tcl_Obj *part2Ptr, int flags, int index);
MODULE_SCOPE Tcl_Obj *	TclPtrSetVarIdx(Tcl_Interp *interp,
			    Var *varPtr, Var *arrayPtr, Tcl_Obj *part1Ptr,
			    Tcl_Obj *part2Ptr, Tcl_Obj *newValuePtr,
			    int flags, int index);
MODULE_SCOPE Tcl_Obj *	TclPtrIncrObjVarIdx(Tcl_Interp *interp,
			    Var *varPtr, Var *arrayPtr, Tcl_Obj *part1Ptr,
			    Tcl_Obj *part2Ptr, Tcl_Obj *incrPtr,
			    int flags, int index);
MODULE_SCOPE int	TclPtrObjMakeUpvarIdx(Tcl_Interp *interp,
			    Var *otherPtr, Tcl_Obj *myNamePtr, int myFlags,
			    int index);
MODULE_SCOPE int	TclPtrUnsetVarIdx(Tcl_Interp *interp, Var *varPtr,
			    Var *arrayPtr, Tcl_Obj *part1Ptr,
			    Tcl_Obj *part2Ptr, int flags,
			    int index);
MODULE_SCOPE void	TclInvalidateNsPath(Namespace *nsPtr);
MODULE_SCOPE void	TclFindArrayPtrElements(Var *arrayPtr,
			    Tcl_HashTable *tablePtr);

/*
 * The new extended interface to the variable traces.
 */

MODULE_SCOPE int	TclObjCallVarTraces(Interp *iPtr, Var *arrayPtr,
			    Var *varPtr, Tcl_Obj *part1Ptr, Tcl_Obj *part2Ptr,
			    int flags, int leaveErrMsg, int index);

/*
 * So tclObj.c and tclDictObj.c can share these implementations.
 */

MODULE_SCOPE int	TclCompareObjKeys(void *keyPtr, Tcl_HashEntry *hPtr);
MODULE_SCOPE void	TclFreeObjEntry(Tcl_HashEntry *hPtr);
MODULE_SCOPE TCL_HASH_TYPE TclHashObjKey(Tcl_HashTable *tablePtr, void *keyPtr);

MODULE_SCOPE int	TclFullFinalizationRequested(void);

/*
 * TIP #542
 */

MODULE_SCOPE size_t TclUniCharLen(const Tcl_UniChar *uniStr);
MODULE_SCOPE int TclUniCharNcmp(const Tcl_UniChar *ucs,
				const Tcl_UniChar *uct, size_t numChars);
MODULE_SCOPE int TclUniCharNcasecmp(const Tcl_UniChar *ucs,
				const Tcl_UniChar *uct, size_t numChars);
MODULE_SCOPE int TclUniCharCaseMatch(const Tcl_UniChar *uniStr,
				const Tcl_UniChar *uniPattern, int nocase);


/*
 * Just for the purposes of command-type registration.
 */

MODULE_SCOPE Tcl_ObjCmdProc TclEnsembleImplementationCmd;
MODULE_SCOPE Tcl_ObjCmdProc TclAliasObjCmd;
MODULE_SCOPE Tcl_ObjCmdProc TclLocalAliasObjCmd;
MODULE_SCOPE Tcl_ObjCmdProc TclChildObjCmd;
MODULE_SCOPE Tcl_ObjCmdProc TclInvokeImportedCmd;
MODULE_SCOPE Tcl_ObjCmdProc TclOOPublicObjectCmd;
MODULE_SCOPE Tcl_ObjCmdProc TclOOPrivateObjectCmd;
MODULE_SCOPE Tcl_ObjCmdProc TclOOMyClassObjCmd;

/*
 * TIP #462.
 */

/*
 * The following enum values give the status of a spawned process.
 */

typedef enum TclProcessWaitStatus {
    TCL_PROCESS_ERROR = -1,	/* Error waiting for process to exit */
    TCL_PROCESS_UNCHANGED = 0,	/* No change since the last call. */
    TCL_PROCESS_EXITED = 1,	/* Process has exited. */
    TCL_PROCESS_SIGNALED = 2,	/* Child killed because of a signal. */
    TCL_PROCESS_STOPPED = 3,	/* Child suspended because of a signal. */
    TCL_PROCESS_UNKNOWN_STATUS = 4
				/* Child wait status didn't make sense. */
} TclProcessWaitStatus;

MODULE_SCOPE Tcl_Command TclInitProcessCmd(Tcl_Interp *interp);
MODULE_SCOPE void	TclProcessCreated(Tcl_Pid pid);
MODULE_SCOPE TclProcessWaitStatus TclProcessWait(Tcl_Pid pid, int options,
			    int *codePtr, Tcl_Obj **msgObjPtr,
			    Tcl_Obj **errorObjPtr);
MODULE_SCOPE int TclClose(Tcl_Interp *,	Tcl_Channel chan);
/*
 * TIP #508: [array default]
 */

MODULE_SCOPE void	TclInitArrayVar(Var *arrayPtr);
MODULE_SCOPE Tcl_Obj *	TclGetArrayDefault(Var *arrayPtr);

/*
 * Utility routines for encoding index values as integers. Used by both
 * some of the command compilers and by [lsort] and [lsearch].
 */

MODULE_SCOPE int	TclIndexEncode(Tcl_Interp *interp, Tcl_Obj *objPtr,
			    size_t before, size_t after, int *indexPtr);
MODULE_SCOPE size_t	TclIndexDecode(int encoded, size_t endValue);
#endif /* TCL_MAJOR_VERSION > 8 */

/* Constants used in index value encoding routines. */
#define TCL_INDEX_END           ((Tcl_Size)-2)
#define TCL_INDEX_START         ((Tcl_Size)0)

/*
 *----------------------------------------------------------------------
 *
 * TclScaleTime --
 *
 *	TIP #233 (Virtualized Time): Wrapper around the time virutalisation
 *	rescale function to hide the binding of the clientData.
 *
 *	This is static inline code; it's like a macro, but a function. It's
 *	used because this is a piece of code that ends up in places that are a
 *	bit performance sensitive.
 *
 * Results:
 *	None
 *
 * Side effects:
 *	Updates the time structure (given as an argument) with what the time
 *	should be after virtualisation.
 *
 *----------------------------------------------------------------------
 */

static inline void
TclScaleTime(
    Tcl_Time *timePtr)
{
    if (timePtr != NULL) {
	tclScaleTimeProcPtr(timePtr, tclTimeClientData);
    }
}

/*
 *----------------------------------------------------------------
 * Macros used by the Tcl core to create and release Tcl objects.
 * TclNewObj(objPtr) creates a new object denoting an empty string.
 * TclDecrRefCount(objPtr) decrements the object's reference count, and frees
 * the object if its reference count is zero. These macros are inline versions
 * of Tcl_NewObj() and Tcl_DecrRefCount(). Notice that the names differ in not
 * having a "_" after the "Tcl". Notice also that these macros reference their
 * argument more than once, so you should avoid calling them with an
 * expression that is expensive to compute or has side effects. The ANSI C
 * "prototypes" for these macros are:
 *
 * MODULE_SCOPE void	TclNewObj(Tcl_Obj *objPtr);
 * MODULE_SCOPE void	TclDecrRefCount(Tcl_Obj *objPtr);
 *
 * These macros are defined in terms of two macros that depend on memory
 * allocator in use: TclAllocObjStorage, TclFreeObjStorage. They are defined
 * below.
 *----------------------------------------------------------------
 */

/*
 * DTrace object allocation probe macros.
 */

#ifdef USE_DTRACE
#ifndef _TCLDTRACE_H
#include "tclDTrace.h"
#endif
#define	TCL_DTRACE_OBJ_CREATE(objPtr)	TCL_OBJ_CREATE(objPtr)
#define	TCL_DTRACE_OBJ_FREE(objPtr)	TCL_OBJ_FREE(objPtr)
#else /* USE_DTRACE */
#define	TCL_DTRACE_OBJ_CREATE(objPtr)	{}
#define	TCL_DTRACE_OBJ_FREE(objPtr)	{}
#endif /* USE_DTRACE */

#ifdef TCL_COMPILE_STATS
#  define TclIncrObjsAllocated() \
    tclObjsAlloced++
#  define TclIncrObjsFreed() \
    tclObjsFreed++
#else
#  define TclIncrObjsAllocated()
#  define TclIncrObjsFreed()
#endif /* TCL_COMPILE_STATS */

#  define TclAllocObjStorage(objPtr)		\
	TclAllocObjStorageEx(NULL, (objPtr))

#  define TclFreeObjStorage(objPtr)		\
	TclFreeObjStorageEx(NULL, (objPtr))

#ifndef TCL_MEM_DEBUG
# define TclNewObj(objPtr) \
    TclIncrObjsAllocated(); \
    TclAllocObjStorage(objPtr); \
    (objPtr)->refCount = 0; \
    (objPtr)->bytes    = &tclEmptyString; \
    (objPtr)->length   = 0; \
    (objPtr)->typePtr  = NULL; \
    TCL_DTRACE_OBJ_CREATE(objPtr)

/*
 * Invalidate the string rep first so we can use the bytes value for our
 * pointer chain, and signal an obj deletion (as opposed to shimmering) with
 * 'length == TCL_INDEX_NONE'.
 * Use empty 'if ; else' to handle use in unbraced outer if/else conditions.
 */

# define TclDecrRefCount(objPtr) \
    if ((objPtr)->refCount-- > 1) ; else { \
	if (!(objPtr)->typePtr || !(objPtr)->typePtr->freeIntRepProc) { \
	    TCL_DTRACE_OBJ_FREE(objPtr); \
	    if ((objPtr)->bytes \
		    && ((objPtr)->bytes != &tclEmptyString)) { \
		Tcl_Free((objPtr)->bytes); \
	    } \
	    (objPtr)->length = TCL_INDEX_NONE; \
	    TclFreeObjStorage(objPtr); \
	    TclIncrObjsFreed(); \
	} else { \
	    TclFreeObj(objPtr); \
	} \
    }

#if TCL_THREADS && !defined(USE_THREAD_ALLOC)
#   define USE_THREAD_ALLOC 1
#endif

#if defined(PURIFY)

/*
 * The PURIFY mode is like the regular mode, but instead of doing block
 * Tcl_Obj allocation and keeping a freed list for efficiency, it always
 * allocates and frees a single Tcl_Obj so that tools like Purify can better
 * track memory leaks.
 */

#  define TclAllocObjStorageEx(interp, objPtr) \
	(objPtr) = (Tcl_Obj *)Tcl_Alloc(sizeof(Tcl_Obj))

#  define TclFreeObjStorageEx(interp, objPtr) \
	Tcl_Free(objPtr)

#undef USE_THREAD_ALLOC
#undef USE_TCLALLOC
#elif TCL_THREADS && defined(USE_THREAD_ALLOC)

/*
 * The TCL_THREADS mode is like the regular mode but allocates Tcl_Obj's from
 * per-thread caches.
 */

MODULE_SCOPE Tcl_Obj *	TclThreadAllocObj(void);
MODULE_SCOPE void	TclThreadFreeObj(Tcl_Obj *);
MODULE_SCOPE Tcl_Mutex *TclpNewAllocMutex(void);
MODULE_SCOPE void	TclFreeAllocCache(void *);
MODULE_SCOPE void *	TclpGetAllocCache(void);
MODULE_SCOPE void	TclpSetAllocCache(void *);
MODULE_SCOPE void	TclpFreeAllocMutex(Tcl_Mutex *mutex);
MODULE_SCOPE void	TclpInitAllocCache(void);
MODULE_SCOPE void	TclpFreeAllocCache(void *);

/*
 * These macros need to be kept in sync with the code of TclThreadAllocObj()
 * and TclThreadFreeObj().
 *
 * Note that the optimiser should resolve the case (interp==NULL) at compile
 * time.
 */

#  define ALLOC_NOBJHIGH 1200

#  define TclAllocObjStorageEx(interp, objPtr)				\
    do {								\
	AllocCache *cachePtr;						\
	if (((interp) == NULL) ||					\
		((cachePtr = ((Interp *)(interp))->allocCache),		\
			(cachePtr->numObjects == 0))) {			\
	    (objPtr) = TclThreadAllocObj();				\
	} else {							\
	    (objPtr) = cachePtr->firstObjPtr;				\
	    cachePtr->firstObjPtr = (Tcl_Obj *)(objPtr)->internalRep.twoPtrValue.ptr1; \
	    --cachePtr->numObjects;					\
	}								\
    } while (0)

#  define TclFreeObjStorageEx(interp, objPtr)				\
    do {								\
	AllocCache *cachePtr;						\
	if (((interp) == NULL) ||					\
		((cachePtr = ((Interp *)(interp))->allocCache),		\
			((cachePtr->numObjects == 0) ||			\
			(cachePtr->numObjects >= ALLOC_NOBJHIGH)))) {	\
	    TclThreadFreeObj(objPtr);					\
	} else {							\
	    (objPtr)->internalRep.twoPtrValue.ptr1 = cachePtr->firstObjPtr; \
	    cachePtr->firstObjPtr = objPtr;				\
	    ++cachePtr->numObjects;					\
	}								\
    } while (0)

#else /* not PURIFY or USE_THREAD_ALLOC */

#if defined(USE_TCLALLOC) && USE_TCLALLOC
    MODULE_SCOPE void TclFinalizeAllocSubsystem();
    MODULE_SCOPE void TclInitAlloc();
#else
#   define USE_TCLALLOC 0
#endif

#if TCL_THREADS
/* declared in tclObj.c */
MODULE_SCOPE Tcl_Mutex	tclObjMutex;
#endif

#  define TclAllocObjStorageEx(interp, objPtr) \
    do {								\
	Tcl_MutexLock(&tclObjMutex);					\
	if (tclFreeObjList == NULL) {					\
	    TclAllocateFreeObjects();					\
	}								\
	(objPtr) = tclFreeObjList;					\
	tclFreeObjList = (Tcl_Obj *)					\
		tclFreeObjList->internalRep.twoPtrValue.ptr1;		\
	Tcl_MutexUnlock(&tclObjMutex);					\
    } while (0)

#  define TclFreeObjStorageEx(interp, objPtr) \
    do {							       \
	Tcl_MutexLock(&tclObjMutex);				       \
	(objPtr)->internalRep.twoPtrValue.ptr1 = (void *) tclFreeObjList; \
	tclFreeObjList = (objPtr);				       \
	Tcl_MutexUnlock(&tclObjMutex);				       \
    } while (0)
#endif

#else /* TCL_MEM_DEBUG */
MODULE_SCOPE void	TclDbInitNewObj(Tcl_Obj *objPtr, const char *file,
			    int line);

# define TclDbNewObj(objPtr, file, line) \
    do { \
	TclIncrObjsAllocated();						\
	(objPtr) = (Tcl_Obj *)						\
		Tcl_DbCkalloc(sizeof(Tcl_Obj), (file), (line));		\
	TclDbInitNewObj((objPtr), (file), (line));			\
	TCL_DTRACE_OBJ_CREATE(objPtr);					\
    } while (0)

# define TclNewObj(objPtr) \
    TclDbNewObj(objPtr, __FILE__, __LINE__);

# define TclDecrRefCount(objPtr) \
    Tcl_DbDecrRefCount(objPtr, __FILE__, __LINE__)

# define TclNewListObjDirect(objc, objv) \
    TclDbNewListObjDirect(objc, objv, __FILE__, __LINE__)

#undef USE_THREAD_ALLOC
#endif /* TCL_MEM_DEBUG */

/*
 *----------------------------------------------------------------
 * Macro used by the Tcl core to set a Tcl_Obj's string representation to a
 * copy of the "len" bytes starting at "bytePtr". The value of "len" must
 * not be negative.  When "len" is 0, then it is acceptable to pass
 * "bytePtr" = NULL.  When "len" > 0, "bytePtr" must not be NULL, and it
 * must point to a location from which "len" bytes may be read.  These
 * constraints are not checked here.  The validity of the bytes copied
 * as a value string representation is also not verififed.  This macro
 * must not be called while "objPtr" is being freed or when "objPtr"
 * already has a string representation.  The caller must use
 * this macro properly.  Improper use can lead to dangerous results.
 * Because "len" is referenced multiple times, take care that it is an
 * expression with the same value each use.
 *
 * The ANSI C "prototype" for this macro is:
 *
 * MODULE_SCOPE void TclInitStringRep(Tcl_Obj *objPtr, char *bytePtr, size_t len);
 *
 *----------------------------------------------------------------
 */

#define TclInitStringRep(objPtr, bytePtr, len) \
    if ((len) == 0) { \
	(objPtr)->bytes	 = &tclEmptyString; \
	(objPtr)->length = 0; \
    } else { \
	(objPtr)->bytes = (char *)Tcl_Alloc((len) + 1U); \
	memcpy((objPtr)->bytes, (bytePtr) ? (bytePtr) : &tclEmptyString, (len)); \
	(objPtr)->bytes[len] = '\0'; \
	(objPtr)->length = (len); \
    }

/*
 *----------------------------------------------------------------
 * Macro used by the Tcl core to get the string representation's byte array
 * pointer from a Tcl_Obj. This is an inline version of Tcl_GetString(). The
 * macro's expression result is the string rep's byte pointer which might be
 * NULL. The bytes referenced by this pointer must not be modified by the
 * caller. The ANSI C "prototype" for this macro is:
 *
 * MODULE_SCOPE char *	TclGetString(Tcl_Obj *objPtr);
 *----------------------------------------------------------------
 */

#define TclGetString(objPtr) \
    ((objPtr)->bytes? (objPtr)->bytes : Tcl_GetString(objPtr))

/*
 *----------------------------------------------------------------
 * Macro used by the Tcl core to clean out an object's internal
 * representation. Does not actually reset the rep's bytes. The ANSI C
 * "prototype" for this macro is:
 *
 * MODULE_SCOPE void	TclFreeInternalRep(Tcl_Obj *objPtr);
 *----------------------------------------------------------------
 */

#define TclFreeInternalRep(objPtr) \
    if ((objPtr)->typePtr != NULL) { \
	if ((objPtr)->typePtr->freeIntRepProc != NULL) { \
	    (objPtr)->typePtr->freeIntRepProc(objPtr); \
	} \
	(objPtr)->typePtr = NULL; \
    }

/*
 *----------------------------------------------------------------
 * Macro used by the Tcl core to clean out an object's string representation.
 * The ANSI C "prototype" for this macro is:
 *
 * MODULE_SCOPE void	TclInvalidateStringRep(Tcl_Obj *objPtr);
 *----------------------------------------------------------------
 */

#define TclInvalidateStringRep(objPtr) \
    do { \
	Tcl_Obj *_isobjPtr = (Tcl_Obj *)(objPtr); \
	if (_isobjPtr->bytes != NULL) { \
	    if (_isobjPtr->bytes != &tclEmptyString) { \
		Tcl_Free((char *)_isobjPtr->bytes); \
	    } \
	    _isobjPtr->bytes = NULL; \
	} \
    } while (0)

/*
 * These form part of the native filesystem support. They are needed here
 * because we have a few native filesystem functions (which are the same for
 * win/unix) in this file.
 */

#ifdef __cplusplus
extern "C" {
#endif
MODULE_SCOPE const char *const		tclpFileAttrStrings[];
MODULE_SCOPE const TclFileAttrProcs	tclpFileAttrProcs[];
#ifdef __cplusplus
}
#endif

/*
 *----------------------------------------------------------------
 * Macro used by the Tcl core to test whether an object has a
 * string representation (or is a 'pure' internal value).
 * The ANSI C "prototype" for this macro is:
 *
 * MODULE_SCOPE int	TclHasStringRep(Tcl_Obj *objPtr);
 *----------------------------------------------------------------
 */

#define TclHasStringRep(objPtr) \
    ((objPtr)->bytes != NULL)

/*
 *----------------------------------------------------------------
 * Macro used by the Tcl core to get the bignum out of the bignum
 * representation of a Tcl_Obj.
 * The ANSI C "prototype" for this macro is:
 *
 * MODULE_SCOPE void	TclUnpackBignum(Tcl_Obj *objPtr, mp_int bignum);
 *----------------------------------------------------------------
 */

#define TclUnpackBignum(objPtr, bignum) \
    do {								\
	Tcl_Obj *bignumObj = (objPtr);				\
	int bignumPayload =					\
		PTR2INT(bignumObj->internalRep.twoPtrValue.ptr2);	\
	if (bignumPayload == -1) {					\
	    (bignum) = *((mp_int *) bignumObj->internalRep.twoPtrValue.ptr1); \
	} else {							\
	    (bignum).dp = (mp_digit *)bignumObj->internalRep.twoPtrValue.ptr1;	\
	    (bignum).sign = bignumPayload >> 30;			\
	    (bignum).alloc = (bignumPayload >> 15) & 0x7FFF;		\
	    (bignum).used = bignumPayload & 0x7FFF;			\
	}								\
    } while (0)

/*
 *----------------------------------------------------------------
 * Macros used by the Tcl core to grow Tcl_Token arrays. They use the same
 * growth algorithm as used in tclStringObj.c for growing strings. The ANSI C
 * "prototype" for this macro is:
 *
 * MODULE_SCOPE void	TclGrowTokenArray(Tcl_Token *tokenPtr, int used,
 *				int available, int append,
 *				Tcl_Token *staticPtr);
 * MODULE_SCOPE void	TclGrowParseTokenArray(Tcl_Parse *parsePtr,
 *				int append);
 *----------------------------------------------------------------
 */

/* General tuning for minimum growth in Tcl growth algorithms */
#ifndef TCL_MIN_GROWTH
#  ifdef TCL_GROWTH_MIN_ALLOC
     /* Support for any legacy tuners */
#    define TCL_MIN_GROWTH TCL_GROWTH_MIN_ALLOC
#  else
#    define TCL_MIN_GROWTH 1024
#  endif
#endif

/* Token growth tuning, default to the general value. */
#ifndef TCL_MIN_TOKEN_GROWTH
#define TCL_MIN_TOKEN_GROWTH TCL_MIN_GROWTH/sizeof(Tcl_Token)
#endif

#define TclGrowTokenArray(tokenPtr, used, available, append, staticPtr)	\
    do {								\
	size_t _needed = (used) + (append);					\
	if (_needed > (available)) {					\
	    size_t allocated = 2 * _needed;					\
	    Tcl_Token *oldPtr = (tokenPtr);				\
	    Tcl_Token *newPtr;						\
	    if (oldPtr == (staticPtr)) {				\
		oldPtr = NULL;						\
	    }								\
	    newPtr = (Tcl_Token *)Tcl_AttemptRealloc((char *) oldPtr,	\
		    allocated * sizeof(Tcl_Token));	\
	    if (newPtr == NULL) {					\
		allocated = _needed + (append) + TCL_MIN_TOKEN_GROWTH;	\
		newPtr = (Tcl_Token *)Tcl_Realloc((char *) oldPtr,	\
			allocated * sizeof(Tcl_Token)); \
	    }								\
	    (available) = allocated;					\
	    if (oldPtr == NULL) {					\
		memcpy(newPtr, staticPtr,				\
			(used) * sizeof(Tcl_Token));		\
	    }								\
	    (tokenPtr) = newPtr;					\
	}								\
    } while (0)

#define TclGrowParseTokenArray(parsePtr, append)			\
    TclGrowTokenArray((parsePtr)->tokenPtr, (parsePtr)->numTokens,	\
	    (parsePtr)->tokensAvailable, (append),			\
	    (parsePtr)->staticTokens)

/*
 *----------------------------------------------------------------
 * Macro used by the Tcl core get a unicode char from a utf string. It checks
 * to see if we have a one-byte utf char before calling the real
 * Tcl_UtfToUniChar, as this will save a lot of time for primarily ASCII
 * string handling. The macro's expression result is 1 for the 1-byte case or
 * the result of Tcl_UtfToUniChar. The ANSI C "prototype" for this macro is:
 *
 * MODULE_SCOPE int	TclUtfToUniChar(const char *string, Tcl_UniChar *ch);
 *----------------------------------------------------------------
 */

#if TCL_UTF_MAX > 3
#define TclUtfToUniChar(str, chPtr) \
	(((UCHAR(*(str))) < 0x80) ?		\
	    ((*(chPtr) = UCHAR(*(str))), 1)	\
	    : Tcl_UtfToUniChar(str, chPtr))
#else
#define TclUtfToUniChar(str, chPtr) \
	(((UCHAR(*(str))) < 0x80) ?		\
	    ((*(chPtr) = UCHAR(*(str))), 1)	\
	    : Tcl_UtfToChar16(str, chPtr))
#endif

/*
 *----------------------------------------------------------------
 * Macro counterpart of the Tcl_NumUtfChars() function. To be used in speed-
 * -sensitive points where it pays to avoid a function call in the common case
 * of counting along a string of all one-byte characters.  The ANSI C
 * "prototype" for this macro is:
 *
 * MODULE_SCOPE void	TclNumUtfCharsM(size_t numChars, const char *bytes,
 *				size_t numBytes);
 *----------------------------------------------------------------
 */

#define TclNumUtfCharsM(numChars, bytes, numBytes) \
    do { \
	size_t _count, _i = (numBytes); \
	unsigned char *_str = (unsigned char *) (bytes); \
	while (_i && (*_str < 0xC0)) { _i--; _str++; } \
	_count = (numBytes) - _i; \
	if (_i) { \
	    _count += Tcl_NumUtfChars((bytes) + _count, _i); \
	} \
	(numChars) = _count; \
    } while (0);

/*
 *----------------------------------------------------------------
 * Macro that encapsulates the logic that determines when it is safe to
 * interpret a string as a byte array directly. In summary, the object must be
 * a byte array and must not have a string representation (as the operations
 * that it is used in are defined on strings, not byte arrays). Theoretically
 * it is possible to also be efficient in the case where the object's bytes
 * field is filled by generation from the byte array (c.f. list canonicality)
 * but we don't do that at the moment since this is purely about efficiency.
 * The ANSI C "prototype" for this macro is:
 *
 * MODULE_SCOPE int	TclIsPureByteArray(Tcl_Obj *objPtr);
 *----------------------------------------------------------------
 */

MODULE_SCOPE int	TclIsPureByteArray(Tcl_Obj *objPtr);
#define TclIsPureDict(objPtr) \
	(((objPtr)->bytes==NULL) && ((objPtr)->typePtr==&tclDictType))
#define TclHasInternalRep(objPtr, type) \
	((objPtr)->typePtr == (type))
#define TclFetchInternalRep(objPtr, type) \
	(TclHasInternalRep((objPtr), (type)) ? &((objPtr)->internalRep) : NULL)


/*
 *----------------------------------------------------------------
 * Macro used by the Tcl core to compare Unicode strings. On big-endian
 * systems we can use the more efficient memcmp, but this would not be
 * lexically correct on little-endian systems. The ANSI C "prototype" for
 * this macro is:
 *
 * MODULE_SCOPE int	TclUniCharNcmp(const Tcl_UniChar *cs,
 *			    const Tcl_UniChar *ct, unsigned long n);
 *----------------------------------------------------------------
 */

#if defined(WORDS_BIGENDIAN) && (TCL_UTF_MAX > 3)
#   define TclUniCharNcmp(cs,ct,n) memcmp((cs),(ct),(n)*sizeof(Tcl_UniChar))
#endif /* WORDS_BIGENDIAN */

/*
 *----------------------------------------------------------------
 * Macro used by the Tcl core to increment a namespace's export epoch
 * counter. The ANSI C "prototype" for this macro is:
 *
 * MODULE_SCOPE void	TclInvalidateNsCmdLookup(Namespace *nsPtr);
 *----------------------------------------------------------------
 */

#define TclInvalidateNsCmdLookup(nsPtr) \
    if ((nsPtr)->exportPatternList) {		\
	(nsPtr)->exportLookupEpoch++;		\
    }						\
    if ((nsPtr)->commandPathLength) {		\
	(nsPtr)->cmdRefEpoch++;			\
    }

/*
 *----------------------------------------------------------------------
 *
 * Core procedure added to libtommath for bignum manipulation.
 *
 *----------------------------------------------------------------------
 */

MODULE_SCOPE Tcl_LibraryInitProc TclTommath_Init;

/*
 *----------------------------------------------------------------------
 *
 * External (platform specific) initialization routine, these declarations
 * explicitly don't use EXTERN since this code does not get compiled into the
 * library:
 *
 *----------------------------------------------------------------------
 */

MODULE_SCOPE Tcl_LibraryInitProc TclplatformtestInit;
MODULE_SCOPE Tcl_LibraryInitProc TclObjTest_Init;
MODULE_SCOPE Tcl_LibraryInitProc TclThread_Init;
MODULE_SCOPE Tcl_LibraryInitProc Procbodytest_Init;
MODULE_SCOPE Tcl_LibraryInitProc Procbodytest_SafeInit;

/*
 *----------------------------------------------------------------
 * Macro used by the Tcl core to check whether a pattern has any characters
 * special to [string match]. The ANSI C "prototype" for this macro is:
 *
 * MODULE_SCOPE int	TclMatchIsTrivial(const char *pattern);
 *----------------------------------------------------------------
 */

#define TclMatchIsTrivial(pattern) \
    (strpbrk((pattern), "*[?\\") == NULL)

/*
 *----------------------------------------------------------------
 * Macros used by the Tcl core to set a Tcl_Obj's numeric representation
 * avoiding the corresponding function calls in time critical parts of the
 * core. They should only be called on unshared objects. The ANSI C
 * "prototypes" for these macros are:
 *
 * MODULE_SCOPE void	TclSetIntObj(Tcl_Obj *objPtr, Tcl_WideInt w);
 * MODULE_SCOPE void	TclSetDoubleObj(Tcl_Obj *objPtr, double d);
 *----------------------------------------------------------------
 */

#define TclSetIntObj(objPtr, i) \
    do {						\
	Tcl_ObjInternalRep ir;				\
	ir.wideValue = (Tcl_WideInt) i;			\
	TclInvalidateStringRep(objPtr);			\
	Tcl_StoreInternalRep(objPtr, &tclIntType, &ir);	\
    } while (0)

#define TclSetDoubleObj(objPtr, d) \
    do {						\
	Tcl_ObjInternalRep ir;				\
	ir.doubleValue = (double) d;			\
	TclInvalidateStringRep(objPtr);			\
	Tcl_StoreInternalRep(objPtr, &tclDoubleType, &ir);	\
    } while (0)

/*
 *----------------------------------------------------------------
 * Macros used by the Tcl core to create and initialise objects of standard
 * types, avoiding the corresponding function calls in time critical parts of
 * the core. The ANSI C "prototypes" for these macros are:
 *
 * MODULE_SCOPE void	TclNewIntObj(Tcl_Obj *objPtr, Tcl_WideInt w);
 * MODULE_SCOPE void	TclNewDoubleObj(Tcl_Obj *objPtr, double d);
 * MODULE_SCOPE void	TclNewStringObj(Tcl_Obj *objPtr, const char *s, size_t len);
 * MODULE_SCOPE void	TclNewLiteralStringObj(Tcl_Obj*objPtr, const char *sLiteral);
 *
 *----------------------------------------------------------------
 */

#ifndef TCL_MEM_DEBUG
#define TclNewIntObj(objPtr, w) \
    do {						\
	TclIncrObjsAllocated();				\
	TclAllocObjStorage(objPtr);			\
	(objPtr)->refCount = 0;				\
	(objPtr)->bytes = NULL;				\
	(objPtr)->internalRep.wideValue = (Tcl_WideInt)(w);	\
	(objPtr)->typePtr = &tclIntType;		\
	TCL_DTRACE_OBJ_CREATE(objPtr);			\
    } while (0)

#define TclNewIndexObj(objPtr, w) \
    do {						\
	size_t _w = (w);		\
	TclIncrObjsAllocated();				\
	TclAllocObjStorage(objPtr);			\
	(objPtr)->refCount = 0;				\
	(objPtr)->bytes = NULL;				\
	(objPtr)->internalRep.wideValue = ((size_t)(_w) == (size_t)TCL_INDEX_NONE) ? -1 : (Tcl_WideInt)(_w); \
	(objPtr)->typePtr = &tclIntType;		\
	TCL_DTRACE_OBJ_CREATE(objPtr);			\
    } while (0)

#define TclNewDoubleObj(objPtr, d) \
    do {							\
	TclIncrObjsAllocated();					\
	TclAllocObjStorage(objPtr);				\
	(objPtr)->refCount = 0;					\
	(objPtr)->bytes = NULL;					\
	(objPtr)->internalRep.doubleValue = (double)(d);	\
	(objPtr)->typePtr = &tclDoubleType;			\
	TCL_DTRACE_OBJ_CREATE(objPtr);				\
    } while (0)

#define TclNewStringObj(objPtr, s, len) \
    do {							\
	TclIncrObjsAllocated();					\
	TclAllocObjStorage(objPtr);				\
	(objPtr)->refCount = 0;					\
	TclInitStringRep((objPtr), (s), (len));			\
	(objPtr)->typePtr = NULL;				\
	TCL_DTRACE_OBJ_CREATE(objPtr);				\
    } while (0)

#else /* TCL_MEM_DEBUG */
#define TclNewIntObj(objPtr, w) \
    (objPtr) = Tcl_NewWideIntObj(w)

#define TclNewIndexObj(objPtr, w) \
    (objPtr) = (((size_t)w) == TCL_INDEX_NONE) ? Tcl_NewWideIntObj(-1) : Tcl_NewWideIntObj(w)

#define TclNewDoubleObj(objPtr, d) \
    (objPtr) = Tcl_NewDoubleObj(d)

#define TclNewStringObj(objPtr, s, len) \
    (objPtr) = Tcl_NewStringObj((s), (len))
#endif /* TCL_MEM_DEBUG */

/*
 * The sLiteral argument *must* be a string literal; the incantation with
 * sizeof(sLiteral "") will fail to compile otherwise.
 */
#define TclNewLiteralStringObj(objPtr, sLiteral) \
    TclNewStringObj((objPtr), (sLiteral), sizeof(sLiteral "") - 1)

/*
 *----------------------------------------------------------------
 * Convenience macros for DStrings.
 * The ANSI C "prototypes" for these macros are:
 *
 * MODULE_SCOPE char * TclDStringAppendLiteral(Tcl_DString *dsPtr,
 *			const char *sLiteral);
 * MODULE_SCOPE void   TclDStringClear(Tcl_DString *dsPtr);
 */

#define TclDStringAppendLiteral(dsPtr, sLiteral) \
    Tcl_DStringAppend((dsPtr), (sLiteral), sizeof(sLiteral "") - 1)
#define TclDStringClear(dsPtr) \
    Tcl_DStringSetLength((dsPtr), 0)

/*
 *----------------------------------------------------------------
 * Inline version of Tcl_GetCurrentNamespace and Tcl_GetGlobalNamespace.
 */

#define TclGetCurrentNamespace(interp) \
    (Tcl_Namespace *) ((Interp *)(interp))->varFramePtr->nsPtr

#define TclGetGlobalNamespace(interp) \
    (Tcl_Namespace *) ((Interp *)(interp))->globalNsPtr

/*
 *----------------------------------------------------------------
 * Inline version of TclCleanupCommand; still need the function as it is in
 * the internal stubs, but the core can use the macro instead.
 */

#define TclCleanupCommandMacro(cmdPtr)		\
    do {					\
	if ((cmdPtr)->refCount-- <= 1) {	\
	    Tcl_Free(cmdPtr);			\
	}					\
    } while (0)


/*
 * inside this routine crement refCount first incase cmdPtr is replacing itself
 */
#define TclRoutineAssign(location, cmdPtr)	    \
    do {					    \
	(cmdPtr)->refCount++;			    \
	if ((location) != NULL			    \
	    && (location--) <= 1) {		    \
	    Tcl_Free(((location)));		    \
	}					    \
	(location) = (cmdPtr);			    \
    } while (0)


#define TclRoutineHasName(cmdPtr) \
    ((cmdPtr)->hPtr != NULL)

/*
 *----------------------------------------------------------------
 * Inline versions of Tcl_LimitReady() and Tcl_LimitExceeded to limit number
 * of calls out of the critical path. Note that this code isn't particularly
 * readable; the non-inline version (in tclInterp.c) is much easier to
 * understand. Note also that these macros takes different args (iPtr->limit)
 * to the non-inline version.
 */

#define TclLimitExceeded(limit) ((limit).exceeded != 0)

#define TclLimitReady(limit)						\
    (((limit).active == 0) ? 0 :					\
    (++(limit).granularityTicker,					\
    ((((limit).active & TCL_LIMIT_COMMANDS) &&				\
	    (((limit).cmdGranularity == 1) ||				\
	    ((limit).granularityTicker % (limit).cmdGranularity == 0)))	\
	    ? 1 :							\
    (((limit).active & TCL_LIMIT_TIME) &&				\
	    (((limit).timeGranularity == 1) ||				\
	    ((limit).granularityTicker % (limit).timeGranularity == 0)))\
	    ? 1 : 0)))

/*
 * Compile-time assertions: these produce a compile time error if the
 * expression is not known to be true at compile time. If the assertion is
 * known to be false, the compiler (or optimizer?) will error out with
 * "division by zero". If the assertion cannot be evaluated at compile time,
 * the compiler will error out with "non-static initializer".
 *
 * Adapted with permission from
 * http://www.pixelbeat.org/programming/gcc/static_assert.html
 */

#define TCL_CT_ASSERT(e) \
    {enum { ct_assert_value = 1/(!!(e)) };}

/*
 *----------------------------------------------------------------
 * Allocator for small structs (<=sizeof(Tcl_Obj)) using the Tcl_Obj pool.
 * Only checked at compile time.
 *
 * ONLY USE FOR CONSTANT nBytes.
 *
 * DO NOT LET THEM CROSS THREAD BOUNDARIES
 *----------------------------------------------------------------
 */

#define TclSmallAlloc(nbytes, memPtr) \
    TclSmallAllocEx(NULL, (nbytes), (memPtr))

#define TclSmallFree(memPtr) \
    TclSmallFreeEx(NULL, (memPtr))

#ifndef TCL_MEM_DEBUG
#define TclSmallAllocEx(interp, nbytes, memPtr) \
    do {								\
	Tcl_Obj *_objPtr;						\
	TCL_CT_ASSERT((nbytes)<=sizeof(Tcl_Obj));			\
	TclIncrObjsAllocated();						\
	TclAllocObjStorageEx((interp), (_objPtr));			\
	*(void **)&(memPtr) = (void *) (_objPtr);			\
    } while (0)

#define TclSmallFreeEx(interp, memPtr) \
    do {								\
	TclFreeObjStorageEx((interp), (Tcl_Obj *)(memPtr));		\
	TclIncrObjsFreed();						\
    } while (0)

#else    /* TCL_MEM_DEBUG */
#define TclSmallAllocEx(interp, nbytes, memPtr) \
    do {								\
	Tcl_Obj *_objPtr;						\
	TCL_CT_ASSERT((nbytes)<=sizeof(Tcl_Obj));			\
	TclNewObj(_objPtr);						\
	*(void **)&(memPtr) = (void *)_objPtr;				\
    } while (0)

#define TclSmallFreeEx(interp, memPtr) \
    do {								\
	Tcl_Obj *_objPtr = (Tcl_Obj *)(memPtr);				\
	_objPtr->bytes = NULL;						\
	_objPtr->typePtr = NULL;					\
	_objPtr->refCount = 1;						\
	TclDecrRefCount(_objPtr);					\
    } while (0)
#endif   /* TCL_MEM_DEBUG */

/*
 * Support for Clang Static Analyzer <http://clang-analyzer.llvm.org>
 */

#if defined(PURIFY) && defined(__clang__)
#if __has_feature(attribute_analyzer_noreturn) && \
	!defined(Tcl_Panic) && defined(Tcl_Panic_TCL_DECLARED)
void Tcl_Panic(const char *, ...) __attribute__((analyzer_noreturn));
#endif
#if !defined(CLANG_ASSERT)
#include <assert.h>
#define CLANG_ASSERT(x) assert(x)
#endif
#elif !defined(CLANG_ASSERT)
#define CLANG_ASSERT(x)
#endif /* PURIFY && __clang__ */

/*
 *----------------------------------------------------------------
 * Parameters, structs and macros for the non-recursive engine (NRE)
 *----------------------------------------------------------------
 */

#define NRE_USE_SMALL_ALLOC	1  /* Only turn off for debugging purposes. */
#ifndef NRE_ENABLE_ASSERTS
#define NRE_ENABLE_ASSERTS	0
#endif

/*
 * This is the main data struct for representing NR commands. It is designed
 * to fit in sizeof(Tcl_Obj) in order to exploit the fastest memory allocator
 * available.
 */

typedef struct NRE_callback {
    Tcl_NRPostProc *procPtr;
    void *data[4];
    struct NRE_callback *nextPtr;
} NRE_callback;

#define TOP_CB(iPtr) (((Interp *)(iPtr))->execEnvPtr->callbackPtr)

/*
 * Inline version of Tcl_NRAddCallback.
 */

#define TclNRAddCallback(interp,postProcPtr,data0,data1,data2,data3) \
    do {								\
	NRE_callback *_callbackPtr;					\
	TCLNR_ALLOC((interp), (_callbackPtr));				\
	_callbackPtr->procPtr = (postProcPtr);				\
	_callbackPtr->data[0] = (void *)(data0);			\
	_callbackPtr->data[1] = (void *)(data1);			\
	_callbackPtr->data[2] = (void *)(data2);			\
	_callbackPtr->data[3] = (void *)(data3);			\
	_callbackPtr->nextPtr = TOP_CB(interp);				\
	TOP_CB(interp) = _callbackPtr;					\
    } while (0)

#if NRE_USE_SMALL_ALLOC
#define TCLNR_ALLOC(interp, ptr) \
    TclSmallAllocEx(interp, sizeof(NRE_callback), (ptr))
#define TCLNR_FREE(interp, ptr)  TclSmallFreeEx((interp), (ptr))
#else
#define TCLNR_ALLOC(interp, ptr) \
    (ptr = (Tcl_Alloc(sizeof(NRE_callback))))
#define TCLNR_FREE(interp, ptr)  Tcl_Free(ptr)
#endif

#if NRE_ENABLE_ASSERTS
#define NRE_ASSERT(expr) assert((expr))
#else
#define NRE_ASSERT(expr)
#endif

#include "tclIntDecls.h"
#include "tclIntPlatDecls.h"

#if !defined(USE_TCL_STUBS) && !defined(TCL_MEM_DEBUG)
#define Tcl_AttemptAlloc        TclpAlloc
#define Tcl_AttemptRealloc      TclpRealloc
#define Tcl_Free                TclpFree
#endif

/*
 * Special hack for macOS, where the static linker (technically the 'ar'
 * command) hates empty object files, and accepts no flags to make it shut up.
 *
 * These symbols are otherwise completely useless.
 *
 * They can't be written to or written through. They can't be seen by any
 * other code. They use a separate attribute (supported by all macOS
 * compilers, which are derivatives of clang or gcc) to stop the compilation
 * from moaning. They will be excluded during the final linking stage.
 *
 * Other platforms get nothing at all. That's good.
 */

#ifdef MAC_OSX_TCL
#define TCL_MAC_EMPTY_FILE(name) \
    static __attribute__((used)) const void *const TclUnusedFile_ ## name = NULL;
#else
#define TCL_MAC_EMPTY_FILE(name)
#endif /* MAC_OSX_TCL */

/*
 * Other externals.
 */

MODULE_SCOPE size_t TclEnvEpoch;	/* Epoch of the tcl environment
					 * (if changed with tcl-env). */

#endif /* _TCLINT */

/*
 * Local Variables:
 * mode: c
 * c-basic-offset: 4
 * fill-column: 78
 * End:
 */<|MERGE_RESOLUTION|>--- conflicted
+++ resolved
@@ -233,9 +233,9 @@
 typedef struct TclVarHashTable {
     Tcl_HashTable table;
     struct Namespace *nsPtr;
-#if TCL_MAJOR_VERSION > 9
+#if TCL_MAJOR_VERSION > 8
     struct Var *arrayPtr;
-#endif /* TCL_MAJOR_VERSION > 9 */
+#endif /* TCL_MAJOR_VERSION > 8 */
 } TclVarHashTable;
 
 /*
@@ -312,26 +312,11 @@
     TclVarHashTable varTable;	/* Contains all the (global) variables
 				 * currently in this namespace. Indexed by
 				 * strings; values have type (Var *). */
-<<<<<<< HEAD
     Tcl_Obj *exportPatternList;
 				/* Set of "string match" style patterns that
 				 * specify which commands are exported.
 				 * No namespace qualifiers are allowed. */
-    size_t cmdRefEpoch;		/* Incremented if a newly added command
-=======
-    char **exportArrayPtr;	/* Points to an array of string patterns
-				 * specifying which commands are exported. A
-				 * pattern may include "string match" style
-				 * wildcard characters to specify multiple
-				 * commands; however, no namespace qualifiers
-				 * are allowed. NULL if no export patterns are
-				 * registered. */
-    Tcl_Size numExportPatterns;	/* Number of export patterns currently
-				 * registered using "namespace export". */
-    Tcl_Size maxExportPatterns;	/* Number of export patterns for which space
-				 * is currently allocated. */
     Tcl_Size cmdRefEpoch;		/* Incremented if a newly added command
->>>>>>> 24512e71
 				 * shadows a command for which this namespace
 				 * has already cached a Command* pointer; this
 				 * causes all its cached Command* pointers to
