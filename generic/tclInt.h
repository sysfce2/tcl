--- conflicted
+++ resolved
@@ -3067,11 +3067,7 @@
 MODULE_SCOPE Tcl_Obj *	TclpTempFileName(void);
 MODULE_SCOPE Tcl_Obj *  TclpTempFileNameForLibrary(Tcl_Interp *interp, Tcl_Obj* pathPtr);
 MODULE_SCOPE Tcl_Obj *	TclNewFSPathObj(Tcl_Obj *dirPtr, const char *addStrRep,
-<<<<<<< HEAD
-			    size_t len);
-=======
-			    int len, Tcl_Encoding encoding);
->>>>>>> ba57d849
+			    size_t len, Tcl_Encoding encoding);
 MODULE_SCOPE int	TclpDeleteFile(const void *path);
 MODULE_SCOPE void	TclpFinalizeCondition(Tcl_Condition *condPtr);
 MODULE_SCOPE void	TclpFinalizeMutex(Tcl_Mutex *mutexPtr);
