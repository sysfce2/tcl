--- conflicted
+++ resolved
@@ -3542,12 +3542,6 @@
 typedef int (*memCmpFn_t)(const void*, const void*, size_t);
 MODULE_SCOPE int	TclStringCmp(Tcl_Obj *value1Ptr, Tcl_Obj *value2Ptr,
 			    int checkEq, int nocase, Tcl_Size reqlength);
-<<<<<<< HEAD
-MODULE_SCOPE int	TclStringCmpOpts(Tcl_Interp *interp, Tcl_Size objc,
-			    Tcl_Obj *const objv[], int *nocase,
-			    Tcl_Size *reqlength);
-=======
->>>>>>> 0b7bdb40
 MODULE_SCOPE int	TclStringMatch(const char *str, Tcl_Size strLen,
 			    const char *pattern, int ptnLen, int flags);
 MODULE_SCOPE int	TclStringMatchObj(Tcl_Obj *stringObj,
