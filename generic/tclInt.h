--- conflicted
+++ resolved
@@ -3065,11 +3065,6 @@
 			    Tcl_Obj *part1Ptr, Tcl_Obj *part2Ptr, int flags);
 MODULE_SCOPE int	TclParseBackslash(const char *src,
 			    int numBytes, int *readPtr, char *dst);
-<<<<<<< HEAD
-MODULE_SCOPE int	TclParseHex(const char *src, int numBytes,
-			    int *resultPtr);
-=======
->>>>>>> 88661ac0
 MODULE_SCOPE int	TclParseNumber(Tcl_Interp *interp, Tcl_Obj *objPtr,
 			    const char *expected, const char *bytes,
 			    int numBytes, const char **endPtrPtr, int flags);
