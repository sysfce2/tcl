/*
 * tclInt.h --
 *
 *	Declarations of things used internally by the Tcl interpreter.
 *
 * Copyright (c) 1987-1993 The Regents of the University of California.
 * Copyright (c) 1993-1997 Lucent Technologies.
 * Copyright (c) 1994-1998 Sun Microsystems, Inc.
 * Copyright (c) 1998-1999 by Scriptics Corporation.
 * Copyright (c) 2001, 2002 by Kevin B. Kenny.  All rights reserved.
 * Copyright (c) 2007 Daniel A. Steffen <das@users.sourceforge.net>
 * Copyright (c) 2006-2008 by Joe Mistachkin.  All rights reserved.
 * Copyright (c) 2008 by Miguel Sofer. All rights reserved.
 *
 * See the file "license.terms" for information on usage and redistribution of
 * this file, and for a DISCLAIMER OF ALL WARRANTIES.
 */

#ifndef _TCLINT
#define _TCLINT

/*
 * Some numerics configuration options.
 */

#undef ACCEPT_NAN

/*
 * Used to tag functions that are only to be visible within the module being
 * built and not outside it (where this is supported by the linker).
 * Also used in the platform-specific *Port.h files.
 */

#ifndef MODULE_SCOPE
#   ifdef __cplusplus
#	define MODULE_SCOPE extern "C"
#   else
#	define MODULE_SCOPE extern
#   endif
#endif

/*
 * Common include files needed by most of the Tcl source files are included
 * here, so that system-dependent personalizations for the include files only
 * have to be made in once place. This results in a few extra includes, but
 * greater modularity. The order of the three groups of #includes is
 * important. For example, stdio.h is needed by tcl.h.
 */

#include "tclPort.h"
#include "tclBrodnik.h"

#include <stdio.h>

#include <ctype.h>
#include <stdarg.h>
#ifdef NO_STDLIB_H
#   include "../compat/stdlib.h"
#else
#   include <stdlib.h>
#endif
#ifdef NO_STRING_H
#include "../compat/string.h"
#else
#include <string.h>
#endif
#if !defined(STDC_HEADERS) && !defined(__STDC__) && !defined(__C99__FUNC__) \
     && !defined(__cplusplus) && !defined(_MSC_VER) && !defined(__ICC)
typedef int ptrdiff_t;
#endif
#include <stddef.h>
#include <locale.h>

/*
 * Ensure WORDS_BIGENDIAN is defined correctly:
 * Needs to happen here in addition to configure to work with fat compiles on
 * Darwin (where configure runs only once for multiple architectures).
 */

#ifdef HAVE_SYS_TYPES_H
#    include <sys/types.h>
#endif
#ifdef HAVE_SYS_PARAM_H
#    include <sys/param.h>
#endif
#ifdef BYTE_ORDER
#    ifdef BIG_ENDIAN
#	 if BYTE_ORDER == BIG_ENDIAN
#	     undef WORDS_BIGENDIAN
#	     define WORDS_BIGENDIAN 1
#	 endif
#    endif
#    ifdef LITTLE_ENDIAN
#	 if BYTE_ORDER == LITTLE_ENDIAN
#	     undef WORDS_BIGENDIAN
#	 endif
#    endif
#endif

/*
 * Macros used to cast between pointers and integers (e.g. when storing an int
 * in ClientData), on 64-bit architectures they avoid gcc warning about "cast
 * to/from pointer from/to integer of different size".
 */

#if !defined(INT2PTR) && !defined(PTR2INT)
#   if defined(HAVE_INTPTR_T) || defined(intptr_t)
#	define INT2PTR(p) ((void *)(intptr_t)(p))
#	define PTR2INT(p) ((intptr_t)(p))
#   else
#	define INT2PTR(p) ((void *)(p))
#	define PTR2INT(p) ((long)(p))
#   endif
#endif
#if !defined(UINT2PTR) && !defined(PTR2UINT)
#   if defined(HAVE_UINTPTR_T) || defined(uintptr_t)
#	define UINT2PTR(p) ((void *)(uintptr_t)(p))
#	define PTR2UINT(p) ((uintptr_t)(p))
#   else
#	define UINT2PTR(p) ((void *)(p))
#	define PTR2UINT(p) ((unsigned long)(p))
#   endif
#endif

#if defined(_WIN32) && defined(_MSC_VER)
#   define vsnprintf _vsnprintf
#endif

#if !defined(TCL_THREADS)
#   define TCL_THREADS 1
#endif
#if !TCL_THREADS
#   undef TCL_DECLARE_MUTEX
#   define TCL_DECLARE_MUTEX(name)
#   undef  Tcl_MutexLock
#   define Tcl_MutexLock(mutexPtr)
#   undef  Tcl_MutexUnlock
#   define Tcl_MutexUnlock(mutexPtr)
#   undef  Tcl_MutexFinalize
#   define Tcl_MutexFinalize(mutexPtr)
#   undef  Tcl_ConditionNotify
#   define Tcl_ConditionNotify(condPtr)
#   undef  Tcl_ConditionWait
#   define Tcl_ConditionWait(condPtr, mutexPtr, timePtr)
#   undef  Tcl_ConditionFinalize
#   define Tcl_ConditionFinalize(condPtr)
#endif

/*
 * The following procedures allow namespaces to be customized to support
 * special name resolution rules for commands/variables.
 */

struct Tcl_ResolvedVarInfo;

typedef Tcl_Var (Tcl_ResolveRuntimeVarProc)(Tcl_Interp *interp,
	struct Tcl_ResolvedVarInfo *vinfoPtr);

typedef void (Tcl_ResolveVarDeleteProc)(struct Tcl_ResolvedVarInfo *vinfoPtr);

/*
 * The following structure encapsulates the routines needed to resolve a
 * variable reference at runtime. Any variable specific state will typically
 * be appended to this structure.
 */

typedef struct Tcl_ResolvedVarInfo {
    Tcl_ResolveRuntimeVarProc *fetchProc;
    Tcl_ResolveVarDeleteProc *deleteProc;
} Tcl_ResolvedVarInfo;

typedef int (Tcl_ResolveCompiledVarProc)(Tcl_Interp *interp,
	const char *name, int length, Tcl_Namespace *context,
	Tcl_ResolvedVarInfo **rPtr);

typedef int (Tcl_ResolveVarProc)(Tcl_Interp *interp, const char *name,
	Tcl_Namespace *context, int flags, Tcl_Var *rPtr);

typedef int (Tcl_ResolveCmdProc)(Tcl_Interp *interp, const char *name,
	Tcl_Namespace *context, int flags, Tcl_Command *rPtr);

typedef struct Tcl_ResolverInfo {
    Tcl_ResolveCmdProc *cmdResProc;
				/* Procedure handling command name
				 * resolution. */
    Tcl_ResolveVarProc *varResProc;
				/* Procedure handling variable name resolution
				 * for variables that can only be handled at
				 * runtime. */
    Tcl_ResolveCompiledVarProc *compiledVarResProc;
				/* Procedure handling variable name resolution
				 * at compile time. */
} Tcl_ResolverInfo;

/*
 * This flag bit should not interfere with TCL_GLOBAL_ONLY,
 * TCL_NAMESPACE_ONLY, or TCL_LEAVE_ERR_MSG; it signals that the variable
 * lookup is performed for upvar (or similar) purposes, with slightly
 * different rules:
 *    - Bug #696893 - variable is either proc-local or in the current
 *	namespace; never follow the second (global) resolution path
 *    - Bug #631741 - do not use special namespace or interp resolvers
 */

#define TCL_AVOID_RESOLVERS 0x40000

/*
 *----------------------------------------------------------------
 * Declarations for the HAMT interface routines.
 *----------------------------------------------------------------
 */

#include "tclHAMT.h"

/*
 *----------------------------------------------------------------
 * Data structures related to namespaces.
 *----------------------------------------------------------------
 */

typedef struct Tcl_Ensemble Tcl_Ensemble;
typedef struct NamespacePathEntry NamespacePathEntry;

/*
 * Special hashtable for variables: this is just a Tcl_HashTable with an nsPtr
 * field added at the end: in this way variables can find their namespace
 * without having to copy a pointer in their struct: they can access it via
 * their hPtr->tablePtr.
 */

typedef struct TclVarHashTable {
    Tcl_HashTable table;
    struct Namespace *nsPtr;
} TclVarHashTable;

/*
 * This is for itcl - it likes to search our varTables directly :(
 */

#define TclVarHashFindVar(tablePtr, key) \
    TclVarHashCreateVar((tablePtr), (key), NULL)

/*
 * Define this to reduce the amount of space that the average namespace
 * consumes by only allocating the table of child namespaces when necessary.
 * Defining it breaks compatibility for Tcl extensions (e.g., itcl) which
 * reach directly into the Namespace structure.
 */

#undef BREAK_NAMESPACE_COMPAT

/*
 * The structure below defines a namespace.
 * Note: the first five fields must match exactly the fields in a
 * Tcl_Namespace structure (see tcl.h). If you change one, be sure to change
 * the other.
 */

typedef struct Namespace {
    char *name;			/* The namespace's simple (unqualified) name.
				 * This contains no ::'s. The name of the
				 * global namespace is "" although "::" is an
				 * synonym. */
    char *fullName;		/* The namespace's fully qualified name. This
				 * starts with ::. */
    void *clientData;	/* An arbitrary value associated with this
				 * namespace. */
    Tcl_NamespaceDeleteProc *deleteProc;
				/* Procedure invoked when deleting the
				 * namespace to, e.g., free clientData. */
    struct Namespace *parentPtr;/* Points to the namespace that contains this
				 * one. NULL if this is the global
				 * namespace. */
#ifndef BREAK_NAMESPACE_COMPAT
    Tcl_HashTable childTable;	/* Contains any child namespaces. Indexed by
				 * strings; values have type (Namespace *). */
#else
    Tcl_HashTable *childTablePtr;
				/* Contains any child namespaces. Indexed by
				 * strings; values have type (Namespace *). If
				 * NULL, there are no children. */
#endif
    size_t nsId;		/* Unique id for the namespace. */
    Tcl_Interp *interp;	/* The interpreter containing this
				 * namespace. */
    int flags;			/* OR-ed combination of the namespace status
				 * flags NS_DYING and NS_DEAD listed below. */
    size_t activationCount;	/* Number of "activations" or active call
				 * frames for this namespace that are on the
				 * Tcl call stack. The namespace won't be
				 * freed until activationCount becomes zero. */
    size_t refCount;		/* Count of references by namespaceName
				 * objects. The namespace can't be freed until
				 * refCount becomes zero. */
    Tcl_HashTable cmdTable;	/* Contains all the commands currently
				 * registered in the namespace. Indexed by
				 * strings; values have type (Command *).
				 * Commands imported by Tcl_Import have
				 * Command structures that point (via an
				 * ImportedCmdRef structure) to the Command
				 * structure in the source namespace's command
				 * table. */
    TclVarHashTable varTable;	/* Contains all the (global) variables
				 * currently in this namespace. Indexed by
				 * strings; values have type (Var *). */
    Tcl_Obj *exportPatternList;
				/* Set of "string match" style patterns that
				 * specify which commands are exported. 
				 * No namespace qualifiers are allowed. */
    size_t cmdRefEpoch;		/* Incremented if a newly added command
				 * shadows a command for which this namespace
				 * has already cached a Command* pointer; this
				 * causes all its cached Command* pointers to
				 * be invalidated. */
    size_t resolverEpoch;	/* Incremented whenever (a) the name
				 * resolution rules change for this namespace
				 * or (b) a newly added command shadows a
				 * command that is compiled to bytecodes. This
				 * invalidates all byte codes compiled in the
				 * namespace, causing the code to be
				 * recompiled under the new rules.*/
    Tcl_ResolveCmdProc *cmdResProc;
				/* If non-null, this procedure overrides the
				 * usual command resolution mechanism in Tcl.
				 * This procedure is invoked within
				 * Tcl_FindCommand to resolve all command
				 * references within the namespace. */
    Tcl_ResolveVarProc *varResProc;
				/* If non-null, this procedure overrides the
				 * usual variable resolution mechanism in Tcl.
				 * This procedure is invoked within
				 * Tcl_FindNamespaceVar to resolve all
				 * variable references within the namespace at
				 * runtime. */
    Tcl_ResolveCompiledVarProc *compiledVarResProc;
				/* If non-null, this procedure overrides the
				 * usual variable resolution mechanism in Tcl.
				 * This procedure is invoked within
				 * LookupCompiledLocal to resolve variable
				 * references within the namespace at compile
				 * time. */
    size_t exportLookupEpoch;	/* Incremented whenever a command is added to
				 * a namespace, removed from a namespace or
				 * the exports of a namespace are changed.
				 * Allows TIP#112-driven command lists to be
				 * validated efficiently. */
    Tcl_Ensemble *ensembles;	/* List of structures that contain the details
				 * of the ensembles that are implemented on
				 * top of this namespace. */
    Tcl_Obj *unknownHandlerPtr;	/* A script fragment to be used when command
				 * resolution in this namespace fails. TIP
				 * 181. */
    size_t commandPathLength;	/* The length of the explicit path. */
    NamespacePathEntry *commandPathArray;
				/* The explicit path of the namespace as an
				 * array. */
    NamespacePathEntry *commandPathSourceList;
				/* Linked list of path entries that point to
				 * this namespace. */
    Tcl_NamespaceDeleteProc *earlyDeleteProc;
				/* Just like the deleteProc field (and called
				 * with the same clientData) but called at the
				 * start of the deletion process, so there is
				 * a chance for code to do stuff inside the
				 * namespace before deletion completes. */
} Namespace;

/*
 * An entry on a namespace's command resolution path.
 */

struct NamespacePathEntry {
    Namespace *nsPtr;		/* What does this path entry point to? If it
				 * is NULL, this path entry points is
				 * redundant and should be skipped. */
    Namespace *creatorNsPtr;	/* Where does this path entry point from? This
				 * allows for efficient invalidation of
				 * references when the path entry's target
				 * updates its current list of defined
				 * commands. */
    NamespacePathEntry *prevPtr, *nextPtr;
				/* Linked list pointers or NULL at either end
				 * of the list that hangs off Namespace's
				 * commandPathSourceList field. */
};

/*
 * Flags used to represent the status of a namespace:
 *
 * NS_DYING -	1 means Tcl_DeleteNamespace has been called to delete the
 *		namespace but there are still active call frames on the Tcl
 *		stack that refer to the namespace. When the last call frame
 *		referring to it has been popped, it's variables and command
 *		will be destroyed and it will be marked "dead" (NS_DEAD). The
 *		namespace can no longer be looked up by name.
 * NS_DEAD -	1 means Tcl_DeleteNamespace has been called to delete the
 *		namespace and no call frames still refer to it. Its variables
 *		and command have already been destroyed. This bit allows the
 *		namespace resolution code to recognize that the namespace is
 *		"deleted". When the last namespaceName object in any byte code
 *		unit that refers to the namespace has been freed (i.e., when
 *		the namespace's refCount is 0), the namespace's storage will
 *		be freed.
 * NS_KILLED -	1 means that TclTeardownNamespace has already been called on
 *		this namespace and it should not be called again [Bug 1355942]
 * NS_SUPPRESS_COMPILATION -
 *		Marks the commands in this namespace for not being compiled,
 *		forcing them to be looked up every time.
 */

#define NS_DYING	0x01
#define NS_DEAD		0x02
#define NS_KILLED	0x04
#define NS_SUPPRESS_COMPILATION	0x08

/*
 * Flags passed to TclGetNamespaceForQualName:
 *
 * TCL_GLOBAL_ONLY		- (see tcl.h) Look only in the global ns.
 * TCL_NAMESPACE_ONLY		- (see tcl.h) Look only in the context ns.
 * TCL_CREATE_NS_IF_UNKNOWN	- Create unknown namespaces.
 * TCL_FIND_ONLY_NS		- The name sought is a namespace name.
 */

#define TCL_CREATE_NS_IF_UNKNOWN	0x800
#define TCL_FIND_ONLY_NS		0x1000

/*
 * The client data for an ensemble command. This consists of the table of
 * commands that are actually exported by the namespace, and an epoch counter
 * that, combined with the exportLookupEpoch field of the namespace structure,
 * defines whether the table contains valid data or will need to be recomputed
 * next time the ensemble command is called.
 */

typedef struct EnsembleConfig {
    Namespace *nsPtr;		/* The namespace backing this ensemble up. */
    Tcl_Command token;		/* The token for the command that provides
				 * ensemble support for the namespace, or NULL
				 * if the command has been deleted (or never
				 * existed; the global namespace never has an
				 * ensemble command.) */
    size_t epoch;		/* The epoch at which this ensemble's table of
				 * exported commands is valid. */
    char **subcommandArrayPtr;	/* Array of ensemble subcommand names. At all
				 * consistent points, this will have the same
				 * number of entries as there are entries in
				 * the subcommandTable hash. */
    Tcl_HashTable subcommandTable;
				/* Hash table of ensemble subcommand names,
				 * which are its keys so this also provides
				 * the storage management for those subcommand
				 * names. The contents of the entry values are
				 * object version the prefix lists to use when
				 * substituting for the command/subcommand to
				 * build the ensemble implementation command.
				 * Has to be stored here as well as in
				 * subcommandDict because that field is NULL
				 * when we are deriving the ensemble from the
				 * namespace exports list. FUTURE WORK: use
				 * object hash table here. */
    struct EnsembleConfig *next;/* The next ensemble in the linked list of
				 * ensembles associated with a namespace. If
				 * this field points to this ensemble, the
				 * structure has already been unlinked from
				 * all lists, and cannot be found by scanning
				 * the list from the namespace's ensemble
				 * field. */
    int flags;			/* ORed combo of TCL_ENSEMBLE_PREFIX,
				 * ENSEMBLE_DEAD and ENSEMBLE_COMPILE. */

    /* OBJECT FIELDS FOR ENSEMBLE CONFIGURATION */

    Tcl_Obj *subcommandDict;	/* Dictionary providing mapping from
				 * subcommands to their implementing command
				 * prefixes, or NULL if we are to build the
				 * map automatically from the namespace
				 * exports. */
    Tcl_Obj *subcmdList;	/* List of commands that this ensemble
				 * actually provides, and whose implementation
				 * will be built using the subcommandDict (if
				 * present and defined) and by simple mapping
				 * to the namespace otherwise. If NULL,
				 * indicates that we are using the (dynamic)
				 * list of currently exported commands. */
    Tcl_Obj *unknownHandler;	/* Script prefix used to handle the case when
				 * no match is found (according to the rule
				 * defined by flag bit TCL_ENSEMBLE_PREFIX) or
				 * NULL to use the default error-generating
				 * behaviour. The script execution gets all
				 * the arguments to the ensemble command
				 * (including objv[0]) and will have the
				 * results passed directly back to the caller
				 * (including the error code) unless the code
				 * is TCL_CONTINUE in which case the
				 * subcommand will be reparsed by the ensemble
				 * core, presumably because the ensemble
				 * itself has been updated. */
    Tcl_Obj *parameterList;	/* List of ensemble parameter names. */
    int numParameters;		/* Cached number of parameters. This is either
				 * 0 (if the parameterList field is NULL) or
				 * the length of the list in the parameterList
				 * field. */
} EnsembleConfig;

/*
 * Various bits for the EnsembleConfig.flags field.
 */

#define ENSEMBLE_DEAD	0x1	/* Flag value to say that the ensemble is dead
				 * and on its way out. */
#define ENSEMBLE_COMPILE 0x4	/* Flag to enable bytecode compilation of an
				 * ensemble. */

/*
 *----------------------------------------------------------------
 * Data structures related to variables. These are used primarily in tclVar.c
 *----------------------------------------------------------------
 */

/*
 * The following structure defines a variable trace, which is used to invoke a
 * specific C procedure whenever certain operations are performed on a
 * variable.
 */

typedef struct VarTrace {
    Tcl_VarTraceProc *traceProc;/* Procedure to call when operations given by
				 * flags are performed on variable. */
    void *clientData;	/* Argument to pass to proc. */
    int flags;			/* What events the trace procedure is
				 * interested in: OR-ed combination of
				 * TCL_TRACE_READS, TCL_TRACE_WRITES,
				 * TCL_TRACE_UNSETS and TCL_TRACE_ARRAY. */
    struct VarTrace *nextPtr;	/* Next in list of traces associated with a
				 * particular variable. */
} VarTrace;

/*
 * The following structure defines a command trace, which is used to invoke a
 * specific C procedure whenever certain operations are performed on a
 * command.
 */

typedef struct CommandTrace {
    Tcl_CommandTraceProc *traceProc;
				/* Procedure to call when operations given by
				 * flags are performed on command. */
    void *clientData;	/* Argument to pass to proc. */
    int flags;			/* What events the trace procedure is
				 * interested in: OR-ed combination of
				 * TCL_TRACE_RENAME, TCL_TRACE_DELETE. */
    struct CommandTrace *nextPtr;
				/* Next in list of traces associated with a
				 * particular command. */
    size_t refCount;	/* Used to ensure this structure is not
				 * deleted too early. Keeps track of how many
				 * pieces of code have a pointer to this
				 * structure. */
} CommandTrace;

/*
 * When a command trace is active (i.e. its associated procedure is executing)
 * one of the following structures is linked into a list associated with the
 * command's interpreter. The information in the structure is needed in order
 * for Tcl to behave reasonably if traces are deleted while traces are active.
 */

typedef struct ActiveCommandTrace {
    struct Command *cmdPtr;	/* Command that's being traced. */
    struct ActiveCommandTrace *nextPtr;
				/* Next in list of all active command traces
				 * for the interpreter, or NULL if no more. */
    CommandTrace *nextTracePtr;	/* Next trace to check after current trace
				 * procedure returns; if this trace gets
				 * deleted, must update pointer to avoid using
				 * free'd memory. */
    int reverseScan;		/* Boolean set true when traces are scanning
				 * in reverse order. */
} ActiveCommandTrace;

/*
 * When a variable trace is active (i.e. its associated procedure is
 * executing) one of the following structures is linked into a list associated
 * with the variable's interpreter. The information in the structure is needed
 * in order for Tcl to behave reasonably if traces are deleted while traces
 * are active.
 */

typedef struct ActiveVarTrace {
    struct Var *varPtr;		/* Variable that's being traced. */
    struct ActiveVarTrace *nextPtr;
				/* Next in list of all active variable traces
				 * for the interpreter, or NULL if no more. */
    VarTrace *nextTracePtr;	/* Next trace to check after current trace
				 * procedure returns; if this trace gets
				 * deleted, must update pointer to avoid using
				 * free'd memory. */
} ActiveVarTrace;

/*
 * The structure below defines a variable, which associates a string name with
 * a Tcl_Obj value. These structures are kept in procedure call frames (for
 * local variables recognized by the compiler) or in the heap (for global
 * variables and any variable not known to the compiler). For each Var
 * structure in the heap, a hash table entry holds the variable name and a
 * pointer to the Var structure.
 */

typedef struct Var {
    int flags;			/* Miscellaneous bits of information about
				 * variable. See below for definitions. */
    union {
	Tcl_Obj *objPtr;	/* The variable's object value. Used for
				 * scalar variables and array elements. */
	TclVarHashTable *tablePtr;/* For array variables, this points to
				 * information about the hash table used to
				 * implement the associative array. Points to
				 * Tcl_Alloc-ed data. */
	struct Var *linkPtr;	/* If this is a global variable being referred
				 * to in a procedure, or a variable created by
				 * "upvar", this field points to the
				 * referenced variable's Var struct. */
    } value;
} Var;

typedef struct VarInHash {
    Var var;
    size_t refCount;		/* Counts number of active uses of this
				 * variable: 1 for the entry in the hash
				 * table, 1 for each additional variable whose
				 * linkPtr points here, 1 for each nested
				 * trace active on variable, and 1 if the
				 * variable is a namespace variable. This
				 * record can't be deleted until refCount
				 * becomes 0. */
    Tcl_HashEntry entry;	/* The hash table entry that refers to this
				 * variable. This is used to find the name of
				 * the variable and to delete it from its
				 * hashtable if it is no longer needed. It
				 * also holds the variable's name. */
} VarInHash;

/*
 * Flag bits for variables. The first two (VAR_ARRAY and VAR_LINK) are
 * mutually exclusive and give the "type" of the variable. If none is set,
 * this is a scalar variable.
 *
 * VAR_ARRAY -			1 means this is an array variable rather than
 *				a scalar variable or link. The "tablePtr"
 *				field points to the array's hashtable for its
 *				elements.
 * VAR_LINK -			1 means this Var structure contains a pointer
 *				to another Var structure that either has the
 *				real value or is itself another VAR_LINK
 *				pointer. Variables like this come about
 *				through "upvar" and "global" commands, or
 *				through references to variables in enclosing
 *				namespaces.
 *
 * Flags that indicate the type and status of storage; none is set for
 * compiled local variables (Var structs).
 *
 * VAR_IN_HASHTABLE -		1 means this variable is in a hashtable and
 *				the Var structure is malloced. 0 if it is a
 *				local variable that was assigned a slot in a
 *				procedure frame by the compiler so the Var
 *				storage is part of the call frame.
 * VAR_DEAD_HASH		1 means that this var's entry in the hashtable
 *				has already been deleted.
 * VAR_ARRAY_ELEMENT -		1 means that this variable is an array
 *				element, so it is not legal for it to be an
 *				array itself (the VAR_ARRAY flag had better
 *				not be set).
 * VAR_NAMESPACE_VAR -		1 means that this variable was declared as a
 *				namespace variable. This flag ensures it
 *				persists until its namespace is destroyed or
 *				until the variable is unset; it will persist
 *				even if it has not been initialized and is
 *				marked undefined. The variable's refCount is
 *				incremented to reflect the "reference" from
 *				its namespace.
 *
 * Flag values relating to the variable's trace and search status.
 *
 * VAR_TRACED_READ
 * VAR_TRACED_WRITE
 * VAR_TRACED_UNSET
 * VAR_TRACED_ARRAY
 * VAR_TRACE_ACTIVE -		1 means that trace processing is currently
 *				underway for a read or write access, so new
 *				read or write accesses should not cause trace
 *				procedures to be called and the variable can't
 *				be deleted.
 * VAR_SEARCH_ACTIVE
 *
 * The following additional flags are used with the CompiledLocal type defined
 * below:
 *
 * VAR_ARGUMENT -		1 means that this variable holds a procedure
 *				argument.
 * VAR_TEMPORARY -		1 if the local variable is an anonymous
 *				temporary variable. Temporaries have a NULL
 *				name.
 * VAR_RESOLVED -		1 if name resolution has been done for this
 *				variable.
 * VAR_IS_ARGS			1 if this variable is the last argument and is
 *				named "args".
 */

/*
 * FLAGS RENUMBERED: everything breaks already, make things simpler.
 *
 * IMPORTANT: skip the values 0x10, 0x20, 0x40, 0x800 corresponding to
 * TCL_TRACE_(READS/WRITES/UNSETS/ARRAY): makes code simpler in tclTrace.c
 *
 * Keep the flag values for VAR_ARGUMENT and VAR_TEMPORARY so that old values
 * in precompiled scripts keep working.
 */

/* Type of value (0 is scalar) */
#define VAR_ARRAY		0x1
#define VAR_LINK		0x2

/* Type of storage (0 is compiled local) */
#define VAR_IN_HASHTABLE	0x4
#define VAR_DEAD_HASH		0x8
#define VAR_ARRAY_ELEMENT	0x1000
#define VAR_NAMESPACE_VAR	0x80	/* KEEP OLD VALUE for Itcl */

#define VAR_ALL_HASH \
	(VAR_IN_HASHTABLE|VAR_DEAD_HASH|VAR_NAMESPACE_VAR|VAR_ARRAY_ELEMENT)

/* Trace and search state. */

#define VAR_TRACED_READ		0x10	/* TCL_TRACE_READS */
#define VAR_TRACED_WRITE	0x20	/* TCL_TRACE_WRITES */
#define VAR_TRACED_UNSET	0x40	/* TCL_TRACE_UNSETS */
#define VAR_TRACED_ARRAY	0x800	/* TCL_TRACE_ARRAY */
#define VAR_TRACE_ACTIVE	0x2000
#define VAR_SEARCH_ACTIVE	0x4000
#define VAR_ALL_TRACES \
	(VAR_TRACED_READ|VAR_TRACED_WRITE|VAR_TRACED_ARRAY|VAR_TRACED_UNSET)

/* Special handling on initialisation (only CompiledLocal). */
#define VAR_ARGUMENT		0x100	/* KEEP OLD VALUE! See tclProc.c */
#define VAR_TEMPORARY		0x200	/* KEEP OLD VALUE! See tclProc.c */
#define VAR_IS_ARGS		0x400
#define VAR_RESOLVED		0x8000

/*
 * Macros to ensure that various flag bits are set properly for variables.
 * The ANSI C "prototypes" for these macros are:
 *
 * MODULE_SCOPE void	TclSetVarScalar(Var *varPtr);
 * MODULE_SCOPE void	TclSetVarArray(Var *varPtr);
 * MODULE_SCOPE void	TclSetVarLink(Var *varPtr);
 * MODULE_SCOPE void	TclSetVarArrayElement(Var *varPtr);
 * MODULE_SCOPE void	TclSetVarUndefined(Var *varPtr);
 * MODULE_SCOPE void	TclClearVarUndefined(Var *varPtr);
 */

#define TclSetVarScalar(varPtr) \
    (varPtr)->flags &= ~(VAR_ARRAY|VAR_LINK)

#define TclSetVarArray(varPtr) \
    (varPtr)->flags = ((varPtr)->flags & ~VAR_LINK) | VAR_ARRAY

#define TclSetVarLink(varPtr) \
    (varPtr)->flags = ((varPtr)->flags & ~VAR_ARRAY) | VAR_LINK

#define TclSetVarArrayElement(varPtr) \
    (varPtr)->flags = ((varPtr)->flags & ~VAR_ARRAY) | VAR_ARRAY_ELEMENT

#define TclSetVarUndefined(varPtr) \
    (varPtr)->flags &= ~(VAR_ARRAY|VAR_LINK);\
    (varPtr)->value.objPtr = NULL

#define TclClearVarUndefined(varPtr)

#define TclSetVarTraceActive(varPtr) \
    (varPtr)->flags |= VAR_TRACE_ACTIVE

#define TclClearVarTraceActive(varPtr) \
    (varPtr)->flags &= ~VAR_TRACE_ACTIVE

#define TclSetVarNamespaceVar(varPtr) \
    if (!TclIsVarNamespaceVar(varPtr)) {\
	(varPtr)->flags |= VAR_NAMESPACE_VAR;\
	if (TclIsVarInHash(varPtr)) {\
	    ((VarInHash *)(varPtr))->refCount++;\
	}\
    }

#define TclClearVarNamespaceVar(varPtr) \
    if (TclIsVarNamespaceVar(varPtr)) {\
	(varPtr)->flags &= ~VAR_NAMESPACE_VAR;\
	if (TclIsVarInHash(varPtr)) {\
	    ((VarInHash *)(varPtr))->refCount--;\
	}\
    }

/*
 * Macros to read various flag bits of variables.
 * The ANSI C "prototypes" for these macros are:
 *
 * MODULE_SCOPE int	TclIsVarScalar(Var *varPtr);
 * MODULE_SCOPE int	TclIsVarLink(Var *varPtr);
 * MODULE_SCOPE int	TclIsVarArray(Var *varPtr);
 * MODULE_SCOPE int	TclIsVarUndefined(Var *varPtr);
 * MODULE_SCOPE int	TclIsVarArrayElement(Var *varPtr);
 * MODULE_SCOPE int	TclIsVarTemporary(Var *varPtr);
 * MODULE_SCOPE int	TclIsVarArgument(Var *varPtr);
 * MODULE_SCOPE int	TclIsVarResolved(Var *varPtr);
 */

#define TclIsVarScalar(varPtr) \
    !((varPtr)->flags & (VAR_ARRAY|VAR_LINK))

#define TclIsVarLink(varPtr) \
    ((varPtr)->flags & VAR_LINK)

#define TclIsVarArray(varPtr) \
    ((varPtr)->flags & VAR_ARRAY)

#define TclIsVarUndefined(varPtr) \
    ((varPtr)->value.objPtr == NULL)

#define TclIsVarArrayElement(varPtr) \
    ((varPtr)->flags & VAR_ARRAY_ELEMENT)

#define TclIsVarNamespaceVar(varPtr) \
    ((varPtr)->flags & VAR_NAMESPACE_VAR)

#define TclIsVarTemporary(varPtr) \
    ((varPtr)->flags & VAR_TEMPORARY)

#define TclIsVarArgument(varPtr) \
    ((varPtr)->flags & VAR_ARGUMENT)

#define TclIsVarResolved(varPtr) \
    ((varPtr)->flags & VAR_RESOLVED)

#define TclIsVarTraceActive(varPtr) \
    ((varPtr)->flags & VAR_TRACE_ACTIVE)

#define TclIsVarTraced(varPtr) \
    ((varPtr)->flags & VAR_ALL_TRACES)

#define TclIsVarInHash(varPtr) \
    ((varPtr)->flags & VAR_IN_HASHTABLE)

#define TclIsVarDeadHash(varPtr) \
    ((varPtr)->flags & VAR_DEAD_HASH)

#define TclGetVarNsPtr(varPtr) \
    (TclIsVarInHash(varPtr) \
	? ((TclVarHashTable *) ((((VarInHash *) (varPtr))->entry.tablePtr)))->nsPtr \
	: NULL)

#define VarHashRefCount(varPtr) \
    ((VarInHash *) (varPtr))->refCount

/*
 * Macros for direct variable access by TEBC.
 */

#define TclIsVarDirectReadable(varPtr) \
    (   !((varPtr)->flags & (VAR_ARRAY|VAR_LINK|VAR_TRACED_READ)) \
    &&  (varPtr)->value.objPtr)

#define TclIsVarDirectWritable(varPtr) \
    !((varPtr)->flags & (VAR_ARRAY|VAR_LINK|VAR_TRACED_WRITE|VAR_DEAD_HASH))

#define TclIsVarDirectUnsettable(varPtr) \
    !((varPtr)->flags & (VAR_ARRAY|VAR_LINK|VAR_TRACED_READ|VAR_TRACED_WRITE|VAR_TRACED_UNSET|VAR_DEAD_HASH))

#define TclIsVarDirectModifyable(varPtr) \
    (   !((varPtr)->flags & (VAR_ARRAY|VAR_LINK|VAR_TRACED_READ|VAR_TRACED_WRITE)) \
    &&  (varPtr)->value.objPtr)

#define TclIsVarDirectReadable2(varPtr, arrayPtr) \
    (TclIsVarDirectReadable(varPtr) &&\
	(!(arrayPtr) || !((arrayPtr)->flags & VAR_TRACED_READ)))

#define TclIsVarDirectWritable2(varPtr, arrayPtr) \
    (TclIsVarDirectWritable(varPtr) &&\
	(!(arrayPtr) || !((arrayPtr)->flags & VAR_TRACED_WRITE)))

#define TclIsVarDirectModifyable2(varPtr, arrayPtr) \
    (TclIsVarDirectModifyable(varPtr) &&\
	(!(arrayPtr) || !((arrayPtr)->flags & (VAR_TRACED_READ|VAR_TRACED_WRITE))))

/*
 *----------------------------------------------------------------
 * Data structures related to procedures. These are used primarily in
 * tclProc.c, tclCompile.c, and tclExecute.c.
 *----------------------------------------------------------------
 */

/*
 * Forward declaration to prevent an error when the forward reference to
 * Command is encountered in the Proc and ImportRef types declared below.
 */

struct Command;

/*
 * The variable-length structure below describes a local variable of a
 * procedure that was recognized by the compiler. These variables have a name,
 * an element in the array of compiler-assigned local variables in the
 * procedure's call frame, and various other items of information. If the
 * local variable is a formal argument, it may also have a default value. The
 * compiler can't recognize local variables whose names are expressions (these
 * names are only known at runtime when the expressions are evaluated) or
 * local variables that are created as a result of an "upvar" or "uplevel"
 * command. These other local variables are kept separately in a hash table in
 * the call frame.
 */

typedef struct CompiledLocal {
    struct CompiledLocal *nextPtr;
				/* Next compiler-recognized local variable for
				 * this procedure, or NULL if this is the last
				 * local. */
    size_t nameLength;		/* The number of bytes in local variable's name.
				 * Among others used to speed up var lookups. */
    int frameIndex;		/* Index in the array of compiler-assigned
				 * variables in the procedure call frame. */
    int flags;			/* Flag bits for the local variable. Same as
				 * the flags for the Var structure above,
				 * although only VAR_ARGUMENT, VAR_TEMPORARY,
				 * and VAR_RESOLVED make sense. */
    Tcl_Obj *defValuePtr;	/* Pointer to the default value of an
				 * argument, if any. NULL if not an argument
				 * or, if an argument, no default value. */
    Tcl_ResolvedVarInfo *resolveInfo;
				/* Customized variable resolution info
				 * supplied by the Tcl_ResolveCompiledVarProc
				 * associated with a namespace. Each variable
				 * is marked by a unique tag during
				 * compilation, and that same tag is used to
				 * find the variable at runtime. */
    char name[1];		/* Name of the local variable starts here. If
				 * the name is NULL, this will just be '\0'.
				 * The actual size of this field will be large
				 * enough to hold the name. MUST BE THE LAST
				 * FIELD IN THE STRUCTURE! */
} CompiledLocal;

/*
 * The structure below defines a command procedure, which consists of a
 * collection of Tcl commands plus information about arguments and other local
 * variables recognized at compile time.
 */

typedef struct Proc {
    struct Interp *iPtr;	/* Interpreter for which this command is
				 * defined. */
    size_t refCount;		/* Reference count: 1 if still present in
				 * command table plus 1 for each call to the
				 * procedure that is currently active. This
				 * structure can be freed when refCount
				 * becomes zero. */
    struct Command *cmdPtr;	/* Points to the Command structure for this
				 * procedure. This is used to get the
				 * namespace in which to execute the
				 * procedure. */
    Tcl_Obj *bodyPtr;		/* Points to the ByteCode object for
				 * procedure's body command. */
    int numArgs;		/* Number of formal parameters. */
    int numCompiledLocals;	/* Count of local variables recognized by the
				 * compiler including arguments and
				 * temporaries. */
    CompiledLocal *firstLocalPtr;
				/* Pointer to first of the procedure's
				 * compiler-allocated local variables, or NULL
				 * if none. The first numArgs entries in this
				 * list describe the procedure's formal
				 * arguments. */
    CompiledLocal *lastLocalPtr;/* Pointer to the last allocated local
				 * variable or NULL if none. This has frame
				 * index (numCompiledLocals-1). */
} Proc;

/*
 * The type of functions called to process errors found during the execution
 * of a procedure (or lambda term or ...).
 */

typedef void (ProcErrorProc)(Tcl_Interp *interp, Tcl_Obj *procNameObj);

/*
 * The structure below defines a command trace. This is used to allow Tcl
 * clients to find out whenever a command is about to be executed.
 */

typedef struct Trace {
    int level;			/* Only trace commands at nesting level less
				 * than or equal to this. */
    Tcl_CmdObjTraceProc *proc;	/* Procedure to call to trace command. */
    void *clientData;	/* Arbitrary value to pass to proc. */
    struct Trace *nextPtr;	/* Next in list of traces for this interp. */
    int flags;			/* Flags governing the trace - see
				 * Tcl_CreateObjTrace for details. */
    Tcl_CmdObjTraceDeleteProc *delProc;
				/* Procedure to call when trace is deleted. */
} Trace;

/*
 * When an interpreter trace is active (i.e. its associated procedure is
 * executing), one of the following structures is linked into a list
 * associated with the interpreter. The information in the structure is needed
 * in order for Tcl to behave reasonably if traces are deleted while traces
 * are active.
 */

typedef struct ActiveInterpTrace {
    struct ActiveInterpTrace *nextPtr;
				/* Next in list of all active command traces
				 * for the interpreter, or NULL if no more. */
    Trace *nextTracePtr;	/* Next trace to check after current trace
				 * procedure returns; if this trace gets
				 * deleted, must update pointer to avoid using
				 * free'd memory. */
    int reverseScan;		/* Boolean set true when traces are scanning
				 * in reverse order. */
} ActiveInterpTrace;

/*
 * Flag values designating types of execution traces. See tclTrace.c for
 * related flag values.
 *
 * TCL_TRACE_ENTER_EXEC		- triggers enter/enterstep traces.
 * 				- passed to Tcl_CreateObjTrace to set up
 *				  "enterstep" traces.
 * TCL_TRACE_LEAVE_EXEC		- triggers leave/leavestep traces.
 * 				- passed to Tcl_CreateObjTrace to set up
 *				  "leavestep" traces.
 */

#define TCL_TRACE_ENTER_EXEC	1
#define TCL_TRACE_LEAVE_EXEC	2

/*
 * The structure below defines an entry in the assocData hash table which is
 * associated with an interpreter. The entry contains a pointer to a function
 * to call when the interpreter is deleted, and a pointer to a user-defined
 * piece of data.
 */

typedef struct AssocData {
    Tcl_InterpDeleteProc *proc;	/* Proc to call when deleting. */
    void *clientData;	/* Value to pass to proc. */
} AssocData;

/*
 * The structure below defines a call frame. A call frame defines a naming
 * context for a procedure call: its local naming scope (for local variables)
 * and its global naming scope (a namespace, perhaps the global :: namespace).
 * A call frame can also define the naming context for a namespace eval or
 * namespace inscope command: the namespace in which the command's code should
 * execute. The Tcl_CallFrame structures exist only while procedures or
 * namespace eval/inscope's are being executed, and provide a kind of Tcl call
 * stack.
 *
 * WARNING!! The structure definition must be kept consistent with the
 * Tcl_CallFrame structure in tcl.h. If you change one, change the other.
 */

/*
 * Will be grown to contain: pointers to the varnames (allocated at the end),
 * plus the init values for each variable (suitable to be memcopied on init)
 */

typedef struct LocalCache {
    size_t refCount;
    int numVars;
    Tcl_Obj *varName0;
} LocalCache;

#define localName(framePtr, i) \
    ((&((framePtr)->localCachePtr->varName0))[(i)])

MODULE_SCOPE void	TclFreeLocalCache(Tcl_Interp *interp,
			    LocalCache *localCachePtr);

typedef struct CallFrame {
    Namespace *nsPtr;		/* Points to the namespace used to resolve
				 * commands and global variables. */
    int isProcCallFrame;	/* If 0, the frame was pushed to execute a
				 * namespace command and var references are
				 * treated as references to namespace vars;
				 * varTablePtr and compiledLocals are ignored.
				 * If FRAME_IS_PROC is set, the frame was
				 * pushed to execute a Tcl procedure and may
				 * have local vars. */
    int objc;			/* This and objv below describe the arguments
				 * for this procedure call. */
    Tcl_Obj *const *objv;	/* Array of argument objects. */
    struct CallFrame *callerPtr;
				/* Value of interp->framePtr when this
				 * procedure was invoked (i.e. next higher in
				 * stack of all active procedures). */
    struct CallFrame *callerVarPtr;
				/* Value of interp->varFramePtr when this
				 * procedure was invoked (i.e. determines
				 * variable scoping within caller). Same as
				 * callerPtr unless an "uplevel" command or
				 * something equivalent was active in the
				 * caller). */
    int level;			/* Level of this procedure, for "uplevel"
				 * purposes (i.e. corresponds to nesting of
				 * callerVarPtr's, not callerPtr's). 1 for
				 * outermost procedure, 0 for top-level. */
    Proc *procPtr;		/* Points to the structure defining the called
				 * procedure. Used to get information such as
				 * the number of compiled local variables
				 * (local variables assigned entries ["slots"]
				 * in the compiledLocals array below). */
    TclVarHashTable *varTablePtr;
				/* Hash table containing local variables not
				 * recognized by the compiler, or created at
				 * execution time through, e.g., upvar.
				 * Initially NULL and created if needed. */
    int numCompiledLocals;	/* Count of local variables recognized by the
				 * compiler including arguments. */
    Var *compiledLocals;	/* Points to the array of local variables
				 * recognized by the compiler. The compiler
				 * emits code that refers to these variables
				 * using an index into this array. */
    void *clientData;	/* Pointer to some context that is used by
				 * object systems. The meaning of the contents
				 * of this field is defined by the code that
				 * sets it, and it should only ever be set by
				 * the code that is pushing the frame. In that
				 * case, the code that sets it should also
				 * have some means of discovering what the
				 * meaning of the value is, which we do not
				 * specify. */
    LocalCache *localCachePtr;
    Tcl_Obj    *tailcallPtr;
				/* NULL if no tailcall is scheduled */
} CallFrame;

#define FRAME_IS_PROC	0x1
#define FRAME_IS_LAMBDA 0x2
#define FRAME_IS_METHOD	0x4	/* The frame is a method body, and the frame's
				 * clientData field contains a CallContext
				 * reference. Part of TIP#257. */
#define FRAME_IS_OO_DEFINE 0x8	/* The frame is part of the inside workings of
				 * the [oo::define] command; the clientData
				 * field contains an Object reference that has
				 * been confirmed to refer to a class. Part of
				 * TIP#257. */
#define FRAME_IS_PRIVATE_DEFINE 0x10
				/* Marks this frame as being used for private
				 * declarations with [oo::define]. Usually
				 * OR'd with FRAME_IS_OO_DEFINE. TIP#500. */

/*
 * TIP #280
 * The structure below defines a command frame. A command frame provides
 * location information for all commands executing a tcl script (source, eval,
 * uplevel, procedure bodies, ...). The runtime structure essentially contains
 * the stack trace as it would be if the currently executing command were to
 * throw an error.
 *
 * For commands where it makes sense it refers to the associated CallFrame as
 * well.
 *
 * The structures are chained in a single list, with the top of the stack
 * anchored in the Interp structure.
 *
 * Instances can be allocated on the C stack, or the heap, the former making
 * cleanup a bit simpler.
 */

typedef struct CmdFrame {
    /*
     * General data. Always available.
     */

    int type;			/* Values see below. */
    int level;			/* Number of frames in stack, prevent O(n)
				 * scan of list. */
    int *line;			/* Lines the words of the command start on. */
    int nline;
    CallFrame *framePtr;	/* Procedure activation record, may be
				 * NULL. */
    struct CmdFrame *nextPtr;	/* Link to calling frame. */
    /*
     * Data needed for Eval vs TEBC
     *
     * EXECUTION CONTEXTS and usage of CmdFrame
     *
     * Field	  TEBC		  EvalEx
     * =======	  ====		  ======
     * level	  yes		  yes
     * type	  BC/PREBC	  SRC/EVAL
     * line0	  yes		  yes
     * framePtr	  yes		  yes
     * =======	  ====		  ======
     *
     * =======	  ====		  ========= union data
     * line1	  -		  yes
     * line3	  -		  yes
     * path	  -		  yes
     * -------	  ----		  ------
     * codePtr	  yes		  -
     * pc	  yes		  -
     * =======	  ====		  ======
     *
     * =======	  ====		  ========= union cmd
     * str.cmd	  yes		  yes
     * str.len	  yes		  yes
     * -------	  ----		  ------
     */

    union {
	struct {
	    Tcl_Obj *path;	/* Path of the sourced file the command is
				 * in. */
	} eval;
	struct {
	    const void *codePtr;/* Byte code currently executed... */
	    const char *pc;	/* ... and instruction pointer. */
	} tebc;
    } data;
    Tcl_Obj *cmdObj;
    const char *cmd;		/* The executed command, if possible... */
    size_t len;			/* ... and its length. */
    const struct CFWordBC *litarg;
				/* Link to set of literal arguments which have
				 * ben pushed on the lineLABCPtr stack by
				 * TclArgumentBCEnter(). These will be removed
				 * by TclArgumentBCRelease. */
} CmdFrame;

typedef struct CFWord {
    CmdFrame *framePtr;		/* CmdFrame to access. */
    int word;			/* Index of the word in the command. */
    size_t refCount;		/* Number of times the word is on the
				 * stack. */
} CFWord;

typedef struct CFWordBC {
    CmdFrame *framePtr;		/* CmdFrame to access. */
    size_t pc;			/* Instruction pointer of a command in
				 * ExtCmdLoc.loc[.] */
    int word;			/* Index of word in
				 * ExtCmdLoc.loc[cmd]->line[.] */
    struct CFWordBC *prevPtr;	/* Previous entry in stack for same Tcl_Obj. */
    struct CFWordBC *nextPtr;	/* Next entry for same command call. See
				 * CmdFrame litarg field for the list start. */
    Tcl_Obj *obj;		/* Back reference to hashtable key */
} CFWordBC;

/*
 * Structure to record the locations of invisible continuation lines in
 * literal scripts, as character offset from the beginning of the script. Both
 * compiler and direct evaluator use this information to adjust their line
 * counters when tracking through the script, because when it is invoked the
 * continuation line marker as a whole has been removed already, meaning that
 * the \n which was part of it is gone as well, breaking regular line
 * tracking.
 *
 * These structures are allocated and filled by both the function
 * TclSubstTokens() in the file "tclParse.c" and its caller TclEvalEx() in the
 * file "tclBasic.c", and stored in the thread-global hashtable "lineCLPtr" in
 * file "tclObj.c". They are used by the functions TclSetByteCodeFromAny() and
 * TclCompileScript(), both found in the file "tclCompile.c". Their memory is
 * released by the function TclFreeObj(), in the file "tclObj.c", and also by
 * the function TclThreadFinalizeObjects(), in the same file.
 */

#define CLL_END		(-1)

typedef struct ContLineLoc {
    int num;			/* Number of entries in loc, not counting the
				 * final -1 marker entry. */
    int loc[1];			/* Table of locations, as character offsets.
				 * The table is allocated as part of the
				 * structure, extending behind the nominal end
				 * of the structure. An entry containing the
				 * value -1 is put after the last location, as
				 * end-marker/sentinel. */
} ContLineLoc;

/*
 * The following macros define the allowed values for the type field of the
 * CmdFrame structure above. Some of the values occur only in the extended
 * location data referenced via the 'baseLocPtr'.
 *
 * TCL_LOCATION_EVAL	  : Frame is for a script evaluated by EvalEx.
 * TCL_LOCATION_BC	  : Frame is for bytecode.
 * TCL_LOCATION_PREBC	  : Frame is for precompiled bytecode.
 * TCL_LOCATION_SOURCE	  : Frame is for a script evaluated by EvalEx, from a
 *			    sourced file.
 * TCL_LOCATION_PROC	  : Frame is for bytecode of a procedure.
 *
 * A TCL_LOCATION_BC type in a frame can be overridden by _SOURCE and _PROC
 * types, per the context of the byte code in execution.
 */

#define TCL_LOCATION_EVAL	(0) /* Location in a dynamic eval script. */
#define TCL_LOCATION_BC		(2) /* Location in byte code. */
#define TCL_LOCATION_PREBC	(3) /* Location in precompiled byte code, no
				     * location. */
#define TCL_LOCATION_SOURCE	(4) /* Location in a file. */
#define TCL_LOCATION_PROC	(5) /* Location in a dynamic proc. */
#define TCL_LOCATION_LAST	(6) /* Number of values in the enum. */

/*
 * Structure passed to describe procedure-like "procedures" that are not
 * procedures (e.g. a lambda) so that their details can be reported correctly
 * by [info frame]. Contains a sub-structure for each extra field.
 */

typedef Tcl_Obj * (GetFrameInfoValueProc)(void *clientData);
typedef struct {
    const char *name;		/* Name of this field. */
    GetFrameInfoValueProc *proc;	/* Function to generate a Tcl_Obj* from the
				 * clientData, or just use the clientData
				 * directly (after casting) if NULL. */
    void *clientData;	/* Context for above function, or Tcl_Obj* if
				 * proc field is NULL. */
} ExtraFrameInfoField;
typedef struct {
    size_t length;			/* Length of array. */
    ExtraFrameInfoField fields[2];
				/* Really as long as necessary, but this is
				 * long enough for nearly anything. */
} ExtraFrameInfo;

/*
 *----------------------------------------------------------------
 * Data structures and procedures related to TclHandles, which are a very
 * lightweight method of preserving enough information to determine if an
 * arbitrary malloc'd block has been deleted.
 *----------------------------------------------------------------
 */

typedef void **TclHandle;

/*
 *----------------------------------------------------------------
 * Experimental flag value passed to Tcl_GetRegExpFromObj. Intended for use
 * only by Expect. It will probably go away in a later release.
 *----------------------------------------------------------------
 */

#define TCL_REG_BOSONLY 002000	/* Prepend \A to pattern so it only matches at
				 * the beginning of the string. */

/*
 * These are a thin layer over TclpThreadKeyDataGet and TclpThreadKeyDataSet
 * when threads are used, or an emulation if there are no threads. These are
 * really internal and Tcl clients should use Tcl_GetThreadData.
 */

MODULE_SCOPE void *	TclThreadDataKeyGet(Tcl_ThreadDataKey *keyPtr);
MODULE_SCOPE void	TclThreadDataKeySet(Tcl_ThreadDataKey *keyPtr,
			    void *data);

/*
 * This is a convenience macro used to initialize a thread local storage ptr.
 */

#define TCL_TSD_INIT(keyPtr) \
	(ThreadSpecificData *)Tcl_GetThreadData((keyPtr), sizeof(ThreadSpecificData))

/*
 *----------------------------------------------------------------
 * Data structures related to bytecode compilation and execution. These are
 * used primarily in tclCompile.c, tclExecute.c, and tclBasic.c.
 *----------------------------------------------------------------
 */

/*
 * Forward declaration to prevent errors when the forward references to
 * Tcl_Parse and CompileEnv are encountered in the procedure type CompileProc
 * declared below.
 */

struct CompileEnv;

/*
 * The type of procedures called by the Tcl bytecode compiler to compile
 * commands. Pointers to these procedures are kept in the Command structure
 * describing each command. The integer value returned by a CompileProc must
 * be one of the following:
 *
 * TCL_OK		Compilation completed normally.
 * TCL_ERROR 		Compilation could not be completed. This can be just a
 * 			judgment by the CompileProc that the command is too
 * 			complex to compile effectively, or it can indicate
 * 			that in the current state of the interp, the command
 * 			would raise an error. The bytecode compiler will not
 * 			do any error reporting at compiler time. Error
 * 			reporting is deferred until the actual runtime,
 * 			because by then changes in the interp state may allow
 * 			the command to be successfully evaluated.
 * TCL_OUT_LINE_COMPILE	A source-compatible alias for TCL_ERROR, kept for the
 * 			sake of old code only.
 */

#define TCL_OUT_LINE_COMPILE	TCL_ERROR

typedef int (CompileProc)(Tcl_Interp *interp, Tcl_Parse *parsePtr,
	struct Command *cmdPtr, struct CompileEnv *compEnvPtr);

/*
 * The type of procedure called from the compilation hook point in
 * SetByteCodeFromAny.
 */

typedef int (CompileHookProc)(Tcl_Interp *interp,
	struct CompileEnv *compEnvPtr, void *clientData);

/*
 * The data structure for a (linked list of) execution stacks.
 */

typedef struct ExecStack {
    struct ExecStack *prevPtr;
    struct ExecStack *nextPtr;
    Tcl_Obj **markerPtr;
    Tcl_Obj **endPtr;
    Tcl_Obj **tosPtr;
    Tcl_Obj *stackWords[1];
} ExecStack;

/*
 * The data structure defining the execution environment for ByteCode's.
 * There is one ExecEnv structure per Tcl interpreter. It holds the evaluation
 * stack that holds command operands and results. The stack grows towards
 * increasing addresses. The member stackPtr points to the stackItems of the
 * currently active execution stack.
 */

typedef struct CorContext {
    struct CallFrame *framePtr;
    struct CallFrame *varFramePtr;
    struct CmdFrame *cmdFramePtr;  /* See Interp.cmdFramePtr */
    Tcl_HashTable *lineLABCPtr;    /* See Interp.lineLABCPtr */
} CorContext;

typedef struct CoroutineData {
    struct Command *cmdPtr;	/* The command handle for the coroutine. */
    struct ExecEnv *eePtr;	/* The special execution environment (stacks,
				 * etc.) for the coroutine. */
    struct ExecEnv *callerEEPtr;/* The execution environment for the caller of
				 * the coroutine, which might be the
				 * interpreter global environment or another
				 * coroutine. */
    CorContext caller;
    CorContext running;
    Tcl_HashTable *lineLABCPtr;    /* See Interp.lineLABCPtr */
    void *stackLevel;
    int auxNumLevels;		/* While the coroutine is running the
				 * numLevels of the create/resume command is
				 * stored here; for suspended coroutines it
				 * holds the nesting numLevels at yield. */
    int nargs;                  /* Number of args required for resuming this
				 * coroutine; -2 means "0 or 1" (default), -1
				 * means "any" */
} CoroutineData;

typedef struct ExecEnv {
    ExecStack *execStackPtr;	/* Points to the first item in the evaluation
				 * stack on the heap. */
    Tcl_Obj *constants[2];	/* Pointers to constant "0" and "1" objs. */
    struct Tcl_Interp *interp;
    struct NRE_callback *callbackPtr;
				/* Top callback in NRE's stack. */
    struct CoroutineData *corPtr;
    int rewind;
} ExecEnv;

#define COR_IS_SUSPENDED(corPtr) \
    ((corPtr)->stackLevel == NULL)

/*
 * The definitions for the LiteralTable and LiteralEntry structures. Each
 * interpreter contains a LiteralTable. It is used to reduce the storage
 * needed for all the Tcl objects that hold the literals of scripts compiled
 * by the interpreter. A literal's object is shared by all the ByteCodes that
 * refer to the literal. Each distinct literal has one LiteralEntry entry in
 * the LiteralTable. A literal table is a specialized hash table that is
 * indexed by the literal's string representation, which may contain null
 * characters.
 *
 * Note that we reduce the space needed for literals by sharing literal
 * objects both within a ByteCode (each ByteCode contains a local
 * LiteralTable) and across all an interpreter's ByteCodes (with the
 * interpreter's global LiteralTable).
 */

typedef struct LiteralEntry {
    struct LiteralEntry *nextPtr;
				/* Points to next entry in this hash bucket or
				 * NULL if end of chain. */
    Tcl_Obj *objPtr;		/* Points to Tcl object that holds the
				 * literal's bytes and length. */
    size_t refCount;		/* If in an interpreter's global literal
				 * table, the number of ByteCode structures
				 * that share the literal object; the literal
				 * entry can be freed when refCount drops to
				 * 0. If in a local literal table, TCL_AUTO_LENGTH. */
    Namespace *nsPtr;		/* Namespace in which this literal is used. We
				 * try to avoid sharing literal non-FQ command
				 * names among different namespaces to reduce
				 * shimmering. */
} LiteralEntry;

typedef struct LiteralTable {
    LiteralEntry **buckets;	/* Pointer to bucket array. Each element
				 * points to first entry in bucket's hash
				 * chain, or NULL. */
    LiteralEntry *staticBuckets[TCL_SMALL_HASH_TABLE];
				/* Bucket array used for small tables to avoid
				 * mallocs and frees. */
    size_t numBuckets;		/* Total number of buckets allocated at
				 * **buckets. */
    size_t numEntries;		/* Total number of entries present in
				 * table. */
    size_t rebuildSize;		/* Enlarge table when numEntries gets to be
				 * this large. */
    size_t mask;		/* Mask value used in hashing function. */
} LiteralTable;

/*
 * The following structure defines for each Tcl interpreter various
 * statistics-related information about the bytecode compiler and
 * interpreter's operation in that interpreter.
 */

#ifdef TCL_COMPILE_STATS
typedef struct ByteCodeStats {
    size_t numExecutions;		/* Number of ByteCodes executed. */
    size_t numCompilations;	/* Number of ByteCodes created. */
    size_t numByteCodesFreed;	/* Number of ByteCodes destroyed. */
    size_t instructionCount[256];	/* Number of times each instruction was
				 * executed. */

    double totalSrcBytes;	/* Total source bytes ever compiled. */
    double totalByteCodeBytes;	/* Total bytes for all ByteCodes. */
    double currentSrcBytes;	/* Src bytes for all current ByteCodes. */
    double currentByteCodeBytes;/* Code bytes in all current ByteCodes. */

    size_t srcCount[32];		/* Source size distribution: # of srcs of
				 * size [2**(n-1)..2**n), n in [0..32). */
    size_t byteCodeCount[32];	/* ByteCode size distribution. */
    size_t lifetimeCount[32];	/* ByteCode lifetime distribution (ms). */

    double currentInstBytes;	/* Instruction bytes-current ByteCodes. */
    double currentLitBytes;	/* Current literal bytes. */
    double currentExceptBytes;	/* Current exception table bytes. */
    double currentAuxBytes;	/* Current auxiliary information bytes. */
    double currentCmdMapBytes;	/* Current src<->code map bytes. */

    size_t numLiteralsCreated;	/* Total literal objects ever compiled. */
    double totalLitStringBytes;	/* Total string bytes in all literals. */
    double currentLitStringBytes;
				/* String bytes in current literals. */
    size_t literalCount[32];	/* Distribution of literal string sizes. */
} ByteCodeStats;
#endif /* TCL_COMPILE_STATS */

/*
 * Structure used in implementation of those core ensembles which are
 * partially compiled. Used as an array of these, with a terminating field
 * whose 'name' is NULL.
 */

typedef struct {
    const char *name;		/* The name of the subcommand. */
    Tcl_ObjCmdProc *proc;	/* The implementation of the subcommand. */
    CompileProc *compileProc;	/* The compiler for the subcommand. */
    Tcl_ObjCmdProc *nreProc;	/* NRE implementation of this command. */
    void *clientData;	/* Any clientData to give the command. */
    int unsafe;			/* Whether this command is to be hidden by
				 * default in a safe interpreter. */
} EnsembleImplMap;

/*
 *----------------------------------------------------------------
 * Data structures related to commands.
 *----------------------------------------------------------------
 */

/*
 * An imported command is created in an namespace when it imports a "real"
 * command from another namespace. An imported command has a Command structure
 * that points (via its ClientData value) to the "real" Command structure in
 * the source namespace's command table. The real command records all the
 * imported commands that refer to it in a list of ImportRef structures so
 * that they can be deleted when the real command is deleted.
 */

typedef struct ImportRef {
    struct Command *importedCmdPtr;
				/* Points to the imported command created in
				 * an importing namespace; this command
				 * redirects its invocations to the "real"
				 * command. */
    struct ImportRef *nextPtr;	/* Next element on the linked list of imported
				 * commands that refer to the "real" command.
				 * The real command deletes these imported
				 * commands on this list when it is
				 * deleted. */
} ImportRef;

/*
 * Data structure used as the ClientData of imported commands: commands
 * created in an namespace when it imports a "real" command from another
 * namespace.
 */

typedef struct ImportedCmdData {
    struct Command *realCmdPtr;	/* "Real" command that this imported command
				 * refers to. */
    struct Command *selfPtr;	/* Pointer to this imported command. Needed
				 * only when deleting it in order to remove it
				 * from the real command's linked list of
				 * imported commands that refer to it. */
} ImportedCmdData;

/*
 * A Command structure exists for each command in a namespace. The Tcl_Command
 * opaque type actually refers to these structures.
 */

typedef struct Command {
    Tcl_HashEntry *hPtr;	/* Pointer to the hash table entry that refers
				 * to this command. The hash table is either a
				 * namespace's command table or an
				 * interpreter's hidden command table. This
				 * pointer is used to get a command's name
				 * from its Tcl_Command handle. NULL means
				 * that the hash table entry has been removed
				 * already (this can happen if deleteProc
				 * causes the command to be deleted or
				 * recreated). */
    Namespace *nsPtr;		/* Points to the namespace containing this
				 * command. */
    size_t refCount;		/* 1 if in command hashtable plus 1 for each
				 * reference from a CmdName Tcl object
				 * representing a command's name in a ByteCode
				 * instruction sequence. This structure can be
				 * freed when refCount becomes zero. */
    size_t cmdEpoch;		/* Incremented to invalidate any references
				 * that point to this command when it is
				 * renamed, deleted, hidden, or exposed. */
    CompileProc *compileProc;	/* Procedure called to compile command. NULL
				 * if no compile proc exists for command. */
    Tcl_ObjCmdProc *objProc;	/* Object-based command procedure. */
    void *objClientData;	/* Arbitrary value passed to object proc. */
    Tcl_CmdProc *proc;		/* String-based command procedure. */
    void *clientData;	/* Arbitrary value passed to string proc. */
    Tcl_CmdDeleteProc *deleteProc;
				/* Procedure invoked when deleting command to,
				 * e.g., free all client data. */
    void *deleteData;	/* Arbitrary value passed to deleteProc. */
    int flags;			/* Miscellaneous bits of information about
				 * command. See below for definitions. */
    ImportRef *importRefPtr;	/* List of each imported Command created in
				 * another namespace when this command is
				 * imported. These imported commands redirect
				 * invocations back to this command. The list
				 * is used to remove all those imported
				 * commands when deleting this "real"
				 * command. */
    CommandTrace *tracePtr;	/* First in list of all traces set for this
				 * command. */
    Tcl_ObjCmdProc *nreProc;	/* NRE implementation of this command. */
} Command;

/*
 * Flag bits for commands.
 *
 * CMD_IS_DELETED -		Means that the command is in the process of
 *				being deleted (its deleteProc is currently
 *				executing). Other attempts to delete the
 *				command should be ignored.
 * CMD_TRACE_ACTIVE -		1 means that trace processing is currently
 *				underway for a rename/delete change. See the
 *				two flags below for which is currently being
 *				processed.
 * CMD_HAS_EXEC_TRACES -	1 means that this command has at least one
 *				execution trace (as opposed to simple
 *				delete/rename traces) in its tracePtr list.
 * CMD_COMPILES_EXPANDED -	1 means that this command has a compiler that
 *				can handle expansion (provided it is not the
 *				first word).
 * TCL_TRACE_RENAME -		A rename trace is in progress. Further
 *				recursive renames will not be traced.
 * TCL_TRACE_DELETE -		A delete trace is in progress. Further
 *				recursive deletes will not be traced.
 * (these last two flags are defined in tcl.h)
 */

#define CMD_IS_DELETED		    0x01
#define CMD_TRACE_ACTIVE	    0x02
#define CMD_HAS_EXEC_TRACES	    0x04
#define CMD_COMPILES_EXPANDED	    0x08
#define CMD_REDEF_IN_PROGRESS	    0x10
#define CMD_VIA_RESOLVER	    0x20


/*
 *----------------------------------------------------------------
 * Data structures related to name resolution procedures.
 *----------------------------------------------------------------
 */

/*
 * The interpreter keeps a linked list of name resolution schemes. The scheme
 * for a namespace is consulted first, followed by the list of schemes in an
 * interpreter, followed by the default name resolution in Tcl. Schemes are
 * added/removed from the interpreter's list by calling Tcl_AddInterpResolver
 * and Tcl_RemoveInterpResolver.
 */

typedef struct ResolverScheme {
    char *name;			/* Name identifying this scheme. */
    Tcl_ResolveCmdProc *cmdResProc;
				/* Procedure handling command name
				 * resolution. */
    Tcl_ResolveVarProc *varResProc;
				/* Procedure handling variable name resolution
				 * for variables that can only be handled at
				 * runtime. */
    Tcl_ResolveCompiledVarProc *compiledVarResProc;
				/* Procedure handling variable name resolution
				 * at compile time. */

    struct ResolverScheme *nextPtr;
				/* Pointer to next record in linked list. */
} ResolverScheme;

/*
 * Forward declaration of the TIP#143 limit handler structure.
 */

typedef struct LimitHandler LimitHandler;

/*
 * TIP #268.
 * Values for the selection mode, i.e the package require preferences.
 */

enum PkgPreferOptions {
    PKG_PREFER_LATEST, PKG_PREFER_STABLE
};

/*
 *----------------------------------------------------------------
 * This structure shadows the first few fields of the memory cache for the
 * allocator defined in tclThreadAlloc.c; it has to be kept in sync with the
 * definition there.
 * Some macros require knowledge of some fields in the struct in order to
 * avoid hitting the TSD unnecessarily. In order to facilitate this, a pointer
 * to the relevant fields is kept in the allocCache field in struct Interp.
 *----------------------------------------------------------------
 */

typedef struct AllocCache {
    struct Cache *nextPtr;	/* Linked list of cache entries. */
    Tcl_ThreadId owner;		/* Which thread's cache is this? */
    Tcl_Obj *firstObjPtr;	/* List of free objects for thread. */
    size_t numObjects;		/* Number of objects for thread. */
} AllocCache;

/*
 *----------------------------------------------------------------
 * This structure defines an interpreter, which is a collection of commands
 * plus other state information related to interpreting commands, such as
 * variable storage. Primary responsibility for this data structure is in
 * tclBasic.c, but almost every Tcl source file uses something in here.
 *----------------------------------------------------------------
 */

typedef struct Interp {
    /*
     * The first two fields were named "result" and "freeProc" in earlier
     * versions of Tcl.  They are no longer used within Tcl, and are no
     * longer available to be accessed by extensions.  However, they cannot
     * be removed.  Why?  There is a deployed base of stub-enabled extensions
     * that query the value of iPtr->stubTable.  For them to continue to work,
     * the location of the field "stubTable" within the Interp struct cannot
     * change.  The most robust way to assure that is to leave all fields up to
     * that one undisturbed.
     */

    const char *legacyResult;
    void (*legacyFreeProc) (void);
    int errorLine;		/* When TCL_ERROR is returned, this gives the
				 * line number in the command where the error
				 * occurred (1 means first line). */
    const struct TclStubs *stubTable;
				/* Pointer to the exported Tcl stub table.  In
				 * ancient pre-8.1 versions of Tcl this was a
				 * pointer to the objResultPtr or a pointer to a
				 * buckets array in a hash table. Deployed stubs
				 * enabled extensions check for a NULL pointer value
				 * and for a TCL_STUBS_MAGIC value to verify they
				 * are not [load]ing into one of those pre-stubs
				 * interps.
				 */

    TclHandle handle;		/* Handle used to keep track of when this
				 * interp is deleted. */

    Namespace *globalNsPtr;	/* The interpreter's global namespace. */
    Tcl_HashTable *hiddenCmdTablePtr;
				/* Hash table used by tclBasic.c to keep track
				 * of hidden commands on a per-interp
				 * basis. */
    void *interpInfo;	/* Information used by tclInterp.c to keep
				 * track of master/slave interps on a
				 * per-interp basis. */
    void (*optimizer)(void *envPtr);
    /*
     * Information related to procedures and variables. See tclProc.c and
     * tclVar.c for usage.
     */

    int numLevels;		/* Keeps track of how many nested calls to
				 * Tcl_Eval are in progress for this
				 * interpreter. It's used to delay deletion of
				 * the table until all Tcl_Eval invocations
				 * are completed. */
    int maxNestingDepth;	/* If numLevels exceeds this value then Tcl
				 * assumes that infinite recursion has
				 * occurred and it generates an error. */
    CallFrame *framePtr;	/* Points to top-most in stack of all nested
				 * procedure invocations. */
    CallFrame *varFramePtr;	/* Points to the call frame whose variables
				 * are currently in use (same as framePtr
				 * unless an "uplevel" command is
				 * executing). */
    ActiveVarTrace *activeVarTracePtr;
				/* First in list of active traces for interp,
				 * or NULL if no active traces. */
    int returnCode;		/* [return -code] parameter. */
    CallFrame *rootFramePtr;	/* Global frame pointer for this
				 * interpreter. */
    Namespace *lookupNsPtr;	/* Namespace to use ONLY on the next
				 * TCL_EVAL_INVOKE call to Tcl_EvalObjv. */

    /*
     * Information about packages. Used only in tclPkg.c.
     */

    Tcl_HashTable packageTable;	/* Describes all of the packages loaded in or
				 * available to this interpreter. Keys are
				 * package names, values are (Package *)
				 * pointers. */
    char *packageUnknown;	/* Command to invoke during "package require"
				 * commands for packages that aren't described
				 * in packageTable. Ckalloc'ed, may be
				 * NULL. */
    /*
     * Miscellaneous information:
     */

    size_t cmdCount;		/* Total number of times a command procedure
				 * has been called for this interpreter. */
    int evalFlags;		/* Flags to control next call to Tcl_Eval.
				 * Normally zero, but may be set before
				 * calling Tcl_Eval. See below for valid
				 * values. */
    LiteralTable literalTable;	/* Contains LiteralEntry's describing all Tcl
				 * objects holding literals of scripts
				 * compiled by the interpreter. Indexed by the
				 * string representations of literals. Used to
				 * avoid creating duplicate objects. */
    size_t compileEpoch;	/* Holds the current "compilation epoch" for
				 * this interpreter. This is incremented to
				 * invalidate existing ByteCodes when, e.g., a
				 * command with a compile procedure is
				 * redefined. */
    Proc *compiledProcPtr;	/* If a procedure is being compiled, a pointer
				 * to its Proc structure; otherwise, this is
				 * NULL. Set by ObjInterpProc in tclProc.c and
				 * used by tclCompile.c to process local
				 * variables appropriately. */
    ResolverScheme *resolverPtr;
				/* Linked list of name resolution schemes
				 * added to this interpreter. Schemes are
				 * added and removed by calling
				 * Tcl_AddInterpResolvers and
				 * Tcl_RemoveInterpResolver respectively. */
    Tcl_Obj *scriptFile;	/* NULL means there is no nested source
				 * command active; otherwise this points to
				 * pathPtr of the file being sourced. */
    int flags;			/* Various flag bits. See below. */
    long randSeed;		/* Seed used for rand() function. */
    Trace *tracePtr;		/* List of traces for this interpreter. */
    Tcl_HashTable *assocData;	/* Hash table for associating data with this
				 * interpreter. Cleaned up when this
				 * interpreter is deleted. */
    struct ExecEnv *execEnvPtr;	/* Execution environment for Tcl bytecode
				 * execution. Contains a pointer to the Tcl
				 * evaluation stack. */
    Tcl_Obj *emptyObjPtr;	/* Points to an object holding an empty
				 * string. Returned by Tcl_ObjSetVar2 when
				 * variable traces change a variable in a
				 * gross way. */
    Tcl_Obj *objResultPtr;	/* If the last command returned an object
				 * result, this points to it. Should not be
				 * accessed directly; see comment above. */
    Tcl_ThreadId threadId;	/* ID of thread that owns the interpreter. */

    ActiveCommandTrace *activeCmdTracePtr;
				/* First in list of active command traces for
				 * interp, or NULL if no active traces. */
    ActiveInterpTrace *activeInterpTracePtr;
				/* First in list of active traces for interp,
				 * or NULL if no active traces. */

    int tracesForbiddingInline;	/* Count of traces (in the list headed by
				 * tracePtr) that forbid inline bytecode
				 * compilation. */

    /*
     * Fields used to manage extensible return options (TIP 90).
     */

    Tcl_Obj *returnOpts;	/* A dictionary holding the options to the
				 * last [return] command. */

    Tcl_Obj *errorInfo;		/* errorInfo value (now as a Tcl_Obj). */
    Tcl_Obj *eiVar;		/* cached ref to ::errorInfo variable. */
    Tcl_Obj *errorCode;		/* errorCode value (now as a Tcl_Obj). */
    Tcl_Obj *ecVar;		/* cached ref to ::errorInfo variable. */
    int returnLevel;		/* [return -level] parameter. */

    /*
     * Resource limiting framework support (TIP#143).
     */

    struct {
	int active;		/* Flag values defining which limits have been
				 * set. */
	int granularityTicker;	/* Counter used to determine how often to
				 * check the limits. */
	int exceeded;		/* Which limits have been exceeded, described
				 * as flag values the same as the 'active'
				 * field. */

	size_t cmdCount;		/* Limit for how many commands to execute in
				 * the interpreter. */
	LimitHandler *cmdHandlers;
				/* Handlers to execute when the limit is
				 * reached. */
	int cmdGranularity;	/* Mod factor used to determine how often to
				 * evaluate the limit check. */

	Tcl_Time time;		/* Time limit for execution within the
				 * interpreter. */
	LimitHandler *timeHandlers;
				/* Handlers to execute when the limit is
				 * reached. */
	int timeGranularity;	/* Mod factor used to determine how often to
				 * evaluate the limit check. */
	Tcl_TimerToken timeEvent;
				/* Handle for a timer callback that will occur
				 * when the time-limit is exceeded. */

	Tcl_HashTable callbacks;/* Mapping from (interp,type) pair to data
				 * used to install a limit handler callback to
				 * run in _this_ interp when the limit is
				 * exceeded. */
    } limit;

    /*
     * Information for improved default error generation from ensembles
     * (TIP#112).
     */

    struct {
	Tcl_Obj *const *sourceObjs;
				/* What arguments were actually input into the
				 * *root* ensemble command? (Nested ensembles
				 * don't rewrite this.) NULL if we're not
				 * processing an ensemble. */
	size_t numRemovedObjs;	/* How many arguments have been stripped off
				 * because of ensemble processing. */
	size_t numInsertedObjs;	/* How many of the current arguments were
				 * inserted by an ensemble. */
    } ensembleRewrite;

    /*
     * TIP #219: Global info for the I/O system.
     */

    Tcl_Obj *chanMsg;		/* Error message set by channel drivers, for
				 * the propagation of arbitrary Tcl errors.
				 * This information, if present (chanMsg not
				 * NULL), takes precedence over a POSIX error
				 * code returned by a channel operation. */

    /*
     * Source code origin information (TIP #280).
     */

    CmdFrame *cmdFramePtr;	/* Points to the command frame containing the
				 * location information for the current
				 * command. */
    const CmdFrame *invokeCmdFramePtr;
				/* Points to the command frame which is the
				 * invoking context of the bytecode compiler.
				 * NULL when the byte code compiler is not
				 * active. */
    int invokeWord;		/* Index of the word in the command which
				 * is getting compiled. */
    Tcl_HashTable *linePBodyPtr;/* This table remembers for each statically
				 * defined procedure the location information
				 * for its body. It is keyed by the address of
				 * the Proc structure for a procedure. The
				 * values are "struct CmdFrame*". */
    Tcl_HashTable *lineBCPtr;	/* This table remembers for each ByteCode
				 * object the location information for its
				 * body. It is keyed by the address of the
				 * Proc structure for a procedure. The values
				 * are "struct ExtCmdLoc*". (See
				 * tclCompile.h) */
    Tcl_HashTable *lineLABCPtr;
    Tcl_HashTable *lineLAPtr;	/* This table remembers for each argument of a
				 * command on the execution stack the index of
				 * the argument in the command, and the
				 * location data of the command. It is keyed
				 * by the address of the Tcl_Obj containing
				 * the argument. The values are "struct
				 * CFWord*" (See tclBasic.c). This allows
				 * commands like uplevel, eval, etc. to find
				 * location information for their arguments,
				 * if they are a proper literal argument to an
				 * invoking command. Alt view: An index to the
				 * CmdFrame stack keyed by command argument
				 * holders. */
    ContLineLoc *scriptCLLocPtr;/* This table points to the location data for
				 * invisible continuation lines in the script,
				 * if any. This pointer is set by the function
				 * TclEvalObjEx() in file "tclBasic.c", and
				 * used by function ...() in the same file.
				 * It does for the eval/direct path of script
				 * execution what CompileEnv.clLoc does for
				 * the bytecode compiler.
				 */
    /*
     * TIP #268. The currently active selection mode, i.e. the package require
     * preferences.
     */

    int packagePrefer;		/* Current package selection mode. */

    /*
     * Hashtables for variable traces and searches.
     */

    Tcl_HashTable varTraces;	/* Hashtable holding the start of a variable's
				 * active trace list; varPtr is the key. */
    Tcl_HashTable varSearches;	/* Hashtable holding the start of a variable's
				 * active searches list; varPtr is the key. */
    /*
     * The thread-specific data ekeko: cache pointers or values that
     *  (a) do not change during the thread's lifetime
     *  (b) require access to TSD to determine at runtime
     *  (c) are accessed very often (e.g., at each command call)
     *
     * Note that these are the same for all interps in the same thread. They
     * just have to be initialised for the thread's master interp, slaves
     * inherit the value.
     *
     * They are used by the macros defined below.
     */

    AllocCache *allocCache;
    void *pendingObjDataPtr;	/* Pointer to the Cache and PendingObjData
				 * structs for this interp's thread; see
				 * tclObj.c and tclThreadAlloc.c */
    int *asyncReadyPtr;		/* Pointer to the asyncReady indicator for
				 * this interp's thread; see tclAsync.c */
    /*
     * The pointer to the object system root ekeko. c.f. TIP #257.
     */
    void *objectFoundation;	/* Pointer to the Foundation structure of the
				 * object system, which contains things like
				 * references to key namespaces. See
				 * tclOOInt.h and tclOO.c for real definition
				 * and setup. */

    struct NRE_callback *deferredCallbacks;
				/* Callbacks that are set previous to a call
				 * to some Eval function but that actually
				 * belong to the command that is about to be
				 * called - i.e., they should be run *before*
				 * any tailcall is invoked. */

    /*
     * TIP #285, Script cancellation support.
     */

    Tcl_AsyncHandler asyncCancel;
				/* Async handler token for Tcl_CancelEval. */
    Tcl_Obj *asyncCancelMsg;	/* Error message set by async cancel handler
				 * for the propagation of arbitrary Tcl
				 * errors. This information, if present
				 * (asyncCancelMsg not NULL), takes precedence
				 * over the default error messages returned by
				 * a script cancellation operation. */

	/*
	 * TIP #348 IMPLEMENTATION  -  Substituted error stack
	 */
    Tcl_Obj *errorStack;	/* [info errorstack] value (as a Tcl_Obj). */
    Tcl_Obj *upLiteral;		/* "UP" literal for [info errorstack] */
    Tcl_Obj *callLiteral;	/* "CALL" literal for [info errorstack] */
    Tcl_Obj *innerLiteral;	/* "INNER" literal for [info errorstack] */
    Tcl_Obj *innerContext;	/* cached list for fast reallocation */
    int resetErrorStack;        /* controls cleaning up of ::errorStack */

#ifdef TCL_COMPILE_STATS
    /*
     * Statistical information about the bytecode compiler and interpreter's
     * operation. This should be the last field of Interp.
     */

    ByteCodeStats stats;	/* Holds compilation and execution statistics
				 * for this interpreter. */
#endif /* TCL_COMPILE_STATS */
} Interp;

/*
 * Macros that use the TSD-ekeko.
 */

#define TclAsyncReady(iPtr) \
    *((iPtr)->asyncReadyPtr)

/*
 * Macros for script cancellation support (TIP #285).
 */

#define TclCanceled(iPtr) \
    (((iPtr)->flags & CANCELED) || ((iPtr)->flags & TCL_CANCEL_UNWIND))

#define TclSetCancelFlags(iPtr, cancelFlags)   \
    (iPtr)->flags |= CANCELED;                 \
    if ((cancelFlags) & TCL_CANCEL_UNWIND) {   \
        (iPtr)->flags |= TCL_CANCEL_UNWIND;    \
    }

#define TclUnsetCancelFlags(iPtr) \
    (iPtr)->flags &= (~(CANCELED | TCL_CANCEL_UNWIND))

/*
 * Macros for splicing into and out of doubly linked lists. They assume
 * existence of struct items 'prevPtr' and 'nextPtr'.
 *
 * a = element to add or remove.
 * b = list head.
 *
 * TclSpliceIn adds to the head of the list.
 */

#define TclSpliceIn(a,b)			\
    (a)->nextPtr = (b);				\
    if ((b) != NULL) {				\
	(b)->prevPtr = (a);			\
    }						\
    (a)->prevPtr = NULL, (b) = (a);

#define TclSpliceOut(a,b)			\
    if ((a)->prevPtr != NULL) {			\
	(a)->prevPtr->nextPtr = (a)->nextPtr;	\
    } else {					\
	(b) = (a)->nextPtr;			\
    }						\
    if ((a)->nextPtr != NULL) {			\
	(a)->nextPtr->prevPtr = (a)->prevPtr;	\
    }

/*
 * EvalFlag bits for Interp structures:
 *
 * TCL_ALLOW_EXCEPTIONS	1 means it's OK for the script to terminate with a
 *			code other than TCL_OK or TCL_ERROR; 0 means codes
 *			other than these should be turned into errors.
 */

#define TCL_ALLOW_EXCEPTIONS		0x04
#define TCL_EVAL_FILE			0x02
#define TCL_EVAL_SOURCE_IN_FRAME	0x10
#define TCL_EVAL_NORESOLVE		0x20
#define TCL_EVAL_DISCARD_RESULT		0x40

/*
 * Flag bits for Interp structures:
 *
 * DELETED:		Non-zero means the interpreter has been deleted:
 *			don't process any more commands for it, and destroy
 *			the structure as soon as all nested invocations of
 *			Tcl_Eval are done.
 * ERR_ALREADY_LOGGED:	Non-zero means information has already been logged in
 *			iPtr->errorInfo for the current Tcl_Eval instance, so
 *			Tcl_Eval needn't log it (used to implement the "error
 *			message log" command).
 * DONT_COMPILE_CMDS_INLINE: Non-zero means that the bytecode compiler should
 *			not compile any commands into an inline sequence of
 *			instructions. This is set 1, for example, when command
 *			traces are requested.
 * RAND_SEED_INITIALIZED: Non-zero means that the randSeed value of the interp
 *			has not be initialized. This is set 1 when we first
 *			use the rand() or srand() functions.
 * SAFE_INTERP:		Non zero means that the current interp is a safe
 *			interp (i.e. it has only the safe commands installed,
 *			less privilege than a regular interp).
 * INTERP_DEBUG_FRAME:	Used for switching on various extra interpreter
 *			debug/info mechanisms (e.g. info frame eval/uplevel
 *			tracing) which are performance intensive.
 * INTERP_TRACE_IN_PROGRESS: Non-zero means that an interp trace is currently
 *			active; so no further trace callbacks should be
 *			invoked.
 * INTERP_ALTERNATE_WRONG_ARGS: Used for listing second and subsequent forms
 *			of the wrong-num-args string in Tcl_WrongNumArgs.
 *			Makes it append instead of replacing and uses
 *			different intermediate text.
 * CANCELED:		Non-zero means that the script in progress should be
 *			canceled as soon as possible. This can be checked by
 *			extensions (and the core itself) by calling
 *			Tcl_Canceled and checking if TCL_ERROR is returned.
 *			This is a one-shot flag that is reset immediately upon
 *			being detected; however, if the TCL_CANCEL_UNWIND flag
 *			is set Tcl_Canceled will continue to report that the
 *			script in progress has been canceled thereby allowing
 *			the evaluation stack for the interp to be fully
 *			unwound.
 *
 * WARNING: For the sake of some extensions that have made use of former
 * internal values, do not re-use the flag values 2 (formerly ERR_IN_PROGRESS)
 * or 8 (formerly ERROR_CODE_SET).
 */

#define DELETED				     1
#define ERR_ALREADY_LOGGED		     4
#define INTERP_DEBUG_FRAME		  0x10
#define DONT_COMPILE_CMDS_INLINE	  0x20
#define RAND_SEED_INITIALIZED		  0x40
#define SAFE_INTERP			  0x80
#define INTERP_TRACE_IN_PROGRESS	 0x200
#define INTERP_ALTERNATE_WRONG_ARGS	 0x400
#define ERR_LEGACY_COPY			 0x800
#define CANCELED			0x1000

/*
 * Maximum number of levels of nesting permitted in Tcl commands (used to
 * catch infinite recursion).
 */

#define MAX_NESTING_DEPTH	1000

/*
 * The macro below is used to modify a "char" value (e.g. by casting it to an
 * unsigned character) so that it can be used safely with macros such as
 * isspace.
 */

#define UCHAR(c) ((unsigned char) (c))

/*
 * This macro is used to properly align the memory allocated by Tcl, giving
 * the same alignment as the native malloc.
 */

#if defined(__APPLE__)
#define TCL_ALLOCALIGN	16
#else
#define TCL_ALLOCALIGN	(2*sizeof(void *))
#endif

/*
 * This macro is used to determine the offset needed to safely allocate any
 * data structure in memory. Given a starting offset or size, it "rounds up"
 * or "aligns" the offset to the next 8-byte boundary so that any data
 * structure can be placed at the resulting offset without fear of an
 * alignment error.
 *
 * WARNING!! DO NOT USE THIS MACRO TO ALIGN POINTERS: it will produce the
 * wrong result on platforms that allocate addresses that are divisible by 4
 * or 2. Only use it for offsets or sizes.
 *
 * This macro is only used by tclCompile.c in the core (Bug 926445). It
 * however not be made file static, as extensions that touch bytecodes
 * (notably tbcload) require it.
 */

#define TCL_ALIGN(x) (((int)(x) + 7) & ~7)

/*
 * A common panic alert when memory allocation fails.
 */

#define TclOOM(ptr, size) \
	((size) && ((ptr)||(Tcl_Panic("unable to alloc %" TCL_Z_MODIFIER "u bytes", (size_t)(size)),1)))

/*
 * The following enum values are used to specify the runtime platform setting
 * of the tclPlatform variable.
 */

typedef enum {
    TCL_PLATFORM_UNIX = 0,	/* Any Unix-like OS. */
    TCL_PLATFORM_WINDOWS = 2	/* Any Microsoft Windows OS. */
} TclPlatformType;

/*
 * The following enum values are used to indicate the translation of a Tcl
 * channel. Declared here so that each platform can define
 * TCL_PLATFORM_TRANSLATION to the native translation on that platform.
 */

typedef enum TclEolTranslation {
    TCL_TRANSLATE_AUTO,		/* Eol == \r, \n and \r\n. */
    TCL_TRANSLATE_CR,		/* Eol == \r. */
    TCL_TRANSLATE_LF,		/* Eol == \n. */
    TCL_TRANSLATE_CRLF		/* Eol == \r\n. */
} TclEolTranslation;

/*
 * Flags for TclInvoke:
 *
 * TCL_INVOKE_HIDDEN		Invoke a hidden command; if not set, invokes
 *				an exposed command.
 * TCL_INVOKE_NO_UNKNOWN	If set, "unknown" is not invoked if the
 *				command to be invoked is not found. Only has
 *				an effect if invoking an exposed command,
 *				i.e. if TCL_INVOKE_HIDDEN is not also set.
 * TCL_INVOKE_NO_TRACEBACK	Does not record traceback information if the
 *				invoked command returns an error. Used if the
 *				caller plans on recording its own traceback
 *				information.
 */

#define	TCL_INVOKE_HIDDEN	(1<<0)
#define TCL_INVOKE_NO_UNKNOWN	(1<<1)
#define TCL_INVOKE_NO_TRACEBACK	(1<<2)

/*
 * The structure used as the internal representation of Tcl list objects. This
 * struct is grown (reallocated and copied) as necessary to hold all the
 * list's element pointers. The struct might contain more slots than currently
 * used to hold all element pointers. This is done to make append operations
 * faster.
 */

typedef struct List {
    size_t refCount;
    int maxElemCount;		/* Total number of element array slots. */
    int elemCount;		/* Current number of list elements. */
    int canonicalFlag;		/* Set if the string representation was
				 * derived from the list representation. May
				 * be ignored if there is no string rep at
				 * all.*/
    Tcl_Obj *elements;		/* First list element; the struct is grown to
				 * accommodate all elements. */
} List;

#define LIST_MAX \
	(1 + (int)(((size_t)UINT_MAX - sizeof(List))/sizeof(Tcl_Obj *)))
#define LIST_SIZE(numElems) \
	(sizeof(List) + (((numElems) - 1) * sizeof(Tcl_Obj *)))

/*
 * Macro used to get the elements of a list object.
 */

#define ListRepPtr(listPtr) \
    ((List *) (listPtr)->internalRep.twoPtrValue.ptr1)

#define ListObjGetElements(listPtr, objc, objv) \
    ((objv) = &(ListRepPtr(listPtr)->elements), \
     (objc) = ListRepPtr(listPtr)->elemCount)

#define ListObjLength(listPtr, len) \
    ((len) = ListRepPtr(listPtr)->elemCount)

#define ListObjIsCanonical(listPtr) \
    (((listPtr)->bytes == NULL) || ListRepPtr(listPtr)->canonicalFlag)

#define TclListObjGetElements(interp, listPtr, objcPtr, objvPtr) \
    (((listPtr)->typePtr == &tclListType) \
	    ? ((ListObjGetElements((listPtr), *(objcPtr), *(objvPtr))), TCL_OK)\
	    : Tcl_ListObjGetElements((interp), (listPtr), (objcPtr), (objvPtr)))

#define TclListObjLength(interp, listPtr, lenPtr) \
    (((listPtr)->typePtr == &tclListType) \
	    ? ((ListObjLength((listPtr), *(lenPtr))), TCL_OK)\
	    : Tcl_ListObjLength((interp), (listPtr), (lenPtr)))

#define TclListObjIsCanonical(listPtr) \
    (((listPtr)->typePtr == &tclListType) ? ListObjIsCanonical((listPtr)) : 0)

/*
 * Modes for collecting (or not) in the implementations of TclNRForeachCmd,
 * TclNRLmapCmd and their compilations.
 */

#define TCL_EACH_KEEP_NONE  0	/* Discard iteration result like [foreach] */
#define TCL_EACH_COLLECT    1	/* Collect iteration result like [lmap] */

/*
 * Macros providing a faster path to booleans and integers:
 * Tcl_GetBooleanFromObj, Tcl_GetLongFromObj, Tcl_GetIntFromObj
 * and Tcl_GetIntForIndex.
 *
 * WARNING: these macros eval their args more than once.
 */

#define TclGetBooleanFromObj(interp, objPtr, boolPtr) \
    (((objPtr)->typePtr == &tclIntType \
	    || (objPtr)->typePtr == &tclBooleanType) \
	? (*(boolPtr) = ((objPtr)->internalRep.wideValue!=0), TCL_OK)	\
	: Tcl_GetBooleanFromObj((interp), (objPtr), (boolPtr)))

#ifdef TCL_WIDE_INT_IS_LONG
#define TclGetLongFromObj(interp, objPtr, longPtr) \
    (((objPtr)->typePtr == &tclIntType)	\
	    ? ((*(longPtr) = (objPtr)->internalRep.wideValue), TCL_OK) \
	    : Tcl_GetLongFromObj((interp), (objPtr), (longPtr)))
#else
#define TclGetLongFromObj(interp, objPtr, longPtr) \
    (((objPtr)->typePtr == &tclIntType \
	    && (objPtr)->internalRep.wideValue >= (Tcl_WideInt)(LONG_MIN) \
	    && (objPtr)->internalRep.wideValue <= (Tcl_WideInt)(LONG_MAX)) \
	    ? ((*(longPtr) = (long)(objPtr)->internalRep.wideValue), TCL_OK) \
	    : Tcl_GetLongFromObj((interp), (objPtr), (longPtr)))
#endif

#define TclGetIntFromObj(interp, objPtr, intPtr) \
    (((objPtr)->typePtr == &tclIntType \
	    && (objPtr)->internalRep.wideValue >= (Tcl_WideInt)(INT_MIN) \
	    && (objPtr)->internalRep.wideValue <= (Tcl_WideInt)(INT_MAX)) \
	    ? ((*(intPtr) = (int)(objPtr)->internalRep.wideValue), TCL_OK) \
	    : Tcl_GetIntFromObj((interp), (objPtr), (intPtr)))
#define TclGetIntForIndexM(interp, objPtr, endValue, idxPtr) \
    (((objPtr)->typePtr == &tclIntType \
	    && (objPtr)->internalRep.wideValue <= (Tcl_WideInt)(INT_MAX)) \
	    ? ((*(idxPtr) = ((objPtr)->internalRep.wideValue >= 0) \
	    ? (size_t)(objPtr)->internalRep.wideValue : TCL_INDEX_NONE), TCL_OK) \
	    : Tcl_GetIntForIndex((interp), (objPtr), (endValue), (idxPtr)))

/*
 * Macro used to save a function call for common uses of
 * Tcl_GetWideIntFromObj(). The ANSI C "prototype" is:
 *
 * MODULE_SCOPE int TclGetWideIntFromObj(Tcl_Interp *interp, Tcl_Obj *objPtr,
 *			Tcl_WideInt *wideIntPtr);
 */

#define TclGetWideIntFromObj(interp, objPtr, wideIntPtr) \
    (((objPtr)->typePtr == &tclIntType)					\
	? (*(wideIntPtr) =						\
		((objPtr)->internalRep.wideValue), TCL_OK) :		\
	Tcl_GetWideIntFromObj((interp), (objPtr), (wideIntPtr)))

/*
 * Flag values for TclTraceDictPath().
 *
 * DICT_PATH_READ indicates that all entries on the path must exist but no
 * updates will be needed.
 *
 * DICT_PATH_UPDATE indicates that we are going to be doing an update at the
 * tip of the path, so duplication of shared objects should be done along the
 * way.
 *
 * DICT_PATH_EXISTS indicates that we are performing an existence test and a
 * lookup failure should therefore not be an error. If (and only if) this flag
 * is set, TclTraceDictPath() will return the special value
 * DICT_PATH_NON_EXISTENT if the path is not traceable.
 *
 * DICT_PATH_CREATE (which also requires the DICT_PATH_UPDATE bit to be set)
 * indicates that we are to create non-existent dictionaries on the path.
 */

#define DICT_PATH_READ		0
#define DICT_PATH_UPDATE	1
#define DICT_PATH_EXISTS	2
#define DICT_PATH_CREATE	5

#define DICT_PATH_NON_EXISTENT	((Tcl_Obj *) (void *) 1)

/*
 *----------------------------------------------------------------
 * Data structures related to the filesystem internals
 *----------------------------------------------------------------
 */

/*
 * The version_2 filesystem is private to Tcl. As and when these changes have
 * been thoroughly tested and investigated a new public filesystem interface
 * will be released. The aim is more versatile virtual filesystem interfaces,
 * more efficiency in 'path' manipulation and usage, and cleaner filesystem
 * code internally.
 */

#define TCL_FILESYSTEM_VERSION_2	((Tcl_FSVersion) 0x2)
typedef void *(TclFSGetCwdProc2)(void *clientData);
typedef int (Tcl_FSLoadFileProc2) (Tcl_Interp *interp, Tcl_Obj *pathPtr,
	Tcl_LoadHandle *handlePtr, Tcl_FSUnloadFileProc **unloadProcPtr, int flags);

/*
 * The following types are used for getting and storing platform-specific file
 * attributes in tclFCmd.c and the various platform-versions of that file.
 * This is done to have as much common code as possible in the file attributes
 * code. For more information about the callbacks, see TclFileAttrsCmd in
 * tclFCmd.c.
 */

typedef int (TclGetFileAttrProc)(Tcl_Interp *interp, int objIndex,
	Tcl_Obj *fileName, Tcl_Obj **attrObjPtrPtr);
typedef int (TclSetFileAttrProc)(Tcl_Interp *interp, int objIndex,
	Tcl_Obj *fileName, Tcl_Obj *attrObjPtr);

typedef struct TclFileAttrProcs {
    TclGetFileAttrProc *getProc;/* The procedure for getting attrs. */
    TclSetFileAttrProc *setProc;/* The procedure for setting attrs. */
} TclFileAttrProcs;

/*
 * Private flag value which controls Tcl_GetIndexFromObj*() routines
 * to instruct them not to cache lookups because the table will not
 * live long enough to make it worthwhile.  Must not clash with public
 * flag value TCL_EXACT.
 */

#define INDEX_TEMP_TABLE 2

/*
 * Opaque handle used in pipeline routines to encapsulate platform-dependent
 * state.
 */

typedef struct TclFile_ *TclFile;

/*
 * The "globParameters" argument of the function TclGlob is an or'ed
 * combination of the following values:
 */

#define TCL_GLOBMODE_NO_COMPLAIN	1
#define TCL_GLOBMODE_JOIN		2
#define TCL_GLOBMODE_DIR		4
#define TCL_GLOBMODE_TAILS		8

typedef enum Tcl_PathPart {
    TCL_PATH_DIRNAME,
    TCL_PATH_TAIL,
    TCL_PATH_EXTENSION,
    TCL_PATH_ROOT
} Tcl_PathPart;

/*
 *----------------------------------------------------------------
 * Data structures related to obsolete filesystem hooks
 *----------------------------------------------------------------
 */

typedef int (TclStatProc_)(const char *path, struct stat *buf);
typedef int (TclAccessProc_)(const char *path, int mode);
typedef Tcl_Channel (TclOpenFileChannelProc_)(Tcl_Interp *interp,
	const char *fileName, const char *modeString, int permissions);

/*
 *----------------------------------------------------------------
 * Data structures related to procedures
 *----------------------------------------------------------------
 */

typedef Tcl_CmdProc *TclCmdProcType;
typedef Tcl_ObjCmdProc *TclObjCmdProcType;

/*
 *----------------------------------------------------------------
 * Internal definitions related to parsing, substitution, evaluation
 *----------------------------------------------------------------
 */

/*
 * New internal Tcl_Token types.
 *
 * TCL_TOKEN_SCRIPT -           Leading Tcl_Token type for an entire script.
 *                              The numComponents field stores the number of
 *                              commands in the script.
 * TCL_TOKEN_SCRIPT_SUBST -     So-called "command substituion" in Tcl is
 *                              really "script substitution" and this internal
 *                              Tcl_Token type indicates it.  Unlike
 *                              the TCL_TOKEN_COMMAND type, which also denotes
 *                              "command substitution", the numComponents field
 *                              is *not* always 0, so we can store the results
 *                              of nested parsing, and avoid reparsing the
 *                              same string again and again.  The numComponents
 *                              field stores the number of following Tcl_Tokens
 *                              that are parsed from the nested script.  The
 *                              numComponents value is always at least 1, for
 *                              the TCL_TOKEN_SCRIPT token that follows.
 * TCL_TOKEN_CMD -              Leading Tcl_Token type for a parsed Tcl command. *                              There will be one of these tokens for each
 *                              command in a script.  The numComponents field
 *                              stores the number of words in the command.
 * TCL_TOKEN_ERROR -            This Tcl_Token type is used to represent a
 *                              parse error.  It may appear following all
 *                              the commands that follow a TCL_TOKEN_SCRIPT
 *                              token.  The TCL_TOKEN_ERROR token represents
 *                              the remainder of the original string that
 *                              could not be parsed into commands.
 */

#define TCL_TOKEN_SCRIPT        512
#define TCL_TOKEN_SCRIPT_SUBST  1024
#define TCL_TOKEN_CMD           2048
#define TCL_TOKEN_ERROR         4096

/*
 *----------------------------------------------------------------
 * Data structures for process-global values.
 *----------------------------------------------------------------
 */

typedef void (TclInitProcessGlobalValueProc)(char **valuePtr, size_t *lengthPtr,
	Tcl_Encoding *encodingPtr);

/*
 * A ProcessGlobalValue struct exists for each internal value in Tcl that is
 * to be shared among several threads. Each thread sees a (Tcl_Obj) copy of
 * the value, and the master is kept as a counted string, with epoch and mutex
 * control. Each ProcessGlobalValue struct should be a static variable in some
 * file.
 */

typedef struct ProcessGlobalValue {
    size_t epoch;		/* Epoch counter to detect changes in the
				 * master value. */
    size_t numBytes;		/* Length of the master string. */
    char *value;		/* The master string value. */
    Tcl_Encoding encoding;	/* system encoding when master string was
				 * initialized. */
    TclInitProcessGlobalValueProc *proc;
    				/* A procedure to initialize the master string
				 * copy when a "get" request comes in before
				 * any "set" request has been received. */
    Tcl_Mutex mutex;		/* Enforce orderly access from multiple
				 * threads. */
    Tcl_ThreadDataKey key;	/* Key for per-thread data holding the
				 * (Tcl_Obj) copy for each thread. */
} ProcessGlobalValue;

/*
 *----------------------------------------------------------------------
 * Flags for TclParseNumber
 *----------------------------------------------------------------------
 */

#define TCL_PARSE_DECIMAL_ONLY		1
				/* Leading zero doesn't denote octal or
				 * hex. */
#define TCL_PARSE_OCTAL_ONLY		2
				/* Parse octal even without prefix. */
#define TCL_PARSE_HEXADECIMAL_ONLY	4
				/* Parse hexadecimal even without prefix. */
#define TCL_PARSE_INTEGER_ONLY		8
				/* Disable floating point parsing. */
#define TCL_PARSE_SCAN_PREFIXES		16
				/* Use [scan] rules dealing with 0?
				 * prefixes. */
#define TCL_PARSE_NO_WHITESPACE		32
				/* Reject leading/trailing whitespace. */
#define TCL_PARSE_BINARY_ONLY	64
				/* Parse binary even without prefix. */

/*
 *----------------------------------------------------------------------
 * Type values TclGetNumberFromObj
 *----------------------------------------------------------------------
 */

#define TCL_NUMBER_INT		2
#define TCL_NUMBER_BIG		3
#define TCL_NUMBER_DOUBLE	4
#define TCL_NUMBER_NAN		5

/*
 *----------------------------------------------------------------
 * Variables shared among Tcl modules but not used by the outside world.
 *----------------------------------------------------------------
 */

MODULE_SCOPE char *tclNativeExecutableName;
MODULE_SCOPE int tclFindExecutableSearchDone;
MODULE_SCOPE char *tclMemDumpFileName;
MODULE_SCOPE TclPlatformType tclPlatform;
MODULE_SCOPE Tcl_NotifierProcs tclNotifierHooks;

MODULE_SCOPE Tcl_Encoding tclIdentityEncoding;

/*
 * TIP #233 (Virtualized Time)
 * Data for the time hooks, if any.
 */

MODULE_SCOPE Tcl_GetTimeProc *tclGetTimeProcPtr;
MODULE_SCOPE Tcl_ScaleTimeProc *tclScaleTimeProcPtr;
MODULE_SCOPE void *tclTimeClientData;

/*
 * Variables denoting the Tcl object types defined in the core.
 */

MODULE_SCOPE const Tcl_ObjType tclBignumType;
MODULE_SCOPE const Tcl_ObjType tclBooleanType;
MODULE_SCOPE const Tcl_ObjType tclByteArrayType;
MODULE_SCOPE const Tcl_ObjType tclByteCodeType;
MODULE_SCOPE const Tcl_ObjType tclDoubleType;
MODULE_SCOPE const Tcl_ObjType tclIntType;
MODULE_SCOPE const Tcl_ObjType tclListType;
MODULE_SCOPE const Tcl_ObjType tclDictType;
MODULE_SCOPE const Tcl_ObjType tclProcBodyType;
MODULE_SCOPE const Tcl_ObjType tclStringType;
MODULE_SCOPE const Tcl_ObjType tclEnsembleCmdType;
MODULE_SCOPE const Tcl_ObjType tclRegexpType;
MODULE_SCOPE Tcl_ObjType tclCmdNameType;

/*
 * Variables denoting the hash key types defined in the core.
 */

MODULE_SCOPE const Tcl_HashKeyType tclArrayHashKeyType;
MODULE_SCOPE const Tcl_HashKeyType tclOneWordHashKeyType;
MODULE_SCOPE const Tcl_HashKeyType tclStringHashKeyType;
MODULE_SCOPE const Tcl_HashKeyType tclObjHashKeyType;

/*
 * The head of the list of free Tcl objects, and the total number of Tcl
 * objects ever allocated and freed.
 */

MODULE_SCOPE Tcl_Obj *	tclFreeObjList;

#ifdef TCL_COMPILE_STATS
MODULE_SCOPE size_t	tclObjsAlloced;
MODULE_SCOPE size_t	tclObjsFreed;
#define TCL_MAX_SHARED_OBJ_STATS 5
MODULE_SCOPE size_t	tclObjsShared[TCL_MAX_SHARED_OBJ_STATS];
#endif /* TCL_COMPILE_STATS */

/*
 * Pointer to a heap-allocated string of length zero that the Tcl core uses as
 * the value of an empty string representation for an object. This value is
 * shared by all new objects allocated by Tcl_NewObj.
 */

MODULE_SCOPE char	tclEmptyString;

enum CheckEmptyStringResult {
	TCL_EMPTYSTRING_UNKNOWN = -1, TCL_EMPTYSTRING_NO, TCL_EMPTYSTRING_YES
};

/*
 * Flags used to control details of parsing.
 * The first three are #define'd in tcl.h, so that may be set by callers
 * of Tcl_SubstObj().  See the docs for what they do.
 *
 * #define TCL_SUBST_COMMANDS           001
 * #define TCL_SUBST_VARIABLES          002
 * #define TCL_SUBST_BACKSLASHES        004
 *
 * tcl.h also #define's their combination for brevity:
 *
 * #define TCL_SUBST_ALL                007
 *
 * The other flag values that control parsing are:
 *
 * PARSE_NESTED -               Passed to ParseCommand to indicate that the
 *                              close bracket character should be treated as
 *                              a command terminator, as well as newlines,
 *                              semi-colons, and end of string.
 *
 * PARSE_APPEND -               Passed throughout the Parse routines to 
 *                              indicate that parsing should append to the
 *                              Tcl_Parse structure passed in (by reference).
 *                              If this flag is not set, some routines will
 *                              re-initialize the Tcl_Parse structure.
 *
 * PARSE_USE_INTERNAL_TOKENS -  Passed throughout the Parse routines to
 *                              indicate the parse is being done for Tcl's
 *                              internal use, so it is acceptable to use
 *                              Tcl_Token types that are known only internally.
 */

#define PARSE_NESTED                    010
#define PARSE_APPEND                    020
#define PARSE_USE_INTERNAL_TOKENS       040

/*
 *----------------------------------------------------------------
 * Procedures shared among Tcl modules but not used by the outside world,
 * introduced by/for NRE.
 *----------------------------------------------------------------
 */

MODULE_SCOPE Tcl_ObjCmdProc TclNRApplyObjCmd;
MODULE_SCOPE Tcl_ObjCmdProc TclNREvalObjCmd;
MODULE_SCOPE Tcl_ObjCmdProc TclNRCatchObjCmd;
MODULE_SCOPE Tcl_ObjCmdProc TclNRExprObjCmd;
MODULE_SCOPE Tcl_ObjCmdProc TclNRForObjCmd;
MODULE_SCOPE Tcl_ObjCmdProc TclNRForeachCmd;
MODULE_SCOPE Tcl_ObjCmdProc TclNRIfObjCmd;
MODULE_SCOPE Tcl_ObjCmdProc TclNRLmapCmd;
MODULE_SCOPE Tcl_ObjCmdProc TclNRPackageObjCmd;
MODULE_SCOPE Tcl_ObjCmdProc TclNRSourceObjCmd;
MODULE_SCOPE Tcl_ObjCmdProc TclNRSubstObjCmd;
MODULE_SCOPE Tcl_ObjCmdProc TclNRSwitchObjCmd;
MODULE_SCOPE Tcl_ObjCmdProc TclNRTryObjCmd;
MODULE_SCOPE Tcl_ObjCmdProc TclNRUplevelObjCmd;
MODULE_SCOPE Tcl_ObjCmdProc TclNRWhileObjCmd;

MODULE_SCOPE Tcl_NRPostProc TclNRForIterCallback;
MODULE_SCOPE Tcl_NRPostProc TclNRCoroutineActivateCallback;
MODULE_SCOPE Tcl_ObjCmdProc TclNRTailcallObjCmd;
MODULE_SCOPE Tcl_NRPostProc TclNRTailcallEval;
MODULE_SCOPE Tcl_ObjCmdProc TclNRCoroutineObjCmd;
MODULE_SCOPE Tcl_ObjCmdProc TclNRYieldObjCmd;
MODULE_SCOPE Tcl_ObjCmdProc TclNRYieldmObjCmd;
MODULE_SCOPE Tcl_ObjCmdProc TclNRYieldToObjCmd;
MODULE_SCOPE Tcl_ObjCmdProc TclNRInvoke;
MODULE_SCOPE Tcl_NRPostProc TclNRReleaseValues;

MODULE_SCOPE void  TclSetTailcall(Tcl_Interp *interp, Tcl_Obj *tailcallPtr);
MODULE_SCOPE void  TclPushTailcallPoint(Tcl_Interp *interp);

/* These two can be considered for the public api */
MODULE_SCOPE void  TclMarkTailcall(Tcl_Interp *interp);
MODULE_SCOPE void  TclSkipTailcall(Tcl_Interp *interp);

/*
 * This structure holds the data for the various iteration callbacks used to
 * NRE the 'for' and 'while' commands. We need a separate structure because we
 * have more than the 4 client data entries we can provide directly thorugh
 * the callback API. It is the 'word' information which puts us over the
 * limit. It is needed because the loop body is argument 4 of 'for' and
 * argument 2 of 'while'. Not providing the correct index confuses the #280
 * code. We TclSmallAlloc/Free this.
 */

typedef struct ForIterData {
    Tcl_Obj *cond;		/* Loop condition expression. */
    Tcl_Obj *body;		/* Loop body. */
    Tcl_Obj *next;		/* Loop step script, NULL for 'while'. */
    const char *msg;		/* Error message part. */
    int word;			/* Index of the body script in the command */
} ForIterData;

/* TIP #357 - Structure doing the bookkeeping of handles for Tcl_LoadFile
 *            and Tcl_FindSymbol. This structure corresponds to an opaque
 *            typedef in tcl.h */

typedef void* TclFindSymbolProc(Tcl_Interp* interp, Tcl_LoadHandle loadHandle,
				const char* symbol);
struct Tcl_LoadHandle_ {
    void *clientData;	/* Client data is the load handle in the
				 * native filesystem if a module was loaded
				 * there, or an opaque pointer to a structure
				 * for further bookkeeping on load-from-VFS
				 * and load-from-memory */
    TclFindSymbolProc* findSymbolProcPtr;
				/* Procedure that resolves symbols in a
				 * loaded module */
    Tcl_FSUnloadFileProc* unloadFileProcPtr;
				/* Procedure that unloads a loaded module */
};

/* Flags for conversion of doubles to digit strings */

#define TCL_DD_E_FORMAT 		0x2
				/* Use a fixed-length string of digits,
				 * suitable for E format*/
#define TCL_DD_F_FORMAT 		0x3
				/* Use a fixed number of digits after the
				 * decimal point, suitable for F format */
#define TCL_DD_SHORTEST 		0x4
				/* Use the shortest possible string */
#define TCL_DD_NO_QUICK 		0x8
				/* Debug flag: forbid quick FP conversion */

#define TCL_DD_CONVERSION_TYPE_MASK	0x3
				/* Mask to isolate the conversion type */

/*
 *----------------------------------------------------------------
 * Procedures shared among Tcl modules but not used by the outside world:
 *----------------------------------------------------------------
 */

MODULE_SCOPE void	TclAppendBytesToByteArray(Tcl_Obj *objPtr,
			    const unsigned char *bytes, size_t len);
MODULE_SCOPE int	TclNREvalCmd(Tcl_Interp *interp, Tcl_Obj *objPtr,
			    int flags);
MODULE_SCOPE void	TclAdvanceContinuations(int *line, int **next,
			    int loc);
MODULE_SCOPE void	TclAdvanceLines(int *line, const char *start,
			    const char *end);
MODULE_SCOPE void	TclArgumentEnter(Tcl_Interp *interp,
			    Tcl_Obj *objv[], int objc, CmdFrame *cf);
MODULE_SCOPE void	TclArgumentRelease(Tcl_Interp *interp,
			    Tcl_Obj *objv[], int objc);
MODULE_SCOPE void	TclArgumentBCEnter(Tcl_Interp *interp,
			    Tcl_Obj *objv[], int objc,
			    void *codePtr, CmdFrame *cfPtr, int cmd, size_t pc);
MODULE_SCOPE void	TclArgumentBCRelease(Tcl_Interp *interp,
			    CmdFrame *cfPtr);
MODULE_SCOPE void	TclArgumentGet(Tcl_Interp *interp, Tcl_Obj *obj,
			    CmdFrame **cfPtrPtr, int *wordPtr);
<<<<<<< HEAD
MODULE_SCOPE void	TclBAConvertIndices(size_t index, unsigned int *hiPtr,
			    unsigned int *loPtr);
MODULE_SCOPE size_t	TclBAInvertIndices(unsigned int hi, unsigned int lo);
MODULE_SCOPE double	TclBignumToDouble(const mp_int *bignum);
=======
MODULE_SCOPE double	TclBignumToDouble(const void *bignum);
>>>>>>> 7c182289
MODULE_SCOPE int	TclByteArrayMatch(const unsigned char *string,
			    size_t strLen, const unsigned char *pattern,
			    size_t ptnLen, int flags);
MODULE_SCOPE double	TclCeil(const void *a);
MODULE_SCOPE void	TclChannelPreserve(Tcl_Channel chan);
MODULE_SCOPE void	TclChannelRelease(Tcl_Channel chan);
MODULE_SCOPE int	TclCheckArrayTraces(Tcl_Interp *interp, Var *varPtr,
			    Var *arrayPtr, Tcl_Obj *name, int index);
MODULE_SCOPE int	TclCheckEmptyString(Tcl_Obj *objPtr);
MODULE_SCOPE int	TclChanCaughtErrorBypass(Tcl_Interp *interp,
			    Tcl_Channel chan);
MODULE_SCOPE Tcl_ObjCmdProc TclChannelNamesCmd;
MODULE_SCOPE Tcl_NRPostProc TclClearRootEnsemble;
MODULE_SCOPE int	TclCompareTwoNumbers(Tcl_Obj *valuePtr,
			    Tcl_Obj *value2Ptr);
MODULE_SCOPE ContLineLoc *TclContinuationsEnter(Tcl_Obj *objPtr, int num,
			    int *loc);
MODULE_SCOPE void	TclContinuationsEnterDerived(Tcl_Obj *objPtr,
			    int start, int *clNext);
MODULE_SCOPE ContLineLoc *TclContinuationsGet(Tcl_Obj *objPtr);
MODULE_SCOPE void	TclContinuationsCopy(Tcl_Obj *objPtr,
			    Tcl_Obj *originObjPtr);
MODULE_SCOPE size_t	TclConvertElement(const char *src, size_t length,
			    char *dst, int flags);
MODULE_SCOPE Tcl_Command TclCreateObjCommandInNs(Tcl_Interp *interp,
			    const char *cmdName, Tcl_Namespace *nsPtr,
			    Tcl_ObjCmdProc *proc, void *clientData,
			    Tcl_CmdDeleteProc *deleteProc);
MODULE_SCOPE Tcl_Command TclCreateEnsembleInNs(Tcl_Interp *interp,
			    const char *name, Tcl_Namespace *nameNamespacePtr,
			    Tcl_Namespace *ensembleNamespacePtr, int flags);
MODULE_SCOPE void	TclDeleteNamespaceVars(Namespace *nsPtr);
MODULE_SCOPE int	TclFindDictElement(Tcl_Interp *interp,
			    const char *dict, int dictLength,
			    const char **elementPtr, const char **nextPtr,
			    size_t *sizePtr, int *literalPtr);
/* TIP #280 - Modified token based evaluation, with line information. */
MODULE_SCOPE int	TclEvalEx(Tcl_Interp *interp, const char *script,
			    size_t numBytes, int flags, int line,
			    int *clNextOuter, const char *outerScript);
MODULE_SCOPE int	TclEvalScriptTokens(Tcl_Interp *interp,
			    Tcl_Token *tokenPtr, size_t length, int flags,
			    int line, int* clNextOuter,
			    const char* outerScript);
MODULE_SCOPE Tcl_ObjCmdProc TclFileAttrsCmd;
MODULE_SCOPE Tcl_ObjCmdProc TclFileCopyCmd;
MODULE_SCOPE Tcl_ObjCmdProc TclFileDeleteCmd;
MODULE_SCOPE Tcl_ObjCmdProc TclFileLinkCmd;
MODULE_SCOPE Tcl_ObjCmdProc TclFileMakeDirsCmd;
MODULE_SCOPE Tcl_ObjCmdProc TclFileReadLinkCmd;
MODULE_SCOPE Tcl_ObjCmdProc TclFileRenameCmd;
MODULE_SCOPE Tcl_ObjCmdProc TclFileTempDirCmd;
MODULE_SCOPE Tcl_ObjCmdProc TclFileTemporaryCmd;
MODULE_SCOPE void	TclCreateLateExitHandler(Tcl_ExitProc *proc,
			    void *clientData);
MODULE_SCOPE void	TclDeleteLateExitHandler(Tcl_ExitProc *proc,
			    void *clientData);
MODULE_SCOPE char *	TclDStringAppendObj(Tcl_DString *dsPtr,
			    Tcl_Obj *objPtr);
MODULE_SCOPE char *	TclDStringAppendDString(Tcl_DString *dsPtr,
			    Tcl_DString *toAppendPtr);
MODULE_SCOPE Tcl_Obj *	TclDStringToObj(Tcl_DString *dsPtr);
MODULE_SCOPE Tcl_Obj *const *TclFetchEnsembleRoot(Tcl_Interp *interp,
			    Tcl_Obj *const *objv, int objc, int *objcPtr);
MODULE_SCOPE Tcl_Namespace *TclEnsureNamespace(Tcl_Interp *interp,
			    Tcl_Namespace *namespacePtr);
MODULE_SCOPE void	TclFillTableWithExports(Namespace *nsPtr,
			    Tcl_HashTable *hash);
MODULE_SCOPE void	TclFinalizeAllocSubsystem(void);
MODULE_SCOPE void	TclFinalizeAsync(void);
MODULE_SCOPE void	TclFinalizeDoubleConversion(void);
MODULE_SCOPE void	TclFinalizeEncodingSubsystem(void);
MODULE_SCOPE void	TclFinalizeEnvironment(void);
MODULE_SCOPE void	TclFinalizeEvaluation(void);
MODULE_SCOPE void	TclFinalizeExecution(void);
MODULE_SCOPE void	TclFinalizeIOSubsystem(void);
MODULE_SCOPE void	TclFinalizeFilesystem(void);
MODULE_SCOPE void	TclResetFilesystem(void);
MODULE_SCOPE void	TclFinalizeLoad(void);
MODULE_SCOPE void	TclFinalizeLock(void);
MODULE_SCOPE void	TclFinalizeMemorySubsystem(void);
MODULE_SCOPE void	TclFinalizeNotifier(void);
MODULE_SCOPE void	TclFinalizeObjects(void);
MODULE_SCOPE void	TclFinalizePreserve(void);
MODULE_SCOPE void	TclFinalizeSynchronization(void);
MODULE_SCOPE void	TclInitThreadAlloc(void);
MODULE_SCOPE void	TclFinalizeThreadAlloc(void);
MODULE_SCOPE void	TclFinalizeThreadAllocThread(void);
MODULE_SCOPE void	TclFinalizeThreadData(int quick);
MODULE_SCOPE void	TclFinalizeThreadObjects(void);
MODULE_SCOPE double	TclFloor(const void *a);
MODULE_SCOPE void	TclFormatNaN(double value, char *buffer);
MODULE_SCOPE int	TclFSFileAttrIndex(Tcl_Obj *pathPtr,
			    const char *attributeName, int *indexPtr);
MODULE_SCOPE Tcl_Command TclNRCreateCommandInNs(Tcl_Interp *interp,
			    const char *cmdName, Tcl_Namespace *nsPtr,
			    Tcl_ObjCmdProc *proc, Tcl_ObjCmdProc *nreProc,
			    void *clientData,
			    Tcl_CmdDeleteProc *deleteProc);
MODULE_SCOPE int	TclNREvalFile(Tcl_Interp *interp, Tcl_Obj *pathPtr,
			    const char *encodingName);
MODULE_SCOPE void	TclFSUnloadTempFile(Tcl_LoadHandle loadHandle);
MODULE_SCOPE int *	TclGetAsyncReadyPtr(void);
MODULE_SCOPE Tcl_Obj *	TclGetBgErrorHandler(Tcl_Interp *interp);
MODULE_SCOPE int	TclGetChannelFromObj(Tcl_Interp *interp,
			    Tcl_Obj *objPtr, Tcl_Channel *chanPtr,
			    int *modePtr, int flags);
MODULE_SCOPE CmdFrame *	TclGetCmdFrameForProcedure(Proc *procPtr);
MODULE_SCOPE int	TclGetCompletionCodeFromObj(Tcl_Interp *interp,
			    Tcl_Obj *value, int *code);
MODULE_SCOPE Proc *	TclGetLambdaFromObj(Tcl_Interp *interp,
			    Tcl_Obj *objPtr, Tcl_Obj **nsObjPtrPtr);
MODULE_SCOPE int	TclGetNumberFromObj(Tcl_Interp *interp,
			    Tcl_Obj *objPtr, void **clientDataPtr,
			    int *typePtr);
MODULE_SCOPE int	TclGetOpenModeEx(Tcl_Interp *interp,
			    const char *modeString, int *seekFlagPtr,
			    int *binaryPtr);
MODULE_SCOPE Tcl_Obj *	TclGetProcessGlobalValue(ProcessGlobalValue *pgvPtr);
MODULE_SCOPE Tcl_Obj *	TclGetSourceFromFrame(CmdFrame *cfPtr, int objc,
			    Tcl_Obj *const objv[]);
MODULE_SCOPE char *	TclGetStringStorage(Tcl_Obj *objPtr,
			    size_t *sizePtr);
MODULE_SCOPE int	TclGetLoadedPackagesEx(Tcl_Interp *interp,
				const char *targetName,
				const char *packageName);
MODULE_SCOPE int	TclGetWideBitsFromObj(Tcl_Interp *, Tcl_Obj *,
				Tcl_WideInt *);
MODULE_SCOPE int	TclGlob(Tcl_Interp *interp, char *pattern,
			    Tcl_Obj *unquotedPrefix, int globFlags,
			    Tcl_GlobTypeData *types);
MODULE_SCOPE Tcl_Token *TclGetTokensFromObj(Tcl_Obj *objPtr,
			    Tcl_Token **lastTokenPtrPtr);
MODULE_SCOPE int	TclIncrObj(Tcl_Interp *interp, Tcl_Obj *valuePtr,
			    Tcl_Obj *incrPtr);
MODULE_SCOPE Tcl_Obj *	TclIncrObjVar2(Tcl_Interp *interp, Tcl_Obj *part1Ptr,
			    Tcl_Obj *part2Ptr, Tcl_Obj *incrPtr, int flags);
MODULE_SCOPE int	TclInfoExistsCmd(void *dummy, Tcl_Interp *interp,
			    int objc, Tcl_Obj *const objv[]);
MODULE_SCOPE int	TclInfoCoroutineCmd(void *dummy, Tcl_Interp *interp,
			    int objc, Tcl_Obj *const objv[]);
MODULE_SCOPE Tcl_Obj *	TclInfoFrame(Tcl_Interp *interp, CmdFrame *framePtr);
MODULE_SCOPE int	TclInfoGlobalsCmd(void *dummy, Tcl_Interp *interp,
			    int objc, Tcl_Obj *const objv[]);
MODULE_SCOPE int	TclInfoLocalsCmd(void *dummy, Tcl_Interp *interp,
			    int objc, Tcl_Obj *const objv[]);
MODULE_SCOPE int	TclInfoVarsCmd(void *dummy, Tcl_Interp *interp,
			    int objc, Tcl_Obj *const objv[]);
MODULE_SCOPE void	TclInitAlloc(void);
MODULE_SCOPE void	TclInitDbCkalloc(void);
MODULE_SCOPE void	TclInitDoubleConversion(void);
MODULE_SCOPE void	TclInitEmbeddedConfigurationInformation(
			    Tcl_Interp *interp);
MODULE_SCOPE void	TclInitEncodingSubsystem(void);
MODULE_SCOPE void	TclInitIOSubsystem(void);
MODULE_SCOPE void	TclInitLimitSupport(Tcl_Interp *interp);
MODULE_SCOPE void	TclInitNamespaceSubsystem(void);
MODULE_SCOPE void	TclInitNotifier(void);
MODULE_SCOPE void	TclInitObjSubsystem(void);
MODULE_SCOPE int	TclInterpReady(Tcl_Interp *interp);
MODULE_SCOPE int	TclIsSpaceProc(int byte);
MODULE_SCOPE int	TclIsDigitProc(int byte);
MODULE_SCOPE int	TclIsBareword(int byte);
MODULE_SCOPE Tcl_Obj *	TclJoinPath(int elements, Tcl_Obj * const objv[],
			    int forceRelative);
MODULE_SCOPE int	TclJoinThread(Tcl_ThreadId id, int *result);
MODULE_SCOPE void	TclLimitRemoveAllHandlers(Tcl_Interp *interp);
MODULE_SCOPE Tcl_Obj *	TclLindexList(Tcl_Interp *interp,
			    Tcl_Obj *listPtr, Tcl_Obj *argPtr);
MODULE_SCOPE Tcl_Obj *	TclLindexFlat(Tcl_Interp *interp, Tcl_Obj *listPtr,
			    int indexCount, Tcl_Obj *const indexArray[]);
/* TIP #280 */
MODULE_SCOPE void	TclListLines(Tcl_Obj *listObj, int line, int n,
			    int *lines, Tcl_Obj *const *elems);
MODULE_SCOPE Tcl_Obj *	TclListObjCopy(Tcl_Interp *interp, Tcl_Obj *listPtr);
MODULE_SCOPE Tcl_Obj *	TclListObjRange(Tcl_Obj *listPtr, int fromIdx,
			    int toIdx);
MODULE_SCOPE Tcl_Obj *	TclLsetList(Tcl_Interp *interp, Tcl_Obj *listPtr,
			    Tcl_Obj *indexPtr, Tcl_Obj *valuePtr);
MODULE_SCOPE Tcl_Obj *	TclLsetFlat(Tcl_Interp *interp, Tcl_Obj *listPtr,
			    int indexCount, Tcl_Obj *const indexArray[],
			    Tcl_Obj *valuePtr);
MODULE_SCOPE Tcl_Command TclMakeEnsemble(Tcl_Interp *interp, const char *name,
			    const EnsembleImplMap map[]);
MODULE_SCOPE int	TclMaxListLength(const char *bytes, size_t numBytes,
			    const char **endPtr);
MODULE_SCOPE int	TclMergeReturnOptions(Tcl_Interp *interp, int objc,
			    Tcl_Obj *const objv[], Tcl_Obj **optionsPtrPtr,
			    int *codePtr, int *levelPtr);
MODULE_SCOPE Tcl_Obj *  TclNoErrorStack(Tcl_Interp *interp, Tcl_Obj *options);
MODULE_SCOPE int	TclNokia770Doubles(void);
MODULE_SCOPE void	TclNsDecrRefCount(Namespace *nsPtr);
MODULE_SCOPE int	TclNamespaceDeleted(Namespace *nsPtr);
MODULE_SCOPE void	TclObjVarErrMsg(Tcl_Interp *interp, Tcl_Obj *part1Ptr,
			    Tcl_Obj *part2Ptr, const char *operation,
			    const char *reason, int index);
MODULE_SCOPE int	TclObjInvokeNamespace(Tcl_Interp *interp,
			    int objc, Tcl_Obj *const objv[],
			    Tcl_Namespace *nsPtr, int flags);
MODULE_SCOPE int	TclObjUnsetVar2(Tcl_Interp *interp,
			    Tcl_Obj *part1Ptr, Tcl_Obj *part2Ptr, int flags);
MODULE_SCOPE int	TclParseBackslash(const char *src,
			    size_t numBytes, size_t *readPtr, char *dst);
MODULE_SCOPE int	TclParseCommand(Tcl_Interp *interp, const char *start,
			    size_t numBytes, int flags, Tcl_Parse *parsePtr);
MODULE_SCOPE int	TclParseHex(const char *src, size_t numBytes,
			    int *resultPtr);
MODULE_SCOPE int	TclParseNumber(Tcl_Interp *interp, Tcl_Obj *objPtr,
			    const char *expected, const char *bytes,
			    size_t numBytes, const char **endPtrPtr, int flags);
MODULE_SCOPE void	TclParseInit(Tcl_Interp *interp, const char *string,
			    size_t numBytes, Tcl_Parse *parsePtr);

MODULE_SCOPE int	TclParseQuotedString(Tcl_Interp *interp,
			    const char *start, size_t numBytes,
			    Tcl_Parse *parsePtr, int flags,
			    const char **termPtr);
MODULE_SCOPE Tcl_Token *TclParseScript(Tcl_Interp *interp, const char *script,
			    size_t numBytes, int flags,
			    Tcl_Token **lastTokenPtrPtr, const char **termPtr);
MODULE_SCOPE int	TclParseScriptSubst(const char *src, size_t numBytes,
			    Tcl_Parse *parsePtr, int flags);
MODULE_SCOPE int	TclParseVarName(Tcl_Interp *interp, const char *start,
			    size_t numBytes, Tcl_Parse *parsePtr, int flags);
MODULE_SCOPE size_t	TclParseAllWhiteSpace(const char *src, size_t numBytes);
MODULE_SCOPE int	TclProcessReturn(Tcl_Interp *interp,
			    int code, int level, Tcl_Obj *returnOpts);
MODULE_SCOPE int	TclpObjLstat(Tcl_Obj *pathPtr, Tcl_StatBuf *buf);
MODULE_SCOPE Tcl_Obj *	TclpTempFileName(void);
MODULE_SCOPE Tcl_Obj *  TclpTempFileNameForLibrary(Tcl_Interp *interp, Tcl_Obj* pathPtr);
MODULE_SCOPE Tcl_Obj *	TclNewFSPathObj(Tcl_Obj *dirPtr, const char *addStrRep,
			    size_t len);
MODULE_SCOPE int	TclpDeleteFile(const void *path);
MODULE_SCOPE void	TclpFinalizeCondition(Tcl_Condition *condPtr);
MODULE_SCOPE void	TclpFinalizeMutex(Tcl_Mutex *mutexPtr);
MODULE_SCOPE void	TclpFinalizePipes(void);
MODULE_SCOPE void	TclpFinalizeSockets(void);
MODULE_SCOPE int	TclCreateSocketAddress(Tcl_Interp *interp,
			    struct addrinfo **addrlist,
			    const char *host, int port, int willBind,
			    const char **errorMsgPtr);
MODULE_SCOPE int	TclpThreadCreate(Tcl_ThreadId *idPtr,
			    Tcl_ThreadCreateProc *proc, void *clientData,
			    size_t stackSize, int flags);
MODULE_SCOPE size_t	TclpFindVariable(const char *name, size_t *lengthPtr);
MODULE_SCOPE void	TclpInitLibraryPath(char **valuePtr,
			    size_t *lengthPtr, Tcl_Encoding *encodingPtr);
MODULE_SCOPE void	TclpInitLock(void);
MODULE_SCOPE void	TclpInitPlatform(void);
MODULE_SCOPE void	TclpInitUnlock(void);
MODULE_SCOPE Tcl_Obj *	TclpObjListVolumes(void);
MODULE_SCOPE void	TclpMasterLock(void);
MODULE_SCOPE void	TclpMasterUnlock(void);
MODULE_SCOPE int	TclpMatchFiles(Tcl_Interp *interp, char *separators,
			    Tcl_DString *dirPtr, char *pattern, char *tail);
MODULE_SCOPE int	TclpObjNormalizePath(Tcl_Interp *interp,
			    Tcl_Obj *pathPtr, int nextCheckpoint);
MODULE_SCOPE void	TclpNativeJoinPath(Tcl_Obj *prefix, const char *joining);
MODULE_SCOPE Tcl_Obj *	TclpNativeSplitPath(Tcl_Obj *pathPtr, int *lenPtr);
MODULE_SCOPE Tcl_PathType TclpGetNativePathType(Tcl_Obj *pathPtr,
			    int *driveNameLengthPtr, Tcl_Obj **driveNameRef);
MODULE_SCOPE int	TclCrossFilesystemCopy(Tcl_Interp *interp,
			    Tcl_Obj *source, Tcl_Obj *target);
MODULE_SCOPE int	TclpMatchInDirectory(Tcl_Interp *interp,
			    Tcl_Obj *resultPtr, Tcl_Obj *pathPtr,
			    const char *pattern, Tcl_GlobTypeData *types);
MODULE_SCOPE void	*TclpGetNativeCwd(void *clientData);
MODULE_SCOPE Tcl_FSDupInternalRepProc TclNativeDupInternalRep;
MODULE_SCOPE Tcl_Obj *	TclpObjLink(Tcl_Obj *pathPtr, Tcl_Obj *toPtr,
			    int linkType);
MODULE_SCOPE int	TclpObjChdir(Tcl_Obj *pathPtr);
MODULE_SCOPE Tcl_Channel TclpOpenTemporaryFile(Tcl_Obj *dirObj,
			    Tcl_Obj *basenameObj, Tcl_Obj *extensionObj,
			    Tcl_Obj *resultingNameObj);
MODULE_SCOPE void TclPkgFileSeen(Tcl_Interp *interp, const char *fileName);
MODULE_SCOPE void *TclInitPkgFiles(Tcl_Interp *interp);
MODULE_SCOPE Tcl_Obj *	TclPathPart(Tcl_Interp *interp, Tcl_Obj *pathPtr,
			    Tcl_PathPart portion);
MODULE_SCOPE char *	TclpReadlink(const char *fileName,
			    Tcl_DString *linkPtr);
MODULE_SCOPE void	TclpSetVariables(Tcl_Interp *interp);
MODULE_SCOPE void *	TclThreadStorageKeyGet(Tcl_ThreadDataKey *keyPtr);
MODULE_SCOPE void	TclThreadStorageKeySet(Tcl_ThreadDataKey *keyPtr,
			    void *data);
MODULE_SCOPE TCL_NORETURN void TclpThreadExit(int status);
MODULE_SCOPE void	TclRememberCondition(Tcl_Condition *mutex);
MODULE_SCOPE void	TclRememberJoinableThread(Tcl_ThreadId id);
MODULE_SCOPE void	TclRememberMutex(Tcl_Mutex *mutex);
MODULE_SCOPE void	TclRemoveScriptLimitCallbacks(Tcl_Interp *interp);
MODULE_SCOPE int	TclReToGlob(Tcl_Interp *interp, const char *reStr,
			    size_t reStrLen, Tcl_DString *dsPtr, int *flagsPtr,
			    int *quantifiersFoundPtr);
MODULE_SCOPE size_t	TclScanElement(const char *string, size_t length,
			    char *flagPtr);
MODULE_SCOPE void	TclSetBgErrorHandler(Tcl_Interp *interp,
			    Tcl_Obj *cmdPrefix);
MODULE_SCOPE void	TclSetBignumIntRep(Tcl_Obj *objPtr,
			    void *bignumValue);
MODULE_SCOPE int	TclSetBooleanFromAny(Tcl_Interp *interp,
			    Tcl_Obj *objPtr);
MODULE_SCOPE void	TclSetCmdNameObj(Tcl_Interp *interp, Tcl_Obj *objPtr,
			    Command *cmdPtr);
MODULE_SCOPE void	TclSetDuplicateObj(Tcl_Obj *dupPtr, Tcl_Obj *objPtr);
MODULE_SCOPE void	TclSetProcessGlobalValue(ProcessGlobalValue *pgvPtr,
			    Tcl_Obj *newValue, Tcl_Encoding encoding);
MODULE_SCOPE void	TclSignalExitThread(Tcl_ThreadId id, int result);
MODULE_SCOPE void	TclSpellFix(Tcl_Interp *interp,
			    Tcl_Obj *const *objv, int objc, size_t subIdx,
			    Tcl_Obj *bad, Tcl_Obj *fix);
MODULE_SCOPE void *	TclStackRealloc(Tcl_Interp *interp, void *ptr,
			    size_t numBytes);
typedef int (*memCmpFn_t)(const void*, const void*, size_t);
MODULE_SCOPE int	TclStringCmp(Tcl_Obj *value1Ptr, Tcl_Obj *value2Ptr,
			    int checkEq, int nocase, size_t reqlength);
MODULE_SCOPE int	TclStringCmpOpts(Tcl_Interp *interp, int objc,
			    Tcl_Obj *const objv[], int *nocase,
			    int *reqlength);
MODULE_SCOPE int	TclStringMatch(const char *str, size_t strLen,
			    const char *pattern, int ptnLen, int flags);
MODULE_SCOPE int	TclStringMatchObj(Tcl_Obj *stringObj,
			    Tcl_Obj *patternObj, int flags);
MODULE_SCOPE void	TclSubstCompile(Tcl_Interp *interp, const char *bytes,
			    size_t numBytes, int flags, int line,
			    struct CompileEnv *envPtr);
MODULE_SCOPE int	TclSubstOptions(Tcl_Interp *interp, int numOpts,
			    Tcl_Obj *const opts[], int *flagPtr);
MODULE_SCOPE void	TclSubstParse(Tcl_Interp *interp, const char *bytes,
			    size_t numBytes, int flags, Tcl_Parse *parsePtr);
MODULE_SCOPE int	TclSubstTokens(Tcl_Interp *interp, Tcl_Token *tokenPtr,
			    size_t count, int *tokensLeftPtr, int line,
			    int* clNextOuter, const char* outerScript,
			    int flags);
MODULE_SCOPE Tcl_Obj *	TclTokensCopy(Tcl_Obj *objPtr);
MODULE_SCOPE size_t	TclTrim(const char *bytes, size_t numBytes,
			    const char *trim, size_t numTrim, size_t *trimRight);
MODULE_SCOPE size_t	TclTrimLeft(const char *bytes, size_t numBytes,
			    const char *trim, size_t numTrim);
MODULE_SCOPE size_t	TclTrimRight(const char *bytes, size_t numBytes,
			    const char *trim, size_t numTrim);
MODULE_SCOPE const char*TclGetCommandTypeName(Tcl_Command command);
MODULE_SCOPE void	TclRegisterCommandTypeName(
			    Tcl_ObjCmdProc *implementationProc,
			    const char *nameStr);
MODULE_SCOPE int	TclUtfCmp(const char *cs, const char *ct);
MODULE_SCOPE int	TclUtfCasecmp(const char *cs, const char *ct);
MODULE_SCOPE size_t	TclUtfCount(int ch);
MODULE_SCOPE Tcl_Obj *	TclpNativeToNormalized(void *clientData);
MODULE_SCOPE Tcl_Obj *	TclpFilesystemPathType(Tcl_Obj *pathPtr);
MODULE_SCOPE int	TclpDlopen(Tcl_Interp *interp, Tcl_Obj *pathPtr,
			    Tcl_LoadHandle *loadHandle,
			    Tcl_FSUnloadFileProc **unloadProcPtr, int flags);
MODULE_SCOPE int	TclpUtime(Tcl_Obj *pathPtr, struct utimbuf *tval);
#ifdef TCL_LOAD_FROM_MEMORY
MODULE_SCOPE void *	TclpLoadMemoryGetBuffer(Tcl_Interp *interp, int size);
MODULE_SCOPE int	TclpLoadMemory(Tcl_Interp *interp, void *buffer,
			    int size, int codeSize, Tcl_LoadHandle *loadHandle,
			    Tcl_FSUnloadFileProc **unloadProcPtr, int flags);
#endif
MODULE_SCOPE void	TclInitThreadStorage(void);
MODULE_SCOPE void	TclFinalizeThreadDataThread(void);
MODULE_SCOPE void	TclFinalizeThreadStorage(void);

#ifdef TCL_WIDE_CLICKS
MODULE_SCOPE Tcl_WideInt TclpGetWideClicks(void);
MODULE_SCOPE double	TclpWideClicksToNanoseconds(Tcl_WideInt clicks);
MODULE_SCOPE double	TclpWideClickInMicrosec(void);
#else
#   ifdef _WIN32
#	define TCL_WIDE_CLICKS 1
MODULE_SCOPE Tcl_WideInt TclpGetWideClicks(void);
MODULE_SCOPE double	TclpWideClickInMicrosec(void);
#	define		TclpWideClicksToNanoseconds(clicks) \
				((double)(clicks) * TclpWideClickInMicrosec() * 1000)
#   endif
#endif
MODULE_SCOPE Tcl_WideInt TclpGetMicroseconds(void);

MODULE_SCOPE int	TclZlibInit(Tcl_Interp *interp);
MODULE_SCOPE void *	TclpThreadCreateKey(void);
MODULE_SCOPE void	TclpThreadDeleteKey(void *keyPtr);
MODULE_SCOPE void	TclpThreadSetMasterTSD(void *tsdKeyPtr, void *ptr);
MODULE_SCOPE void *	TclpThreadGetMasterTSD(void *tsdKeyPtr);
MODULE_SCOPE void	TclErrorStackResetIf(Tcl_Interp *interp,
			    const char *msg, size_t length);
/* Tip 430 */
MODULE_SCOPE int    TclZipfs_Init(Tcl_Interp *interp);


/*
 *----------------------------------------------------------------
 * Command procedures in the generic core:
 *----------------------------------------------------------------
 */

MODULE_SCOPE int	Tcl_AfterObjCmd(void *clientData,
			    Tcl_Interp *interp, int objc,
			    Tcl_Obj *const objv[]);
MODULE_SCOPE int	Tcl_AppendObjCmd(void *clientData,
			    Tcl_Interp *interp, int objc,
			    Tcl_Obj *const objv[]);
MODULE_SCOPE int	Tcl_ApplyObjCmd(void *clientData,
			    Tcl_Interp *interp, int objc,
			    Tcl_Obj *const objv[]);
MODULE_SCOPE Tcl_Command TclInitArrayCmd(Tcl_Interp *interp);
MODULE_SCOPE Tcl_Command TclInitBinaryCmd(Tcl_Interp *interp);
MODULE_SCOPE int	Tcl_BreakObjCmd(void *clientData,
			    Tcl_Interp *interp, int objc,
			    Tcl_Obj *const objv[]);
MODULE_SCOPE int	Tcl_CatchObjCmd(void *clientData,
			    Tcl_Interp *interp, int objc,
			    Tcl_Obj *const objv[]);
MODULE_SCOPE int	Tcl_CdObjCmd(void *clientData,
			    Tcl_Interp *interp, int objc,
			    Tcl_Obj *const objv[]);
MODULE_SCOPE Tcl_Command TclInitChanCmd(Tcl_Interp *interp);
MODULE_SCOPE int	TclChanCreateObjCmd(void *clientData,
			    Tcl_Interp *interp, int objc,
			    Tcl_Obj *const objv[]);
MODULE_SCOPE int	TclChanPostEventObjCmd(void *clientData,
			    Tcl_Interp *interp, int objc,
			    Tcl_Obj *const objv[]);
MODULE_SCOPE int	TclChanPopObjCmd(void *clientData,
			    Tcl_Interp *interp, int objc, Tcl_Obj *const objv[]);
MODULE_SCOPE int	TclChanPushObjCmd(void *clientData,
			    Tcl_Interp *interp, int objc, Tcl_Obj *const objv[]);
MODULE_SCOPE void	TclClockInit(Tcl_Interp *interp);
MODULE_SCOPE int	TclClockOldscanObjCmd(
			    void *clientData, Tcl_Interp *interp,
			    int objc, Tcl_Obj *const objv[]);
MODULE_SCOPE int	Tcl_CloseObjCmd(void *clientData,
			    Tcl_Interp *interp, int objc,
			    Tcl_Obj *const objv[]);
MODULE_SCOPE int	Tcl_ConcatObjCmd(void *clientData,
			    Tcl_Interp *interp, int objc,
			    Tcl_Obj *const objv[]);
MODULE_SCOPE int	Tcl_ContinueObjCmd(void *clientData,
			    Tcl_Interp *interp, int objc,
			    Tcl_Obj *const objv[]);
MODULE_SCOPE Tcl_TimerToken TclCreateAbsoluteTimerHandler(
			    Tcl_Time *timePtr, Tcl_TimerProc *proc,
			    void *clientData);
MODULE_SCOPE int	TclDefaultBgErrorHandlerObjCmd(
			    void *clientData, Tcl_Interp *interp,
			    int objc, Tcl_Obj *const objv[]);
MODULE_SCOPE Tcl_Command TclInitDictCmd(Tcl_Interp *interp);
MODULE_SCOPE Tcl_Command TclInitHamtCmd(Tcl_Interp *interp);
MODULE_SCOPE int	TclDictWithFinish(Tcl_Interp *interp, Var *varPtr,
			    Var *arrayPtr, Tcl_Obj *part1Ptr,
			    Tcl_Obj *part2Ptr, int index, int pathc,
			    Tcl_Obj *const pathv[], Tcl_Obj *keysPtr);
MODULE_SCOPE Tcl_Obj *	TclDictWithInit(Tcl_Interp *interp, Tcl_Obj *dictPtr,
			    int pathc, Tcl_Obj *const pathv[]);
MODULE_SCOPE int	Tcl_DisassembleObjCmd(void *clientData,
			    Tcl_Interp *interp, int objc,
			    Tcl_Obj *const objv[]);

/* Assemble command function */
MODULE_SCOPE int	Tcl_AssembleObjCmd(void *clientData,
			    Tcl_Interp *interp, int objc,
			    Tcl_Obj *const objv[]);
MODULE_SCOPE int	TclNRAssembleObjCmd(void *clientData,
			    Tcl_Interp *interp, int objc,
			    Tcl_Obj *const objv[]);
MODULE_SCOPE Tcl_Command TclInitEncodingCmd(Tcl_Interp *interp);
MODULE_SCOPE int	Tcl_EofObjCmd(void *clientData,
			    Tcl_Interp *interp, int objc,
			    Tcl_Obj *const objv[]);
MODULE_SCOPE int	Tcl_ErrorObjCmd(void *clientData,
			    Tcl_Interp *interp, int objc,
			    Tcl_Obj *const objv[]);
MODULE_SCOPE int	Tcl_EvalObjCmd(void *clientData,
			    Tcl_Interp *interp, int objc,
			    Tcl_Obj *const objv[]);
MODULE_SCOPE int	Tcl_ExecObjCmd(void *clientData,
			    Tcl_Interp *interp, int objc,
			    Tcl_Obj *const objv[]);
MODULE_SCOPE int	Tcl_ExitObjCmd(void *clientData,
			    Tcl_Interp *interp, int objc,
			    Tcl_Obj *const objv[]);
MODULE_SCOPE int	Tcl_ExprObjCmd(void *clientData,
			    Tcl_Interp *interp, int objc,
			    Tcl_Obj *const objv[]);
MODULE_SCOPE int	Tcl_FblockedObjCmd(void *clientData,
			    Tcl_Interp *interp, int objc,
			    Tcl_Obj *const objv[]);
MODULE_SCOPE int	Tcl_FconfigureObjCmd(
			    void *clientData, Tcl_Interp *interp,
			    int objc, Tcl_Obj *const objv[]);
MODULE_SCOPE int	Tcl_FcopyObjCmd(void *dummy,
			    Tcl_Interp *interp, int objc,
			    Tcl_Obj *const objv[]);
MODULE_SCOPE Tcl_Command TclInitFileCmd(Tcl_Interp *interp);
MODULE_SCOPE int	Tcl_FileEventObjCmd(void *clientData,
			    Tcl_Interp *interp, int objc,
			    Tcl_Obj *const objv[]);
MODULE_SCOPE int	Tcl_FlushObjCmd(void *clientData,
			    Tcl_Interp *interp, int objc,
			    Tcl_Obj *const objv[]);
MODULE_SCOPE int	Tcl_ForObjCmd(void *clientData,
			    Tcl_Interp *interp, int objc,
			    Tcl_Obj *const objv[]);
MODULE_SCOPE int	Tcl_ForeachObjCmd(void *clientData,
			    Tcl_Interp *interp, int objc,
			    Tcl_Obj *const objv[]);
MODULE_SCOPE int	Tcl_FormatObjCmd(void *dummy,
			    Tcl_Interp *interp, int objc,
			    Tcl_Obj *const objv[]);
MODULE_SCOPE int	Tcl_GetsObjCmd(void *clientData,
			    Tcl_Interp *interp, int objc,
			    Tcl_Obj *const objv[]);
MODULE_SCOPE int	Tcl_GlobalObjCmd(void *clientData,
			    Tcl_Interp *interp, int objc,
			    Tcl_Obj *const objv[]);
MODULE_SCOPE int	Tcl_GlobObjCmd(void *clientData,
			    Tcl_Interp *interp, int objc,
			    Tcl_Obj *const objv[]);
MODULE_SCOPE int	Tcl_IfObjCmd(void *clientData,
			    Tcl_Interp *interp, int objc,
			    Tcl_Obj *const objv[]);
MODULE_SCOPE int	Tcl_IncrObjCmd(void *clientData,
			    Tcl_Interp *interp, int objc,
			    Tcl_Obj *const objv[]);
MODULE_SCOPE Tcl_Command TclInitInfoCmd(Tcl_Interp *interp);
MODULE_SCOPE int	Tcl_InterpObjCmd(void *clientData,
			    Tcl_Interp *interp, int argc,
			    Tcl_Obj *const objv[]);
MODULE_SCOPE int	Tcl_JoinObjCmd(void *clientData,
			    Tcl_Interp *interp, int objc,
			    Tcl_Obj *const objv[]);
MODULE_SCOPE int	Tcl_LappendObjCmd(void *clientData,
			    Tcl_Interp *interp, int objc,
			    Tcl_Obj *const objv[]);
MODULE_SCOPE int	Tcl_LassignObjCmd(void *clientData,
			    Tcl_Interp *interp, int objc,
			    Tcl_Obj *const objv[]);
MODULE_SCOPE int	Tcl_LindexObjCmd(void *clientData,
			    Tcl_Interp *interp, int objc,
			    Tcl_Obj *const objv[]);
MODULE_SCOPE int	Tcl_LinsertObjCmd(void *clientData,
			    Tcl_Interp *interp, int objc,
			    Tcl_Obj *const objv[]);
MODULE_SCOPE int	Tcl_LlengthObjCmd(void *clientData,
			    Tcl_Interp *interp, int objc,
			    Tcl_Obj *const objv[]);
MODULE_SCOPE int	Tcl_ListObjCmd(void *clientData,
			    Tcl_Interp *interp, int objc,
			    Tcl_Obj *const objv[]);
MODULE_SCOPE int	Tcl_LmapObjCmd(void *clientData,
			    Tcl_Interp *interp, int objc,
			    Tcl_Obj *const objv[]);
MODULE_SCOPE int	Tcl_LoadObjCmd(void *clientData,
			    Tcl_Interp *interp, int objc,
			    Tcl_Obj *const objv[]);
MODULE_SCOPE int	Tcl_LpopObjCmd(void *clientData,
			    Tcl_Interp *interp, int objc,
			    Tcl_Obj *const objv[]);
MODULE_SCOPE int	Tcl_LrangeObjCmd(void *clientData,
			    Tcl_Interp *interp, int objc,
			    Tcl_Obj *const objv[]);
MODULE_SCOPE int	Tcl_LremoveObjCmd(void *clientData,
			    Tcl_Interp *interp, int objc,
			    Tcl_Obj *const objv[]);
MODULE_SCOPE int	Tcl_LrepeatObjCmd(void *clientData,
			    Tcl_Interp *interp, int objc,
			    Tcl_Obj *const objv[]);
MODULE_SCOPE int	Tcl_LreplaceObjCmd(void *clientData,
			    Tcl_Interp *interp, int objc,
			    Tcl_Obj *const objv[]);
MODULE_SCOPE int	Tcl_LreverseObjCmd(void *clientData,
			    Tcl_Interp *interp, int objc,
			    Tcl_Obj *const objv[]);
MODULE_SCOPE int	Tcl_LsearchObjCmd(void *clientData,
			    Tcl_Interp *interp, int objc,
			    Tcl_Obj *const objv[]);
MODULE_SCOPE int	Tcl_LsetObjCmd(void *clientData,
			    Tcl_Interp *interp, int objc,
			    Tcl_Obj *const objv[]);
MODULE_SCOPE int	Tcl_LsortObjCmd(void *clientData,
			    Tcl_Interp *interp, int objc,
			    Tcl_Obj *const objv[]);
MODULE_SCOPE Tcl_Command TclInitNamespaceCmd(Tcl_Interp *interp);
MODULE_SCOPE int	TclNamespaceEnsembleCmd(void *dummy,
			    Tcl_Interp *interp, int objc,
			    Tcl_Obj *const objv[]);
MODULE_SCOPE int	Tcl_OpenObjCmd(void *clientData,
			    Tcl_Interp *interp, int objc,
			    Tcl_Obj *const objv[]);
MODULE_SCOPE int	Tcl_PackageObjCmd(void *clientData,
			    Tcl_Interp *interp, int objc,
			    Tcl_Obj *const objv[]);
MODULE_SCOPE int	Tcl_PidObjCmd(void *clientData,
			    Tcl_Interp *interp, int objc,
			    Tcl_Obj *const objv[]);
MODULE_SCOPE Tcl_Command TclInitPrefixCmd(Tcl_Interp *interp);
MODULE_SCOPE int	Tcl_PutsObjCmd(void *clientData,
			    Tcl_Interp *interp, int objc,
			    Tcl_Obj *const objv[]);
MODULE_SCOPE int	Tcl_PwdObjCmd(void *clientData,
			    Tcl_Interp *interp, int objc,
			    Tcl_Obj *const objv[]);
MODULE_SCOPE int	Tcl_ReadObjCmd(void *clientData,
			    Tcl_Interp *interp, int objc,
			    Tcl_Obj *const objv[]);
MODULE_SCOPE int	Tcl_RegexpObjCmd(void *clientData,
			    Tcl_Interp *interp, int objc,
			    Tcl_Obj *const objv[]);
MODULE_SCOPE int	Tcl_RegsubObjCmd(void *clientData,
			    Tcl_Interp *interp, int objc,
			    Tcl_Obj *const objv[]);
MODULE_SCOPE int	Tcl_RenameObjCmd(void *clientData,
			    Tcl_Interp *interp, int objc,
			    Tcl_Obj *const objv[]);
MODULE_SCOPE int	Tcl_RepresentationCmd(void *clientData,
			    Tcl_Interp *interp, int objc,
			    Tcl_Obj *const objv[]);
MODULE_SCOPE int	Tcl_ReturnObjCmd(void *clientData,
			    Tcl_Interp *interp, int objc,
			    Tcl_Obj *const objv[]);
MODULE_SCOPE int	Tcl_ScanObjCmd(void *clientData,
			    Tcl_Interp *interp, int objc,
			    Tcl_Obj *const objv[]);
MODULE_SCOPE int	Tcl_SeekObjCmd(void *clientData,
			    Tcl_Interp *interp, int objc,
			    Tcl_Obj *const objv[]);
MODULE_SCOPE int	Tcl_SetObjCmd(void *clientData,
			    Tcl_Interp *interp, int objc,
			    Tcl_Obj *const objv[]);
MODULE_SCOPE int	Tcl_SplitObjCmd(void *clientData,
			    Tcl_Interp *interp, int objc,
			    Tcl_Obj *const objv[]);
MODULE_SCOPE int	Tcl_SocketObjCmd(void *clientData,
			    Tcl_Interp *interp, int objc,
			    Tcl_Obj *const objv[]);
MODULE_SCOPE int	Tcl_SourceObjCmd(void *clientData,
			    Tcl_Interp *interp, int objc,
			    Tcl_Obj *const objv[]);
MODULE_SCOPE Tcl_Command TclInitStringCmd(Tcl_Interp *interp);
MODULE_SCOPE int	Tcl_SubstObjCmd(void *clientData,
			    Tcl_Interp *interp, int objc,
			    Tcl_Obj *const objv[]);
MODULE_SCOPE int	Tcl_SwitchObjCmd(void *clientData,
			    Tcl_Interp *interp, int objc,
			    Tcl_Obj *const objv[]);
MODULE_SCOPE int	Tcl_TellObjCmd(void *clientData,
			    Tcl_Interp *interp, int objc,
			    Tcl_Obj *const objv[]);
MODULE_SCOPE int	Tcl_ThrowObjCmd(void *dummy, Tcl_Interp *interp,
			    int objc, Tcl_Obj *const objv[]);
MODULE_SCOPE int	Tcl_TimeObjCmd(void *clientData,
			    Tcl_Interp *interp, int objc,
			    Tcl_Obj *const objv[]);
MODULE_SCOPE int	Tcl_TimeRateObjCmd(void *clientData,
			    Tcl_Interp *interp, int objc,
			    Tcl_Obj *const objv[]);
MODULE_SCOPE int	Tcl_TraceObjCmd(void *clientData,
			    Tcl_Interp *interp, int objc,
			    Tcl_Obj *const objv[]);
MODULE_SCOPE int	Tcl_TryObjCmd(void *clientData,
			    Tcl_Interp *interp, int objc,
			    Tcl_Obj *const objv[]);
MODULE_SCOPE int	Tcl_UnloadObjCmd(void *clientData,
			    Tcl_Interp *interp, int objc,
			    Tcl_Obj *const objv[]);
MODULE_SCOPE int	Tcl_UnsetObjCmd(void *clientData,
			    Tcl_Interp *interp, int objc,
			    Tcl_Obj *const objv[]);
MODULE_SCOPE int	Tcl_UpdateObjCmd(void *clientData,
			    Tcl_Interp *interp, int objc,
			    Tcl_Obj *const objv[]);
MODULE_SCOPE int	Tcl_UplevelObjCmd(void *clientData,
			    Tcl_Interp *interp, int objc,
			    Tcl_Obj *const objv[]);
MODULE_SCOPE int	Tcl_UpvarObjCmd(void *clientData,
			    Tcl_Interp *interp, int objc,
			    Tcl_Obj *const objv[]);
MODULE_SCOPE int	Tcl_VariableObjCmd(void *clientData,
			    Tcl_Interp *interp, int objc,
			    Tcl_Obj *const objv[]);
MODULE_SCOPE int	Tcl_VwaitObjCmd(void *clientData,
			    Tcl_Interp *interp, int objc,
			    Tcl_Obj *const objv[]);
MODULE_SCOPE int	Tcl_WhileObjCmd(void *clientData,
			    Tcl_Interp *interp, int objc,
			    Tcl_Obj *const objv[]);

/*
 *----------------------------------------------------------------
 * Compilation procedures for commands in the generic core:
 *----------------------------------------------------------------
 */

MODULE_SCOPE int	TclCompileAppendCmd(Tcl_Interp *interp,
			    Tcl_Parse *parsePtr, Command *cmdPtr,
			    struct CompileEnv *envPtr);
MODULE_SCOPE int	TclCompileArrayExistsCmd(Tcl_Interp *interp,
			    Tcl_Parse *parsePtr, Command *cmdPtr,
			    struct CompileEnv *envPtr);
MODULE_SCOPE int	TclCompileArraySetCmd(Tcl_Interp *interp,
			    Tcl_Parse *parsePtr, Command *cmdPtr,
			    struct CompileEnv *envPtr);
MODULE_SCOPE int	TclCompileArrayUnsetCmd(Tcl_Interp *interp,
			    Tcl_Parse *parsePtr, Command *cmdPtr,
			    struct CompileEnv *envPtr);
MODULE_SCOPE int	TclCompileBreakCmd(Tcl_Interp *interp,
			    Tcl_Parse *parsePtr, Command *cmdPtr,
			    struct CompileEnv *envPtr);
MODULE_SCOPE int	TclCompileCatchCmd(Tcl_Interp *interp,
			    Tcl_Parse *parsePtr, Command *cmdPtr,
			    struct CompileEnv *envPtr);
MODULE_SCOPE int	TclCompileClockClicksCmd(Tcl_Interp *interp,
			    Tcl_Parse *parsePtr, Command *cmdPtr,
			    struct CompileEnv *envPtr);
MODULE_SCOPE int	TclCompileClockReadingCmd(Tcl_Interp *interp,
			    Tcl_Parse *parsePtr, Command *cmdPtr,
			    struct CompileEnv *envPtr);
MODULE_SCOPE int	TclCompileConcatCmd(Tcl_Interp *interp,
			    Tcl_Parse *parsePtr, Command *cmdPtr,
			    struct CompileEnv *envPtr);
MODULE_SCOPE int	TclCompileContinueCmd(Tcl_Interp *interp,
			    Tcl_Parse *parsePtr, Command *cmdPtr,
			    struct CompileEnv *envPtr);
MODULE_SCOPE int	TclCompileDictAppendCmd(Tcl_Interp *interp,
			    Tcl_Parse *parsePtr, Command *cmdPtr,
			    struct CompileEnv *envPtr);
MODULE_SCOPE int	TclCompileDictCreateCmd(Tcl_Interp *interp,
			    Tcl_Parse *parsePtr, Command *cmdPtr,
			    struct CompileEnv *envPtr);
MODULE_SCOPE int	TclCompileDictExistsCmd(Tcl_Interp *interp,
			    Tcl_Parse *parsePtr, Command *cmdPtr,
			    struct CompileEnv *envPtr);
MODULE_SCOPE int	TclCompileDictForCmd(Tcl_Interp *interp,
			    Tcl_Parse *parsePtr, Command *cmdPtr,
			    struct CompileEnv *envPtr);
MODULE_SCOPE int	TclCompileDictGetCmd(Tcl_Interp *interp,
			    Tcl_Parse *parsePtr, Command *cmdPtr,
			    struct CompileEnv *envPtr);
MODULE_SCOPE int	TclCompileDictGetWithDefaultCmd(Tcl_Interp *interp,
			    Tcl_Parse *parsePtr, Command *cmdPtr,
			    struct CompileEnv *envPtr);
MODULE_SCOPE int	TclCompileDictIncrCmd(Tcl_Interp *interp,
			    Tcl_Parse *parsePtr, Command *cmdPtr,
			    struct CompileEnv *envPtr);
MODULE_SCOPE int	TclCompileDictLappendCmd(Tcl_Interp *interp,
			    Tcl_Parse *parsePtr, Command *cmdPtr,
			    struct CompileEnv *envPtr);
MODULE_SCOPE int	TclCompileDictMapCmd(Tcl_Interp *interp,
			    Tcl_Parse *parsePtr, Command *cmdPtr,
			    struct CompileEnv *envPtr);
MODULE_SCOPE int	TclCompileDictMergeCmd(Tcl_Interp *interp,
			    Tcl_Parse *parsePtr, Command *cmdPtr,
			    struct CompileEnv *envPtr);
MODULE_SCOPE int	TclCompileDictSetCmd(Tcl_Interp *interp,
			    Tcl_Parse *parsePtr, Command *cmdPtr,
			    struct CompileEnv *envPtr);
MODULE_SCOPE int	TclCompileDictUnsetCmd(Tcl_Interp *interp,
			    Tcl_Parse *parsePtr, Command *cmdPtr,
			    struct CompileEnv *envPtr);
MODULE_SCOPE int	TclCompileDictUpdateCmd(Tcl_Interp *interp,
			    Tcl_Parse *parsePtr, Command *cmdPtr,
			    struct CompileEnv *envPtr);
MODULE_SCOPE int	TclCompileDictWithCmd(Tcl_Interp *interp,
			    Tcl_Parse *parsePtr, Command *cmdPtr,
			    struct CompileEnv *envPtr);
MODULE_SCOPE int	TclCompileEnsemble(Tcl_Interp *interp,
			    Tcl_Parse *parsePtr, Command *cmdPtr,
			    struct CompileEnv *envPtr);
MODULE_SCOPE int	TclCompileErrorCmd(Tcl_Interp *interp,
			    Tcl_Parse *parsePtr, Command *cmdPtr,
			    struct CompileEnv *envPtr);
MODULE_SCOPE int	TclCompileExprCmd(Tcl_Interp *interp,
			    Tcl_Parse *parsePtr, Command *cmdPtr,
			    struct CompileEnv *envPtr);
MODULE_SCOPE int	TclCompileForCmd(Tcl_Interp *interp,
			    Tcl_Parse *parsePtr, Command *cmdPtr,
			    struct CompileEnv *envPtr);
MODULE_SCOPE int	TclCompileForeachCmd(Tcl_Interp *interp,
			    Tcl_Parse *parsePtr, Command *cmdPtr,
			    struct CompileEnv *envPtr);
MODULE_SCOPE int	TclCompileFormatCmd(Tcl_Interp *interp,
			    Tcl_Parse *parsePtr, Command *cmdPtr,
			    struct CompileEnv *envPtr);
MODULE_SCOPE int	TclCompileGlobalCmd(Tcl_Interp *interp,
			    Tcl_Parse *parsePtr, Command *cmdPtr,
			    struct CompileEnv *envPtr);
MODULE_SCOPE int	TclCompileIfCmd(Tcl_Interp *interp,
			    Tcl_Parse *parsePtr, Command *cmdPtr,
			    struct CompileEnv *envPtr);
MODULE_SCOPE int	TclCompileInfoCommandsCmd(Tcl_Interp *interp,
			    Tcl_Parse *parsePtr, Command *cmdPtr,
			    struct CompileEnv *envPtr);
MODULE_SCOPE int	TclCompileInfoCoroutineCmd(Tcl_Interp *interp,
			    Tcl_Parse *parsePtr, Command *cmdPtr,
			    struct CompileEnv *envPtr);
MODULE_SCOPE int	TclCompileInfoExistsCmd(Tcl_Interp *interp,
			    Tcl_Parse *parsePtr, Command *cmdPtr,
			    struct CompileEnv *envPtr);
MODULE_SCOPE int	TclCompileInfoLevelCmd(Tcl_Interp *interp,
			    Tcl_Parse *parsePtr, Command *cmdPtr,
			    struct CompileEnv *envPtr);
MODULE_SCOPE int	TclCompileInfoObjectClassCmd(Tcl_Interp *interp,
			    Tcl_Parse *parsePtr, Command *cmdPtr,
			    struct CompileEnv *envPtr);
MODULE_SCOPE int	TclCompileInfoObjectIsACmd(Tcl_Interp *interp,
			    Tcl_Parse *parsePtr, Command *cmdPtr,
			    struct CompileEnv *envPtr);
MODULE_SCOPE int	TclCompileInfoObjectNamespaceCmd(Tcl_Interp *interp,
			    Tcl_Parse *parsePtr, Command *cmdPtr,
			    struct CompileEnv *envPtr);
MODULE_SCOPE int	TclCompileIncrCmd(Tcl_Interp *interp,
			    Tcl_Parse *parsePtr, Command *cmdPtr,
			    struct CompileEnv *envPtr);
MODULE_SCOPE int	TclCompileLappendCmd(Tcl_Interp *interp,
			    Tcl_Parse *parsePtr, Command *cmdPtr,
			    struct CompileEnv *envPtr);
MODULE_SCOPE int	TclCompileLassignCmd(Tcl_Interp *interp,
			    Tcl_Parse *parsePtr, Command *cmdPtr,
			    struct CompileEnv *envPtr);
MODULE_SCOPE int	TclCompileLindexCmd(Tcl_Interp *interp,
			    Tcl_Parse *parsePtr, Command *cmdPtr,
			    struct CompileEnv *envPtr);
MODULE_SCOPE int	TclCompileLinsertCmd(Tcl_Interp *interp,
			    Tcl_Parse *parsePtr, Command *cmdPtr,
			    struct CompileEnv *envPtr);
MODULE_SCOPE int	TclCompileListCmd(Tcl_Interp *interp,
			    Tcl_Parse *parsePtr, Command *cmdPtr,
			    struct CompileEnv *envPtr);
MODULE_SCOPE int	TclCompileLlengthCmd(Tcl_Interp *interp,
			    Tcl_Parse *parsePtr, Command *cmdPtr,
			    struct CompileEnv *envPtr);
MODULE_SCOPE int	TclCompileLmapCmd(Tcl_Interp *interp,
			    Tcl_Parse *parsePtr, Command *cmdPtr,
			    struct CompileEnv *envPtr);
MODULE_SCOPE int	TclCompileLrangeCmd(Tcl_Interp *interp,
			    Tcl_Parse *parsePtr, Command *cmdPtr,
			    struct CompileEnv *envPtr);
MODULE_SCOPE int	TclCompileLreplaceCmd(Tcl_Interp *interp,
			    Tcl_Parse *parsePtr, Command *cmdPtr,
			    struct CompileEnv *envPtr);
MODULE_SCOPE int	TclCompileLsetCmd(Tcl_Interp *interp,
			    Tcl_Parse *parsePtr, Command *cmdPtr,
			    struct CompileEnv *envPtr);
MODULE_SCOPE int	TclCompileNamespaceCodeCmd(Tcl_Interp *interp,
			    Tcl_Parse *parsePtr, Command *cmdPtr,
			    struct CompileEnv *envPtr);
MODULE_SCOPE int	TclCompileNamespaceCurrentCmd(Tcl_Interp *interp,
			    Tcl_Parse *parsePtr, Command *cmdPtr,
			    struct CompileEnv *envPtr);
MODULE_SCOPE int	TclCompileNamespaceOriginCmd(Tcl_Interp *interp,
			    Tcl_Parse *parsePtr, Command *cmdPtr,
			    struct CompileEnv *envPtr);
MODULE_SCOPE int	TclCompileNamespaceQualifiersCmd(Tcl_Interp *interp,
			    Tcl_Parse *parsePtr, Command *cmdPtr,
			    struct CompileEnv *envPtr);
MODULE_SCOPE int	TclCompileNamespaceTailCmd(Tcl_Interp *interp,
			    Tcl_Parse *parsePtr, Command *cmdPtr,
			    struct CompileEnv *envPtr);
MODULE_SCOPE int	TclCompileNamespaceUpvarCmd(Tcl_Interp *interp,
			    Tcl_Parse *parsePtr, Command *cmdPtr,
			    struct CompileEnv *envPtr);
MODULE_SCOPE int	TclCompileNamespaceWhichCmd(Tcl_Interp *interp,
			    Tcl_Parse *parsePtr, Command *cmdPtr,
			    struct CompileEnv *envPtr);
MODULE_SCOPE int	TclCompileNoOp(Tcl_Interp *interp,
			    Tcl_Parse *parsePtr, Command *cmdPtr,
			    struct CompileEnv *envPtr);
MODULE_SCOPE int	TclCompileObjectNextCmd(Tcl_Interp *interp,
			    Tcl_Parse *parsePtr, Command *cmdPtr,
			    struct CompileEnv *envPtr);
MODULE_SCOPE int	TclCompileObjectNextToCmd(Tcl_Interp *interp,
			    Tcl_Parse *parsePtr, Command *cmdPtr,
			    struct CompileEnv *envPtr);
MODULE_SCOPE int	TclCompileObjectSelfCmd(Tcl_Interp *interp,
			    Tcl_Parse *parsePtr, Command *cmdPtr,
			    struct CompileEnv *envPtr);
MODULE_SCOPE int	TclCompileRegexpCmd(Tcl_Interp *interp,
			    Tcl_Parse *parsePtr, Command *cmdPtr,
			    struct CompileEnv *envPtr);
MODULE_SCOPE int	TclCompileRegsubCmd(Tcl_Interp *interp,
			    Tcl_Parse *parsePtr, Command *cmdPtr,
			    struct CompileEnv *envPtr);
MODULE_SCOPE int	TclCompileReturnCmd(Tcl_Interp *interp,
			    Tcl_Parse *parsePtr, Command *cmdPtr,
			    struct CompileEnv *envPtr);
MODULE_SCOPE int	TclCompileSetCmd(Tcl_Interp *interp,
			    Tcl_Parse *parsePtr, Command *cmdPtr,
			    struct CompileEnv *envPtr);
MODULE_SCOPE int	TclCompileStringCatCmd(Tcl_Interp *interp,
			    Tcl_Parse *parsePtr, Command *cmdPtr,
			    struct CompileEnv *envPtr);
MODULE_SCOPE int	TclCompileStringCmpCmd(Tcl_Interp *interp,
			    Tcl_Parse *parsePtr, Command *cmdPtr,
			    struct CompileEnv *envPtr);
MODULE_SCOPE int	TclCompileStringEqualCmd(Tcl_Interp *interp,
			    Tcl_Parse *parsePtr, Command *cmdPtr,
			    struct CompileEnv *envPtr);
MODULE_SCOPE int	TclCompileStringFirstCmd(Tcl_Interp *interp,
			    Tcl_Parse *parsePtr, Command *cmdPtr,
			    struct CompileEnv *envPtr);
MODULE_SCOPE int	TclCompileStringIndexCmd(Tcl_Interp *interp,
			    Tcl_Parse *parsePtr, Command *cmdPtr,
			    struct CompileEnv *envPtr);
MODULE_SCOPE int	TclCompileStringInsertCmd(Tcl_Interp *interp,
			    Tcl_Parse *parsePtr, Command *cmdPtr,
			    struct CompileEnv *envPtr);
MODULE_SCOPE int	TclCompileStringIsCmd(Tcl_Interp *interp,
			    Tcl_Parse *parsePtr, Command *cmdPtr,
			    struct CompileEnv *envPtr);
MODULE_SCOPE int	TclCompileStringLastCmd(Tcl_Interp *interp,
			    Tcl_Parse *parsePtr, Command *cmdPtr,
			    struct CompileEnv *envPtr);
MODULE_SCOPE int	TclCompileStringLenCmd(Tcl_Interp *interp,
			    Tcl_Parse *parsePtr, Command *cmdPtr,
			    struct CompileEnv *envPtr);
MODULE_SCOPE int	TclCompileStringMapCmd(Tcl_Interp *interp,
			    Tcl_Parse *parsePtr, Command *cmdPtr,
			    struct CompileEnv *envPtr);
MODULE_SCOPE int	TclCompileStringMatchCmd(Tcl_Interp *interp,
			    Tcl_Parse *parsePtr, Command *cmdPtr,
			    struct CompileEnv *envPtr);
MODULE_SCOPE int	TclCompileStringRangeCmd(Tcl_Interp *interp,
			    Tcl_Parse *parsePtr, Command *cmdPtr,
			    struct CompileEnv *envPtr);
MODULE_SCOPE int	TclCompileStringReplaceCmd(Tcl_Interp *interp,
			    Tcl_Parse *parsePtr, Command *cmdPtr,
			    struct CompileEnv *envPtr);
MODULE_SCOPE int	TclCompileStringToLowerCmd(Tcl_Interp *interp,
			    Tcl_Parse *parsePtr, Command *cmdPtr,
			    struct CompileEnv *envPtr);
MODULE_SCOPE int	TclCompileStringToTitleCmd(Tcl_Interp *interp,
			    Tcl_Parse *parsePtr, Command *cmdPtr,
			    struct CompileEnv *envPtr);
MODULE_SCOPE int	TclCompileStringToUpperCmd(Tcl_Interp *interp,
			    Tcl_Parse *parsePtr, Command *cmdPtr,
			    struct CompileEnv *envPtr);
MODULE_SCOPE int	TclCompileStringTrimCmd(Tcl_Interp *interp,
			    Tcl_Parse *parsePtr, Command *cmdPtr,
			    struct CompileEnv *envPtr);
MODULE_SCOPE int	TclCompileStringTrimLCmd(Tcl_Interp *interp,
			    Tcl_Parse *parsePtr, Command *cmdPtr,
			    struct CompileEnv *envPtr);
MODULE_SCOPE int	TclCompileStringTrimRCmd(Tcl_Interp *interp,
			    Tcl_Parse *parsePtr, Command *cmdPtr,
			    struct CompileEnv *envPtr);
MODULE_SCOPE int	TclCompileSubstCmd(Tcl_Interp *interp,
			    Tcl_Parse *parsePtr, Command *cmdPtr,
			    struct CompileEnv *envPtr);
MODULE_SCOPE int	TclCompileSwitchCmd(Tcl_Interp *interp,
			    Tcl_Parse *parsePtr, Command *cmdPtr,
			    struct CompileEnv *envPtr);
MODULE_SCOPE int	TclCompileTailcallCmd(Tcl_Interp *interp,
			    Tcl_Parse *parsePtr, Command *cmdPtr,
			    struct CompileEnv *envPtr);
MODULE_SCOPE int	TclCompileThrowCmd(Tcl_Interp *interp,
			    Tcl_Parse *parsePtr, Command *cmdPtr,
			    struct CompileEnv *envPtr);
MODULE_SCOPE int	TclCompileTryCmd(Tcl_Interp *interp,
			    Tcl_Parse *parsePtr, Command *cmdPtr,
			    struct CompileEnv *envPtr);
MODULE_SCOPE int	TclCompileUnsetCmd(Tcl_Interp *interp,
			    Tcl_Parse *parsePtr, Command *cmdPtr,
			    struct CompileEnv *envPtr);
MODULE_SCOPE int	TclCompileUpvarCmd(Tcl_Interp *interp,
			    Tcl_Parse *parsePtr, Command *cmdPtr,
			    struct CompileEnv *envPtr);
MODULE_SCOPE int	TclCompileVariableCmd(Tcl_Interp *interp,
			    Tcl_Parse *parsePtr, Command *cmdPtr,
			    struct CompileEnv *envPtr);
MODULE_SCOPE int	TclCompileWhileCmd(Tcl_Interp *interp,
			    Tcl_Parse *parsePtr, Command *cmdPtr,
			    struct CompileEnv *envPtr);
MODULE_SCOPE int	TclCompileYieldCmd(Tcl_Interp *interp,
			    Tcl_Parse *parsePtr, Command *cmdPtr,
			    struct CompileEnv *envPtr);
MODULE_SCOPE int	TclCompileYieldToCmd(Tcl_Interp *interp,
			    Tcl_Parse *parsePtr, Command *cmdPtr,
			    struct CompileEnv *envPtr);
MODULE_SCOPE int	TclCompileBasic0ArgCmd(Tcl_Interp *interp,
			    Tcl_Parse *parsePtr, Command *cmdPtr,
			    struct CompileEnv *envPtr);
MODULE_SCOPE int	TclCompileBasic1ArgCmd(Tcl_Interp *interp,
			    Tcl_Parse *parsePtr, Command *cmdPtr,
			    struct CompileEnv *envPtr);
MODULE_SCOPE int	TclCompileBasic2ArgCmd(Tcl_Interp *interp,
			    Tcl_Parse *parsePtr, Command *cmdPtr,
			    struct CompileEnv *envPtr);
MODULE_SCOPE int	TclCompileBasic3ArgCmd(Tcl_Interp *interp,
			    Tcl_Parse *parsePtr, Command *cmdPtr,
			    struct CompileEnv *envPtr);
MODULE_SCOPE int	TclCompileBasic0Or1ArgCmd(Tcl_Interp *interp,
			    Tcl_Parse *parsePtr, Command *cmdPtr,
			    struct CompileEnv *envPtr);
MODULE_SCOPE int	TclCompileBasic1Or2ArgCmd(Tcl_Interp *interp,
			    Tcl_Parse *parsePtr, Command *cmdPtr,
			    struct CompileEnv *envPtr);
MODULE_SCOPE int	TclCompileBasic2Or3ArgCmd(Tcl_Interp *interp,
			    Tcl_Parse *parsePtr, Command *cmdPtr,
			    struct CompileEnv *envPtr);
MODULE_SCOPE int	TclCompileBasic0To2ArgCmd(Tcl_Interp *interp,
			    Tcl_Parse *parsePtr, Command *cmdPtr,
			    struct CompileEnv *envPtr);
MODULE_SCOPE int	TclCompileBasic1To3ArgCmd(Tcl_Interp *interp,
			    Tcl_Parse *parsePtr, Command *cmdPtr,
			    struct CompileEnv *envPtr);
MODULE_SCOPE int	TclCompileBasicMin0ArgCmd(Tcl_Interp *interp,
			    Tcl_Parse *parsePtr, Command *cmdPtr,
			    struct CompileEnv *envPtr);
MODULE_SCOPE int	TclCompileBasicMin1ArgCmd(Tcl_Interp *interp,
			    Tcl_Parse *parsePtr, Command *cmdPtr,
			    struct CompileEnv *envPtr);
MODULE_SCOPE int	TclCompileBasicMin2ArgCmd(Tcl_Interp *interp,
			    Tcl_Parse *parsePtr, Command *cmdPtr,
			    struct CompileEnv *envPtr);

MODULE_SCOPE int	TclInvertOpCmd(void *clientData,
			    Tcl_Interp *interp, int objc,
			    Tcl_Obj *const objv[]);
MODULE_SCOPE int	TclCompileInvertOpCmd(Tcl_Interp *interp,
			    Tcl_Parse *parsePtr, Command *cmdPtr,
			    struct CompileEnv *envPtr);
MODULE_SCOPE int	TclNotOpCmd(void *clientData,
			    Tcl_Interp *interp, int objc,
			    Tcl_Obj *const objv[]);
MODULE_SCOPE int	TclCompileNotOpCmd(Tcl_Interp *interp,
			    Tcl_Parse *parsePtr, Command *cmdPtr,
			    struct CompileEnv *envPtr);
MODULE_SCOPE int	TclAddOpCmd(void *clientData,
			    Tcl_Interp *interp, int objc,
			    Tcl_Obj *const objv[]);
MODULE_SCOPE int	TclCompileAddOpCmd(Tcl_Interp *interp,
			    Tcl_Parse *parsePtr, Command *cmdPtr,
			    struct CompileEnv *envPtr);
MODULE_SCOPE int	TclMulOpCmd(void *clientData,
			    Tcl_Interp *interp, int objc,
			    Tcl_Obj *const objv[]);
MODULE_SCOPE int	TclCompileMulOpCmd(Tcl_Interp *interp,
			    Tcl_Parse *parsePtr, Command *cmdPtr,
			    struct CompileEnv *envPtr);
MODULE_SCOPE int	TclAndOpCmd(void *clientData,
			    Tcl_Interp *interp, int objc,
			    Tcl_Obj *const objv[]);
MODULE_SCOPE int	TclCompileAndOpCmd(Tcl_Interp *interp,
			    Tcl_Parse *parsePtr, Command *cmdPtr,
			    struct CompileEnv *envPtr);
MODULE_SCOPE int	TclOrOpCmd(void *clientData,
			    Tcl_Interp *interp, int objc,
			    Tcl_Obj *const objv[]);
MODULE_SCOPE int	TclCompileOrOpCmd(Tcl_Interp *interp,
			    Tcl_Parse *parsePtr, Command *cmdPtr,
			    struct CompileEnv *envPtr);
MODULE_SCOPE int	TclXorOpCmd(void *clientData,
			    Tcl_Interp *interp, int objc,
			    Tcl_Obj *const objv[]);
MODULE_SCOPE int	TclCompileXorOpCmd(Tcl_Interp *interp,
			    Tcl_Parse *parsePtr, Command *cmdPtr,
			    struct CompileEnv *envPtr);
MODULE_SCOPE int	TclPowOpCmd(void *clientData,
			    Tcl_Interp *interp, int objc,
			    Tcl_Obj *const objv[]);
MODULE_SCOPE int	TclCompilePowOpCmd(Tcl_Interp *interp,
			    Tcl_Parse *parsePtr, Command *cmdPtr,
			    struct CompileEnv *envPtr);
MODULE_SCOPE int	TclLshiftOpCmd(void *clientData,
			    Tcl_Interp *interp, int objc,
			    Tcl_Obj *const objv[]);
MODULE_SCOPE int	TclCompileLshiftOpCmd(Tcl_Interp *interp,
			    Tcl_Parse *parsePtr, Command *cmdPtr,
			    struct CompileEnv *envPtr);
MODULE_SCOPE int	TclRshiftOpCmd(void *clientData,
			    Tcl_Interp *interp, int objc,
			    Tcl_Obj *const objv[]);
MODULE_SCOPE int	TclCompileRshiftOpCmd(Tcl_Interp *interp,
			    Tcl_Parse *parsePtr, Command *cmdPtr,
			    struct CompileEnv *envPtr);
MODULE_SCOPE int	TclModOpCmd(void *clientData,
			    Tcl_Interp *interp, int objc,
			    Tcl_Obj *const objv[]);
MODULE_SCOPE int	TclCompileModOpCmd(Tcl_Interp *interp,
			    Tcl_Parse *parsePtr, Command *cmdPtr,
			    struct CompileEnv *envPtr);
MODULE_SCOPE int	TclNeqOpCmd(void *clientData,
			    Tcl_Interp *interp, int objc,
			    Tcl_Obj *const objv[]);
MODULE_SCOPE int	TclCompileNeqOpCmd(Tcl_Interp *interp,
			    Tcl_Parse *parsePtr, Command *cmdPtr,
			    struct CompileEnv *envPtr);
MODULE_SCOPE int	TclStrneqOpCmd(void *clientData,
			    Tcl_Interp *interp, int objc,
			    Tcl_Obj *const objv[]);
MODULE_SCOPE int	TclCompileStrneqOpCmd(Tcl_Interp *interp,
			    Tcl_Parse *parsePtr, Command *cmdPtr,
			    struct CompileEnv *envPtr);
MODULE_SCOPE int	TclInOpCmd(void *clientData,
			    Tcl_Interp *interp, int objc,
			    Tcl_Obj *const objv[]);
MODULE_SCOPE int	TclCompileInOpCmd(Tcl_Interp *interp,
			    Tcl_Parse *parsePtr, Command *cmdPtr,
			    struct CompileEnv *envPtr);
MODULE_SCOPE int	TclNiOpCmd(void *clientData,
			    Tcl_Interp *interp, int objc,
			    Tcl_Obj *const objv[]);
MODULE_SCOPE int	TclCompileNiOpCmd(Tcl_Interp *interp,
			    Tcl_Parse *parsePtr, Command *cmdPtr,
			    struct CompileEnv *envPtr);
MODULE_SCOPE int	TclMinusOpCmd(void *clientData,
			    Tcl_Interp *interp, int objc,
			    Tcl_Obj *const objv[]);
MODULE_SCOPE int	TclCompileMinusOpCmd(Tcl_Interp *interp,
			    Tcl_Parse *parsePtr, Command *cmdPtr,
			    struct CompileEnv *envPtr);
MODULE_SCOPE int	TclDivOpCmd(void *clientData,
			    Tcl_Interp *interp, int objc,
			    Tcl_Obj *const objv[]);
MODULE_SCOPE int	TclCompileDivOpCmd(Tcl_Interp *interp,
			    Tcl_Parse *parsePtr, Command *cmdPtr,
			    struct CompileEnv *envPtr);
MODULE_SCOPE int	TclCompileLessOpCmd(Tcl_Interp *interp,
			    Tcl_Parse *parsePtr, Command *cmdPtr,
			    struct CompileEnv *envPtr);
MODULE_SCOPE int	TclCompileLeqOpCmd(Tcl_Interp *interp,
			    Tcl_Parse *parsePtr, Command *cmdPtr,
			    struct CompileEnv *envPtr);
MODULE_SCOPE int	TclCompileGreaterOpCmd(Tcl_Interp *interp,
			    Tcl_Parse *parsePtr, Command *cmdPtr,
			    struct CompileEnv *envPtr);
MODULE_SCOPE int	TclCompileGeqOpCmd(Tcl_Interp *interp,
			    Tcl_Parse *parsePtr, Command *cmdPtr,
			    struct CompileEnv *envPtr);
MODULE_SCOPE int	TclCompileEqOpCmd(Tcl_Interp *interp,
			    Tcl_Parse *parsePtr, Command *cmdPtr,
			    struct CompileEnv *envPtr);
MODULE_SCOPE int	TclCompileStreqOpCmd(Tcl_Interp *interp,
			    Tcl_Parse *parsePtr, Command *cmdPtr,
			    struct CompileEnv *envPtr);
MODULE_SCOPE int	TclCompileStrLtOpCmd(Tcl_Interp *interp,
			    Tcl_Parse *parsePtr, Command *cmdPtr,
			    struct CompileEnv *envPtr);
MODULE_SCOPE int	TclCompileStrLeOpCmd(Tcl_Interp *interp,
			    Tcl_Parse *parsePtr, Command *cmdPtr,
			    struct CompileEnv *envPtr);
MODULE_SCOPE int	TclCompileStrGtOpCmd(Tcl_Interp *interp,
			    Tcl_Parse *parsePtr, Command *cmdPtr,
			    struct CompileEnv *envPtr);
MODULE_SCOPE int	TclCompileStrGeOpCmd(Tcl_Interp *interp,
			    Tcl_Parse *parsePtr, Command *cmdPtr,
			    struct CompileEnv *envPtr);

MODULE_SCOPE int	TclCompileAssembleCmd(Tcl_Interp *interp,
			    Tcl_Parse *parsePtr, Command *cmdPtr,
			    struct CompileEnv *envPtr);

/*
 * Routines that provide the [string] ensemble functionality. Possible
 * candidates for public interface.
 */

MODULE_SCOPE Tcl_Obj *	TclStringCat(Tcl_Interp *interp, int objc,
			    Tcl_Obj *const objv[], int flags);
MODULE_SCOPE size_t	TclStringFirst(Tcl_Obj *needle, Tcl_Obj *haystack,
			    size_t start);
MODULE_SCOPE size_t	TclStringLast(Tcl_Obj *needle, Tcl_Obj *haystack,
			    size_t last);
MODULE_SCOPE Tcl_Obj *	TclStringRepeat(Tcl_Interp *interp, Tcl_Obj *objPtr,
			    size_t count, int flags);
MODULE_SCOPE Tcl_Obj *	TclStringReplace(Tcl_Interp *interp, Tcl_Obj *objPtr,
			    size_t first, size_t count, Tcl_Obj *insertPtr,
			    int flags);
MODULE_SCOPE Tcl_Obj *	TclStringReverse(Tcl_Obj *objPtr, int flags);

/* Flag values for the [string] ensemble functions. */

#define TCL_STRING_MATCH_NOCASE TCL_MATCH_NOCASE /* (1<<0) in tcl.h */
#define TCL_STRING_IN_PLACE (1<<1)

/*
 * Functions defined in generic/tclVar.c and currently exported only for use
 * by the bytecode compiler and engine. Some of these could later be placed in
 * the public interface.
 */

MODULE_SCOPE Var *	TclObjLookupVarEx(Tcl_Interp * interp,
			    Tcl_Obj *part1Ptr, Tcl_Obj *part2Ptr, int flags,
			    const char *msg, const int createPart1,
			    const int createPart2, Var **arrayPtrPtr);
MODULE_SCOPE Var *	TclLookupArrayElement(Tcl_Interp *interp,
			    Tcl_Obj *arrayNamePtr, Tcl_Obj *elNamePtr,
			    const int flags, const char *msg,
			    const int createPart1, const int createPart2,
			    Var *arrayPtr, int index);
MODULE_SCOPE Tcl_Obj *	TclPtrGetVarIdx(Tcl_Interp *interp,
			    Var *varPtr, Var *arrayPtr, Tcl_Obj *part1Ptr,
			    Tcl_Obj *part2Ptr, const int flags, int index);
MODULE_SCOPE Tcl_Obj *	TclPtrSetVarIdx(Tcl_Interp *interp,
			    Var *varPtr, Var *arrayPtr, Tcl_Obj *part1Ptr,
			    Tcl_Obj *part2Ptr, Tcl_Obj *newValuePtr,
			    const int flags, int index);
MODULE_SCOPE Tcl_Obj *	TclPtrIncrObjVarIdx(Tcl_Interp *interp,
			    Var *varPtr, Var *arrayPtr, Tcl_Obj *part1Ptr,
			    Tcl_Obj *part2Ptr, Tcl_Obj *incrPtr,
			    const int flags, int index);
MODULE_SCOPE int	TclPtrObjMakeUpvarIdx(Tcl_Interp *interp,
			    Var *otherPtr, Tcl_Obj *myNamePtr, int myFlags,
			    int index);
MODULE_SCOPE int	TclPtrUnsetVarIdx(Tcl_Interp *interp, Var *varPtr,
			    Var *arrayPtr, Tcl_Obj *part1Ptr,
			    Tcl_Obj *part2Ptr, const int flags,
			    int index);
MODULE_SCOPE void	TclInvalidateNsPath(Namespace *nsPtr);
MODULE_SCOPE void	TclFindArrayPtrElements(Var *arrayPtr,
			    Tcl_HashTable *tablePtr);

/*
 * The new extended interface to the variable traces.
 */

MODULE_SCOPE int	TclObjCallVarTraces(Interp *iPtr, Var *arrayPtr,
			    Var *varPtr, Tcl_Obj *part1Ptr, Tcl_Obj *part2Ptr,
			    int flags, int leaveErrMsg, int index);

/*
 * So tclObj.c and tclDictObj.c can share these implementations.
 */

MODULE_SCOPE int	TclCompareObjKeys(void *keyPtr, Tcl_HashEntry *hPtr);
MODULE_SCOPE void	TclFreeObjEntry(Tcl_HashEntry *hPtr);
MODULE_SCOPE TCL_HASH_TYPE TclHashObjKey(Tcl_HashTable *tablePtr, void *keyPtr);

MODULE_SCOPE int	TclFullFinalizationRequested(void);

/*
 * TIP #542
 */

MODULE_SCOPE size_t TclUniCharLen(const Tcl_UniChar *uniStr);
MODULE_SCOPE int TclUniCharNcmp(const Tcl_UniChar *ucs,
				const Tcl_UniChar *uct, size_t numChars);
MODULE_SCOPE int TclUniCharNcasecmp(const Tcl_UniChar *ucs,
				const Tcl_UniChar *uct, size_t numChars);
MODULE_SCOPE int TclUniCharCaseMatch(const Tcl_UniChar *uniStr,
				const Tcl_UniChar *uniPattern, int nocase);


/*
 * Just for the purposes of command-type registration.
 */

MODULE_SCOPE Tcl_ObjCmdProc TclEnsembleImplementationCmd;
MODULE_SCOPE Tcl_ObjCmdProc TclAliasObjCmd;
MODULE_SCOPE Tcl_ObjCmdProc TclLocalAliasObjCmd;
MODULE_SCOPE Tcl_ObjCmdProc TclSlaveObjCmd;
MODULE_SCOPE Tcl_ObjCmdProc TclInvokeImportedCmd;
MODULE_SCOPE Tcl_ObjCmdProc TclOOPublicObjectCmd;
MODULE_SCOPE Tcl_ObjCmdProc TclOOPrivateObjectCmd;
MODULE_SCOPE Tcl_ObjCmdProc TclOOMyClassObjCmd;

/*
 * TIP #462.
 */

/*
 * The following enum values give the status of a spawned process.
 */

typedef enum TclProcessWaitStatus {
    TCL_PROCESS_ERROR = -1,	/* Error waiting for process to exit */
    TCL_PROCESS_UNCHANGED = 0,	/* No change since the last call. */
    TCL_PROCESS_EXITED = 1,	/* Process has exited. */
    TCL_PROCESS_SIGNALED = 2,	/* Child killed because of a signal. */
    TCL_PROCESS_STOPPED = 3,	/* Child suspended because of a signal. */
    TCL_PROCESS_UNKNOWN_STATUS = 4
				/* Child wait status didn't make sense. */
} TclProcessWaitStatus;

MODULE_SCOPE Tcl_Command TclInitProcessCmd(Tcl_Interp *interp);
MODULE_SCOPE void	TclProcessCreated(Tcl_Pid pid);
MODULE_SCOPE TclProcessWaitStatus TclProcessWait(Tcl_Pid pid, int options,
			    int *codePtr, Tcl_Obj **msgObjPtr,
			    Tcl_Obj **errorObjPtr);

/*
 * TIP #508: [array default]
 */

MODULE_SCOPE void	TclInitArrayVar(Var *arrayPtr);
MODULE_SCOPE Tcl_Obj *	TclGetArrayDefault(Var *arrayPtr);

/*
 * Utility routines for encoding index values as integers. Used by both
 * some of the command compilers and by [lsort] and [lsearch].
 */

MODULE_SCOPE int	TclIndexEncode(Tcl_Interp *interp, Tcl_Obj *objPtr,
			    size_t before, size_t after, int *indexPtr);
MODULE_SCOPE size_t	TclIndexDecode(int encoded, size_t endValue);

/* Constants used in index value encoding routines. */
#define TCL_INDEX_END           ((size_t)-2)
#define TCL_INDEX_START         ((size_t)0)

/*
 *----------------------------------------------------------------
 * Macros used by the Tcl core to create and release Tcl objects.
 * TclNewObj(objPtr) creates a new object denoting an empty string.
 * TclDecrRefCount(objPtr) decrements the object's reference count, and frees
 * the object if its reference count is zero. These macros are inline versions
 * of Tcl_NewObj() and Tcl_DecrRefCount(). Notice that the names differ in not
 * having a "_" after the "Tcl". Notice also that these macros reference their
 * argument more than once, so you should avoid calling them with an
 * expression that is expensive to compute or has side effects. The ANSI C
 * "prototypes" for these macros are:
 *
 * MODULE_SCOPE void	TclNewObj(Tcl_Obj *objPtr);
 * MODULE_SCOPE void	TclDecrRefCount(Tcl_Obj *objPtr);
 *
 * These macros are defined in terms of two macros that depend on memory
 * allocator in use: TclAllocObjStorage, TclFreeObjStorage. They are defined
 * below.
 *----------------------------------------------------------------
 */

/*
 * DTrace object allocation probe macros.
 */

#ifdef USE_DTRACE
#ifndef _TCLDTRACE_H
#include "tclDTrace.h"
#endif
#define	TCL_DTRACE_OBJ_CREATE(objPtr)	TCL_OBJ_CREATE(objPtr)
#define	TCL_DTRACE_OBJ_FREE(objPtr)	TCL_OBJ_FREE(objPtr)
#else /* USE_DTRACE */
#define	TCL_DTRACE_OBJ_CREATE(objPtr)	{}
#define	TCL_DTRACE_OBJ_FREE(objPtr)	{}
#endif /* USE_DTRACE */

#ifdef TCL_COMPILE_STATS
#  define TclIncrObjsAllocated() \
    tclObjsAlloced++
#  define TclIncrObjsFreed() \
    tclObjsFreed++
#else
#  define TclIncrObjsAllocated()
#  define TclIncrObjsFreed()
#endif /* TCL_COMPILE_STATS */

#  define TclAllocObjStorage(objPtr)		\
	TclAllocObjStorageEx(NULL, (objPtr))

#  define TclFreeObjStorage(objPtr)		\
	TclFreeObjStorageEx(NULL, (objPtr))

#ifndef TCL_MEM_DEBUG
# define TclNewObj(objPtr) \
    TclIncrObjsAllocated(); \
    TclAllocObjStorage(objPtr); \
    (objPtr)->refCount = 0; \
    (objPtr)->bytes    = &tclEmptyString; \
    (objPtr)->length   = 0; \
    (objPtr)->typePtr  = NULL; \
    TCL_DTRACE_OBJ_CREATE(objPtr)

/*
 * Invalidate the string rep first so we can use the bytes value for our
 * pointer chain, and signal an obj deletion (as opposed to shimmering) with
 * 'length == TCL_AUTO_LENGTH'.
 * Use empty 'if ; else' to handle use in unbraced outer if/else conditions.
 */

# define TclDecrRefCount(objPtr) \
    if ((objPtr)->refCount-- > 1) ; else { \
	if (!(objPtr)->typePtr || !(objPtr)->typePtr->freeIntRepProc) { \
	    TCL_DTRACE_OBJ_FREE(objPtr); \
	    if ((objPtr)->bytes \
		    && ((objPtr)->bytes != &tclEmptyString)) { \
		Tcl_Free((objPtr)->bytes); \
	    } \
	    (objPtr)->length = TCL_AUTO_LENGTH; \
	    TclFreeObjStorage(objPtr); \
	    TclIncrObjsFreed(); \
	} else { \
	    TclFreeObj(objPtr); \
	} \
    }

#if TCL_THREADS && !defined(USE_THREAD_ALLOC)
#   define USE_THREAD_ALLOC 1
#endif

#if defined(PURIFY)

/*
 * The PURIFY mode is like the regular mode, but instead of doing block
 * Tcl_Obj allocation and keeping a freed list for efficiency, it always
 * allocates and frees a single Tcl_Obj so that tools like Purify can better
 * track memory leaks.
 */

#  define TclAllocObjStorageEx(interp, objPtr) \
	(objPtr) = (Tcl_Obj *) Tcl_Alloc(sizeof(Tcl_Obj))

#  define TclFreeObjStorageEx(interp, objPtr) \
	Tcl_Free(objPtr)

#undef USE_THREAD_ALLOC
#undef USE_TCLALLOC
#elif TCL_THREADS && defined(USE_THREAD_ALLOC)

/*
 * The TCL_THREADS mode is like the regular mode but allocates Tcl_Obj's from
 * per-thread caches.
 */

MODULE_SCOPE Tcl_Obj *	TclThreadAllocObj(void);
MODULE_SCOPE void	TclThreadFreeObj(Tcl_Obj *);
MODULE_SCOPE Tcl_Mutex *TclpNewAllocMutex(void);
MODULE_SCOPE void	TclFreeAllocCache(void *);
MODULE_SCOPE void *	TclpGetAllocCache(void);
MODULE_SCOPE void	TclpSetAllocCache(void *);
MODULE_SCOPE void	TclpFreeAllocMutex(Tcl_Mutex *mutex);
MODULE_SCOPE void	TclpInitAllocCache(void);
MODULE_SCOPE void	TclpFreeAllocCache(void *);

/*
 * These macros need to be kept in sync with the code of TclThreadAllocObj()
 * and TclThreadFreeObj().
 *
 * Note that the optimiser should resolve the case (interp==NULL) at compile
 * time.
 */

#  define ALLOC_NOBJHIGH 1200

#  define TclAllocObjStorageEx(interp, objPtr)				\
    do {								\
	AllocCache *cachePtr;						\
	if (((interp) == NULL) ||					\
		((cachePtr = ((Interp *)(interp))->allocCache),		\
			(cachePtr->numObjects == 0))) {			\
	    (objPtr) = TclThreadAllocObj();				\
	} else {							\
	    (objPtr) = cachePtr->firstObjPtr;				\
	    cachePtr->firstObjPtr = (objPtr)->internalRep.twoPtrValue.ptr1; \
	    --cachePtr->numObjects;					\
	}								\
    } while (0)

#  define TclFreeObjStorageEx(interp, objPtr)				\
    do {								\
	AllocCache *cachePtr;						\
	if (((interp) == NULL) ||					\
		((cachePtr = ((Interp *)(interp))->allocCache),		\
			((cachePtr->numObjects == 0) ||			\
			(cachePtr->numObjects >= ALLOC_NOBJHIGH)))) {	\
	    TclThreadFreeObj(objPtr);					\
	} else {							\
	    (objPtr)->internalRep.twoPtrValue.ptr1 = cachePtr->firstObjPtr; \
	    cachePtr->firstObjPtr = objPtr;				\
	    ++cachePtr->numObjects;					\
	}								\
    } while (0)

#else /* not PURIFY or USE_THREAD_ALLOC */

#if defined(USE_TCLALLOC) && USE_TCLALLOC
    MODULE_SCOPE void TclFinalizeAllocSubsystem();
    MODULE_SCOPE void TclInitAlloc();
#else
#   define USE_TCLALLOC 0
#endif

#if TCL_THREADS
/* declared in tclObj.c */
MODULE_SCOPE Tcl_Mutex	tclObjMutex;
#endif

#  define TclAllocObjStorageEx(interp, objPtr) \
    do {								\
	Tcl_MutexLock(&tclObjMutex);					\
	if (tclFreeObjList == NULL) {					\
	    TclAllocateFreeObjects();					\
	}								\
	(objPtr) = tclFreeObjList;					\
	tclFreeObjList = (Tcl_Obj *)					\
		tclFreeObjList->internalRep.twoPtrValue.ptr1;		\
	Tcl_MutexUnlock(&tclObjMutex);					\
    } while (0)

#  define TclFreeObjStorageEx(interp, objPtr) \
    do {							       \
	Tcl_MutexLock(&tclObjMutex);				       \
	(objPtr)->internalRep.twoPtrValue.ptr1 = (void *) tclFreeObjList; \
	tclFreeObjList = (objPtr);				       \
	Tcl_MutexUnlock(&tclObjMutex);				       \
    } while (0)
#endif

#else /* TCL_MEM_DEBUG */
MODULE_SCOPE void	TclDbInitNewObj(Tcl_Obj *objPtr, const char *file,
			    int line);

# define TclDbNewObj(objPtr, file, line) \
    do { \
	TclIncrObjsAllocated();						\
	(objPtr) = (Tcl_Obj *)						\
		Tcl_DbCkalloc(sizeof(Tcl_Obj), (file), (line));		\
	TclDbInitNewObj((objPtr), (file), (line));			\
	TCL_DTRACE_OBJ_CREATE(objPtr);					\
    } while (0)

# define TclNewObj(objPtr) \
    TclDbNewObj(objPtr, __FILE__, __LINE__);

# define TclDecrRefCount(objPtr) \
    Tcl_DbDecrRefCount(objPtr, __FILE__, __LINE__)

# define TclNewListObjDirect(objc, objv) \
    TclDbNewListObjDirect(objc, objv, __FILE__, __LINE__)

#undef USE_THREAD_ALLOC
#endif /* TCL_MEM_DEBUG */

/*
 *----------------------------------------------------------------
 * Macro used by the Tcl core to set a Tcl_Obj's string representation to a
 * copy of the "len" bytes starting at "bytePtr". This code works even if the
 * byte array contains NULLs as long as the length is correct. Because "len"
 * is referenced multiple times, it should be as simple an expression as
 * possible. The ANSI C "prototype" for this macro is:
 *
 * MODULE_SCOPE void TclInitStringRep(Tcl_Obj *objPtr, char *bytePtr, size_t len);
 *
 * This macro should only be called on an unshared objPtr where
 *  objPtr->typePtr->freeIntRepProc == NULL
 *----------------------------------------------------------------
 */

#define TclInitStringRep(objPtr, bytePtr, len) \
    if ((len) == 0) { \
	(objPtr)->bytes	 = &tclEmptyString; \
	(objPtr)->length = 0; \
    } else { \
	(objPtr)->bytes = Tcl_Alloc((len) + 1); \
	memcpy((objPtr)->bytes, (bytePtr) ? (bytePtr) : &tclEmptyString, (len)); \
	(objPtr)->bytes[len] = '\0'; \
	(objPtr)->length = (len); \
    }

/*
 *----------------------------------------------------------------
 * Macro used by the Tcl core to get the string representation's byte array
 * pointer from a Tcl_Obj. This is an inline version of Tcl_GetString(). The
 * macro's expression result is the string rep's byte pointer which might be
 * NULL. The bytes referenced by this pointer must not be modified by the
 * caller. The ANSI C "prototype" for this macro is:
 *
 * MODULE_SCOPE char *	TclGetString(Tcl_Obj *objPtr);
 *----------------------------------------------------------------
 */

#define TclGetString(objPtr) \
    ((objPtr)->bytes? (objPtr)->bytes : Tcl_GetString(objPtr))

#if 0
   static inline char *TclGetStringFromObj(Tcl_Obj *objPtr, size_t *lenPtr) {
      char *response = Tcl_GetString(objPtr);
      *(lenPtr) = objPtr->length;
      return response;
   }
   static inline Tcl_UniChar *TclGetUnicodeFromObj(Tcl_Obj *objPtr, size_t *lenPtr) {
      Tcl_UniChar *response = Tcl_GetUnicodeFromObj(objPtr, NULL);
      *(lenPtr) = *((size_t *) (objPtr)->internalRep.twoPtrValue.ptr1);
      return response;
   }
   static inline unsigned char *TclGetByteArrayFromObj(Tcl_Obj *objPtr, size_t *lenPtr) {
      unsigned char *response = Tcl_GetByteArrayFromObj(objPtr, NULL);
      if (response) {
          *(lenPtr) = *((size_t *) (objPtr)->internalRep.twoPtrValue.ptr1);
      }
      return response;
   }
#else
#define TclGetStringFromObj(objPtr, lenPtr) \
    (((objPtr)->bytes \
	    ? NULL : Tcl_GetString((objPtr)), \
	    *(lenPtr) = (objPtr)->length, (objPtr)->bytes))
#define TclGetUnicodeFromObj(objPtr, lenPtr) \
    (Tcl_GetUnicodeFromObj((objPtr), NULL), \
	    *(lenPtr) = *((size_t *) (objPtr)->internalRep.twoPtrValue.ptr1), \
	    Tcl_GetUnicodeFromObj((objPtr), NULL))
#define TclGetByteArrayFromObj(objPtr, lenPtr) \
    (Tcl_GetByteArrayFromObj((objPtr), NULL) ? \
	(*(lenPtr) = *((size_t *) (objPtr)->internalRep.twoPtrValue.ptr1), \
	(unsigned char *)(((size_t *) (objPtr)->internalRep.twoPtrValue.ptr1) + 2)) : NULL)
#endif

/*
 *----------------------------------------------------------------
 * Macro used by the Tcl core to clean out an object's internal
 * representation. Does not actually reset the rep's bytes. The ANSI C
 * "prototype" for this macro is:
 *
 * MODULE_SCOPE void	TclFreeIntRep(Tcl_Obj *objPtr);
 *----------------------------------------------------------------
 */

#define TclFreeIntRep(objPtr) \
    if ((objPtr)->typePtr != NULL) { \
	if ((objPtr)->typePtr->freeIntRepProc != NULL) { \
	    (objPtr)->typePtr->freeIntRepProc(objPtr); \
	} \
	(objPtr)->typePtr = NULL; \
    }

/*
 *----------------------------------------------------------------
 * Macro used by the Tcl core to clean out an object's string representation.
 * The ANSI C "prototype" for this macro is:
 *
 * MODULE_SCOPE void	TclInvalidateStringRep(Tcl_Obj *objPtr);
 *----------------------------------------------------------------
 */

#define TclInvalidateStringRep(objPtr) \
    if ((objPtr)->bytes != NULL) { \
	if ((objPtr)->bytes != &tclEmptyString) { \
	    Tcl_Free((objPtr)->bytes); \
	} \
	(objPtr)->bytes = NULL; \
    }

/*
 *----------------------------------------------------------------
 * Macro used by the Tcl core to test whether an object has a
 * string representation (or is a 'pure' internal value).
 * The ANSI C "prototype" for this macro is:
 *
 * MODULE_SCOPE int	TclHasStringRep(Tcl_Obj *objPtr);
 *----------------------------------------------------------------
 */

#define TclHasStringRep(objPtr) ((objPtr)->bytes != NULL)

/*
 *----------------------------------------------------------------
 * Macro used by the Tcl core to get the bignum out of the bignum
 * representation of a Tcl_Obj.
 * The ANSI C "prototype" for this macro is:
 *
 * MODULE_SCOPE void	TclUnpackBignum(Tcl_Obj *objPtr, mp_int bignum);
 *----------------------------------------------------------------
 */

#define TclUnpackBignum(objPtr, bignum) \
    do {								\
	Tcl_Obj *bignumObj = (objPtr);				\
	int bignumPayload =					\
		PTR2INT(bignumObj->internalRep.twoPtrValue.ptr2);	\
	if (bignumPayload == -1) {					\
	    (bignum) = *((mp_int *) bignumObj->internalRep.twoPtrValue.ptr1); \
	} else {							\
	    (bignum).dp = bignumObj->internalRep.twoPtrValue.ptr1;	\
	    (bignum).sign = bignumPayload >> 30;			\
	    (bignum).alloc = (bignumPayload >> 15) & 0x7fff;		\
	    (bignum).used = bignumPayload & 0x7fff;			\
	}								\
    } while (0)

/*
 *----------------------------------------------------------------
 * Macros used by the Tcl core to grow Tcl_Token arrays. They use the same
 * growth algorithm as used in tclStringObj.c for growing strings. The ANSI C
 * "prototype" for this macro is:
 *
 * MODULE_SCOPE void	TclGrowTokenArray(Tcl_Token *tokenPtr, int used,
 *				int available, int append,
 *				Tcl_Token *staticPtr);
 * MODULE_SCOPE void	TclGrowParseTokenArray(Tcl_Parse *parsePtr,
 *				int append);
 *----------------------------------------------------------------
 */

/* General tuning for minimum growth in Tcl growth algorithms */
#ifndef TCL_MIN_GROWTH
#  ifdef TCL_GROWTH_MIN_ALLOC
     /* Support for any legacy tuners */
#    define TCL_MIN_GROWTH TCL_GROWTH_MIN_ALLOC
#  else
#    define TCL_MIN_GROWTH 1024
#  endif
#endif

/* Token growth tuning, default to the general value. */
#ifndef TCL_MIN_TOKEN_GROWTH
#define TCL_MIN_TOKEN_GROWTH TCL_MIN_GROWTH/sizeof(Tcl_Token)
#endif

#define TCL_MAX_TOKENS (int)(UINT_MAX / sizeof(Tcl_Token))
#define TclGrowTokenArray(tokenPtr, used, available, append, staticPtr)	\
    do {								\
	int _needed = (used) + (append);					\
	if (_needed > TCL_MAX_TOKENS) {					\
	    Tcl_Panic("max # of tokens for a Tcl parse (%d) exceeded",	\
		    TCL_MAX_TOKENS);					\
	}								\
	if (_needed > (available)) {					\
	    int allocated = 2 * _needed;					\
	    Tcl_Token *oldPtr = (tokenPtr);				\
	    Tcl_Token *newPtr;						\
	    if (oldPtr == (staticPtr)) {				\
		oldPtr = NULL;						\
	    }								\
	    if (allocated > TCL_MAX_TOKENS) {				\
		allocated = TCL_MAX_TOKENS;				\
	    }								\
	    newPtr = (Tcl_Token *) Tcl_AttemptRealloc((char *) oldPtr,	\
		    (allocated * sizeof(Tcl_Token)));	\
	    if (newPtr == NULL) {					\
		allocated = _needed + (append) + TCL_MIN_TOKEN_GROWTH;	\
		if (allocated > TCL_MAX_TOKENS) {			\
		    allocated = TCL_MAX_TOKENS;				\
		}							\
		newPtr = (Tcl_Token *) Tcl_Realloc((char *) oldPtr,	\
			(allocated * sizeof(Tcl_Token))); \
	    }								\
	    (available) = allocated;					\
	    if (oldPtr == NULL) {					\
		memcpy(newPtr, staticPtr,				\
			((used) * sizeof(Tcl_Token)));		\
	    }								\
	    (tokenPtr) = newPtr;					\
	}								\
    } while (0)

#define TclGrowParseTokenArray(parsePtr, append)			\
    TclGrowTokenArray((parsePtr)->tokenPtr, (parsePtr)->numTokens,	\
	    (parsePtr)->tokensAvailable, (append),			\
	    (parsePtr)->staticTokens)

/*
 *----------------------------------------------------------------
 * Macro used by the Tcl core get a unicode char from a utf string. It checks
 * to see if we have a one-byte utf char before calling the real
 * Tcl_UtfToUniChar, as this will save a lot of time for primarily ASCII
 * string handling. The macro's expression result is 1 for the 1-byte case or
 * the result of Tcl_UtfToUniChar. The ANSI C "prototype" for this macro is:
 *
 * MODULE_SCOPE int	TclUtfToUniChar(const char *string, Tcl_UniChar *ch);
 *----------------------------------------------------------------
 */

#if TCL_UTF_MAX > 3
#define TclUtfToUniChar(str, chPtr) \
	((((unsigned char) *(str)) < 0x80) ?		\
	    ((*(chPtr) = (unsigned char) *(str)), 1)	\
	    : Tcl_UtfToUniChar(str, chPtr))
#else
#define TclUtfToUniChar(str, chPtr) \
	((((unsigned char) *(str)) < 0x80) ?		\
	    ((*(chPtr) = (unsigned char) *(str)), 1)	\
	    : Tcl_UtfToChar16(str, chPtr))
#endif

/*
 *----------------------------------------------------------------
 * Macro counterpart of the Tcl_NumUtfChars() function. To be used in speed-
 * -sensitive points where it pays to avoid a function call in the common case
 * of counting along a string of all one-byte characters.  The ANSI C
 * "prototype" for this macro is:
 *
 * MODULE_SCOPE void	TclNumUtfChars(int numChars, const char *bytes,
 *				size_t numBytes);
 *----------------------------------------------------------------
 */

#define TclNumUtfChars(numChars, bytes, numBytes) \
    do { \
	size_t _count, _i = (numBytes); \
	unsigned char *_str = (unsigned char *) (bytes); \
	while (_i && (*_str < 0xC0)) { _i--; _str++; } \
	_count = (numBytes) - _i; \
	if (_i) { \
	    _count += Tcl_NumUtfChars((bytes) + _count, _i); \
	} \
	(numChars) = _count; \
    } while (0);

/*
 *----------------------------------------------------------------
 * Macro that encapsulates the logic that determines when it is safe to
 * interpret a string as a byte array directly. In summary, the object must be
 * a byte array and must not have a string representation (as the operations
 * that it is used in are defined on strings, not byte arrays). Theoretically
 * it is possible to also be efficient in the case where the object's bytes
 * field is filled by generation from the byte array (c.f. list canonicality)
 * but we don't do that at the moment since this is purely about efficiency.
 * The ANSI C "prototype" for this macro is:
 *
 * MODULE_SCOPE int	TclIsPureByteArray(Tcl_Obj *objPtr);
 *----------------------------------------------------------------
 */

MODULE_SCOPE int	TclIsPureByteArray(Tcl_Obj *objPtr);
#define TclIsPureDict(objPtr) \
	(((objPtr)->bytes==NULL) && ((objPtr)->typePtr==&tclDictType))
#define TclHasIntRep(objPtr, type) \
	((objPtr)->typePtr == (type))
#define TclFetchIntRep(objPtr, type) \
	(TclHasIntRep((objPtr), (type)) ? &((objPtr)->internalRep) : NULL)


/*
 *----------------------------------------------------------------
 * Macro used by the Tcl core to compare Unicode strings. On big-endian
 * systems we can use the more efficient memcmp, but this would not be
 * lexically correct on little-endian systems. The ANSI C "prototype" for
 * this macro is:
 *
 * MODULE_SCOPE int	TclUniCharNcmp(const Tcl_UniChar *cs,
 *			    const Tcl_UniChar *ct, unsigned long n);
 *----------------------------------------------------------------
 */

#ifdef WORDS_BIGENDIAN
#   define TclUniCharNcmp(cs,ct,n) memcmp((cs),(ct),(n)*sizeof(Tcl_UniChar))
#endif /* WORDS_BIGENDIAN */

/*
 *----------------------------------------------------------------
 * Macro used by the Tcl core to increment a namespace's export epoch
 * counter. The ANSI C "prototype" for this macro is:
 *
 * MODULE_SCOPE void	TclInvalidateNsCmdLookup(Namespace *nsPtr);
 *----------------------------------------------------------------
 */

#define TclInvalidateNsCmdLookup(nsPtr) \
    if ((nsPtr)->exportPatternList) {		\
	(nsPtr)->exportLookupEpoch++;		\
    }						\
    if ((nsPtr)->commandPathLength) {		\
	(nsPtr)->cmdRefEpoch++;			\
    }

/*
 *----------------------------------------------------------------------
 *
 * Core procedure added to libtommath for bignum manipulation.
 *
 *----------------------------------------------------------------------
 */

MODULE_SCOPE Tcl_PackageInitProc TclTommath_Init;

/*
 *----------------------------------------------------------------------
 *
 * External (platform specific) initialization routine, these declarations
 * explicitly don't use EXTERN since this code does not get compiled into the
 * library:
 *
 *----------------------------------------------------------------------
 */

MODULE_SCOPE Tcl_PackageInitProc TclplatformtestInit;
MODULE_SCOPE Tcl_PackageInitProc TclObjTest_Init;
MODULE_SCOPE Tcl_PackageInitProc TclThread_Init;
MODULE_SCOPE Tcl_PackageInitProc Procbodytest_Init;
MODULE_SCOPE Tcl_PackageInitProc Procbodytest_SafeInit;

/*
 *----------------------------------------------------------------
 * Macro used by the Tcl core to check whether a pattern has any characters
 * special to [string match]. The ANSI C "prototype" for this macro is:
 *
 * MODULE_SCOPE int	TclMatchIsTrivial(const char *pattern);
 *----------------------------------------------------------------
 */

#define TclMatchIsTrivial(pattern) \
    (strpbrk((pattern), "*[?\\") == NULL)

/*
 *----------------------------------------------------------------
 * Macros used by the Tcl core to set a Tcl_Obj's numeric representation
 * avoiding the corresponding function calls in time critical parts of the
 * core. They should only be called on unshared objects. The ANSI C
 * "prototypes" for these macros are:
 *
 * MODULE_SCOPE void	TclSetIntObj(Tcl_Obj *objPtr, Tcl_WideInt w);
 * MODULE_SCOPE void	TclSetDoubleObj(Tcl_Obj *objPtr, double d);
 *----------------------------------------------------------------
 */

#define TclSetIntObj(objPtr, i) \
    do {						\
	Tcl_ObjIntRep ir;				\
	ir.wideValue = (Tcl_WideInt) i;			\
	TclInvalidateStringRep(objPtr);			\
	Tcl_StoreIntRep(objPtr, &tclIntType, &ir);	\
    } while (0)

#define TclSetDoubleObj(objPtr, d) \
    do {						\
	Tcl_ObjIntRep ir;				\
	ir.doubleValue = (double) d;			\
	TclInvalidateStringRep(objPtr);			\
	Tcl_StoreIntRep(objPtr, &tclDoubleType, &ir);	\
    } while (0)

/*
 *----------------------------------------------------------------
 * Macros used by the Tcl core to create and initialise objects of standard
 * types, avoiding the corresponding function calls in time critical parts of
 * the core. The ANSI C "prototypes" for these macros are:
 *
 * MODULE_SCOPE void	TclNewIntObj(Tcl_Obj *objPtr, Tcl_WideInt w);
 * MODULE_SCOPE void	TclNewDoubleObj(Tcl_Obj *objPtr, double d);
 * MODULE_SCOPE void	TclNewStringObj(Tcl_Obj *objPtr, const char *s, size_t len);
 * MODULE_SCOPE void	TclNewLiteralStringObj(Tcl_Obj*objPtr, const char *sLiteral);
 *
 *----------------------------------------------------------------
 */

#ifndef TCL_MEM_DEBUG
#define TclNewIntObj(objPtr, i) \
    do {						\
	TclIncrObjsAllocated();				\
	TclAllocObjStorage(objPtr);			\
	(objPtr)->refCount = 0;				\
	(objPtr)->bytes = NULL;				\
	(objPtr)->internalRep.wideValue = (Tcl_WideInt)(i);	\
	(objPtr)->typePtr = &tclIntType;		\
	TCL_DTRACE_OBJ_CREATE(objPtr);			\
    } while (0)

#define TclNewDoubleObj(objPtr, d) \
    do {							\
	TclIncrObjsAllocated();					\
	TclAllocObjStorage(objPtr);				\
	(objPtr)->refCount = 0;					\
	(objPtr)->bytes = NULL;					\
	(objPtr)->internalRep.doubleValue = (double)(d);	\
	(objPtr)->typePtr = &tclDoubleType;			\
	TCL_DTRACE_OBJ_CREATE(objPtr);				\
    } while (0)

#define TclNewStringObj(objPtr, s, len) \
    do {							\
	TclIncrObjsAllocated();					\
	TclAllocObjStorage(objPtr);				\
	(objPtr)->refCount = 0;					\
	TclInitStringRep((objPtr), (s), (len));			\
	(objPtr)->typePtr = NULL;				\
	TCL_DTRACE_OBJ_CREATE(objPtr);				\
    } while (0)

#else /* TCL_MEM_DEBUG */
#define TclNewIntObj(objPtr, w) \
    (objPtr) = Tcl_NewWideIntObj(w)

#define TclNewDoubleObj(objPtr, d) \
    (objPtr) = Tcl_NewDoubleObj(d)

#define TclNewStringObj(objPtr, s, len) \
    (objPtr) = Tcl_NewStringObj((s), (len))
#endif /* TCL_MEM_DEBUG */

/*
 * The sLiteral argument *must* be a string literal; the incantation with
 * sizeof(sLiteral "") will fail to compile otherwise.
 */
#define TclNewLiteralStringObj(objPtr, sLiteral) \
    TclNewStringObj((objPtr), (sLiteral), sizeof(sLiteral "") - 1)

/*
 *----------------------------------------------------------------
 * Convenience macros for DStrings.
 * The ANSI C "prototypes" for these macros are:
 *
 * MODULE_SCOPE char * TclDStringAppendLiteral(Tcl_DString *dsPtr,
 *			const char *sLiteral);
 * MODULE_SCOPE void   TclDStringClear(Tcl_DString *dsPtr);
 */

#define TclDStringAppendLiteral(dsPtr, sLiteral) \
    Tcl_DStringAppend((dsPtr), (sLiteral), sizeof(sLiteral "") - 1)
#define TclDStringClear(dsPtr) \
    Tcl_DStringSetLength((dsPtr), 0)

/*
 *----------------------------------------------------------------
 * Macros used by the Tcl core to test for some special double values.
 * The ANSI C "prototypes" for these macros are:
 *
 * MODULE_SCOPE int	TclIsInfinite(double d);
 * MODULE_SCOPE int	TclIsNaN(double d);
 */

#ifdef _MSC_VER
#    define TclIsInfinite(d)	(!(_finite((d))))
#    define TclIsNaN(d)		(_isnan((d)))
#else
#    define TclIsInfinite(d)	((d) > DBL_MAX || (d) < -DBL_MAX)
#    ifdef NO_ISNAN
#	 define TclIsNaN(d)	((d) != (d))
#    else
#	 define TclIsNaN(d)	(isnan(d))
#    endif
#endif

/* Workaround for platforms missing offsetof(), e.g. VC++ 6.0 */
#ifndef offsetof
#   define offsetof(type, field) ((size_t) ((char *) &((type *) 0)->field))
#endif

/*
 *----------------------------------------------------------------
 * Inline version of Tcl_GetCurrentNamespace and Tcl_GetGlobalNamespace.
 */

#define TclGetCurrentNamespace(interp) \
    (Tcl_Namespace *) ((Interp *)(interp))->varFramePtr->nsPtr

#define TclGetGlobalNamespace(interp) \
    (Tcl_Namespace *) ((Interp *)(interp))->globalNsPtr

/*
 *----------------------------------------------------------------
 * Inline version of TclCleanupCommand; still need the function as it is in
 * the internal stubs, but the core can use the macro instead.
 */

#define TclCleanupCommandMacro(cmdPtr) \
    if ((cmdPtr)->refCount-- <= 1) { \
	Tcl_Free(cmdPtr);\
    }

/*
 *----------------------------------------------------------------
 * Inline versions of Tcl_LimitReady() and Tcl_LimitExceeded to limit number
 * of calls out of the critical path. Note that this code isn't particularly
 * readable; the non-inline version (in tclInterp.c) is much easier to
 * understand. Note also that these macros takes different args (iPtr->limit)
 * to the non-inline version.
 */

#define TclLimitExceeded(limit) ((limit).exceeded != 0)

#define TclLimitReady(limit)						\
    (((limit).active == 0) ? 0 :					\
    (++(limit).granularityTicker,					\
    ((((limit).active & TCL_LIMIT_COMMANDS) &&				\
	    (((limit).cmdGranularity == 1) ||				\
	    ((limit).granularityTicker % (limit).cmdGranularity == 0)))	\
	    ? 1 :							\
    (((limit).active & TCL_LIMIT_TIME) &&				\
	    (((limit).timeGranularity == 1) ||				\
	    ((limit).granularityTicker % (limit).timeGranularity == 0)))\
	    ? 1 : 0)))

/*
 * Compile-time assertions: these produce a compile time error if the
 * expression is not known to be true at compile time. If the assertion is
 * known to be false, the compiler (or optimizer?) will error out with
 * "division by zero". If the assertion cannot be evaluated at compile time,
 * the compiler will error out with "non-static initializer".
 *
 * Adapted with permission from
 * http://www.pixelbeat.org/programming/gcc/static_assert.html
 */

#define TCL_CT_ASSERT(e) \
    {enum { ct_assert_value = 1/(!!(e)) };}

/*
 *----------------------------------------------------------------
 * Allocator for small structs (<=sizeof(Tcl_Obj)) using the Tcl_Obj pool.
 * Only checked at compile time.
 *
 * ONLY USE FOR CONSTANT nBytes.
 *
 * DO NOT LET THEM CROSS THREAD BOUNDARIES
 *----------------------------------------------------------------
 */

#define TclSmallAlloc(nbytes, memPtr) \
    TclSmallAllocEx(NULL, (nbytes), (memPtr))

#define TclSmallFree(memPtr) \
    TclSmallFreeEx(NULL, (memPtr))

#ifndef TCL_MEM_DEBUG
#define TclSmallAllocEx(interp, nbytes, memPtr) \
    do {								\
	Tcl_Obj *_objPtr;						\
	TCL_CT_ASSERT((nbytes)<=sizeof(Tcl_Obj));			\
	TclIncrObjsAllocated();						\
	TclAllocObjStorageEx((interp), _objPtr);			\
	memPtr = (void *)_objPtr;					\
    } while (0)

#define TclSmallFreeEx(interp, memPtr) \
    do {								\
	TclFreeObjStorageEx((interp), (Tcl_Obj *)memPtr);		\
	TclIncrObjsFreed();						\
    } while (0)

#else    /* TCL_MEM_DEBUG */
#define TclSmallAllocEx(interp, nbytes, memPtr) \
    do {								\
	Tcl_Obj *_objPtr;						\
	TCL_CT_ASSERT((nbytes)<=sizeof(Tcl_Obj));			\
	TclNewObj(_objPtr);						\
	memPtr = (void *)_objPtr;					\
    } while (0)

#define TclSmallFreeEx(interp, memPtr) \
    do {								\
	Tcl_Obj *_objPtr = (Tcl_Obj *) memPtr;				\
	_objPtr->bytes = NULL;						\
	_objPtr->typePtr = NULL;					\
	_objPtr->refCount = 1;						\
	TclDecrRefCount(_objPtr);					\
    } while (0)
#endif   /* TCL_MEM_DEBUG */

/*
 * Macros to convert size_t to wide-int (and wide-int object) considering
 * platform-related negative value ((size_t)-1), if wide-int and size_t
 * have different dimensions (e. g. 32-bit platform).
 */

#if (!defined(TCL_WIDE_INT_IS_LONG) || (LONG_MAX > UINT_MAX)) && (SIZE_MAX <= UINT_MAX)
#   define TclWideIntFromSize(value)	(((Tcl_WideInt)(((size_t)(value))+1))-1)
#   define TclNewWideIntObjFromSize(value) \
	Tcl_NewWideIntObj(TclWideIntFromSize(value))
#else
#   define TclWideIntFromSize(value)	((Tcl_WideInt)(value))
#   define TclNewWideIntObjFromSize Tcl_NewWideIntObj
#endif

/*
 * Support for Clang Static Analyzer <http://clang-analyzer.llvm.org>
 */

#if defined(PURIFY) && defined(__clang__)
#if __has_feature(attribute_analyzer_noreturn) && \
	!defined(Tcl_Panic) && defined(Tcl_Panic_TCL_DECLARED)
void Tcl_Panic(const char *, ...) __attribute__((analyzer_noreturn));
#endif
#if !defined(CLANG_ASSERT)
#include <assert.h>
#define CLANG_ASSERT(x) assert(x)
#endif
#elif !defined(CLANG_ASSERT)
#define CLANG_ASSERT(x)
#endif /* PURIFY && __clang__ */

/*
 *----------------------------------------------------------------
 * Parameters, structs and macros for the non-recursive engine (NRE)
 *----------------------------------------------------------------
 */

#define NRE_USE_SMALL_ALLOC	1  /* Only turn off for debugging purposes. */
#ifndef NRE_ENABLE_ASSERTS
#define NRE_ENABLE_ASSERTS	0
#endif

/*
 * This is the main data struct for representing NR commands. It is designed
 * to fit in sizeof(Tcl_Obj) in order to exploit the fastest memory allocator
 * available.
 */

typedef struct NRE_callback {
    Tcl_NRPostProc *procPtr;
    void *data[4];
    struct NRE_callback *nextPtr;
} NRE_callback;

#define TOP_CB(iPtr) (((Interp *)(iPtr))->execEnvPtr->callbackPtr)

/*
 * Inline version of Tcl_NRAddCallback.
 */

#define TclNRAddCallback(interp,postProcPtr,data0,data1,data2,data3) \
    do {								\
	NRE_callback *_callbackPtr;					\
	TCLNR_ALLOC((interp), (_callbackPtr));				\
	_callbackPtr->procPtr = (postProcPtr);				\
	_callbackPtr->data[0] = (void *)(data0);			\
	_callbackPtr->data[1] = (void *)(data1);			\
	_callbackPtr->data[2] = (void *)(data2);			\
	_callbackPtr->data[3] = (void *)(data3);			\
	_callbackPtr->nextPtr = TOP_CB(interp);				\
	TOP_CB(interp) = _callbackPtr;					\
    } while (0)

#if NRE_USE_SMALL_ALLOC
#define TCLNR_ALLOC(interp, ptr) \
    TclSmallAllocEx(interp, sizeof(NRE_callback), (ptr))
#define TCLNR_FREE(interp, ptr)  TclSmallFreeEx((interp), (ptr))
#else
#define TCLNR_ALLOC(interp, ptr) \
    (ptr = (Tcl_Alloc(sizeof(NRE_callback))))
#define TCLNR_FREE(interp, ptr)  Tcl_Free(ptr)
#endif

#if NRE_ENABLE_ASSERTS
#define NRE_ASSERT(expr) assert((expr))
#else
#define NRE_ASSERT(expr)
#endif

#include "tclIntDecls.h"
#include "tclIntPlatDecls.h"

#if !defined(USE_TCL_STUBS) && !defined(TCL_MEM_DEBUG)
#define Tcl_AttemptAlloc        TclpAlloc
#define Tcl_AttemptRealloc      TclpRealloc
#define Tcl_Free                TclpFree
#endif

#endif /* _TCLINT */

/*
 * Local Variables:
 * mode: c
 * c-basic-offset: 4
 * fill-column: 78
 * End:
 */<|MERGE_RESOLUTION|>--- conflicted
+++ resolved
@@ -2923,14 +2923,10 @@
 			    CmdFrame *cfPtr);
 MODULE_SCOPE void	TclArgumentGet(Tcl_Interp *interp, Tcl_Obj *obj,
 			    CmdFrame **cfPtrPtr, int *wordPtr);
-<<<<<<< HEAD
 MODULE_SCOPE void	TclBAConvertIndices(size_t index, unsigned int *hiPtr,
 			    unsigned int *loPtr);
 MODULE_SCOPE size_t	TclBAInvertIndices(unsigned int hi, unsigned int lo);
-MODULE_SCOPE double	TclBignumToDouble(const mp_int *bignum);
-=======
 MODULE_SCOPE double	TclBignumToDouble(const void *bignum);
->>>>>>> 7c182289
 MODULE_SCOPE int	TclByteArrayMatch(const unsigned char *string,
 			    size_t strLen, const unsigned char *pattern,
 			    size_t ptnLen, int flags);
