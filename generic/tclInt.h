/*
 * tclInt.h --
 *
 *	Declarations of things used internally by the Tcl interpreter.
 *
 * Copyright (c) 1987-1993 The Regents of the University of California.
 * Copyright (c) 1993-1997 Lucent Technologies.
 * Copyright (c) 1994-1998 Sun Microsystems, Inc.
 * Copyright (c) 1998-1999 by Scriptics Corporation.
 * Copyright (c) 2001, 2002 by Kevin B. Kenny.  All rights reserved.
 * Copyright (c) 2007 Daniel A. Steffen <das@users.sourceforge.net>
 * Copyright (c) 2006-2008 by Joe Mistachkin.  All rights reserved.
 * Copyright (c) 2008 by Miguel Sofer. All rights reserved.
 *
 * See the file "license.terms" for information on usage and redistribution of
 * this file, and for a DISCLAIMER OF ALL WARRANTIES.
 */

#ifndef _TCLINT
#define _TCLINT

/*
 * Some numerics configuration options.
 */

#undef ACCEPT_NAN

/*
 * In Tcl 8.7, stop supporting special hacks for legacy Itcl 3.
 * Itcl 4 doesn't need them. Itcl 3 can be updated to not need them
 * using the Tcl(Init|Reset)RewriteEnsemble() routines in all Tcl 8.6+
 * releases.  Perhaps Tcl 8.7 will add even better public interfaces
 * supporting all the re-invocation mechanisms extensions like Itcl 3
 * need.  As an absolute last resort, folks who must make Itcl 3 work
 * unchanged with Tcl 8.7 can remove this line to regain the migration
 * support.  Tcl 9 will no longer offer even that option.
 */

#define AVOID_HACKS_FOR_ITCL 1


/*
 * Used to tag functions that are only to be visible within the module being
 * built and not outside it (where this is supported by the linker).
 * Also used in the platform-specific *Port.h files.
 */

#ifndef MODULE_SCOPE
#   ifdef __cplusplus
#	define MODULE_SCOPE extern "C"
#   else
#	define MODULE_SCOPE extern
#   endif
#endif

#ifndef JOIN
#  define JOIN(a,b) JOIN1(a,b)
#  define JOIN1(a,b) a##b
#endif

#if defined(__cplusplus)
#   define TCL_UNUSED(T) T
#elif defined(__GNUC__) && (__GNUC__ > 2)
#   define TCL_UNUSED(T) T JOIN(dummy, __LINE__) __attribute__((unused))
#else
#   define TCL_UNUSED(T) T JOIN(dummy, __LINE__)
#endif

/*
 * Common include files needed by most of the Tcl source files are included
 * here, so that system-dependent personalizations for the include files only
 * have to be made in once place. This results in a few extra includes, but
 * greater modularity. The order of the three groups of #includes is
 * important. For example, stdio.h is needed by tcl.h.
 */

#include "tclPort.h"

#include <stdio.h>

#include <ctype.h>
#include <stdlib.h>
#include <stdint.h>
#ifdef NO_STRING_H
#include "../compat/string.h"
#else
#include <string.h>
#endif
#include <locale.h>

/*
 * Ensure WORDS_BIGENDIAN is defined correctly:
 * Needs to happen here in addition to configure to work with fat compiles on
 * Darwin (where configure runs only once for multiple architectures).
 */

#ifdef HAVE_SYS_TYPES_H
#    include <sys/types.h>
#endif
#ifdef HAVE_SYS_PARAM_H
#    include <sys/param.h>
#endif
#ifdef BYTE_ORDER
#    ifdef BIG_ENDIAN
#	 if BYTE_ORDER == BIG_ENDIAN
#	     undef WORDS_BIGENDIAN
#	     define WORDS_BIGENDIAN 1
#	 endif
#    endif
#    ifdef LITTLE_ENDIAN
#	 if BYTE_ORDER == LITTLE_ENDIAN
#	     undef WORDS_BIGENDIAN
#	 endif
#    endif
#endif

/*
 * Macros used to cast between pointers and integers (e.g. when storing an int
 * in ClientData), on 64-bit architectures they avoid gcc warning about "cast
 * to/from pointer from/to integer of different size".
 */

#if !defined(INT2PTR)
#   define INT2PTR(p) ((void *)(ptrdiff_t)(p))
#endif
#if !defined(PTR2INT)
#   define PTR2INT(p) ((ptrdiff_t)(p))
#endif
#if !defined(UINT2PTR)
#   define UINT2PTR(p) ((void *)(size_t)(p))
#endif
#if !defined(PTR2UINT)
#   define PTR2UINT(p) ((size_t)(p))
#endif

#if defined(_WIN32) && defined(_MSC_VER)
#   define vsnprintf _vsnprintf
#   define snprintf _snprintf
#endif

#if !defined(TCL_THREADS)
#   define TCL_THREADS 1
#endif
#if !TCL_THREADS
#   undef TCL_DECLARE_MUTEX
#   define TCL_DECLARE_MUTEX(name)
#   undef  Tcl_MutexLock
#   define Tcl_MutexLock(mutexPtr)
#   undef  Tcl_MutexUnlock
#   define Tcl_MutexUnlock(mutexPtr)
#   undef  Tcl_MutexFinalize
#   define Tcl_MutexFinalize(mutexPtr)
#   undef  Tcl_ConditionNotify
#   define Tcl_ConditionNotify(condPtr)
#   undef  Tcl_ConditionWait
#   define Tcl_ConditionWait(condPtr, mutexPtr, timePtr)
#   undef  Tcl_ConditionFinalize
#   define Tcl_ConditionFinalize(condPtr)
#endif

/*
 * The following procedures allow namespaces to be customized to support
 * special name resolution rules for commands/variables.
 */

struct Tcl_ResolvedVarInfo;

typedef Tcl_Var (Tcl_ResolveRuntimeVarProc)(Tcl_Interp *interp,
	struct Tcl_ResolvedVarInfo *vinfoPtr);

typedef void (Tcl_ResolveVarDeleteProc)(struct Tcl_ResolvedVarInfo *vinfoPtr);

/*
 * The following structure encapsulates the routines needed to resolve a
 * variable reference at runtime. Any variable specific state will typically
 * be appended to this structure.
 */

typedef struct Tcl_ResolvedVarInfo {
    Tcl_ResolveRuntimeVarProc *fetchProc;
    Tcl_ResolveVarDeleteProc *deleteProc;
} Tcl_ResolvedVarInfo;

typedef Tcl_Code (Tcl_ResolveCompiledVarProc)(Tcl_Interp *interp,
	const char *name, Tcl_Size length, Tcl_Namespace *context,
	Tcl_ResolvedVarInfo **rPtr);

typedef Tcl_Code (Tcl_ResolveVarProc)(Tcl_Interp *interp, const char *name,
	Tcl_Namespace *context, int flags, Tcl_Var *rPtr);

typedef Tcl_Code (Tcl_ResolveCmdProc)(Tcl_Interp *interp, const char *name,
	Tcl_Namespace *context, int flags, Tcl_Command *rPtr);

typedef struct Tcl_ResolverInfo {
    Tcl_ResolveCmdProc *cmdResProc;
				/* Procedure handling command name
				 * resolution. */
    Tcl_ResolveVarProc *varResProc;
				/* Procedure handling variable name resolution
				 * for variables that can only be handled at
				 * runtime. */
    Tcl_ResolveCompiledVarProc *compiledVarResProc;
				/* Procedure handling variable name resolution
				 * at compile time. */
} Tcl_ResolverInfo;

/*
 * This flag bit should not interfere with TCL_GLOBAL_ONLY,
 * TCL_NAMESPACE_ONLY, or TCL_LEAVE_ERR_MSG; it signals that the variable
 * lookup is performed for upvar (or similar) purposes, with slightly
 * different rules:
 *    - Bug #696893 - variable is either proc-local or in the current
 *	namespace; never follow the second (global) resolution path
 *    - Bug #631741 - do not use special namespace or interp resolvers
 *
 * It should also not collide with the (deprecated) TCL_PARSE_PART1 flag
 * (Bug #835020)
 */

#define TCL_AVOID_RESOLVERS 0x40000

/*
 *----------------------------------------------------------------
 * Data structures related to namespaces.
 *----------------------------------------------------------------
 */

typedef struct Tcl_Ensemble Tcl_Ensemble;
typedef struct NamespacePathEntry NamespacePathEntry;

/*
 * Special hashtable for variables:  This is just a Tcl_HashTable with a nsPtr
 * field added at the end, so that variables can find their namespace
 * without having to copy a pointer in their struct by accessing them via
 * their hPtr->tablePtr.
 */

typedef struct TclVarHashTable {
    Tcl_HashTable table;
    struct Namespace *nsPtr;
} TclVarHashTable;

/*
 * This is for itcl - it likes to search our varTables directly :(
 */

#define TclVarHashFindVar(tablePtr, key) \
    TclVarHashCreateVar((tablePtr), (key), NULL)

/*
 * Define this to reduce the amount of space that the average namespace
 * consumes by only allocating the table of child namespaces when necessary.
 * Defining it breaks compatibility for Tcl extensions (e.g., itcl) which
 * reach directly into the Namespace structure.
 */

#undef BREAK_NAMESPACE_COMPAT

/*
 * The structure below defines a namespace.
 * Note: the first five fields must match exactly the fields in a
 * Tcl_Namespace structure (see tcl.h). If you change one, be sure to change
 * the other.
 */

typedef struct Namespace {
    char *name;			/* The namespace's simple (unqualified) name.
				 * This contains no ::'s. The name of the
				 * global namespace is "" although "::" is an
				 * synonym. */
    char *fullName;		/* The namespace's fully qualified name. This
				 * starts with ::. */
    void *clientData;	/* An arbitrary value associated with this
				 * namespace. */
    Tcl_NamespaceDeleteProc *deleteProc;
				/* Procedure invoked when deleting the
				 * namespace to, e.g., free clientData. */
    struct Namespace *parentPtr;/* Points to the namespace that contains this
				 * one. NULL if this is the global
				 * namespace. */
#ifndef BREAK_NAMESPACE_COMPAT
    Tcl_HashTable childTable;	/* Contains any child namespaces. Indexed by
				 * strings; values have type (Namespace *). */
#else
    Tcl_HashTable *childTablePtr;
				/* Contains any child namespaces. Indexed by
				 * strings; values have type (Namespace *). If
				 * NULL, there are no children. */
#endif
    unsigned long nsId;		/* Unique id for the namespace. */
    Tcl_Interp *interp;	/* The interpreter containing this
				 * namespace. */
    int flags;			/* OR-ed combination of the namespace status
				 * flags NS_DYING and NS_DEAD listed below. */
    Tcl_Size activationCount;	/* Number of "activations" or active call
				 * frames for this namespace that are on the
				 * Tcl call stack. The namespace won't be
				 * freed until activationCount becomes zero. */
    Tcl_Size refCount;		/* Count of references by namespaceName
				 * objects. The namespace can't be freed until
				 * refCount becomes zero. */
    Tcl_HashTable cmdTable;	/* Contains all the commands currently
				 * registered in the namespace. Indexed by
				 * strings; values have type (Command *).
				 * Commands imported by Tcl_Import have
				 * Command structures that point (via an
				 * ImportedCmdRef structure) to the Command
				 * structure in the source namespace's command
				 * table. */
    TclVarHashTable varTable;	/* Contains all the (global) variables
				 * currently in this namespace. Indexed by
				 * strings; values have type (Var *). */
    char **exportArrayPtr;	/* Points to an array of string patterns
				 * specifying which commands are exported. A
				 * pattern may include "string match" style
				 * wildcard characters to specify multiple
				 * commands; however, no namespace qualifiers
				 * are allowed. NULL if no export patterns are
				 * registered. */
    Tcl_Size numExportPatterns;	/* Number of export patterns currently
				 * registered using "namespace export". */
    Tcl_Size maxExportPatterns;	/* Number of export patterns for which space
				 * is currently allocated. */
    Tcl_Size cmdRefEpoch;		/* Incremented if a newly added command
				 * shadows a command for which this namespace
				 * has already cached a Command* pointer; this
				 * causes all its cached Command* pointers to
				 * be invalidated. */
    Tcl_Size resolverEpoch;		/* Incremented whenever (a) the name
				 * resolution rules change for this namespace
				 * or (b) a newly added command shadows a
				 * command that is compiled to bytecodes. This
				 * invalidates all byte codes compiled in the
				 * namespace, causing the code to be
				 * recompiled under the new rules.*/
    Tcl_ResolveCmdProc *cmdResProc;
				/* If non-null, this procedure overrides the
				 * usual command resolution mechanism in Tcl.
				 * This procedure is invoked within
				 * Tcl_FindCommand to resolve all command
				 * references within the namespace. */
    Tcl_ResolveVarProc *varResProc;
				/* If non-null, this procedure overrides the
				 * usual variable resolution mechanism in Tcl.
				 * This procedure is invoked within
				 * Tcl_FindNamespaceVar to resolve all
				 * variable references within the namespace at
				 * runtime. */
    Tcl_ResolveCompiledVarProc *compiledVarResProc;
				/* If non-null, this procedure overrides the
				 * usual variable resolution mechanism in Tcl.
				 * This procedure is invoked within
				 * LookupCompiledLocal to resolve variable
				 * references within the namespace at compile
				 * time. */
    Tcl_Size exportLookupEpoch;	/* Incremented whenever a command is added to
				 * a namespace, removed from a namespace or
				 * the exports of a namespace are changed.
				 * Allows TIP#112-driven command lists to be
				 * validated efficiently. */
    Tcl_Ensemble *ensembles;	/* List of structures that contain the details
				 * of the ensembles that are implemented on
				 * top of this namespace. */
    Tcl_Obj *unknownHandlerPtr;	/* A script fragment to be used when command
				 * resolution in this namespace fails. TIP
				 * 181. */
    Tcl_Size commandPathLength;	/* The length of the explicit path. */
    NamespacePathEntry *commandPathArray;
				/* The explicit path of the namespace as an
				 * array. */
    NamespacePathEntry *commandPathSourceList;
				/* Linked list of path entries that point to
				 * this namespace. */
    Tcl_NamespaceDeleteProc *earlyDeleteProc;
				/* Just like the deleteProc field (and called
				 * with the same clientData) but called at the
				 * start of the deletion process, so there is
				 * a chance for code to do stuff inside the
				 * namespace before deletion completes. */
} Namespace;

/*
 * An entry on a namespace's command resolution path.
 */

struct NamespacePathEntry {
    Namespace *nsPtr;		/* What does this path entry point to? If it
				 * is NULL, this path entry points is
				 * redundant and should be skipped. */
    Namespace *creatorNsPtr;	/* Where does this path entry point from? This
				 * allows for efficient invalidation of
				 * references when the path entry's target
				 * updates its current list of defined
				 * commands. */
    NamespacePathEntry *prevPtr, *nextPtr;
				/* Linked list pointers or NULL at either end
				 * of the list that hangs off Namespace's
				 * commandPathSourceList field. */
};

/*
 * Flags used to represent the status of a namespace:
 *
 * NS_DYING -	1 means Tcl_DeleteNamespace has been called to delete the
 *		namespace.  There may still be active call frames on the Tcl
 *		stack that refer to the namespace. When the last call frame
 *		referring to it has been popped, its remaining variables and
 *		commands are destroyed and it is marked "dead" (NS_DEAD).
 * NS_TEARDOWN  -1 means that TclTeardownNamespace has already been called on
 *		this namespace and it should not be called again [Bug 1355942].
 * NS_DEAD -	1 means Tcl_DeleteNamespace has been called to delete the
 *		namespace and no call frames still refer to it. It is no longer
 *		accessible by name. Its variables and commands have already
 *		been destroyed.  When the last namespaceName object in any byte
 *		code unit that refers to the namespace has been freed (i.e.,
 *		when the namespace's refCount is 0), the namespace's storage
 *		will be freed.
 * NS_SUPPRESS_COMPILATION -
 *		Marks the commands in this namespace for not being compiled,
 *		forcing them to be looked up every time.
 */

#define NS_DYING	0x01
#define NS_DEAD		0x02
#define NS_TEARDOWN	0x04
#define NS_KILLED	0x04 /* Same as NS_TEARDOWN (Deprecated) */
#define NS_SUPPRESS_COMPILATION	0x08

/*
 * Flags passed to TclGetNamespaceForQualName:
 *
 * TCL_GLOBAL_ONLY		- (see tcl.h) Look only in the global ns.
 * TCL_NAMESPACE_ONLY		- (see tcl.h) Look only in the context ns.
 * TCL_CREATE_NS_IF_UNKNOWN	- Create unknown namespaces.
 * TCL_FIND_ONLY_NS		- The name sought is a namespace name.
 */

#define TCL_CREATE_NS_IF_UNKNOWN	0x800
#define TCL_FIND_ONLY_NS		0x1000

/*
 * The client data for an ensemble command. This consists of the table of
 * commands that are actually exported by the namespace, and an epoch counter
 * that, combined with the exportLookupEpoch field of the namespace structure,
 * defines whether the table contains valid data or will need to be recomputed
 * next time the ensemble command is called.
 */

typedef struct EnsembleConfig {
    Namespace *nsPtr;		/* The namespace backing this ensemble up. */
    Tcl_Command token;		/* The token for the command that provides
				 * ensemble support for the namespace, or NULL
				 * if the command has been deleted (or never
				 * existed; the global namespace never has an
				 * ensemble command.) */
    Tcl_Size epoch;			/* The epoch at which this ensemble's table of
				 * exported commands is valid. */
    char **subcommandArrayPtr;	/* Array of ensemble subcommand names. At all
				 * consistent points, this will have the same
				 * number of entries as there are entries in
				 * the subcommandTable hash. */
    Tcl_HashTable subcommandTable;
				/* Hash table of ensemble subcommand names,
				 * which are its keys so this also provides
				 * the storage management for those subcommand
				 * names. The contents of the entry values are
				 * object version the prefix lists to use when
				 * substituting for the command/subcommand to
				 * build the ensemble implementation command.
				 * Has to be stored here as well as in
				 * subcommandDict because that field is NULL
				 * when we are deriving the ensemble from the
				 * namespace exports list. FUTURE WORK: use
				 * object hash table here. */
    struct EnsembleConfig *next;/* The next ensemble in the linked list of
				 * ensembles associated with a namespace. If
				 * this field points to this ensemble, the
				 * structure has already been unlinked from
				 * all lists, and cannot be found by scanning
				 * the list from the namespace's ensemble
				 * field. */
    int flags;			/* OR'ed combo of TCL_ENSEMBLE_PREFIX,
				 * ENSEMBLE_DEAD and ENSEMBLE_COMPILE. */

    /* OBJECT FIELDS FOR ENSEMBLE CONFIGURATION */

    Tcl_Obj *subcommandDict;	/* Dictionary providing mapping from
				 * subcommands to their implementing command
				 * prefixes, or NULL if we are to build the
				 * map automatically from the namespace
				 * exports. */
    Tcl_Obj *subcmdList;	/* List of commands that this ensemble
				 * actually provides, and whose implementation
				 * will be built using the subcommandDict (if
				 * present and defined) and by simple mapping
				 * to the namespace otherwise. If NULL,
				 * indicates that we are using the (dynamic)
				 * list of currently exported commands. */
    Tcl_Obj *unknownHandler;	/* Script prefix used to handle the case when
				 * no match is found (according to the rule
				 * defined by flag bit TCL_ENSEMBLE_PREFIX) or
				 * NULL to use the default error-generating
				 * behaviour. The script execution gets all
				 * the arguments to the ensemble command
				 * (including objv[0]) and will have the
				 * results passed directly back to the caller
				 * (including the error code) unless the code
				 * is TCL_CONTINUE in which case the
				 * subcommand will be re-parsed by the ensemble
				 * core, presumably because the ensemble
				 * itself has been updated. */
    Tcl_Obj *parameterList;	/* List of ensemble parameter names. */
    Tcl_Size numParameters;		/* Cached number of parameters. This is either
				 * 0 (if the parameterList field is NULL) or
				 * the length of the list in the parameterList
				 * field. */
} EnsembleConfig;

/*
 * Various bits for the EnsembleConfig.flags field.
 */

#define ENSEMBLE_DEAD	0x1	/* Flag value to say that the ensemble is dead
				 * and on its way out. */
#define ENSEMBLE_COMPILE 0x4	/* Flag to enable bytecode compilation of an
				 * ensemble. */

/*
 *----------------------------------------------------------------
 * Data structures related to variables. These are used primarily in tclVar.c
 *----------------------------------------------------------------
 */

/*
 * The following structure defines a variable trace, which is used to invoke a
 * specific C procedure whenever certain operations are performed on a
 * variable.
 */

typedef struct VarTrace {
    Tcl_VarTraceProc *traceProc;/* Procedure to call when operations given by
				 * flags are performed on variable. */
    void *clientData;	/* Argument to pass to proc. */
    int flags;			/* What events the trace procedure is
				 * interested in: OR-ed combination of
				 * TCL_TRACE_READS, TCL_TRACE_WRITES,
				 * TCL_TRACE_UNSETS and TCL_TRACE_ARRAY. */
    struct VarTrace *nextPtr;	/* Next in list of traces associated with a
				 * particular variable. */
} VarTrace;

/*
 * The following structure defines a command trace, which is used to invoke a
 * specific C procedure whenever certain operations are performed on a
 * command.
 */

typedef struct CommandTrace {
    Tcl_CommandTraceProc *traceProc;
				/* Procedure to call when operations given by
				 * flags are performed on command. */
    void *clientData;	/* Argument to pass to proc. */
    int flags;			/* What events the trace procedure is
				 * interested in: OR-ed combination of
				 * TCL_TRACE_RENAME, TCL_TRACE_DELETE. */
    struct CommandTrace *nextPtr;
				/* Next in list of traces associated with a
				 * particular command. */
    Tcl_Size refCount;		/* Used to ensure this structure is not
				 * deleted too early. Keeps track of how many
				 * pieces of code have a pointer to this
				 * structure. */
} CommandTrace;

/*
 * When a command trace is active (i.e. its associated procedure is executing)
 * one of the following structures is linked into a list associated with the
 * command's interpreter. The information in the structure is needed in order
 * for Tcl to behave reasonably if traces are deleted while traces are active.
 */

typedef struct ActiveCommandTrace {
    struct Command *cmdPtr;	/* Command that's being traced. */
    struct ActiveCommandTrace *nextPtr;
				/* Next in list of all active command traces
				 * for the interpreter, or NULL if no more. */
    CommandTrace *nextTracePtr;	/* Next trace to check after current trace
				 * procedure returns; if this trace gets
				 * deleted, must update pointer to avoid using
				 * free'd memory. */
    int reverseScan;		/* Boolean set true when traces are scanning
				 * in reverse order. */
} ActiveCommandTrace;

/*
 * When a variable trace is active (i.e. its associated procedure is
 * executing) one of the following structures is linked into a list associated
 * with the variable's interpreter. The information in the structure is needed
 * in order for Tcl to behave reasonably if traces are deleted while traces
 * are active.
 */

typedef struct ActiveVarTrace {
    struct Var *varPtr;		/* Variable that's being traced. */
    struct ActiveVarTrace *nextPtr;
				/* Next in list of all active variable traces
				 * for the interpreter, or NULL if no more. */
    VarTrace *nextTracePtr;	/* Next trace to check after current trace
				 * procedure returns; if this trace gets
				 * deleted, must update pointer to avoid using
				 * free'd memory. */
} ActiveVarTrace;

/*
 * The structure below defines a variable, which associates a string name with
 * a Tcl_Obj value. These structures are kept in procedure call frames (for
 * local variables recognized by the compiler) or in the heap (for global
 * variables and any variable not known to the compiler). For each Var
 * structure in the heap, a hash table entry holds the variable name and a
 * pointer to the Var structure.
 */

typedef struct Var {
    int flags;			/* Miscellaneous bits of information about
				 * variable. See below for definitions. */
    union {
	Tcl_Obj *objPtr;	/* The variable's object value. Used for
				 * scalar variables and array elements. */
	TclVarHashTable *tablePtr;/* For array variables, this points to
				 * information about the hash table used to
				 * implement the associative array. Points to
				 * ckalloc-ed data. */
	struct Var *linkPtr;	/* If this is a global variable being referred
				 * to in a procedure, or a variable created by
				 * "upvar", this field points to the
				 * referenced variable's Var struct. */
    } value;
} Var;

typedef struct VarInHash {
    Var var;
    Tcl_Size refCount;		/* Counts number of active uses of this
				 * variable: 1 for the entry in the hash
				 * table, 1 for each additional variable whose
				 * linkPtr points here, 1 for each nested
				 * trace active on variable, and 1 if the
				 * variable is a namespace variable. This
				 * record can't be deleted until refCount
				 * becomes 0. */
    Tcl_HashEntry entry;	/* The hash table entry that refers to this
				 * variable. This is used to find the name of
				 * the variable and to delete it from its
				 * hash table if it is no longer needed. It
				 * also holds the variable's name. */
} VarInHash;

/*
 * Flag bits for variables. The first two (VAR_ARRAY and VAR_LINK) are
 * mutually exclusive and give the "type" of the variable. If none is set,
 * this is a scalar variable.
 *
 * VAR_ARRAY -			1 means this is an array variable rather than
 *				a scalar variable or link. The "tablePtr"
 *				field points to the array's hash table for its
 *				elements.
 * VAR_LINK -			1 means this Var structure contains a pointer
 *				to another Var structure that either has the
 *				real value or is itself another VAR_LINK
 *				pointer. Variables like this come about
 *				through "upvar" and "global" commands, or
 *				through references to variables in enclosing
 *				namespaces.
 *
 * Flags that indicate the type and status of storage; none is set for
 * compiled local variables (Var structs).
 *
 * VAR_IN_HASHTABLE -		1 means this variable is in a hash table and
 *				the Var structure is malloc'ed. 0 if it is a
 *				local variable that was assigned a slot in a
 *				procedure frame by the compiler so the Var
 *				storage is part of the call frame.
 * VAR_DEAD_HASH		1 means that this var's entry in the hash table
 *				has already been deleted.
 * VAR_ARRAY_ELEMENT -		1 means that this variable is an array
 *				element, so it is not legal for it to be an
 *				array itself (the VAR_ARRAY flag had better
 *				not be set).
 * VAR_NAMESPACE_VAR -		1 means that this variable was declared as a
 *				namespace variable. This flag ensures it
 *				persists until its namespace is destroyed or
 *				until the variable is unset; it will persist
 *				even if it has not been initialized and is
 *				marked undefined. The variable's refCount is
 *				incremented to reflect the "reference" from
 *				its namespace.
 *
 * Flag values relating to the variable's trace and search status.
 *
 * VAR_TRACED_READ
 * VAR_TRACED_WRITE
 * VAR_TRACED_UNSET
 * VAR_TRACED_ARRAY
 * VAR_TRACE_ACTIVE -		1 means that trace processing is currently
 *				underway for a read or write access, so new
 *				read or write accesses should not cause trace
 *				procedures to be called and the variable can't
 *				be deleted.
 * VAR_SEARCH_ACTIVE
 *
 * The following additional flags are used with the CompiledLocal type defined
 * below:
 *
 * VAR_ARGUMENT -		1 means that this variable holds a procedure
 *				argument.
 * VAR_TEMPORARY -		1 if the local variable is an anonymous
 *				temporary variable. Temporaries have a NULL
 *				name.
 * VAR_RESOLVED -		1 if name resolution has been done for this
 *				variable.
 * VAR_IS_ARGS			1 if this variable is the last argument and is
 *				named "args".
 */

/*
 * FLAGS RENUMBERED: everything breaks already, make things simpler.
 *
 * IMPORTANT: skip the values 0x10, 0x20, 0x40, 0x800 corresponding to
 * TCL_TRACE_(READS/WRITES/UNSETS/ARRAY): makes code simpler in tclTrace.c
 *
 * Keep the flag values for VAR_ARGUMENT and VAR_TEMPORARY so that old values
 * in precompiled scripts keep working.
 */

/* Type of value (0 is scalar) */
#define VAR_ARRAY		0x1
#define VAR_LINK		0x2

/* Type of storage (0 is compiled local) */
#define VAR_IN_HASHTABLE	0x4
#define VAR_DEAD_HASH		0x8
#define VAR_ARRAY_ELEMENT	0x1000
#define VAR_NAMESPACE_VAR	0x80	/* KEEP OLD VALUE for Itcl */

#define VAR_ALL_HASH \
	(VAR_IN_HASHTABLE|VAR_DEAD_HASH|VAR_NAMESPACE_VAR|VAR_ARRAY_ELEMENT)

/* Trace and search state. */

#define VAR_TRACED_READ		0x10	/* TCL_TRACE_READS */
#define VAR_TRACED_WRITE	0x20	/* TCL_TRACE_WRITES */
#define VAR_TRACED_UNSET	0x40	/* TCL_TRACE_UNSETS */
#define VAR_TRACED_ARRAY	0x800	/* TCL_TRACE_ARRAY */
#define VAR_TRACE_ACTIVE	0x2000
#define VAR_SEARCH_ACTIVE	0x4000
#define VAR_ALL_TRACES \
	(VAR_TRACED_READ|VAR_TRACED_WRITE|VAR_TRACED_ARRAY|VAR_TRACED_UNSET)

/* Special handling on initialisation (only CompiledLocal). */
#define VAR_ARGUMENT		0x100	/* KEEP OLD VALUE! See tclProc.c */
#define VAR_TEMPORARY		0x200	/* KEEP OLD VALUE! See tclProc.c */
#define VAR_IS_ARGS		0x400
#define VAR_RESOLVED		0x8000

/*
 * Macros to ensure that various flag bits are set properly for variables.
 * The ANSI C "prototypes" for these macros are:
 *
 * MODULE_SCOPE void	TclSetVarScalar(Var *varPtr);
 * MODULE_SCOPE void	TclSetVarArray(Var *varPtr);
 * MODULE_SCOPE void	TclSetVarLink(Var *varPtr);
 * MODULE_SCOPE void	TclSetVarArrayElement(Var *varPtr);
 * MODULE_SCOPE void	TclSetVarUndefined(Var *varPtr);
 * MODULE_SCOPE void	TclClearVarUndefined(Var *varPtr);
 */

#define TclSetVarScalar(varPtr) \
    (varPtr)->flags &= ~(VAR_ARRAY|VAR_LINK)

#define TclSetVarArray(varPtr) \
    (varPtr)->flags = ((varPtr)->flags & ~VAR_LINK) | VAR_ARRAY

#define TclSetVarLink(varPtr) \
    (varPtr)->flags = ((varPtr)->flags & ~VAR_ARRAY) | VAR_LINK

#define TclSetVarArrayElement(varPtr) \
    (varPtr)->flags = ((varPtr)->flags & ~VAR_ARRAY) | VAR_ARRAY_ELEMENT

#define TclSetVarUndefined(varPtr) \
    (varPtr)->flags &= ~(VAR_ARRAY|VAR_LINK);\
    (varPtr)->value.objPtr = NULL

#define TclClearVarUndefined(varPtr)

#define TclSetVarTraceActive(varPtr) \
    (varPtr)->flags |= VAR_TRACE_ACTIVE

#define TclClearVarTraceActive(varPtr) \
    (varPtr)->flags &= ~VAR_TRACE_ACTIVE

#define TclSetVarNamespaceVar(varPtr) \
    if (!TclIsVarNamespaceVar(varPtr)) {\
	(varPtr)->flags |= VAR_NAMESPACE_VAR;\
	if (TclIsVarInHash(varPtr)) {\
	    ((VarInHash *)(varPtr))->refCount++;\
	}\
    }

#define TclClearVarNamespaceVar(varPtr) \
    if (TclIsVarNamespaceVar(varPtr)) {\
	(varPtr)->flags &= ~VAR_NAMESPACE_VAR;\
	if (TclIsVarInHash(varPtr)) {\
	    ((VarInHash *)(varPtr))->refCount--;\
	}\
    }

/*
 * Macros to read various flag bits of variables.
 * The ANSI C "prototypes" for these macros are:
 *
 * MODULE_SCOPE int	TclIsVarScalar(Var *varPtr);
 * MODULE_SCOPE int	TclIsVarLink(Var *varPtr);
 * MODULE_SCOPE int	TclIsVarArray(Var *varPtr);
 * MODULE_SCOPE int	TclIsVarUndefined(Var *varPtr);
 * MODULE_SCOPE int	TclIsVarArrayElement(Var *varPtr);
 * MODULE_SCOPE int	TclIsVarTemporary(Var *varPtr);
 * MODULE_SCOPE int	TclIsVarArgument(Var *varPtr);
 * MODULE_SCOPE int	TclIsVarResolved(Var *varPtr);
 */

#define TclIsVarScalar(varPtr) \
    !((varPtr)->flags & (VAR_ARRAY|VAR_LINK))

#define TclIsVarLink(varPtr) \
    ((varPtr)->flags & VAR_LINK)

#define TclIsVarArray(varPtr) \
    ((varPtr)->flags & VAR_ARRAY)

#define TclIsVarUndefined(varPtr) \
    ((varPtr)->value.objPtr == NULL)

#define TclIsVarArrayElement(varPtr) \
    ((varPtr)->flags & VAR_ARRAY_ELEMENT)

#define TclIsVarNamespaceVar(varPtr) \
    ((varPtr)->flags & VAR_NAMESPACE_VAR)

#define TclIsVarTemporary(varPtr) \
    ((varPtr)->flags & VAR_TEMPORARY)

#define TclIsVarArgument(varPtr) \
    ((varPtr)->flags & VAR_ARGUMENT)

#define TclIsVarResolved(varPtr) \
    ((varPtr)->flags & VAR_RESOLVED)

#define TclIsVarTraceActive(varPtr) \
    ((varPtr)->flags & VAR_TRACE_ACTIVE)

#define TclIsVarTraced(varPtr) \
    ((varPtr)->flags & VAR_ALL_TRACES)

#define TclIsVarInHash(varPtr) \
    ((varPtr)->flags & VAR_IN_HASHTABLE)

#define TclIsVarDeadHash(varPtr) \
    ((varPtr)->flags & VAR_DEAD_HASH)

#define TclGetVarNsPtr(varPtr) \
    (TclIsVarInHash(varPtr) \
	? ((TclVarHashTable *) ((((VarInHash *) (varPtr))->entry.tablePtr)))->nsPtr \
	: NULL)

#define VarHashRefCount(varPtr) \
    ((VarInHash *) (varPtr))->refCount

#define VarHashGetKey(varPtr) \
    (((VarInHash *)(varPtr))->entry.key.objPtr)

/*
 * Macros for direct variable access by TEBC.
 */

#define TclIsVarTricky(varPtr,trickyFlags)				\
    ((varPtr)->flags & (VAR_ARRAY|VAR_LINK|trickyFlags))

#define TclIsVarDirectReadable(varPtr)					\
    (   (!TclIsVarTricky(varPtr,VAR_TRACED_READ))			\
          && (varPtr)->value.objPtr)

#define TclIsVarDirectWritable(varPtr) \
    (!TclIsVarTricky(varPtr,VAR_TRACED_WRITE|VAR_DEAD_HASH))

#define TclIsVarDirectUnsettable(varPtr) \
    (!TclIsVarTricky(varPtr,VAR_TRACED_READ|VAR_TRACED_WRITE|VAR_TRACED_UNSET|VAR_DEAD_HASH))

#define TclIsVarDirectModifyable(varPtr) \
    (   (!TclIsVarTricky(varPtr,VAR_TRACED_READ|VAR_TRACED_WRITE))	\
          &&  (varPtr)->value.objPtr)

#define TclIsVarDirectReadable2(varPtr, arrayPtr) \
    (TclIsVarDirectReadable(varPtr) &&\
	(!(arrayPtr) || !((arrayPtr)->flags & VAR_TRACED_READ)))

#define TclIsVarDirectWritable2(varPtr, arrayPtr) \
    (TclIsVarDirectWritable(varPtr) &&\
	(!(arrayPtr) || !((arrayPtr)->flags & VAR_TRACED_WRITE)))

#define TclIsVarDirectModifyable2(varPtr, arrayPtr) \
    (TclIsVarDirectModifyable(varPtr) &&\
	(!(arrayPtr) || !((arrayPtr)->flags & (VAR_TRACED_READ|VAR_TRACED_WRITE))))

/*
 *----------------------------------------------------------------
 * Data structures related to procedures. These are used primarily in
 * tclProc.c, tclCompile.c, and tclExecute.c.
 *----------------------------------------------------------------
 */

#if defined(__STDC_VERSION__) && (__STDC_VERSION__ >= 199901L)
#   define TCLFLEXARRAY
#elif defined(__GNUC__) && (__GNUC__ > 2)
#   define TCLFLEXARRAY 0
#else
#   define TCLFLEXARRAY 1
#endif

/*
 * Forward declaration to prevent an error when the forward reference to
 * Command is encountered in the Proc and ImportRef types declared below.
 */

struct Command;

/*
 * The variable-length structure below describes a local variable of a
 * procedure that was recognized by the compiler. These variables have a name,
 * an element in the array of compiler-assigned local variables in the
 * procedure's call frame, and various other items of information. If the
 * local variable is a formal argument, it may also have a default value. The
 * compiler can't recognize local variables whose names are expressions (these
 * names are only known at runtime when the expressions are evaluated) or
 * local variables that are created as a result of an "upvar" or "uplevel"
 * command. These other local variables are kept separately in a hash table in
 * the call frame.
 */

typedef struct CompiledLocal {
    struct CompiledLocal *nextPtr;
				/* Next compiler-recognized local variable for
				 * this procedure, or NULL if this is the last
				 * local. */
    Tcl_Size nameLength;		/* The number of bytes in local variable's name.
				 * Among others used to speed up var lookups. */
    Tcl_Size frameIndex;		/* Index in the array of compiler-assigned
				 * variables in the procedure call frame. */
    int flags;			/* Flag bits for the local variable. Same as
				 * the flags for the Var structure above,
				 * although only VAR_ARGUMENT, VAR_TEMPORARY,
				 * and VAR_RESOLVED make sense. */
    Tcl_Obj *defValuePtr;	/* Pointer to the default value of an
				 * argument, if any. NULL if not an argument
				 * or, if an argument, no default value. */
    Tcl_ResolvedVarInfo *resolveInfo;
				/* Customized variable resolution info
				 * supplied by the Tcl_ResolveCompiledVarProc
				 * associated with a namespace. Each variable
				 * is marked by a unique tag during
				 * compilation, and that same tag is used to
				 * find the variable at runtime. */
    char name[TCLFLEXARRAY];		/* Name of the local variable starts here. If
				 * the name is NULL, this will just be '\0'.
				 * The actual size of this field will be large
				 * enough to hold the name. MUST BE THE LAST
				 * FIELD IN THE STRUCTURE! */
} CompiledLocal;

/*
 * The structure below defines a command procedure, which consists of a
 * collection of Tcl commands plus information about arguments and other local
 * variables recognized at compile time.
 */

typedef struct Proc {
    struct Interp *iPtr;	/* Interpreter for which this command is
				 * defined. */
    Tcl_Size refCount;		/* Reference count: 1 if still present in
				 * command table plus 1 for each call to the
				 * procedure that is currently active. This
				 * structure can be freed when refCount
				 * becomes zero. */
    struct Command *cmdPtr;	/* Points to the Command structure for this
				 * procedure. This is used to get the
				 * namespace in which to execute the
				 * procedure. */
    Tcl_Obj *bodyPtr;		/* Points to the ByteCode object for
				 * procedure's body command. */
    Tcl_Size numArgs;		/* Number of formal parameters. */
    Tcl_Size numCompiledLocals;	/* Count of local variables recognized by the
				 * compiler including arguments and
				 * temporaries. */
    CompiledLocal *firstLocalPtr;
				/* Pointer to first of the procedure's
				 * compiler-allocated local variables, or NULL
				 * if none. The first numArgs entries in this
				 * list describe the procedure's formal
				 * arguments. */
    CompiledLocal *lastLocalPtr;/* Pointer to the last allocated local
				 * variable or NULL if none. This has frame
				 * index (numCompiledLocals-1). */
} Proc;

/*
 * The type of functions called to process errors found during the execution
 * of a procedure (or lambda term or ...).
 */

typedef void (ProcErrorProc)(Tcl_Interp *interp, Tcl_Obj *procNameObj);

/*
 * The structure below defines a command trace. This is used to allow Tcl
 * clients to find out whenever a command is about to be executed.
 */

typedef struct Trace {
    Tcl_Size level;		/* Only trace commands at nesting level less
				 * than or equal to this. */
    Tcl_CmdObjTraceProc *proc;	/* Procedure to call to trace command. */
    void *clientData;	/* Arbitrary value to pass to proc. */
    struct Trace *nextPtr;	/* Next in list of traces for this interp. */
    int flags;			/* Flags governing the trace - see
				 * Tcl_CreateObjTrace for details. */
    Tcl_CmdObjTraceDeleteProc *delProc;
				/* Procedure to call when trace is deleted. */
} Trace;

/*
 * When an interpreter trace is active (i.e. its associated procedure is
 * executing), one of the following structures is linked into a list
 * associated with the interpreter. The information in the structure is needed
 * in order for Tcl to behave reasonably if traces are deleted while traces
 * are active.
 */

typedef struct ActiveInterpTrace {
    struct ActiveInterpTrace *nextPtr;
				/* Next in list of all active command traces
				 * for the interpreter, or NULL if no more. */
    Trace *nextTracePtr;	/* Next trace to check after current trace
				 * procedure returns; if this trace gets
				 * deleted, must update pointer to avoid using
				 * free'd memory. */
    int reverseScan;		/* Boolean set true when traces are scanning
				 * in reverse order. */
} ActiveInterpTrace;

/*
 * Flag values designating types of execution traces. See tclTrace.c for
 * related flag values.
 *
 * TCL_TRACE_ENTER_EXEC		- triggers enter/enterstep traces.
 * 				- passed to Tcl_CreateObjTrace to set up
 *				  "enterstep" traces.
 * TCL_TRACE_LEAVE_EXEC		- triggers leave/leavestep traces.
 * 				- passed to Tcl_CreateObjTrace to set up
 *				  "leavestep" traces.
 */

#define TCL_TRACE_ENTER_EXEC	1
#define TCL_TRACE_LEAVE_EXEC	2

MODULE_SCOPE  Tcl_Obj *TclArithSeriesObjIndex(Tcl_Interp *, Tcl_Obj *,
			    Tcl_Size index);
MODULE_SCOPE Tcl_Size TclArithSeriesObjLength(Tcl_Obj *arithSeriesPtr);
MODULE_SCOPE Tcl_Obj *	TclArithSeriesObjRange(Tcl_Interp *interp,
			    Tcl_Obj *arithSeriesPtr, Tcl_Size fromIdx, Tcl_Size toIdx);
MODULE_SCOPE Tcl_Obj *	TclArithSeriesObjReverse(Tcl_Interp *interp,
			    Tcl_Obj *arithSeriesPtr);
MODULE_SCOPE Tcl_Code	TclArithSeriesGetElements(Tcl_Interp *interp,
			    Tcl_Obj *objPtr, Tcl_Size *objcPtr, Tcl_Obj ***objvPtr);
MODULE_SCOPE Tcl_Code	TclNewArithSeriesObj(Tcl_Interp *interp,
			    Tcl_Obj **arithSeriesObj, int useDoubles,
			    Tcl_Obj *startObj, Tcl_Obj *endObj,
			    Tcl_Obj *stepObj, Tcl_Obj *lenObj);

/*
 * The structure below defines an entry in the assocData hash table which is
 * associated with an interpreter. The entry contains a pointer to a function
 * to call when the interpreter is deleted, and a pointer to a user-defined
 * piece of data.
 */

typedef struct AssocData {
    Tcl_InterpDeleteProc *proc;	/* Proc to call when deleting. */
    void *clientData;	/* Value to pass to proc. */
} AssocData;

/*
 * The structure below defines a call frame. A call frame defines a naming
 * context for a procedure call: its local naming scope (for local variables)
 * and its global naming scope (a namespace, perhaps the global :: namespace).
 * A call frame can also define the naming context for a namespace eval or
 * namespace inscope command: the namespace in which the command's code should
 * execute. The Tcl_CallFrame structures exist only while procedures or
 * namespace eval/inscope's are being executed, and provide a kind of Tcl call
 * stack.
 *
 * WARNING!! The structure definition must be kept consistent with the
 * Tcl_CallFrame structure in tcl.h. If you change one, change the other.
 */

/*
 * Will be grown to contain: pointers to the varnames (allocated at the end),
 * plus the init values for each variable (suitable to be memcopied on init)
 */

typedef struct LocalCache {
    Tcl_Size refCount;
    Tcl_Size numVars;
    Tcl_Obj *varName0;
} LocalCache;

#define localName(framePtr, i) \
    ((&((framePtr)->localCachePtr->varName0))[(i)])

MODULE_SCOPE void	TclFreeLocalCache(Tcl_Interp *interp,
			    LocalCache *localCachePtr);

typedef struct CallFrame {
    Namespace *nsPtr;		/* Points to the namespace used to resolve
				 * commands and global variables. */
    int isProcCallFrame;	/* If 0, the frame was pushed to execute a
				 * namespace command and var references are
				 * treated as references to namespace vars;
				 * varTablePtr and compiledLocals are ignored.
				 * If FRAME_IS_PROC is set, the frame was
				 * pushed to execute a Tcl procedure and may
				 * have local vars. */
    Tcl_Size objc;			/* This and objv below describe the arguments
				 * for this procedure call. */
    Tcl_Obj *const *objv;	/* Array of argument objects. */
    struct CallFrame *callerPtr;
				/* Value of interp->framePtr when this
				 * procedure was invoked (i.e. next higher in
				 * stack of all active procedures). */
    struct CallFrame *callerVarPtr;
				/* Value of interp->varFramePtr when this
				 * procedure was invoked (i.e. determines
				 * variable scoping within caller). Same as
				 * callerPtr unless an "uplevel" command or
				 * something equivalent was active in the
				 * caller). */
    Tcl_Size level;			/* Level of this procedure, for "uplevel"
				 * purposes (i.e. corresponds to nesting of
				 * callerVarPtr's, not callerPtr's). 1 for
				 * outermost procedure, 0 for top-level. */
    Proc *procPtr;		/* Points to the structure defining the called
				 * procedure. Used to get information such as
				 * the number of compiled local variables
				 * (local variables assigned entries ["slots"]
				 * in the compiledLocals array below). */
    TclVarHashTable *varTablePtr;
				/* Hash table containing local variables not
				 * recognized by the compiler, or created at
				 * execution time through, e.g., upvar.
				 * Initially NULL and created if needed. */
    Tcl_Size numCompiledLocals;	/* Count of local variables recognized
				 * by the compiler including arguments. */
    Var *compiledLocals;	/* Points to the array of local variables
				 * recognized by the compiler. The compiler
				 * emits code that refers to these variables
				 * using an index into this array. */
    void *clientData;	/* Pointer to some context that is used by
				 * object systems. The meaning of the contents
				 * of this field is defined by the code that
				 * sets it, and it should only ever be set by
				 * the code that is pushing the frame. In that
				 * case, the code that sets it should also
				 * have some means of discovering what the
				 * meaning of the value is, which we do not
				 * specify. */
    LocalCache *localCachePtr;
    Tcl_Obj    *tailcallPtr;
				/* NULL if no tailcall is scheduled */
} CallFrame;

#define FRAME_IS_PROC	0x1
#define FRAME_IS_LAMBDA 0x2
#define FRAME_IS_METHOD	0x4	/* The frame is a method body, and the frame's
				 * clientData field contains a CallContext
				 * reference. Part of TIP#257. */
#define FRAME_IS_OO_DEFINE 0x8	/* The frame is part of the inside workings of
				 * the [oo::define] command; the clientData
				 * field contains an Object reference that has
				 * been confirmed to refer to a class. Part of
				 * TIP#257. */
#define FRAME_IS_PRIVATE_DEFINE 0x10
				/* Marks this frame as being used for private
				 * declarations with [oo::define]. Usually
				 * OR'd with FRAME_IS_OO_DEFINE. TIP#500. */

/*
 * TIP #280
 * The structure below defines a command frame. A command frame provides
 * location information for all commands executing a tcl script (source, eval,
 * uplevel, procedure bodies, ...). The runtime structure essentially contains
 * the stack trace as it would be if the currently executing command were to
 * throw an error.
 *
 * For commands where it makes sense it refers to the associated CallFrame as
 * well.
 *
 * The structures are chained in a single list, with the top of the stack
 * anchored in the Interp structure.
 *
 * Instances can be allocated on the C stack, or the heap, the former making
 * cleanup a bit simpler.
 */

typedef struct CmdFrame {
    /*
     * General data. Always available.
     */

    int type;			/* Values see below. */
    int level;			/* Number of frames in stack, prevent O(n)
				 * scan of list. */
    Tcl_Size *line;		/* Lines the words of the command start on. */
    Tcl_Size nline;
    CallFrame *framePtr;	/* Procedure activation record, may be
				 * NULL. */
    struct CmdFrame *nextPtr;	/* Link to calling frame. */
    /*
     * Data needed for Eval vs TEBC
     *
     * EXECUTION CONTEXTS and usage of CmdFrame
     *
     * Field	  TEBC		  EvalEx
     * =======	  ====		  ======
     * level	  yes		  yes
     * type	  BC/PREBC	  SRC/EVAL
     * line0	  yes		  yes
     * framePtr	  yes		  yes
     * =======	  ====		  ======
     *
     * =======	  ====		  ========= union data
     * line1	  -		  yes
     * line3	  -		  yes
     * path	  -		  yes
     * -------	  ----		  ------
     * codePtr	  yes		  -
     * pc	  yes		  -
     * =======	  ====		  ======
     *
     * =======	  ====		  ========= union cmd
     * str.cmd	  yes		  yes
     * str.len	  yes		  yes
     * -------	  ----		  ------
     */

    union {
	struct {
	    Tcl_Obj *path;	/* Path of the sourced file the command is
				 * in. */
	} eval;
	struct {
	    const void *codePtr;/* Byte code currently executed... */
	    const char *pc;	/* ... and instruction pointer. */
	} tebc;
    } data;
    Tcl_Obj *cmdObj;
    const char *cmd;		/* The executed command, if possible... */
    Tcl_Size len;			/* ... and its length. */
    const struct CFWordBC *litarg;
				/* Link to set of literal arguments which have
				 * ben pushed on the lineLABCPtr stack by
				 * TclArgumentBCEnter(). These will be removed
				 * by TclArgumentBCRelease. */
} CmdFrame;

typedef struct CFWord {
    CmdFrame *framePtr;		/* CmdFrame to access. */
    Tcl_Size word;			/* Index of the word in the command. */
    Tcl_Size refCount;		/* Number of times the word is on the
				 * stack. */
} CFWord;

typedef struct CFWordBC {
    CmdFrame *framePtr;		/* CmdFrame to access. */
    Tcl_Size pc;			/* Instruction pointer of a command in
				 * ExtCmdLoc.loc[.] */
    Tcl_Size word;			/* Index of word in
				 * ExtCmdLoc.loc[cmd]->line[.] */
    struct CFWordBC *prevPtr;	/* Previous entry in stack for same Tcl_Obj. */
    struct CFWordBC *nextPtr;	/* Next entry for same command call. See
				 * CmdFrame litarg field for the list start. */
    Tcl_Obj *obj;		/* Back reference to hash table key */
} CFWordBC;

/*
 * Structure to record the locations of invisible continuation lines in
 * literal scripts, as character offset from the beginning of the script. Both
 * compiler and direct evaluator use this information to adjust their line
 * counters when tracking through the script, because when it is invoked the
 * continuation line marker as a whole has been removed already, meaning that
 * the \n which was part of it is gone as well, breaking regular line
 * tracking.
 *
 * These structures are allocated and filled by both the function
 * TclSubstTokens() in the file "tclParse.c" and its caller TclEvalEx() in the
 * file "tclBasic.c", and stored in the thread-global hash table "lineCLPtr" in
 * file "tclObj.c". They are used by the functions TclSetByteCodeFromAny() and
 * TclCompileScript(), both found in the file "tclCompile.c". Their memory is
 * released by the function TclFreeObj(), in the file "tclObj.c", and also by
 * the function TclThreadFinalizeObjects(), in the same file.
 */

#define CLL_END		(-1)

typedef struct ContLineLoc {
    Tcl_Size num;			/* Number of entries in loc, not counting the
				 * final -1 marker entry. */
    Tcl_Size loc[TCLFLEXARRAY];/* Table of locations, as character offsets.
				 * The table is allocated as part of the
				 * structure, extending behind the nominal end
				 * of the structure. An entry containing the
				 * value -1 is put after the last location, as
				 * end-marker/sentinel. */
} ContLineLoc;

/*
 * The following macros define the allowed values for the type field of the
 * CmdFrame structure above. Some of the values occur only in the extended
 * location data referenced via the 'baseLocPtr'.
 *
 * TCL_LOCATION_EVAL	  : Frame is for a script evaluated by EvalEx.
 * TCL_LOCATION_BC	  : Frame is for bytecode.
 * TCL_LOCATION_PREBC	  : Frame is for precompiled bytecode.
 * TCL_LOCATION_SOURCE	  : Frame is for a script evaluated by EvalEx, from a
 *			    sourced file.
 * TCL_LOCATION_PROC	  : Frame is for bytecode of a procedure.
 *
 * A TCL_LOCATION_BC type in a frame can be overridden by _SOURCE and _PROC
 * types, per the context of the byte code in execution.
 */

#define TCL_LOCATION_EVAL	(0) /* Location in a dynamic eval script. */
#define TCL_LOCATION_BC		(2) /* Location in byte code. */
#define TCL_LOCATION_PREBC	(3) /* Location in precompiled byte code, no
				     * location. */
#define TCL_LOCATION_SOURCE	(4) /* Location in a file. */
#define TCL_LOCATION_PROC	(5) /* Location in a dynamic proc. */
#define TCL_LOCATION_LAST	(6) /* Number of values in the enum. */

/*
 * Structure passed to describe procedure-like "procedures" that are not
 * procedures (e.g. a lambda) so that their details can be reported correctly
 * by [info frame]. Contains a sub-structure for each extra field.
 */

typedef Tcl_Obj * (GetFrameInfoValueProc)(void *clientData);
typedef struct {
    const char *name;		/* Name of this field. */
    GetFrameInfoValueProc *proc;	/* Function to generate a Tcl_Obj* from the
				 * clientData, or just use the clientData
				 * directly (after casting) if NULL. */
    void *clientData;	/* Context for above function, or Tcl_Obj* if
				 * proc field is NULL. */
} ExtraFrameInfoField;
typedef struct {
    Tcl_Size length;			/* Length of array. */
    ExtraFrameInfoField fields[2];
				/* Really as long as necessary, but this is
				 * long enough for nearly anything. */
} ExtraFrameInfo;

/*
 *----------------------------------------------------------------
 * Data structures and procedures related to TclHandles, which are a very
 * lightweight method of preserving enough information to determine if an
 * arbitrary malloc'd block has been deleted.
 *----------------------------------------------------------------
 */

typedef void **TclHandle;

/*
 *----------------------------------------------------------------
 * Experimental flag value passed to Tcl_GetRegExpFromObj. Intended for use
 * only by Expect. It will probably go away in a later release.
 *----------------------------------------------------------------
 */

#define TCL_REG_BOSONLY 002000	/* Prepend \A to pattern so it only matches at
				 * the beginning of the string. */

/*
 * These are a thin layer over TclpThreadKeyDataGet and TclpThreadKeyDataSet
 * when threads are used, or an emulation if there are no threads. These are
 * really internal and Tcl clients should use Tcl_GetThreadData.
 */

MODULE_SCOPE void *	TclThreadDataKeyGet(Tcl_ThreadDataKey *keyPtr);
MODULE_SCOPE void	TclThreadDataKeySet(Tcl_ThreadDataKey *keyPtr,
			    void *data);

/*
 * This is a convenience macro used to initialize a thread local storage ptr.
 */

#define TCL_TSD_INIT(keyPtr) \
	(ThreadSpecificData *)Tcl_GetThreadData((keyPtr), sizeof(ThreadSpecificData))

/*
 *----------------------------------------------------------------
 * Data structures related to bytecode compilation and execution. These are
 * used primarily in tclCompile.c, tclExecute.c, and tclBasic.c.
 *----------------------------------------------------------------
 */

/*
 * Forward declaration to prevent errors when the forward references to
 * Tcl_Parse and CompileEnv are encountered in the procedure type CompileProc
 * declared below.
 */

struct CompileEnv;

/*
 * The type of procedures called by the Tcl bytecode compiler to compile
 * commands. Pointers to these procedures are kept in the Command structure
 * describing each command. The Tcl_Code returned by a CompileProc must
 * be one of the following:
 *
 * TCL_OK		Compilation completed normally.
 * TCL_ERROR 		Compilation could not be completed. This can be just a
 * 			judgment by the CompileProc that the command is too
 * 			complex to compile effectively, or it can indicate
 * 			that in the current state of the interp, the command
 * 			would raise an error. The bytecode compiler will not
 * 			do any error reporting at compiler time. Error
 * 			reporting is deferred until the actual runtime,
 * 			because by then changes in the interp state may allow
 * 			the command to be successfully evaluated.
 * TCL_OUT_LINE_COMPILE	A source-compatible alias for TCL_ERROR, kept for the
 * 			sake of old code only.
 */

#ifndef TCL_NO_DEPRECATED
#   define TCL_OUT_LINE_COMPILE	TCL_ERROR
#endif

typedef Tcl_Code (CompileProc)(Tcl_Interp *interp, Tcl_Parse *parsePtr,
	struct Command *cmdPtr, struct CompileEnv *compEnvPtr);

/*
 * The type of procedure called from the compilation hook point in
 * SetByteCodeFromAny.
 */

typedef Tcl_Code (CompileHookProc)(Tcl_Interp *interp,
	struct CompileEnv *compEnvPtr, void *clientData);

/*
 * The data structure for a (linked list of) execution stacks.
 */

typedef struct ExecStack {
    struct ExecStack *prevPtr;
    struct ExecStack *nextPtr;
    Tcl_Obj **markerPtr;
    Tcl_Obj **endPtr;
    Tcl_Obj **tosPtr;
    Tcl_Obj *stackWords[TCLFLEXARRAY];
} ExecStack;

/*
 * The data structure defining the execution environment for ByteCode's.
 * There is one ExecEnv structure per Tcl interpreter. It holds the evaluation
 * stack that holds command operands and results. The stack grows towards
 * increasing addresses. The member stackPtr points to the stackItems of the
 * currently active execution stack.
 */

typedef struct CorContext {
    struct CallFrame *framePtr;
    struct CallFrame *varFramePtr;
    struct CmdFrame *cmdFramePtr;  /* See Interp.cmdFramePtr */
    Tcl_HashTable *lineLABCPtr;    /* See Interp.lineLABCPtr */
} CorContext;

typedef struct CoroutineData {
    struct Command *cmdPtr;	/* The command handle for the coroutine. */
    struct ExecEnv *eePtr;	/* The special execution environment (stacks,
				 * etc.) for the coroutine. */
    struct ExecEnv *callerEEPtr;/* The execution environment for the caller of
				 * the coroutine, which might be the
				 * interpreter global environment or another
				 * coroutine. */
    CorContext caller;
    CorContext running;
    Tcl_HashTable *lineLABCPtr;    /* See Interp.lineLABCPtr */
    void *stackLevel;
    Tcl_Size auxNumLevels;		/* While the coroutine is running the
				 * numLevels of the create/resume command is
				 * stored here; for suspended coroutines it
				 * holds the nesting numLevels at yield. */
    Tcl_Size nargs;                  /* Number of args required for resuming this
				 * coroutine; COROUTINE_ARGUMENTS_SINGLE_OPTIONAL means "0 or 1"
				 * (default), COROUTINE_ARGUMENTS_ARBITRARY means "any" */
    Tcl_Obj *yieldPtr;		/* The command to yield to.  Stored here in
				 * order to reset splice point in
				 * TclNRCoroutineActivateCallback if the
				 * coroutine is busy.
				*/
} CoroutineData;

typedef struct ExecEnv {
    ExecStack *execStackPtr;	/* Points to the first item in the evaluation
				 * stack on the heap. */
    Tcl_Obj *constants[2];	/* Pointers to constant "0" and "1" objs. */
    struct Tcl_Interp *interp;
    struct NRE_callback *callbackPtr;
				/* Top callback in NRE's stack. */
    struct CoroutineData *corPtr;
    int rewind;
} ExecEnv;

#define COR_IS_SUSPENDED(corPtr) \
    ((corPtr)->stackLevel == NULL)

/*
 * The definitions for the LiteralTable and LiteralEntry structures. Each
 * interpreter contains a LiteralTable. It is used to reduce the storage
 * needed for all the Tcl objects that hold the literals of scripts compiled
 * by the interpreter. A literal's object is shared by all the ByteCodes that
 * refer to the literal. Each distinct literal has one LiteralEntry entry in
 * the LiteralTable. A literal table is a specialized hash table that is
 * indexed by the literal's string representation, which may contain null
 * characters.
 *
 * Note that we reduce the space needed for literals by sharing literal
 * objects both within a ByteCode (each ByteCode contains a local
 * LiteralTable) and across all an interpreter's ByteCodes (with the
 * interpreter's global LiteralTable).
 */

typedef struct LiteralEntry {
    struct LiteralEntry *nextPtr;
				/* Points to next entry in this hash bucket or
				 * NULL if end of chain. */
    Tcl_Obj *objPtr;		/* Points to Tcl object that holds the
				 * literal's bytes and length. */
    Tcl_Size refCount;		/* If in an interpreter's global literal
				 * table, the number of ByteCode structures
				 * that share the literal object; the literal
				 * entry can be freed when refCount drops to
				 * 0. If in a local literal table, TCL_INDEX_NONE. */
    Namespace *nsPtr;		/* Namespace in which this literal is used. We
				 * try to avoid sharing literal non-FQ command
				 * names among different namespaces to reduce
				 * shimmering. */
} LiteralEntry;

typedef struct LiteralTable {
    LiteralEntry **buckets;	/* Pointer to bucket array. Each element
				 * points to first entry in bucket's hash
				 * chain, or NULL. */
    LiteralEntry *staticBuckets[TCL_SMALL_HASH_TABLE];
				/* Bucket array used for small tables to avoid
				 * mallocs and frees. */
    TCL_HASH_TYPE numBuckets; /* Total number of buckets allocated at
				 * **buckets. */
    TCL_HASH_TYPE numEntries; /* Total number of entries present in
				 * table. */
    TCL_HASH_TYPE rebuildSize; /* Enlarge table when numEntries gets to be
				 * this large. */
    TCL_HASH_TYPE mask;		/* Mask value used in hashing function. */
} LiteralTable;

/*
 * The following structure defines for each Tcl interpreter various
 * statistics-related information about the bytecode compiler and
 * interpreter's operation in that interpreter.
 */

#ifdef TCL_COMPILE_STATS
typedef struct ByteCodeStats {
    size_t numExecutions;		/* Number of ByteCodes executed. */
    size_t numCompilations;	/* Number of ByteCodes created. */
    size_t numByteCodesFreed;	/* Number of ByteCodes destroyed. */
    size_t instructionCount[256];	/* Number of times each instruction was
				 * executed. */

    double totalSrcBytes;	/* Total source bytes ever compiled. */
    double totalByteCodeBytes;	/* Total bytes for all ByteCodes. */
    double currentSrcBytes;	/* Src bytes for all current ByteCodes. */
    double currentByteCodeBytes;/* Code bytes in all current ByteCodes. */

    size_t srcCount[32];		/* Source size distribution: # of srcs of
				 * size [2**(n-1)..2**n), n in [0..32). */
    size_t byteCodeCount[32];	/* ByteCode size distribution. */
    size_t lifetimeCount[32];	/* ByteCode lifetime distribution (ms). */

    double currentInstBytes;	/* Instruction bytes-current ByteCodes. */
    double currentLitBytes;	/* Current literal bytes. */
    double currentExceptBytes;	/* Current exception table bytes. */
    double currentAuxBytes;	/* Current auxiliary information bytes. */
    double currentCmdMapBytes;	/* Current src<->code map bytes. */

    size_t numLiteralsCreated;	/* Total literal objects ever compiled. */
    double totalLitStringBytes;	/* Total string bytes in all literals. */
    double currentLitStringBytes;
				/* String bytes in current literals. */
    size_t literalCount[32];	/* Distribution of literal string sizes. */
} ByteCodeStats;
#endif /* TCL_COMPILE_STATS */

/*
 * Structure used in implementation of those core ensembles which are
 * partially compiled. Used as an array of these, with a terminating field
 * whose 'name' is NULL.
 */

typedef struct {
    const char *name;		/* The name of the subcommand. */
    Tcl_ObjCmdProc *proc;	/* The implementation of the subcommand. */
    CompileProc *compileProc;	/* The compiler for the subcommand. */
    Tcl_ObjCmdProc *nreProc;	/* NRE implementation of this command. */
    void *clientData;	/* Any clientData to give the command. */
    int unsafe;			/* Whether this command is to be hidden by
				 * default in a safe interpreter. */
} EnsembleImplMap;

/*
 *----------------------------------------------------------------
 * Data structures related to commands.
 *----------------------------------------------------------------
 */

/*
 * An imported command is created in an namespace when it imports a "real"
 * command from another namespace. An imported command has a Command structure
 * that points (via its ClientData value) to the "real" Command structure in
 * the source namespace's command table. The real command records all the
 * imported commands that refer to it in a list of ImportRef structures so
 * that they can be deleted when the real command is deleted.
 */

typedef struct ImportRef {
    struct Command *importedCmdPtr;
				/* Points to the imported command created in
				 * an importing namespace; this command
				 * redirects its invocations to the "real"
				 * command. */
    struct ImportRef *nextPtr;	/* Next element on the linked list of imported
				 * commands that refer to the "real" command.
				 * The real command deletes these imported
				 * commands on this list when it is
				 * deleted. */
} ImportRef;

/*
 * Data structure used as the ClientData of imported commands: commands
 * created in an namespace when it imports a "real" command from another
 * namespace.
 */

typedef struct ImportedCmdData {
    struct Command *realCmdPtr;	/* "Real" command that this imported command
				 * refers to. */
    struct Command *selfPtr;	/* Pointer to this imported command. Needed
				 * only when deleting it in order to remove it
				 * from the real command's linked list of
				 * imported commands that refer to it. */
} ImportedCmdData;

/*
 * A Command structure exists for each command in a namespace. The Tcl_Command
 * opaque type actually refers to these structures.
 */

typedef struct Command {
    Tcl_HashEntry *hPtr;	/* Pointer to the hash table entry that refers
				 * to this command. The hash table is either a
				 * namespace's command table or an
				 * interpreter's hidden command table. This
				 * pointer is used to get a command's name
				 * from its Tcl_Command handle. NULL means
				 * that the hash table entry has been removed
				 * already (this can happen if deleteProc
				 * causes the command to be deleted or
				 * recreated). */
    Namespace *nsPtr;		/* Points to the namespace containing this
				 * command. */
    Tcl_Size refCount;		/* 1 if in command hashtable plus 1 for each
				 * reference from a CmdName Tcl object
				 * representing a command's name in a ByteCode
				 * instruction sequence. This structure can be
				 * freed when refCount becomes zero. */
    Tcl_Size cmdEpoch;		/* Incremented to invalidate any references
				 * that point to this command when it is
				 * renamed, deleted, hidden, or exposed. */
    CompileProc *compileProc;	/* Procedure called to compile command. NULL
				 * if no compile proc exists for command. */
    Tcl_ObjCmdProc *objProc;	/* Object-based command procedure. */
    void *objClientData;	/* Arbitrary value passed to object proc. */
    Tcl_CmdProc *proc;		/* String-based command procedure. */
    void *clientData;	/* Arbitrary value passed to string proc. */
    Tcl_CmdDeleteProc *deleteProc;
				/* Procedure invoked when deleting command to,
				 * e.g., free all client data. */
    void *deleteData;	/* Arbitrary value passed to deleteProc. */
    int flags;			/* Miscellaneous bits of information about
				 * command. See below for definitions. */
    ImportRef *importRefPtr;	/* List of each imported Command created in
				 * another namespace when this command is
				 * imported. These imported commands redirect
				 * invocations back to this command. The list
				 * is used to remove all those imported
				 * commands when deleting this "real"
				 * command. */
    CommandTrace *tracePtr;	/* First in list of all traces set for this
				 * command. */
    Tcl_ObjCmdProc *nreProc;	/* NRE implementation of this command. */
} Command;

/*
 * Flag bits for commands.
 *
 * CMD_DYING -			If 1 the command is in the process of
 *				being deleted (its deleteProc is currently
 *				executing). Other attempts to delete the
 *				command should be ignored.
 * CMD_TRACE_ACTIVE -		If 1 the trace processing is currently
 *				underway for a rename/delete change. See the
 *				two flags below for which is currently being
 *				processed.
 * CMD_HAS_EXEC_TRACES -	If 1 means that this command has at least one
 *				execution trace (as opposed to simple
 *				delete/rename traces) in its tracePtr list.
 * CMD_COMPILES_EXPANDED -	If 1 this command has a compiler that
 *				can handle expansion (provided it is not the
 *				first word).
 * TCL_TRACE_RENAME -		A rename trace is in progress. Further
 *				recursive renames will not be traced.
 * TCL_TRACE_DELETE -		A delete trace is in progress. Further
 *				recursive deletes will not be traced.
 * (these last two flags are defined in tcl.h)
 */

#define CMD_DYING		    0x01
#ifndef TCL_NO_DEPRECATED
#   define CMD_IS_DELETED		    0x01 /* Same as CMD_DYING */
#endif
#define CMD_TRACE_ACTIVE	    0x02
#define CMD_HAS_EXEC_TRACES	    0x04
#define CMD_COMPILES_EXPANDED	    0x08
#define CMD_REDEF_IN_PROGRESS	    0x10
#define CMD_VIA_RESOLVER	    0x20
#define CMD_DEAD                    0x40


/*
 *----------------------------------------------------------------
 * Data structures related to name resolution procedures.
 *----------------------------------------------------------------
 */

/*
 * The interpreter keeps a linked list of name resolution schemes. The scheme
 * for a namespace is consulted first, followed by the list of schemes in an
 * interpreter, followed by the default name resolution in Tcl. Schemes are
 * added/removed from the interpreter's list by calling Tcl_AddInterpResolver
 * and Tcl_RemoveInterpResolver.
 */

typedef struct ResolverScheme {
    char *name;			/* Name identifying this scheme. */
    Tcl_ResolveCmdProc *cmdResProc;
				/* Procedure handling command name
				 * resolution. */
    Tcl_ResolveVarProc *varResProc;
				/* Procedure handling variable name resolution
				 * for variables that can only be handled at
				 * runtime. */
    Tcl_ResolveCompiledVarProc *compiledVarResProc;
				/* Procedure handling variable name resolution
				 * at compile time. */

    struct ResolverScheme *nextPtr;
				/* Pointer to next record in linked list. */
} ResolverScheme;

/*
 * Forward declaration of the TIP#143 limit handler structure.
 */

typedef struct LimitHandler LimitHandler;

/*
 * TIP #268.
 * Values for the selection mode, i.e the package require preferences.
 */

enum PkgPreferOptions {
    PKG_PREFER_LATEST, PKG_PREFER_STABLE
};

/*
 *----------------------------------------------------------------
 * This structure shadows the first few fields of the memory cache for the
 * allocator defined in tclThreadAlloc.c; it has to be kept in sync with the
 * definition there.
 * Some macros require knowledge of some fields in the struct in order to
 * avoid hitting the TSD unnecessarily. In order to facilitate this, a pointer
 * to the relevant fields is kept in the allocCache field in struct Interp.
 *----------------------------------------------------------------
 */

typedef struct AllocCache {
    struct Cache *nextPtr;	/* Linked list of cache entries. */
    Tcl_ThreadId owner;		/* Which thread's cache is this? */
    Tcl_Obj *firstObjPtr;	/* List of free objects for thread. */
    size_t numObjects;		/* Number of objects for thread. */
} AllocCache;

/*
 *----------------------------------------------------------------
 * This structure defines an interpreter, which is a collection of commands
 * plus other state information related to interpreting commands, such as
 * variable storage. Primary responsibility for this data structure is in
 * tclBasic.c, but almost every Tcl source file uses something in here.
 *----------------------------------------------------------------
 */

typedef struct Interp {
    /*
     * Note: the first three fields must match exactly the fields in a
     * Tcl_Interp struct (see tcl.h). If you change one, be sure to change the
     * other.
     *
     * The interpreter's result is held in both the string and the
     * objResultPtr fields. These fields hold, respectively, the result's
     * string or object value. The interpreter's result is always in the
     * result field if that is non-empty, otherwise it is in objResultPtr.
     * The two fields are kept consistent unless some C code sets
     * interp->result directly. Programs should not access result and
     * objResultPtr directly; instead, they should always get and set the
     * result using procedures such as Tcl_SetObjResult, Tcl_GetObjResult, and
     * Tcl_GetStringResult. See the SetResult man page for details.
     */

    char *result;		/* If the last command returned a string
				 * result, this points to it. Should not be
				 * accessed directly; see comment above. */
    Tcl_FreeProc *freeProc;	/* Zero means a string result is statically
				 * allocated. TCL_DYNAMIC means string result
				 * was allocated with ckalloc and should be
				 * freed with ckfree. Other values give
				 * address of procedure to invoke to free the
				 * string result. Tcl_Eval must free it before
				 * executing next command. */
    int errorLine;		/* When TCL_ERROR is returned, this gives the
				 * line number in the command where the error
				 * occurred (1 means first line). */
    const struct TclStubs *stubTable;
				/* Pointer to the exported Tcl stub table. On
				 * previous versions of Tcl this is a pointer
				 * to the objResultPtr or a pointer to a
				 * buckets array in a hash table. We therefore
				 * have to do some careful checking before we
				 * can use this. */

    TclHandle handle;		/* Handle used to keep track of when this
				 * interp is deleted. */

    Namespace *globalNsPtr;	/* The interpreter's global namespace. */
    Tcl_HashTable *hiddenCmdTablePtr;
				/* Hash table used by tclBasic.c to keep track
				 * of hidden commands on a per-interp
				 * basis. */
    void *interpInfo;	/* Information used by tclInterp.c to keep
				 * track of parent/child interps on a
				 * per-interp basis. */
    union {
	void (*optimizer)(void *envPtr);
	Tcl_HashTable unused2;	/* No longer used (was mathFuncTable). The
				 * unused space in interp was repurposed for
				 * pluggable bytecode optimizers. The core
				 * contains one optimizer, which can be
				 * selectively overridden by extensions. */
    } extra;
    /*
     * Information related to procedures and variables. See tclProc.c and
     * tclVar.c for usage.
     */

    Tcl_Size numLevels;		/* Keeps track of how many nested calls to
				 * Tcl_Eval are in progress for this
				 * interpreter. It's used to delay deletion of
				 * the table until all Tcl_Eval invocations
				 * are completed. */
    Tcl_Size maxNestingDepth;	/* If numLevels exceeds this value then Tcl
				 * assumes that infinite recursion has
				 * occurred and it generates an error. */
    CallFrame *framePtr;	/* Points to top-most in stack of all nested
				 * procedure invocations. */
    CallFrame *varFramePtr;	/* Points to the call frame whose variables
				 * are currently in use (same as framePtr
				 * unless an "uplevel" command is
				 * executing). */
    ActiveVarTrace *activeVarTracePtr;
				/* First in list of active traces for interp,
				 * or NULL if no active traces. */
    Tcl_Code returnCode;	/* [return -code] parameter. */
    CallFrame *rootFramePtr;	/* Global frame pointer for this
				 * interpreter. */
    Namespace *lookupNsPtr;	/* Namespace to use ONLY on the next
				 * TCL_EVAL_INVOKE call to Tcl_EvalObjv. */

    /*
     * Information used by Tcl_AppendResult to keep track of partial results.
     * See Tcl_AppendResult code for details.
     */

#if !defined(TCL_NO_DEPRECATED)
    char *appendResult;		/* Storage space for results generated by
				 * Tcl_AppendResult. Ckalloc-ed. NULL means
				 * not yet allocated. */
    int appendAvl;		/* Total amount of space available at
				 * partialResult. */
    int appendUsed;		/* Number of non-null bytes currently stored
				 * at partialResult. */
#else
    char *appendResultDontUse;
    int appendAvlDontUse;
    int appendUsedDontUse;
#endif

    /*
     * Information about packages. Used only in tclPkg.c.
     */

    Tcl_HashTable packageTable;	/* Describes all of the packages loaded in or
				 * available to this interpreter. Keys are
				 * package names, values are (Package *)
				 * pointers. */
    char *packageUnknown;	/* Command to invoke during "package require"
				 * commands for packages that aren't described
				 * in packageTable. Ckalloc'ed, may be
				 * NULL. */
    /*
     * Miscellaneous information:
     */

    Tcl_Size cmdCount;		/* Total number of times a command procedure
				 * has been called for this interpreter. */
    int evalFlags;		/* Flags to control next call to Tcl_Eval.
				 * Normally zero, but may be set before
				 * calling Tcl_Eval. See below for valid
				 * values. */
    int unused1;		/* No longer used (was termOffset) */
    LiteralTable literalTable;	/* Contains LiteralEntry's describing all Tcl
				 * objects holding literals of scripts
				 * compiled by the interpreter. Indexed by the
				 * string representations of literals. Used to
				 * avoid creating duplicate objects. */
    Tcl_Size compileEpoch;		/* Holds the current "compilation epoch" for
				 * this interpreter. This is incremented to
				 * invalidate existing ByteCodes when, e.g., a
				 * command with a compile procedure is
				 * redefined. */
    Proc *compiledProcPtr;	/* If a procedure is being compiled, a pointer
				 * to its Proc structure; otherwise, this is
				 * NULL. Set by ObjInterpProc in tclProc.c and
				 * used by tclCompile.c to process local
				 * variables appropriately. */
    ResolverScheme *resolverPtr;
				/* Linked list of name resolution schemes
				 * added to this interpreter. Schemes are
				 * added and removed by calling
				 * Tcl_AddInterpResolvers and
				 * Tcl_RemoveInterpResolver respectively. */
    Tcl_Obj *scriptFile;	/* NULL means there is no nested source
				 * command active; otherwise this points to
				 * pathPtr of the file being sourced. */
    int flags;			/* Various flag bits. See below. */
    long randSeed;		/* Seed used for rand() function. */
    Trace *tracePtr;		/* List of traces for this interpreter. */
    Tcl_HashTable *assocData;	/* Hash table for associating data with this
				 * interpreter. Cleaned up when this
				 * interpreter is deleted. */
    struct ExecEnv *execEnvPtr;	/* Execution environment for Tcl bytecode
				 * execution. Contains a pointer to the Tcl
				 * evaluation stack. */
    Tcl_Obj *emptyObjPtr;	/* Points to an object holding an empty
				 * string. Returned by Tcl_ObjSetVar2 when
				 * variable traces change a variable in a
				 * gross way. */
#if !defined(TCL_NO_DEPRECATED)
    char resultSpace[TCL_DSTRING_STATIC_SIZE+1];
				/* Static space holding small results. */
#else
    char resultSpaceDontUse[TCL_DSTRING_STATIC_SIZE+1];
#endif
    Tcl_Obj *objResultPtr;	/* If the last command returned an object
				 * result, this points to it. Should not be
				 * accessed directly; see comment above. */
    Tcl_ThreadId threadId;	/* ID of thread that owns the interpreter. */

    ActiveCommandTrace *activeCmdTracePtr;
				/* First in list of active command traces for
				 * interp, or NULL if no active traces. */
    ActiveInterpTrace *activeInterpTracePtr;
				/* First in list of active traces for interp,
				 * or NULL if no active traces. */

    Tcl_Size tracesForbiddingInline;	/* Count of traces (in the list headed by
				 * tracePtr) that forbid inline bytecode
				 * compilation. */

    /*
     * Fields used to manage extensible return options (TIP 90).
     */

    Tcl_Obj *returnOpts;	/* A dictionary holding the options to the
				 * last [return] command. */

    Tcl_Obj *errorInfo;		/* errorInfo value (now as a Tcl_Obj). */
    Tcl_Obj *eiVar;		/* cached ref to ::errorInfo variable. */
    Tcl_Obj *errorCode;		/* errorCode value (now as a Tcl_Obj). */
    Tcl_Obj *ecVar;		/* cached ref to ::errorInfo variable. */
    int returnLevel;		/* [return -level] parameter. */

    /*
     * Resource limiting framework support (TIP#143).
     */

    struct {
	int active;		/* Flag values defining which limits have been
				 * set. */
	int granularityTicker;	/* Counter used to determine how often to
				 * check the limits. */
	int exceeded;		/* Which limits have been exceeded, described
				 * as flag values the same as the 'active'
				 * field. */

	Tcl_Size cmdCount;		/* Limit for how many commands to execute in
				 * the interpreter. */
	LimitHandler *cmdHandlers;
				/* Handlers to execute when the limit is
				 * reached. */
	int cmdGranularity;	/* Mod factor used to determine how often to
				 * evaluate the limit check. */

	Tcl_Time time;		/* Time limit for execution within the
				 * interpreter. */
	LimitHandler *timeHandlers;
				/* Handlers to execute when the limit is
				 * reached. */
	int timeGranularity;	/* Mod factor used to determine how often to
				 * evaluate the limit check. */
	Tcl_TimerToken timeEvent;
				/* Handle for a timer callback that will occur
				 * when the time-limit is exceeded. */

	Tcl_HashTable callbacks;/* Mapping from (interp,type) pair to data
				 * used to install a limit handler callback to
				 * run in _this_ interp when the limit is
				 * exceeded. */
    } limit;

    /*
     * Information for improved default error generation from ensembles
     * (TIP#112).
     */

    struct {
	Tcl_Obj *const *sourceObjs;
				/* What arguments were actually input into the
				 * *root* ensemble command? (Nested ensembles
				 * don't rewrite this.) NULL if we're not
				 * processing an ensemble. */
	Tcl_Size numRemovedObjs;	/* How many arguments have been stripped off
				 * because of ensemble processing. */
	Tcl_Size numInsertedObjs;	/* How many of the current arguments were
				 * inserted by an ensemble. */
    } ensembleRewrite;

    /*
     * TIP #219: Global info for the I/O system.
     */

    Tcl_Obj *chanMsg;		/* Error message set by channel drivers, for
				 * the propagation of arbitrary Tcl errors.
				 * This information, if present (chanMsg not
				 * NULL), takes precedence over a POSIX error
				 * code returned by a channel operation. */

    /*
     * Source code origin information (TIP #280).
     */

    CmdFrame *cmdFramePtr;	/* Points to the command frame containing the
				 * location information for the current
				 * command. */
    const CmdFrame *invokeCmdFramePtr;
				/* Points to the command frame which is the
				 * invoking context of the bytecode compiler.
				 * NULL when the byte code compiler is not
				 * active. */
    int invokeWord;		/* Index of the word in the command which
				 * is getting compiled. */
    Tcl_HashTable *linePBodyPtr;/* This table remembers for each statically
				 * defined procedure the location information
				 * for its body. It is keyed by the address of
				 * the Proc structure for a procedure. The
				 * values are "struct CmdFrame*". */
    Tcl_HashTable *lineBCPtr;	/* This table remembers for each ByteCode
				 * object the location information for its
				 * body. It is keyed by the address of the
				 * Proc structure for a procedure. The values
				 * are "struct ExtCmdLoc*". (See
				 * tclCompile.h) */
    Tcl_HashTable *lineLABCPtr;
    Tcl_HashTable *lineLAPtr;	/* This table remembers for each argument of a
				 * command on the execution stack the index of
				 * the argument in the command, and the
				 * location data of the command. It is keyed
				 * by the address of the Tcl_Obj containing
				 * the argument. The values are "struct
				 * CFWord*" (See tclBasic.c). This allows
				 * commands like uplevel, eval, etc. to find
				 * location information for their arguments,
				 * if they are a proper literal argument to an
				 * invoking command. Alt view: An index to the
				 * CmdFrame stack keyed by command argument
				 * holders. */
    ContLineLoc *scriptCLLocPtr;/* This table points to the location data for
				 * invisible continuation lines in the script,
				 * if any. This pointer is set by the function
				 * TclEvalObjEx() in file "tclBasic.c", and
				 * used by function ...() in the same file.
				 * It does for the eval/direct path of script
				 * execution what CompileEnv.clLoc does for
				 * the bytecode compiler.
				 */
    /*
     * TIP #268. The currently active selection mode, i.e. the package require
     * preferences.
     */

    int packagePrefer;		/* Current package selection mode. */

    /*
     * Hashtables for variable traces and searches.
     */

    Tcl_HashTable varTraces;	/* Hashtable holding the start of a variable's
				 * active trace list; varPtr is the key. */
    Tcl_HashTable varSearches;	/* Hashtable holding the start of a variable's
				 * active searches list; varPtr is the key. */
    /*
     * The thread-specific data ekeko: cache pointers or values that
     *  (a) do not change during the thread's lifetime
     *  (b) require access to TSD to determine at runtime
     *  (c) are accessed very often (e.g., at each command call)
     *
     * Note that these are the same for all interps in the same thread. They
     * just have to be initialised for the thread's parent interp, children
     * inherit the value.
     *
     * They are used by the macros defined below.
     */

    AllocCache *allocCache;
    void *pendingObjDataPtr;	/* Pointer to the Cache and PendingObjData
				 * structs for this interp's thread; see
				 * tclObj.c and tclThreadAlloc.c */
    int *asyncReadyPtr;		/* Pointer to the asyncReady indicator for
				 * this interp's thread; see tclAsync.c */
    /*
     * The pointer to the object system root ekeko. c.f. TIP #257.
     */
    void *objectFoundation;	/* Pointer to the Foundation structure of the
				 * object system, which contains things like
				 * references to key namespaces. See
				 * tclOOInt.h and tclOO.c for real definition
				 * and setup. */

    struct NRE_callback *deferredCallbacks;
				/* Callbacks that are set previous to a call
				 * to some Eval function but that actually
				 * belong to the command that is about to be
				 * called - i.e., they should be run *before*
				 * any tailcall is invoked. */

    /*
     * TIP #285, Script cancellation support.
     */

    Tcl_AsyncHandler asyncCancel;
				/* Async handler token for Tcl_CancelEval. */
    Tcl_Obj *asyncCancelMsg;	/* Error message set by async cancel handler
				 * for the propagation of arbitrary Tcl
				 * errors. This information, if present
				 * (asyncCancelMsg not NULL), takes precedence
				 * over the default error messages returned by
				 * a script cancellation operation. */

	/*
	 * TIP #348 IMPLEMENTATION  -  Substituted error stack
	 */
    Tcl_Obj *errorStack;	/* [info errorstack] value (as a Tcl_Obj). */
    Tcl_Obj *upLiteral;		/* "UP" literal for [info errorstack] */
    Tcl_Obj *callLiteral;	/* "CALL" literal for [info errorstack] */
    Tcl_Obj *innerLiteral;	/* "INNER" literal for [info errorstack] */
    Tcl_Obj *innerContext;	/* cached list for fast reallocation */
    int resetErrorStack;        /* controls cleaning up of ::errorStack */

#ifdef TCL_COMPILE_STATS
    /*
     * Statistical information about the bytecode compiler and interpreter's
     * operation. This should be the last field of Interp.
     */

    ByteCodeStats stats;	/* Holds compilation and execution statistics
				 * for this interpreter. */
#endif /* TCL_COMPILE_STATS */
} Interp;

/*
 * Macros that use the TSD-ekeko.
 */

#define TclAsyncReady(iPtr) \
    *((iPtr)->asyncReadyPtr)

/*
 * Macros for script cancellation support (TIP #285).
 */

#define TclCanceled(iPtr) \
    (((iPtr)->flags & CANCELED) || ((iPtr)->flags & TCL_CANCEL_UNWIND))

#define TclSetCancelFlags(iPtr, cancelFlags)   \
    (iPtr)->flags |= CANCELED;                 \
    if ((cancelFlags) & TCL_CANCEL_UNWIND) {   \
        (iPtr)->flags |= TCL_CANCEL_UNWIND;    \
    }

#define TclUnsetCancelFlags(iPtr) \
    (iPtr)->flags &= (~(CANCELED | TCL_CANCEL_UNWIND))

/*
 * Macros for splicing into and out of doubly linked lists. They assume
 * existence of struct items 'prevPtr' and 'nextPtr'.
 *
 * a = element to add or remove.
 * b = list head.
 *
 * TclSpliceIn adds to the head of the list.
 */

#define TclSpliceIn(a,b)			\
    (a)->nextPtr = (b);				\
    if ((b) != NULL) {				\
	(b)->prevPtr = (a);			\
    }						\
    (a)->prevPtr = NULL, (b) = (a);

#define TclSpliceOut(a,b)			\
    if ((a)->prevPtr != NULL) {			\
	(a)->prevPtr->nextPtr = (a)->nextPtr;	\
    } else {					\
	(b) = (a)->nextPtr;			\
    }						\
    if ((a)->nextPtr != NULL) {			\
	(a)->nextPtr->prevPtr = (a)->prevPtr;	\
    }

/*
 * EvalFlag bits for Interp structures:
 *
 * TCL_ALLOW_EXCEPTIONS	1 means it's OK for the script to terminate with a
 *			code other than TCL_OK or TCL_ERROR; 0 means codes
 *			other than these should be turned into errors.
 */

#define TCL_ALLOW_EXCEPTIONS		0x04
#define TCL_EVAL_FILE			0x02
#define TCL_EVAL_SOURCE_IN_FRAME	0x10
#define TCL_EVAL_NORESOLVE		0x20
#define TCL_EVAL_DISCARD_RESULT		0x40

/*
 * Flag bits for Interp structures:
 *
 * DELETED:		Non-zero means the interpreter has been deleted:
 *			don't process any more commands for it, and destroy
 *			the structure as soon as all nested invocations of
 *			Tcl_Eval are done.
 * ERR_ALREADY_LOGGED:	Non-zero means information has already been logged in
 *			iPtr->errorInfo for the current Tcl_Eval instance, so
 *			Tcl_Eval needn't log it (used to implement the "error
 *			message log" command).
 * DONT_COMPILE_CMDS_INLINE: Non-zero means that the bytecode compiler should
 *			not compile any commands into an inline sequence of
 *			instructions. This is set 1, for example, when command
 *			traces are requested.
 * RAND_SEED_INITIALIZED: Non-zero means that the randSeed value of the interp
 *			has not be initialized. This is set 1 when we first
 *			use the rand() or srand() functions.
 * SAFE_INTERP:		Non zero means that the current interp is a safe
 *			interp (i.e. it has only the safe commands installed,
 *			less privilege than a regular interp).
 * INTERP_DEBUG_FRAME:	Used for switching on various extra interpreter
 *			debug/info mechanisms (e.g. info frame eval/uplevel
 *			tracing) which are performance intensive.
 * INTERP_TRACE_IN_PROGRESS: Non-zero means that an interp trace is currently
 *			active; so no further trace callbacks should be
 *			invoked.
 * INTERP_ALTERNATE_WRONG_ARGS: Used for listing second and subsequent forms
 *			of the wrong-num-args string in Tcl_WrongNumArgs.
 *			Makes it append instead of replacing and uses
 *			different intermediate text.
 * CANCELED:		Non-zero means that the script in progress should be
 *			canceled as soon as possible. This can be checked by
 *			extensions (and the core itself) by calling
 *			Tcl_Canceled and checking if TCL_ERROR is returned.
 *			This is a one-shot flag that is reset immediately upon
 *			being detected; however, if the TCL_CANCEL_UNWIND flag
 *			is set Tcl_Canceled will continue to report that the
 *			script in progress has been canceled thereby allowing
 *			the evaluation stack for the interp to be fully
 *			unwound.
 *
 * WARNING: For the sake of some extensions that have made use of former
 * internal values, do not re-use the flag values 2 (formerly ERR_IN_PROGRESS)
 * or 8 (formerly ERROR_CODE_SET).
 */

#define DELETED				     1
#define ERR_ALREADY_LOGGED		     4
#define INTERP_DEBUG_FRAME		  0x10
#define DONT_COMPILE_CMDS_INLINE	  0x20
#define RAND_SEED_INITIALIZED		  0x40
#define SAFE_INTERP			  0x80
#define INTERP_TRACE_IN_PROGRESS	 0x200
#define INTERP_ALTERNATE_WRONG_ARGS	 0x400
#define ERR_LEGACY_COPY			 0x800
#define CANCELED			0x1000

/*
 * Maximum number of levels of nesting permitted in Tcl commands (used to
 * catch infinite recursion).
 */

#define MAX_NESTING_DEPTH	1000

/*
 * The macro below is used to modify a "char" value (e.g. by casting it to an
 * unsigned character) so that it can be used safely with macros such as
 * isspace.
 */

#define UCHAR(c) ((unsigned char) (c))

/*
 * This macro is used to properly align the memory allocated by Tcl, giving
 * the same alignment as the native malloc.
 */

#if defined(__APPLE__)
#define TCL_ALLOCALIGN	16
#else
#define TCL_ALLOCALIGN	(2*sizeof(void *))
#endif

/*
 * TCL_ALIGN is used to determine the offset needed to safely allocate any
 * data structure in memory. Given a starting offset or size, it "rounds up"
 * or "aligns" the offset to the next aligned (typically 8-byte) boundary so
 * that any data structure can be placed at the resulting offset without fear
 * of an alignment error. Note this is clamped to a minimum of 8 for API
 * compatibility.
 *
 * WARNING!! DO NOT USE THIS MACRO TO ALIGN POINTERS: it will produce the
 * wrong result on platforms that allocate addresses that are divisible by a
 * non-trivial factor of this alignment. Only use it for offsets or sizes.
 *
 * This macro is only used by tclCompile.c in the core (Bug 926445). It
 * however not be made file static, as extensions that touch bytecodes
 * (notably tbcload) require it.
 */

struct TclMaxAlignment {
    char unalign[8];
    union {
	long long maxAlignLongLong;
	double maxAlignDouble;
	void *maxAlignPointer;
    } aligned;
};
#define TCL_ALIGN_BYTES \
	offsetof(struct TclMaxAlignment, aligned)
#define TCL_ALIGN(x) \
	(((x) + (TCL_ALIGN_BYTES - 1)) & ~(TCL_ALIGN_BYTES - 1))

/*
 * A common panic alert when memory allocation fails.
 */

#define TclOOM(ptr, size) \
	((size) && ((ptr)||(Tcl_Panic("unable to alloc %" TCL_Z_MODIFIER "u bytes", (size_t)(size)),1)))

/*
 * The following enum values are used to specify the runtime platform setting
 * of the tclPlatform variable.
 */

typedef enum {
    TCL_PLATFORM_UNIX = 0,	/* Any Unix-like OS. */
    TCL_PLATFORM_WINDOWS = 2	/* Any Microsoft Windows OS. */
} TclPlatformType;

/*
 * The following enum values are used to indicate the translation of a Tcl
 * channel. Declared here so that each platform can define
 * TCL_PLATFORM_TRANSLATION to the native translation on that platform.
 */

typedef enum TclEolTranslation {
    TCL_TRANSLATE_AUTO,		/* Eol == \r, \n and \r\n. */
    TCL_TRANSLATE_CR,		/* Eol == \r. */
    TCL_TRANSLATE_LF,		/* Eol == \n. */
    TCL_TRANSLATE_CRLF		/* Eol == \r\n. */
} TclEolTranslation;

/*
 * Flags for TclInvoke:
 *
 * TCL_INVOKE_HIDDEN		Invoke a hidden command; if not set, invokes
 *				an exposed command.
 * TCL_INVOKE_NO_UNKNOWN	If set, "unknown" is not invoked if the
 *				command to be invoked is not found. Only has
 *				an effect if invoking an exposed command,
 *				i.e. if TCL_INVOKE_HIDDEN is not also set.
 * TCL_INVOKE_NO_TRACEBACK	Does not record traceback information if the
 *				invoked command returns an error. Used if the
 *				caller plans on recording its own traceback
 *				information.
 */

#define	TCL_INVOKE_HIDDEN	(1<<0)
#define TCL_INVOKE_NO_UNKNOWN	(1<<1)
#define TCL_INVOKE_NO_TRACEBACK	(1<<2)

/*
 * ListStore --
 *
 * A Tcl list's internal representation is defined through three structures.
 *
 * A ListStore struct is a structure that includes a variable size array that
 * serves as storage for a Tcl list. A contiguous sequence of slots in the
 * array, the "in-use" area, holds valid pointers to Tcl_Obj values that
 * belong to one or more Tcl lists. The unused slots before and after these
 * are free slots that may be used to prepend and append without having to
 * reallocate the struct. The ListStore may be shared amongst multiple lists
 * and reference counted.
 *
 * A ListSpan struct defines a sequence of slots within a ListStore. This sequence
 * always lies within the "in-use" area of the ListStore. Like ListStore, the
 * structure may be shared among multiple lists and is reference counted.
 *
 * A ListRep struct holds the internal representation of a Tcl list as stored
 * in a Tcl_Obj. It is composed of a ListStore and a ListSpan that together
 * define the content of the list. The ListSpan specifies the range of slots
 * within the ListStore that hold elements for this list. The ListSpan is
 * optional in which case the list includes all the "in-use" slots of the
 * ListStore.
 *
 */
typedef struct ListStore {
    Tcl_Size firstUsed;    /* Index of first slot in use within slots[] */
    Tcl_Size numUsed;      /* Number of slots in use (starting firstUsed) */
    Tcl_Size numAllocated; /* Total number of slots[] array slots. */
    size_t refCount;           /* Number of references to this instance */
    int flags;              /* LISTSTORE_* flags */
    Tcl_Obj *slots[TCLFLEXARRAY];      /* Variable size array. Grown as needed */
} ListStore;

#define LISTSTORE_CANONICAL 0x1 /* All Tcl_Obj's referencing this
                                   store have their string representation
                                   derived from the list representation */

/* Max number of elements that can be contained in a list */
#define LIST_MAX                                               \
    ((Tcl_Size)(((size_t)TCL_SIZE_MAX - offsetof(ListStore, slots)) \
		   / sizeof(Tcl_Obj *)))
/* Memory size needed for a ListStore to hold numSlots_ elements */
#define LIST_SIZE(numSlots_) \
	((Tcl_Size)(offsetof(ListStore, slots) + ((numSlots_) * sizeof(Tcl_Obj *))))

/*
 * ListSpan --
 * See comments above for ListStore
 */
typedef struct ListSpan {
    Tcl_Size spanStart;    /* Starting index of the span */
    Tcl_Size spanLength;   /* Number of elements in the span */
    size_t refCount;     /* Count of references to this span record */
} ListSpan;
#ifndef LIST_SPAN_THRESHOLD /* May be set on build line */
#define LIST_SPAN_THRESHOLD 101
#endif

/*
 * ListRep --
 * See comments above for ListStore
 */
typedef struct ListRep {
    ListStore *storePtr;/* element array shared amongst different lists */
    ListSpan *spanPtr;  /* If not NULL, the span holds the range of slots
                           within *storePtr that contain this list elements. */
} ListRep;

/*
 * Macros used to get access list internal representations.
 *
 * Naming conventions:
 * ListRep* - expect a pointer to a valid ListRep
 * ListObj* - expect a pointer to a Tcl_Obj whose internal type is known to
 *            be a list (tclListType). Will crash otherwise.
 * TclListObj* - expect a pointer to a Tcl_Obj whose internal type may or may not
 *            be tclListType. These will convert as needed and return error if
 *            conversion not possible.
 */

/* Returns the starting slot for this listRep in the contained ListStore */
#define ListRepStart(listRepPtr_)                               \
    ((listRepPtr_)->spanPtr ? (listRepPtr_)->spanPtr->spanStart \
			    : (listRepPtr_)->storePtr->firstUsed)

/* Returns the number of elements in this listRep */
#define ListRepLength(listRepPtr_)                               \
    ((listRepPtr_)->spanPtr ? (listRepPtr_)->spanPtr->spanLength \
			    : (listRepPtr_)->storePtr->numUsed)

/* Returns a pointer to the first slot containing this ListRep elements */
#define ListRepElementsBase(listRepPtr_) \
    (&(listRepPtr_)->storePtr->slots[ListRepStart(listRepPtr_)])

/* Stores the number of elements and base address of the element array */
#define ListRepElements(listRepPtr_, objc_, objv_) \
    (((objv_) = ListRepElementsBase(listRepPtr_)), \
     ((objc_) = ListRepLength(listRepPtr_)))

/* Returns 1/0 whether the ListRep's ListStore is shared. */
#define ListRepIsShared(listRepPtr_) ((listRepPtr_)->storePtr->refCount > 1)

/* Returns a pointer to the ListStore component */
#define ListObjStorePtr(listObj_) \
    ((ListStore *)((listObj_)->internalRep.twoPtrValue.ptr1))

/* Returns a pointer to the ListSpan component */
#define ListObjSpanPtr(listObj_) \
    ((ListSpan *)((listObj_)->internalRep.twoPtrValue.ptr2))

/* Returns the ListRep internal representaton in a Tcl_Obj */
#define ListObjGetRep(listObj_, listRepPtr_)                 \
    do {                                                     \
	(listRepPtr_)->storePtr = ListObjStorePtr(listObj_); \
	(listRepPtr_)->spanPtr = ListObjSpanPtr(listObj_);   \
    } while (0)

/* Returns the length of the list */
#define ListObjLength(listObj_, len_)                                         \
    ((len_) = ListObjSpanPtr(listObj_) ? ListObjSpanPtr(listObj_)->spanLength \
				       : ListObjStorePtr(listObj_)->numUsed)

/* Returns the starting slot index of this list's elements in the ListStore */
#define ListObjStart(listObj_)                                      \
    (ListObjSpanPtr(listObj_) ? ListObjSpanPtr(listObj_)->spanStart \
			      : ListObjStorePtr(listObj_)->firstUsed)

/* Stores the element count and base address of this list's elements */
#define ListObjGetElements(listObj_, objc_, objv_) \
    (((objv_) = &ListObjStorePtr(listObj_)->slots[ListObjStart(listObj_)]), \
     (ListObjLength(listObj_, (objc_))))


/*
 * Returns 1/0 whether the internal representation (not the Tcl_Obj itself)
 * is shared.  Note by intent this only checks for sharing of ListStore,
 * not spans.
 */
#define ListObjRepIsShared(listObj_) (ListObjStorePtr(listObj_)->refCount > 1)

/*
 * Certain commands like concat are optimized if an existing string
 * representation of a list object is known to be in canonical format (i.e.
 * generated from the list representation). There are three conditions when
 * this will be the case:
 * (1) No string representation exists which means it will obviously have
 * to be generated from the list representation when needed
 * (2) The ListStore flags is marked canonical. This is done at the time
 * the string representation is generated from the list under certain
 * conditions (see comments in UpdateStringOfList).
 * (3) The list representation does not have a span component. This is
 * because list Tcl_Obj's with spans are always created from existing lists
 * and never from strings (see SetListFromAny) and thus their string
 * representation will always be canonical.
 */
#define ListObjIsCanonical(listObj_)                             \
    (((listObj_)->bytes == NULL)                                 \
     || (ListObjStorePtr(listObj_)->flags & LISTSTORE_CANONICAL) \
     || ListObjSpanPtr(listObj_) != NULL)

/*
 * Converts the Tcl_Obj to a list if it isn't one and stores the element
 * count and base address of this list's elements in objcPtr_ and objvPtr_.
 * Return TCL_OK on success or TCL_ERROR if the Tcl_Obj cannot be
 * converted to a list.
 */
#define TclListObjGetElementsM(interp_, listObj_, objcPtr_, objvPtr_)    \
    (((listObj_)->typePtr == &tclListType)                              \
	 ? ((ListObjGetElements((listObj_), *(objcPtr_), *(objvPtr_))), \
	    TCL_OK)                                                     \
	 : Tcl_ListObjGetElements(                                      \
	     (interp_), (listObj_), (objcPtr_), (objvPtr_)))

/*
 * Converts the Tcl_Obj to a list if it isn't one and stores the element
 * count in lenPtr_.  Returns TCL_OK on success or TCL_ERROR if the
 * Tcl_Obj cannot be converted to a list.
 */
#define TclListObjLengthM(interp_, listObj_, lenPtr_)         \
    (((listObj_)->typePtr == &tclListType)                   \
	 ? ((ListObjLength((listObj_), *(lenPtr_))), TCL_OK) \
	 : Tcl_ListObjLength((interp_), (listObj_), (lenPtr_)))

#define TclListObjIsCanonical(listObj_) \
    (((listObj_)->typePtr == &tclListType) ? ListObjIsCanonical((listObj_)) : 0)

/*
 * Modes for collecting (or not) in the implementations of TclNRForeachCmd,
 * TclNRLmapCmd and their compilations.
 */

#define TCL_EACH_KEEP_NONE  0	/* Discard iteration result like [foreach] */
#define TCL_EACH_COLLECT    1	/* Collect iteration result like [lmap] */

/*
 * Macros providing a faster path to booleans and integers:
 * Tcl_GetBooleanFromObj, Tcl_GetLongFromObj, Tcl_GetIntFromObj
 * and Tcl_GetIntForIndex.
 *
 * WARNING: these macros eval their args more than once.
 */

#define TclGetBooleanFromObj(interp, objPtr, intPtr) \
    (((objPtr)->typePtr == &tclIntType)			\
	? (*(intPtr) = ((objPtr)->internalRep.wideValue!=0), TCL_OK)	\
	: ((objPtr)->typePtr == &tclBooleanType)			\
	? (*(intPtr) = ((objPtr)->internalRep.longValue!=0), TCL_OK)	\
	: Tcl_GetBooleanFromObj((interp), (objPtr), (intPtr)))

#ifdef TCL_WIDE_INT_IS_LONG
#define TclGetLongFromObj(interp, objPtr, longPtr) \
    (((objPtr)->typePtr == &tclIntType)	\
	    ? ((*(longPtr) = (objPtr)->internalRep.wideValue), TCL_OK) \
	    : Tcl_GetLongFromObj((interp), (objPtr), (longPtr)))
#else
#define TclGetLongFromObj(interp, objPtr, longPtr) \
    (((objPtr)->typePtr == &tclIntType \
	    && (objPtr)->internalRep.wideValue >= (Tcl_WideInt)(LONG_MIN) \
	    && (objPtr)->internalRep.wideValue <= (Tcl_WideInt)(LONG_MAX)) \
	    ? ((*(longPtr) = (long)(objPtr)->internalRep.wideValue), TCL_OK) \
	    : Tcl_GetLongFromObj((interp), (objPtr), (longPtr)))
#endif

#define TclGetIntFromObj(interp, objPtr, intPtr) \
    (((objPtr)->typePtr == &tclIntType \
	    && (objPtr)->internalRep.wideValue >= (Tcl_WideInt)(INT_MIN) \
	    && (objPtr)->internalRep.wideValue <= (Tcl_WideInt)(INT_MAX)) \
	    ? ((*(intPtr) = (int)(objPtr)->internalRep.wideValue), TCL_OK) \
	    : Tcl_GetIntFromObj((interp), (objPtr), (intPtr)))
#define TclGetIntForIndexM(interp, objPtr, endValue, idxPtr) \
    ((((objPtr)->typePtr == &tclIntType) && ((objPtr)->internalRep.wideValue >= 0) \
	    && ((Tcl_WideUInt)(objPtr)->internalRep.wideValue <= (Tcl_WideUInt)(endValue + 1))) \
	    ? ((*(idxPtr) = (Tcl_Size)(objPtr)->internalRep.wideValue), TCL_OK) \
	    : Tcl_GetIntForIndex((interp), (objPtr), (endValue), (idxPtr)))

/*
 * Macro used to save a function call for common uses of
 * Tcl_GetWideIntFromObj(). The ANSI C "prototype" is:
 *
 * MODULE_SCOPE Tcl_Code TclGetWideIntFromObj(Tcl_Interp *interp,
 * 			Tcl_Obj *objPtr, Tcl_WideInt *wideIntPtr);
 */

#define TclGetWideIntFromObj(interp, objPtr, wideIntPtr) \
    (((objPtr)->typePtr == &tclIntType)					\
	? (*(wideIntPtr) =						\
		((objPtr)->internalRep.wideValue), TCL_OK) :		\
	Tcl_GetWideIntFromObj((interp), (objPtr), (wideIntPtr)))

/*
 * Flag values for TclTraceDictPath().
 *
 * DICT_PATH_READ indicates that all entries on the path must exist but no
 * updates will be needed.
 *
 * DICT_PATH_UPDATE indicates that we are going to be doing an update at the
 * tip of the path, so duplication of shared objects should be done along the
 * way.
 *
 * DICT_PATH_EXISTS indicates that we are performing an existence test and a
 * lookup failure should therefore not be an error. If (and only if) this flag
 * is set, TclTraceDictPath() will return the special value
 * DICT_PATH_NON_EXISTENT if the path is not traceable.
 *
 * DICT_PATH_CREATE (which also requires the DICT_PATH_UPDATE bit to be set)
 * indicates that we are to create non-existent dictionaries on the path.
 */

#define DICT_PATH_READ		0
#define DICT_PATH_UPDATE	1
#define DICT_PATH_EXISTS	2
#define DICT_PATH_CREATE	5

#define DICT_PATH_NON_EXISTENT	((Tcl_Obj *) (void *) 1)

/*
 *----------------------------------------------------------------
 * Data structures related to the filesystem internals
 *----------------------------------------------------------------
 */

/*
 * The version_2 filesystem is private to Tcl. As and when these changes have
 * been thoroughly tested and investigated a new public filesystem interface
 * will be released. The aim is more versatile virtual filesystem interfaces,
 * more efficiency in 'path' manipulation and usage, and cleaner filesystem
 * code internally.
 */

#define TCL_FILESYSTEM_VERSION_2	((Tcl_FSVersion) 0x2)
typedef void *(TclFSGetCwdProc2)(void *clientData);
typedef Tcl_Code (Tcl_FSLoadFileProc2) (Tcl_Interp *interp, Tcl_Obj *pathPtr,
	Tcl_LoadHandle *handlePtr, Tcl_FSUnloadFileProc **unloadProcPtr, int flags);

/*
 * The following types are used for getting and storing platform-specific file
 * attributes in tclFCmd.c and the various platform-versions of that file.
 * This is done to have as much common code as possible in the file attributes
 * code. For more information about the callbacks, see TclFileAttrsCmd in
 * tclFCmd.c.
 */

typedef Tcl_Code (TclGetFileAttrProc)(Tcl_Interp *interp, int objIndex,
	Tcl_Obj *fileName, Tcl_Obj **attrObjPtrPtr);
typedef Tcl_Code (TclSetFileAttrProc)(Tcl_Interp *interp, int objIndex,
	Tcl_Obj *fileName, Tcl_Obj *attrObjPtr);

typedef struct TclFileAttrProcs {
    TclGetFileAttrProc *getProc;/* The procedure for getting attrs. */
    TclSetFileAttrProc *setProc;/* The procedure for setting attrs. */
} TclFileAttrProcs;

/*
 * Opaque handle used in pipeline routines to encapsulate platform-dependent
 * state.
 */

typedef struct TclFile_ *TclFile;

/*
 * The "globParameters" argument of the function TclGlob is an or'ed
 * combination of the following values:
 */

#ifndef TCL_NO_DEPRECATED
#   define TCL_GLOBMODE_NO_COMPLAIN	1
#   define TCL_GLOBMODE_JOIN		2
#   define TCL_GLOBMODE_DIR		4
#   define TCL_GLOBMODE_TAILS		8
#endif

typedef enum Tcl_PathPart {
    TCL_PATH_DIRNAME,
    TCL_PATH_TAIL,
    TCL_PATH_EXTENSION,
    TCL_PATH_ROOT
} Tcl_PathPart;

/*
 *----------------------------------------------------------------
 * Data structures related to obsolete filesystem hooks
 *----------------------------------------------------------------
 */

typedef int (TclStatProc_)(const char *path, struct stat *buf);
typedef int (TclAccessProc_)(const char *path, int mode);
typedef Tcl_Channel (TclOpenFileChannelProc_)(Tcl_Interp *interp,
	const char *fileName, const char *modeString, int permissions);

/*
 *----------------------------------------------------------------
 * Data structures related to procedures
 *----------------------------------------------------------------
 */

#if !defined(TCL_NO_DEPRECATED)
typedef Tcl_CmdProc *TclCmdProcType;
typedef Tcl_ObjCmdProc *TclObjCmdProcType;
#endif

/*
 *----------------------------------------------------------------
 * Data structures for process-global values.
 *----------------------------------------------------------------
 */

typedef void (TclInitProcessGlobalValueProc)(char **valuePtr, TCL_HASH_TYPE *lengthPtr,
	Tcl_Encoding *encodingPtr);

/*
 * A ProcessGlobalValue struct exists for each internal value in Tcl that is
 * to be shared among several threads. Each thread sees a (Tcl_Obj) copy of
 * the value, and the gobal value is kept as a counted string, with epoch and
 * mutex control. Each ProcessGlobalValue struct should be a static variable in
 * some file.
 */

typedef struct ProcessGlobalValue {
    Tcl_Size epoch;			/* Epoch counter to detect changes in the
				 * global value. */
    TCL_HASH_TYPE numBytes;	/* Length of the global string. */
    char *value;		/* The global string value. */
    Tcl_Encoding encoding;	/* system encoding when global string was
				 * initialized. */
    TclInitProcessGlobalValueProc *proc;
    				/* A procedure to initialize the global string
				 * copy when a "get" request comes in before
				 * any "set" request has been received. */
    Tcl_Mutex mutex;		/* Enforce orderly access from multiple
				 * threads. */
    Tcl_ThreadDataKey key;	/* Key for per-thread data holding the
				 * (Tcl_Obj) copy for each thread. */
} ProcessGlobalValue;

/*
 *----------------------------------------------------------------------
 * Flags for TclParseNumber
 *----------------------------------------------------------------------
 */

#define TCL_PARSE_DECIMAL_ONLY		1
				/* Leading zero doesn't denote octal or
				 * hex. */
#define TCL_PARSE_OCTAL_ONLY		2
				/* Parse octal even without prefix. */
#define TCL_PARSE_HEXADECIMAL_ONLY	4
				/* Parse hexadecimal even without prefix. */
#define TCL_PARSE_INTEGER_ONLY		8
				/* Disable floating point parsing. */
#define TCL_PARSE_SCAN_PREFIXES		16
				/* Use [scan] rules dealing with 0?
				 * prefixes. */
#define TCL_PARSE_NO_WHITESPACE		32
				/* Reject leading/trailing whitespace. */
#define TCL_PARSE_BINARY_ONLY	64
				/* Parse binary even without prefix. */
#define TCL_PARSE_NO_UNDERSCORE	128
				/* Reject underscore digit separator */


/*
 *----------------------------------------------------------------------
 * Internal convenience macros for manipulating encoding flags. See
 * TCL_ENCODING_PROFILE_* in tcl.h
 *----------------------------------------------------------------------
 */

#define ENCODING_PROFILE_MASK     0xFF000000
#define ENCODING_PROFILE_GET(flags_)  ((flags_) & ENCODING_PROFILE_MASK)
#define ENCODING_PROFILE_SET(flags_, profile_) \
    do {                                       \
	(flags_) &= ~ENCODING_PROFILE_MASK;    \
	(flags_) |= profile_;                  \
    } while (0)

/*
 *----------------------------------------------------------------
 * Variables shared among Tcl modules but not used by the outside world.
 *----------------------------------------------------------------
 */

MODULE_SCOPE char *tclNativeExecutableName;
MODULE_SCOPE int tclFindExecutableSearchDone;
MODULE_SCOPE char *tclMemDumpFileName;
MODULE_SCOPE TclPlatformType tclPlatform;

/*
 * Declarations related to internal encoding functions.
 */

MODULE_SCOPE Tcl_Encoding tclIdentityEncoding;
MODULE_SCOPE Tcl_Encoding tclUtf8Encoding;
MODULE_SCOPE int
TclEncodingProfileNameToId(Tcl_Interp *interp,
			   const char *profileName,
			   int *profilePtr);
MODULE_SCOPE const char *TclEncodingProfileIdToName(Tcl_Interp *interp,
						    int profileId);
MODULE_SCOPE int TclEncodingSetProfileFlags(int flags);
MODULE_SCOPE void TclGetEncodingProfiles(Tcl_Interp *interp);

/*
 * TIP #233 (Virtualized Time)
 * Data for the time hooks, if any.
 */

MODULE_SCOPE Tcl_GetTimeProc *tclGetTimeProcPtr;
MODULE_SCOPE Tcl_ScaleTimeProc *tclScaleTimeProcPtr;
MODULE_SCOPE void *tclTimeClientData;

/*
 * Variables denoting the Tcl object types defined in the core.
 */

MODULE_SCOPE const Tcl_ObjType tclBignumType;
MODULE_SCOPE const Tcl_ObjType tclBooleanType;
MODULE_SCOPE const Tcl_ObjType tclByteArrayType;
MODULE_SCOPE const Tcl_ObjType tclByteCodeType;
MODULE_SCOPE const Tcl_ObjType tclDoubleType;
MODULE_SCOPE const Tcl_ObjType tclIntType;
MODULE_SCOPE const Tcl_ObjType tclIndexType;
MODULE_SCOPE const Tcl_ObjType tclListType;
MODULE_SCOPE const Tcl_ObjType tclArithSeriesType;
MODULE_SCOPE const Tcl_ObjType tclDictType;
MODULE_SCOPE const Tcl_ObjType tclProcBodyType;
MODULE_SCOPE const Tcl_ObjType tclStringType;
MODULE_SCOPE const Tcl_ObjType tclUniCharStringType;
MODULE_SCOPE const Tcl_ObjType tclEnsembleCmdType;
MODULE_SCOPE const Tcl_ObjType tclRegexpType;
MODULE_SCOPE Tcl_ObjType tclCmdNameType;

/*
 * Variables denoting the hash key types defined in the core.
 */

MODULE_SCOPE const Tcl_HashKeyType tclArrayHashKeyType;
MODULE_SCOPE const Tcl_HashKeyType tclOneWordHashKeyType;
MODULE_SCOPE const Tcl_HashKeyType tclStringHashKeyType;
MODULE_SCOPE const Tcl_HashKeyType tclObjHashKeyType;

/*
 * The head of the list of free Tcl objects, and the total number of Tcl
 * objects ever allocated and freed.
 */

MODULE_SCOPE Tcl_Obj *	tclFreeObjList;

#ifdef TCL_COMPILE_STATS
MODULE_SCOPE size_t	tclObjsAlloced;
MODULE_SCOPE size_t	tclObjsFreed;
#define TCL_MAX_SHARED_OBJ_STATS 5
MODULE_SCOPE size_t	tclObjsShared[TCL_MAX_SHARED_OBJ_STATS];
#endif /* TCL_COMPILE_STATS */

/*
 * Pointer to a heap-allocated string of length zero that the Tcl core uses as
 * the value of an empty string representation for an object. This value is
 * shared by all new objects allocated by Tcl_NewObj.
 */

MODULE_SCOPE char	tclEmptyString;

enum CheckEmptyStringResult {
	TCL_EMPTYSTRING_UNKNOWN = -1, TCL_EMPTYSTRING_NO, TCL_EMPTYSTRING_YES
};

/*
 *----------------------------------------------------------------
 * Procedures shared among Tcl modules but not used by the outside world,
 * introduced by/for NRE.
 *----------------------------------------------------------------
 */

MODULE_SCOPE Tcl_ObjCmdProc TclNRApplyObjCmd;
MODULE_SCOPE Tcl_ObjCmdProc TclNREvalObjCmd;
MODULE_SCOPE Tcl_ObjCmdProc TclNRCatchObjCmd;
MODULE_SCOPE Tcl_ObjCmdProc TclNRExprObjCmd;
MODULE_SCOPE Tcl_ObjCmdProc TclNRForObjCmd;
MODULE_SCOPE Tcl_ObjCmdProc TclNRForeachCmd;
MODULE_SCOPE Tcl_ObjCmdProc TclNRIfObjCmd;
MODULE_SCOPE Tcl_ObjCmdProc TclNRLmapCmd;
MODULE_SCOPE Tcl_ObjCmdProc TclNRPackageObjCmd;
MODULE_SCOPE Tcl_ObjCmdProc TclNRSourceObjCmd;
MODULE_SCOPE Tcl_ObjCmdProc TclNRSubstObjCmd;
MODULE_SCOPE Tcl_ObjCmdProc TclNRSwitchObjCmd;
MODULE_SCOPE Tcl_ObjCmdProc TclNRTryObjCmd;
MODULE_SCOPE Tcl_ObjCmdProc TclNRUplevelObjCmd;
MODULE_SCOPE Tcl_ObjCmdProc TclNRWhileObjCmd;

MODULE_SCOPE Tcl_NRPostProc TclNRForIterCallback;
MODULE_SCOPE Tcl_NRPostProc TclNRCoroutineActivateCallback;
MODULE_SCOPE Tcl_ObjCmdProc TclNRTailcallObjCmd;
MODULE_SCOPE Tcl_NRPostProc TclNRTailcallEval;
MODULE_SCOPE Tcl_ObjCmdProc TclNRCoroutineObjCmd;
MODULE_SCOPE Tcl_ObjCmdProc TclNRYieldObjCmd;
MODULE_SCOPE Tcl_ObjCmdProc TclNRYieldmObjCmd;
MODULE_SCOPE Tcl_ObjCmdProc TclNRYieldToObjCmd;
MODULE_SCOPE Tcl_ObjCmdProc TclNRInvoke;
MODULE_SCOPE Tcl_NRPostProc TclNRReleaseValues;

MODULE_SCOPE void  TclSetTailcall(Tcl_Interp *interp, Tcl_Obj *tailcallPtr);
MODULE_SCOPE void  TclPushTailcallPoint(Tcl_Interp *interp);

/* These two can be considered for the public api */
MODULE_SCOPE void  TclMarkTailcall(Tcl_Interp *interp);
MODULE_SCOPE void  TclSkipTailcall(Tcl_Interp *interp);

/*
 * This structure holds the data for the various iteration callbacks used to
 * NRE the 'for' and 'while' commands. We need a separate structure because we
 * have more than the 4 client data entries we can provide directly thorugh
 * the callback API. It is the 'word' information which puts us over the
 * limit. It is needed because the loop body is argument 4 of 'for' and
 * argument 2 of 'while'. Not providing the correct index confuses the #280
 * code. We TclSmallAlloc/Free this.
 */

typedef struct ForIterData {
    Tcl_Obj *cond;		/* Loop condition expression. */
    Tcl_Obj *body;		/* Loop body. */
    Tcl_Obj *next;		/* Loop step script, NULL for 'while'. */
    const char *msg;		/* Error message part. */
    Tcl_Size word;			/* Index of the body script in the command */
} ForIterData;

/* TIP #357 - Structure doing the bookkeeping of handles for Tcl_LoadFile
 *            and Tcl_FindSymbol. This structure corresponds to an opaque
 *            typedef in tcl.h */

typedef void* TclFindSymbolProc(Tcl_Interp* interp, Tcl_LoadHandle loadHandle,
				const char* symbol);
struct Tcl_LoadHandle_ {
    void *clientData;	/* Client data is the load handle in the
				 * native filesystem if a module was loaded
				 * there, or an opaque pointer to a structure
				 * for further bookkeeping on load-from-VFS
				 * and load-from-memory */
    TclFindSymbolProc* findSymbolProcPtr;
				/* Procedure that resolves symbols in a
				 * loaded module */
    Tcl_FSUnloadFileProc* unloadFileProcPtr;
				/* Procedure that unloads a loaded module */
};

/* Flags for conversion of doubles to digit strings */

#define TCL_DD_E_FORMAT 		0x2
				/* Use a fixed-length string of digits,
				 * suitable for E format*/
#define TCL_DD_F_FORMAT 		0x3
				/* Use a fixed number of digits after the
				 * decimal point, suitable for F format */
#define TCL_DD_SHORTEST 		0x4
				/* Use the shortest possible string */
#define TCL_DD_NO_QUICK 		0x8
				/* Debug flag: forbid quick FP conversion */

#define TCL_DD_CONVERSION_TYPE_MASK	0x3
				/* Mask to isolate the conversion type */

/*
 *----------------------------------------------------------------
 * Procedures shared among Tcl modules but not used by the outside world:
 *----------------------------------------------------------------
 */

MODULE_SCOPE void	TclAppendBytesToByteArray(Tcl_Obj *objPtr,
			    const unsigned char *bytes, Tcl_Size len);
MODULE_SCOPE void	TclAdvanceContinuations(Tcl_Size *line, Tcl_Size **next,
			    int loc);
MODULE_SCOPE void	TclAdvanceLines(Tcl_Size *line, const char *start,
			    const char *end);
MODULE_SCOPE void	TclArgumentEnter(Tcl_Interp *interp,
			    Tcl_Obj *objv[], int objc, CmdFrame *cf);
MODULE_SCOPE void	TclArgumentRelease(Tcl_Interp *interp,
			    Tcl_Obj *objv[], int objc);
MODULE_SCOPE void	TclArgumentBCEnter(Tcl_Interp *interp,
			    Tcl_Obj *objv[], int objc,
			    void *codePtr, CmdFrame *cfPtr, Tcl_Size cmd, Tcl_Size pc);
MODULE_SCOPE void	TclArgumentBCRelease(Tcl_Interp *interp,
			    CmdFrame *cfPtr);
MODULE_SCOPE void	TclArgumentGet(Tcl_Interp *interp, Tcl_Obj *obj,
			    CmdFrame **cfPtrPtr, int *wordPtr);
MODULE_SCOPE int	TclAsyncNotifier(int sigNumber, Tcl_ThreadId threadId,
			    void *clientData, int *flagPtr, int value);
MODULE_SCOPE void	TclAsyncMarkFromNotifier(void);
MODULE_SCOPE double	TclBignumToDouble(const void *bignum);
MODULE_SCOPE int	TclByteArrayMatch(const unsigned char *string,
			    Tcl_Size strLen, const unsigned char *pattern,
			    Tcl_Size ptnLen, int flags);
MODULE_SCOPE double	TclCeil(const void *a);
MODULE_SCOPE void	TclChannelPreserve(Tcl_Channel chan);
MODULE_SCOPE void	TclChannelRelease(Tcl_Channel chan);
MODULE_SCOPE Tcl_Code	TclCheckArrayTraces(Tcl_Interp *interp, Var *varPtr,
			    Var *arrayPtr, Tcl_Obj *name, int index);
MODULE_SCOPE int	TclCheckBadOctal(Tcl_Interp *interp,
			    const char *value);
MODULE_SCOPE int	TclCheckEmptyString(Tcl_Obj *objPtr);
MODULE_SCOPE int	TclChanCaughtErrorBypass(Tcl_Interp *interp,
			    Tcl_Channel chan);
MODULE_SCOPE Tcl_ObjCmdProc TclChannelNamesCmd;
MODULE_SCOPE Tcl_NRPostProc TclClearRootEnsemble;
MODULE_SCOPE int	TclCompareTwoNumbers(Tcl_Obj *valuePtr,
			    Tcl_Obj *value2Ptr);
MODULE_SCOPE ContLineLoc *TclContinuationsEnter(Tcl_Obj *objPtr, Tcl_Size num,
			    Tcl_Size *loc);
MODULE_SCOPE void	TclContinuationsEnterDerived(Tcl_Obj *objPtr,
			    Tcl_Size start, Tcl_Size *clNext);
MODULE_SCOPE ContLineLoc *TclContinuationsGet(Tcl_Obj *objPtr);
MODULE_SCOPE void	TclContinuationsCopy(Tcl_Obj *objPtr,
			    Tcl_Obj *originObjPtr);
MODULE_SCOPE Tcl_Size	TclConvertElement(const char *src, Tcl_Size length,
			    char *dst, int flags);
MODULE_SCOPE Tcl_Command TclCreateObjCommandInNs(Tcl_Interp *interp,
			    const char *cmdName, Tcl_Namespace *nsPtr,
			    Tcl_ObjCmdProc *proc, void *clientData,
			    Tcl_CmdDeleteProc *deleteProc);
MODULE_SCOPE Tcl_Command TclCreateEnsembleInNs(Tcl_Interp *interp,
			    const char *name, Tcl_Namespace *nameNamespacePtr,
			    Tcl_Namespace *ensembleNamespacePtr, int flags);
MODULE_SCOPE void	TclDeleteNamespaceVars(Namespace *nsPtr);
MODULE_SCOPE void	TclDeleteNamespaceChildren(Namespace *nsPtr);
MODULE_SCOPE Tcl_Code	TclFindDictElement(Tcl_Interp *interp,
			    const char *dict, Tcl_Size dictLength,
			    const char **elementPtr, const char **nextPtr,
			    Tcl_Size *sizePtr, int *literalPtr);
/* TIP #280 - Modified token based evaluation, with line information. */
MODULE_SCOPE Tcl_Code	TclEvalEx(Tcl_Interp *interp, const char *script,
			    Tcl_Size numBytes, int flags, Tcl_Size line,
			    Tcl_Size *clNextOuter, const char *outerScript);
MODULE_SCOPE Tcl_ObjCmdProc TclFileAttrsCmd;
MODULE_SCOPE Tcl_ObjCmdProc TclFileCopyCmd;
MODULE_SCOPE Tcl_ObjCmdProc TclFileDeleteCmd;
MODULE_SCOPE Tcl_ObjCmdProc TclFileLinkCmd;
MODULE_SCOPE Tcl_ObjCmdProc TclFileMakeDirsCmd;
MODULE_SCOPE Tcl_ObjCmdProc TclFileReadLinkCmd;
MODULE_SCOPE Tcl_ObjCmdProc TclFileRenameCmd;
MODULE_SCOPE Tcl_ObjCmdProc TclFileTempDirCmd;
MODULE_SCOPE Tcl_ObjCmdProc TclFileTemporaryCmd;
MODULE_SCOPE Tcl_ObjCmdProc TclFileHomeCmd;
MODULE_SCOPE Tcl_ObjCmdProc TclFileTildeExpandCmd;
MODULE_SCOPE void	TclCreateLateExitHandler(Tcl_ExitProc *proc,
			    void *clientData);
MODULE_SCOPE void	TclDeleteLateExitHandler(Tcl_ExitProc *proc,
			    void *clientData);
MODULE_SCOPE char *	TclDStringAppendObj(Tcl_DString *dsPtr,
			    Tcl_Obj *objPtr);
MODULE_SCOPE char *	TclDStringAppendDString(Tcl_DString *dsPtr,
			    Tcl_DString *toAppendPtr);
MODULE_SCOPE Tcl_Obj *const *TclFetchEnsembleRoot(Tcl_Interp *interp,
			    Tcl_Obj *const *objv, Tcl_Size objc, Tcl_Size *objcPtr);
MODULE_SCOPE Tcl_Obj *const *TclEnsembleGetRewriteValues(Tcl_Interp *interp);
MODULE_SCOPE Tcl_Namespace *TclEnsureNamespace(Tcl_Interp *interp,
			    Tcl_Namespace *namespacePtr);
MODULE_SCOPE void	TclFinalizeAllocSubsystem(void);
MODULE_SCOPE void	TclFinalizeAsync(void);
MODULE_SCOPE void	TclFinalizeDoubleConversion(void);
MODULE_SCOPE void	TclFinalizeEncodingSubsystem(void);
MODULE_SCOPE void	TclFinalizeEnvironment(void);
MODULE_SCOPE void	TclFinalizeEvaluation(void);
MODULE_SCOPE void	TclFinalizeExecution(void);
MODULE_SCOPE void	TclFinalizeIOSubsystem(void);
MODULE_SCOPE void	TclFinalizeFilesystem(void);
MODULE_SCOPE void	TclResetFilesystem(void);
MODULE_SCOPE void	TclFinalizeLoad(void);
MODULE_SCOPE void	TclFinalizeLock(void);
MODULE_SCOPE void	TclFinalizeMemorySubsystem(void);
MODULE_SCOPE void	TclFinalizeNotifier(void);
MODULE_SCOPE void	TclFinalizeObjects(void);
MODULE_SCOPE void	TclFinalizePreserve(void);
MODULE_SCOPE void	TclFinalizeSynchronization(void);
MODULE_SCOPE void	TclInitThreadAlloc(void);
MODULE_SCOPE void	TclFinalizeThreadAlloc(void);
MODULE_SCOPE void	TclFinalizeThreadAllocThread(void);
MODULE_SCOPE void	TclFinalizeThreadData(int quick);
MODULE_SCOPE void	TclFinalizeThreadObjects(void);
MODULE_SCOPE double	TclFloor(const void *a);
MODULE_SCOPE void	TclFormatNaN(double value, char *buffer);
MODULE_SCOPE Tcl_Code	TclFSFileAttrIndex(Tcl_Obj *pathPtr,
			    const char *attributeName, int *indexPtr);
MODULE_SCOPE Tcl_Command TclNRCreateCommandInNs(Tcl_Interp *interp,
			    const char *cmdName, Tcl_Namespace *nsPtr,
			    Tcl_ObjCmdProc *proc, Tcl_ObjCmdProc *nreProc,
			    void *clientData, Tcl_CmdDeleteProc *deleteProc);
MODULE_SCOPE Tcl_Code	TclNREvalFile(Tcl_Interp *interp, Tcl_Obj *pathPtr,
			    const char *encodingName);
MODULE_SCOPE void	TclFSUnloadTempFile(Tcl_LoadHandle loadHandle);
MODULE_SCOPE int *	TclGetAsyncReadyPtr(void);
MODULE_SCOPE Tcl_Obj *	TclGetBgErrorHandler(Tcl_Interp *interp);
MODULE_SCOPE Tcl_Code	TclGetChannelFromObj(Tcl_Interp *interp,
			    Tcl_Obj *objPtr, Tcl_Channel *chanPtr,
			    int *modePtr, int flags);
MODULE_SCOPE CmdFrame *	TclGetCmdFrameForProcedure(Proc *procPtr);
MODULE_SCOPE Tcl_Code	TclGetCompletionCodeFromObj(Tcl_Interp *interp,
			    Tcl_Obj *value, Tcl_Code *code);
MODULE_SCOPE Proc *	TclGetLambdaFromObj(Tcl_Interp *interp,
			    Tcl_Obj *objPtr, Tcl_Obj **nsObjPtrPtr);
MODULE_SCOPE int	TclGetOpenModeEx(Tcl_Interp *interp,
			    const char *modeString, int *seekFlagPtr,
			    int *binaryPtr);
MODULE_SCOPE Tcl_Obj *	TclGetProcessGlobalValue(ProcessGlobalValue *pgvPtr);
MODULE_SCOPE Tcl_Obj *	TclGetSourceFromFrame(CmdFrame *cfPtr, int objc,
			    Tcl_Obj *const objv[]);
MODULE_SCOPE char *	TclGetStringStorage(Tcl_Obj *objPtr,
			    TCL_HASH_TYPE *sizePtr);
MODULE_SCOPE Tcl_Code	TclGetLoadedLibraries(Tcl_Interp *interp,
				const char *targetName,
				const char *packageName);
MODULE_SCOPE Tcl_Code	TclGetWideBitsFromObj(Tcl_Interp *, Tcl_Obj *,
				Tcl_WideInt *);
MODULE_SCOPE Tcl_Code	TclIncrObj(Tcl_Interp *interp, Tcl_Obj *valuePtr,
			    Tcl_Obj *incrPtr);
MODULE_SCOPE Tcl_Obj *	TclIncrObjVar2(Tcl_Interp *interp, Tcl_Obj *part1Ptr,
			    Tcl_Obj *part2Ptr, Tcl_Obj *incrPtr, int flags);
MODULE_SCOPE Tcl_ObjCmdProc TclInfoExistsCmd;
MODULE_SCOPE Tcl_ObjCmdProc TclInfoCoroutineCmd;
MODULE_SCOPE Tcl_Obj *	TclInfoFrame(Tcl_Interp *interp, CmdFrame *framePtr);
MODULE_SCOPE Tcl_ObjCmdProc TclInfoGlobalsCmd;
MODULE_SCOPE Tcl_ObjCmdProc TclInfoLocalsCmd;
MODULE_SCOPE Tcl_ObjCmdProc TclInfoVarsCmd;
MODULE_SCOPE void	TclInitAlloc(void);
MODULE_SCOPE void	TclInitDbCkalloc(void);
MODULE_SCOPE void	TclInitDoubleConversion(void);
MODULE_SCOPE void	TclInitEmbeddedConfigurationInformation(
			    Tcl_Interp *interp);
MODULE_SCOPE void	TclInitEncodingSubsystem(void);
MODULE_SCOPE void	TclInitIOSubsystem(void);
MODULE_SCOPE void	TclInitLimitSupport(Tcl_Interp *interp);
MODULE_SCOPE void	TclInitNamespaceSubsystem(void);
MODULE_SCOPE void	TclInitNotifier(void);
MODULE_SCOPE void	TclInitObjSubsystem(void);
MODULE_SCOPE int	TclInterpReady(Tcl_Interp *interp);
MODULE_SCOPE int	TclIsBareword(int byte);
MODULE_SCOPE Tcl_Obj *	TclJoinPath(Tcl_Size elements, Tcl_Obj * const objv[],
			    int forceRelative);
MODULE_SCOPE Tcl_Obj *	TclGetHomeDirObj(Tcl_Interp *interp, const char *user);
MODULE_SCOPE Tcl_Obj *	TclResolveTildePath(Tcl_Interp *interp,
			    Tcl_Obj *pathObj);
MODULE_SCOPE Tcl_Obj *	TclResolveTildePathList(Tcl_Obj *pathsObj);
MODULE_SCOPE Tcl_Code	TclJoinThread(Tcl_ThreadId id, Tcl_Code *result);
MODULE_SCOPE void	TclLimitRemoveAllHandlers(Tcl_Interp *interp);
MODULE_SCOPE Tcl_Obj *	TclLindexList(Tcl_Interp *interp,
			    Tcl_Obj *listPtr, Tcl_Obj *argPtr);
MODULE_SCOPE Tcl_Obj *	TclLindexFlat(Tcl_Interp *interp, Tcl_Obj *listPtr,
			    Tcl_Size indexCount, Tcl_Obj *const indexArray[]);
/* TIP #280 */
MODULE_SCOPE void	TclListLines(Tcl_Obj *listObj, Tcl_Size line, Tcl_Size n,
			    Tcl_Size *lines, Tcl_Obj *const *elems);
MODULE_SCOPE Tcl_Obj *	TclListObjCopy(Tcl_Interp *interp, Tcl_Obj *listPtr);
MODULE_SCOPE Tcl_Code	TclListObjAppendElements(Tcl_Interp *interp,
			    Tcl_Obj *toObj, Tcl_Size elemCount,
			    Tcl_Obj *const elemObjv[]);
MODULE_SCOPE Tcl_Obj *	TclListObjRange(Tcl_Interp *interp, Tcl_Obj *listPtr,
			    Tcl_Size fromIdx, Tcl_Size toIdx);
MODULE_SCOPE Tcl_Obj *	TclLsetList(Tcl_Interp *interp, Tcl_Obj *listPtr,
			    Tcl_Obj *indexPtr, Tcl_Obj *valuePtr);
MODULE_SCOPE Tcl_Obj *	TclLsetFlat(Tcl_Interp *interp, Tcl_Obj *listPtr,
			    Tcl_Size indexCount, Tcl_Obj *const indexArray[],
			    Tcl_Obj *valuePtr);
MODULE_SCOPE Tcl_Command TclMakeEnsemble(Tcl_Interp *interp, const char *name,
			    const EnsembleImplMap map[]);
MODULE_SCOPE Tcl_Code	TclMakeSafe(Tcl_Interp *interp);
MODULE_SCOPE Tcl_Size	TclMaxListLength(const char *bytes, Tcl_Size numBytes,
			    const char **endPtr);
MODULE_SCOPE Tcl_Code	TclMergeReturnOptions(Tcl_Interp *interp, int objc,
			    Tcl_Obj *const objv[], Tcl_Obj **optionsPtrPtr,
			    Tcl_Code *codePtr, int *levelPtr);
MODULE_SCOPE Tcl_Obj *  TclNoErrorStack(Tcl_Interp *interp, Tcl_Obj *options);
MODULE_SCOPE int	TclNokia770Doubles(void);
MODULE_SCOPE void	TclNsDecrRefCount(Namespace *nsPtr);
MODULE_SCOPE int	TclNamespaceDeleted(Namespace *nsPtr);
MODULE_SCOPE void	TclObjVarErrMsg(Tcl_Interp *interp, Tcl_Obj *part1Ptr,
			    Tcl_Obj *part2Ptr, const char *operation,
			    const char *reason, int index);
MODULE_SCOPE Tcl_Code	TclObjInvokeNamespace(Tcl_Interp *interp,
			    int objc, Tcl_Obj *const objv[],
			    Tcl_Namespace *nsPtr, int flags);
MODULE_SCOPE Tcl_Code	TclObjUnsetVar2(Tcl_Interp *interp,
			    Tcl_Obj *part1Ptr, Tcl_Obj *part2Ptr, int flags);
MODULE_SCOPE int	TclParseBackslash(const char *src,
			    Tcl_Size numBytes, Tcl_Size *readPtr, char *dst);
<<<<<<< HEAD
MODULE_SCOPE int	TclParseHex(const char *src, Tcl_Size numBytes,
			    int *resultPtr);
MODULE_SCOPE Tcl_Code	TclParseNumber(Tcl_Interp *interp, Tcl_Obj *objPtr,
=======
MODULE_SCOPE int	TclParseNumber(Tcl_Interp *interp, Tcl_Obj *objPtr,
>>>>>>> e8b480af
			    const char *expected, const char *bytes,
			    Tcl_Size numBytes, const char **endPtrPtr, int flags);
MODULE_SCOPE void	TclParseInit(Tcl_Interp *interp, const char *string,
			    Tcl_Size numBytes, Tcl_Parse *parsePtr);
MODULE_SCOPE Tcl_Size	TclParseAllWhiteSpace(const char *src, Tcl_Size numBytes);
MODULE_SCOPE Tcl_Code	TclProcessReturn(Tcl_Interp *interp,
			    Tcl_Code code, int level, Tcl_Obj *returnOpts);
MODULE_SCOPE int	TclpObjLstat(Tcl_Obj *pathPtr, Tcl_StatBuf *buf);
MODULE_SCOPE Tcl_Obj *	TclpTempFileName(void);
MODULE_SCOPE Tcl_Obj *  TclpTempFileNameForLibrary(Tcl_Interp *interp,
			    Tcl_Obj* pathPtr);
MODULE_SCOPE Tcl_Obj *	TclNewFSPathObj(Tcl_Obj *dirPtr, const char *addStrRep,
			    Tcl_Size len);
MODULE_SCOPE void	TclpAlertNotifier(void *clientData);
MODULE_SCOPE void *TclpNotifierData(void);
MODULE_SCOPE void	TclpServiceModeHook(int mode);
MODULE_SCOPE void	TclpSetTimer(const Tcl_Time *timePtr);
MODULE_SCOPE int	TclpWaitForEvent(const Tcl_Time *timePtr);
MODULE_SCOPE void	TclpCreateFileHandler(int fd, int mask,
			    Tcl_FileProc *proc, void *clientData);
MODULE_SCOPE Tcl_Code	TclpDeleteFile(const void *path);
MODULE_SCOPE void	TclpDeleteFileHandler(int fd);
MODULE_SCOPE void	TclpFinalizeCondition(Tcl_Condition *condPtr);
MODULE_SCOPE void	TclpFinalizeMutex(Tcl_Mutex *mutexPtr);
MODULE_SCOPE void	TclpFinalizeNotifier(void *clientData);
MODULE_SCOPE void	TclpFinalizePipes(void);
MODULE_SCOPE void	TclpFinalizeSockets(void);
#ifdef _WIN32
MODULE_SCOPE void	TclInitSockets(void);
#else
#define TclInitSockets() /* do nothing */
#endif
MODULE_SCOPE int	TclCreateSocketAddress(Tcl_Interp *interp,
			    struct addrinfo **addrlist,
			    const char *host, int port, int willBind,
			    const char **errorMsgPtr);
MODULE_SCOPE Tcl_Code	TclpThreadCreate(Tcl_ThreadId *idPtr,
			    Tcl_ThreadCreateProc *proc, void *clientData,
			    TCL_HASH_TYPE stackSize, int flags);
MODULE_SCOPE Tcl_Size	TclpFindVariable(const char *name, Tcl_Size *lengthPtr);
MODULE_SCOPE void	TclpInitLibraryPath(char **valuePtr,
			    TCL_HASH_TYPE *lengthPtr, Tcl_Encoding *encodingPtr);
MODULE_SCOPE void	TclpInitLock(void);
MODULE_SCOPE void *TclpInitNotifier(void);
MODULE_SCOPE void	TclpInitPlatform(void);
MODULE_SCOPE void	TclpInitUnlock(void);
MODULE_SCOPE Tcl_Obj *	TclpObjListVolumes(void);
MODULE_SCOPE void	TclpGlobalLock(void);
MODULE_SCOPE void	TclpGlobalUnlock(void);
MODULE_SCOPE int	TclpObjNormalizePath(Tcl_Interp *interp,
			    Tcl_Obj *pathPtr, int nextCheckpoint);
MODULE_SCOPE void	TclpNativeJoinPath(Tcl_Obj *prefix, const char *joining);
MODULE_SCOPE Tcl_Obj *	TclpNativeSplitPath(Tcl_Obj *pathPtr, Tcl_Size *lenPtr);
MODULE_SCOPE Tcl_PathType TclpGetNativePathType(Tcl_Obj *pathPtr,
			    Tcl_Size *driveNameLengthPtr, Tcl_Obj **driveNameRef);
MODULE_SCOPE Tcl_Code	TclCrossFilesystemCopy(Tcl_Interp *interp,
			    Tcl_Obj *source, Tcl_Obj *target);
MODULE_SCOPE Tcl_Code	TclpMatchInDirectory(Tcl_Interp *interp,
			    Tcl_Obj *resultPtr, Tcl_Obj *pathPtr,
			    const char *pattern, Tcl_GlobTypeData *types);
MODULE_SCOPE void	*TclpGetNativeCwd(void *clientData);
MODULE_SCOPE Tcl_FSDupInternalRepProc TclNativeDupInternalRep;
MODULE_SCOPE Tcl_Obj *	TclpObjLink(Tcl_Obj *pathPtr, Tcl_Obj *toPtr,
			    int linkType);
MODULE_SCOPE int	TclpObjChdir(Tcl_Obj *pathPtr);
MODULE_SCOPE Tcl_Channel TclpOpenTemporaryFile(Tcl_Obj *dirObj,
			    Tcl_Obj *basenameObj, Tcl_Obj *extensionObj,
			    Tcl_Obj *resultingNameObj);
MODULE_SCOPE void	TclPkgFileSeen(Tcl_Interp *interp,
			    const char *fileName);
MODULE_SCOPE void *	TclInitPkgFiles(Tcl_Interp *interp);
MODULE_SCOPE Tcl_Obj *	TclPathPart(Tcl_Interp *interp, Tcl_Obj *pathPtr,
			    Tcl_PathPart portion);
MODULE_SCOPE char *	TclpReadlink(const char *fileName,
			    Tcl_DString *linkPtr);
MODULE_SCOPE void	TclpSetVariables(Tcl_Interp *interp);
MODULE_SCOPE void *	TclThreadStorageKeyGet(Tcl_ThreadDataKey *keyPtr);
MODULE_SCOPE void	TclThreadStorageKeySet(Tcl_ThreadDataKey *keyPtr,
			    void *data);
MODULE_SCOPE TCL_NORETURN void TclpThreadExit(int status);
MODULE_SCOPE void	TclRememberCondition(Tcl_Condition *mutex);
MODULE_SCOPE void	TclRememberJoinableThread(Tcl_ThreadId id);
MODULE_SCOPE void	TclRememberMutex(Tcl_Mutex *mutex);
MODULE_SCOPE void	TclRemoveScriptLimitCallbacks(Tcl_Interp *interp);
MODULE_SCOPE Tcl_Code	TclReToGlob(Tcl_Interp *interp, const char *reStr,
			    Tcl_Size reStrLen, Tcl_DString *dsPtr, int *flagsPtr,
			    int *quantifiersFoundPtr);
MODULE_SCOPE TCL_HASH_TYPE TclScanElement(const char *string, Tcl_Size length,
			    char *flagPtr);
MODULE_SCOPE void	TclSetBgErrorHandler(Tcl_Interp *interp,
			    Tcl_Obj *cmdPrefix);
MODULE_SCOPE void	TclSetBignumInternalRep(Tcl_Obj *objPtr,
			    void *bignumValue);
MODULE_SCOPE Tcl_Code	TclSetBooleanFromAny(Tcl_Interp *interp,
			    Tcl_Obj *objPtr);
MODULE_SCOPE void	TclSetCmdNameObj(Tcl_Interp *interp, Tcl_Obj *objPtr,
			    Command *cmdPtr);
MODULE_SCOPE void	TclSetDuplicateObj(Tcl_Obj *dupPtr, Tcl_Obj *objPtr);
MODULE_SCOPE void	TclSetProcessGlobalValue(ProcessGlobalValue *pgvPtr,
			    Tcl_Obj *newValue, Tcl_Encoding encoding);
MODULE_SCOPE void	TclSignalExitThread(Tcl_ThreadId id, Tcl_Code result);
MODULE_SCOPE void	TclSpellFix(Tcl_Interp *interp,
			    Tcl_Obj *const *objv, Tcl_Size objc, Tcl_Size subIdx,
			    Tcl_Obj *bad, Tcl_Obj *fix);
MODULE_SCOPE void *	TclStackRealloc(Tcl_Interp *interp, void *ptr,
			    TCL_HASH_TYPE numBytes);
typedef int (*memCmpFn_t)(const void*, const void*, size_t);
MODULE_SCOPE int	TclStringCmp(Tcl_Obj *value1Ptr, Tcl_Obj *value2Ptr,
			    int checkEq, int nocase, Tcl_Size reqlength);
MODULE_SCOPE int	TclStringCmpOpts(Tcl_Interp *interp, int objc,
			    Tcl_Obj *const objv[], int *nocase,
			    Tcl_Size *reqlength);
MODULE_SCOPE int	TclStringMatch(const char *str, Tcl_Size strLen,
			    const char *pattern, int ptnLen, int flags);
MODULE_SCOPE int	TclStringMatchObj(Tcl_Obj *stringObj,
			    Tcl_Obj *patternObj, int flags);
MODULE_SCOPE void	TclSubstCompile(Tcl_Interp *interp, const char *bytes,
			    Tcl_Size numBytes, int flags, Tcl_Size line,
			    struct CompileEnv *envPtr);
MODULE_SCOPE Tcl_Code	TclSubstOptions(Tcl_Interp *interp, Tcl_Size numOpts,
			    Tcl_Obj *const opts[], int *flagPtr);
MODULE_SCOPE void	TclSubstParse(Tcl_Interp *interp, const char *bytes,
			    Tcl_Size numBytes, int flags, Tcl_Parse *parsePtr,
			    Tcl_InterpState *statePtr);
MODULE_SCOPE Tcl_Code	TclSubstTokens(Tcl_Interp *interp, Tcl_Token *tokenPtr,
			    Tcl_Size count, int *tokensLeftPtr, Tcl_Size line,
			    Tcl_Size *clNextOuter, const char *outerScript);
MODULE_SCOPE Tcl_Size	TclTrim(const char *bytes, Tcl_Size numBytes,
			    const char *trim, Tcl_Size numTrim, Tcl_Size *trimRight);
MODULE_SCOPE Tcl_Size	TclTrimLeft(const char *bytes, Tcl_Size numBytes,
			    const char *trim, Tcl_Size numTrim);
MODULE_SCOPE Tcl_Size	TclTrimRight(const char *bytes, Tcl_Size numBytes,
			    const char *trim, Tcl_Size numTrim);
MODULE_SCOPE const char*TclGetCommandTypeName(Tcl_Command command);
MODULE_SCOPE void	TclRegisterCommandTypeName(
			    Tcl_ObjCmdProc *implementationProc,
			    const char *nameStr);
MODULE_SCOPE int	TclUtfCmp(const char *cs, const char *ct);
MODULE_SCOPE int	TclUtfCasecmp(const char *cs, const char *ct);
MODULE_SCOPE int	TclUtfCount(int ch);
MODULE_SCOPE Tcl_Obj *	TclpNativeToNormalized(void *clientData);
MODULE_SCOPE Tcl_Obj *	TclpFilesystemPathType(Tcl_Obj *pathPtr);
MODULE_SCOPE Tcl_Code	TclpDlopen(Tcl_Interp *interp, Tcl_Obj *pathPtr,
			    Tcl_LoadHandle *loadHandle,
			    Tcl_FSUnloadFileProc **unloadProcPtr, int flags);
MODULE_SCOPE int	TclpUtime(Tcl_Obj *pathPtr, struct utimbuf *tval);
#ifdef TCL_LOAD_FROM_MEMORY
MODULE_SCOPE void *	TclpLoadMemoryGetBuffer(Tcl_Interp *interp, int size);
MODULE_SCOPE Tcl_Code	TclpLoadMemory(Tcl_Interp *interp, void *buffer,
			    int size, int codeSize, Tcl_LoadHandle *loadHandle,
			    Tcl_FSUnloadFileProc **unloadProcPtr, int flags);
#endif
MODULE_SCOPE void	TclInitThreadStorage(void);
MODULE_SCOPE void	TclFinalizeThreadDataThread(void);
MODULE_SCOPE void	TclFinalizeThreadStorage(void);

#ifdef TCL_WIDE_CLICKS
MODULE_SCOPE long long TclpGetWideClicks(void);
MODULE_SCOPE double	TclpWideClicksToNanoseconds(long long clicks);
MODULE_SCOPE double	TclpWideClickInMicrosec(void);
#else
#   ifdef _WIN32
#	define TCL_WIDE_CLICKS 1
MODULE_SCOPE long long TclpGetWideClicks(void);
MODULE_SCOPE double	TclpWideClickInMicrosec(void);
#	define		TclpWideClicksToNanoseconds(clicks) \
				((double)(clicks) * TclpWideClickInMicrosec() * 1000)
#   endif
#endif
MODULE_SCOPE long long TclpGetMicroseconds(void);

MODULE_SCOPE Tcl_Code	TclZlibInit(Tcl_Interp *interp);
MODULE_SCOPE void *	TclpThreadCreateKey(void);
MODULE_SCOPE void	TclpThreadDeleteKey(void *keyPtr);
MODULE_SCOPE void	TclpThreadSetGlobalTSD(void *tsdKeyPtr, void *ptr);
MODULE_SCOPE void *	TclpThreadGetGlobalTSD(void *tsdKeyPtr);
MODULE_SCOPE void	TclErrorStackResetIf(Tcl_Interp *interp,
			    const char *msg, Tcl_Size length);
/* Tip 430 */
MODULE_SCOPE Tcl_Code    TclZipfs_Init(Tcl_Interp *interp);


MODULE_SCOPE int *TclGetUnicodeFromObj(Tcl_Obj *, int *);
MODULE_SCOPE Tcl_Obj *TclNewUnicodeObj(const int *, int);
MODULE_SCOPE void TclAppendUnicodeToObj(Tcl_Obj *, const int *, int);
MODULE_SCOPE int TclUniCharNcasecmp(const int *, const int *, unsigned long);
MODULE_SCOPE int TclUniCharCaseMatch(const int *, const int *, int);
MODULE_SCOPE int TclUniCharNcmp(const int *, const int *, unsigned long);

/*
 * Many parsing tasks need a common definition of whitespace.
 * Use this routine and macro to achieve that and place
 * optimization (fragile on changes) in one place.
 */

MODULE_SCOPE int	TclIsSpaceProc(int byte);
#	define TclIsSpaceProcM(byte) \
		(((byte) > 0x20) ? 0 : TclIsSpaceProc(byte))

/*
 *----------------------------------------------------------------
 * Command procedures in the generic core:
 *----------------------------------------------------------------
 */

MODULE_SCOPE Tcl_ObjCmdProc Tcl_AfterObjCmd;
MODULE_SCOPE Tcl_ObjCmdProc Tcl_AppendObjCmd;
MODULE_SCOPE Tcl_ObjCmdProc Tcl_ApplyObjCmd;
MODULE_SCOPE Tcl_Command TclInitArrayCmd(Tcl_Interp *interp);
MODULE_SCOPE Tcl_Command TclInitBinaryCmd(Tcl_Interp *interp);
MODULE_SCOPE Tcl_ObjCmdProc Tcl_BreakObjCmd;
#if !defined(TCL_NO_DEPRECATED)
MODULE_SCOPE Tcl_ObjCmdProc Tcl_CaseObjCmd;
#endif
MODULE_SCOPE Tcl_ObjCmdProc Tcl_CatchObjCmd;
MODULE_SCOPE Tcl_ObjCmdProc Tcl_CdObjCmd;
MODULE_SCOPE Tcl_Command TclInitChanCmd(Tcl_Interp *interp);
MODULE_SCOPE Tcl_ObjCmdProc TclChanCreateObjCmd;
MODULE_SCOPE Tcl_ObjCmdProc TclChanPostEventObjCmd;
MODULE_SCOPE Tcl_ObjCmdProc TclChanPopObjCmd;
MODULE_SCOPE Tcl_ObjCmdProc TclChanPushObjCmd;
MODULE_SCOPE void	TclClockInit(Tcl_Interp *interp);
MODULE_SCOPE Tcl_ObjCmdProc TclClockOldscanObjCmd;
MODULE_SCOPE Tcl_ObjCmdProc Tcl_CloseObjCmd;
MODULE_SCOPE Tcl_ObjCmdProc Tcl_ConcatObjCmd;
MODULE_SCOPE Tcl_ObjCmdProc Tcl_ContinueObjCmd;
MODULE_SCOPE Tcl_TimerToken TclCreateAbsoluteTimerHandler(
			    Tcl_Time *timePtr, Tcl_TimerProc *proc,
			    void *clientData);
MODULE_SCOPE Tcl_ObjCmdProc TclDefaultBgErrorHandlerObjCmd;
MODULE_SCOPE Tcl_Command TclInitDictCmd(Tcl_Interp *interp);
MODULE_SCOPE Tcl_Code	TclDictWithFinish(Tcl_Interp *interp, Var *varPtr,
			    Var *arrayPtr, Tcl_Obj *part1Ptr,
			    Tcl_Obj *part2Ptr, int index, int pathc,
			    Tcl_Obj *const pathv[], Tcl_Obj *keysPtr);
MODULE_SCOPE Tcl_Obj *	TclDictWithInit(Tcl_Interp *interp, Tcl_Obj *dictPtr,
			    Tcl_Size pathc, Tcl_Obj *const pathv[]);
MODULE_SCOPE Tcl_ObjCmdProc Tcl_DisassembleObjCmd;

/* Assemble command function */
MODULE_SCOPE Tcl_ObjCmdProc Tcl_AssembleObjCmd;
MODULE_SCOPE Tcl_ObjCmdProc TclNRAssembleObjCmd;
MODULE_SCOPE Tcl_Command TclInitEncodingCmd(Tcl_Interp *interp);
MODULE_SCOPE Tcl_ObjCmdProc Tcl_EofObjCmd;
MODULE_SCOPE Tcl_ObjCmdProc Tcl_ErrorObjCmd;
MODULE_SCOPE Tcl_ObjCmdProc Tcl_EvalObjCmd;
MODULE_SCOPE Tcl_ObjCmdProc Tcl_ExecObjCmd;
MODULE_SCOPE Tcl_ObjCmdProc Tcl_ExitObjCmd;
MODULE_SCOPE Tcl_ObjCmdProc Tcl_ExprObjCmd;
MODULE_SCOPE Tcl_ObjCmdProc Tcl_FblockedObjCmd;
MODULE_SCOPE Tcl_ObjCmdProc Tcl_FconfigureObjCmd;
MODULE_SCOPE Tcl_ObjCmdProc Tcl_FcopyObjCmd;
MODULE_SCOPE Tcl_Command TclInitFileCmd(Tcl_Interp *interp);
MODULE_SCOPE Tcl_ObjCmdProc Tcl_FileEventObjCmd;
MODULE_SCOPE Tcl_ObjCmdProc Tcl_FlushObjCmd;
MODULE_SCOPE Tcl_ObjCmdProc Tcl_ForObjCmd;
MODULE_SCOPE Tcl_ObjCmdProc Tcl_ForeachObjCmd;
MODULE_SCOPE Tcl_ObjCmdProc Tcl_FormatObjCmd;
MODULE_SCOPE Tcl_ObjCmdProc Tcl_GetsObjCmd;
MODULE_SCOPE Tcl_ObjCmdProc Tcl_GlobalObjCmd;
MODULE_SCOPE Tcl_ObjCmdProc Tcl_GlobObjCmd;
MODULE_SCOPE Tcl_ObjCmdProc Tcl_IfObjCmd;
MODULE_SCOPE Tcl_ObjCmdProc Tcl_IncrObjCmd;
MODULE_SCOPE Tcl_Command TclInitInfoCmd(Tcl_Interp *interp);
MODULE_SCOPE Tcl_ObjCmdProc Tcl_InterpObjCmd;
MODULE_SCOPE Tcl_ObjCmdProc Tcl_JoinObjCmd;
MODULE_SCOPE Tcl_ObjCmdProc Tcl_LappendObjCmd;
MODULE_SCOPE Tcl_ObjCmdProc Tcl_LassignObjCmd;
MODULE_SCOPE Tcl_ObjCmdProc Tcl_LeditObjCmd;
MODULE_SCOPE Tcl_ObjCmdProc Tcl_LindexObjCmd;
MODULE_SCOPE Tcl_ObjCmdProc Tcl_LinsertObjCmd;
MODULE_SCOPE Tcl_ObjCmdProc Tcl_LlengthObjCmd;
MODULE_SCOPE Tcl_ObjCmdProc Tcl_ListObjCmd;
MODULE_SCOPE Tcl_ObjCmdProc Tcl_LmapObjCmd;
MODULE_SCOPE Tcl_ObjCmdProc Tcl_LoadObjCmd;
MODULE_SCOPE Tcl_ObjCmdProc Tcl_LpopObjCmd;
MODULE_SCOPE Tcl_ObjCmdProc Tcl_LrangeObjCmd;
MODULE_SCOPE Tcl_ObjCmdProc Tcl_LremoveObjCmd;
MODULE_SCOPE Tcl_ObjCmdProc Tcl_LrepeatObjCmd;
MODULE_SCOPE Tcl_ObjCmdProc Tcl_LreplaceObjCmd;
MODULE_SCOPE Tcl_ObjCmdProc Tcl_LreverseObjCmd;
MODULE_SCOPE Tcl_ObjCmdProc Tcl_LsearchObjCmd;
MODULE_SCOPE Tcl_ObjCmdProc Tcl_LseqObjCmd;
MODULE_SCOPE Tcl_ObjCmdProc Tcl_LsetObjCmd;
MODULE_SCOPE Tcl_ObjCmdProc Tcl_LsortObjCmd;
MODULE_SCOPE Tcl_Command TclInitNamespaceCmd(Tcl_Interp *interp);
MODULE_SCOPE Tcl_ObjCmdProc TclNamespaceEnsembleCmd;
MODULE_SCOPE Tcl_ObjCmdProc Tcl_OpenObjCmd;
MODULE_SCOPE Tcl_ObjCmdProc Tcl_PackageObjCmd;
MODULE_SCOPE Tcl_ObjCmdProc Tcl_PidObjCmd;
MODULE_SCOPE Tcl_Command TclInitPrefixCmd(Tcl_Interp *interp);
MODULE_SCOPE Tcl_ObjCmdProc Tcl_PutsObjCmd;
MODULE_SCOPE Tcl_ObjCmdProc Tcl_PwdObjCmd;
MODULE_SCOPE Tcl_ObjCmdProc Tcl_ReadObjCmd;
MODULE_SCOPE Tcl_ObjCmdProc Tcl_RegexpObjCmd;
MODULE_SCOPE Tcl_ObjCmdProc Tcl_RegsubObjCmd;
MODULE_SCOPE Tcl_ObjCmdProc Tcl_RenameObjCmd;
MODULE_SCOPE Tcl_ObjCmdProc Tcl_RepresentationCmd;
MODULE_SCOPE Tcl_ObjCmdProc Tcl_ReturnObjCmd;
MODULE_SCOPE Tcl_ObjCmdProc Tcl_ScanObjCmd;
MODULE_SCOPE Tcl_ObjCmdProc Tcl_SeekObjCmd;
MODULE_SCOPE Tcl_ObjCmdProc Tcl_SetObjCmd;
MODULE_SCOPE Tcl_ObjCmdProc Tcl_SplitObjCmd;
MODULE_SCOPE Tcl_ObjCmdProc Tcl_SocketObjCmd;
MODULE_SCOPE Tcl_ObjCmdProc Tcl_SourceObjCmd;
MODULE_SCOPE Tcl_Command TclInitStringCmd(Tcl_Interp *interp);
MODULE_SCOPE Tcl_ObjCmdProc Tcl_SubstObjCmd;
MODULE_SCOPE Tcl_ObjCmdProc Tcl_SwitchObjCmd;
MODULE_SCOPE Tcl_ObjCmdProc Tcl_TellObjCmd;
MODULE_SCOPE Tcl_ObjCmdProc Tcl_ThrowObjCmd;
MODULE_SCOPE Tcl_ObjCmdProc Tcl_TimeObjCmd;
MODULE_SCOPE Tcl_ObjCmdProc Tcl_TimeRateObjCmd;
MODULE_SCOPE Tcl_ObjCmdProc Tcl_TraceObjCmd;
MODULE_SCOPE Tcl_ObjCmdProc Tcl_TryObjCmd;
MODULE_SCOPE Tcl_ObjCmdProc Tcl_UnloadObjCmd;
MODULE_SCOPE Tcl_ObjCmdProc Tcl_UnsetObjCmd;
MODULE_SCOPE Tcl_ObjCmdProc Tcl_UpdateObjCmd;
MODULE_SCOPE Tcl_ObjCmdProc Tcl_UplevelObjCmd;
MODULE_SCOPE Tcl_ObjCmdProc Tcl_UpvarObjCmd;
MODULE_SCOPE Tcl_ObjCmdProc Tcl_VariableObjCmd;
MODULE_SCOPE Tcl_ObjCmdProc Tcl_VwaitObjCmd;
MODULE_SCOPE Tcl_ObjCmdProc Tcl_WhileObjCmd;

/*
 *----------------------------------------------------------------
 * Compilation procedures for commands in the generic core:
 *----------------------------------------------------------------
 */

MODULE_SCOPE CompileProc TclCompileAppendCmd;
MODULE_SCOPE CompileProc TclCompileArrayExistsCmd;
MODULE_SCOPE CompileProc TclCompileArraySetCmd;
MODULE_SCOPE CompileProc TclCompileArrayUnsetCmd;
MODULE_SCOPE CompileProc TclCompileBreakCmd;
MODULE_SCOPE CompileProc TclCompileCatchCmd;
MODULE_SCOPE CompileProc TclCompileClockClicksCmd;
MODULE_SCOPE CompileProc TclCompileClockReadingCmd;
MODULE_SCOPE CompileProc TclCompileConcatCmd;
MODULE_SCOPE CompileProc TclCompileContinueCmd;
MODULE_SCOPE CompileProc TclCompileDictAppendCmd;
MODULE_SCOPE CompileProc TclCompileDictCreateCmd;
MODULE_SCOPE CompileProc TclCompileDictExistsCmd;
MODULE_SCOPE CompileProc TclCompileDictForCmd;
MODULE_SCOPE CompileProc TclCompileDictGetCmd;
MODULE_SCOPE CompileProc TclCompileDictGetWithDefaultCmd;
MODULE_SCOPE CompileProc TclCompileDictIncrCmd;
MODULE_SCOPE CompileProc TclCompileDictLappendCmd;
MODULE_SCOPE CompileProc TclCompileDictMapCmd;
MODULE_SCOPE CompileProc TclCompileDictMergeCmd;
MODULE_SCOPE CompileProc TclCompileDictSetCmd;
MODULE_SCOPE CompileProc TclCompileDictUnsetCmd;
MODULE_SCOPE CompileProc TclCompileDictUpdateCmd;
MODULE_SCOPE CompileProc TclCompileDictWithCmd;
MODULE_SCOPE CompileProc TclCompileEnsemble;
MODULE_SCOPE CompileProc TclCompileErrorCmd;
MODULE_SCOPE CompileProc TclCompileExprCmd;
MODULE_SCOPE CompileProc TclCompileForCmd;
MODULE_SCOPE CompileProc TclCompileForeachCmd;
MODULE_SCOPE CompileProc TclCompileFormatCmd;
MODULE_SCOPE CompileProc TclCompileGlobalCmd;
MODULE_SCOPE CompileProc TclCompileIfCmd;
MODULE_SCOPE CompileProc TclCompileInfoCommandsCmd;
MODULE_SCOPE CompileProc TclCompileInfoCoroutineCmd;
MODULE_SCOPE CompileProc TclCompileInfoExistsCmd;
MODULE_SCOPE CompileProc TclCompileInfoLevelCmd;
MODULE_SCOPE CompileProc TclCompileInfoObjectClassCmd;
MODULE_SCOPE CompileProc TclCompileInfoObjectIsACmd;
MODULE_SCOPE CompileProc TclCompileInfoObjectNamespaceCmd;
MODULE_SCOPE CompileProc TclCompileIncrCmd;
MODULE_SCOPE CompileProc TclCompileLappendCmd;
MODULE_SCOPE CompileProc TclCompileLassignCmd;
MODULE_SCOPE CompileProc TclCompileLindexCmd;
MODULE_SCOPE CompileProc TclCompileLinsertCmd;
MODULE_SCOPE CompileProc TclCompileListCmd;
MODULE_SCOPE CompileProc TclCompileLlengthCmd;
MODULE_SCOPE CompileProc TclCompileLmapCmd;
MODULE_SCOPE CompileProc TclCompileLrangeCmd;
MODULE_SCOPE CompileProc TclCompileLreplaceCmd;
MODULE_SCOPE CompileProc TclCompileLsetCmd;
MODULE_SCOPE CompileProc TclCompileNamespaceCodeCmd;
MODULE_SCOPE CompileProc TclCompileNamespaceCurrentCmd;
MODULE_SCOPE CompileProc TclCompileNamespaceOriginCmd;
MODULE_SCOPE CompileProc TclCompileNamespaceQualifiersCmd;
MODULE_SCOPE CompileProc TclCompileNamespaceTailCmd;
MODULE_SCOPE CompileProc TclCompileNamespaceUpvarCmd;
MODULE_SCOPE CompileProc TclCompileNamespaceWhichCmd;
MODULE_SCOPE CompileProc TclCompileNoOp;
MODULE_SCOPE CompileProc TclCompileObjectNextCmd;
MODULE_SCOPE CompileProc TclCompileObjectNextToCmd;
MODULE_SCOPE CompileProc TclCompileObjectSelfCmd;
MODULE_SCOPE CompileProc TclCompileRegexpCmd;
MODULE_SCOPE CompileProc TclCompileRegsubCmd;
MODULE_SCOPE CompileProc TclCompileReturnCmd;
MODULE_SCOPE CompileProc TclCompileSetCmd;
MODULE_SCOPE CompileProc TclCompileStringCatCmd;
MODULE_SCOPE CompileProc TclCompileStringCmpCmd;
MODULE_SCOPE CompileProc TclCompileStringEqualCmd;
MODULE_SCOPE CompileProc TclCompileStringFirstCmd;
MODULE_SCOPE CompileProc TclCompileStringIndexCmd;
MODULE_SCOPE CompileProc TclCompileStringInsertCmd;
MODULE_SCOPE CompileProc TclCompileStringIsCmd;
MODULE_SCOPE CompileProc TclCompileStringLastCmd;
MODULE_SCOPE CompileProc TclCompileStringLenCmd;
MODULE_SCOPE CompileProc TclCompileStringMapCmd;
MODULE_SCOPE CompileProc TclCompileStringMatchCmd;
MODULE_SCOPE CompileProc TclCompileStringRangeCmd;
MODULE_SCOPE CompileProc TclCompileStringReplaceCmd;
MODULE_SCOPE CompileProc TclCompileStringToLowerCmd;
MODULE_SCOPE CompileProc TclCompileStringToTitleCmd;
MODULE_SCOPE CompileProc TclCompileStringToUpperCmd;
MODULE_SCOPE CompileProc TclCompileStringTrimCmd;
MODULE_SCOPE CompileProc TclCompileStringTrimLCmd;
MODULE_SCOPE CompileProc TclCompileStringTrimRCmd;
MODULE_SCOPE CompileProc TclCompileSubstCmd;
MODULE_SCOPE CompileProc TclCompileSwitchCmd;
MODULE_SCOPE CompileProc TclCompileTailcallCmd;
MODULE_SCOPE CompileProc TclCompileThrowCmd;
MODULE_SCOPE CompileProc TclCompileTryCmd;
MODULE_SCOPE CompileProc TclCompileUnsetCmd;
MODULE_SCOPE CompileProc TclCompileUpvarCmd;
MODULE_SCOPE CompileProc TclCompileVariableCmd;
MODULE_SCOPE CompileProc TclCompileWhileCmd;
MODULE_SCOPE CompileProc TclCompileYieldCmd;
MODULE_SCOPE CompileProc TclCompileYieldToCmd;
MODULE_SCOPE CompileProc TclCompileBasic0ArgCmd;
MODULE_SCOPE CompileProc TclCompileBasic1ArgCmd;
MODULE_SCOPE CompileProc TclCompileBasic2ArgCmd;
MODULE_SCOPE CompileProc TclCompileBasic3ArgCmd;
MODULE_SCOPE CompileProc TclCompileBasic0Or1ArgCmd;
MODULE_SCOPE CompileProc TclCompileBasic1Or2ArgCmd;
MODULE_SCOPE CompileProc TclCompileBasic2Or3ArgCmd;
MODULE_SCOPE CompileProc TclCompileBasic0To2ArgCmd;
MODULE_SCOPE CompileProc TclCompileBasic1To3ArgCmd;
MODULE_SCOPE CompileProc TclCompileBasicMin0ArgCmd;
MODULE_SCOPE CompileProc TclCompileBasicMin1ArgCmd;
MODULE_SCOPE CompileProc TclCompileBasicMin2ArgCmd;

MODULE_SCOPE Tcl_ObjCmdProc TclInvertOpCmd;
MODULE_SCOPE CompileProc TclCompileInvertOpCmd;

MODULE_SCOPE Tcl_ObjCmdProc TclNotOpCmd;
MODULE_SCOPE CompileProc TclCompileNotOpCmd;
MODULE_SCOPE Tcl_ObjCmdProc TclAddOpCmd;
MODULE_SCOPE CompileProc TclCompileAddOpCmd;
MODULE_SCOPE Tcl_ObjCmdProc TclMulOpCmd;
MODULE_SCOPE CompileProc TclCompileMulOpCmd;
MODULE_SCOPE Tcl_ObjCmdProc TclAndOpCmd;
MODULE_SCOPE CompileProc TclCompileAndOpCmd;
MODULE_SCOPE Tcl_ObjCmdProc TclOrOpCmd;
MODULE_SCOPE CompileProc TclCompileOrOpCmd;
MODULE_SCOPE Tcl_ObjCmdProc TclXorOpCmd;
MODULE_SCOPE CompileProc TclCompileXorOpCmd;
MODULE_SCOPE Tcl_ObjCmdProc TclPowOpCmd;
MODULE_SCOPE CompileProc TclCompilePowOpCmd;
MODULE_SCOPE Tcl_ObjCmdProc TclLshiftOpCmd;
MODULE_SCOPE CompileProc TclCompileLshiftOpCmd;
MODULE_SCOPE Tcl_ObjCmdProc TclRshiftOpCmd;
MODULE_SCOPE CompileProc TclCompileRshiftOpCmd;
MODULE_SCOPE Tcl_ObjCmdProc TclModOpCmd;
MODULE_SCOPE CompileProc TclCompileModOpCmd;
MODULE_SCOPE Tcl_ObjCmdProc TclNeqOpCmd;
MODULE_SCOPE CompileProc TclCompileNeqOpCmd;
MODULE_SCOPE Tcl_ObjCmdProc TclStrneqOpCmd;
MODULE_SCOPE CompileProc TclCompileStrneqOpCmd;
MODULE_SCOPE Tcl_ObjCmdProc TclInOpCmd;
MODULE_SCOPE CompileProc TclCompileInOpCmd;
MODULE_SCOPE Tcl_ObjCmdProc TclNiOpCmd;
MODULE_SCOPE CompileProc TclCompileNiOpCmd;
MODULE_SCOPE Tcl_ObjCmdProc TclMinusOpCmd;
MODULE_SCOPE CompileProc TclCompileMinusOpCmd;
MODULE_SCOPE Tcl_ObjCmdProc TclDivOpCmd;
MODULE_SCOPE CompileProc TclCompileDivOpCmd;
MODULE_SCOPE CompileProc TclCompileLessOpCmd;
MODULE_SCOPE CompileProc TclCompileLeqOpCmd;
MODULE_SCOPE CompileProc TclCompileGreaterOpCmd;
MODULE_SCOPE CompileProc TclCompileGeqOpCmd;
MODULE_SCOPE CompileProc TclCompileEqOpCmd;
MODULE_SCOPE CompileProc TclCompileStreqOpCmd;
MODULE_SCOPE CompileProc TclCompileStrLtOpCmd;
MODULE_SCOPE CompileProc TclCompileStrLeOpCmd;
MODULE_SCOPE CompileProc TclCompileStrGtOpCmd;
MODULE_SCOPE CompileProc TclCompileStrGeOpCmd;

MODULE_SCOPE CompileProc TclCompileAssembleCmd;

/*
 * Routines that provide the [string] ensemble functionality. Possible
 * candidates for public interface.
 */

MODULE_SCOPE Tcl_Obj *	TclStringCat(Tcl_Interp *interp, Tcl_Size objc,
			    Tcl_Obj *const objv[], int flags);
MODULE_SCOPE Tcl_Obj *	TclStringFirst(Tcl_Obj *needle, Tcl_Obj *haystack,
			    Tcl_Size start);
MODULE_SCOPE Tcl_Obj *	TclStringLast(Tcl_Obj *needle, Tcl_Obj *haystack,
			    Tcl_Size last);
MODULE_SCOPE Tcl_Obj *	TclStringRepeat(Tcl_Interp *interp, Tcl_Obj *objPtr,
			    Tcl_Size count, int flags);
MODULE_SCOPE Tcl_Obj *	TclStringReplace(Tcl_Interp *interp, Tcl_Obj *objPtr,
			    Tcl_Size first, Tcl_Size count, Tcl_Obj *insertPtr,
			    int flags);
MODULE_SCOPE Tcl_Obj *	TclStringReverse(Tcl_Obj *objPtr, int flags);

/* Flag values for the [string] ensemble functions. */

#define TCL_STRING_MATCH_NOCASE TCL_MATCH_NOCASE /* (1<<0) in tcl.h */
#define TCL_STRING_IN_PLACE (1<<1)

/*
 * Functions defined in generic/tclVar.c and currently exported only for use
 * by the bytecode compiler and engine. Some of these could later be placed in
 * the public interface.
 */

MODULE_SCOPE Var *	TclObjLookupVarEx(Tcl_Interp * interp,
			    Tcl_Obj *part1Ptr, Tcl_Obj *part2Ptr, int flags,
			    const char *msg, int createPart1,
			    int createPart2, Var **arrayPtrPtr);
MODULE_SCOPE Var *	TclLookupArrayElement(Tcl_Interp *interp,
			    Tcl_Obj *arrayNamePtr, Tcl_Obj *elNamePtr,
			    int flags, const char *msg,
			    int createPart1, int createPart2,
			    Var *arrayPtr, int index);
MODULE_SCOPE Tcl_Obj *	TclPtrGetVarIdx(Tcl_Interp *interp,
			    Var *varPtr, Var *arrayPtr, Tcl_Obj *part1Ptr,
			    Tcl_Obj *part2Ptr, int flags, int index);
MODULE_SCOPE Tcl_Obj *	TclPtrSetVarIdx(Tcl_Interp *interp,
			    Var *varPtr, Var *arrayPtr, Tcl_Obj *part1Ptr,
			    Tcl_Obj *part2Ptr, Tcl_Obj *newValuePtr,
			    int flags, int index);
MODULE_SCOPE Tcl_Obj *	TclPtrIncrObjVarIdx(Tcl_Interp *interp,
			    Var *varPtr, Var *arrayPtr, Tcl_Obj *part1Ptr,
			    Tcl_Obj *part2Ptr, Tcl_Obj *incrPtr,
			    int flags, int index);
MODULE_SCOPE Tcl_Code	TclPtrObjMakeUpvarIdx(Tcl_Interp *interp,
			    Var *otherPtr, Tcl_Obj *myNamePtr, int myFlags,
			    int index);
MODULE_SCOPE Tcl_Code	TclPtrUnsetVarIdx(Tcl_Interp *interp, Var *varPtr,
			    Var *arrayPtr, Tcl_Obj *part1Ptr,
			    Tcl_Obj *part2Ptr, int flags,
			    int index);
MODULE_SCOPE void	TclInvalidateNsPath(Namespace *nsPtr);
MODULE_SCOPE void	TclFindArrayPtrElements(Var *arrayPtr,
			    Tcl_HashTable *tablePtr);

/*
 * The new extended interface to the variable traces.
 */

MODULE_SCOPE Tcl_Code	TclObjCallVarTraces(Interp *iPtr, Var *arrayPtr,
			    Var *varPtr, Tcl_Obj *part1Ptr, Tcl_Obj *part2Ptr,
			    int flags, int leaveErrMsg, int index);

/*
 * So tclObj.c and tclDictObj.c can share these implementations.
 */

MODULE_SCOPE int	TclCompareObjKeys(void *keyPtr, Tcl_HashEntry *hPtr);
MODULE_SCOPE void	TclFreeObjEntry(Tcl_HashEntry *hPtr);
MODULE_SCOPE TCL_HASH_TYPE TclHashObjKey(Tcl_HashTable *tablePtr, void *keyPtr);

MODULE_SCOPE int	TclFullFinalizationRequested(void);

/*
 * Just for the purposes of command-type registration.
 */

MODULE_SCOPE Tcl_ObjCmdProc TclEnsembleImplementationCmd;
MODULE_SCOPE Tcl_ObjCmdProc TclAliasObjCmd;
MODULE_SCOPE Tcl_ObjCmdProc TclLocalAliasObjCmd;
MODULE_SCOPE Tcl_ObjCmdProc TclChildObjCmd;
MODULE_SCOPE Tcl_ObjCmdProc TclInvokeImportedCmd;
MODULE_SCOPE Tcl_ObjCmdProc TclOOPublicObjectCmd;
MODULE_SCOPE Tcl_ObjCmdProc TclOOPrivateObjectCmd;
MODULE_SCOPE Tcl_ObjCmdProc TclOOMyClassObjCmd;

/*
 * TIP #462.
 */

/*
 * The following enum values give the status of a spawned process.
 */

typedef enum TclProcessWaitStatus {
    TCL_PROCESS_ERROR = -1,	/* Error waiting for process to exit */
    TCL_PROCESS_UNCHANGED = 0,	/* No change since the last call. */
    TCL_PROCESS_EXITED = 1,	/* Process has exited. */
    TCL_PROCESS_SIGNALED = 2,	/* Child killed because of a signal. */
    TCL_PROCESS_STOPPED = 3,	/* Child suspended because of a signal. */
    TCL_PROCESS_UNKNOWN_STATUS = 4
				/* Child wait status didn't make sense. */
} TclProcessWaitStatus;

MODULE_SCOPE Tcl_Command TclInitProcessCmd(Tcl_Interp *interp);
MODULE_SCOPE void	TclProcessCreated(Tcl_Pid pid);
MODULE_SCOPE TclProcessWaitStatus TclProcessWait(Tcl_Pid pid, int options,
			    int *codePtr, Tcl_Obj **msgObjPtr,
			    Tcl_Obj **errorObjPtr);

/*
 * TIP #508: [array default]
 */

MODULE_SCOPE void	TclInitArrayVar(Var *arrayPtr);
MODULE_SCOPE Tcl_Obj *	TclGetArrayDefault(Var *arrayPtr);

/*
 * Utility routines for encoding index values as integers. Used by both
 * some of the command compilers and by [lsort] and [lsearch].
 */

MODULE_SCOPE Tcl_Code	TclIndexEncode(Tcl_Interp *interp, Tcl_Obj *objPtr,
			    int before, int after, int *indexPtr);
MODULE_SCOPE Tcl_Size	TclIndexDecode(int encoded, Tcl_Size endValue);

/* Constants used in index value encoding routines. */
#define TCL_INDEX_END           ((Tcl_Size)-2)
#define TCL_INDEX_START         ((Tcl_Size)0)

/*
 *----------------------------------------------------------------------
 *
 * TclScaleTime --
 *
 *	TIP #233 (Virtualized Time): Wrapper around the time virutalisation
 *	rescale function to hide the binding of the clientData.
 *
 *	This is static inline code; it's like a macro, but a function. It's
 *	used because this is a piece of code that ends up in places that are a
 *	bit performance sensitive.
 *
 * Results:
 *	None
 *
 * Side effects:
 *	Updates the time structure (given as an argument) with what the time
 *	should be after virtualisation.
 *
 *----------------------------------------------------------------------
 */

static inline void
TclScaleTime(
    Tcl_Time *timePtr)
{
    if (timePtr != NULL) {
	tclScaleTimeProcPtr(timePtr, tclTimeClientData);
    }
}

/*
 *----------------------------------------------------------------
 * Macros used by the Tcl core to create and release Tcl objects.
 * TclNewObj(objPtr) creates a new object denoting an empty string.
 * TclDecrRefCount(objPtr) decrements the object's reference count, and frees
 * the object if its reference count is zero. These macros are inline versions
 * of Tcl_NewObj() and Tcl_DecrRefCount(). Notice that the names differ in not
 * having a "_" after the "Tcl". Notice also that these macros reference their
 * argument more than once, so you should avoid calling them with an
 * expression that is expensive to compute or has side effects. The ANSI C
 * "prototypes" for these macros are:
 *
 * MODULE_SCOPE void	TclNewObj(Tcl_Obj *objPtr);
 * MODULE_SCOPE void	TclDecrRefCount(Tcl_Obj *objPtr);
 *
 * These macros are defined in terms of two macros that depend on memory
 * allocator in use: TclAllocObjStorage, TclFreeObjStorage. They are defined
 * below.
 *----------------------------------------------------------------
 */

/*
 * DTrace object allocation probe macros.
 */

#ifdef USE_DTRACE
#ifndef _TCLDTRACE_H
#include "tclDTrace.h"
#endif
#define	TCL_DTRACE_OBJ_CREATE(objPtr)	TCL_OBJ_CREATE(objPtr)
#define	TCL_DTRACE_OBJ_FREE(objPtr)	TCL_OBJ_FREE(objPtr)
#else /* USE_DTRACE */
#define	TCL_DTRACE_OBJ_CREATE(objPtr)	{}
#define	TCL_DTRACE_OBJ_FREE(objPtr)	{}
#endif /* USE_DTRACE */

#ifdef TCL_COMPILE_STATS
#  define TclIncrObjsAllocated() \
    tclObjsAlloced++
#  define TclIncrObjsFreed() \
    tclObjsFreed++
#else
#  define TclIncrObjsAllocated()
#  define TclIncrObjsFreed()
#endif /* TCL_COMPILE_STATS */

#  define TclAllocObjStorage(objPtr)		\
	TclAllocObjStorageEx(NULL, (objPtr))

#  define TclFreeObjStorage(objPtr)		\
	TclFreeObjStorageEx(NULL, (objPtr))

#ifndef TCL_MEM_DEBUG
# define TclNewObj(objPtr) \
    TclIncrObjsAllocated(); \
    TclAllocObjStorage(objPtr); \
    (objPtr)->refCount = 0; \
    (objPtr)->bytes    = &tclEmptyString; \
    (objPtr)->length   = 0; \
    (objPtr)->typePtr  = NULL; \
    TCL_DTRACE_OBJ_CREATE(objPtr)

/*
 * Invalidate the string rep first so we can use the bytes value for our
 * pointer chain, and signal an obj deletion (as opposed to shimmering) with
 * 'length == TCL_INDEX_NONE'.
 * Use empty 'if ; else' to handle use in unbraced outer if/else conditions.
 */

# define TclDecrRefCount(objPtr) \
    if ((objPtr)->refCount-- > 1) ; else { \
	if (!(objPtr)->typePtr || !(objPtr)->typePtr->freeIntRepProc) { \
	    TCL_DTRACE_OBJ_FREE(objPtr); \
	    if ((objPtr)->bytes \
		    && ((objPtr)->bytes != &tclEmptyString)) { \
		ckfree((objPtr)->bytes); \
	    } \
	    (objPtr)->length = TCL_INDEX_NONE; \
	    TclFreeObjStorage(objPtr); \
	    TclIncrObjsFreed(); \
	} else { \
	    TclFreeObj(objPtr); \
	} \
    }

#if TCL_THREADS && !defined(USE_THREAD_ALLOC)
#   define USE_THREAD_ALLOC 1
#endif

#if defined(PURIFY)

/*
 * The PURIFY mode is like the regular mode, but instead of doing block
 * Tcl_Obj allocation and keeping a freed list for efficiency, it always
 * allocates and frees a single Tcl_Obj so that tools like Purify can better
 * track memory leaks.
 */

#  define TclAllocObjStorageEx(interp, objPtr) \
	(objPtr) = (Tcl_Obj *)ckalloc(sizeof(Tcl_Obj))

#  define TclFreeObjStorageEx(interp, objPtr) \
	ckfree(objPtr)

#undef USE_THREAD_ALLOC
#undef USE_TCLALLOC
#elif TCL_THREADS && defined(USE_THREAD_ALLOC)

/*
 * The TCL_THREADS mode is like the regular mode but allocates Tcl_Obj's from
 * per-thread caches.
 */

MODULE_SCOPE Tcl_Obj *	TclThreadAllocObj(void);
MODULE_SCOPE void	TclThreadFreeObj(Tcl_Obj *);
MODULE_SCOPE Tcl_Mutex *TclpNewAllocMutex(void);
MODULE_SCOPE void	TclFreeAllocCache(void *);
MODULE_SCOPE void *	TclpGetAllocCache(void);
MODULE_SCOPE void	TclpSetAllocCache(void *);
MODULE_SCOPE void	TclpFreeAllocMutex(Tcl_Mutex *mutex);
MODULE_SCOPE void	TclpInitAllocCache(void);
MODULE_SCOPE void	TclpFreeAllocCache(void *);

/*
 * These macros need to be kept in sync with the code of TclThreadAllocObj()
 * and TclThreadFreeObj().
 *
 * Note that the optimiser should resolve the case (interp==NULL) at compile
 * time.
 */

#  define ALLOC_NOBJHIGH 1200

#  define TclAllocObjStorageEx(interp, objPtr)				\
    do {								\
	AllocCache *cachePtr;						\
	if (((interp) == NULL) ||					\
		((cachePtr = ((Interp *)(interp))->allocCache),		\
			(cachePtr->numObjects == 0))) {			\
	    (objPtr) = TclThreadAllocObj();				\
	} else {							\
	    (objPtr) = cachePtr->firstObjPtr;				\
	    cachePtr->firstObjPtr = (Tcl_Obj *)(objPtr)->internalRep.twoPtrValue.ptr1; \
	    --cachePtr->numObjects;					\
	}								\
    } while (0)

#  define TclFreeObjStorageEx(interp, objPtr)				\
    do {								\
	AllocCache *cachePtr;						\
	if (((interp) == NULL) ||					\
		((cachePtr = ((Interp *)(interp))->allocCache),		\
			((cachePtr->numObjects == 0) ||			\
			(cachePtr->numObjects >= ALLOC_NOBJHIGH)))) {	\
	    TclThreadFreeObj(objPtr);					\
	} else {							\
	    (objPtr)->internalRep.twoPtrValue.ptr1 = cachePtr->firstObjPtr; \
	    cachePtr->firstObjPtr = objPtr;				\
	    ++cachePtr->numObjects;					\
	}								\
    } while (0)

#else /* not PURIFY or USE_THREAD_ALLOC */

#if defined(USE_TCLALLOC) && USE_TCLALLOC
    MODULE_SCOPE void TclFinalizeAllocSubsystem();
    MODULE_SCOPE void TclInitAlloc();
#else
#   define USE_TCLALLOC 0
#endif

#if TCL_THREADS
/* declared in tclObj.c */
MODULE_SCOPE Tcl_Mutex	tclObjMutex;
#endif

#  define TclAllocObjStorageEx(interp, objPtr) \
    do {								\
	Tcl_MutexLock(&tclObjMutex);					\
	if (tclFreeObjList == NULL) {					\
	    TclAllocateFreeObjects();					\
	}								\
	(objPtr) = tclFreeObjList;					\
	tclFreeObjList = (Tcl_Obj *)					\
		tclFreeObjList->internalRep.twoPtrValue.ptr1;		\
	Tcl_MutexUnlock(&tclObjMutex);					\
    } while (0)

#  define TclFreeObjStorageEx(interp, objPtr) \
    do {							       \
	Tcl_MutexLock(&tclObjMutex);				       \
	(objPtr)->internalRep.twoPtrValue.ptr1 = (void *) tclFreeObjList; \
	tclFreeObjList = (objPtr);				       \
	Tcl_MutexUnlock(&tclObjMutex);				       \
    } while (0)
#endif

#else /* TCL_MEM_DEBUG */
MODULE_SCOPE void	TclDbInitNewObj(Tcl_Obj *objPtr, const char *file,
			    int line);

# define TclDbNewObj(objPtr, file, line) \
    do { \
	TclIncrObjsAllocated();						\
	(objPtr) = (Tcl_Obj *)						\
		Tcl_DbCkalloc(sizeof(Tcl_Obj), (file), (line));		\
	TclDbInitNewObj((objPtr), (file), (line));			\
	TCL_DTRACE_OBJ_CREATE(objPtr);					\
    } while (0)

# define TclNewObj(objPtr) \
    TclDbNewObj(objPtr, __FILE__, __LINE__);

# define TclDecrRefCount(objPtr) \
    Tcl_DbDecrRefCount(objPtr, __FILE__, __LINE__)

#undef USE_THREAD_ALLOC
#endif /* TCL_MEM_DEBUG */

/*
 *----------------------------------------------------------------
 * Macros used by the Tcl core to set a Tcl_Obj's string representation to a
 * copy of the "len" bytes starting at "bytePtr". The value of "len" must
 * not be negative.  When "len" is 0, then it is acceptable to pass
 * "bytePtr" = NULL.  When "len" > 0, "bytePtr" must not be NULL, and it
 * must point to a location from which "len" bytes may be read.  These
 * constraints are not checked here.  The validity of the bytes copied
 * as a value string representation is also not verififed.  This macro
 * must not be called while "objPtr" is being freed or when "objPtr"
 * already has a string representation.  The caller must use
 * this macro properly.  Improper use can lead to dangerous results.
 * Because "len" is referenced multiple times, take care that it is an
 * expression with the same value each use.
 *
 * The ANSI C "prototypes" for these macros are:
 *
 * MODULE_SCOPE void TclInitEmptyStringRep(Tcl_Obj *objPtr);
 * MODULE_SCOPE void TclInitStringRep(Tcl_Obj *objPtr, char *bytePtr, size_t len);
 * MODULE_SCOPE void TclAttemptInitStringRep(Tcl_Obj *objPtr, char *bytePtr, size_t len);
 *
 *----------------------------------------------------------------
 */

#define TclInitEmptyStringRep(objPtr) \
	((objPtr)->length = (((objPtr)->bytes = &tclEmptyString), 0))


#define TclInitStringRep(objPtr, bytePtr, len) \
    if ((len) == 0) { \
	TclInitEmptyStringRep(objPtr); \
    } else { \
	(objPtr)->bytes = (char *)ckalloc((len) + 1U); \
	memcpy((objPtr)->bytes, (bytePtr) ? (bytePtr) : &tclEmptyString, (len)); \
	(objPtr)->bytes[len] = '\0'; \
	(objPtr)->length = (len); \
    }

#define TclAttemptInitStringRep(objPtr, bytePtr, len) \
    ((((len) == 0) ? ( \
	TclInitEmptyStringRep(objPtr) \
    ) : ( \
	(objPtr)->bytes = (char *)attemptckalloc((len) + 1U), \
	(objPtr)->length = ((objPtr)->bytes) ? \
		(memcpy((objPtr)->bytes, (bytePtr) ? (bytePtr) : &tclEmptyString, (len)), \
		(objPtr)->bytes[len] = '\0', (len)) : (-1) \
    )), (objPtr)->bytes)

/*
 *----------------------------------------------------------------
 * Macro used by the Tcl core to get the string representation's byte array
 * pointer from a Tcl_Obj. This is an inline version of Tcl_GetString(). The
 * macro's expression result is the string rep's byte pointer which might be
 * NULL. The bytes referenced by this pointer must not be modified by the
 * caller. The ANSI C "prototype" for this macro is:
 *
 * MODULE_SCOPE char *	TclGetString(Tcl_Obj *objPtr);
 *----------------------------------------------------------------
 */

#define TclGetString(objPtr) \
    ((objPtr)->bytes? (objPtr)->bytes : Tcl_GetString(objPtr))

#define TclGetStringFromObj(objPtr, lenPtr) \
    ((objPtr)->bytes \
	    ? (*(lenPtr) = (objPtr)->length, (objPtr)->bytes)	\
	    : (Tcl_GetStringFromObj)((objPtr), (lenPtr)))

/*
 *----------------------------------------------------------------
 * Macro used by the Tcl core to clean out an object's internal
 * representation. Does not actually reset the rep's bytes. The ANSI C
 * "prototype" for this macro is:
 *
 * MODULE_SCOPE void	TclFreeInternalRep(Tcl_Obj *objPtr);
 *----------------------------------------------------------------
 */

#define TclFreeInternalRep(objPtr) \
    if ((objPtr)->typePtr != NULL) { \
	if ((objPtr)->typePtr->freeIntRepProc != NULL) { \
	    (objPtr)->typePtr->freeIntRepProc(objPtr); \
	} \
	(objPtr)->typePtr = NULL; \
    }

#if !defined(TCL_NO_DEPRECATED)
#   define TclFreeIntRep(objPtr) TclFreeInternalRep(objPtr)
#endif

/*
 *----------------------------------------------------------------
 * Macro used by the Tcl core to clean out an object's string representation.
 * The ANSI C "prototype" for this macro is:
 *
 * MODULE_SCOPE void	TclInvalidateStringRep(Tcl_Obj *objPtr);
 *----------------------------------------------------------------
 */

#define TclInvalidateStringRep(objPtr) \
    do { \
	Tcl_Obj *_isobjPtr = (Tcl_Obj *)(objPtr); \
	if (_isobjPtr->bytes != NULL) { \
	    if (_isobjPtr->bytes != &tclEmptyString) { \
		ckfree((char *)_isobjPtr->bytes); \
	    } \
	    _isobjPtr->bytes = NULL; \
	} \
    } while (0)

/*
 * These form part of the native filesystem support. They are needed here
 * because we have a few native filesystem functions (which are the same for
 * win/unix) in this file.
 */

#ifdef __cplusplus
extern "C" {
#endif
MODULE_SCOPE const char *const		tclpFileAttrStrings[];
MODULE_SCOPE const TclFileAttrProcs	tclpFileAttrProcs[];
#ifdef __cplusplus
}
#endif

/*
 *----------------------------------------------------------------
 * Macro used by the Tcl core to test whether an object has a
 * string representation (or is a 'pure' internal value).
 * The ANSI C "prototype" for this macro is:
 *
 * MODULE_SCOPE int	TclHasStringRep(Tcl_Obj *objPtr);
 *----------------------------------------------------------------
 */

#define TclHasStringRep(objPtr) \
    ((objPtr)->bytes != NULL)

/*
 *----------------------------------------------------------------
 * Macro used by the Tcl core to get the bignum out of the bignum
 * representation of a Tcl_Obj.
 * The ANSI C "prototype" for this macro is:
 *
 * MODULE_SCOPE void	TclUnpackBignum(Tcl_Obj *objPtr, mp_int bignum);
 *----------------------------------------------------------------
 */

#define TclUnpackBignum(objPtr, bignum) \
    do {								\
	Tcl_Obj *bignumObj = (objPtr);				\
	int bignumPayload =					\
		PTR2INT(bignumObj->internalRep.twoPtrValue.ptr2);	\
	if (bignumPayload == -1) {					\
	    (bignum) = *((mp_int *) bignumObj->internalRep.twoPtrValue.ptr1); \
	} else {							\
	    (bignum).dp = (mp_digit *)bignumObj->internalRep.twoPtrValue.ptr1;	\
	    (bignum).sign = bignumPayload >> 30;			\
	    (bignum).alloc = (bignumPayload >> 15) & 0x7FFF;		\
	    (bignum).used = bignumPayload & 0x7FFF;			\
	}								\
    } while (0)

/*
 *----------------------------------------------------------------
 * Macros used by the Tcl core to grow Tcl_Token arrays. They use the same
 * growth algorithm as used in tclStringObj.c for growing strings. The ANSI C
 * "prototype" for this macro is:
 *
 * MODULE_SCOPE void	TclGrowTokenArray(Tcl_Token *tokenPtr, int used,
 *				int available, int append,
 *				Tcl_Token *staticPtr);
 * MODULE_SCOPE void	TclGrowParseTokenArray(Tcl_Parse *parsePtr,
 *				int append);
 *----------------------------------------------------------------
 */

/* General tuning for minimum growth in Tcl growth algorithms */
#ifndef TCL_MIN_GROWTH
#  ifdef TCL_GROWTH_MIN_ALLOC
     /* Support for any legacy tuners */
#    define TCL_MIN_GROWTH TCL_GROWTH_MIN_ALLOC
#  else
#    define TCL_MIN_GROWTH 1024
#  endif
#endif

/* Token growth tuning, default to the general value. */
#ifndef TCL_MIN_TOKEN_GROWTH
#define TCL_MIN_TOKEN_GROWTH TCL_MIN_GROWTH/sizeof(Tcl_Token)
#endif

#define TCL_MAX_TOKENS (int)(UINT_MAX / sizeof(Tcl_Token))
#define TclGrowTokenArray(tokenPtr, used, available, append, staticPtr)	\
    do {								\
	int _needed = (used) + (append);					\
	if (_needed > TCL_MAX_TOKENS) {					\
	    Tcl_Panic("max # of tokens for a Tcl parse (%d) exceeded",	\
		    TCL_MAX_TOKENS);					\
	}								\
	if (_needed > (available)) {					\
	    int allocated = 2 * _needed;					\
	    Tcl_Token *oldPtr = (tokenPtr);				\
	    Tcl_Token *newPtr;						\
	    if (oldPtr == (staticPtr)) {				\
		oldPtr = NULL;						\
	    }								\
	    if (allocated > TCL_MAX_TOKENS) {				\
		allocated = TCL_MAX_TOKENS;				\
	    }								\
	    newPtr = (Tcl_Token *) attemptckrealloc((char *) oldPtr,	\
		    allocated * sizeof(Tcl_Token));	\
	    if (newPtr == NULL) {					\
		allocated = _needed + (append) + TCL_MIN_TOKEN_GROWTH;	\
		if (allocated > TCL_MAX_TOKENS) {			\
		    allocated = TCL_MAX_TOKENS;				\
		}							\
		newPtr = (Tcl_Token *) ckrealloc((char *) oldPtr,	\
			allocated * sizeof(Tcl_Token)); \
	    }								\
	    (available) = allocated;					\
	    if (oldPtr == NULL) {					\
		memcpy(newPtr, staticPtr,				\
			(used) * sizeof(Tcl_Token));		\
	    }								\
	    (tokenPtr) = newPtr;					\
	}								\
    } while (0)

#define TclGrowParseTokenArray(parsePtr, append)			\
    TclGrowTokenArray((parsePtr)->tokenPtr, (parsePtr)->numTokens,	\
	    (parsePtr)->tokensAvailable, (append),			\
	    (parsePtr)->staticTokens)

/*
 *----------------------------------------------------------------
 * Macro used by the Tcl core get a unicode char from a utf string. It checks
 * to see if we have a one-byte utf char before calling the real
 * Tcl_UtfToUniChar, as this will save a lot of time for primarily ASCII
 * string handling. The macro's expression result is 1 for the 1-byte case or
 * the result of Tcl_UtfToUniChar. The ANSI C "prototype" for this macro is:
 *
 * MODULE_SCOPE int	TclUtfToUniChar(const char *string, Tcl_UniChar *ch);
 *----------------------------------------------------------------
 */

#define TclUtfToUniChar(str, chPtr) \
	(((UCHAR(*(str))) < 0x80) ?		\
	    ((*(chPtr) = UCHAR(*(str))), 1)	\
	    : Tcl_UtfToUniChar(str, chPtr))

/*
 *----------------------------------------------------------------
 * Macro counterpart of the Tcl_NumUtfChars() function. To be used in speed-
 * -sensitive points where it pays to avoid a function call in the common case
 * of counting along a string of all one-byte characters.  The ANSI C
 * "prototype" for this macro is:
 *
 * MODULE_SCOPE void	TclNumUtfCharsM(Tcl_Size numChars, const char *bytes,
 *				Tcl_Size numBytes);
 * numBytes must be >= 0
 *----------------------------------------------------------------
 */

#define TclNumUtfCharsM(numChars, bytes, numBytes) \
    do { \
	Tcl_Size _count, _i = (numBytes); \
	unsigned char *_str = (unsigned char *) (bytes); \
	while (_i > 0 && (*_str < 0xC0)) { _i--; _str++; } \
	_count = (numBytes) - _i; \
	if (_i) { \
	    _count += TclNumUtfChars((bytes) + _count, _i); \
	} \
	(numChars) = _count; \
    } while (0);

/*
 *----------------------------------------------------------------
 * Macro that encapsulates the logic that determines when it is safe to
 * interpret a string as a byte array directly. In summary, the object must be
 * a byte array and must not have a string representation (as the operations
 * that it is used in are defined on strings, not byte arrays). Theoretically
 * it is possible to also be efficient in the case where the object's bytes
 * field is filled by generation from the byte array (c.f. list canonicality)
 * but we don't do that at the moment since this is purely about efficiency.
 * The ANSI C "prototype" for this macro is:
 *
 * MODULE_SCOPE int	TclIsPureByteArray(Tcl_Obj *objPtr);
 *----------------------------------------------------------------
 */

MODULE_SCOPE int	TclIsPureByteArray(Tcl_Obj *objPtr);
#define TclIsPureDict(objPtr) \
	(((objPtr)->bytes==NULL) && ((objPtr)->typePtr==&tclDictType))
#define TclHasInternalRep(objPtr, type) \
	((objPtr)->typePtr == (type))
#define TclFetchInternalRep(objPtr, type) \
	(TclHasInternalRep((objPtr), (type)) ? &((objPtr)->internalRep) : NULL)


/*
 *----------------------------------------------------------------
 * Macro used by the Tcl core to increment a namespace's export epoch
 * counter. The ANSI C "prototype" for this macro is:
 *
 * MODULE_SCOPE void	TclInvalidateNsCmdLookup(Namespace *nsPtr);
 *----------------------------------------------------------------
 */

#define TclInvalidateNsCmdLookup(nsPtr) \
    if ((nsPtr)->numExportPatterns) {		\
	(nsPtr)->exportLookupEpoch++;		\
    }						\
    if ((nsPtr)->commandPathLength) {		\
	(nsPtr)->cmdRefEpoch++;			\
    }

/*
 *----------------------------------------------------------------------
 *
 * Core procedure added to libtommath for bignum manipulation.
 *
 *----------------------------------------------------------------------
 */

MODULE_SCOPE Tcl_LibraryInitProc TclTommath_Init;

/*
 *----------------------------------------------------------------------
 *
 * External (platform specific) initialization routine, these declarations
 * explicitly don't use EXTERN since this code does not get compiled into the
 * library:
 *
 *----------------------------------------------------------------------
 */

MODULE_SCOPE Tcl_LibraryInitProc TclplatformtestInit;
MODULE_SCOPE Tcl_LibraryInitProc TclObjTest_Init;
MODULE_SCOPE Tcl_LibraryInitProc TclThread_Init;
MODULE_SCOPE Tcl_LibraryInitProc Procbodytest_Init;
MODULE_SCOPE Tcl_LibraryInitProc Procbodytest_SafeInit;


/*
 *----------------------------------------------------------------
 * Macro used by the Tcl core to check whether a pattern has any characters
 * special to [string match]. The ANSI C "prototype" for this macro is:
 *
 * MODULE_SCOPE int	TclMatchIsTrivial(const char *pattern);
 *----------------------------------------------------------------
 */

#define TclMatchIsTrivial(pattern) \
    (strpbrk((pattern), "*[?\\") == NULL)

/*
 *----------------------------------------------------------------
 * Macros used by the Tcl core to set a Tcl_Obj's numeric representation
 * avoiding the corresponding function calls in time critical parts of the
 * core. They should only be called on unshared objects. The ANSI C
 * "prototypes" for these macros are:
 *
 * MODULE_SCOPE void	TclSetIntObj(Tcl_Obj *objPtr, Tcl_WideInt w);
 * MODULE_SCOPE void	TclSetDoubleObj(Tcl_Obj *objPtr, double d);
 *----------------------------------------------------------------
 */

#define TclSetIntObj(objPtr, i) \
    do {						\
	Tcl_ObjInternalRep ir;				\
	ir.wideValue = (Tcl_WideInt) i;			\
	TclInvalidateStringRep(objPtr);			\
	Tcl_StoreInternalRep(objPtr, &tclIntType, &ir);	\
    } while (0)

#define TclSetDoubleObj(objPtr, d) \
    do {						\
	Tcl_ObjInternalRep ir;				\
	ir.doubleValue = (double) d;			\
	TclInvalidateStringRep(objPtr);			\
	Tcl_StoreInternalRep(objPtr, &tclDoubleType, &ir);	\
    } while (0)

/*
 *----------------------------------------------------------------
 * Macros used by the Tcl core to create and initialise objects of standard
 * types, avoiding the corresponding function calls in time critical parts of
 * the core. The ANSI C "prototypes" for these macros are:
 *
 * MODULE_SCOPE void	TclNewIntObj(Tcl_Obj *objPtr, Tcl_WideInt w);
 * MODULE_SCOPE void	TclNewDoubleObj(Tcl_Obj *objPtr, double d);
 * MODULE_SCOPE void	TclNewStringObj(Tcl_Obj *objPtr, const char *s, Tcl_Size len);
 * MODULE_SCOPE void	TclNewLiteralStringObj(Tcl_Obj*objPtr, const char *sLiteral);
 *
 *----------------------------------------------------------------
 */

#ifndef TCL_MEM_DEBUG
#define TclNewIntObj(objPtr, w) \
    do {						\
	TclIncrObjsAllocated();				\
	TclAllocObjStorage(objPtr);			\
	(objPtr)->refCount = 0;				\
	(objPtr)->bytes = NULL;				\
	(objPtr)->internalRep.wideValue = (Tcl_WideInt)(w);	\
	(objPtr)->typePtr = &tclIntType;		\
	TCL_DTRACE_OBJ_CREATE(objPtr);			\
    } while (0)

#define TclNewUIntObj(objPtr, uw) \
    do {						\
	TclIncrObjsAllocated();				\
	TclAllocObjStorage(objPtr);			\
	(objPtr)->refCount = 0;				\
	(objPtr)->bytes = NULL;				\
	Tcl_WideUInt uw_ = (uw);		\
	if (uw_ > WIDE_MAX) {			\
	    mp_int bignumValue_;		\
	    if (mp_init_u64(&bignumValue_, uw_) != MP_OKAY) {	\
		Tcl_Panic("%s: memory overflow", "TclNewUIntObj");	\
	    }	\
	    TclSetBignumInternalRep((objPtr), &bignumValue_);	\
	} else {	\
	    (objPtr)->internalRep.wideValue = (Tcl_WideInt)(uw_);	\
	    (objPtr)->typePtr = &tclIntType;		\
	}	\
	TCL_DTRACE_OBJ_CREATE(objPtr);			\
    } while (0)

#define TclNewIndexObj(objPtr, w) \
    TclNewIntObj(objPtr, w)

#define TclNewDoubleObj(objPtr, d) \
    do {							\
	TclIncrObjsAllocated();					\
	TclAllocObjStorage(objPtr);				\
	(objPtr)->refCount = 0;					\
	(objPtr)->bytes = NULL;					\
	(objPtr)->internalRep.doubleValue = (double)(d);	\
	(objPtr)->typePtr = &tclDoubleType;			\
	TCL_DTRACE_OBJ_CREATE(objPtr);				\
    } while (0)

#define TclNewStringObj(objPtr, s, len) \
    do {							\
	TclIncrObjsAllocated();					\
	TclAllocObjStorage(objPtr);				\
	(objPtr)->refCount = 0;					\
	TclInitStringRep((objPtr), (s), (len));			\
	(objPtr)->typePtr = NULL;				\
	TCL_DTRACE_OBJ_CREATE(objPtr);				\
    } while (0)

#else /* TCL_MEM_DEBUG */
#define TclNewIntObj(objPtr, w) \
    (objPtr) = Tcl_NewWideIntObj(w)

#define TclNewUIntObj(objPtr, uw) \
    do {						\
	Tcl_WideUInt uw_ = (uw);		\
	if (uw_ > WIDE_MAX) {			\
	    mp_int bignumValue_;		\
	    if (mp_init_u64(&bignumValue_, uw_) == MP_OKAY) {	\
		(objPtr) = Tcl_NewBignumObj(&bignumValue_);	\
	    } else {	\
		(objPtr) = NULL; \
	    } \
	} else {	\
	    (objPtr) = Tcl_NewWideIntObj(uw_);	\
	}	\
    } while (0)

#define TclNewIndexObj(objPtr, w) \
    TclNewIntObj(objPtr, w)

#define TclNewDoubleObj(objPtr, d) \
    (objPtr) = Tcl_NewDoubleObj(d)

#define TclNewStringObj(objPtr, s, len) \
    (objPtr) = Tcl_NewStringObj((s), (len))
#endif /* TCL_MEM_DEBUG */

/*
 * The sLiteral argument *must* be a string literal; the incantation with
 * sizeof(sLiteral "") will fail to compile otherwise.
 */
#define TclNewLiteralStringObj(objPtr, sLiteral) \
    TclNewStringObj((objPtr), (sLiteral), sizeof(sLiteral "") - 1)

/*
 *----------------------------------------------------------------
 * Convenience macros for DStrings.
 * The ANSI C "prototypes" for these macros are:
 *
 * MODULE_SCOPE char * TclDStringAppendLiteral(Tcl_DString *dsPtr,
 *			const char *sLiteral);
 * MODULE_SCOPE void   TclDStringClear(Tcl_DString *dsPtr);
 */

#define TclDStringAppendLiteral(dsPtr, sLiteral) \
    Tcl_DStringAppend((dsPtr), (sLiteral), sizeof(sLiteral "") - 1)
#define TclDStringClear(dsPtr) \
    Tcl_DStringSetLength((dsPtr), 0)

/*
 *----------------------------------------------------------------
 * Macros used by the Tcl core to test for some special double values.
 * (deprecated) The ANSI C "prototypes" for these macros are:
 *
 * MODULE_SCOPE int	TclIsInfinite(double d);
 * MODULE_SCOPE int	TclIsNaN(double d);
 */

#if !defined(TCL_NO_DEPRECATED) && !defined(BUILD_tcl)
#   define TclIsInfinite(d)	isinf(d)
#   define TclIsNaN(d)		isnan(d)
#endif

/*
 * Macro to use to find the offset of a field in astructure.
 * Computes number of bytes from beginning of structure to a given field.
 */

#if !defined(TCL_NO_DEPRECATED) && !defined(BUILD_tcl)
#   define TclOffset(type, field) ((int) offsetof(type, field))
#endif
/* Workaround for platforms missing offsetof(), e.g. VC++ 6.0 */
#ifndef offsetof
#   define offsetof(type, field) ((size_t) ((char *) &((type *) 0)->field))
#endif

/*
 *----------------------------------------------------------------
 * Inline version of Tcl_GetCurrentNamespace and Tcl_GetGlobalNamespace.
 */

#define TclGetCurrentNamespace(interp) \
    (Tcl_Namespace *) ((Interp *)(interp))->varFramePtr->nsPtr

#define TclGetGlobalNamespace(interp) \
    (Tcl_Namespace *) ((Interp *)(interp))->globalNsPtr

/*
 *----------------------------------------------------------------
 * Inline version of TclCleanupCommand; still need the function as it is in
 * the internal stubs, but the core can use the macro instead.
 */

#define TclCleanupCommandMacro(cmdPtr)		\
    do {					\
	if ((cmdPtr)->refCount-- <= 1) {	\
	    ckfree(cmdPtr);			\
	}					\
    } while (0)


/*
 * inside this routine crement refCount first incase cmdPtr is replacing itself
 */
#define TclRoutineAssign(location, cmdPtr)	    \
    do {					    \
	(cmdPtr)->refCount++;			    \
	if ((location) != NULL			    \
	    && (location--) <= 1) {		    \
	    ckfree(((location)));		    \
	}					    \
	(location) = (cmdPtr);			    \
    } while (0)


#define TclRoutineHasName(cmdPtr) \
    ((cmdPtr)->hPtr != NULL)

/*
 *----------------------------------------------------------------
 * Inline versions of Tcl_LimitReady() and Tcl_LimitExceeded to limit number
 * of calls out of the critical path. Note that this code isn't particularly
 * readable; the non-inline version (in tclInterp.c) is much easier to
 * understand. Note also that these macros takes different args (iPtr->limit)
 * to the non-inline version.
 */

#define TclLimitExceeded(limit) ((limit).exceeded != 0)

#define TclLimitReady(limit)						\
    (((limit).active == 0) ? 0 :					\
    (++(limit).granularityTicker,					\
    ((((limit).active & TCL_LIMIT_COMMANDS) &&				\
	    (((limit).cmdGranularity == 1) ||				\
	    ((limit).granularityTicker % (limit).cmdGranularity == 0)))	\
	    ? 1 :							\
    (((limit).active & TCL_LIMIT_TIME) &&				\
	    (((limit).timeGranularity == 1) ||				\
	    ((limit).granularityTicker % (limit).timeGranularity == 0)))\
	    ? 1 : 0)))

/*
 * Compile-time assertions: these produce a compile time error if the
 * expression is not known to be true at compile time. If the assertion is
 * known to be false, the compiler (or optimizer?) will error out with
 * "division by zero". If the assertion cannot be evaluated at compile time,
 * the compiler will error out with "non-static initializer".
 *
 * Adapted with permission from
 * http://www.pixelbeat.org/programming/gcc/static_assert.html
 */

#define TCL_CT_ASSERT(e) \
    {enum { ct_assert_value = 1/(!!(e)) };}

/*
 *----------------------------------------------------------------
 * Allocator for small structs (<=sizeof(Tcl_Obj)) using the Tcl_Obj pool.
 * Only checked at compile time.
 *
 * ONLY USE FOR CONSTANT nBytes.
 *
 * DO NOT LET THEM CROSS THREAD BOUNDARIES
 *----------------------------------------------------------------
 */

#define TclSmallAlloc(nbytes, memPtr) \
    TclSmallAllocEx(NULL, (nbytes), (memPtr))

#define TclSmallFree(memPtr) \
    TclSmallFreeEx(NULL, (memPtr))

#ifndef TCL_MEM_DEBUG
#define TclSmallAllocEx(interp, nbytes, memPtr) \
    do {								\
	Tcl_Obj *_objPtr;						\
	TCL_CT_ASSERT((nbytes)<=sizeof(Tcl_Obj));			\
	TclIncrObjsAllocated();						\
	TclAllocObjStorageEx((interp), (_objPtr));			\
	*(void **)&(memPtr) = (void *) (_objPtr);			\
    } while (0)

#define TclSmallFreeEx(interp, memPtr) \
    do {								\
	TclFreeObjStorageEx((interp), (Tcl_Obj *)(memPtr));		\
	TclIncrObjsFreed();						\
    } while (0)

#else    /* TCL_MEM_DEBUG */
#define TclSmallAllocEx(interp, nbytes, memPtr) \
    do {								\
	Tcl_Obj *_objPtr;						\
	TCL_CT_ASSERT((nbytes)<=sizeof(Tcl_Obj));			\
	TclNewObj(_objPtr);						\
	*(void **)&(memPtr) = (void *)_objPtr;				\
    } while (0)

#define TclSmallFreeEx(interp, memPtr) \
    do {								\
	Tcl_Obj *_objPtr = (Tcl_Obj *)(memPtr);				\
	_objPtr->bytes = NULL;						\
	_objPtr->typePtr = NULL;					\
	_objPtr->refCount = 1;						\
	TclDecrRefCount(_objPtr);					\
    } while (0)
#endif   /* TCL_MEM_DEBUG */

/*
 * Support for Clang Static Analyzer <http://clang-analyzer.llvm.org>
 */

#if defined(PURIFY) && defined(__clang__)
#if __has_feature(attribute_analyzer_noreturn) && \
	!defined(Tcl_Panic) && defined(Tcl_Panic_TCL_DECLARED)
void Tcl_Panic(const char *, ...) __attribute__((analyzer_noreturn));
#endif
#if !defined(CLANG_ASSERT)
#include <assert.h>
#define CLANG_ASSERT(x) assert(x)
#endif
#elif !defined(CLANG_ASSERT)
#define CLANG_ASSERT(x)
#endif /* PURIFY && __clang__ */

/*
 *----------------------------------------------------------------
 * Parameters, structs and macros for the non-recursive engine (NRE)
 *----------------------------------------------------------------
 */

#define NRE_USE_SMALL_ALLOC	1  /* Only turn off for debugging purposes. */
#ifndef NRE_ENABLE_ASSERTS
#define NRE_ENABLE_ASSERTS	0
#endif

/*
 * This is the main data struct for representing NR commands. It is designed
 * to fit in sizeof(Tcl_Obj) in order to exploit the fastest memory allocator
 * available.
 */

typedef struct NRE_callback {
    Tcl_NRPostProc *procPtr;
    void *data[4];
    struct NRE_callback *nextPtr;
} NRE_callback;

#define TOP_CB(iPtr) (((Interp *)(iPtr))->execEnvPtr->callbackPtr)

/*
 * Inline version of Tcl_NRAddCallback.
 */

#define TclNRAddCallback(interp,postProcPtr,data0,data1,data2,data3) \
    do {								\
	NRE_callback *_callbackPtr;					\
	TCLNR_ALLOC((interp), (_callbackPtr));				\
	_callbackPtr->procPtr = (postProcPtr);				\
	_callbackPtr->data[0] = (void *)(data0);			\
	_callbackPtr->data[1] = (void *)(data1);			\
	_callbackPtr->data[2] = (void *)(data2);			\
	_callbackPtr->data[3] = (void *)(data3);			\
	_callbackPtr->nextPtr = TOP_CB(interp);				\
	TOP_CB(interp) = _callbackPtr;					\
    } while (0)

#if NRE_USE_SMALL_ALLOC
#define TCLNR_ALLOC(interp, ptr) \
    TclSmallAllocEx(interp, sizeof(NRE_callback), (ptr))
#define TCLNR_FREE(interp, ptr)  TclSmallFreeEx((interp), (ptr))
#else
#define TCLNR_ALLOC(interp, ptr) \
    ((ptr) = (void *)ckalloc(sizeof(NRE_callback)))
#define TCLNR_FREE(interp, ptr)  ckfree(ptr)
#endif

#if NRE_ENABLE_ASSERTS
#define NRE_ASSERT(expr) assert((expr))
#else
#define NRE_ASSERT(expr)
#endif

#include "tclIntDecls.h"
#include "tclIntPlatDecls.h"

#if !defined(USE_TCL_STUBS) && !defined(TCL_MEM_DEBUG)
#define Tcl_AttemptAlloc        TclpAlloc
#define Tcl_AttemptRealloc      TclpRealloc
#define Tcl_Free                TclpFree
#endif

/*
 * Special hack for macOS, where the static linker (technically the 'ar'
 * command) hates empty object files, and accepts no flags to make it shut up.
 *
 * These symbols are otherwise completely useless.
 *
 * They can't be written to or written through. They can't be seen by any
 * other code. They use a separate attribute (supported by all macOS
 * compilers, which are derivatives of clang or gcc) to stop the compilation
 * from moaning. They will be excluded during the final linking stage.
 *
 * Other platforms get nothing at all. That's good.
 */

#ifdef MAC_OSX_TCL
#define TCL_MAC_EMPTY_FILE(name) \
    static __attribute__((used)) const void *const TclUnusedFile_ ## name = NULL;
#else
#define TCL_MAC_EMPTY_FILE(name)
#endif /* MAC_OSX_TCL */

/*
 * Other externals.
 */

MODULE_SCOPE size_t TclEnvEpoch;	/* Epoch of the tcl environment
					 * (if changed with tcl-env). */

#endif /* _TCLINT */

/*
 * Local Variables:
 * mode: c
 * c-basic-offset: 4
 * fill-column: 78
 * End:
 */<|MERGE_RESOLUTION|>--- conflicted
+++ resolved
@@ -3299,13 +3299,7 @@
 			    Tcl_Obj *part1Ptr, Tcl_Obj *part2Ptr, int flags);
 MODULE_SCOPE int	TclParseBackslash(const char *src,
 			    Tcl_Size numBytes, Tcl_Size *readPtr, char *dst);
-<<<<<<< HEAD
-MODULE_SCOPE int	TclParseHex(const char *src, Tcl_Size numBytes,
-			    int *resultPtr);
 MODULE_SCOPE Tcl_Code	TclParseNumber(Tcl_Interp *interp, Tcl_Obj *objPtr,
-=======
-MODULE_SCOPE int	TclParseNumber(Tcl_Interp *interp, Tcl_Obj *objPtr,
->>>>>>> e8b480af
 			    const char *expected, const char *bytes,
 			    Tcl_Size numBytes, const char **endPtrPtr, int flags);
 MODULE_SCOPE void	TclParseInit(Tcl_Interp *interp, const char *string,
