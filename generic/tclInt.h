/*
 * tclInt.h --
 *
 *	Declarations of things used internally by the Tcl interpreter.
 *
 * Copyright (c) 1987-1993 The Regents of the University of California.
 * Copyright (c) 1993-1997 Lucent Technologies.
 * Copyright (c) 1994-1998 Sun Microsystems, Inc.
 * Copyright (c) 1998-1999 by Scriptics Corporation.
 * Copyright (c) 2001, 2002 by Kevin B. Kenny.  All rights reserved.
 * Copyright (c) 2007 Daniel A. Steffen <das@users.sourceforge.net>
 * Copyright (c) 2006-2008 by Joe Mistachkin.  All rights reserved.
 * Copyright (c) 2008 by Miguel Sofer. All rights reserved.
 *
 * See the file "license.terms" for information on usage and redistribution of
 * this file, and for a DISCLAIMER OF ALL WARRANTIES.
 */

#ifndef _TCLINT
#define _TCLINT

/*
 * Some numerics configuration options.
 */

#undef ACCEPT_NAN

/*
 * Used to tag functions that are only to be visible within the module being
 * built and not outside it (where this is supported by the linker).
 * Also used in the platform-specific *Port.h files.
 */

#ifndef MODULE_SCOPE
#   ifdef __cplusplus
#	define MODULE_SCOPE extern "C"
#   else
#	define MODULE_SCOPE extern
#   endif
#endif

#ifndef JOIN
#  define JOIN(a,b) JOIN1(a,b)
#  define JOIN1(a,b) a##b
#endif

#if defined(__cplusplus)
#   define TCL_UNUSED(T) T
#elif defined(__GNUC__) && (__GNUC__ > 2)
#   define TCL_UNUSED(T) T JOIN(dummy, __LINE__) __attribute__((unused))
#else
#   define TCL_UNUSED(T) T JOIN(dummy, __LINE__)
#endif

/*
 * Common include files needed by most of the Tcl source files are included
 * here, so that system-dependent personalizations for the include files only
 * have to be made in once place. This results in a few extra includes, but
 * greater modularity. The order of the three groups of #includes is
 * important. For example, stdio.h is needed by tcl.h.
 */

#include "tclPort.h"

#include <stdio.h>

#include <ctype.h>
#include <stdarg.h>
#ifdef NO_STDLIB_H
#   include "../compat/stdlib.h"
#else
#   include <stdlib.h>
#endif
#ifdef NO_STRING_H
#include "../compat/string.h"
#else
#include <string.h>
#endif
#include <locale.h>

/*
 * Ensure WORDS_BIGENDIAN is defined correctly:
 * Needs to happen here in addition to configure to work with fat compiles on
 * Darwin (where configure runs only once for multiple architectures).
 */

#ifdef HAVE_SYS_TYPES_H
#    include <sys/types.h>
#endif
#ifdef HAVE_SYS_PARAM_H
#    include <sys/param.h>
#endif
#ifdef BYTE_ORDER
#    ifdef BIG_ENDIAN
#	 if BYTE_ORDER == BIG_ENDIAN
#	     undef WORDS_BIGENDIAN
#	     define WORDS_BIGENDIAN 1
#	 endif
#    endif
#    ifdef LITTLE_ENDIAN
#	 if BYTE_ORDER == LITTLE_ENDIAN
#	     undef WORDS_BIGENDIAN
#	 endif
#    endif
#endif

/*
 * Macros used to cast between pointers and integers (e.g. when storing an int
 * in ClientData), on 64-bit architectures they avoid gcc warning about "cast
 * to/from pointer from/to integer of different size".
 */

#if !defined(INT2PTR)
#   define INT2PTR(p) ((void *)(ptrdiff_t)(p))
#endif
#if !defined(PTR2INT)
#   define PTR2INT(p) ((ptrdiff_t)(p))
#endif
#if !defined(UINT2PTR)
#   define UINT2PTR(p) ((void *)(size_t)(p))
#endif
#if !defined(PTR2UINT)
#   define PTR2UINT(p) ((size_t)(p))
#endif

#if defined(_WIN32) && defined(_MSC_VER)
#   define vsnprintf _vsnprintf
#endif

#if !defined(TCL_THREADS)
#   define TCL_THREADS 1
#endif
#if !TCL_THREADS
#   undef TCL_DECLARE_MUTEX
#   define TCL_DECLARE_MUTEX(name)
#   undef  Tcl_MutexLock
#   define Tcl_MutexLock(mutexPtr)
#   undef  Tcl_MutexUnlock
#   define Tcl_MutexUnlock(mutexPtr)
#   undef  Tcl_MutexFinalize
#   define Tcl_MutexFinalize(mutexPtr)
#   undef  Tcl_ConditionNotify
#   define Tcl_ConditionNotify(condPtr)
#   undef  Tcl_ConditionWait
#   define Tcl_ConditionWait(condPtr, mutexPtr, timePtr)
#   undef  Tcl_ConditionFinalize
#   define Tcl_ConditionFinalize(condPtr)
#endif

/*
 * The following procedures allow namespaces to be customized to support
 * special name resolution rules for commands/variables.
 */

struct Tcl_ResolvedVarInfo;

typedef Tcl_Var (Tcl_ResolveRuntimeVarProc)(Tcl_Interp *interp,
	struct Tcl_ResolvedVarInfo *vinfoPtr);

typedef void (Tcl_ResolveVarDeleteProc)(struct Tcl_ResolvedVarInfo *vinfoPtr);

/*
 * The following structure encapsulates the routines needed to resolve a
 * variable reference at runtime. Any variable specific state will typically
 * be appended to this structure.
 */

typedef struct Tcl_ResolvedVarInfo {
    Tcl_ResolveRuntimeVarProc *fetchProc;
    Tcl_ResolveVarDeleteProc *deleteProc;
} Tcl_ResolvedVarInfo;

typedef int (Tcl_ResolveCompiledVarProc)(Tcl_Interp *interp,
	const char *name, size_t length, Tcl_Namespace *context,
	Tcl_ResolvedVarInfo **rPtr);

typedef int (Tcl_ResolveVarProc)(Tcl_Interp *interp, const char *name,
	Tcl_Namespace *context, int flags, Tcl_Var *rPtr);

typedef int (Tcl_ResolveCmdProc)(Tcl_Interp *interp, const char *name,
	Tcl_Namespace *context, int flags, Tcl_Command *rPtr);

typedef struct Tcl_ResolverInfo {
    Tcl_ResolveCmdProc *cmdResProc;
				/* Procedure handling command name
				 * resolution. */
    Tcl_ResolveVarProc *varResProc;
				/* Procedure handling variable name resolution
				 * for variables that can only be handled at
				 * runtime. */
    Tcl_ResolveCompiledVarProc *compiledVarResProc;
				/* Procedure handling variable name resolution
				 * at compile time. */
} Tcl_ResolverInfo;

/*
 * This flag bit should not interfere with TCL_GLOBAL_ONLY,
 * TCL_NAMESPACE_ONLY, or TCL_LEAVE_ERR_MSG; it signals that the variable
 * lookup is performed for upvar (or similar) purposes, with slightly
 * different rules:
 *    - Bug #696893 - variable is either proc-local or in the current
 *	namespace; never follow the second (global) resolution path
 *    - Bug #631741 - do not use special namespace or interp resolvers
 */

#define TCL_AVOID_RESOLVERS 0x40000

/*
 *----------------------------------------------------------------
 * Data structures related to namespaces.
 *----------------------------------------------------------------
 */

typedef struct Tcl_Ensemble Tcl_Ensemble;
typedef struct NamespacePathEntry NamespacePathEntry;

/*
 * Special hashtable for variables: this is just a Tcl_HashTable with an nsPtr
 * field added at the end: in this way variables can find their namespace
 * without having to copy a pointer in their struct: they can access it via
 * their hPtr->tablePtr.
 */

typedef struct TclVarHashTable {
    Tcl_HashTable table;
    struct Namespace *nsPtr;
} TclVarHashTable;

/*
 * This is for itcl - it likes to search our varTables directly :(
 */

#define TclVarHashFindVar(tablePtr, key) \
    TclVarHashCreateVar((tablePtr), (key), NULL)

/*
 * Define this to reduce the amount of space that the average namespace
 * consumes by only allocating the table of child namespaces when necessary.
 * Defining it breaks compatibility for Tcl extensions (e.g., itcl) which
 * reach directly into the Namespace structure.
 */

#undef BREAK_NAMESPACE_COMPAT

/*
 * The structure below defines a namespace.
 * Note: the first five fields must match exactly the fields in a
 * Tcl_Namespace structure (see tcl.h). If you change one, be sure to change
 * the other.
 */

typedef struct Namespace {
    char *name;			/* The namespace's simple (unqualified) name.
				 * This contains no ::'s. The name of the
				 * global namespace is "" although "::" is an
				 * synonym. */
    char *fullName;		/* The namespace's fully qualified name. This
				 * starts with ::. */
    void *clientData;	/* An arbitrary value associated with this
				 * namespace. */
    Tcl_NamespaceDeleteProc *deleteProc;
				/* Procedure invoked when deleting the
				 * namespace to, e.g., free clientData. */
    struct Namespace *parentPtr;/* Points to the namespace that contains this
				 * one. NULL if this is the global
				 * namespace. */
#ifndef BREAK_NAMESPACE_COMPAT
    Tcl_HashTable childTable;	/* Contains any child namespaces. Indexed by
				 * strings; values have type (Namespace *). */
#else
    Tcl_HashTable *childTablePtr;
				/* Contains any child namespaces. Indexed by
				 * strings; values have type (Namespace *). If
				 * NULL, there are no children. */
#endif
    size_t nsId;		/* Unique id for the namespace. */
    Tcl_Interp *interp;	/* The interpreter containing this
				 * namespace. */
    int flags;			/* OR-ed combination of the namespace status
				 * flags NS_DYING and NS_DEAD listed below. */
    size_t activationCount;	/* Number of "activations" or active call
				 * frames for this namespace that are on the
				 * Tcl call stack. The namespace won't be
				 * freed until activationCount becomes zero. */
    size_t refCount;		/* Count of references by namespaceName
				 * objects. The namespace can't be freed until
				 * refCount becomes zero. */
    Tcl_HashTable cmdTable;	/* Contains all the commands currently
				 * registered in the namespace. Indexed by
				 * strings; values have type (Command *).
				 * Commands imported by Tcl_Import have
				 * Command structures that point (via an
				 * ImportedCmdRef structure) to the Command
				 * structure in the source namespace's command
				 * table. */
    TclVarHashTable varTable;	/* Contains all the (global) variables
				 * currently in this namespace. Indexed by
				 * strings; values have type (Var *). */
    char **exportArrayPtr;	/* Points to an array of string patterns
				 * specifying which commands are exported. A
				 * pattern may include "string match" style
				 * wildcard characters to specify multiple
				 * commands; however, no namespace qualifiers
				 * are allowed. NULL if no export patterns are
				 * registered. */
    size_t numExportPatterns;	/* Number of export patterns currently
				 * registered using "namespace export". */
    size_t maxExportPatterns;	/* Number of export patterns for which space
				 * is currently allocated. */
    size_t cmdRefEpoch;		/* Incremented if a newly added command
				 * shadows a command for which this namespace
				 * has already cached a Command* pointer; this
				 * causes all its cached Command* pointers to
				 * be invalidated. */
    size_t resolverEpoch;		/* Incremented whenever (a) the name
				 * resolution rules change for this namespace
				 * or (b) a newly added command shadows a
				 * command that is compiled to bytecodes. This
				 * invalidates all byte codes compiled in the
				 * namespace, causing the code to be
				 * recompiled under the new rules.*/
    Tcl_ResolveCmdProc *cmdResProc;
				/* If non-null, this procedure overrides the
				 * usual command resolution mechanism in Tcl.
				 * This procedure is invoked within
				 * Tcl_FindCommand to resolve all command
				 * references within the namespace. */
    Tcl_ResolveVarProc *varResProc;
				/* If non-null, this procedure overrides the
				 * usual variable resolution mechanism in Tcl.
				 * This procedure is invoked within
				 * Tcl_FindNamespaceVar to resolve all
				 * variable references within the namespace at
				 * runtime. */
    Tcl_ResolveCompiledVarProc *compiledVarResProc;
				/* If non-null, this procedure overrides the
				 * usual variable resolution mechanism in Tcl.
				 * This procedure is invoked within
				 * LookupCompiledLocal to resolve variable
				 * references within the namespace at compile
				 * time. */
    size_t exportLookupEpoch;	/* Incremented whenever a command is added to
				 * a namespace, removed from a namespace or
				 * the exports of a namespace are changed.
				 * Allows TIP#112-driven command lists to be
				 * validated efficiently. */
    Tcl_Ensemble *ensembles;	/* List of structures that contain the details
				 * of the ensembles that are implemented on
				 * top of this namespace. */
    Tcl_Obj *unknownHandlerPtr;	/* A script fragment to be used when command
				 * resolution in this namespace fails. TIP
				 * 181. */
    size_t commandPathLength;	/* The length of the explicit path. */
    NamespacePathEntry *commandPathArray;
				/* The explicit path of the namespace as an
				 * array. */
    NamespacePathEntry *commandPathSourceList;
				/* Linked list of path entries that point to
				 * this namespace. */
    Tcl_NamespaceDeleteProc *earlyDeleteProc;
				/* Just like the deleteProc field (and called
				 * with the same clientData) but called at the
				 * start of the deletion process, so there is
				 * a chance for code to do stuff inside the
				 * namespace before deletion completes. */
} Namespace;

/*
 * An entry on a namespace's command resolution path.
 */

struct NamespacePathEntry {
    Namespace *nsPtr;		/* What does this path entry point to? If it
				 * is NULL, this path entry points is
				 * redundant and should be skipped. */
    Namespace *creatorNsPtr;	/* Where does this path entry point from? This
				 * allows for efficient invalidation of
				 * references when the path entry's target
				 * updates its current list of defined
				 * commands. */
    NamespacePathEntry *prevPtr, *nextPtr;
				/* Linked list pointers or NULL at either end
				 * of the list that hangs off Namespace's
				 * commandPathSourceList field. */
};

/*
 * Flags used to represent the status of a namespace:
 *
 * NS_DYING -	1 means Tcl_DeleteNamespace has been called to delete the
 *		namespace.  There may still be active call frames on the Tcl
 *		stack that refer to the namespace. When the last call frame
 *		referring to it has been popped, its remaining variables and
 *		commands are destroyed and it is marked "dead" (NS_DEAD).
 * NS_TEARDOWN  -1 means that TclTeardownNamespace has already been called on
 *		this namespace and it should not be called again [Bug 1355942].
 * NS_DEAD -	1 means Tcl_DeleteNamespace has been called to delete the
 *		namespace and no call frames still refer to it. It is no longer
 *		accessible by name. Its variables and commands have already
 *		been destroyed.  When the last namespaceName object in any byte
 *		code unit that refers to the namespace has been freed (i.e.,
 *		when the namespace's refCount is 0), the namespace's storage
 *		will be freed.
 * NS_SUPPRESS_COMPILATION -
 *		Marks the commands in this namespace for not being compiled,
 *		forcing them to be looked up every time.
 */

#define NS_DYING	0x01
#define NS_DEAD		0x02
#define NS_TEARDOWN	0x04
#define NS_KILLED	0x04 /* Same as NS_TEARDOWN (Deprecated) */
#define NS_SUPPRESS_COMPILATION	0x08

/*
 * Flags passed to TclGetNamespaceForQualName:
 *
 * TCL_GLOBAL_ONLY		- (see tcl.h) Look only in the global ns.
 * TCL_NAMESPACE_ONLY		- (see tcl.h) Look only in the context ns.
 * TCL_CREATE_NS_IF_UNKNOWN	- Create unknown namespaces.
 * TCL_FIND_ONLY_NS		- The name sought is a namespace name.
 */

#define TCL_CREATE_NS_IF_UNKNOWN	0x800
#define TCL_FIND_ONLY_NS		0x1000

/*
 * The client data for an ensemble command. This consists of the table of
 * commands that are actually exported by the namespace, and an epoch counter
 * that, combined with the exportLookupEpoch field of the namespace structure,
 * defines whether the table contains valid data or will need to be recomputed
 * next time the ensemble command is called.
 */

typedef struct EnsembleConfig {
    Namespace *nsPtr;		/* The namespace backing this ensemble up. */
    Tcl_Command token;		/* The token for the command that provides
				 * ensemble support for the namespace, or NULL
				 * if the command has been deleted (or never
				 * existed; the global namespace never has an
				 * ensemble command.) */
    size_t epoch;			/* The epoch at which this ensemble's table of
				 * exported commands is valid. */
    char **subcommandArrayPtr;	/* Array of ensemble subcommand names. At all
				 * consistent points, this will have the same
				 * number of entries as there are entries in
				 * the subcommandTable hash. */
    Tcl_HashTable subcommandTable;
				/* Hash table of ensemble subcommand names,
				 * which are its keys so this also provides
				 * the storage management for those subcommand
				 * names. The contents of the entry values are
				 * object version the prefix lists to use when
				 * substituting for the command/subcommand to
				 * build the ensemble implementation command.
				 * Has to be stored here as well as in
				 * subcommandDict because that field is NULL
				 * when we are deriving the ensemble from the
				 * namespace exports list. FUTURE WORK: use
				 * object hash table here. */
    struct EnsembleConfig *next;/* The next ensemble in the linked list of
				 * ensembles associated with a namespace. If
				 * this field points to this ensemble, the
				 * structure has already been unlinked from
				 * all lists, and cannot be found by scanning
				 * the list from the namespace's ensemble
				 * field. */
    int flags;			/* ORed combo of TCL_ENSEMBLE_PREFIX,
				 * ENSEMBLE_DEAD and ENSEMBLE_COMPILE. */

    /* OBJECT FIELDS FOR ENSEMBLE CONFIGURATION */

    Tcl_Obj *subcommandDict;	/* Dictionary providing mapping from
				 * subcommands to their implementing command
				 * prefixes, or NULL if we are to build the
				 * map automatically from the namespace
				 * exports. */
    Tcl_Obj *subcmdList;	/* List of commands that this ensemble
				 * actually provides, and whose implementation
				 * will be built using the subcommandDict (if
				 * present and defined) and by simple mapping
				 * to the namespace otherwise. If NULL,
				 * indicates that we are using the (dynamic)
				 * list of currently exported commands. */
    Tcl_Obj *unknownHandler;	/* Script prefix used to handle the case when
				 * no match is found (according to the rule
				 * defined by flag bit TCL_ENSEMBLE_PREFIX) or
				 * NULL to use the default error-generating
				 * behaviour. The script execution gets all
				 * the arguments to the ensemble command
				 * (including objv[0]) and will have the
				 * results passed directly back to the caller
				 * (including the error code) unless the code
				 * is TCL_CONTINUE in which case the
				 * subcommand will be reparsed by the ensemble
				 * core, presumably because the ensemble
				 * itself has been updated. */
    Tcl_Obj *parameterList;	/* List of ensemble parameter names. */
    size_t numParameters;		/* Cached number of parameters. This is either
				 * 0 (if the parameterList field is NULL) or
				 * the length of the list in the parameterList
				 * field. */
} EnsembleConfig;

/*
 * Various bits for the EnsembleConfig.flags field.
 */

#define ENSEMBLE_DEAD	0x1	/* Flag value to say that the ensemble is dead
				 * and on its way out. */
#define ENSEMBLE_COMPILE 0x4	/* Flag to enable bytecode compilation of an
				 * ensemble. */

/*
 *----------------------------------------------------------------
 * Data structures related to variables. These are used primarily in tclVar.c
 *----------------------------------------------------------------
 */

/*
 * The following structure defines a variable trace, which is used to invoke a
 * specific C procedure whenever certain operations are performed on a
 * variable.
 */

typedef struct VarTrace {
    Tcl_VarTraceProc *traceProc;/* Procedure to call when operations given by
				 * flags are performed on variable. */
    void *clientData;	/* Argument to pass to proc. */
    int flags;			/* What events the trace procedure is
				 * interested in: OR-ed combination of
				 * TCL_TRACE_READS, TCL_TRACE_WRITES,
				 * TCL_TRACE_UNSETS and TCL_TRACE_ARRAY. */
    struct VarTrace *nextPtr;	/* Next in list of traces associated with a
				 * particular variable. */
} VarTrace;

/*
 * The following structure defines a command trace, which is used to invoke a
 * specific C procedure whenever certain operations are performed on a
 * command.
 */

typedef struct CommandTrace {
    Tcl_CommandTraceProc *traceProc;
				/* Procedure to call when operations given by
				 * flags are performed on command. */
    void *clientData;	/* Argument to pass to proc. */
    int flags;			/* What events the trace procedure is
				 * interested in: OR-ed combination of
				 * TCL_TRACE_RENAME, TCL_TRACE_DELETE. */
    struct CommandTrace *nextPtr;
				/* Next in list of traces associated with a
				 * particular command. */
    size_t refCount;		/* Used to ensure this structure is not
				 * deleted too early. Keeps track of how many
				 * pieces of code have a pointer to this
				 * structure. */
} CommandTrace;

/*
 * When a command trace is active (i.e. its associated procedure is executing)
 * one of the following structures is linked into a list associated with the
 * command's interpreter. The information in the structure is needed in order
 * for Tcl to behave reasonably if traces are deleted while traces are active.
 */

typedef struct ActiveCommandTrace {
    struct Command *cmdPtr;	/* Command that's being traced. */
    struct ActiveCommandTrace *nextPtr;
				/* Next in list of all active command traces
				 * for the interpreter, or NULL if no more. */
    CommandTrace *nextTracePtr;	/* Next trace to check after current trace
				 * procedure returns; if this trace gets
				 * deleted, must update pointer to avoid using
				 * free'd memory. */
    int reverseScan;		/* Boolean set true when traces are scanning
				 * in reverse order. */
} ActiveCommandTrace;

/*
 * When a variable trace is active (i.e. its associated procedure is
 * executing) one of the following structures is linked into a list associated
 * with the variable's interpreter. The information in the structure is needed
 * in order for Tcl to behave reasonably if traces are deleted while traces
 * are active.
 */

typedef struct ActiveVarTrace {
    struct Var *varPtr;		/* Variable that's being traced. */
    struct ActiveVarTrace *nextPtr;
				/* Next in list of all active variable traces
				 * for the interpreter, or NULL if no more. */
    VarTrace *nextTracePtr;	/* Next trace to check after current trace
				 * procedure returns; if this trace gets
				 * deleted, must update pointer to avoid using
				 * free'd memory. */
} ActiveVarTrace;

/*
 * The structure below defines a variable, which associates a string name with
 * a Tcl_Obj value. These structures are kept in procedure call frames (for
 * local variables recognized by the compiler) or in the heap (for global
 * variables and any variable not known to the compiler). For each Var
 * structure in the heap, a hash table entry holds the variable name and a
 * pointer to the Var structure.
 */

typedef struct Var {
    int flags;			/* Miscellaneous bits of information about
				 * variable. See below for definitions. */
    union {
	Tcl_Obj *objPtr;	/* The variable's object value. Used for
				 * scalar variables and array elements. */
	TclVarHashTable *tablePtr;/* For array variables, this points to
				 * information about the hash table used to
				 * implement the associative array. Points to
				 * Tcl_Alloc-ed data. */
	struct Var *linkPtr;	/* If this is a global variable being referred
				 * to in a procedure, or a variable created by
				 * "upvar", this field points to the
				 * referenced variable's Var struct. */
    } value;
} Var;

typedef struct VarInHash {
    Var var;
    size_t refCount;		/* Counts number of active uses of this
				 * variable: 1 for the entry in the hash
				 * table, 1 for each additional variable whose
				 * linkPtr points here, 1 for each nested
				 * trace active on variable, and 1 if the
				 * variable is a namespace variable. This
				 * record can't be deleted until refCount
				 * becomes 0. */
    Tcl_HashEntry entry;	/* The hash table entry that refers to this
				 * variable. This is used to find the name of
				 * the variable and to delete it from its
				 * hashtable if it is no longer needed. It
				 * also holds the variable's name. */
} VarInHash;

/*
 * Flag bits for variables. The first two (VAR_ARRAY and VAR_LINK) are
 * mutually exclusive and give the "type" of the variable. If none is set,
 * this is a scalar variable.
 *
 * VAR_ARRAY -			1 means this is an array variable rather than
 *				a scalar variable or link. The "tablePtr"
 *				field points to the array's hashtable for its
 *				elements.
 * VAR_LINK -			1 means this Var structure contains a pointer
 *				to another Var structure that either has the
 *				real value or is itself another VAR_LINK
 *				pointer. Variables like this come about
 *				through "upvar" and "global" commands, or
 *				through references to variables in enclosing
 *				namespaces.
 *
 * Flags that indicate the type and status of storage; none is set for
 * compiled local variables (Var structs).
 *
 * VAR_IN_HASHTABLE -		1 means this variable is in a hashtable and
 *				the Var structure is malloced. 0 if it is a
 *				local variable that was assigned a slot in a
 *				procedure frame by the compiler so the Var
 *				storage is part of the call frame.
 * VAR_DEAD_HASH		1 means that this var's entry in the hashtable
 *				has already been deleted.
 * VAR_ARRAY_ELEMENT -		1 means that this variable is an array
 *				element, so it is not legal for it to be an
 *				array itself (the VAR_ARRAY flag had better
 *				not be set).
 * VAR_NAMESPACE_VAR -		1 means that this variable was declared as a
 *				namespace variable. This flag ensures it
 *				persists until its namespace is destroyed or
 *				until the variable is unset; it will persist
 *				even if it has not been initialized and is
 *				marked undefined. The variable's refCount is
 *				incremented to reflect the "reference" from
 *				its namespace.
 *
 * Flag values relating to the variable's trace and search status.
 *
 * VAR_TRACED_READ
 * VAR_TRACED_WRITE
 * VAR_TRACED_UNSET
 * VAR_TRACED_ARRAY
 * VAR_TRACE_ACTIVE -		1 means that trace processing is currently
 *				underway for a read or write access, so new
 *				read or write accesses should not cause trace
 *				procedures to be called and the variable can't
 *				be deleted.
 * VAR_SEARCH_ACTIVE
 *
 * The following additional flags are used with the CompiledLocal type defined
 * below:
 *
 * VAR_ARGUMENT -		1 means that this variable holds a procedure
 *				argument.
 * VAR_TEMPORARY -		1 if the local variable is an anonymous
 *				temporary variable. Temporaries have a NULL
 *				name.
 * VAR_RESOLVED -		1 if name resolution has been done for this
 *				variable.
 * VAR_IS_ARGS			1 if this variable is the last argument and is
 *				named "args".
 */

/*
 * FLAGS RENUMBERED: everything breaks already, make things simpler.
 *
 * IMPORTANT: skip the values 0x10, 0x20, 0x40, 0x800 corresponding to
 * TCL_TRACE_(READS/WRITES/UNSETS/ARRAY): makes code simpler in tclTrace.c
 *
 * Keep the flag values for VAR_ARGUMENT and VAR_TEMPORARY so that old values
 * in precompiled scripts keep working.
 */

/* Type of value (0 is scalar) */
#define VAR_ARRAY		0x1
#define VAR_LINK		0x2

/* Type of storage (0 is compiled local) */
#define VAR_IN_HASHTABLE	0x4
#define VAR_DEAD_HASH		0x8
#define VAR_ARRAY_ELEMENT	0x1000
#define VAR_NAMESPACE_VAR	0x80	/* KEEP OLD VALUE for Itcl */

#define VAR_ALL_HASH \
	(VAR_IN_HASHTABLE|VAR_DEAD_HASH|VAR_NAMESPACE_VAR|VAR_ARRAY_ELEMENT)

/* Trace and search state. */

#define VAR_TRACED_READ		0x10	/* TCL_TRACE_READS */
#define VAR_TRACED_WRITE	0x20	/* TCL_TRACE_WRITES */
#define VAR_TRACED_UNSET	0x40	/* TCL_TRACE_UNSETS */
#define VAR_TRACED_ARRAY	0x800	/* TCL_TRACE_ARRAY */
#define VAR_TRACE_ACTIVE	0x2000
#define VAR_SEARCH_ACTIVE	0x4000
#define VAR_ALL_TRACES \
	(VAR_TRACED_READ|VAR_TRACED_WRITE|VAR_TRACED_ARRAY|VAR_TRACED_UNSET)

/* Special handling on initialisation (only CompiledLocal). */
#define VAR_ARGUMENT		0x100	/* KEEP OLD VALUE! See tclProc.c */
#define VAR_TEMPORARY		0x200	/* KEEP OLD VALUE! See tclProc.c */
#define VAR_IS_ARGS		0x400
#define VAR_RESOLVED		0x8000

/*
 * Macros to ensure that various flag bits are set properly for variables.
 * The ANSI C "prototypes" for these macros are:
 *
 * MODULE_SCOPE void	TclSetVarScalar(Var *varPtr);
 * MODULE_SCOPE void	TclSetVarArray(Var *varPtr);
 * MODULE_SCOPE void	TclSetVarLink(Var *varPtr);
 * MODULE_SCOPE void	TclSetVarArrayElement(Var *varPtr);
 * MODULE_SCOPE void	TclSetVarUndefined(Var *varPtr);
 * MODULE_SCOPE void	TclClearVarUndefined(Var *varPtr);
 */

#define TclSetVarScalar(varPtr) \
    (varPtr)->flags &= ~(VAR_ARRAY|VAR_LINK)

#define TclSetVarArray(varPtr) \
    (varPtr)->flags = ((varPtr)->flags & ~VAR_LINK) | VAR_ARRAY

#define TclSetVarLink(varPtr) \
    (varPtr)->flags = ((varPtr)->flags & ~VAR_ARRAY) | VAR_LINK

#define TclSetVarArrayElement(varPtr) \
    (varPtr)->flags = ((varPtr)->flags & ~VAR_ARRAY) | VAR_ARRAY_ELEMENT

#define TclSetVarUndefined(varPtr) \
    (varPtr)->flags &= ~(VAR_ARRAY|VAR_LINK);\
    (varPtr)->value.objPtr = NULL

#define TclClearVarUndefined(varPtr)

#define TclSetVarTraceActive(varPtr) \
    (varPtr)->flags |= VAR_TRACE_ACTIVE

#define TclClearVarTraceActive(varPtr) \
    (varPtr)->flags &= ~VAR_TRACE_ACTIVE

#define TclSetVarNamespaceVar(varPtr) \
    if (!TclIsVarNamespaceVar(varPtr)) {\
	(varPtr)->flags |= VAR_NAMESPACE_VAR;\
	if (TclIsVarInHash(varPtr)) {\
	    ((VarInHash *)(varPtr))->refCount++;\
	}\
    }

#define TclClearVarNamespaceVar(varPtr) \
    if (TclIsVarNamespaceVar(varPtr)) {\
	(varPtr)->flags &= ~VAR_NAMESPACE_VAR;\
	if (TclIsVarInHash(varPtr)) {\
	    ((VarInHash *)(varPtr))->refCount--;\
	}\
    }

/*
 * Macros to read various flag bits of variables.
 * The ANSI C "prototypes" for these macros are:
 *
 * MODULE_SCOPE int	TclIsVarScalar(Var *varPtr);
 * MODULE_SCOPE int	TclIsVarLink(Var *varPtr);
 * MODULE_SCOPE int	TclIsVarArray(Var *varPtr);
 * MODULE_SCOPE int	TclIsVarUndefined(Var *varPtr);
 * MODULE_SCOPE int	TclIsVarArrayElement(Var *varPtr);
 * MODULE_SCOPE int	TclIsVarTemporary(Var *varPtr);
 * MODULE_SCOPE int	TclIsVarArgument(Var *varPtr);
 * MODULE_SCOPE int	TclIsVarResolved(Var *varPtr);
 */

#define TclIsVarScalar(varPtr) \
    !((varPtr)->flags & (VAR_ARRAY|VAR_LINK))

#define TclIsVarLink(varPtr) \
    ((varPtr)->flags & VAR_LINK)

#define TclIsVarArray(varPtr) \
    ((varPtr)->flags & VAR_ARRAY)

#define TclIsVarUndefined(varPtr) \
    ((varPtr)->value.objPtr == NULL)

#define TclIsVarArrayElement(varPtr) \
    ((varPtr)->flags & VAR_ARRAY_ELEMENT)

#define TclIsVarNamespaceVar(varPtr) \
    ((varPtr)->flags & VAR_NAMESPACE_VAR)

#define TclIsVarTemporary(varPtr) \
    ((varPtr)->flags & VAR_TEMPORARY)

#define TclIsVarArgument(varPtr) \
    ((varPtr)->flags & VAR_ARGUMENT)

#define TclIsVarResolved(varPtr) \
    ((varPtr)->flags & VAR_RESOLVED)

#define TclIsVarTraceActive(varPtr) \
    ((varPtr)->flags & VAR_TRACE_ACTIVE)

#define TclIsVarTraced(varPtr) \
    ((varPtr)->flags & VAR_ALL_TRACES)

#define TclIsVarInHash(varPtr) \
    ((varPtr)->flags & VAR_IN_HASHTABLE)

#define TclIsVarDeadHash(varPtr) \
    ((varPtr)->flags & VAR_DEAD_HASH)

#define TclGetVarNsPtr(varPtr) \
    (TclIsVarInHash(varPtr) \
	? ((TclVarHashTable *) ((((VarInHash *) (varPtr))->entry.tablePtr)))->nsPtr \
	: NULL)

#define VarHashRefCount(varPtr) \
    ((VarInHash *) (varPtr))->refCount

/*
 * Macros for direct variable access by TEBC.
 */

#define TclIsVarDirectReadable(varPtr) \
    (   !((varPtr)->flags & (VAR_ARRAY|VAR_LINK|VAR_TRACED_READ)) \
    &&  (varPtr)->value.objPtr)

#define TclIsVarDirectWritable(varPtr) \
    !((varPtr)->flags & (VAR_ARRAY|VAR_LINK|VAR_TRACED_WRITE|VAR_DEAD_HASH))

#define TclIsVarDirectUnsettable(varPtr) \
    !((varPtr)->flags & (VAR_ARRAY|VAR_LINK|VAR_TRACED_READ|VAR_TRACED_WRITE|VAR_TRACED_UNSET|VAR_DEAD_HASH))

#define TclIsVarDirectModifyable(varPtr) \
    (   !((varPtr)->flags & (VAR_ARRAY|VAR_LINK|VAR_TRACED_READ|VAR_TRACED_WRITE)) \
    &&  (varPtr)->value.objPtr)

#define TclIsVarDirectReadable2(varPtr, arrayPtr) \
    (TclIsVarDirectReadable(varPtr) &&\
	(!(arrayPtr) || !((arrayPtr)->flags & VAR_TRACED_READ)))

#define TclIsVarDirectWritable2(varPtr, arrayPtr) \
    (TclIsVarDirectWritable(varPtr) &&\
	(!(arrayPtr) || !((arrayPtr)->flags & VAR_TRACED_WRITE)))

#define TclIsVarDirectModifyable2(varPtr, arrayPtr) \
    (TclIsVarDirectModifyable(varPtr) &&\
	(!(arrayPtr) || !((arrayPtr)->flags & (VAR_TRACED_READ|VAR_TRACED_WRITE))))

/*
 *----------------------------------------------------------------
 * Data structures related to procedures. These are used primarily in
 * tclProc.c, tclCompile.c, and tclExecute.c.
 *----------------------------------------------------------------
 */

#if defined(__STDC_VERSION__) && (__STDC_VERSION__ >= 199901L)
#   define TCLFLEXARRAY
#elif defined(__GNUC__) && (__GNUC__ > 2)
#   define TCLFLEXARRAY 0
#else
#   define TCLFLEXARRAY 1
#endif

/*
 * Forward declaration to prevent an error when the forward reference to
 * Command is encountered in the Proc and ImportRef types declared below.
 */

struct Command;

/*
 * The variable-length structure below describes a local variable of a
 * procedure that was recognized by the compiler. These variables have a name,
 * an element in the array of compiler-assigned local variables in the
 * procedure's call frame, and various other items of information. If the
 * local variable is a formal argument, it may also have a default value. The
 * compiler can't recognize local variables whose names are expressions (these
 * names are only known at runtime when the expressions are evaluated) or
 * local variables that are created as a result of an "upvar" or "uplevel"
 * command. These other local variables are kept separately in a hash table in
 * the call frame.
 */

typedef struct CompiledLocal {
    struct CompiledLocal *nextPtr;
				/* Next compiler-recognized local variable for
				 * this procedure, or NULL if this is the last
				 * local. */
    size_t nameLength;		/* The number of bytes in local variable's name.
				 * Among others used to speed up var lookups. */
    size_t frameIndex;		/* Index in the array of compiler-assigned
				 * variables in the procedure call frame. */
#if TCL_MAJOR_VERSION < 9
    int flags;
#endif
    Tcl_Obj *defValuePtr;	/* Pointer to the default value of an
				 * argument, if any. NULL if not an argument
				 * or, if an argument, no default value. */
    Tcl_ResolvedVarInfo *resolveInfo;
				/* Customized variable resolution info
				 * supplied by the Tcl_ResolveCompiledVarProc
				 * associated with a namespace. Each variable
				 * is marked by a unique tag during
				 * compilation, and that same tag is used to
				 * find the variable at runtime. */
#if TCL_MAJOR_VERSION > 8
    int flags;			/* Flag bits for the local variable. Same as
				 * the flags for the Var structure above,
				 * although only VAR_ARGUMENT, VAR_TEMPORARY,
				 * and VAR_RESOLVED make sense. */
#endif
    char name[TCLFLEXARRAY];		/* Name of the local variable starts here. If
				 * the name is NULL, this will just be '\0'.
				 * The actual size of this field will be large
				 * enough to hold the name. MUST BE THE LAST
				 * FIELD IN THE STRUCTURE! */
} CompiledLocal;

/*
 * The structure below defines a command procedure, which consists of a
 * collection of Tcl commands plus information about arguments and other local
 * variables recognized at compile time.
 */

typedef struct Proc {
    struct Interp *iPtr;	/* Interpreter for which this command is
				 * defined. */
    size_t refCount;		/* Reference count: 1 if still present in
				 * command table plus 1 for each call to the
				 * procedure that is currently active. This
				 * structure can be freed when refCount
				 * becomes zero. */
    struct Command *cmdPtr;	/* Points to the Command structure for this
				 * procedure. This is used to get the
				 * namespace in which to execute the
				 * procedure. */
    Tcl_Obj *bodyPtr;		/* Points to the ByteCode object for
				 * procedure's body command. */
    size_t numArgs;		/* Number of formal parameters. */
    size_t numCompiledLocals;	/* Count of local variables recognized by the
				 * compiler including arguments and
				 * temporaries. */
    CompiledLocal *firstLocalPtr;
				/* Pointer to first of the procedure's
				 * compiler-allocated local variables, or NULL
				 * if none. The first numArgs entries in this
				 * list describe the procedure's formal
				 * arguments. */
    CompiledLocal *lastLocalPtr;/* Pointer to the last allocated local
				 * variable or NULL if none. This has frame
				 * index (numCompiledLocals-1). */
} Proc;

/*
 * The type of functions called to process errors found during the execution
 * of a procedure (or lambda term or ...).
 */

typedef void (ProcErrorProc)(Tcl_Interp *interp, Tcl_Obj *procNameObj);

/*
 * The structure below defines a command trace. This is used to allow Tcl
 * clients to find out whenever a command is about to be executed.
 */

typedef struct Trace {
    int level;			/* Only trace commands at nesting level less
				 * than or equal to this. */
    Tcl_CmdObjTraceProc2 *proc;	/* Procedure to call to trace command. */
    void *clientData;	/* Arbitrary value to pass to proc. */
    struct Trace *nextPtr;	/* Next in list of traces for this interp. */
    int flags;			/* Flags governing the trace - see
				 * Tcl_CreateObjTrace for details. */
    Tcl_CmdObjTraceDeleteProc *delProc;
				/* Procedure to call when trace is deleted. */
} Trace;

/*
 * When an interpreter trace is active (i.e. its associated procedure is
 * executing), one of the following structures is linked into a list
 * associated with the interpreter. The information in the structure is needed
 * in order for Tcl to behave reasonably if traces are deleted while traces
 * are active.
 */

typedef struct ActiveInterpTrace {
    struct ActiveInterpTrace *nextPtr;
				/* Next in list of all active command traces
				 * for the interpreter, or NULL if no more. */
    Trace *nextTracePtr;	/* Next trace to check after current trace
				 * procedure returns; if this trace gets
				 * deleted, must update pointer to avoid using
				 * free'd memory. */
    int reverseScan;		/* Boolean set true when traces are scanning
				 * in reverse order. */
} ActiveInterpTrace;

/*
 * Flag values designating types of execution traces. See tclTrace.c for
 * related flag values.
 *
 * TCL_TRACE_ENTER_EXEC		- triggers enter/enterstep traces.
 * 				- passed to Tcl_CreateObjTrace to set up
 *				  "enterstep" traces.
 * TCL_TRACE_LEAVE_EXEC		- triggers leave/leavestep traces.
 * 				- passed to Tcl_CreateObjTrace to set up
 *				  "leavestep" traces.
 */

#define TCL_TRACE_ENTER_EXEC	1
#define TCL_TRACE_LEAVE_EXEC	2

/*
 * The structure below defines an entry in the assocData hash table which is
 * associated with an interpreter. The entry contains a pointer to a function
 * to call when the interpreter is deleted, and a pointer to a user-defined
 * piece of data.
 */

typedef struct AssocData {
    Tcl_InterpDeleteProc *proc;	/* Proc to call when deleting. */
    void *clientData;	/* Value to pass to proc. */
} AssocData;

/*
 * The structure below defines a call frame. A call frame defines a naming
 * context for a procedure call: its local naming scope (for local variables)
 * and its global naming scope (a namespace, perhaps the global :: namespace).
 * A call frame can also define the naming context for a namespace eval or
 * namespace inscope command: the namespace in which the command's code should
 * execute. The Tcl_CallFrame structures exist only while procedures or
 * namespace eval/inscope's are being executed, and provide a kind of Tcl call
 * stack.
 *
 * WARNING!! The structure definition must be kept consistent with the
 * Tcl_CallFrame structure in tcl.h. If you change one, change the other.
 */

/*
 * Will be grown to contain: pointers to the varnames (allocated at the end),
 * plus the init values for each variable (suitable to be memcopied on init)
 */

typedef struct LocalCache {
    size_t refCount;
    size_t numVars;
    Tcl_Obj *varName0;
} LocalCache;

#define localName(framePtr, i) \
    ((&((framePtr)->localCachePtr->varName0))[(i)])

MODULE_SCOPE void	TclFreeLocalCache(Tcl_Interp *interp,
			    LocalCache *localCachePtr);

typedef struct CallFrame {
    Namespace *nsPtr;		/* Points to the namespace used to resolve
				 * commands and global variables. */
    int isProcCallFrame;	/* If 0, the frame was pushed to execute a
				 * namespace command and var references are
				 * treated as references to namespace vars;
				 * varTablePtr and compiledLocals are ignored.
				 * If FRAME_IS_PROC is set, the frame was
				 * pushed to execute a Tcl procedure and may
				 * have local vars. */
    size_t objc;			/* This and objv below describe the arguments
				 * for this procedure call. */
    Tcl_Obj *const *objv;	/* Array of argument objects. */
    struct CallFrame *callerPtr;
				/* Value of interp->framePtr when this
				 * procedure was invoked (i.e. next higher in
				 * stack of all active procedures). */
    struct CallFrame *callerVarPtr;
				/* Value of interp->varFramePtr when this
				 * procedure was invoked (i.e. determines
				 * variable scoping within caller). Same as
				 * callerPtr unless an "uplevel" command or
				 * something equivalent was active in the
				 * caller). */
    size_t level;			/* Level of this procedure, for "uplevel"
				 * purposes (i.e. corresponds to nesting of
				 * callerVarPtr's, not callerPtr's). 1 for
				 * outermost procedure, 0 for top-level. */
    Proc *procPtr;		/* Points to the structure defining the called
				 * procedure. Used to get information such as
				 * the number of compiled local variables
				 * (local variables assigned entries ["slots"]
				 * in the compiledLocals array below). */
    TclVarHashTable *varTablePtr;
				/* Hash table containing local variables not
				 * recognized by the compiler, or created at
				 * execution time through, e.g., upvar.
				 * Initially NULL and created if needed. */
    size_t numCompiledLocals;	/* Count of local variables recognized
				 * by the compiler including arguments. */
    Var *compiledLocals;	/* Points to the array of local variables
				 * recognized by the compiler. The compiler
				 * emits code that refers to these variables
				 * using an index into this array. */
    void *clientData;	/* Pointer to some context that is used by
				 * object systems. The meaning of the contents
				 * of this field is defined by the code that
				 * sets it, and it should only ever be set by
				 * the code that is pushing the frame. In that
				 * case, the code that sets it should also
				 * have some means of discovering what the
				 * meaning of the value is, which we do not
				 * specify. */
    LocalCache *localCachePtr;
    Tcl_Obj    *tailcallPtr;
				/* NULL if no tailcall is scheduled */
} CallFrame;

#define FRAME_IS_PROC	0x1
#define FRAME_IS_LAMBDA 0x2
#define FRAME_IS_METHOD	0x4	/* The frame is a method body, and the frame's
				 * clientData field contains a CallContext
				 * reference. Part of TIP#257. */
#define FRAME_IS_OO_DEFINE 0x8	/* The frame is part of the inside workings of
				 * the [oo::define] command; the clientData
				 * field contains an Object reference that has
				 * been confirmed to refer to a class. Part of
				 * TIP#257. */
#define FRAME_IS_PRIVATE_DEFINE 0x10
				/* Marks this frame as being used for private
				 * declarations with [oo::define]. Usually
				 * OR'd with FRAME_IS_OO_DEFINE. TIP#500. */

/*
 * TIP #280
 * The structure below defines a command frame. A command frame provides
 * location information for all commands executing a tcl script (source, eval,
 * uplevel, procedure bodies, ...). The runtime structure essentially contains
 * the stack trace as it would be if the currently executing command were to
 * throw an error.
 *
 * For commands where it makes sense it refers to the associated CallFrame as
 * well.
 *
 * The structures are chained in a single list, with the top of the stack
 * anchored in the Interp structure.
 *
 * Instances can be allocated on the C stack, or the heap, the former making
 * cleanup a bit simpler.
 */

typedef struct CmdFrame {
    /*
     * General data. Always available.
     */

    int type;			/* Values see below. */
    int level;			/* Number of frames in stack, prevent O(n)
				 * scan of list. */
    int *line;			/* Lines the words of the command start on. */
    size_t nline;
    CallFrame *framePtr;	/* Procedure activation record, may be
				 * NULL. */
    struct CmdFrame *nextPtr;	/* Link to calling frame. */
    /*
     * Data needed for Eval vs TEBC
     *
     * EXECUTION CONTEXTS and usage of CmdFrame
     *
     * Field	  TEBC		  EvalEx
     * =======	  ====		  ======
     * level	  yes		  yes
     * type	  BC/PREBC	  SRC/EVAL
     * line0	  yes		  yes
     * framePtr	  yes		  yes
     * =======	  ====		  ======
     *
     * =======	  ====		  ========= union data
     * line1	  -		  yes
     * line3	  -		  yes
     * path	  -		  yes
     * -------	  ----		  ------
     * codePtr	  yes		  -
     * pc	  yes		  -
     * =======	  ====		  ======
     *
     * =======	  ====		  ========= union cmd
     * str.cmd	  yes		  yes
     * str.len	  yes		  yes
     * -------	  ----		  ------
     */

    union {
	struct {
	    Tcl_Obj *path;	/* Path of the sourced file the command is
				 * in. */
	} eval;
	struct {
	    const void *codePtr;/* Byte code currently executed... */
	    const char *pc;	/* ... and instruction pointer. */
	} tebc;
    } data;
    Tcl_Obj *cmdObj;
    const char *cmd;		/* The executed command, if possible... */
    size_t len;			/* ... and its length. */
    const struct CFWordBC *litarg;
				/* Link to set of literal arguments which have
				 * ben pushed on the lineLABCPtr stack by
				 * TclArgumentBCEnter(). These will be removed
				 * by TclArgumentBCRelease. */
} CmdFrame;

typedef struct CFWord {
    CmdFrame *framePtr;		/* CmdFrame to access. */
    size_t word;			/* Index of the word in the command. */
    size_t refCount;		/* Number of times the word is on the
				 * stack. */
} CFWord;

typedef struct CFWordBC {
    CmdFrame *framePtr;		/* CmdFrame to access. */
    size_t pc;			/* Instruction pointer of a command in
				 * ExtCmdLoc.loc[.] */
    size_t word;			/* Index of word in
				 * ExtCmdLoc.loc[cmd]->line[.] */
    struct CFWordBC *prevPtr;	/* Previous entry in stack for same Tcl_Obj. */
    struct CFWordBC *nextPtr;	/* Next entry for same command call. See
				 * CmdFrame litarg field for the list start. */
    Tcl_Obj *obj;		/* Back reference to hashtable key */
} CFWordBC;

/*
 * Structure to record the locations of invisible continuation lines in
 * literal scripts, as character offset from the beginning of the script. Both
 * compiler and direct evaluator use this information to adjust their line
 * counters when tracking through the script, because when it is invoked the
 * continuation line marker as a whole has been removed already, meaning that
 * the \n which was part of it is gone as well, breaking regular line
 * tracking.
 *
 * These structures are allocated and filled by both the function
 * TclSubstTokens() in the file "tclParse.c" and its caller TclEvalEx() in the
 * file "tclBasic.c", and stored in the thread-global hashtable "lineCLPtr" in
 * file "tclObj.c". They are used by the functions TclSetByteCodeFromAny() and
 * TclCompileScript(), both found in the file "tclCompile.c". Their memory is
 * released by the function TclFreeObj(), in the file "tclObj.c", and also by
 * the function TclThreadFinalizeObjects(), in the same file.
 */

#define CLL_END		(-1)

typedef struct ContLineLoc {
    size_t num;			/* Number of entries in loc, not counting the
				 * final -1 marker entry. */
    int loc[TCLFLEXARRAY];/* Table of locations, as character offsets.
				 * The table is allocated as part of the
				 * structure, extending behind the nominal end
				 * of the structure. An entry containing the
				 * value -1 is put after the last location, as
				 * end-marker/sentinel. */
} ContLineLoc;

/*
 * The following macros define the allowed values for the type field of the
 * CmdFrame structure above. Some of the values occur only in the extended
 * location data referenced via the 'baseLocPtr'.
 *
 * TCL_LOCATION_EVAL	  : Frame is for a script evaluated by EvalEx.
 * TCL_LOCATION_BC	  : Frame is for bytecode.
 * TCL_LOCATION_PREBC	  : Frame is for precompiled bytecode.
 * TCL_LOCATION_SOURCE	  : Frame is for a script evaluated by EvalEx, from a
 *			    sourced file.
 * TCL_LOCATION_PROC	  : Frame is for bytecode of a procedure.
 *
 * A TCL_LOCATION_BC type in a frame can be overridden by _SOURCE and _PROC
 * types, per the context of the byte code in execution.
 */

#define TCL_LOCATION_EVAL	(0) /* Location in a dynamic eval script. */
#define TCL_LOCATION_BC		(2) /* Location in byte code. */
#define TCL_LOCATION_PREBC	(3) /* Location in precompiled byte code, no
				     * location. */
#define TCL_LOCATION_SOURCE	(4) /* Location in a file. */
#define TCL_LOCATION_PROC	(5) /* Location in a dynamic proc. */
#define TCL_LOCATION_LAST	(6) /* Number of values in the enum. */

/*
 * Structure passed to describe procedure-like "procedures" that are not
 * procedures (e.g. a lambda) so that their details can be reported correctly
 * by [info frame]. Contains a sub-structure for each extra field.
 */

typedef Tcl_Obj * (GetFrameInfoValueProc)(void *clientData);
typedef struct {
    const char *name;		/* Name of this field. */
    GetFrameInfoValueProc *proc;	/* Function to generate a Tcl_Obj* from the
				 * clientData, or just use the clientData
				 * directly (after casting) if NULL. */
    void *clientData;	/* Context for above function, or Tcl_Obj* if
				 * proc field is NULL. */
} ExtraFrameInfoField;
typedef struct {
    size_t length;			/* Length of array. */
    ExtraFrameInfoField fields[2];
				/* Really as long as necessary, but this is
				 * long enough for nearly anything. */
} ExtraFrameInfo;

/*
 *----------------------------------------------------------------
 * Data structures and procedures related to TclHandles, which are a very
 * lightweight method of preserving enough information to determine if an
 * arbitrary malloc'd block has been deleted.
 *----------------------------------------------------------------
 */

typedef void **TclHandle;

/*
 *----------------------------------------------------------------
 * Experimental flag value passed to Tcl_GetRegExpFromObj. Intended for use
 * only by Expect. It will probably go away in a later release.
 *----------------------------------------------------------------
 */

#define TCL_REG_BOSONLY 002000	/* Prepend \A to pattern so it only matches at
				 * the beginning of the string. */

/*
 * These are a thin layer over TclpThreadKeyDataGet and TclpThreadKeyDataSet
 * when threads are used, or an emulation if there are no threads. These are
 * really internal and Tcl clients should use Tcl_GetThreadData.
 */

MODULE_SCOPE void *	TclThreadDataKeyGet(Tcl_ThreadDataKey *keyPtr);
MODULE_SCOPE void	TclThreadDataKeySet(Tcl_ThreadDataKey *keyPtr,
			    void *data);

/*
 * This is a convenience macro used to initialize a thread local storage ptr.
 */

#define TCL_TSD_INIT(keyPtr) \
	(ThreadSpecificData *)Tcl_GetThreadData((keyPtr), sizeof(ThreadSpecificData))

/*
 *----------------------------------------------------------------
 * Data structures related to bytecode compilation and execution. These are
 * used primarily in tclCompile.c, tclExecute.c, and tclBasic.c.
 *----------------------------------------------------------------
 */

/*
 * Forward declaration to prevent errors when the forward references to
 * Tcl_Parse and CompileEnv are encountered in the procedure type CompileProc
 * declared below.
 */

struct CompileEnv;

/*
 * The type of procedures called by the Tcl bytecode compiler to compile
 * commands. Pointers to these procedures are kept in the Command structure
 * describing each command. The integer value returned by a CompileProc must
 * be one of the following:
 *
 * TCL_OK		Compilation completed normally.
 * TCL_ERROR 		Compilation could not be completed. This can be just a
 * 			judgment by the CompileProc that the command is too
 * 			complex to compile effectively, or it can indicate
 * 			that in the current state of the interp, the command
 * 			would raise an error. The bytecode compiler will not
 * 			do any error reporting at compiler time. Error
 * 			reporting is deferred until the actual runtime,
 * 			because by then changes in the interp state may allow
 * 			the command to be successfully evaluated.
 * TCL_OUT_LINE_COMPILE	A source-compatible alias for TCL_ERROR, kept for the
 * 			sake of old code only.
 */

#define TCL_OUT_LINE_COMPILE	TCL_ERROR

typedef int (CompileProc)(Tcl_Interp *interp, Tcl_Parse *parsePtr,
	struct Command *cmdPtr, struct CompileEnv *compEnvPtr);

/*
 * The type of procedure called from the compilation hook point in
 * SetByteCodeFromAny.
 */

typedef int (CompileHookProc)(Tcl_Interp *interp,
	struct CompileEnv *compEnvPtr, void *clientData);

/*
 * The data structure for a (linked list of) execution stacks.
 */

typedef struct ExecStack {
    struct ExecStack *prevPtr;
    struct ExecStack *nextPtr;
    Tcl_Obj **markerPtr;
    Tcl_Obj **endPtr;
    Tcl_Obj **tosPtr;
    Tcl_Obj *stackWords[TCLFLEXARRAY];
} ExecStack;

/*
 * The data structure defining the execution environment for ByteCode's.
 * There is one ExecEnv structure per Tcl interpreter. It holds the evaluation
 * stack that holds command operands and results. The stack grows towards
 * increasing addresses. The member stackPtr points to the stackItems of the
 * currently active execution stack.
 */

typedef struct CorContext {
    struct CallFrame *framePtr;
    struct CallFrame *varFramePtr;
    struct CmdFrame *cmdFramePtr;  /* See Interp.cmdFramePtr */
    Tcl_HashTable *lineLABCPtr;    /* See Interp.lineLABCPtr */
} CorContext;

typedef struct CoroutineData {
    struct Command *cmdPtr;	/* The command handle for the coroutine. */
    struct ExecEnv *eePtr;	/* The special execution environment (stacks,
				 * etc.) for the coroutine. */
    struct ExecEnv *callerEEPtr;/* The execution environment for the caller of
				 * the coroutine, which might be the
				 * interpreter global environment or another
				 * coroutine. */
    CorContext caller;
    CorContext running;
    Tcl_HashTable *lineLABCPtr;    /* See Interp.lineLABCPtr */
    void *stackLevel;
    size_t auxNumLevels;		/* While the coroutine is running the
				 * numLevels of the create/resume command is
				 * stored here; for suspended coroutines it
				 * holds the nesting numLevels at yield. */
    size_t nargs;                  /* Number of args required for resuming this
				 * coroutine; COROUTINE_ARGUMENTS_SINGLE_OPTIONAL means "0 or 1"
				 * (default), COROUTINE_ARGUMENTS_ARBITRARY means "any" */
    Tcl_Obj *yieldPtr;		/* The command to yield to.  Stored here in
				 * order to reset splice point in
				 * TclNRCoroutineActivateCallback if the
				 * coroutine is busy.
				*/
} CoroutineData;

typedef struct ExecEnv {
    ExecStack *execStackPtr;	/* Points to the first item in the evaluation
				 * stack on the heap. */
    Tcl_Obj *constants[2];	/* Pointers to constant "0" and "1" objs. */
    struct Tcl_Interp *interp;
    struct NRE_callback *callbackPtr;
				/* Top callback in NRE's stack. */
    struct CoroutineData *corPtr;
    int rewind;
} ExecEnv;

#define COR_IS_SUSPENDED(corPtr) \
    ((corPtr)->stackLevel == NULL)

/*
 * The definitions for the LiteralTable and LiteralEntry structures. Each
 * interpreter contains a LiteralTable. It is used to reduce the storage
 * needed for all the Tcl objects that hold the literals of scripts compiled
 * by the interpreter. A literal's object is shared by all the ByteCodes that
 * refer to the literal. Each distinct literal has one LiteralEntry entry in
 * the LiteralTable. A literal table is a specialized hash table that is
 * indexed by the literal's string representation, which may contain null
 * characters.
 *
 * Note that we reduce the space needed for literals by sharing literal
 * objects both within a ByteCode (each ByteCode contains a local
 * LiteralTable) and across all an interpreter's ByteCodes (with the
 * interpreter's global LiteralTable).
 */

typedef struct LiteralEntry {
    struct LiteralEntry *nextPtr;
				/* Points to next entry in this hash bucket or
				 * NULL if end of chain. */
    Tcl_Obj *objPtr;		/* Points to Tcl object that holds the
				 * literal's bytes and length. */
    size_t refCount;		/* If in an interpreter's global literal
				 * table, the number of ByteCode structures
				 * that share the literal object; the literal
				 * entry can be freed when refCount drops to
				 * 0. If in a local literal table, TCL_INDEX_NONE. */
    Namespace *nsPtr;		/* Namespace in which this literal is used. We
				 * try to avoid sharing literal non-FQ command
				 * names among different namespaces to reduce
				 * shimmering. */
} LiteralEntry;

typedef struct LiteralTable {
    LiteralEntry **buckets;	/* Pointer to bucket array. Each element
				 * points to first entry in bucket's hash
				 * chain, or NULL. */
    LiteralEntry *staticBuckets[TCL_SMALL_HASH_TABLE];
				/* Bucket array used for small tables to avoid
				 * mallocs and frees. */
    TCL_HASH_TYPE numBuckets; /* Total number of buckets allocated at
				 * **buckets. */
    TCL_HASH_TYPE numEntries; /* Total number of entries present in
				 * table. */
    TCL_HASH_TYPE rebuildSize; /* Enlarge table when numEntries gets to be
				 * this large. */
    TCL_HASH_TYPE mask;		/* Mask value used in hashing function. */
} LiteralTable;

/*
 * The following structure defines for each Tcl interpreter various
 * statistics-related information about the bytecode compiler and
 * interpreter's operation in that interpreter.
 */

#ifdef TCL_COMPILE_STATS
typedef struct ByteCodeStats {
    size_t numExecutions;		/* Number of ByteCodes executed. */
    size_t numCompilations;	/* Number of ByteCodes created. */
    size_t numByteCodesFreed;	/* Number of ByteCodes destroyed. */
    size_t instructionCount[256];	/* Number of times each instruction was
				 * executed. */

    double totalSrcBytes;	/* Total source bytes ever compiled. */
    double totalByteCodeBytes;	/* Total bytes for all ByteCodes. */
    double currentSrcBytes;	/* Src bytes for all current ByteCodes. */
    double currentByteCodeBytes;/* Code bytes in all current ByteCodes. */

    size_t srcCount[32];		/* Source size distribution: # of srcs of
				 * size [2**(n-1)..2**n), n in [0..32). */
    size_t byteCodeCount[32];	/* ByteCode size distribution. */
    size_t lifetimeCount[32];	/* ByteCode lifetime distribution (ms). */

    double currentInstBytes;	/* Instruction bytes-current ByteCodes. */
    double currentLitBytes;	/* Current literal bytes. */
    double currentExceptBytes;	/* Current exception table bytes. */
    double currentAuxBytes;	/* Current auxiliary information bytes. */
    double currentCmdMapBytes;	/* Current src<->code map bytes. */

    size_t numLiteralsCreated;	/* Total literal objects ever compiled. */
    double totalLitStringBytes;	/* Total string bytes in all literals. */
    double currentLitStringBytes;
				/* String bytes in current literals. */
    size_t literalCount[32];	/* Distribution of literal string sizes. */
} ByteCodeStats;
#endif /* TCL_COMPILE_STATS */

/*
 * Structure used in implementation of those core ensembles which are
 * partially compiled. Used as an array of these, with a terminating field
 * whose 'name' is NULL.
 */

typedef struct {
    const char *name;		/* The name of the subcommand. */
    Tcl_ObjCmdProc2 *proc;	/* The implementation of the subcommand. */
    CompileProc *compileProc;	/* The compiler for the subcommand. */
    Tcl_ObjCmdProc2 *nreProc;	/* NRE implementation of this command. */
    void *clientData;	/* Any clientData to give the command. */
    int unsafe;			/* Whether this command is to be hidden by
				 * default in a safe interpreter. */
} EnsembleImplMap;

/*
 *----------------------------------------------------------------
 * Data structures related to commands.
 *----------------------------------------------------------------
 */

/*
 * An imported command is created in an namespace when it imports a "real"
 * command from another namespace. An imported command has a Command structure
 * that points (via its ClientData value) to the "real" Command structure in
 * the source namespace's command table. The real command records all the
 * imported commands that refer to it in a list of ImportRef structures so
 * that they can be deleted when the real command is deleted.
 */

typedef struct ImportRef {
    struct Command *importedCmdPtr;
				/* Points to the imported command created in
				 * an importing namespace; this command
				 * redirects its invocations to the "real"
				 * command. */
    struct ImportRef *nextPtr;	/* Next element on the linked list of imported
				 * commands that refer to the "real" command.
				 * The real command deletes these imported
				 * commands on this list when it is
				 * deleted. */
} ImportRef;

/*
 * Data structure used as the ClientData of imported commands: commands
 * created in an namespace when it imports a "real" command from another
 * namespace.
 */

typedef struct ImportedCmdData {
    struct Command *realCmdPtr;	/* "Real" command that this imported command
				 * refers to. */
    struct Command *selfPtr;	/* Pointer to this imported command. Needed
				 * only when deleting it in order to remove it
				 * from the real command's linked list of
				 * imported commands that refer to it. */
} ImportedCmdData;

/*
 * A Command structure exists for each command in a namespace. The Tcl_Command
 * opaque type actually refers to these structures.
 */

typedef struct Command {
    Tcl_HashEntry *hPtr;	/* Pointer to the hash table entry that refers
				 * to this command. The hash table is either a
				 * namespace's command table or an
				 * interpreter's hidden command table. This
				 * pointer is used to get a command's name
				 * from its Tcl_Command handle. NULL means
				 * that the hash table entry has been removed
				 * already (this can happen if deleteProc
				 * causes the command to be deleted or
				 * recreated). */
    Namespace *nsPtr;		/* Points to the namespace containing this
				 * command. */
    size_t refCount;		/* 1 if in command hashtable plus 1 for each
				 * reference from a CmdName Tcl object
				 * representing a command's name in a ByteCode
				 * instruction sequence. This structure can be
				 * freed when refCount becomes zero. */
    size_t cmdEpoch;		/* Incremented to invalidate any references
				 * that point to this command when it is
				 * renamed, deleted, hidden, or exposed. */
    CompileProc *compileProc;	/* Procedure called to compile command. NULL
				 * if no compile proc exists for command. */
    void *objProcNotUsed;	/* Object-based command procedure. */
    void *objClientDataNotUsed;	/* Arbitrary value passed to object proc. */
    Tcl_CmdProc *proc;		/* String-based command procedure. */
    void *clientData;	/* Arbitrary value passed to string proc. */
    Tcl_CmdDeleteProc *deleteProc;
				/* Procedure invoked when deleting command to,
				 * e.g., free all client data. */
    void *deleteData;	/* Arbitrary value passed to deleteProc. */
    int flags;			/* Miscellaneous bits of information about
				 * command. See below for definitions. */
    ImportRef *importRefPtr;	/* List of each imported Command created in
				 * another namespace when this command is
				 * imported. These imported commands redirect
				 * invocations back to this command. The list
				 * is used to remove all those imported
				 * commands when deleting this "real"
				 * command. */
    CommandTrace *tracePtr;	/* First in list of all traces set for this
				 * command. */
    Tcl_ObjCmdProc2 *nreProc2;	/* NRE implementation of this command. */
    Tcl_ObjCmdProc2 *objProc2;	/* Object-based command procedure. */
    void *objClientData2;	/* Arbitrary value passed to object proc. */
} Command;

/*
 * Flag bits for commands.
 *
 * CMD_DYING -			If 1 the command is in the process of
 *				being deleted (its deleteProc is currently
 *				executing). Other attempts to delete the
 *				command should be ignored.
 * CMD_TRACE_ACTIVE -		If 1 the trace processing is currently
 *				underway for a rename/delete change. See the
 *				two flags below for which is currently being
 *				processed.
 * CMD_HAS_EXEC_TRACES -	If 1 means that this command has at least one
 *				execution trace (as opposed to simple
 *				delete/rename traces) in its tracePtr list.
 * CMD_COMPILES_EXPANDED -	If 1 this command has a compiler that
 *				can handle expansion (provided it is not the
 *				first word).
 * TCL_TRACE_RENAME -		A rename trace is in progress. Further
 *				recursive renames will not be traced.
 * TCL_TRACE_DELETE -		A delete trace is in progress. Further
 *				recursive deletes will not be traced.
 * (these last two flags are defined in tcl.h)
 */

#define CMD_DYING		    0x01
#define CMD_TRACE_ACTIVE	    0x02
#define CMD_HAS_EXEC_TRACES	    0x04
#define CMD_COMPILES_EXPANDED	    0x08
#define CMD_REDEF_IN_PROGRESS	    0x10
#define CMD_VIA_RESOLVER	    0x20
#define CMD_DEAD                    0x40


/*
 *----------------------------------------------------------------
 * Data structures related to name resolution procedures.
 *----------------------------------------------------------------
 */

/*
 * The interpreter keeps a linked list of name resolution schemes. The scheme
 * for a namespace is consulted first, followed by the list of schemes in an
 * interpreter, followed by the default name resolution in Tcl. Schemes are
 * added/removed from the interpreter's list by calling Tcl_AddInterpResolver
 * and Tcl_RemoveInterpResolver.
 */

typedef struct ResolverScheme {
    char *name;			/* Name identifying this scheme. */
    Tcl_ResolveCmdProc *cmdResProc;
				/* Procedure handling command name
				 * resolution. */
    Tcl_ResolveVarProc *varResProc;
				/* Procedure handling variable name resolution
				 * for variables that can only be handled at
				 * runtime. */
    Tcl_ResolveCompiledVarProc *compiledVarResProc;
				/* Procedure handling variable name resolution
				 * at compile time. */

    struct ResolverScheme *nextPtr;
				/* Pointer to next record in linked list. */
} ResolverScheme;

/*
 * Forward declaration of the TIP#143 limit handler structure.
 */

typedef struct LimitHandler LimitHandler;

/*
 * TIP #268.
 * Values for the selection mode, i.e the package require preferences.
 */

enum PkgPreferOptions {
    PKG_PREFER_LATEST, PKG_PREFER_STABLE
};

/*
 *----------------------------------------------------------------
 * This structure shadows the first few fields of the memory cache for the
 * allocator defined in tclThreadAlloc.c; it has to be kept in sync with the
 * definition there.
 * Some macros require knowledge of some fields in the struct in order to
 * avoid hitting the TSD unnecessarily. In order to facilitate this, a pointer
 * to the relevant fields is kept in the allocCache field in struct Interp.
 *----------------------------------------------------------------
 */

typedef struct AllocCache {
    struct Cache *nextPtr;	/* Linked list of cache entries. */
    Tcl_ThreadId owner;		/* Which thread's cache is this? */
    Tcl_Obj *firstObjPtr;	/* List of free objects for thread. */
    size_t numObjects;		/* Number of objects for thread. */
} AllocCache;

/*
 *----------------------------------------------------------------
 * This structure defines an interpreter, which is a collection of commands
 * plus other state information related to interpreting commands, such as
 * variable storage. Primary responsibility for this data structure is in
 * tclBasic.c, but almost every Tcl source file uses something in here.
 *----------------------------------------------------------------
 */

typedef struct Interp {
    /*
     * The first two fields were named "result" and "freeProc" in earlier
     * versions of Tcl.  They are no longer used within Tcl, and are no
     * longer available to be accessed by extensions.  However, they cannot
     * be removed.  Why?  There is a deployed base of stub-enabled extensions
     * that query the value of iPtr->stubTable.  For them to continue to work,
     * the location of the field "stubTable" within the Interp struct cannot
     * change.  The most robust way to assure that is to leave all fields up to
     * that one undisturbed.
     */

    const char *legacyResult;
    void (*legacyFreeProc) (void);
    int errorLine;		/* When TCL_ERROR is returned, this gives the
				 * line number in the command where the error
				 * occurred (1 means first line). */
    const struct TclStubs *stubTable;
				/* Pointer to the exported Tcl stub table.  In
				 * ancient pre-8.1 versions of Tcl this was a
				 * pointer to the objResultPtr or a pointer to a
				 * buckets array in a hash table. Deployed stubs
				 * enabled extensions check for a NULL pointer value
				 * and for a TCL_STUBS_MAGIC value to verify they
				 * are not [load]ing into one of those pre-stubs
				 * interps.
				 */

    TclHandle handle;		/* Handle used to keep track of when this
				 * interp is deleted. */

    Namespace *globalNsPtr;	/* The interpreter's global namespace. */
    Tcl_HashTable *hiddenCmdTablePtr;
				/* Hash table used by tclBasic.c to keep track
				 * of hidden commands on a per-interp
				 * basis. */
    void *interpInfo;	/* Information used by tclInterp.c to keep
				 * track of parent/child interps on a
				 * per-interp basis. */
    void (*optimizer)(void *envPtr);
    /*
     * Information related to procedures and variables. See tclProc.c and
     * tclVar.c for usage.
     */

    size_t numLevels;		/* Keeps track of how many nested calls to
				 * Tcl_Eval are in progress for this
				 * interpreter. It's used to delay deletion of
				 * the table until all Tcl_Eval invocations
				 * are completed. */
    size_t maxNestingDepth;	/* If numLevels exceeds this value then Tcl
				 * assumes that infinite recursion has
				 * occurred and it generates an error. */
    CallFrame *framePtr;	/* Points to top-most in stack of all nested
				 * procedure invocations. */
    CallFrame *varFramePtr;	/* Points to the call frame whose variables
				 * are currently in use (same as framePtr
				 * unless an "uplevel" command is
				 * executing). */
    ActiveVarTrace *activeVarTracePtr;
				/* First in list of active traces for interp,
				 * or NULL if no active traces. */
    int returnCode;		/* [return -code] parameter. */
    CallFrame *rootFramePtr;	/* Global frame pointer for this
				 * interpreter. */
    Namespace *lookupNsPtr;	/* Namespace to use ONLY on the next
				 * TCL_EVAL_INVOKE call to Tcl_EvalObjv. */

#if TCL_MAJOR_VERSION < 9
    char *appendResultDontUse;
    int appendAvlDontUse;
    int appendUsedDontUse;
#endif

    /*
     * Information about packages. Used only in tclPkg.c.
     */

    Tcl_HashTable packageTable;	/* Describes all of the packages loaded in or
				 * available to this interpreter. Keys are
				 * package names, values are (Package *)
				 * pointers. */
    char *packageUnknown;	/* Command to invoke during "package require"
				 * commands for packages that aren't described
				 * in packageTable. Ckalloc'ed, may be
				 * NULL. */
    /*
     * Miscellaneous information:
     */

    size_t cmdCount;		/* Total number of times a command procedure
				 * has been called for this interpreter. */
    int evalFlags;		/* Flags to control next call to Tcl_Eval.
				 * Normally zero, but may be set before
				 * calling Tcl_Eval. See below for valid
				 * values. */
#if TCL_MAJOR_VERSION < 9
    int unused1;		/* No longer used (was termOffset) */
#endif
    LiteralTable literalTable;	/* Contains LiteralEntry's describing all Tcl
				 * objects holding literals of scripts
				 * compiled by the interpreter. Indexed by the
				 * string representations of literals. Used to
				 * avoid creating duplicate objects. */
    size_t compileEpoch;		/* Holds the current "compilation epoch" for
				 * this interpreter. This is incremented to
				 * invalidate existing ByteCodes when, e.g., a
				 * command with a compile procedure is
				 * redefined. */
    Proc *compiledProcPtr;	/* If a procedure is being compiled, a pointer
				 * to its Proc structure; otherwise, this is
				 * NULL. Set by ObjInterpProc in tclProc.c and
				 * used by tclCompile.c to process local
				 * variables appropriately. */
    ResolverScheme *resolverPtr;
				/* Linked list of name resolution schemes
				 * added to this interpreter. Schemes are
				 * added and removed by calling
				 * Tcl_AddInterpResolvers and
				 * Tcl_RemoveInterpResolver respectively. */
    Tcl_Obj *scriptFile;	/* NULL means there is no nested source
				 * command active; otherwise this points to
				 * pathPtr of the file being sourced. */
    int flags;			/* Various flag bits. See below. */
    long randSeed;		/* Seed used for rand() function. */
    Trace *tracePtr;		/* List of traces for this interpreter. */
    Tcl_HashTable *assocData;	/* Hash table for associating data with this
				 * interpreter. Cleaned up when this
				 * interpreter is deleted. */
    struct ExecEnv *execEnvPtr;	/* Execution environment for Tcl bytecode
				 * execution. Contains a pointer to the Tcl
				 * evaluation stack. */
    Tcl_Obj *emptyObjPtr;	/* Points to an object holding an empty
				 * string. Returned by Tcl_ObjSetVar2 when
				 * variable traces change a variable in a
				 * gross way. */
#if TCL_MAJOR_VERSION < 9
    char resultSpaceDontUse[TCL_DSTRING_STATIC_SIZE+1];
#endif
    Tcl_Obj *objResultPtr;	/* If the last command returned an object
				 * result, this points to it. Should not be
				 * accessed directly; see comment above. */
    Tcl_ThreadId threadId;	/* ID of thread that owns the interpreter. */

    ActiveCommandTrace *activeCmdTracePtr;
				/* First in list of active command traces for
				 * interp, or NULL if no active traces. */
    ActiveInterpTrace *activeInterpTracePtr;
				/* First in list of active traces for interp,
				 * or NULL if no active traces. */

    size_t tracesForbiddingInline;	/* Count of traces (in the list headed by
				 * tracePtr) that forbid inline bytecode
				 * compilation. */

    /*
     * Fields used to manage extensible return options (TIP 90).
     */

    Tcl_Obj *returnOpts;	/* A dictionary holding the options to the
				 * last [return] command. */

    Tcl_Obj *errorInfo;		/* errorInfo value (now as a Tcl_Obj). */
    Tcl_Obj *eiVar;		/* cached ref to ::errorInfo variable. */
    Tcl_Obj *errorCode;		/* errorCode value (now as a Tcl_Obj). */
    Tcl_Obj *ecVar;		/* cached ref to ::errorInfo variable. */
    int returnLevel;		/* [return -level] parameter. */

    /*
     * Resource limiting framework support (TIP#143).
     */

    struct {
	int active;		/* Flag values defining which limits have been
				 * set. */
	int granularityTicker;	/* Counter used to determine how often to
				 * check the limits. */
	int exceeded;		/* Which limits have been exceeded, described
				 * as flag values the same as the 'active'
				 * field. */

	size_t cmdCount;		/* Limit for how many commands to execute in
				 * the interpreter. */
	LimitHandler *cmdHandlers;
				/* Handlers to execute when the limit is
				 * reached. */
	int cmdGranularity;	/* Mod factor used to determine how often to
				 * evaluate the limit check. */

	Tcl_Time time;		/* Time limit for execution within the
				 * interpreter. */
	LimitHandler *timeHandlers;
				/* Handlers to execute when the limit is
				 * reached. */
	int timeGranularity;	/* Mod factor used to determine how often to
				 * evaluate the limit check. */
	Tcl_TimerToken timeEvent;
				/* Handle for a timer callback that will occur
				 * when the time-limit is exceeded. */

	Tcl_HashTable callbacks;/* Mapping from (interp,type) pair to data
				 * used to install a limit handler callback to
				 * run in _this_ interp when the limit is
				 * exceeded. */
    } limit;

    /*
     * Information for improved default error generation from ensembles
     * (TIP#112).
     */

    struct {
	Tcl_Obj *const *sourceObjs;
				/* What arguments were actually input into the
				 * *root* ensemble command? (Nested ensembles
				 * don't rewrite this.) NULL if we're not
				 * processing an ensemble. */
	size_t numRemovedObjs;	/* How many arguments have been stripped off
				 * because of ensemble processing. */
	size_t numInsertedObjs;	/* How many of the current arguments were
				 * inserted by an ensemble. */
    } ensembleRewrite;

    /*
     * TIP #219: Global info for the I/O system.
     */

    Tcl_Obj *chanMsg;		/* Error message set by channel drivers, for
				 * the propagation of arbitrary Tcl errors.
				 * This information, if present (chanMsg not
				 * NULL), takes precedence over a POSIX error
				 * code returned by a channel operation. */

    /*
     * Source code origin information (TIP #280).
     */

    CmdFrame *cmdFramePtr;	/* Points to the command frame containing the
				 * location information for the current
				 * command. */
    const CmdFrame *invokeCmdFramePtr;
				/* Points to the command frame which is the
				 * invoking context of the bytecode compiler.
				 * NULL when the byte code compiler is not
				 * active. */
    int invokeWord;		/* Index of the word in the command which
				 * is getting compiled. */
    Tcl_HashTable *linePBodyPtr;/* This table remembers for each statically
				 * defined procedure the location information
				 * for its body. It is keyed by the address of
				 * the Proc structure for a procedure. The
				 * values are "struct CmdFrame*". */
    Tcl_HashTable *lineBCPtr;	/* This table remembers for each ByteCode
				 * object the location information for its
				 * body. It is keyed by the address of the
				 * Proc structure for a procedure. The values
				 * are "struct ExtCmdLoc*". (See
				 * tclCompile.h) */
    Tcl_HashTable *lineLABCPtr;
    Tcl_HashTable *lineLAPtr;	/* This table remembers for each argument of a
				 * command on the execution stack the index of
				 * the argument in the command, and the
				 * location data of the command. It is keyed
				 * by the address of the Tcl_Obj containing
				 * the argument. The values are "struct
				 * CFWord*" (See tclBasic.c). This allows
				 * commands like uplevel, eval, etc. to find
				 * location information for their arguments,
				 * if they are a proper literal argument to an
				 * invoking command. Alt view: An index to the
				 * CmdFrame stack keyed by command argument
				 * holders. */
    ContLineLoc *scriptCLLocPtr;/* This table points to the location data for
				 * invisible continuation lines in the script,
				 * if any. This pointer is set by the function
				 * TclEvalObjEx() in file "tclBasic.c", and
				 * used by function ...() in the same file.
				 * It does for the eval/direct path of script
				 * execution what CompileEnv.clLoc does for
				 * the bytecode compiler.
				 */
    /*
     * TIP #268. The currently active selection mode, i.e. the package require
     * preferences.
     */

    int packagePrefer;		/* Current package selection mode. */

    /*
     * Hashtables for variable traces and searches.
     */

    Tcl_HashTable varTraces;	/* Hashtable holding the start of a variable's
				 * active trace list; varPtr is the key. */
    Tcl_HashTable varSearches;	/* Hashtable holding the start of a variable's
				 * active searches list; varPtr is the key. */
    /*
     * The thread-specific data ekeko: cache pointers or values that
     *  (a) do not change during the thread's lifetime
     *  (b) require access to TSD to determine at runtime
     *  (c) are accessed very often (e.g., at each command call)
     *
     * Note that these are the same for all interps in the same thread. They
     * just have to be initialised for the thread's parent interp, children
     * inherit the value.
     *
     * They are used by the macros defined below.
     */

    AllocCache *allocCache;
    void *pendingObjDataPtr;	/* Pointer to the Cache and PendingObjData
				 * structs for this interp's thread; see
				 * tclObj.c and tclThreadAlloc.c */
    int *asyncReadyPtr;		/* Pointer to the asyncReady indicator for
				 * this interp's thread; see tclAsync.c */
    /*
     * The pointer to the object system root ekeko. c.f. TIP #257.
     */
    void *objectFoundation;	/* Pointer to the Foundation structure of the
				 * object system, which contains things like
				 * references to key namespaces. See
				 * tclOOInt.h and tclOO.c for real definition
				 * and setup. */

    struct NRE_callback *deferredCallbacks;
				/* Callbacks that are set previous to a call
				 * to some Eval function but that actually
				 * belong to the command that is about to be
				 * called - i.e., they should be run *before*
				 * any tailcall is invoked. */

    /*
     * TIP #285, Script cancellation support.
     */

    Tcl_AsyncHandler asyncCancel;
				/* Async handler token for Tcl_CancelEval. */
    Tcl_Obj *asyncCancelMsg;	/* Error message set by async cancel handler
				 * for the propagation of arbitrary Tcl
				 * errors. This information, if present
				 * (asyncCancelMsg not NULL), takes precedence
				 * over the default error messages returned by
				 * a script cancellation operation. */

	/*
	 * TIP #348 IMPLEMENTATION  -  Substituted error stack
	 */
    Tcl_Obj *errorStack;	/* [info errorstack] value (as a Tcl_Obj). */
    Tcl_Obj *upLiteral;		/* "UP" literal for [info errorstack] */
    Tcl_Obj *callLiteral;	/* "CALL" literal for [info errorstack] */
    Tcl_Obj *innerLiteral;	/* "INNER" literal for [info errorstack] */
    Tcl_Obj *innerContext;	/* cached list for fast reallocation */
    int resetErrorStack;        /* controls cleaning up of ::errorStack */

#ifdef TCL_COMPILE_STATS
    /*
     * Statistical information about the bytecode compiler and interpreter's
     * operation. This should be the last field of Interp.
     */

    ByteCodeStats stats;	/* Holds compilation and execution statistics
				 * for this interpreter. */
#endif /* TCL_COMPILE_STATS */
} Interp;

/*
 * Macros that use the TSD-ekeko.
 */

#define TclAsyncReady(iPtr) \
    *((iPtr)->asyncReadyPtr)

/*
 * Macros for script cancellation support (TIP #285).
 */

#define TclCanceled(iPtr) \
    (((iPtr)->flags & CANCELED) || ((iPtr)->flags & TCL_CANCEL_UNWIND))

#define TclSetCancelFlags(iPtr, cancelFlags)   \
    (iPtr)->flags |= CANCELED;                 \
    if ((cancelFlags) & TCL_CANCEL_UNWIND) {   \
        (iPtr)->flags |= TCL_CANCEL_UNWIND;    \
    }

#define TclUnsetCancelFlags(iPtr) \
    (iPtr)->flags &= (~(CANCELED | TCL_CANCEL_UNWIND))

/*
 * Macros for splicing into and out of doubly linked lists. They assume
 * existence of struct items 'prevPtr' and 'nextPtr'.
 *
 * a = element to add or remove.
 * b = list head.
 *
 * TclSpliceIn adds to the head of the list.
 */

#define TclSpliceIn(a,b)			\
    (a)->nextPtr = (b);				\
    if ((b) != NULL) {				\
	(b)->prevPtr = (a);			\
    }						\
    (a)->prevPtr = NULL, (b) = (a);

#define TclSpliceOut(a,b)			\
    if ((a)->prevPtr != NULL) {			\
	(a)->prevPtr->nextPtr = (a)->nextPtr;	\
    } else {					\
	(b) = (a)->nextPtr;			\
    }						\
    if ((a)->nextPtr != NULL) {			\
	(a)->nextPtr->prevPtr = (a)->prevPtr;	\
    }

/*
 * EvalFlag bits for Interp structures:
 *
 * TCL_ALLOW_EXCEPTIONS	1 means it's OK for the script to terminate with a
 *			code other than TCL_OK or TCL_ERROR; 0 means codes
 *			other than these should be turned into errors.
 */

#define TCL_ALLOW_EXCEPTIONS		0x04
#define TCL_EVAL_FILE			0x02
#define TCL_EVAL_SOURCE_IN_FRAME	0x10
#define TCL_EVAL_NORESOLVE		0x20
#define TCL_EVAL_DISCARD_RESULT		0x40

/*
 * Flag bits for Interp structures:
 *
 * DELETED:		Non-zero means the interpreter has been deleted:
 *			don't process any more commands for it, and destroy
 *			the structure as soon as all nested invocations of
 *			Tcl_Eval are done.
 * ERR_ALREADY_LOGGED:	Non-zero means information has already been logged in
 *			iPtr->errorInfo for the current Tcl_Eval instance, so
 *			Tcl_Eval needn't log it (used to implement the "error
 *			message log" command).
 * DONT_COMPILE_CMDS_INLINE: Non-zero means that the bytecode compiler should
 *			not compile any commands into an inline sequence of
 *			instructions. This is set 1, for example, when command
 *			traces are requested.
 * RAND_SEED_INITIALIZED: Non-zero means that the randSeed value of the interp
 *			has not be initialized. This is set 1 when we first
 *			use the rand() or srand() functions.
 * SAFE_INTERP:		Non zero means that the current interp is a safe
 *			interp (i.e. it has only the safe commands installed,
 *			less privilege than a regular interp).
 * INTERP_DEBUG_FRAME:	Used for switching on various extra interpreter
 *			debug/info mechanisms (e.g. info frame eval/uplevel
 *			tracing) which are performance intensive.
 * INTERP_TRACE_IN_PROGRESS: Non-zero means that an interp trace is currently
 *			active; so no further trace callbacks should be
 *			invoked.
 * INTERP_ALTERNATE_WRONG_ARGS: Used for listing second and subsequent forms
 *			of the wrong-num-args string in Tcl_WrongNumArgs.
 *			Makes it append instead of replacing and uses
 *			different intermediate text.
 * CANCELED:		Non-zero means that the script in progress should be
 *			canceled as soon as possible. This can be checked by
 *			extensions (and the core itself) by calling
 *			Tcl_Canceled and checking if TCL_ERROR is returned.
 *			This is a one-shot flag that is reset immediately upon
 *			being detected; however, if the TCL_CANCEL_UNWIND flag
 *			is set Tcl_Canceled will continue to report that the
 *			script in progress has been canceled thereby allowing
 *			the evaluation stack for the interp to be fully
 *			unwound.
 *
 * WARNING: For the sake of some extensions that have made use of former
 * internal values, do not re-use the flag values 2 (formerly ERR_IN_PROGRESS)
 * or 8 (formerly ERROR_CODE_SET).
 */

#define DELETED				     1
#define ERR_ALREADY_LOGGED		     4
#define INTERP_DEBUG_FRAME		  0x10
#define DONT_COMPILE_CMDS_INLINE	  0x20
#define RAND_SEED_INITIALIZED		  0x40
#define SAFE_INTERP			  0x80
#define INTERP_TRACE_IN_PROGRESS	 0x200
#define INTERP_ALTERNATE_WRONG_ARGS	 0x400
#define ERR_LEGACY_COPY			 0x800
#define CANCELED			0x1000

/*
 * Maximum number of levels of nesting permitted in Tcl commands (used to
 * catch infinite recursion).
 */

#define MAX_NESTING_DEPTH	1000

/*
 * The macro below is used to modify a "char" value (e.g. by casting it to an
 * unsigned character) so that it can be used safely with macros such as
 * isspace.
 */

#define UCHAR(c) ((unsigned char) (c))

/*
 * This macro is used to properly align the memory allocated by Tcl, giving
 * the same alignment as the native malloc.
 */

#if defined(__APPLE__)
#define TCL_ALLOCALIGN	16
#else
#define TCL_ALLOCALIGN	(2*sizeof(void *))
#endif

/*
 * TCL_ALIGN is used to determine the offset needed to safely allocate any
 * data structure in memory. Given a starting offset or size, it "rounds up"
 * or "aligns" the offset to the next aligned (typically 8-byte) boundary so
 * that any data structure can be placed at the resulting offset without fear
 * of an alignment error. Note this is clamped to a minimum of 8 for API
 * compatibility.
 *
 * WARNING!! DO NOT USE THIS MACRO TO ALIGN POINTERS: it will produce the
 * wrong result on platforms that allocate addresses that are divisible by a
 * non-trivial factor of this alignment. Only use it for offsets or sizes.
 *
 * This macro is only used by tclCompile.c in the core (Bug 926445). It
 * however not be made file static, as extensions that touch bytecodes
 * (notably tbcload) require it.
 */

struct TclMaxAlignment {
    char unalign[8];
    union {
	long long maxAlignLongLong;
	double maxAlignDouble;
	void *maxAlignPointer;
    } aligned;
};
#define TCL_ALIGN_BYTES \
	offsetof(struct TclMaxAlignment, aligned)
#define TCL_ALIGN(x) \
	(((x) + (TCL_ALIGN_BYTES - 1)) & ~(TCL_ALIGN_BYTES - 1))

/*
 * A common panic alert when memory allocation fails.
 */

#define TclOOM(ptr, size) \
	((size) && ((ptr)||(Tcl_Panic("unable to alloc %" TCL_Z_MODIFIER "u bytes", (size_t)(size)),1)))

/*
 * The following enum values are used to specify the runtime platform setting
 * of the tclPlatform variable.
 */

typedef enum {
    TCL_PLATFORM_UNIX = 0,	/* Any Unix-like OS. */
    TCL_PLATFORM_WINDOWS = 2	/* Any Microsoft Windows OS. */
} TclPlatformType;

/*
 * The following enum values are used to indicate the translation of a Tcl
 * channel. Declared here so that each platform can define
 * TCL_PLATFORM_TRANSLATION to the native translation on that platform.
 */

typedef enum TclEolTranslation {
    TCL_TRANSLATE_AUTO,		/* Eol == \r, \n and \r\n. */
    TCL_TRANSLATE_CR,		/* Eol == \r. */
    TCL_TRANSLATE_LF,		/* Eol == \n. */
    TCL_TRANSLATE_CRLF		/* Eol == \r\n. */
} TclEolTranslation;

/*
 * Flags for TclInvoke:
 *
 * TCL_INVOKE_HIDDEN		Invoke a hidden command; if not set, invokes
 *				an exposed command.
 * TCL_INVOKE_NO_UNKNOWN	If set, "unknown" is not invoked if the
 *				command to be invoked is not found. Only has
 *				an effect if invoking an exposed command,
 *				i.e. if TCL_INVOKE_HIDDEN is not also set.
 * TCL_INVOKE_NO_TRACEBACK	Does not record traceback information if the
 *				invoked command returns an error. Used if the
 *				caller plans on recording its own traceback
 *				information.
 */

#define	TCL_INVOKE_HIDDEN	(1<<0)
#define TCL_INVOKE_NO_UNKNOWN	(1<<1)
#define TCL_INVOKE_NO_TRACEBACK	(1<<2)

/*
 * ListSizeT is the type for holding list element counts. It's defined
 * simplify sharing source between Tcl8 and Tcl9.
 */
#if TCL_MAJOR_VERSION > 8

typedef size_t ListSizeT;

/*
 * SSIZE_MAX, NOT SIZE_MAX as negative differences need to be expressed
 * between values of the ListSizeT type so limit the range to signed
 */
#define ListSizeT_MAX ((ListSizeT)PTRDIFF_MAX)

#else

typedef int ListSizeT;
#define ListSizeT_MAX INT_MAX

<<<<<<< HEAD
#define LIST_MAX \
	(((size_t)UINT_MAX - offsetof(List, elements))/sizeof(Tcl_Obj *))
#define LIST_SIZE(numElems) \
	(TCL_HASH_TYPE)(offsetof(List, elements) + ((numElems) * sizeof(Tcl_Obj *)))
=======
#endif
>>>>>>> e2dae425

/*
 * ListStore --
 *
 * A Tcl list's internal representation is defined through three structures.
 *
 * A ListStore struct is a structure that includes a variable size array that
 * serves as storage for a Tcl list. A contiguous sequence of slots in the
 * array, the "in-use" area, holds valid pointers to Tcl_Obj values that
 * belong to one or more Tcl lists. The unused slots before and after these
 * are free slots that may be used to prepend and append without having to
 * reallocate the struct. The ListStore may be shared amongst multiple lists
 * and reference counted.
 *
 * A ListSpan struct defines a sequence of slots within a ListStore. This sequence
 * always lies within the "in-use" area of the ListStore. Like ListStore, the
 * structure may be shared among multiple lists and is reference counted.
 *
 * A ListRep struct holds the internal representation of a Tcl list as stored
 * in a Tcl_Obj. It is composed of a ListStore and a ListSpan that together
 * define the content of the list. The ListSpan specifies the range of slots
 * within the ListStore that hold elements for this list. The ListSpan is
 * optional in which case the list includes all the "in-use" slots of the
 * ListStore.
 *
 */
typedef struct ListStore {
    ListSizeT firstUsed;    /* Index of first slot in use within slots[] */
    ListSizeT numUsed;      /* Number of slots in use (starting firstUsed) */
    ListSizeT numAllocated; /* Total number of slots[] array slots. */
    int refCount;           /* Number of references to this instance */
    int flags;              /* LISTSTORE_* flags */
    Tcl_Obj *slots[TCLFLEXARRAY];      /* Variable size array. Grown as needed */
} ListStore;

#define LISTSTORE_CANONICAL 0x1 /* All Tcl_Obj's referencing this
                                   store have their string representation
                                   derived from the list representation */

/* Max number of elements that can be contained in a list */
#define LIST_MAX                                               \
    ((ListSizeT_MAX - offsetof(ListStore, slots)) \
		   / sizeof(Tcl_Obj *))
/* Memory size needed for a ListStore to hold numSlots_ elements */
#define LIST_SIZE(numSlots_) \
	(offsetof(ListStore, slots) + ((numSlots_) * sizeof(Tcl_Obj *)))

/*
 * ListSpan --
 * See comments above for ListStore
 */
typedef struct ListSpan {
    ListSizeT spanStart;    /* Starting index of the span */
    ListSizeT spanLength;   /* Number of elements in the span */
    int refCount;     /* Count of references to this span record */
} ListSpan;
#ifndef LIST_SPAN_THRESHOLD /* May be set on build line */
#define LIST_SPAN_THRESHOLD 101
#endif

/*
 * ListRep --
 * See comments above for ListStore
 */
typedef struct ListRep {
    ListStore *storePtr;/* element array shared amongst different lists */
    ListSpan *spanPtr;  /* If not NULL, the span holds the range of slots
                           within *storePtr that contain this list elements. */
} ListRep;

/*
 * Macros used to get access list internal representations.
 *
 * Naming conventions:
 * ListRep* - expect a pointer to a valid ListRep
 * ListObj* - expect a pointer to a Tcl_Obj whose internal type is known to
 *            be a list (tclListType). Will crash otherwise.
 * TclListObj* - expect a pointer to a Tcl_Obj whose internal type may or may not
 *            be tclListType. These will convert as needed and return error if
 *            conversion not possible.
 */

/* Returns the starting slot for this listRep in the contained ListStore */
#define ListRepStart(listRepPtr_)                               \
    ((listRepPtr_)->spanPtr ? (listRepPtr_)->spanPtr->spanStart \
			    : (listRepPtr_)->storePtr->firstUsed)

/* Returns the number of elements in this listRep */
#define ListRepLength(listRepPtr_)                               \
    ((listRepPtr_)->spanPtr ? (listRepPtr_)->spanPtr->spanLength \
			    : (listRepPtr_)->storePtr->numUsed)

/* Returns a pointer to the first slot containing this ListRep elements */
#define ListRepElementsBase(listRepPtr_) \
    (&(listRepPtr_)->storePtr->slots[ListRepStart(listRepPtr_)])

/* Stores the number of elements and base address of the element array */
#define ListRepElements(listRepPtr_, objc_, objv_) \
    (((objv_) = ListRepElementsBase(listRepPtr_)), \
     ((objc_) = ListRepLength(listRepPtr_)))

/* Returns 1/0 whether the ListRep's ListStore is shared. */
#define ListRepIsShared(listRepPtr_) ((listRepPtr_)->storePtr->refCount > 1)

/* Returns a pointer to the ListStore component */
#define ListObjStorePtr(listObj_) \
    ((ListStore *)((listObj_)->internalRep.twoPtrValue.ptr1))

/* Returns a pointer to the ListSpan component */
#define ListObjSpanPtr(listObj_) \
    ((ListSpan *)((listObj_)->internalRep.twoPtrValue.ptr2))

/* Returns the ListRep internal representaton in a Tcl_Obj */
#define ListObjGetRep(listObj_, listRepPtr_)                 \
    do {                                                     \
	(listRepPtr_)->storePtr = ListObjStorePtr(listObj_); \
	(listRepPtr_)->spanPtr = ListObjSpanPtr(listObj_);   \
    } while (0)

/* Returns the length of the list */
#define ListObjLength(listObj_, len_)                                         \
    ((len_) = ListObjSpanPtr(listObj_) ? ListObjSpanPtr(listObj_)->spanLength \
				       : ListObjStorePtr(listObj_)->numUsed)

/* Returns the starting slot index of this list's elements in the ListStore */
#define ListObjStart(listObj_)                                      \
    (ListObjSpanPtr(listObj_) ? ListObjSpanPtr(listObj_)->spanStart \
			      : ListObjStorePtr(listObj_)->firstUsed)

/* Stores the element count and base address of this list's elements */
#define ListObjGetElements(listObj_, objc_, objv_) \
    (((objv_) = &ListObjStorePtr(listObj_)->slots[ListObjStart(listObj_)]), \
     (ListObjLength(listObj_, (objc_))))

/*
 * Returns 1/0 whether the internal representation (not the Tcl_Obj itself)
 * is shared.  Note by intent this only checks for sharing of ListStore,
 * not spans.
 */
#define ListObjRepIsShared(listObj_) (ListObjStorePtr(listObj_)->refCount > 1)

/*
 * Certain commands like concat are optimized if an existing string
 * representation of a list object is known to be in canonical format (i.e.
 * generated from the list representation). There are three conditions when
 * this will be the case:
 * (1) No string representation exists which means it will obviously have
 * to be generated from the list representation when needed
 * (2) The ListStore flags is marked canonical. This is done at the time
 * the string representation is generated from the list IF the list
 * representation does not have a span (see comments in UpdateStringOfList).
 * (3) The list representation does not have a span component. This is
 * because list Tcl_Obj's with spans are always created from existing lists
 * and never from strings (see SetListFromAny) and thus their string
 * representation will always be canonical.
 */
#define ListObjIsCanonical(listObj_)                             \
    (((listObj_)->bytes == NULL)                                 \
     || (ListObjStorePtr(listObj_)->flags & LISTSTORE_CANONICAL) \
     || ListObjSpanPtr(listObj_) != NULL)

/*
 * Converts the Tcl_Obj to a list if it isn't one and stores the element
 * count and base address of this list's elements in objcPtr_ and objvPtr_.
 * Return TCL_OK on success or TCL_ERROR if the Tcl_Obj cannot be
 * converted to a list.
 */
#define TclListObjGetElementsM(interp_, listObj_, objcPtr_, objvPtr_)    \
    (((listObj_)->typePtr == &tclListType)                              \
	 ? ((ListObjGetElements((listObj_), *(objcPtr_), *(objvPtr_))), \
	    TCL_OK)                                                     \
	 : Tcl_ListObjGetElements(                                      \
	     (interp_), (listObj_), (objcPtr_), (objvPtr_)))

/*
 * Converts the Tcl_Obj to a list if it isn't one and stores the element
 * count in lenPtr_.  Returns TCL_OK on success or TCL_ERROR if the
 * Tcl_Obj cannot be converted to a list.
 */
#define TclListObjLengthM(interp_, listObj_, lenPtr_)         \
    (((listObj_)->typePtr == &tclListType)                   \
	 ? ((ListObjLength((listObj_), *(lenPtr_))), TCL_OK) \
	 : Tcl_ListObjLength((interp_), (listObj_), (lenPtr_)))

#define TclListObjIsCanonical(listObj_) \
    (((listObj_)->typePtr == &tclListType) ? ListObjIsCanonical((listObj_)) : 0)

/*
 * Modes for collecting (or not) in the implementations of TclNRForeachCmd,
 * TclNRLmapCmd and their compilations.
 */

#define TCL_EACH_KEEP_NONE  0	/* Discard iteration result like [foreach] */
#define TCL_EACH_COLLECT    1	/* Collect iteration result like [lmap] */

/*
 * Macros providing a faster path to booleans and integers:
 * Tcl_GetBooleanFromObj, Tcl_GetLongFromObj, Tcl_GetIntFromObj
 * and Tcl_GetIntForIndex.
 *
 * WARNING: these macros eval their args more than once.
 */

#define TclGetBooleanFromObj(interp, objPtr, intPtr) \
    (((objPtr)->typePtr == &tclIntType \
	    || (objPtr)->typePtr == &tclBooleanType) \
	? (*(intPtr) = ((objPtr)->internalRep.wideValue!=0), TCL_OK)	\
	: Tcl_GetBooleanFromObj((interp), (objPtr), (intPtr)))

#ifdef TCL_WIDE_INT_IS_LONG
#define TclGetLongFromObj(interp, objPtr, longPtr) \
    (((objPtr)->typePtr == &tclIntType)	\
	    ? ((*(longPtr) = (objPtr)->internalRep.wideValue), TCL_OK) \
	    : Tcl_GetLongFromObj((interp), (objPtr), (longPtr)))
#else
#define TclGetLongFromObj(interp, objPtr, longPtr) \
    (((objPtr)->typePtr == &tclIntType \
	    && (objPtr)->internalRep.wideValue >= (Tcl_WideInt)(LONG_MIN) \
	    && (objPtr)->internalRep.wideValue <= (Tcl_WideInt)(LONG_MAX)) \
	    ? ((*(longPtr) = (long)(objPtr)->internalRep.wideValue), TCL_OK) \
	    : Tcl_GetLongFromObj((interp), (objPtr), (longPtr)))
#endif

#define TclGetIntFromObj(interp, objPtr, intPtr) \
    (((objPtr)->typePtr == &tclIntType \
	    && (objPtr)->internalRep.wideValue >= (Tcl_WideInt)(INT_MIN) \
	    && (objPtr)->internalRep.wideValue <= (Tcl_WideInt)(INT_MAX)) \
	    ? ((*(intPtr) = (int)(objPtr)->internalRep.wideValue), TCL_OK) \
	    : Tcl_GetIntFromObj((interp), (objPtr), (intPtr)))
#define TclGetIntForIndexM(interp, objPtr, endValue, idxPtr) \
    ((((objPtr)->typePtr == &tclIntType) && ((objPtr)->internalRep.wideValue >= 0) \
	    && ((Tcl_WideUInt)(objPtr)->internalRep.wideValue <= (size_t)(endValue) + 1)) \
	    ? ((*(idxPtr) = (size_t)(objPtr)->internalRep.wideValue), TCL_OK) \
	    : Tcl_GetIntForIndex((interp), (objPtr), (endValue), (idxPtr)))

/*
 * Macro used to save a function call for common uses of
 * Tcl_GetWideIntFromObj(). The ANSI C "prototype" is:
 *
 * MODULE_SCOPE int TclGetWideIntFromObj(Tcl_Interp *interp, Tcl_Obj *objPtr,
 *			Tcl_WideInt *wideIntPtr);
 */

#define TclGetWideIntFromObj(interp, objPtr, wideIntPtr) \
    (((objPtr)->typePtr == &tclIntType)					\
	? (*(wideIntPtr) =						\
		((objPtr)->internalRep.wideValue), TCL_OK) :		\
	Tcl_GetWideIntFromObj((interp), (objPtr), (wideIntPtr)))

/*
 * Flag values for TclTraceDictPath().
 *
 * DICT_PATH_READ indicates that all entries on the path must exist but no
 * updates will be needed.
 *
 * DICT_PATH_UPDATE indicates that we are going to be doing an update at the
 * tip of the path, so duplication of shared objects should be done along the
 * way.
 *
 * DICT_PATH_EXISTS indicates that we are performing an existence test and a
 * lookup failure should therefore not be an error. If (and only if) this flag
 * is set, TclTraceDictPath() will return the special value
 * DICT_PATH_NON_EXISTENT if the path is not traceable.
 *
 * DICT_PATH_CREATE (which also requires the DICT_PATH_UPDATE bit to be set)
 * indicates that we are to create non-existent dictionaries on the path.
 */

#define DICT_PATH_READ		0
#define DICT_PATH_UPDATE	1
#define DICT_PATH_EXISTS	2
#define DICT_PATH_CREATE	5

#define DICT_PATH_NON_EXISTENT	((Tcl_Obj *) (void *) 1)

/*
 *----------------------------------------------------------------
 * Data structures related to the filesystem internals
 *----------------------------------------------------------------
 */

/*
 * The version_2 filesystem is private to Tcl. As and when these changes have
 * been thoroughly tested and investigated a new public filesystem interface
 * will be released. The aim is more versatile virtual filesystem interfaces,
 * more efficiency in 'path' manipulation and usage, and cleaner filesystem
 * code internally.
 */

#define TCL_FILESYSTEM_VERSION_2	((Tcl_FSVersion) 0x2)
typedef void *(TclFSGetCwdProc2)(void *clientData);
typedef int (Tcl_FSLoadFileProc2) (Tcl_Interp *interp, Tcl_Obj *pathPtr,
	Tcl_LoadHandle *handlePtr, Tcl_FSUnloadFileProc **unloadProcPtr, int flags);

/*
 * The following types are used for getting and storing platform-specific file
 * attributes in tclFCmd.c and the various platform-versions of that file.
 * This is done to have as much common code as possible in the file attributes
 * code. For more information about the callbacks, see TclFileAttrsCmd in
 * tclFCmd.c.
 */

typedef int (TclGetFileAttrProc)(Tcl_Interp *interp, int objIndex,
	Tcl_Obj *fileName, Tcl_Obj **attrObjPtrPtr);
typedef int (TclSetFileAttrProc)(Tcl_Interp *interp, int objIndex,
	Tcl_Obj *fileName, Tcl_Obj *attrObjPtr);

typedef struct TclFileAttrProcs {
    TclGetFileAttrProc *getProc;/* The procedure for getting attrs. */
    TclSetFileAttrProc *setProc;/* The procedure for setting attrs. */
} TclFileAttrProcs;

/*
 * Opaque handle used in pipeline routines to encapsulate platform-dependent
 * state.
 */

typedef struct TclFile_ *TclFile;

/*
 * The "globParameters" argument of the function TclGlob is an or'ed
 * combination of the following values:
 */

#define TCL_GLOBMODE_NO_COMPLAIN	1
#define TCL_GLOBMODE_JOIN		2
#define TCL_GLOBMODE_DIR		4
#define TCL_GLOBMODE_TAILS		8

typedef enum Tcl_PathPart {
    TCL_PATH_DIRNAME,
    TCL_PATH_TAIL,
    TCL_PATH_EXTENSION,
    TCL_PATH_ROOT
} Tcl_PathPart;

/*
 *----------------------------------------------------------------
 * Data structures related to obsolete filesystem hooks
 *----------------------------------------------------------------
 */

typedef int (TclStatProc_)(const char *path, struct stat *buf);
typedef int (TclAccessProc_)(const char *path, int mode);
typedef Tcl_Channel (TclOpenFileChannelProc_)(Tcl_Interp *interp,
	const char *fileName, const char *modeString, int permissions);

/*
 *----------------------------------------------------------------
 * Data structures for process-global values.
 *----------------------------------------------------------------
 */

typedef void (TclInitProcessGlobalValueProc)(char **valuePtr, TCL_HASH_TYPE *lengthPtr,
	Tcl_Encoding *encodingPtr);

/*
 * A ProcessGlobalValue struct exists for each internal value in Tcl that is
 * to be shared among several threads. Each thread sees a (Tcl_Obj) copy of
 * the value, and the gobal value is kept as a counted string, with epoch and
 * mutex control. Each ProcessGlobalValue struct should be a static variable in
 * some file.
 */

typedef struct ProcessGlobalValue {
    size_t epoch;			/* Epoch counter to detect changes in the
				 * global value. */
    TCL_HASH_TYPE numBytes;	/* Length of the global string. */
    char *value;		/* The global string value. */
    Tcl_Encoding encoding;	/* system encoding when global string was
				 * initialized. */
    TclInitProcessGlobalValueProc *proc;
    				/* A procedure to initialize the global string
				 * copy when a "get" request comes in before
				 * any "set" request has been received. */
    Tcl_Mutex mutex;		/* Enforce orderly access from multiple
				 * threads. */
    Tcl_ThreadDataKey key;	/* Key for per-thread data holding the
				 * (Tcl_Obj) copy for each thread. */
} ProcessGlobalValue;

/*
 *----------------------------------------------------------------------
 * Flags for TclParseNumber
 *----------------------------------------------------------------------
 */

#define TCL_PARSE_DECIMAL_ONLY		1
				/* Leading zero doesn't denote octal or
				 * hex. */
#define TCL_PARSE_OCTAL_ONLY		2
				/* Parse octal even without prefix. */
#define TCL_PARSE_HEXADECIMAL_ONLY	4
				/* Parse hexadecimal even without prefix. */
#define TCL_PARSE_INTEGER_ONLY		8
				/* Disable floating point parsing. */
#define TCL_PARSE_SCAN_PREFIXES		16
				/* Use [scan] rules dealing with 0?
				 * prefixes. */
#define TCL_PARSE_NO_WHITESPACE		32
				/* Reject leading/trailing whitespace. */
#define TCL_PARSE_BINARY_ONLY	64
				/* Parse binary even without prefix. */
#define TCL_PARSE_NO_UNDERSCORE	128
				/* Reject underscore digit separator */

/*
 *----------------------------------------------------------------------
 * Type values TclGetNumberFromObj
 *----------------------------------------------------------------------
 */

#define TCL_NUMBER_INT		2
#define TCL_NUMBER_BIG		3
#define TCL_NUMBER_DOUBLE	4
#define TCL_NUMBER_NAN		5

/*
 *----------------------------------------------------------------
 * Variables shared among Tcl modules but not used by the outside world.
 *----------------------------------------------------------------
 */

MODULE_SCOPE char *tclNativeExecutableName;
MODULE_SCOPE int tclFindExecutableSearchDone;
MODULE_SCOPE char *tclMemDumpFileName;
MODULE_SCOPE TclPlatformType tclPlatform;

MODULE_SCOPE Tcl_Encoding tclIdentityEncoding;

/*
 * TIP #233 (Virtualized Time)
 * Data for the time hooks, if any.
 */

MODULE_SCOPE Tcl_GetTimeProc *tclGetTimeProcPtr;
MODULE_SCOPE Tcl_ScaleTimeProc *tclScaleTimeProcPtr;
MODULE_SCOPE void *tclTimeClientData;

/*
 * Variables denoting the Tcl object types defined in the core.
 */

MODULE_SCOPE const Tcl_ObjType tclBignumType;
MODULE_SCOPE const Tcl_ObjType tclBooleanType;
MODULE_SCOPE const Tcl_ObjType tclByteCodeType;
MODULE_SCOPE const Tcl_ObjType tclDoubleType;
MODULE_SCOPE const Tcl_ObjType tclIntType;
MODULE_SCOPE const Tcl_ObjType tclListType;
MODULE_SCOPE const Tcl_ObjType tclDictType;
MODULE_SCOPE const Tcl_ObjType tclProcBodyType;
MODULE_SCOPE const Tcl_ObjType tclStringType;
MODULE_SCOPE const Tcl_ObjType tclEnsembleCmdType;
MODULE_SCOPE const Tcl_ObjType tclRegexpType;
MODULE_SCOPE Tcl_ObjType tclCmdNameType;

/*
 * Variables denoting the hash key types defined in the core.
 */

MODULE_SCOPE const Tcl_HashKeyType tclArrayHashKeyType;
MODULE_SCOPE const Tcl_HashKeyType tclOneWordHashKeyType;
MODULE_SCOPE const Tcl_HashKeyType tclStringHashKeyType;
MODULE_SCOPE const Tcl_HashKeyType tclObjHashKeyType;

/*
 * The head of the list of free Tcl objects, and the total number of Tcl
 * objects ever allocated and freed.
 */

MODULE_SCOPE Tcl_Obj *	tclFreeObjList;

#ifdef TCL_COMPILE_STATS
MODULE_SCOPE size_t	tclObjsAlloced;
MODULE_SCOPE size_t	tclObjsFreed;
#define TCL_MAX_SHARED_OBJ_STATS 5
MODULE_SCOPE size_t	tclObjsShared[TCL_MAX_SHARED_OBJ_STATS];
#endif /* TCL_COMPILE_STATS */

/*
 * Pointer to a heap-allocated string of length zero that the Tcl core uses as
 * the value of an empty string representation for an object. This value is
 * shared by all new objects allocated by Tcl_NewObj.
 */

MODULE_SCOPE char	tclEmptyString;

enum CheckEmptyStringResult {
	TCL_EMPTYSTRING_UNKNOWN = -1, TCL_EMPTYSTRING_NO, TCL_EMPTYSTRING_YES
};

/*
 *----------------------------------------------------------------
 * Procedures shared among Tcl modules but not used by the outside world,
 * introduced by/for NRE.
 *----------------------------------------------------------------
 */

MODULE_SCOPE Tcl_ObjCmdProc2 TclNRApplyObjCmd;
MODULE_SCOPE Tcl_ObjCmdProc2 TclNREvalObjCmd;
MODULE_SCOPE Tcl_ObjCmdProc2 TclNRCatchObjCmd;
MODULE_SCOPE Tcl_ObjCmdProc2 TclNRExprObjCmd;
MODULE_SCOPE Tcl_ObjCmdProc2 TclNRForObjCmd;
MODULE_SCOPE Tcl_ObjCmdProc2 TclNRForeachCmd;
MODULE_SCOPE Tcl_ObjCmdProc2 TclNRIfObjCmd;
MODULE_SCOPE Tcl_ObjCmdProc2 TclNRLmapCmd;
MODULE_SCOPE Tcl_ObjCmdProc2 TclNRPackageObjCmd;
MODULE_SCOPE Tcl_ObjCmdProc2 TclNRSourceObjCmd;
MODULE_SCOPE Tcl_ObjCmdProc2 TclNRSubstObjCmd;
MODULE_SCOPE Tcl_ObjCmdProc2 TclNRSwitchObjCmd;
MODULE_SCOPE Tcl_ObjCmdProc2 TclNRTryObjCmd;
MODULE_SCOPE Tcl_ObjCmdProc2 TclNRUplevelObjCmd;
MODULE_SCOPE Tcl_ObjCmdProc2 TclNRWhileObjCmd;

MODULE_SCOPE Tcl_NRPostProc TclNRForIterCallback;
MODULE_SCOPE Tcl_NRPostProc TclNRCoroutineActivateCallback;
MODULE_SCOPE Tcl_ObjCmdProc2 TclNRTailcallObjCmd;
MODULE_SCOPE Tcl_NRPostProc TclNRTailcallEval;
MODULE_SCOPE Tcl_ObjCmdProc2 TclNRCoroutineObjCmd;
MODULE_SCOPE Tcl_ObjCmdProc2 TclNRYieldObjCmd;
MODULE_SCOPE Tcl_ObjCmdProc2 TclNRYieldmObjCmd;
MODULE_SCOPE Tcl_ObjCmdProc2 TclNRYieldToObjCmd;
MODULE_SCOPE Tcl_ObjCmdProc2 TclNRInvoke;
MODULE_SCOPE Tcl_NRPostProc TclNRReleaseValues;

MODULE_SCOPE void  TclSetTailcall(Tcl_Interp *interp, Tcl_Obj *tailcallPtr);
MODULE_SCOPE void  TclPushTailcallPoint(Tcl_Interp *interp);

/* These two can be considered for the public api */
MODULE_SCOPE void  TclMarkTailcall(Tcl_Interp *interp);
MODULE_SCOPE void  TclSkipTailcall(Tcl_Interp *interp);

/*
 * This structure holds the data for the various iteration callbacks used to
 * NRE the 'for' and 'while' commands. We need a separate structure because we
 * have more than the 4 client data entries we can provide directly thorugh
 * the callback API. It is the 'word' information which puts us over the
 * limit. It is needed because the loop body is argument 4 of 'for' and
 * argument 2 of 'while'. Not providing the correct index confuses the #280
 * code. We TclSmallAlloc/Free this.
 */

typedef struct ForIterData {
    Tcl_Obj *cond;		/* Loop condition expression. */
    Tcl_Obj *body;		/* Loop body. */
    Tcl_Obj *next;		/* Loop step script, NULL for 'while'. */
    const char *msg;		/* Error message part. */
    size_t word;			/* Index of the body script in the command */
} ForIterData;

/* TIP #357 - Structure doing the bookkeeping of handles for Tcl_LoadFile
 *            and Tcl_FindSymbol. This structure corresponds to an opaque
 *            typedef in tcl.h */

typedef void* TclFindSymbolProc(Tcl_Interp* interp, Tcl_LoadHandle loadHandle,
				const char* symbol);
struct Tcl_LoadHandle_ {
    void *clientData;	/* Client data is the load handle in the
				 * native filesystem if a module was loaded
				 * there, or an opaque pointer to a structure
				 * for further bookkeeping on load-from-VFS
				 * and load-from-memory */
    TclFindSymbolProc* findSymbolProcPtr;
				/* Procedure that resolves symbols in a
				 * loaded module */
    Tcl_FSUnloadFileProc* unloadFileProcPtr;
				/* Procedure that unloads a loaded module */
};

/* Flags for conversion of doubles to digit strings */

#define TCL_DD_E_FORMAT 		0x2
				/* Use a fixed-length string of digits,
				 * suitable for E format*/
#define TCL_DD_F_FORMAT 		0x3
				/* Use a fixed number of digits after the
				 * decimal point, suitable for F format */
#define TCL_DD_SHORTEST 		0x4
				/* Use the shortest possible string */
#define TCL_DD_NO_QUICK 		0x8
				/* Debug flag: forbid quick FP conversion */

#define TCL_DD_CONVERSION_TYPE_MASK	0x3
				/* Mask to isolate the conversion type */

/*
 *----------------------------------------------------------------
 * Procedures shared among Tcl modules but not used by the outside world:
 *----------------------------------------------------------------
 */

MODULE_SCOPE void	TclAppendBytesToByteArray(Tcl_Obj *objPtr,
			    const unsigned char *bytes, size_t len);
MODULE_SCOPE int	TclNREvalCmd(Tcl_Interp *interp, Tcl_Obj *objPtr,
			    int flags);
MODULE_SCOPE void	TclAdvanceContinuations(size_t *line, int **next,
			    int loc);
MODULE_SCOPE void	TclAdvanceLines(size_t *line, const char *start,
			    const char *end);
MODULE_SCOPE void	TclArgumentEnter(Tcl_Interp *interp,
			    Tcl_Obj *objv[], size_t objc, CmdFrame *cf);
MODULE_SCOPE void	TclArgumentRelease(Tcl_Interp *interp,
			    Tcl_Obj *objv[], size_t objc);
MODULE_SCOPE void	TclArgumentBCEnter(Tcl_Interp *interp,
			    Tcl_Obj *objv[], size_t objc,
			    void *codePtr, CmdFrame *cfPtr, int cmd, size_t pc);
MODULE_SCOPE void	TclArgumentBCRelease(Tcl_Interp *interp,
			    CmdFrame *cfPtr);
MODULE_SCOPE void	TclArgumentGet(Tcl_Interp *interp, Tcl_Obj *obj,
			    CmdFrame **cfPtrPtr, int *wordPtr);
MODULE_SCOPE int	TclAsyncNotifier(int sigNumber, Tcl_ThreadId threadId,
			    void *clientData, int *flagPtr, int value);
MODULE_SCOPE void	TclAsyncMarkFromNotifier(void);
MODULE_SCOPE double	TclBignumToDouble(const void *bignum);
MODULE_SCOPE int	TclByteArrayMatch(const unsigned char *string,
			    size_t strLen, const unsigned char *pattern,
			    size_t ptnLen, int flags);
MODULE_SCOPE double	TclCeil(const void *a);
MODULE_SCOPE void	TclChannelPreserve(Tcl_Channel chan);
MODULE_SCOPE void	TclChannelRelease(Tcl_Channel chan);
MODULE_SCOPE int	TclCheckArrayTraces(Tcl_Interp *interp, Var *varPtr,
			    Var *arrayPtr, Tcl_Obj *name, int index);
MODULE_SCOPE int	TclCheckEmptyString(Tcl_Obj *objPtr);
MODULE_SCOPE int	TclChanCaughtErrorBypass(Tcl_Interp *interp,
			    Tcl_Channel chan);
MODULE_SCOPE Tcl_ObjCmdProc2 TclChannelNamesCmd;
MODULE_SCOPE Tcl_NRPostProc TclClearRootEnsemble;
MODULE_SCOPE int	TclCompareTwoNumbers(Tcl_Obj *valuePtr,
			    Tcl_Obj *value2Ptr);
MODULE_SCOPE ContLineLoc *TclContinuationsEnter(Tcl_Obj *objPtr, size_t num,
			    int *loc);
MODULE_SCOPE void	TclContinuationsEnterDerived(Tcl_Obj *objPtr,
			    int start, int *clNext);
MODULE_SCOPE ContLineLoc *TclContinuationsGet(Tcl_Obj *objPtr);
MODULE_SCOPE void	TclContinuationsCopy(Tcl_Obj *objPtr,
			    Tcl_Obj *originObjPtr);
MODULE_SCOPE size_t	TclConvertElement(const char *src, size_t length,
			    char *dst, int flags);
MODULE_SCOPE Tcl_Command TclCreateObjCommandInNs2(Tcl_Interp *interp,
			    const char *cmdName, Tcl_Namespace *nsPtr,
			    Tcl_ObjCmdProc2 *proc, void *clientData,
			    Tcl_CmdDeleteProc *deleteProc);
MODULE_SCOPE Tcl_Command TclCreateEnsembleInNs(Tcl_Interp *interp,
			    const char *name, Tcl_Namespace *nameNamespacePtr,
			    Tcl_Namespace *ensembleNamespacePtr, int flags);
MODULE_SCOPE void	TclDeleteNamespaceVars(Namespace *nsPtr);
MODULE_SCOPE void	TclDeleteNamespaceChildren(Namespace *nsPtr);
MODULE_SCOPE int	TclFindDictElement(Tcl_Interp *interp,
			    const char *dict, size_t dictLength,
			    const char **elementPtr, const char **nextPtr,
			    size_t *sizePtr, int *literalPtr);
/* TIP #280 - Modified token based evaluation, with line information. */
MODULE_SCOPE int	TclEvalEx(Tcl_Interp *interp, const char *script,
			    size_t numBytes, int flags, size_t line,
			    int *clNextOuter, const char *outerScript);
MODULE_SCOPE Tcl_ObjCmdProc2 TclFileAttrsCmd;
MODULE_SCOPE Tcl_ObjCmdProc2 TclFileCopyCmd;
MODULE_SCOPE Tcl_ObjCmdProc2 TclFileDeleteCmd;
MODULE_SCOPE Tcl_ObjCmdProc2 TclFileLinkCmd;
MODULE_SCOPE Tcl_ObjCmdProc2 TclFileMakeDirsCmd;
MODULE_SCOPE Tcl_ObjCmdProc2 TclFileReadLinkCmd;
MODULE_SCOPE Tcl_ObjCmdProc2 TclFileRenameCmd;
MODULE_SCOPE Tcl_ObjCmdProc2 TclFileTempDirCmd;
MODULE_SCOPE Tcl_ObjCmdProc2 TclFileTemporaryCmd;
MODULE_SCOPE void	TclCreateLateExitHandler(Tcl_ExitProc *proc,
			    void *clientData);
MODULE_SCOPE void	TclDeleteLateExitHandler(Tcl_ExitProc *proc,
			    void *clientData);
MODULE_SCOPE char *	TclDStringAppendObj(Tcl_DString *dsPtr,
			    Tcl_Obj *objPtr);
MODULE_SCOPE char *	TclDStringAppendDString(Tcl_DString *dsPtr,
			    Tcl_DString *toAppendPtr);
MODULE_SCOPE Tcl_Obj *	TclDStringToObj(Tcl_DString *dsPtr);
MODULE_SCOPE Tcl_Obj *const *TclFetchEnsembleRoot(Tcl_Interp *interp,
			    Tcl_Obj *const *objv, size_t objc, size_t *objcPtr);
MODULE_SCOPE Tcl_Obj *const *TclEnsembleGetRewriteValues(Tcl_Interp *interp);
MODULE_SCOPE Tcl_Namespace *TclEnsureNamespace(Tcl_Interp *interp,
			    Tcl_Namespace *namespacePtr);
MODULE_SCOPE void	TclFinalizeAllocSubsystem(void);
MODULE_SCOPE void	TclFinalizeAsync(void);
MODULE_SCOPE void	TclFinalizeDoubleConversion(void);
MODULE_SCOPE void	TclFinalizeEncodingSubsystem(void);
MODULE_SCOPE void	TclFinalizeEnvironment(void);
MODULE_SCOPE void	TclFinalizeEvaluation(void);
MODULE_SCOPE void	TclFinalizeExecution(void);
MODULE_SCOPE void	TclFinalizeIOSubsystem(void);
MODULE_SCOPE void	TclFinalizeFilesystem(void);
MODULE_SCOPE void	TclResetFilesystem(void);
MODULE_SCOPE void	TclFinalizeLoad(void);
MODULE_SCOPE void	TclFinalizeLock(void);
MODULE_SCOPE void	TclFinalizeMemorySubsystem(void);
MODULE_SCOPE void	TclFinalizeNotifier(void);
MODULE_SCOPE void	TclFinalizeObjects(void);
MODULE_SCOPE void	TclFinalizePreserve(void);
MODULE_SCOPE void	TclFinalizeSynchronization(void);
MODULE_SCOPE void	TclInitThreadAlloc(void);
MODULE_SCOPE void	TclFinalizeThreadAlloc(void);
MODULE_SCOPE void	TclFinalizeThreadAllocThread(void);
MODULE_SCOPE void	TclFinalizeThreadData(int quick);
MODULE_SCOPE void	TclFinalizeThreadObjects(void);
MODULE_SCOPE double	TclFloor(const void *a);
MODULE_SCOPE void	TclFormatNaN(double value, char *buffer);
MODULE_SCOPE int	TclFSFileAttrIndex(Tcl_Obj *pathPtr,
			    const char *attributeName, int *indexPtr);
MODULE_SCOPE Tcl_Command TclNRCreateCommandInNs(Tcl_Interp *interp,
			    const char *cmdName, Tcl_Namespace *nsPtr,
			    Tcl_ObjCmdProc2 *proc, Tcl_ObjCmdProc2 *nreProc,
			    void *clientData,
			    Tcl_CmdDeleteProc *deleteProc);
MODULE_SCOPE int	TclNREvalFile(Tcl_Interp *interp, Tcl_Obj *pathPtr,
			    const char *encodingName);
MODULE_SCOPE void	TclFSUnloadTempFile(Tcl_LoadHandle loadHandle);
MODULE_SCOPE int *	TclGetAsyncReadyPtr(void);
MODULE_SCOPE Tcl_Obj *	TclGetBgErrorHandler(Tcl_Interp *interp);
MODULE_SCOPE int	TclGetChannelFromObj(Tcl_Interp *interp,
			    Tcl_Obj *objPtr, Tcl_Channel *chanPtr,
			    int *modePtr, int flags);
MODULE_SCOPE CmdFrame *	TclGetCmdFrameForProcedure(Proc *procPtr);
MODULE_SCOPE int	TclGetCompletionCodeFromObj(Tcl_Interp *interp,
			    Tcl_Obj *value, int *code);
MODULE_SCOPE Proc *	TclGetLambdaFromObj(Tcl_Interp *interp,
			    Tcl_Obj *objPtr, Tcl_Obj **nsObjPtrPtr);
MODULE_SCOPE int	TclGetNumberFromObj(Tcl_Interp *interp,
			    Tcl_Obj *objPtr, void **clientDataPtr,
			    int *typePtr);
MODULE_SCOPE int	TclGetOpenModeEx(Tcl_Interp *interp,
			    const char *modeString, int *seekFlagPtr,
			    int *binaryPtr);
MODULE_SCOPE Tcl_Obj *	TclGetProcessGlobalValue(ProcessGlobalValue *pgvPtr);
MODULE_SCOPE Tcl_Obj *	TclGetSourceFromFrame(CmdFrame *cfPtr, size_t objc,
			    Tcl_Obj *const objv[]);
MODULE_SCOPE char *	TclGetStringStorage(Tcl_Obj *objPtr,
			    TCL_HASH_TYPE *sizePtr);
MODULE_SCOPE int	TclGetLoadedLibraries(Tcl_Interp *interp,
				const char *targetName,
				const char *packageName);
MODULE_SCOPE int	TclGetWideBitsFromObj(Tcl_Interp *, Tcl_Obj *,
				Tcl_WideInt *);
MODULE_SCOPE int	TclGlob(Tcl_Interp *interp, char *pattern,
			    Tcl_Obj *unquotedPrefix, int globFlags,
			    Tcl_GlobTypeData *types);
MODULE_SCOPE int	TclIncrObj(Tcl_Interp *interp, Tcl_Obj *valuePtr,
			    Tcl_Obj *incrPtr);
MODULE_SCOPE Tcl_Obj *	TclIncrObjVar2(Tcl_Interp *interp, Tcl_Obj *part1Ptr,
			    Tcl_Obj *part2Ptr, Tcl_Obj *incrPtr, int flags);
MODULE_SCOPE int	TclInfoExistsCmd(void *dummy, Tcl_Interp *interp,
			    size_t objc, Tcl_Obj *const objv[]);
MODULE_SCOPE int	TclInfoCoroutineCmd(void *dummy, Tcl_Interp *interp,
			    size_t objc, Tcl_Obj *const objv[]);
MODULE_SCOPE Tcl_Obj *	TclInfoFrame(Tcl_Interp *interp, CmdFrame *framePtr);
MODULE_SCOPE int	TclInfoGlobalsCmd(void *dummy, Tcl_Interp *interp,
			    size_t objc, Tcl_Obj *const objv[]);
MODULE_SCOPE int	TclInfoLocalsCmd(void *dummy, Tcl_Interp *interp,
			    size_t objc, Tcl_Obj *const objv[]);
MODULE_SCOPE int	TclInfoVarsCmd(void *dummy, Tcl_Interp *interp,
			    size_t objc, Tcl_Obj *const objv[]);
MODULE_SCOPE void	TclInitAlloc(void);
MODULE_SCOPE void	TclInitDbCkalloc(void);
MODULE_SCOPE void	TclInitDoubleConversion(void);
MODULE_SCOPE void	TclInitEmbeddedConfigurationInformation(
			    Tcl_Interp *interp);
MODULE_SCOPE void	TclInitEncodingSubsystem(void);
MODULE_SCOPE void	TclInitIOSubsystem(void);
MODULE_SCOPE void	TclInitLimitSupport(Tcl_Interp *interp);
MODULE_SCOPE void	TclInitNamespaceSubsystem(void);
MODULE_SCOPE void	TclInitNotifier(void);
MODULE_SCOPE void	TclInitObjSubsystem(void);
MODULE_SCOPE int	TclInterpReady(Tcl_Interp *interp);
MODULE_SCOPE int	TclIsDigitProc(int byte);
MODULE_SCOPE int	TclIsBareword(int byte);
MODULE_SCOPE Tcl_Obj *	TclJoinPath(size_t elements, Tcl_Obj * const objv[],
			    int forceRelative);
MODULE_SCOPE int	TclJoinThread(Tcl_ThreadId id, int *result);
MODULE_SCOPE void	TclLimitRemoveAllHandlers(Tcl_Interp *interp);
MODULE_SCOPE Tcl_Obj *	TclLindexList(Tcl_Interp *interp,
			    Tcl_Obj *listPtr, Tcl_Obj *argPtr);
MODULE_SCOPE Tcl_Obj *	TclLindexFlat(Tcl_Interp *interp, Tcl_Obj *listPtr,
			    size_t indexCount, Tcl_Obj *const indexArray[]);
/* TIP #280 */
MODULE_SCOPE void	TclListLines(Tcl_Obj *listObj, size_t line, int n,
			    int *lines, Tcl_Obj *const *elems);
MODULE_SCOPE Tcl_Obj *	TclListObjCopy(Tcl_Interp *interp, Tcl_Obj *listPtr);
MODULE_SCOPE int	TclListObjAppendElements(Tcl_Interp *interp,
			    Tcl_Obj *toObj, size_t elemCount,
			    Tcl_Obj *const elemObjv[]);
MODULE_SCOPE Tcl_Obj *	TclListObjRange(Tcl_Obj *listPtr, size_t fromIdx,
			    size_t toIdx);
MODULE_SCOPE Tcl_Obj *	TclLsetList(Tcl_Interp *interp, Tcl_Obj *listPtr,
			    Tcl_Obj *indexPtr, Tcl_Obj *valuePtr);
MODULE_SCOPE Tcl_Obj *	TclLsetFlat(Tcl_Interp *interp, Tcl_Obj *listPtr,
			    size_t indexCount, Tcl_Obj *const indexArray[],
			    Tcl_Obj *valuePtr);
MODULE_SCOPE Tcl_Command TclMakeEnsemble(Tcl_Interp *interp, const char *name,
			    const EnsembleImplMap map[]);
MODULE_SCOPE int	TclMaxListLength(const char *bytes, size_t numBytes,
			    const char **endPtr);
MODULE_SCOPE int	TclMergeReturnOptions(Tcl_Interp *interp, size_t objc,
			    Tcl_Obj *const objv[], Tcl_Obj **optionsPtrPtr,
			    int *codePtr, int *levelPtr);
MODULE_SCOPE Tcl_Obj *	TclNarrowToBytes(Tcl_Obj *objPtr);
MODULE_SCOPE Tcl_Obj *  TclNoErrorStack(Tcl_Interp *interp, Tcl_Obj *options);
MODULE_SCOPE int	TclNokia770Doubles(void);
MODULE_SCOPE void	TclNsDecrRefCount(Namespace *nsPtr);
MODULE_SCOPE int	TclNamespaceDeleted(Namespace *nsPtr);
MODULE_SCOPE void	TclObjVarErrMsg(Tcl_Interp *interp, Tcl_Obj *part1Ptr,
			    Tcl_Obj *part2Ptr, const char *operation,
			    const char *reason, int index);
MODULE_SCOPE int	TclObjInvokeNamespace(Tcl_Interp *interp,
			    size_t objc, Tcl_Obj *const objv[],
			    Tcl_Namespace *nsPtr, int flags);
MODULE_SCOPE int	TclObjUnsetVar2(Tcl_Interp *interp,
			    Tcl_Obj *part1Ptr, Tcl_Obj *part2Ptr, int flags);
MODULE_SCOPE int	TclParseBackslash(const char *src,
			    size_t numBytes, size_t *readPtr, char *dst);
MODULE_SCOPE int	TclParseHex(const char *src, size_t numBytes,
			    int *resultPtr);
MODULE_SCOPE int	TclParseNumber(Tcl_Interp *interp, Tcl_Obj *objPtr,
			    const char *expected, const char *bytes,
			    size_t numBytes, const char **endPtrPtr, int flags);
MODULE_SCOPE void	TclParseInit(Tcl_Interp *interp, const char *string,
			    size_t numBytes, Tcl_Parse *parsePtr);
MODULE_SCOPE size_t	TclParseAllWhiteSpace(const char *src, size_t numBytes);
MODULE_SCOPE int	TclProcessReturn(Tcl_Interp *interp,
			    int code, int level, Tcl_Obj *returnOpts);
MODULE_SCOPE int	TclpObjLstat(Tcl_Obj *pathPtr, Tcl_StatBuf *buf);
MODULE_SCOPE Tcl_Obj *	TclpTempFileName(void);
MODULE_SCOPE Tcl_Obj *  TclpTempFileNameForLibrary(Tcl_Interp *interp,
			    Tcl_Obj* pathPtr);
MODULE_SCOPE Tcl_Obj *	TclNewFSPathObj(Tcl_Obj *dirPtr, const char *addStrRep,
			    size_t len);
MODULE_SCOPE void	TclpAlertNotifier(void *clientData);
MODULE_SCOPE void	*TclpNotifierData(void);
MODULE_SCOPE void	TclpServiceModeHook(int mode);
MODULE_SCOPE void	TclpSetTimer(const Tcl_Time *timePtr);
MODULE_SCOPE int	TclpWaitForEvent(const Tcl_Time *timePtr);
MODULE_SCOPE void	TclpCreateFileHandler(int fd, int mask,
			    Tcl_FileProc *proc, void *clientData);
MODULE_SCOPE int	TclpDeleteFile(const void *path);
MODULE_SCOPE void	TclpDeleteFileHandler(int fd);
MODULE_SCOPE void	TclpFinalizeCondition(Tcl_Condition *condPtr);
MODULE_SCOPE void	TclpFinalizeMutex(Tcl_Mutex *mutexPtr);
MODULE_SCOPE void	TclpFinalizeNotifier(void *clientData);
MODULE_SCOPE void	TclpFinalizePipes(void);
MODULE_SCOPE void	TclpFinalizeSockets(void);
MODULE_SCOPE int	TclCreateSocketAddress(Tcl_Interp *interp,
			    struct addrinfo **addrlist,
			    const char *host, int port, int willBind,
			    const char **errorMsgPtr);
MODULE_SCOPE int	TclpThreadCreate(Tcl_ThreadId *idPtr,
			    Tcl_ThreadCreateProc *proc, void *clientData,
			    size_t stackSize, int flags);
MODULE_SCOPE size_t	TclpFindVariable(const char *name, size_t *lengthPtr);
MODULE_SCOPE void	TclpInitLibraryPath(char **valuePtr,
			    TCL_HASH_TYPE *lengthPtr, Tcl_Encoding *encodingPtr);
MODULE_SCOPE void	TclpInitLock(void);
MODULE_SCOPE ClientData	TclpInitNotifier(void);
MODULE_SCOPE void	TclpInitPlatform(void);
MODULE_SCOPE void	TclpInitUnlock(void);
MODULE_SCOPE Tcl_Obj *	TclpObjListVolumes(void);
MODULE_SCOPE void	TclpGlobalLock(void);
MODULE_SCOPE void	TclpGlobalUnlock(void);
MODULE_SCOPE int	TclpMatchFiles(Tcl_Interp *interp, char *separators,
			    Tcl_DString *dirPtr, char *pattern, char *tail);
MODULE_SCOPE int	TclpObjNormalizePath(Tcl_Interp *interp,
			    Tcl_Obj *pathPtr, int nextCheckpoint);
MODULE_SCOPE void	TclpNativeJoinPath(Tcl_Obj *prefix, const char *joining);
MODULE_SCOPE Tcl_Obj *	TclpNativeSplitPath(Tcl_Obj *pathPtr, size_t *lenPtr);
MODULE_SCOPE Tcl_PathType TclpGetNativePathType(Tcl_Obj *pathPtr,
			    size_t *driveNameLengthPtr, Tcl_Obj **driveNameRef);
MODULE_SCOPE int	TclCrossFilesystemCopy(Tcl_Interp *interp,
			    Tcl_Obj *source, Tcl_Obj *target);
MODULE_SCOPE int	TclpMatchInDirectory(Tcl_Interp *interp,
			    Tcl_Obj *resultPtr, Tcl_Obj *pathPtr,
			    const char *pattern, Tcl_GlobTypeData *types);
MODULE_SCOPE void	*TclpGetNativeCwd(void *clientData);
MODULE_SCOPE Tcl_FSDupInternalRepProc TclNativeDupInternalRep;
MODULE_SCOPE Tcl_Obj *	TclpObjLink(Tcl_Obj *pathPtr, Tcl_Obj *toPtr,
			    int linkType);
MODULE_SCOPE int	TclpObjChdir(Tcl_Obj *pathPtr);
MODULE_SCOPE Tcl_Channel TclpOpenTemporaryFile(Tcl_Obj *dirObj,
			    Tcl_Obj *basenameObj, Tcl_Obj *extensionObj,
			    Tcl_Obj *resultingNameObj);
MODULE_SCOPE void	TclPkgFileSeen(Tcl_Interp *interp,
			    const char *fileName);
MODULE_SCOPE void *	TclInitPkgFiles(Tcl_Interp *interp);
MODULE_SCOPE Tcl_Obj *	TclPathPart(Tcl_Interp *interp, Tcl_Obj *pathPtr,
			    Tcl_PathPart portion);
MODULE_SCOPE char *	TclpReadlink(const char *fileName,
			    Tcl_DString *linkPtr);
MODULE_SCOPE void	TclpSetVariables(Tcl_Interp *interp);
MODULE_SCOPE void *	TclThreadStorageKeyGet(Tcl_ThreadDataKey *keyPtr);
MODULE_SCOPE void	TclThreadStorageKeySet(Tcl_ThreadDataKey *keyPtr,
			    void *data);
MODULE_SCOPE TCL_NORETURN void TclpThreadExit(int status);
MODULE_SCOPE void	TclRememberCondition(Tcl_Condition *mutex);
MODULE_SCOPE void	TclRememberJoinableThread(Tcl_ThreadId id);
MODULE_SCOPE void	TclRememberMutex(Tcl_Mutex *mutex);
MODULE_SCOPE void	TclRemoveScriptLimitCallbacks(Tcl_Interp *interp);
MODULE_SCOPE int	TclReToGlob(Tcl_Interp *interp, const char *reStr,
			    size_t reStrLen, Tcl_DString *dsPtr, int *flagsPtr,
			    int *quantifiersFoundPtr);
MODULE_SCOPE size_t	TclScanElement(const char *string, size_t length,
			    char *flagPtr);
MODULE_SCOPE void	TclSetBgErrorHandler(Tcl_Interp *interp,
			    Tcl_Obj *cmdPrefix);
MODULE_SCOPE void	TclSetBignumInternalRep(Tcl_Obj *objPtr,
			    void *bignumValue);
MODULE_SCOPE int	TclSetBooleanFromAny(Tcl_Interp *interp,
			    Tcl_Obj *objPtr);
MODULE_SCOPE void	TclSetCmdNameObj(Tcl_Interp *interp, Tcl_Obj *objPtr,
			    Command *cmdPtr);
MODULE_SCOPE void	TclSetDuplicateObj(Tcl_Obj *dupPtr, Tcl_Obj *objPtr);
MODULE_SCOPE void	TclSetProcessGlobalValue(ProcessGlobalValue *pgvPtr,
			    Tcl_Obj *newValue, Tcl_Encoding encoding);
MODULE_SCOPE void	TclSignalExitThread(Tcl_ThreadId id, int result);
MODULE_SCOPE void	TclSpellFix(Tcl_Interp *interp,
			    Tcl_Obj *const *objv, size_t objc, size_t subIdx,
			    Tcl_Obj *bad, Tcl_Obj *fix);
MODULE_SCOPE void *	TclStackRealloc(Tcl_Interp *interp, void *ptr,
			    size_t numBytes);
typedef int (*memCmpFn_t)(const void*, const void*, size_t);
MODULE_SCOPE int	TclStringCmp(Tcl_Obj *value1Ptr, Tcl_Obj *value2Ptr,
			    int checkEq, int nocase, size_t reqlength);
MODULE_SCOPE int	TclStringCmpOpts(Tcl_Interp *interp, size_t objc,
			    Tcl_Obj *const objv[], int *nocase,
			    int *reqlength);
MODULE_SCOPE int	TclStringMatch(const char *str, size_t strLen,
			    const char *pattern, int ptnLen, int flags);
MODULE_SCOPE int	TclStringMatchObj(Tcl_Obj *stringObj,
			    Tcl_Obj *patternObj, int flags);
MODULE_SCOPE void	TclSubstCompile(Tcl_Interp *interp, const char *bytes,
			    size_t numBytes, int flags, size_t line,
			    struct CompileEnv *envPtr);
MODULE_SCOPE int	TclSubstOptions(Tcl_Interp *interp, size_t numOpts,
			    Tcl_Obj *const opts[], int *flagPtr);
MODULE_SCOPE void	TclSubstParse(Tcl_Interp *interp, const char *bytes,
			    size_t numBytes, int flags, Tcl_Parse *parsePtr,
			    Tcl_InterpState *statePtr);
MODULE_SCOPE int	TclSubstTokens(Tcl_Interp *interp, Tcl_Token *tokenPtr,
			    size_t count, int *tokensLeftPtr, size_t line,
			    int *clNextOuter, const char *outerScript);
MODULE_SCOPE size_t	TclTrim(const char *bytes, size_t numBytes,
			    const char *trim, size_t numTrim, size_t *trimRight);
MODULE_SCOPE size_t	TclTrimLeft(const char *bytes, size_t numBytes,
			    const char *trim, size_t numTrim);
MODULE_SCOPE size_t	TclTrimRight(const char *bytes, size_t numBytes,
			    const char *trim, size_t numTrim);
MODULE_SCOPE const char*TclGetCommandTypeName(Tcl_Command command);
MODULE_SCOPE void	TclRegisterCommandTypeName(
			    Tcl_ObjCmdProc2 *implementationProc,
			    const char *nameStr);
MODULE_SCOPE int	TclUtfCmp(const char *cs, const char *ct);
MODULE_SCOPE int	TclUtfCasecmp(const char *cs, const char *ct);
MODULE_SCOPE size_t	TclUtfCount(int ch);
#if TCL_UTF_MAX > 3
#   define TclUtfToUCS4 Tcl_UtfToUniChar
#   define TclUniCharToUCS4(src, ptr) (*ptr = *(src),1)
#   define TclUCS4Prev(src, ptr) (((src) > (ptr)) ? ((src) - 1) : (src))
#else
    MODULE_SCOPE int	TclUtfToUCS4(const char *, int *);
    MODULE_SCOPE int	TclUniCharToUCS4(const Tcl_UniChar *, int *);
    MODULE_SCOPE const Tcl_UniChar *TclUCS4Prev(const Tcl_UniChar *, const Tcl_UniChar *);
#endif
MODULE_SCOPE Tcl_Obj *	TclpNativeToNormalized(void *clientData);
MODULE_SCOPE Tcl_Obj *	TclpFilesystemPathType(Tcl_Obj *pathPtr);
MODULE_SCOPE int	TclpDlopen(Tcl_Interp *interp, Tcl_Obj *pathPtr,
			    Tcl_LoadHandle *loadHandle,
			    Tcl_FSUnloadFileProc **unloadProcPtr, int flags);
MODULE_SCOPE int	TclpUtime(Tcl_Obj *pathPtr, struct utimbuf *tval);
#ifdef TCL_LOAD_FROM_MEMORY
MODULE_SCOPE void *	TclpLoadMemoryGetBuffer(Tcl_Interp *interp, int size);
MODULE_SCOPE int	TclpLoadMemory(Tcl_Interp *interp, void *buffer,
			    int size, int codeSize, Tcl_LoadHandle *loadHandle,
			    Tcl_FSUnloadFileProc **unloadProcPtr, int flags);
#endif
MODULE_SCOPE void	TclInitThreadStorage(void);
MODULE_SCOPE void	TclFinalizeThreadDataThread(void);
MODULE_SCOPE void	TclFinalizeThreadStorage(void);

#ifdef TCL_WIDE_CLICKS
MODULE_SCOPE long long TclpGetWideClicks(void);
MODULE_SCOPE double	TclpWideClicksToNanoseconds(long long clicks);
MODULE_SCOPE double	TclpWideClickInMicrosec(void);
#else
#   ifdef _WIN32
#	define TCL_WIDE_CLICKS 1
MODULE_SCOPE long long TclpGetWideClicks(void);
MODULE_SCOPE double	TclpWideClickInMicrosec(void);
#	define		TclpWideClicksToNanoseconds(clicks) \
				((double)(clicks) * TclpWideClickInMicrosec() * 1000)
#   endif
#endif
MODULE_SCOPE long long TclpGetMicroseconds(void);

MODULE_SCOPE int	TclZlibInit(Tcl_Interp *interp);
MODULE_SCOPE void *	TclpThreadCreateKey(void);
MODULE_SCOPE void	TclpThreadDeleteKey(void *keyPtr);
MODULE_SCOPE void	TclpThreadSetGlobalTSD(void *tsdKeyPtr, void *ptr);
MODULE_SCOPE void *	TclpThreadGetGlobalTSD(void *tsdKeyPtr);
MODULE_SCOPE void	TclErrorStackResetIf(Tcl_Interp *interp,
			    const char *msg, size_t length);
/* Tip 430 */
MODULE_SCOPE int    TclZipfs_Init(Tcl_Interp *interp);


/*
 * Many parsing tasks need a common definition of whitespace.
 * Use this routine and macro to achieve that and place
 * optimization (fragile on changes) in one place.
 */

MODULE_SCOPE int	TclIsSpaceProc(int byte);
#	define TclIsSpaceProcM(byte) \
		(((byte) > 0x20) ? 0 : TclIsSpaceProc(byte))

/*
 *----------------------------------------------------------------
 * Command procedures in the generic core:
 *----------------------------------------------------------------
 */

MODULE_SCOPE int	Tcl_AfterObjCmd(void *clientData,
			    Tcl_Interp *interp, size_t objc,
			    Tcl_Obj *const objv[]);
MODULE_SCOPE int	Tcl_AppendObjCmd(void *clientData,
			    Tcl_Interp *interp, size_t objc,
			    Tcl_Obj *const objv[]);
MODULE_SCOPE int	Tcl_ApplyObjCmd(void *clientData,
			    Tcl_Interp *interp, size_t objc,
			    Tcl_Obj *const objv[]);
MODULE_SCOPE Tcl_Command TclInitArrayCmd(Tcl_Interp *interp);
MODULE_SCOPE Tcl_Command TclInitBinaryCmd(Tcl_Interp *interp);
MODULE_SCOPE int	Tcl_BreakObjCmd(void *clientData,
			    Tcl_Interp *interp, size_t objc,
			    Tcl_Obj *const objv[]);
MODULE_SCOPE int	Tcl_CatchObjCmd(void *clientData,
			    Tcl_Interp *interp, size_t objc,
			    Tcl_Obj *const objv[]);
MODULE_SCOPE int	Tcl_CdObjCmd(void *clientData,
			    Tcl_Interp *interp, size_t objc,
			    Tcl_Obj *const objv[]);
MODULE_SCOPE Tcl_Command TclInitChanCmd(Tcl_Interp *interp);
MODULE_SCOPE int	TclChanCreateObjCmd(void *clientData,
			    Tcl_Interp *interp, size_t objc,
			    Tcl_Obj *const objv[]);
MODULE_SCOPE int	TclChanPostEventObjCmd(void *clientData,
			    Tcl_Interp *interp, size_t objc,
			    Tcl_Obj *const objv[]);
MODULE_SCOPE int	TclChanPopObjCmd(void *clientData,
			    Tcl_Interp *interp, size_t objc, Tcl_Obj *const objv[]);
MODULE_SCOPE int	TclChanPushObjCmd(void *clientData,
			    Tcl_Interp *interp, size_t objc, Tcl_Obj *const objv[]);
MODULE_SCOPE void	TclClockInit(Tcl_Interp *interp);
MODULE_SCOPE int	TclClockOldscanObjCmd(
			    void *clientData, Tcl_Interp *interp,
			    size_t objc, Tcl_Obj *const objv[]);
MODULE_SCOPE int	Tcl_CloseObjCmd(void *clientData,
			    Tcl_Interp *interp, size_t objc,
			    Tcl_Obj *const objv[]);
MODULE_SCOPE int	Tcl_ConcatObjCmd(void *clientData,
			    Tcl_Interp *interp, size_t objc,
			    Tcl_Obj *const objv[]);
MODULE_SCOPE int	Tcl_ContinueObjCmd(void *clientData,
			    Tcl_Interp *interp, size_t objc,
			    Tcl_Obj *const objv[]);
MODULE_SCOPE Tcl_TimerToken TclCreateAbsoluteTimerHandler(
			    Tcl_Time *timePtr, Tcl_TimerProc *proc,
			    void *clientData);
MODULE_SCOPE int	TclDefaultBgErrorHandlerObjCmd(
			    void *clientData, Tcl_Interp *interp,
			    size_t objc, Tcl_Obj *const objv[]);
MODULE_SCOPE Tcl_Command TclInitDictCmd(Tcl_Interp *interp);
MODULE_SCOPE int	TclDictWithFinish(Tcl_Interp *interp, Var *varPtr,
			    Var *arrayPtr, Tcl_Obj *part1Ptr,
			    Tcl_Obj *part2Ptr, int index, int pathc,
			    Tcl_Obj *const pathv[], Tcl_Obj *keysPtr);
MODULE_SCOPE Tcl_Obj *	TclDictWithInit(Tcl_Interp *interp, Tcl_Obj *dictPtr,
			    size_t pathc, Tcl_Obj *const pathv[]);
MODULE_SCOPE int	Tcl_DisassembleObjCmd(void *clientData,
			    Tcl_Interp *interp, size_t objc,
			    Tcl_Obj *const objv[]);

/* Assemble command function */
MODULE_SCOPE int	Tcl_AssembleObjCmd(void *clientData,
			    Tcl_Interp *interp, size_t objc,
			    Tcl_Obj *const objv[]);
MODULE_SCOPE int	TclNRAssembleObjCmd(void *clientData,
			    Tcl_Interp *interp, size_t objc,
			    Tcl_Obj *const objv[]);
MODULE_SCOPE Tcl_Command TclInitEncodingCmd(Tcl_Interp *interp);
MODULE_SCOPE int	Tcl_EofObjCmd(void *clientData,
			    Tcl_Interp *interp, size_t objc,
			    Tcl_Obj *const objv[]);
MODULE_SCOPE int	Tcl_ErrorObjCmd(void *clientData,
			    Tcl_Interp *interp, size_t objc,
			    Tcl_Obj *const objv[]);
MODULE_SCOPE int	Tcl_EvalObjCmd(void *clientData,
			    Tcl_Interp *interp, size_t objc,
			    Tcl_Obj *const objv[]);
MODULE_SCOPE int	Tcl_ExecObjCmd(void *clientData,
			    Tcl_Interp *interp, size_t objc,
			    Tcl_Obj *const objv[]);
MODULE_SCOPE int	Tcl_ExitObjCmd(void *clientData,
			    Tcl_Interp *interp, size_t objc,
			    Tcl_Obj *const objv[]);
MODULE_SCOPE int	Tcl_ExprObjCmd(void *clientData,
			    Tcl_Interp *interp, size_t objc,
			    Tcl_Obj *const objv[]);
MODULE_SCOPE int	Tcl_FblockedObjCmd(void *clientData,
			    Tcl_Interp *interp, size_t objc,
			    Tcl_Obj *const objv[]);
MODULE_SCOPE int	Tcl_FconfigureObjCmd(
			    void *clientData, Tcl_Interp *interp,
			    size_t objc, Tcl_Obj *const objv[]);
MODULE_SCOPE int	Tcl_FcopyObjCmd(void *dummy,
			    Tcl_Interp *interp, size_t objc,
			    Tcl_Obj *const objv[]);
MODULE_SCOPE Tcl_Command TclInitFileCmd(Tcl_Interp *interp);
MODULE_SCOPE int	Tcl_FileEventObjCmd(void *clientData,
			    Tcl_Interp *interp, size_t objc,
			    Tcl_Obj *const objv[]);
MODULE_SCOPE int	Tcl_FlushObjCmd(void *clientData,
			    Tcl_Interp *interp, size_t objc,
			    Tcl_Obj *const objv[]);
MODULE_SCOPE int	Tcl_ForObjCmd(void *clientData,
			    Tcl_Interp *interp, size_t objc,
			    Tcl_Obj *const objv[]);
MODULE_SCOPE int	Tcl_ForeachObjCmd(void *clientData,
			    Tcl_Interp *interp, size_t objc,
			    Tcl_Obj *const objv[]);
MODULE_SCOPE int	Tcl_FormatObjCmd(void *dummy,
			    Tcl_Interp *interp, size_t objc,
			    Tcl_Obj *const objv[]);
MODULE_SCOPE int	Tcl_GetsObjCmd(void *clientData,
			    Tcl_Interp *interp, size_t objc,
			    Tcl_Obj *const objv[]);
MODULE_SCOPE int	Tcl_GlobalObjCmd(void *clientData,
			    Tcl_Interp *interp, size_t objc,
			    Tcl_Obj *const objv[]);
MODULE_SCOPE int	Tcl_GlobObjCmd(void *clientData,
			    Tcl_Interp *interp, size_t objc,
			    Tcl_Obj *const objv[]);
MODULE_SCOPE int	Tcl_IfObjCmd(void *clientData,
			    Tcl_Interp *interp, size_t objc,
			    Tcl_Obj *const objv[]);
MODULE_SCOPE int	Tcl_IncrObjCmd(void *clientData,
			    Tcl_Interp *interp, size_t objc,
			    Tcl_Obj *const objv[]);
MODULE_SCOPE Tcl_Command TclInitInfoCmd(Tcl_Interp *interp);
MODULE_SCOPE int	Tcl_InterpObjCmd(void *clientData,
			    Tcl_Interp *interp, size_t objc,
			    Tcl_Obj *const objv[]);
MODULE_SCOPE int	Tcl_JoinObjCmd(void *clientData,
			    Tcl_Interp *interp, size_t objc,
			    Tcl_Obj *const objv[]);
MODULE_SCOPE int	Tcl_LappendObjCmd(void *clientData,
			    Tcl_Interp *interp, size_t objc,
			    Tcl_Obj *const objv[]);
MODULE_SCOPE int	Tcl_LassignObjCmd(void *clientData,
			    Tcl_Interp *interp, size_t objc,
			    Tcl_Obj *const objv[]);
MODULE_SCOPE int	Tcl_LindexObjCmd(void *clientData,
			    Tcl_Interp *interp, size_t objc,
			    Tcl_Obj *const objv[]);
MODULE_SCOPE int	Tcl_LinsertObjCmd(void *clientData,
			    Tcl_Interp *interp, size_t objc,
			    Tcl_Obj *const objv[]);
MODULE_SCOPE int	Tcl_LlengthObjCmd(void *clientData,
			    Tcl_Interp *interp, size_t objc,
			    Tcl_Obj *const objv[]);
MODULE_SCOPE int	Tcl_ListObjCmd(void *clientData,
			    Tcl_Interp *interp, size_t objc,
			    Tcl_Obj *const objv[]);
MODULE_SCOPE int	Tcl_LmapObjCmd(void *clientData,
			    Tcl_Interp *interp, size_t objc,
			    Tcl_Obj *const objv[]);
MODULE_SCOPE int	Tcl_LoadObjCmd(void *clientData,
			    Tcl_Interp *interp, size_t objc,
			    Tcl_Obj *const objv[]);
MODULE_SCOPE int	Tcl_LpopObjCmd(void *clientData,
			    Tcl_Interp *interp, size_t objc,
			    Tcl_Obj *const objv[]);
MODULE_SCOPE int	Tcl_LrangeObjCmd(void *clientData,
			    Tcl_Interp *interp, size_t objc,
			    Tcl_Obj *const objv[]);
MODULE_SCOPE int	Tcl_LremoveObjCmd(void *clientData,
			    Tcl_Interp *interp, size_t objc,
			    Tcl_Obj *const objv[]);
MODULE_SCOPE int	Tcl_LrepeatObjCmd(void *clientData,
			    Tcl_Interp *interp, size_t objc,
			    Tcl_Obj *const objv[]);
MODULE_SCOPE int	Tcl_LreplaceObjCmd(void *clientData,
			    Tcl_Interp *interp, size_t objc,
			    Tcl_Obj *const objv[]);
MODULE_SCOPE int	Tcl_LreverseObjCmd(void *clientData,
			    Tcl_Interp *interp, size_t objc,
			    Tcl_Obj *const objv[]);
MODULE_SCOPE int	Tcl_LsearchObjCmd(void *clientData,
			    Tcl_Interp *interp, size_t objc,
			    Tcl_Obj *const objv[]);
MODULE_SCOPE int	Tcl_LsetObjCmd(void *clientData,
			    Tcl_Interp *interp, size_t objc,
			    Tcl_Obj *const objv[]);
MODULE_SCOPE int	Tcl_LsortObjCmd(void *clientData,
			    Tcl_Interp *interp, size_t objc,
			    Tcl_Obj *const objv[]);
MODULE_SCOPE Tcl_Command TclInitNamespaceCmd(Tcl_Interp *interp);
MODULE_SCOPE int	TclNamespaceEnsembleCmd(void *dummy,
			    Tcl_Interp *interp, size_t objc,
			    Tcl_Obj *const objv[]);
MODULE_SCOPE int	Tcl_OpenObjCmd(void *clientData,
			    Tcl_Interp *interp, size_t objc,
			    Tcl_Obj *const objv[]);
MODULE_SCOPE int	Tcl_PackageObjCmd(void *clientData,
			    Tcl_Interp *interp, size_t objc,
			    Tcl_Obj *const objv[]);
MODULE_SCOPE int	Tcl_PidObjCmd(void *clientData,
			    Tcl_Interp *interp, size_t objc,
			    Tcl_Obj *const objv[]);
MODULE_SCOPE Tcl_Command TclInitPrefixCmd(Tcl_Interp *interp);
MODULE_SCOPE int	Tcl_PutsObjCmd(void *clientData,
			    Tcl_Interp *interp, size_t objc,
			    Tcl_Obj *const objv[]);
MODULE_SCOPE int	Tcl_PwdObjCmd(void *clientData,
			    Tcl_Interp *interp, size_t objc,
			    Tcl_Obj *const objv[]);
MODULE_SCOPE int	Tcl_ReadObjCmd(void *clientData,
			    Tcl_Interp *interp, size_t objc,
			    Tcl_Obj *const objv[]);
MODULE_SCOPE int	Tcl_RegexpObjCmd(void *clientData,
			    Tcl_Interp *interp, size_t objc,
			    Tcl_Obj *const objv[]);
MODULE_SCOPE int	Tcl_RegsubObjCmd(void *clientData,
			    Tcl_Interp *interp, size_t objc,
			    Tcl_Obj *const objv[]);
MODULE_SCOPE int	Tcl_RenameObjCmd(void *clientData,
			    Tcl_Interp *interp, size_t objc,
			    Tcl_Obj *const objv[]);
MODULE_SCOPE int	Tcl_RepresentationCmd(void *clientData,
			    Tcl_Interp *interp, size_t objc,
			    Tcl_Obj *const objv[]);
MODULE_SCOPE int	Tcl_ReturnObjCmd(void *clientData,
			    Tcl_Interp *interp, size_t objc,
			    Tcl_Obj *const objv[]);
MODULE_SCOPE int	Tcl_ScanObjCmd(void *clientData,
			    Tcl_Interp *interp, size_t objc,
			    Tcl_Obj *const objv[]);
MODULE_SCOPE int	Tcl_SeekObjCmd(void *clientData,
			    Tcl_Interp *interp, size_t objc,
			    Tcl_Obj *const objv[]);
MODULE_SCOPE int	Tcl_SetObjCmd(void *clientData,
			    Tcl_Interp *interp, size_t objc,
			    Tcl_Obj *const objv[]);
MODULE_SCOPE int	Tcl_SplitObjCmd(void *clientData,
			    Tcl_Interp *interp, size_t objc,
			    Tcl_Obj *const objv[]);
MODULE_SCOPE int	Tcl_SocketObjCmd(void *clientData,
			    Tcl_Interp *interp, size_t objc,
			    Tcl_Obj *const objv[]);
MODULE_SCOPE int	Tcl_SourceObjCmd(void *clientData,
			    Tcl_Interp *interp, size_t objc,
			    Tcl_Obj *const objv[]);
MODULE_SCOPE Tcl_Command TclInitStringCmd(Tcl_Interp *interp);
MODULE_SCOPE int	Tcl_SubstObjCmd(void *clientData,
			    Tcl_Interp *interp, size_t objc,
			    Tcl_Obj *const objv[]);
MODULE_SCOPE int	Tcl_SwitchObjCmd(void *clientData,
			    Tcl_Interp *interp, size_t objc,
			    Tcl_Obj *const objv[]);
MODULE_SCOPE int	Tcl_TellObjCmd(void *clientData,
			    Tcl_Interp *interp, size_t objc,
			    Tcl_Obj *const objv[]);
MODULE_SCOPE int	Tcl_ThrowObjCmd(void *dummy, Tcl_Interp *interp,
			    size_t objc, Tcl_Obj *const objv[]);
MODULE_SCOPE int	Tcl_TimeObjCmd(void *clientData,
			    Tcl_Interp *interp, size_t objc,
			    Tcl_Obj *const objv[]);
MODULE_SCOPE int	Tcl_TimeRateObjCmd(void *clientData,
			    Tcl_Interp *interp, size_t objc,
			    Tcl_Obj *const objv[]);
MODULE_SCOPE int	Tcl_TraceObjCmd(void *clientData,
			    Tcl_Interp *interp, size_t objc,
			    Tcl_Obj *const objv[]);
MODULE_SCOPE int	Tcl_TryObjCmd(void *clientData,
			    Tcl_Interp *interp, size_t objc,
			    Tcl_Obj *const objv[]);
MODULE_SCOPE int	Tcl_UnloadObjCmd(void *clientData,
			    Tcl_Interp *interp, size_t objc,
			    Tcl_Obj *const objv[]);
MODULE_SCOPE int	Tcl_UnsetObjCmd(void *clientData,
			    Tcl_Interp *interp, size_t objc,
			    Tcl_Obj *const objv[]);
MODULE_SCOPE int	Tcl_UpdateObjCmd(void *clientData,
			    Tcl_Interp *interp, size_t objc,
			    Tcl_Obj *const objv[]);
MODULE_SCOPE int	Tcl_UplevelObjCmd(void *clientData,
			    Tcl_Interp *interp, size_t objc,
			    Tcl_Obj *const objv[]);
MODULE_SCOPE int	Tcl_UpvarObjCmd(void *clientData,
			    Tcl_Interp *interp, size_t objc,
			    Tcl_Obj *const objv[]);
MODULE_SCOPE int	Tcl_VariableObjCmd(void *clientData,
			    Tcl_Interp *interp, size_t objc,
			    Tcl_Obj *const objv[]);
MODULE_SCOPE int	Tcl_VwaitObjCmd(void *clientData,
			    Tcl_Interp *interp, size_t objc,
			    Tcl_Obj *const objv[]);
MODULE_SCOPE int	Tcl_WhileObjCmd(void *clientData,
			    Tcl_Interp *interp, size_t objc,
			    Tcl_Obj *const objv[]);

/*
 *----------------------------------------------------------------
 * Compilation procedures for commands in the generic core:
 *----------------------------------------------------------------
 */

MODULE_SCOPE int	TclCompileAppendCmd(Tcl_Interp *interp,
			    Tcl_Parse *parsePtr, Command *cmdPtr,
			    struct CompileEnv *envPtr);
MODULE_SCOPE int	TclCompileArrayExistsCmd(Tcl_Interp *interp,
			    Tcl_Parse *parsePtr, Command *cmdPtr,
			    struct CompileEnv *envPtr);
MODULE_SCOPE int	TclCompileArraySetCmd(Tcl_Interp *interp,
			    Tcl_Parse *parsePtr, Command *cmdPtr,
			    struct CompileEnv *envPtr);
MODULE_SCOPE int	TclCompileArrayUnsetCmd(Tcl_Interp *interp,
			    Tcl_Parse *parsePtr, Command *cmdPtr,
			    struct CompileEnv *envPtr);
MODULE_SCOPE int	TclCompileBreakCmd(Tcl_Interp *interp,
			    Tcl_Parse *parsePtr, Command *cmdPtr,
			    struct CompileEnv *envPtr);
MODULE_SCOPE int	TclCompileCatchCmd(Tcl_Interp *interp,
			    Tcl_Parse *parsePtr, Command *cmdPtr,
			    struct CompileEnv *envPtr);
MODULE_SCOPE int	TclCompileClockClicksCmd(Tcl_Interp *interp,
			    Tcl_Parse *parsePtr, Command *cmdPtr,
			    struct CompileEnv *envPtr);
MODULE_SCOPE int	TclCompileClockReadingCmd(Tcl_Interp *interp,
			    Tcl_Parse *parsePtr, Command *cmdPtr,
			    struct CompileEnv *envPtr);
MODULE_SCOPE int	TclCompileConcatCmd(Tcl_Interp *interp,
			    Tcl_Parse *parsePtr, Command *cmdPtr,
			    struct CompileEnv *envPtr);
MODULE_SCOPE int	TclCompileContinueCmd(Tcl_Interp *interp,
			    Tcl_Parse *parsePtr, Command *cmdPtr,
			    struct CompileEnv *envPtr);
MODULE_SCOPE int	TclCompileDictAppendCmd(Tcl_Interp *interp,
			    Tcl_Parse *parsePtr, Command *cmdPtr,
			    struct CompileEnv *envPtr);
MODULE_SCOPE int	TclCompileDictCreateCmd(Tcl_Interp *interp,
			    Tcl_Parse *parsePtr, Command *cmdPtr,
			    struct CompileEnv *envPtr);
MODULE_SCOPE int	TclCompileDictExistsCmd(Tcl_Interp *interp,
			    Tcl_Parse *parsePtr, Command *cmdPtr,
			    struct CompileEnv *envPtr);
MODULE_SCOPE int	TclCompileDictForCmd(Tcl_Interp *interp,
			    Tcl_Parse *parsePtr, Command *cmdPtr,
			    struct CompileEnv *envPtr);
MODULE_SCOPE int	TclCompileDictGetCmd(Tcl_Interp *interp,
			    Tcl_Parse *parsePtr, Command *cmdPtr,
			    struct CompileEnv *envPtr);
MODULE_SCOPE int	TclCompileDictGetWithDefaultCmd(Tcl_Interp *interp,
			    Tcl_Parse *parsePtr, Command *cmdPtr,
			    struct CompileEnv *envPtr);
MODULE_SCOPE int	TclCompileDictIncrCmd(Tcl_Interp *interp,
			    Tcl_Parse *parsePtr, Command *cmdPtr,
			    struct CompileEnv *envPtr);
MODULE_SCOPE int	TclCompileDictLappendCmd(Tcl_Interp *interp,
			    Tcl_Parse *parsePtr, Command *cmdPtr,
			    struct CompileEnv *envPtr);
MODULE_SCOPE int	TclCompileDictMapCmd(Tcl_Interp *interp,
			    Tcl_Parse *parsePtr, Command *cmdPtr,
			    struct CompileEnv *envPtr);
MODULE_SCOPE int	TclCompileDictMergeCmd(Tcl_Interp *interp,
			    Tcl_Parse *parsePtr, Command *cmdPtr,
			    struct CompileEnv *envPtr);
MODULE_SCOPE int	TclCompileDictSetCmd(Tcl_Interp *interp,
			    Tcl_Parse *parsePtr, Command *cmdPtr,
			    struct CompileEnv *envPtr);
MODULE_SCOPE int	TclCompileDictUnsetCmd(Tcl_Interp *interp,
			    Tcl_Parse *parsePtr, Command *cmdPtr,
			    struct CompileEnv *envPtr);
MODULE_SCOPE int	TclCompileDictUpdateCmd(Tcl_Interp *interp,
			    Tcl_Parse *parsePtr, Command *cmdPtr,
			    struct CompileEnv *envPtr);
MODULE_SCOPE int	TclCompileDictWithCmd(Tcl_Interp *interp,
			    Tcl_Parse *parsePtr, Command *cmdPtr,
			    struct CompileEnv *envPtr);
MODULE_SCOPE int	TclCompileEnsemble(Tcl_Interp *interp,
			    Tcl_Parse *parsePtr, Command *cmdPtr,
			    struct CompileEnv *envPtr);
MODULE_SCOPE int	TclCompileErrorCmd(Tcl_Interp *interp,
			    Tcl_Parse *parsePtr, Command *cmdPtr,
			    struct CompileEnv *envPtr);
MODULE_SCOPE int	TclCompileExprCmd(Tcl_Interp *interp,
			    Tcl_Parse *parsePtr, Command *cmdPtr,
			    struct CompileEnv *envPtr);
MODULE_SCOPE int	TclCompileForCmd(Tcl_Interp *interp,
			    Tcl_Parse *parsePtr, Command *cmdPtr,
			    struct CompileEnv *envPtr);
MODULE_SCOPE int	TclCompileForeachCmd(Tcl_Interp *interp,
			    Tcl_Parse *parsePtr, Command *cmdPtr,
			    struct CompileEnv *envPtr);
MODULE_SCOPE int	TclCompileFormatCmd(Tcl_Interp *interp,
			    Tcl_Parse *parsePtr, Command *cmdPtr,
			    struct CompileEnv *envPtr);
MODULE_SCOPE int	TclCompileGlobalCmd(Tcl_Interp *interp,
			    Tcl_Parse *parsePtr, Command *cmdPtr,
			    struct CompileEnv *envPtr);
MODULE_SCOPE int	TclCompileIfCmd(Tcl_Interp *interp,
			    Tcl_Parse *parsePtr, Command *cmdPtr,
			    struct CompileEnv *envPtr);
MODULE_SCOPE int	TclCompileInfoCommandsCmd(Tcl_Interp *interp,
			    Tcl_Parse *parsePtr, Command *cmdPtr,
			    struct CompileEnv *envPtr);
MODULE_SCOPE int	TclCompileInfoCoroutineCmd(Tcl_Interp *interp,
			    Tcl_Parse *parsePtr, Command *cmdPtr,
			    struct CompileEnv *envPtr);
MODULE_SCOPE int	TclCompileInfoExistsCmd(Tcl_Interp *interp,
			    Tcl_Parse *parsePtr, Command *cmdPtr,
			    struct CompileEnv *envPtr);
MODULE_SCOPE int	TclCompileInfoLevelCmd(Tcl_Interp *interp,
			    Tcl_Parse *parsePtr, Command *cmdPtr,
			    struct CompileEnv *envPtr);
MODULE_SCOPE int	TclCompileInfoObjectClassCmd(Tcl_Interp *interp,
			    Tcl_Parse *parsePtr, Command *cmdPtr,
			    struct CompileEnv *envPtr);
MODULE_SCOPE int	TclCompileInfoObjectIsACmd(Tcl_Interp *interp,
			    Tcl_Parse *parsePtr, Command *cmdPtr,
			    struct CompileEnv *envPtr);
MODULE_SCOPE int	TclCompileInfoObjectNamespaceCmd(Tcl_Interp *interp,
			    Tcl_Parse *parsePtr, Command *cmdPtr,
			    struct CompileEnv *envPtr);
MODULE_SCOPE int	TclCompileIncrCmd(Tcl_Interp *interp,
			    Tcl_Parse *parsePtr, Command *cmdPtr,
			    struct CompileEnv *envPtr);
MODULE_SCOPE int	TclCompileLappendCmd(Tcl_Interp *interp,
			    Tcl_Parse *parsePtr, Command *cmdPtr,
			    struct CompileEnv *envPtr);
MODULE_SCOPE int	TclCompileLassignCmd(Tcl_Interp *interp,
			    Tcl_Parse *parsePtr, Command *cmdPtr,
			    struct CompileEnv *envPtr);
MODULE_SCOPE int	TclCompileLindexCmd(Tcl_Interp *interp,
			    Tcl_Parse *parsePtr, Command *cmdPtr,
			    struct CompileEnv *envPtr);
MODULE_SCOPE int	TclCompileLinsertCmd(Tcl_Interp *interp,
			    Tcl_Parse *parsePtr, Command *cmdPtr,
			    struct CompileEnv *envPtr);
MODULE_SCOPE int	TclCompileListCmd(Tcl_Interp *interp,
			    Tcl_Parse *parsePtr, Command *cmdPtr,
			    struct CompileEnv *envPtr);
MODULE_SCOPE int	TclCompileLlengthCmd(Tcl_Interp *interp,
			    Tcl_Parse *parsePtr, Command *cmdPtr,
			    struct CompileEnv *envPtr);
MODULE_SCOPE int	TclCompileLmapCmd(Tcl_Interp *interp,
			    Tcl_Parse *parsePtr, Command *cmdPtr,
			    struct CompileEnv *envPtr);
MODULE_SCOPE int	TclCompileLrangeCmd(Tcl_Interp *interp,
			    Tcl_Parse *parsePtr, Command *cmdPtr,
			    struct CompileEnv *envPtr);
MODULE_SCOPE int	TclCompileLreplaceCmd(Tcl_Interp *interp,
			    Tcl_Parse *parsePtr, Command *cmdPtr,
			    struct CompileEnv *envPtr);
MODULE_SCOPE int	TclCompileLsetCmd(Tcl_Interp *interp,
			    Tcl_Parse *parsePtr, Command *cmdPtr,
			    struct CompileEnv *envPtr);
MODULE_SCOPE int	TclCompileNamespaceCodeCmd(Tcl_Interp *interp,
			    Tcl_Parse *parsePtr, Command *cmdPtr,
			    struct CompileEnv *envPtr);
MODULE_SCOPE int	TclCompileNamespaceCurrentCmd(Tcl_Interp *interp,
			    Tcl_Parse *parsePtr, Command *cmdPtr,
			    struct CompileEnv *envPtr);
MODULE_SCOPE int	TclCompileNamespaceOriginCmd(Tcl_Interp *interp,
			    Tcl_Parse *parsePtr, Command *cmdPtr,
			    struct CompileEnv *envPtr);
MODULE_SCOPE int	TclCompileNamespaceQualifiersCmd(Tcl_Interp *interp,
			    Tcl_Parse *parsePtr, Command *cmdPtr,
			    struct CompileEnv *envPtr);
MODULE_SCOPE int	TclCompileNamespaceTailCmd(Tcl_Interp *interp,
			    Tcl_Parse *parsePtr, Command *cmdPtr,
			    struct CompileEnv *envPtr);
MODULE_SCOPE int	TclCompileNamespaceUpvarCmd(Tcl_Interp *interp,
			    Tcl_Parse *parsePtr, Command *cmdPtr,
			    struct CompileEnv *envPtr);
MODULE_SCOPE int	TclCompileNamespaceWhichCmd(Tcl_Interp *interp,
			    Tcl_Parse *parsePtr, Command *cmdPtr,
			    struct CompileEnv *envPtr);
MODULE_SCOPE int	TclCompileNoOp(Tcl_Interp *interp,
			    Tcl_Parse *parsePtr, Command *cmdPtr,
			    struct CompileEnv *envPtr);
MODULE_SCOPE int	TclCompileObjectNextCmd(Tcl_Interp *interp,
			    Tcl_Parse *parsePtr, Command *cmdPtr,
			    struct CompileEnv *envPtr);
MODULE_SCOPE int	TclCompileObjectNextToCmd(Tcl_Interp *interp,
			    Tcl_Parse *parsePtr, Command *cmdPtr,
			    struct CompileEnv *envPtr);
MODULE_SCOPE int	TclCompileObjectSelfCmd(Tcl_Interp *interp,
			    Tcl_Parse *parsePtr, Command *cmdPtr,
			    struct CompileEnv *envPtr);
MODULE_SCOPE int	TclCompileRegexpCmd(Tcl_Interp *interp,
			    Tcl_Parse *parsePtr, Command *cmdPtr,
			    struct CompileEnv *envPtr);
MODULE_SCOPE int	TclCompileRegsubCmd(Tcl_Interp *interp,
			    Tcl_Parse *parsePtr, Command *cmdPtr,
			    struct CompileEnv *envPtr);
MODULE_SCOPE int	TclCompileReturnCmd(Tcl_Interp *interp,
			    Tcl_Parse *parsePtr, Command *cmdPtr,
			    struct CompileEnv *envPtr);
MODULE_SCOPE int	TclCompileSetCmd(Tcl_Interp *interp,
			    Tcl_Parse *parsePtr, Command *cmdPtr,
			    struct CompileEnv *envPtr);
MODULE_SCOPE int	TclCompileStringCatCmd(Tcl_Interp *interp,
			    Tcl_Parse *parsePtr, Command *cmdPtr,
			    struct CompileEnv *envPtr);
MODULE_SCOPE int	TclCompileStringCmpCmd(Tcl_Interp *interp,
			    Tcl_Parse *parsePtr, Command *cmdPtr,
			    struct CompileEnv *envPtr);
MODULE_SCOPE int	TclCompileStringEqualCmd(Tcl_Interp *interp,
			    Tcl_Parse *parsePtr, Command *cmdPtr,
			    struct CompileEnv *envPtr);
MODULE_SCOPE int	TclCompileStringFirstCmd(Tcl_Interp *interp,
			    Tcl_Parse *parsePtr, Command *cmdPtr,
			    struct CompileEnv *envPtr);
MODULE_SCOPE int	TclCompileStringIndexCmd(Tcl_Interp *interp,
			    Tcl_Parse *parsePtr, Command *cmdPtr,
			    struct CompileEnv *envPtr);
MODULE_SCOPE int	TclCompileStringInsertCmd(Tcl_Interp *interp,
			    Tcl_Parse *parsePtr, Command *cmdPtr,
			    struct CompileEnv *envPtr);
MODULE_SCOPE int	TclCompileStringIsCmd(Tcl_Interp *interp,
			    Tcl_Parse *parsePtr, Command *cmdPtr,
			    struct CompileEnv *envPtr);
MODULE_SCOPE int	TclCompileStringLastCmd(Tcl_Interp *interp,
			    Tcl_Parse *parsePtr, Command *cmdPtr,
			    struct CompileEnv *envPtr);
MODULE_SCOPE int	TclCompileStringLenCmd(Tcl_Interp *interp,
			    Tcl_Parse *parsePtr, Command *cmdPtr,
			    struct CompileEnv *envPtr);
MODULE_SCOPE int	TclCompileStringMapCmd(Tcl_Interp *interp,
			    Tcl_Parse *parsePtr, Command *cmdPtr,
			    struct CompileEnv *envPtr);
MODULE_SCOPE int	TclCompileStringMatchCmd(Tcl_Interp *interp,
			    Tcl_Parse *parsePtr, Command *cmdPtr,
			    struct CompileEnv *envPtr);
MODULE_SCOPE int	TclCompileStringRangeCmd(Tcl_Interp *interp,
			    Tcl_Parse *parsePtr, Command *cmdPtr,
			    struct CompileEnv *envPtr);
MODULE_SCOPE int	TclCompileStringReplaceCmd(Tcl_Interp *interp,
			    Tcl_Parse *parsePtr, Command *cmdPtr,
			    struct CompileEnv *envPtr);
MODULE_SCOPE int	TclCompileStringToLowerCmd(Tcl_Interp *interp,
			    Tcl_Parse *parsePtr, Command *cmdPtr,
			    struct CompileEnv *envPtr);
MODULE_SCOPE int	TclCompileStringToTitleCmd(Tcl_Interp *interp,
			    Tcl_Parse *parsePtr, Command *cmdPtr,
			    struct CompileEnv *envPtr);
MODULE_SCOPE int	TclCompileStringToUpperCmd(Tcl_Interp *interp,
			    Tcl_Parse *parsePtr, Command *cmdPtr,
			    struct CompileEnv *envPtr);
MODULE_SCOPE int	TclCompileStringTrimCmd(Tcl_Interp *interp,
			    Tcl_Parse *parsePtr, Command *cmdPtr,
			    struct CompileEnv *envPtr);
MODULE_SCOPE int	TclCompileStringTrimLCmd(Tcl_Interp *interp,
			    Tcl_Parse *parsePtr, Command *cmdPtr,
			    struct CompileEnv *envPtr);
MODULE_SCOPE int	TclCompileStringTrimRCmd(Tcl_Interp *interp,
			    Tcl_Parse *parsePtr, Command *cmdPtr,
			    struct CompileEnv *envPtr);
MODULE_SCOPE int	TclCompileSubstCmd(Tcl_Interp *interp,
			    Tcl_Parse *parsePtr, Command *cmdPtr,
			    struct CompileEnv *envPtr);
MODULE_SCOPE int	TclCompileSwitchCmd(Tcl_Interp *interp,
			    Tcl_Parse *parsePtr, Command *cmdPtr,
			    struct CompileEnv *envPtr);
MODULE_SCOPE int	TclCompileTailcallCmd(Tcl_Interp *interp,
			    Tcl_Parse *parsePtr, Command *cmdPtr,
			    struct CompileEnv *envPtr);
MODULE_SCOPE int	TclCompileThrowCmd(Tcl_Interp *interp,
			    Tcl_Parse *parsePtr, Command *cmdPtr,
			    struct CompileEnv *envPtr);
MODULE_SCOPE int	TclCompileTryCmd(Tcl_Interp *interp,
			    Tcl_Parse *parsePtr, Command *cmdPtr,
			    struct CompileEnv *envPtr);
MODULE_SCOPE int	TclCompileUnsetCmd(Tcl_Interp *interp,
			    Tcl_Parse *parsePtr, Command *cmdPtr,
			    struct CompileEnv *envPtr);
MODULE_SCOPE int	TclCompileUpvarCmd(Tcl_Interp *interp,
			    Tcl_Parse *parsePtr, Command *cmdPtr,
			    struct CompileEnv *envPtr);
MODULE_SCOPE int	TclCompileVariableCmd(Tcl_Interp *interp,
			    Tcl_Parse *parsePtr, Command *cmdPtr,
			    struct CompileEnv *envPtr);
MODULE_SCOPE int	TclCompileWhileCmd(Tcl_Interp *interp,
			    Tcl_Parse *parsePtr, Command *cmdPtr,
			    struct CompileEnv *envPtr);
MODULE_SCOPE int	TclCompileYieldCmd(Tcl_Interp *interp,
			    Tcl_Parse *parsePtr, Command *cmdPtr,
			    struct CompileEnv *envPtr);
MODULE_SCOPE int	TclCompileYieldToCmd(Tcl_Interp *interp,
			    Tcl_Parse *parsePtr, Command *cmdPtr,
			    struct CompileEnv *envPtr);
MODULE_SCOPE int	TclCompileBasic0ArgCmd(Tcl_Interp *interp,
			    Tcl_Parse *parsePtr, Command *cmdPtr,
			    struct CompileEnv *envPtr);
MODULE_SCOPE int	TclCompileBasic1ArgCmd(Tcl_Interp *interp,
			    Tcl_Parse *parsePtr, Command *cmdPtr,
			    struct CompileEnv *envPtr);
MODULE_SCOPE int	TclCompileBasic2ArgCmd(Tcl_Interp *interp,
			    Tcl_Parse *parsePtr, Command *cmdPtr,
			    struct CompileEnv *envPtr);
MODULE_SCOPE int	TclCompileBasic3ArgCmd(Tcl_Interp *interp,
			    Tcl_Parse *parsePtr, Command *cmdPtr,
			    struct CompileEnv *envPtr);
MODULE_SCOPE int	TclCompileBasic0Or1ArgCmd(Tcl_Interp *interp,
			    Tcl_Parse *parsePtr, Command *cmdPtr,
			    struct CompileEnv *envPtr);
MODULE_SCOPE int	TclCompileBasic1Or2ArgCmd(Tcl_Interp *interp,
			    Tcl_Parse *parsePtr, Command *cmdPtr,
			    struct CompileEnv *envPtr);
MODULE_SCOPE int	TclCompileBasic2Or3ArgCmd(Tcl_Interp *interp,
			    Tcl_Parse *parsePtr, Command *cmdPtr,
			    struct CompileEnv *envPtr);
MODULE_SCOPE int	TclCompileBasic0To2ArgCmd(Tcl_Interp *interp,
			    Tcl_Parse *parsePtr, Command *cmdPtr,
			    struct CompileEnv *envPtr);
MODULE_SCOPE int	TclCompileBasic1To3ArgCmd(Tcl_Interp *interp,
			    Tcl_Parse *parsePtr, Command *cmdPtr,
			    struct CompileEnv *envPtr);
MODULE_SCOPE int	TclCompileBasicMin0ArgCmd(Tcl_Interp *interp,
			    Tcl_Parse *parsePtr, Command *cmdPtr,
			    struct CompileEnv *envPtr);
MODULE_SCOPE int	TclCompileBasicMin1ArgCmd(Tcl_Interp *interp,
			    Tcl_Parse *parsePtr, Command *cmdPtr,
			    struct CompileEnv *envPtr);
MODULE_SCOPE int	TclCompileBasicMin2ArgCmd(Tcl_Interp *interp,
			    Tcl_Parse *parsePtr, Command *cmdPtr,
			    struct CompileEnv *envPtr);

MODULE_SCOPE int	TclInvertOpCmd(void *clientData,
			    Tcl_Interp *interp, size_t objc,
			    Tcl_Obj *const objv[]);
MODULE_SCOPE int	TclCompileInvertOpCmd(Tcl_Interp *interp,
			    Tcl_Parse *parsePtr, Command *cmdPtr,
			    struct CompileEnv *envPtr);
MODULE_SCOPE int	TclNotOpCmd(void *clientData,
			    Tcl_Interp *interp, size_t objc,
			    Tcl_Obj *const objv[]);
MODULE_SCOPE int	TclCompileNotOpCmd(Tcl_Interp *interp,
			    Tcl_Parse *parsePtr, Command *cmdPtr,
			    struct CompileEnv *envPtr);
MODULE_SCOPE int	TclAddOpCmd(void *clientData,
			    Tcl_Interp *interp, size_t objc,
			    Tcl_Obj *const objv[]);
MODULE_SCOPE int	TclCompileAddOpCmd(Tcl_Interp *interp,
			    Tcl_Parse *parsePtr, Command *cmdPtr,
			    struct CompileEnv *envPtr);
MODULE_SCOPE int	TclMulOpCmd(void *clientData,
			    Tcl_Interp *interp, size_t objc,
			    Tcl_Obj *const objv[]);
MODULE_SCOPE int	TclCompileMulOpCmd(Tcl_Interp *interp,
			    Tcl_Parse *parsePtr, Command *cmdPtr,
			    struct CompileEnv *envPtr);
MODULE_SCOPE int	TclAndOpCmd(void *clientData,
			    Tcl_Interp *interp, size_t objc,
			    Tcl_Obj *const objv[]);
MODULE_SCOPE int	TclCompileAndOpCmd(Tcl_Interp *interp,
			    Tcl_Parse *parsePtr, Command *cmdPtr,
			    struct CompileEnv *envPtr);
MODULE_SCOPE int	TclOrOpCmd(void *clientData,
			    Tcl_Interp *interp, size_t objc,
			    Tcl_Obj *const objv[]);
MODULE_SCOPE int	TclCompileOrOpCmd(Tcl_Interp *interp,
			    Tcl_Parse *parsePtr, Command *cmdPtr,
			    struct CompileEnv *envPtr);
MODULE_SCOPE int	TclXorOpCmd(void *clientData,
			    Tcl_Interp *interp, size_t objc,
			    Tcl_Obj *const objv[]);
MODULE_SCOPE int	TclCompileXorOpCmd(Tcl_Interp *interp,
			    Tcl_Parse *parsePtr, Command *cmdPtr,
			    struct CompileEnv *envPtr);
MODULE_SCOPE int	TclPowOpCmd(void *clientData,
			    Tcl_Interp *interp, size_t objc,
			    Tcl_Obj *const objv[]);
MODULE_SCOPE int	TclCompilePowOpCmd(Tcl_Interp *interp,
			    Tcl_Parse *parsePtr, Command *cmdPtr,
			    struct CompileEnv *envPtr);
MODULE_SCOPE int	TclLshiftOpCmd(void *clientData,
			    Tcl_Interp *interp, size_t objc,
			    Tcl_Obj *const objv[]);
MODULE_SCOPE int	TclCompileLshiftOpCmd(Tcl_Interp *interp,
			    Tcl_Parse *parsePtr, Command *cmdPtr,
			    struct CompileEnv *envPtr);
MODULE_SCOPE int	TclRshiftOpCmd(void *clientData,
			    Tcl_Interp *interp, size_t objc,
			    Tcl_Obj *const objv[]);
MODULE_SCOPE int	TclCompileRshiftOpCmd(Tcl_Interp *interp,
			    Tcl_Parse *parsePtr, Command *cmdPtr,
			    struct CompileEnv *envPtr);
MODULE_SCOPE int	TclModOpCmd(void *clientData,
			    Tcl_Interp *interp, size_t objc,
			    Tcl_Obj *const objv[]);
MODULE_SCOPE int	TclCompileModOpCmd(Tcl_Interp *interp,
			    Tcl_Parse *parsePtr, Command *cmdPtr,
			    struct CompileEnv *envPtr);
MODULE_SCOPE int	TclNeqOpCmd(void *clientData,
			    Tcl_Interp *interp, size_t objc,
			    Tcl_Obj *const objv[]);
MODULE_SCOPE int	TclCompileNeqOpCmd(Tcl_Interp *interp,
			    Tcl_Parse *parsePtr, Command *cmdPtr,
			    struct CompileEnv *envPtr);
MODULE_SCOPE int	TclStrneqOpCmd(void *clientData,
			    Tcl_Interp *interp, size_t objc,
			    Tcl_Obj *const objv[]);
MODULE_SCOPE int	TclCompileStrneqOpCmd(Tcl_Interp *interp,
			    Tcl_Parse *parsePtr, Command *cmdPtr,
			    struct CompileEnv *envPtr);
MODULE_SCOPE int	TclInOpCmd(void *clientData,
			    Tcl_Interp *interp, size_t objc,
			    Tcl_Obj *const objv[]);
MODULE_SCOPE int	TclCompileInOpCmd(Tcl_Interp *interp,
			    Tcl_Parse *parsePtr, Command *cmdPtr,
			    struct CompileEnv *envPtr);
MODULE_SCOPE int	TclNiOpCmd(void *clientData,
			    Tcl_Interp *interp, size_t objc,
			    Tcl_Obj *const objv[]);
MODULE_SCOPE int	TclCompileNiOpCmd(Tcl_Interp *interp,
			    Tcl_Parse *parsePtr, Command *cmdPtr,
			    struct CompileEnv *envPtr);
MODULE_SCOPE int	TclMinusOpCmd(void *clientData,
			    Tcl_Interp *interp, size_t objc,
			    Tcl_Obj *const objv[]);
MODULE_SCOPE int	TclCompileMinusOpCmd(Tcl_Interp *interp,
			    Tcl_Parse *parsePtr, Command *cmdPtr,
			    struct CompileEnv *envPtr);
MODULE_SCOPE int	TclDivOpCmd(void *clientData,
			    Tcl_Interp *interp, size_t objc,
			    Tcl_Obj *const objv[]);
MODULE_SCOPE int	TclCompileDivOpCmd(Tcl_Interp *interp,
			    Tcl_Parse *parsePtr, Command *cmdPtr,
			    struct CompileEnv *envPtr);
MODULE_SCOPE int	TclCompileLessOpCmd(Tcl_Interp *interp,
			    Tcl_Parse *parsePtr, Command *cmdPtr,
			    struct CompileEnv *envPtr);
MODULE_SCOPE int	TclCompileLeqOpCmd(Tcl_Interp *interp,
			    Tcl_Parse *parsePtr, Command *cmdPtr,
			    struct CompileEnv *envPtr);
MODULE_SCOPE int	TclCompileGreaterOpCmd(Tcl_Interp *interp,
			    Tcl_Parse *parsePtr, Command *cmdPtr,
			    struct CompileEnv *envPtr);
MODULE_SCOPE int	TclCompileGeqOpCmd(Tcl_Interp *interp,
			    Tcl_Parse *parsePtr, Command *cmdPtr,
			    struct CompileEnv *envPtr);
MODULE_SCOPE int	TclCompileEqOpCmd(Tcl_Interp *interp,
			    Tcl_Parse *parsePtr, Command *cmdPtr,
			    struct CompileEnv *envPtr);
MODULE_SCOPE int	TclCompileStreqOpCmd(Tcl_Interp *interp,
			    Tcl_Parse *parsePtr, Command *cmdPtr,
			    struct CompileEnv *envPtr);
MODULE_SCOPE int	TclCompileStrLtOpCmd(Tcl_Interp *interp,
			    Tcl_Parse *parsePtr, Command *cmdPtr,
			    struct CompileEnv *envPtr);
MODULE_SCOPE int	TclCompileStrLeOpCmd(Tcl_Interp *interp,
			    Tcl_Parse *parsePtr, Command *cmdPtr,
			    struct CompileEnv *envPtr);
MODULE_SCOPE int	TclCompileStrGtOpCmd(Tcl_Interp *interp,
			    Tcl_Parse *parsePtr, Command *cmdPtr,
			    struct CompileEnv *envPtr);
MODULE_SCOPE int	TclCompileStrGeOpCmd(Tcl_Interp *interp,
			    Tcl_Parse *parsePtr, Command *cmdPtr,
			    struct CompileEnv *envPtr);

MODULE_SCOPE int	TclCompileAssembleCmd(Tcl_Interp *interp,
			    Tcl_Parse *parsePtr, Command *cmdPtr,
			    struct CompileEnv *envPtr);

/*
 * Routines that provide the [string] ensemble functionality. Possible
 * candidates for public interface.
 */

MODULE_SCOPE Tcl_Obj *	TclStringCat(Tcl_Interp *interp, size_t objc,
			    Tcl_Obj *const objv[], int flags);
MODULE_SCOPE Tcl_Obj *	TclStringFirst(Tcl_Obj *needle, Tcl_Obj *haystack,
			    size_t start);
MODULE_SCOPE Tcl_Obj *	TclStringLast(Tcl_Obj *needle, Tcl_Obj *haystack,
			    size_t last);
MODULE_SCOPE Tcl_Obj *	TclStringRepeat(Tcl_Interp *interp, Tcl_Obj *objPtr,
			    size_t count, int flags);
MODULE_SCOPE Tcl_Obj *	TclStringReplace(Tcl_Interp *interp, Tcl_Obj *objPtr,
			    size_t first, size_t count, Tcl_Obj *insertPtr,
			    int flags);
MODULE_SCOPE Tcl_Obj *	TclStringReverse(Tcl_Obj *objPtr, int flags);

/* Flag values for the [string] ensemble functions. */

#define TCL_STRING_MATCH_NOCASE TCL_MATCH_NOCASE /* (1<<0) in tcl.h */
#define TCL_STRING_IN_PLACE (1<<1)

/*
 * Functions defined in generic/tclVar.c and currently exported only for use
 * by the bytecode compiler and engine. Some of these could later be placed in
 * the public interface.
 */

MODULE_SCOPE Var *	TclObjLookupVarEx(Tcl_Interp * interp,
			    Tcl_Obj *part1Ptr, Tcl_Obj *part2Ptr, int flags,
			    const char *msg, int createPart1,
			    int createPart2, Var **arrayPtrPtr);
MODULE_SCOPE Var *	TclLookupArrayElement(Tcl_Interp *interp,
			    Tcl_Obj *arrayNamePtr, Tcl_Obj *elNamePtr,
			    int flags, const char *msg,
			    int createPart1, int createPart2,
			    Var *arrayPtr, int index);
MODULE_SCOPE Tcl_Obj *	TclPtrGetVarIdx(Tcl_Interp *interp,
			    Var *varPtr, Var *arrayPtr, Tcl_Obj *part1Ptr,
			    Tcl_Obj *part2Ptr, int flags, int index);
MODULE_SCOPE Tcl_Obj *	TclPtrSetVarIdx(Tcl_Interp *interp,
			    Var *varPtr, Var *arrayPtr, Tcl_Obj *part1Ptr,
			    Tcl_Obj *part2Ptr, Tcl_Obj *newValuePtr,
			    int flags, int index);
MODULE_SCOPE Tcl_Obj *	TclPtrIncrObjVarIdx(Tcl_Interp *interp,
			    Var *varPtr, Var *arrayPtr, Tcl_Obj *part1Ptr,
			    Tcl_Obj *part2Ptr, Tcl_Obj *incrPtr,
			    int flags, int index);
MODULE_SCOPE int	TclPtrObjMakeUpvarIdx(Tcl_Interp *interp,
			    Var *otherPtr, Tcl_Obj *myNamePtr, int myFlags,
			    int index);
MODULE_SCOPE int	TclPtrUnsetVarIdx(Tcl_Interp *interp, Var *varPtr,
			    Var *arrayPtr, Tcl_Obj *part1Ptr,
			    Tcl_Obj *part2Ptr, int flags,
			    int index);
MODULE_SCOPE void	TclInvalidateNsPath(Namespace *nsPtr);
MODULE_SCOPE void	TclFindArrayPtrElements(Var *arrayPtr,
			    Tcl_HashTable *tablePtr);

/*
 * The new extended interface to the variable traces.
 */

MODULE_SCOPE int	TclObjCallVarTraces(Interp *iPtr, Var *arrayPtr,
			    Var *varPtr, Tcl_Obj *part1Ptr, Tcl_Obj *part2Ptr,
			    int flags, int leaveErrMsg, int index);

/*
 * So tclObj.c and tclDictObj.c can share these implementations.
 */

MODULE_SCOPE int	TclCompareObjKeys(void *keyPtr, Tcl_HashEntry *hPtr);
MODULE_SCOPE void	TclFreeObjEntry(Tcl_HashEntry *hPtr);
MODULE_SCOPE TCL_HASH_TYPE TclHashObjKey(Tcl_HashTable *tablePtr, void *keyPtr);

MODULE_SCOPE int	TclFullFinalizationRequested(void);

/*
 * TIP #542
 */

MODULE_SCOPE size_t TclUniCharLen(const Tcl_UniChar *uniStr);
MODULE_SCOPE int TclUniCharNcmp(const Tcl_UniChar *ucs,
				const Tcl_UniChar *uct, size_t numChars);
MODULE_SCOPE int TclUniCharNcasecmp(const Tcl_UniChar *ucs,
				const Tcl_UniChar *uct, size_t numChars);
MODULE_SCOPE int TclUniCharCaseMatch(const Tcl_UniChar *uniStr,
				const Tcl_UniChar *uniPattern, int nocase);


/*
 * Just for the purposes of command-type registration.
 */

MODULE_SCOPE Tcl_ObjCmdProc2 TclEnsembleImplementationCmd;
MODULE_SCOPE Tcl_ObjCmdProc2 TclAliasObjCmd;
MODULE_SCOPE Tcl_ObjCmdProc2 TclLocalAliasObjCmd;
MODULE_SCOPE Tcl_ObjCmdProc2 TclChildObjCmd;
MODULE_SCOPE Tcl_ObjCmdProc2 TclInvokeImportedCmd;
MODULE_SCOPE Tcl_ObjCmdProc2 TclOOPublicObjectCmd;
MODULE_SCOPE Tcl_ObjCmdProc2 TclOOPrivateObjectCmd;
MODULE_SCOPE Tcl_ObjCmdProc2 TclOOMyClassObjCmd;

/*
 * TIP #462.
 */

/*
 * The following enum values give the status of a spawned process.
 */

typedef enum TclProcessWaitStatus {
    TCL_PROCESS_ERROR = -1,	/* Error waiting for process to exit */
    TCL_PROCESS_UNCHANGED = 0,	/* No change since the last call. */
    TCL_PROCESS_EXITED = 1,	/* Process has exited. */
    TCL_PROCESS_SIGNALED = 2,	/* Child killed because of a signal. */
    TCL_PROCESS_STOPPED = 3,	/* Child suspended because of a signal. */
    TCL_PROCESS_UNKNOWN_STATUS = 4
				/* Child wait status didn't make sense. */
} TclProcessWaitStatus;

MODULE_SCOPE Tcl_Command TclInitProcessCmd(Tcl_Interp *interp);
MODULE_SCOPE void	TclProcessCreated(Tcl_Pid pid);
MODULE_SCOPE TclProcessWaitStatus TclProcessWait(Tcl_Pid pid, int options,
			    int *codePtr, Tcl_Obj **msgObjPtr,
			    Tcl_Obj **errorObjPtr);
MODULE_SCOPE int TclClose(Tcl_Interp *,	Tcl_Channel chan);
/*
 * TIP #508: [array default]
 */

MODULE_SCOPE void	TclInitArrayVar(Var *arrayPtr);
MODULE_SCOPE Tcl_Obj *	TclGetArrayDefault(Var *arrayPtr);

/*
 * Utility routines for encoding index values as integers. Used by both
 * some of the command compilers and by [lsort] and [lsearch].
 */

MODULE_SCOPE int	TclIndexEncode(Tcl_Interp *interp, Tcl_Obj *objPtr,
			    size_t before, size_t after, int *indexPtr);
MODULE_SCOPE size_t	TclIndexDecode(int encoded, size_t endValue);

/* Constants used in index value encoding routines. */
#define TCL_INDEX_END           ((size_t)-2)
#define TCL_INDEX_START         ((size_t)0)

/*
 *----------------------------------------------------------------------
 *
 * TclScaleTime --
 *
 *	TIP #233 (Virtualized Time): Wrapper around the time virutalisation
 *	rescale function to hide the binding of the clientData.
 *
 *	This is static inline code; it's like a macro, but a function. It's
 *	used because this is a piece of code that ends up in places that are a
 *	bit performance sensitive.
 *
 * Results:
 *	None
 *
 * Side effects:
 *	Updates the time structure (given as an argument) with what the time
 *	should be after virtualisation.
 *
 *----------------------------------------------------------------------
 */

static inline void
TclScaleTime(
    Tcl_Time *timePtr)
{
    if (timePtr != NULL) {
	tclScaleTimeProcPtr(timePtr, tclTimeClientData);
    }
}

/*
 *----------------------------------------------------------------
 * Macros used by the Tcl core to create and release Tcl objects.
 * TclNewObj(objPtr) creates a new object denoting an empty string.
 * TclDecrRefCount(objPtr) decrements the object's reference count, and frees
 * the object if its reference count is zero. These macros are inline versions
 * of Tcl_NewObj() and Tcl_DecrRefCount(). Notice that the names differ in not
 * having a "_" after the "Tcl". Notice also that these macros reference their
 * argument more than once, so you should avoid calling them with an
 * expression that is expensive to compute or has side effects. The ANSI C
 * "prototypes" for these macros are:
 *
 * MODULE_SCOPE void	TclNewObj(Tcl_Obj *objPtr);
 * MODULE_SCOPE void	TclDecrRefCount(Tcl_Obj *objPtr);
 *
 * These macros are defined in terms of two macros that depend on memory
 * allocator in use: TclAllocObjStorage, TclFreeObjStorage. They are defined
 * below.
 *----------------------------------------------------------------
 */

/*
 * DTrace object allocation probe macros.
 */

#ifdef USE_DTRACE
#ifndef _TCLDTRACE_H
#include "tclDTrace.h"
#endif
#define	TCL_DTRACE_OBJ_CREATE(objPtr)	TCL_OBJ_CREATE(objPtr)
#define	TCL_DTRACE_OBJ_FREE(objPtr)	TCL_OBJ_FREE(objPtr)
#else /* USE_DTRACE */
#define	TCL_DTRACE_OBJ_CREATE(objPtr)	{}
#define	TCL_DTRACE_OBJ_FREE(objPtr)	{}
#endif /* USE_DTRACE */

#ifdef TCL_COMPILE_STATS
#  define TclIncrObjsAllocated() \
    tclObjsAlloced++
#  define TclIncrObjsFreed() \
    tclObjsFreed++
#else
#  define TclIncrObjsAllocated()
#  define TclIncrObjsFreed()
#endif /* TCL_COMPILE_STATS */

#  define TclAllocObjStorage(objPtr)		\
	TclAllocObjStorageEx(NULL, (objPtr))

#  define TclFreeObjStorage(objPtr)		\
	TclFreeObjStorageEx(NULL, (objPtr))

#ifndef TCL_MEM_DEBUG
# define TclNewObj(objPtr) \
    TclIncrObjsAllocated(); \
    TclAllocObjStorage(objPtr); \
    (objPtr)->refCount = 0; \
    (objPtr)->bytes    = &tclEmptyString; \
    (objPtr)->length   = 0; \
    (objPtr)->typePtr  = NULL; \
    TCL_DTRACE_OBJ_CREATE(objPtr)

/*
 * Invalidate the string rep first so we can use the bytes value for our
 * pointer chain, and signal an obj deletion (as opposed to shimmering) with
 * 'length == TCL_INDEX_NONE'.
 * Use empty 'if ; else' to handle use in unbraced outer if/else conditions.
 */

# define TclDecrRefCount(objPtr) \
    if ((objPtr)->refCount-- > 1) ; else { \
	if (!(objPtr)->typePtr || !(objPtr)->typePtr->freeIntRepProc) { \
	    TCL_DTRACE_OBJ_FREE(objPtr); \
	    if ((objPtr)->bytes \
		    && ((objPtr)->bytes != &tclEmptyString)) { \
		Tcl_Free((objPtr)->bytes); \
	    } \
	    (objPtr)->length = TCL_INDEX_NONE; \
	    TclFreeObjStorage(objPtr); \
	    TclIncrObjsFreed(); \
	} else { \
	    TclFreeObj(objPtr); \
	} \
    }

#if TCL_THREADS && !defined(USE_THREAD_ALLOC)
#   define USE_THREAD_ALLOC 1
#endif

#if defined(PURIFY)

/*
 * The PURIFY mode is like the regular mode, but instead of doing block
 * Tcl_Obj allocation and keeping a freed list for efficiency, it always
 * allocates and frees a single Tcl_Obj so that tools like Purify can better
 * track memory leaks.
 */

#  define TclAllocObjStorageEx(interp, objPtr) \
	(objPtr) = (Tcl_Obj *)Tcl_Alloc(sizeof(Tcl_Obj))

#  define TclFreeObjStorageEx(interp, objPtr) \
	Tcl_Free(objPtr)

#undef USE_THREAD_ALLOC
#undef USE_TCLALLOC
#elif TCL_THREADS && defined(USE_THREAD_ALLOC)

/*
 * The TCL_THREADS mode is like the regular mode but allocates Tcl_Obj's from
 * per-thread caches.
 */

MODULE_SCOPE Tcl_Obj *	TclThreadAllocObj(void);
MODULE_SCOPE void	TclThreadFreeObj(Tcl_Obj *);
MODULE_SCOPE Tcl_Mutex *TclpNewAllocMutex(void);
MODULE_SCOPE void	TclFreeAllocCache(void *);
MODULE_SCOPE void *	TclpGetAllocCache(void);
MODULE_SCOPE void	TclpSetAllocCache(void *);
MODULE_SCOPE void	TclpFreeAllocMutex(Tcl_Mutex *mutex);
MODULE_SCOPE void	TclpInitAllocCache(void);
MODULE_SCOPE void	TclpFreeAllocCache(void *);

/*
 * These macros need to be kept in sync with the code of TclThreadAllocObj()
 * and TclThreadFreeObj().
 *
 * Note that the optimiser should resolve the case (interp==NULL) at compile
 * time.
 */

#  define ALLOC_NOBJHIGH 1200

#  define TclAllocObjStorageEx(interp, objPtr)				\
    do {								\
	AllocCache *cachePtr;						\
	if (((interp) == NULL) ||					\
		((cachePtr = ((Interp *)(interp))->allocCache),		\
			(cachePtr->numObjects == 0))) {			\
	    (objPtr) = TclThreadAllocObj();				\
	} else {							\
	    (objPtr) = cachePtr->firstObjPtr;				\
	    cachePtr->firstObjPtr = (Tcl_Obj *)(objPtr)->internalRep.twoPtrValue.ptr1; \
	    --cachePtr->numObjects;					\
	}								\
    } while (0)

#  define TclFreeObjStorageEx(interp, objPtr)				\
    do {								\
	AllocCache *cachePtr;						\
	if (((interp) == NULL) ||					\
		((cachePtr = ((Interp *)(interp))->allocCache),		\
			((cachePtr->numObjects == 0) ||			\
			(cachePtr->numObjects >= ALLOC_NOBJHIGH)))) {	\
	    TclThreadFreeObj(objPtr);					\
	} else {							\
	    (objPtr)->internalRep.twoPtrValue.ptr1 = cachePtr->firstObjPtr; \
	    cachePtr->firstObjPtr = objPtr;				\
	    ++cachePtr->numObjects;					\
	}								\
    } while (0)

#else /* not PURIFY or USE_THREAD_ALLOC */

#if defined(USE_TCLALLOC) && USE_TCLALLOC
    MODULE_SCOPE void TclFinalizeAllocSubsystem();
    MODULE_SCOPE void TclInitAlloc();
#else
#   define USE_TCLALLOC 0
#endif

#if TCL_THREADS
/* declared in tclObj.c */
MODULE_SCOPE Tcl_Mutex	tclObjMutex;
#endif

#  define TclAllocObjStorageEx(interp, objPtr) \
    do {								\
	Tcl_MutexLock(&tclObjMutex);					\
	if (tclFreeObjList == NULL) {					\
	    TclAllocateFreeObjects();					\
	}								\
	(objPtr) = tclFreeObjList;					\
	tclFreeObjList = (Tcl_Obj *)					\
		tclFreeObjList->internalRep.twoPtrValue.ptr1;		\
	Tcl_MutexUnlock(&tclObjMutex);					\
    } while (0)

#  define TclFreeObjStorageEx(interp, objPtr) \
    do {							       \
	Tcl_MutexLock(&tclObjMutex);				       \
	(objPtr)->internalRep.twoPtrValue.ptr1 = (void *) tclFreeObjList; \
	tclFreeObjList = (objPtr);				       \
	Tcl_MutexUnlock(&tclObjMutex);				       \
    } while (0)
#endif

#else /* TCL_MEM_DEBUG */
MODULE_SCOPE void	TclDbInitNewObj(Tcl_Obj *objPtr, const char *file,
			    int line);

# define TclDbNewObj(objPtr, file, line) \
    do { \
	TclIncrObjsAllocated();						\
	(objPtr) = (Tcl_Obj *)						\
		Tcl_DbCkalloc(sizeof(Tcl_Obj), (file), (line));		\
	TclDbInitNewObj((objPtr), (file), (line));			\
	TCL_DTRACE_OBJ_CREATE(objPtr);					\
    } while (0)

# define TclNewObj(objPtr) \
    TclDbNewObj(objPtr, __FILE__, __LINE__);

# define TclDecrRefCount(objPtr) \
    Tcl_DbDecrRefCount(objPtr, __FILE__, __LINE__)

# define TclNewListObjDirect(objc, objv) \
    TclDbNewListObjDirect(objc, objv, __FILE__, __LINE__)

#undef USE_THREAD_ALLOC
#endif /* TCL_MEM_DEBUG */

/*
 *----------------------------------------------------------------
 * Macro used by the Tcl core to set a Tcl_Obj's string representation to a
 * copy of the "len" bytes starting at "bytePtr". The value of "len" must
 * not be negative.  When "len" is 0, then it is acceptable to pass
 * "bytePtr" = NULL.  When "len" > 0, "bytePtr" must not be NULL, and it
 * must point to a location from which "len" bytes may be read.  These
 * constraints are not checked here.  The validity of the bytes copied
 * as a value string representation is also not verififed.  This macro
 * must not be called while "objPtr" is being freed or when "objPtr"
 * already has a string representation.  The caller must use
 * this macro properly.  Improper use can lead to dangerous results.
 * Because "len" is referenced multiple times, take care that it is an
 * expression with the same value each use.
 *
 * The ANSI C "prototype" for this macro is:
 *
 * MODULE_SCOPE void TclInitStringRep(Tcl_Obj *objPtr, char *bytePtr, size_t len);
 *
 *----------------------------------------------------------------
 */

#define TclInitStringRep(objPtr, bytePtr, len) \
    if ((len) == 0) { \
	(objPtr)->bytes	 = &tclEmptyString; \
	(objPtr)->length = 0; \
    } else { \
	(objPtr)->bytes = (char *)Tcl_Alloc((len) + 1U); \
	memcpy((objPtr)->bytes, (bytePtr) ? (bytePtr) : &tclEmptyString, (len)); \
	(objPtr)->bytes[len] = '\0'; \
	(objPtr)->length = (len); \
    }

/*
 *----------------------------------------------------------------
 * Macro used by the Tcl core to get the string representation's byte array
 * pointer from a Tcl_Obj. This is an inline version of Tcl_GetString(). The
 * macro's expression result is the string rep's byte pointer which might be
 * NULL. The bytes referenced by this pointer must not be modified by the
 * caller. The ANSI C "prototype" for this macro is:
 *
 * MODULE_SCOPE char *	TclGetString(Tcl_Obj *objPtr);
 *----------------------------------------------------------------
 */

#define TclGetString(objPtr) \
    ((objPtr)->bytes? (objPtr)->bytes : Tcl_GetString(objPtr))

/*
 *----------------------------------------------------------------
 * Macro used by the Tcl core to clean out an object's internal
 * representation. Does not actually reset the rep's bytes. The ANSI C
 * "prototype" for this macro is:
 *
 * MODULE_SCOPE void	TclFreeInternalRep(Tcl_Obj *objPtr);
 *----------------------------------------------------------------
 */

#define TclFreeInternalRep(objPtr) \
    if ((objPtr)->typePtr != NULL) { \
	if ((objPtr)->typePtr->freeIntRepProc != NULL) { \
	    (objPtr)->typePtr->freeIntRepProc(objPtr); \
	} \
	(objPtr)->typePtr = NULL; \
    }

/*
 *----------------------------------------------------------------
 * Macro used by the Tcl core to clean out an object's string representation.
 * The ANSI C "prototype" for this macro is:
 *
 * MODULE_SCOPE void	TclInvalidateStringRep(Tcl_Obj *objPtr);
 *----------------------------------------------------------------
 */

#define TclInvalidateStringRep(objPtr) \
    do { \
	Tcl_Obj *_isobjPtr = (Tcl_Obj *)(objPtr); \
	if (_isobjPtr->bytes != NULL) { \
	    if (_isobjPtr->bytes != &tclEmptyString) { \
		Tcl_Free((char *)_isobjPtr->bytes); \
	    } \
	    _isobjPtr->bytes = NULL; \
	} \
    } while (0)

/*
 * These form part of the native filesystem support. They are needed here
 * because we have a few native filesystem functions (which are the same for
 * win/unix) in this file.
 */

#ifdef __cplusplus
extern "C" {
#endif
MODULE_SCOPE const char *const		tclpFileAttrStrings[];
MODULE_SCOPE const TclFileAttrProcs	tclpFileAttrProcs[];
#ifdef __cplusplus
}
#endif

/*
 *----------------------------------------------------------------
 * Macro used by the Tcl core to test whether an object has a
 * string representation (or is a 'pure' internal value).
 * The ANSI C "prototype" for this macro is:
 *
 * MODULE_SCOPE int	TclHasStringRep(Tcl_Obj *objPtr);
 *----------------------------------------------------------------
 */

#define TclHasStringRep(objPtr) \
    ((objPtr)->bytes != NULL)

/*
 *----------------------------------------------------------------
 * Macro used by the Tcl core to get the bignum out of the bignum
 * representation of a Tcl_Obj.
 * The ANSI C "prototype" for this macro is:
 *
 * MODULE_SCOPE void	TclUnpackBignum(Tcl_Obj *objPtr, mp_int bignum);
 *----------------------------------------------------------------
 */

#define TclUnpackBignum(objPtr, bignum) \
    do {								\
	Tcl_Obj *bignumObj = (objPtr);				\
	int bignumPayload =					\
		PTR2INT(bignumObj->internalRep.twoPtrValue.ptr2);	\
	if (bignumPayload == -1) {					\
	    (bignum) = *((mp_int *) bignumObj->internalRep.twoPtrValue.ptr1); \
	} else {							\
	    (bignum).dp = (mp_digit *)bignumObj->internalRep.twoPtrValue.ptr1;	\
	    (bignum).sign = bignumPayload >> 30;			\
	    (bignum).alloc = (bignumPayload >> 15) & 0x7FFF;		\
	    (bignum).used = bignumPayload & 0x7FFF;			\
	}								\
    } while (0)

/*
 *----------------------------------------------------------------
 * Macros used by the Tcl core to grow Tcl_Token arrays. They use the same
 * growth algorithm as used in tclStringObj.c for growing strings. The ANSI C
 * "prototype" for this macro is:
 *
 * MODULE_SCOPE void	TclGrowTokenArray(Tcl_Token *tokenPtr, int used,
 *				int available, int append,
 *				Tcl_Token *staticPtr);
 * MODULE_SCOPE void	TclGrowParseTokenArray(Tcl_Parse *parsePtr,
 *				int append);
 *----------------------------------------------------------------
 */

/* General tuning for minimum growth in Tcl growth algorithms */
#ifndef TCL_MIN_GROWTH
#  ifdef TCL_GROWTH_MIN_ALLOC
     /* Support for any legacy tuners */
#    define TCL_MIN_GROWTH TCL_GROWTH_MIN_ALLOC
#  else
#    define TCL_MIN_GROWTH 1024
#  endif
#endif

/* Token growth tuning, default to the general value. */
#ifndef TCL_MIN_TOKEN_GROWTH
#define TCL_MIN_TOKEN_GROWTH TCL_MIN_GROWTH/sizeof(Tcl_Token)
#endif

#define TclGrowTokenArray(tokenPtr, used, available, append, staticPtr)	\
    do {								\
	size_t _needed = (used) + (append);					\
	if (_needed > (available)) {					\
	    size_t allocated = 2 * _needed;					\
	    Tcl_Token *oldPtr = (tokenPtr);				\
	    Tcl_Token *newPtr;						\
	    if (oldPtr == (staticPtr)) {				\
		oldPtr = NULL;						\
	    }								\
	    newPtr = (Tcl_Token *)Tcl_AttemptRealloc((char *) oldPtr,	\
		    allocated * sizeof(Tcl_Token));	\
	    if (newPtr == NULL) {					\
		allocated = _needed + (append) + TCL_MIN_TOKEN_GROWTH;	\
		newPtr = (Tcl_Token *)Tcl_Realloc((char *) oldPtr,	\
			allocated * sizeof(Tcl_Token)); \
	    }								\
	    (available) = allocated;					\
	    if (oldPtr == NULL) {					\
		memcpy(newPtr, staticPtr,				\
			(used) * sizeof(Tcl_Token));		\
	    }								\
	    (tokenPtr) = newPtr;					\
	}								\
    } while (0)

#define TclGrowParseTokenArray(parsePtr, append)			\
    TclGrowTokenArray((parsePtr)->tokenPtr, (parsePtr)->numTokens,	\
	    (parsePtr)->tokensAvailable, (append),			\
	    (parsePtr)->staticTokens)

/*
 *----------------------------------------------------------------
 * Macro used by the Tcl core get a unicode char from a utf string. It checks
 * to see if we have a one-byte utf char before calling the real
 * Tcl_UtfToUniChar, as this will save a lot of time for primarily ASCII
 * string handling. The macro's expression result is 1 for the 1-byte case or
 * the result of Tcl_UtfToUniChar. The ANSI C "prototype" for this macro is:
 *
 * MODULE_SCOPE int	TclUtfToUniChar(const char *string, Tcl_UniChar *ch);
 *----------------------------------------------------------------
 */

#if TCL_UTF_MAX > 3
#define TclUtfToUniChar(str, chPtr) \
	(((UCHAR(*(str))) < 0x80) ?		\
	    ((*(chPtr) = UCHAR(*(str))), 1)	\
	    : Tcl_UtfToUniChar(str, chPtr))
#else
#define TclUtfToUniChar(str, chPtr) \
	((((unsigned char) *(str)) < 0x80) ?		\
	    ((*(chPtr) = (unsigned char) *(str)), 1)	\
	    : Tcl_UtfToChar16(str, chPtr))
#endif

/*
 *----------------------------------------------------------------
 * Macro counterpart of the Tcl_NumUtfChars() function. To be used in speed-
 * -sensitive points where it pays to avoid a function call in the common case
 * of counting along a string of all one-byte characters.  The ANSI C
 * "prototype" for this macro is:
 *
 * MODULE_SCOPE void	TclNumUtfCharsM(size_t numChars, const char *bytes,
 *				size_t numBytes);
 *----------------------------------------------------------------
 */

#define TclNumUtfCharsM(numChars, bytes, numBytes) \
    do { \
	size_t _count, _i = (numBytes); \
	unsigned char *_str = (unsigned char *) (bytes); \
	while (_i && (*_str < 0xC0)) { _i--; _str++; } \
	_count = (numBytes) - _i; \
	if (_i) { \
	    _count += Tcl_NumUtfChars((bytes) + _count, _i); \
	} \
	(numChars) = _count; \
    } while (0);

/*
 *----------------------------------------------------------------
 * Macro that encapsulates the logic that determines when it is safe to
 * interpret a string as a byte array directly. In summary, the object must be
 * a byte array and must not have a string representation (as the operations
 * that it is used in are defined on strings, not byte arrays). Theoretically
 * it is possible to also be efficient in the case where the object's bytes
 * field is filled by generation from the byte array (c.f. list canonicality)
 * but we don't do that at the moment since this is purely about efficiency.
 * The ANSI C "prototype" for this macro is:
 *
 * MODULE_SCOPE int	TclIsPureByteArray(Tcl_Obj *objPtr);
 *----------------------------------------------------------------
 */

MODULE_SCOPE int	TclIsPureByteArray(Tcl_Obj *objPtr);
#define TclIsPureDict(objPtr) \
	(((objPtr)->bytes==NULL) && ((objPtr)->typePtr==&tclDictType))
#define TclHasInternalRep(objPtr, type) \
	((objPtr)->typePtr == (type))
#define TclFetchInternalRep(objPtr, type) \
	(TclHasInternalRep((objPtr), (type)) ? &((objPtr)->internalRep) : NULL)


/*
 *----------------------------------------------------------------
 * Macro used by the Tcl core to compare Unicode strings. On big-endian
 * systems we can use the more efficient memcmp, but this would not be
 * lexically correct on little-endian systems. The ANSI C "prototype" for
 * this macro is:
 *
 * MODULE_SCOPE int	TclUniCharNcmp(const Tcl_UniChar *cs,
 *			    const Tcl_UniChar *ct, unsigned long n);
 *----------------------------------------------------------------
 */

#if defined(WORDS_BIGENDIAN) && (TCL_UTF_MAX > 3)
#   define TclUniCharNcmp(cs,ct,n) memcmp((cs),(ct),(n)*sizeof(Tcl_UniChar))
#endif /* WORDS_BIGENDIAN */

/*
 *----------------------------------------------------------------
 * Macro used by the Tcl core to increment a namespace's export epoch
 * counter. The ANSI C "prototype" for this macro is:
 *
 * MODULE_SCOPE void	TclInvalidateNsCmdLookup(Namespace *nsPtr);
 *----------------------------------------------------------------
 */

#define TclInvalidateNsCmdLookup(nsPtr) \
    if ((nsPtr)->numExportPatterns) {		\
	(nsPtr)->exportLookupEpoch++;		\
    }						\
    if ((nsPtr)->commandPathLength) {		\
	(nsPtr)->cmdRefEpoch++;			\
    }

/*
 *----------------------------------------------------------------------
 *
 * Core procedure added to libtommath for bignum manipulation.
 *
 *----------------------------------------------------------------------
 */

MODULE_SCOPE Tcl_LibraryInitProc TclTommath_Init;

/*
 *----------------------------------------------------------------------
 *
 * External (platform specific) initialization routine, these declarations
 * explicitly don't use EXTERN since this code does not get compiled into the
 * library:
 *
 *----------------------------------------------------------------------
 */

MODULE_SCOPE Tcl_LibraryInitProc TclplatformtestInit;
MODULE_SCOPE Tcl_LibraryInitProc TclObjTest_Init;
MODULE_SCOPE Tcl_LibraryInitProc TclThread_Init;
MODULE_SCOPE Tcl_LibraryInitProc Procbodytest_Init;
MODULE_SCOPE Tcl_LibraryInitProc Procbodytest_SafeInit;

/*
 *----------------------------------------------------------------
 * Macro used by the Tcl core to check whether a pattern has any characters
 * special to [string match]. The ANSI C "prototype" for this macro is:
 *
 * MODULE_SCOPE int	TclMatchIsTrivial(const char *pattern);
 *----------------------------------------------------------------
 */

#define TclMatchIsTrivial(pattern) \
    (strpbrk((pattern), "*[?\\") == NULL)

/*
 *----------------------------------------------------------------
 * Macros used by the Tcl core to set a Tcl_Obj's numeric representation
 * avoiding the corresponding function calls in time critical parts of the
 * core. They should only be called on unshared objects. The ANSI C
 * "prototypes" for these macros are:
 *
 * MODULE_SCOPE void	TclSetIntObj(Tcl_Obj *objPtr, Tcl_WideInt w);
 * MODULE_SCOPE void	TclSetDoubleObj(Tcl_Obj *objPtr, double d);
 *----------------------------------------------------------------
 */

#define TclSetIntObj(objPtr, i) \
    do {						\
	Tcl_ObjInternalRep ir;				\
	ir.wideValue = (Tcl_WideInt) i;			\
	TclInvalidateStringRep(objPtr);			\
	Tcl_StoreInternalRep(objPtr, &tclIntType, &ir);	\
    } while (0)

#define TclSetDoubleObj(objPtr, d) \
    do {						\
	Tcl_ObjInternalRep ir;				\
	ir.doubleValue = (double) d;			\
	TclInvalidateStringRep(objPtr);			\
	Tcl_StoreInternalRep(objPtr, &tclDoubleType, &ir);	\
    } while (0)

/*
 *----------------------------------------------------------------
 * Macros used by the Tcl core to create and initialise objects of standard
 * types, avoiding the corresponding function calls in time critical parts of
 * the core. The ANSI C "prototypes" for these macros are:
 *
 * MODULE_SCOPE void	TclNewIntObj(Tcl_Obj *objPtr, Tcl_WideInt w);
 * MODULE_SCOPE void	TclNewDoubleObj(Tcl_Obj *objPtr, double d);
 * MODULE_SCOPE void	TclNewStringObj(Tcl_Obj *objPtr, const char *s, size_t len);
 * MODULE_SCOPE void	TclNewLiteralStringObj(Tcl_Obj*objPtr, const char *sLiteral);
 *
 *----------------------------------------------------------------
 */

#ifndef TCL_MEM_DEBUG
#define TclNewIntObj(objPtr, w) \
    do {						\
	TclIncrObjsAllocated();				\
	TclAllocObjStorage(objPtr);			\
	(objPtr)->refCount = 0;				\
	(objPtr)->bytes = NULL;				\
	(objPtr)->internalRep.wideValue = (Tcl_WideInt)(w);	\
	(objPtr)->typePtr = &tclIntType;		\
	TCL_DTRACE_OBJ_CREATE(objPtr);			\
    } while (0)

#define TclNewIndexObj(objPtr, w) \
    do {						\
	size_t _w = (w);		\
	TclIncrObjsAllocated();				\
	TclAllocObjStorage(objPtr);			\
	(objPtr)->refCount = 0;				\
	(objPtr)->bytes = NULL;				\
	(objPtr)->internalRep.wideValue = ((_w) == TCL_INDEX_NONE) ? -1 : (Tcl_WideInt)(_w); \
	(objPtr)->typePtr = &tclIntType;		\
	TCL_DTRACE_OBJ_CREATE(objPtr);			\
    } while (0)

#define TclNewDoubleObj(objPtr, d) \
    do {							\
	TclIncrObjsAllocated();					\
	TclAllocObjStorage(objPtr);				\
	(objPtr)->refCount = 0;					\
	(objPtr)->bytes = NULL;					\
	(objPtr)->internalRep.doubleValue = (double)(d);	\
	(objPtr)->typePtr = &tclDoubleType;			\
	TCL_DTRACE_OBJ_CREATE(objPtr);				\
    } while (0)

#define TclNewStringObj(objPtr, s, len) \
    do {							\
	TclIncrObjsAllocated();					\
	TclAllocObjStorage(objPtr);				\
	(objPtr)->refCount = 0;					\
	TclInitStringRep((objPtr), (s), (len));			\
	(objPtr)->typePtr = NULL;				\
	TCL_DTRACE_OBJ_CREATE(objPtr);				\
    } while (0)

#else /* TCL_MEM_DEBUG */
#define TclNewIntObj(objPtr, w) \
    (objPtr) = Tcl_NewWideIntObj(w)

#define TclNewIndexObj(objPtr, w) \
    (objPtr) = (((size_t)w) == TCL_INDEX_NONE) ? Tcl_NewWideIntObj(-1) : Tcl_NewWideIntObj(w)

#define TclNewDoubleObj(objPtr, d) \
    (objPtr) = Tcl_NewDoubleObj(d)

#define TclNewStringObj(objPtr, s, len) \
    (objPtr) = Tcl_NewStringObj((s), (len))
#endif /* TCL_MEM_DEBUG */

/*
 * The sLiteral argument *must* be a string literal; the incantation with
 * sizeof(sLiteral "") will fail to compile otherwise.
 */
#define TclNewLiteralStringObj(objPtr, sLiteral) \
    TclNewStringObj((objPtr), (sLiteral), sizeof(sLiteral "") - 1)

/*
 *----------------------------------------------------------------
 * Convenience macros for DStrings.
 * The ANSI C "prototypes" for these macros are:
 *
 * MODULE_SCOPE char * TclDStringAppendLiteral(Tcl_DString *dsPtr,
 *			const char *sLiteral);
 * MODULE_SCOPE void   TclDStringClear(Tcl_DString *dsPtr);
 */

#define TclDStringAppendLiteral(dsPtr, sLiteral) \
    Tcl_DStringAppend((dsPtr), (sLiteral), sizeof(sLiteral "") - 1)
#define TclDStringClear(dsPtr) \
    Tcl_DStringSetLength((dsPtr), 0)

/*
 *----------------------------------------------------------------
 * Inline version of Tcl_GetCurrentNamespace and Tcl_GetGlobalNamespace.
 */

#define TclGetCurrentNamespace(interp) \
    (Tcl_Namespace *) ((Interp *)(interp))->varFramePtr->nsPtr

#define TclGetGlobalNamespace(interp) \
    (Tcl_Namespace *) ((Interp *)(interp))->globalNsPtr

/*
 *----------------------------------------------------------------
 * Inline version of TclCleanupCommand; still need the function as it is in
 * the internal stubs, but the core can use the macro instead.
 */

#define TclCleanupCommandMacro(cmdPtr)		\
    do {					\
	if ((cmdPtr)->refCount-- <= 1) {	\
	    Tcl_Free(cmdPtr);			\
	}					\
    } while (0)


/*
 * inside this routine crement refCount first incase cmdPtr is replacing itself
 */
#define TclRoutineAssign(location, cmdPtr)	    \
    do {					    \
	(cmdPtr)->refCount++;			    \
	if ((location) != NULL			    \
	    && (location--) <= 1) {		    \
	    Tcl_Free(((location)));		    \
	}					    \
	(location) = (cmdPtr);			    \
    } while (0)


#define TclRoutineHasName(cmdPtr) \
    ((cmdPtr)->hPtr != NULL)

/*
 *----------------------------------------------------------------
 * Inline versions of Tcl_LimitReady() and Tcl_LimitExceeded to limit number
 * of calls out of the critical path. Note that this code isn't particularly
 * readable; the non-inline version (in tclInterp.c) is much easier to
 * understand. Note also that these macros takes different args (iPtr->limit)
 * to the non-inline version.
 */

#define TclLimitExceeded(limit) ((limit).exceeded != 0)

#define TclLimitReady(limit)						\
    (((limit).active == 0) ? 0 :					\
    (++(limit).granularityTicker,					\
    ((((limit).active & TCL_LIMIT_COMMANDS) &&				\
	    (((limit).cmdGranularity == 1) ||				\
	    ((limit).granularityTicker % (limit).cmdGranularity == 0)))	\
	    ? 1 :							\
    (((limit).active & TCL_LIMIT_TIME) &&				\
	    (((limit).timeGranularity == 1) ||				\
	    ((limit).granularityTicker % (limit).timeGranularity == 0)))\
	    ? 1 : 0)))

/*
 * Compile-time assertions: these produce a compile time error if the
 * expression is not known to be true at compile time. If the assertion is
 * known to be false, the compiler (or optimizer?) will error out with
 * "division by zero". If the assertion cannot be evaluated at compile time,
 * the compiler will error out with "non-static initializer".
 *
 * Adapted with permission from
 * http://www.pixelbeat.org/programming/gcc/static_assert.html
 */

#define TCL_CT_ASSERT(e) \
    {enum { ct_assert_value = 1/(!!(e)) };}

/*
 *----------------------------------------------------------------
 * Allocator for small structs (<=sizeof(Tcl_Obj)) using the Tcl_Obj pool.
 * Only checked at compile time.
 *
 * ONLY USE FOR CONSTANT nBytes.
 *
 * DO NOT LET THEM CROSS THREAD BOUNDARIES
 *----------------------------------------------------------------
 */

#define TclSmallAlloc(nbytes, memPtr) \
    TclSmallAllocEx(NULL, (nbytes), (memPtr))

#define TclSmallFree(memPtr) \
    TclSmallFreeEx(NULL, (memPtr))

#ifndef TCL_MEM_DEBUG
#define TclSmallAllocEx(interp, nbytes, memPtr) \
    do {								\
	Tcl_Obj *_objPtr;						\
	TCL_CT_ASSERT((nbytes)<=sizeof(Tcl_Obj));			\
	TclIncrObjsAllocated();						\
	TclAllocObjStorageEx((interp), (_objPtr));			\
	*(void **)&(memPtr) = (void *) (_objPtr);			\
    } while (0)

#define TclSmallFreeEx(interp, memPtr) \
    do {								\
	TclFreeObjStorageEx((interp), (Tcl_Obj *)(memPtr));		\
	TclIncrObjsFreed();						\
    } while (0)

#else    /* TCL_MEM_DEBUG */
#define TclSmallAllocEx(interp, nbytes, memPtr) \
    do {								\
	Tcl_Obj *_objPtr;						\
	TCL_CT_ASSERT((nbytes)<=sizeof(Tcl_Obj));			\
	TclNewObj(_objPtr);						\
	*(void **)&(memPtr) = (void *)_objPtr;				\
    } while (0)

#define TclSmallFreeEx(interp, memPtr) \
    do {								\
	Tcl_Obj *_objPtr = (Tcl_Obj *)(memPtr);				\
	_objPtr->bytes = NULL;						\
	_objPtr->typePtr = NULL;					\
	_objPtr->refCount = 1;						\
	TclDecrRefCount(_objPtr);					\
    } while (0)
#endif   /* TCL_MEM_DEBUG */

/*
 * Support for Clang Static Analyzer <http://clang-analyzer.llvm.org>
 */

#if defined(PURIFY) && defined(__clang__)
#if __has_feature(attribute_analyzer_noreturn) && \
	!defined(Tcl_Panic) && defined(Tcl_Panic_TCL_DECLARED)
void Tcl_Panic(const char *, ...) __attribute__((analyzer_noreturn));
#endif
#if !defined(CLANG_ASSERT)
#include <assert.h>
#define CLANG_ASSERT(x) assert(x)
#endif
#elif !defined(CLANG_ASSERT)
#define CLANG_ASSERT(x)
#endif /* PURIFY && __clang__ */

/*
 *----------------------------------------------------------------
 * Parameters, structs and macros for the non-recursive engine (NRE)
 *----------------------------------------------------------------
 */

#define NRE_USE_SMALL_ALLOC	1  /* Only turn off for debugging purposes. */
#ifndef NRE_ENABLE_ASSERTS
#define NRE_ENABLE_ASSERTS	0
#endif

/*
 * This is the main data struct for representing NR commands. It is designed
 * to fit in sizeof(Tcl_Obj) in order to exploit the fastest memory allocator
 * available.
 */

typedef struct NRE_callback {
    Tcl_NRPostProc *procPtr;
    void *data[4];
    struct NRE_callback *nextPtr;
} NRE_callback;

#define TOP_CB(iPtr) (((Interp *)(iPtr))->execEnvPtr->callbackPtr)

/*
 * Inline version of Tcl_NRAddCallback.
 */

#define TclNRAddCallback(interp,postProcPtr,data0,data1,data2,data3) \
    do {								\
	NRE_callback *_callbackPtr;					\
	TCLNR_ALLOC((interp), (_callbackPtr));				\
	_callbackPtr->procPtr = (postProcPtr);				\
	_callbackPtr->data[0] = (void *)(data0);			\
	_callbackPtr->data[1] = (void *)(data1);			\
	_callbackPtr->data[2] = (void *)(data2);			\
	_callbackPtr->data[3] = (void *)(data3);			\
	_callbackPtr->nextPtr = TOP_CB(interp);				\
	TOP_CB(interp) = _callbackPtr;					\
    } while (0)

#if NRE_USE_SMALL_ALLOC
#define TCLNR_ALLOC(interp, ptr) \
    TclSmallAllocEx(interp, sizeof(NRE_callback), (ptr))
#define TCLNR_FREE(interp, ptr)  TclSmallFreeEx((interp), (ptr))
#else
#define TCLNR_ALLOC(interp, ptr) \
    (ptr = (Tcl_Alloc(sizeof(NRE_callback))))
#define TCLNR_FREE(interp, ptr)  Tcl_Free(ptr)
#endif

#if NRE_ENABLE_ASSERTS
#define NRE_ASSERT(expr) assert((expr))
#else
#define NRE_ASSERT(expr)
#endif

#include "tclIntDecls.h"
#include "tclIntPlatDecls.h"

#if !defined(USE_TCL_STUBS) && !defined(TCL_MEM_DEBUG)
#define Tcl_AttemptAlloc        TclpAlloc
#define Tcl_AttemptRealloc      TclpRealloc
#define Tcl_Free                TclpFree
#endif

/*
 * Special hack for macOS, where the static linker (technically the 'ar'
 * command) hates empty object files, and accepts no flags to make it shut up.
 *
 * These symbols are otherwise completely useless.
 *
 * They can't be written to or written through. They can't be seen by any
 * other code. They use a separate attribute (supported by all macOS
 * compilers, which are derivatives of clang or gcc) to stop the compilation
 * from moaning. They will be excluded during the final linking stage.
 *
 * Other platforms get nothing at all. That's good.
 */

#ifdef MAC_OSX_TCL
#define TCL_MAC_EMPTY_FILE(name) \
    static __attribute__((used)) const void *const TclUnusedFile_ ## name = NULL;
#else
#define TCL_MAC_EMPTY_FILE(name)
#endif /* MAC_OSX_TCL */

/*
 * Other externals.
 */

MODULE_SCOPE size_t TclEnvEpoch;	/* Epoch of the tcl environment
					 * (if changed with tcl-env). */

#endif /* _TCLINT */

/*
 * Local Variables:
 * mode: c
 * c-basic-offset: 4
 * fill-column: 78
 * End:
 */<|MERGE_RESOLUTION|>--- conflicted
+++ resolved
@@ -1672,8 +1672,8 @@
 				 * renamed, deleted, hidden, or exposed. */
     CompileProc *compileProc;	/* Procedure called to compile command. NULL
 				 * if no compile proc exists for command. */
-    void *objProcNotUsed;	/* Object-based command procedure. */
-    void *objClientDataNotUsed;	/* Arbitrary value passed to object proc. */
+    Tcl_ObjCmdProc2 *objProc2;	/* Object-based command procedure. */
+    void *objClientData2;	/* Arbitrary value passed to object proc. */
     Tcl_CmdProc *proc;		/* String-based command procedure. */
     void *clientData;	/* Arbitrary value passed to string proc. */
     Tcl_CmdDeleteProc *deleteProc;
@@ -1692,8 +1692,6 @@
     CommandTrace *tracePtr;	/* First in list of all traces set for this
 				 * command. */
     Tcl_ObjCmdProc2 *nreProc2;	/* NRE implementation of this command. */
-    Tcl_ObjCmdProc2 *objProc2;	/* Object-based command procedure. */
-    void *objClientData2;	/* Arbitrary value passed to object proc. */
 } Command;
 
 /*
@@ -2413,14 +2411,7 @@
 typedef int ListSizeT;
 #define ListSizeT_MAX INT_MAX
 
-<<<<<<< HEAD
-#define LIST_MAX \
-	(((size_t)UINT_MAX - offsetof(List, elements))/sizeof(Tcl_Obj *))
-#define LIST_SIZE(numElems) \
-	(TCL_HASH_TYPE)(offsetof(List, elements) + ((numElems) * sizeof(Tcl_Obj *)))
-=======
 #endif
->>>>>>> e2dae425
 
 /*
  * ListStore --
@@ -3059,7 +3050,7 @@
 			    Tcl_Obj *originObjPtr);
 MODULE_SCOPE size_t	TclConvertElement(const char *src, size_t length,
 			    char *dst, int flags);
-MODULE_SCOPE Tcl_Command TclCreateObjCommandInNs2(Tcl_Interp *interp,
+MODULE_SCOPE Tcl_Command TclCreateObjCommandInNs(Tcl_Interp *interp,
 			    const char *cmdName, Tcl_Namespace *nsPtr,
 			    Tcl_ObjCmdProc2 *proc, void *clientData,
 			    Tcl_CmdDeleteProc *deleteProc);
@@ -3252,7 +3243,7 @@
 MODULE_SCOPE Tcl_Obj *	TclNewFSPathObj(Tcl_Obj *dirPtr, const char *addStrRep,
 			    size_t len);
 MODULE_SCOPE void	TclpAlertNotifier(void *clientData);
-MODULE_SCOPE void	*TclpNotifierData(void);
+MODULE_SCOPE void *TclpNotifierData(void);
 MODULE_SCOPE void	TclpServiceModeHook(int mode);
 MODULE_SCOPE void	TclpSetTimer(const Tcl_Time *timePtr);
 MODULE_SCOPE int	TclpWaitForEvent(const Tcl_Time *timePtr);
