/*
 * tclInt.h --
 *
 *	Declarations of things used internally by the Tcl interpreter.
 *
 * Copyright (c) 1987-1993 The Regents of the University of California.
 * Copyright (c) 1993-1997 Lucent Technologies.
 * Copyright (c) 1994-1998 Sun Microsystems, Inc.
 * Copyright (c) 1998-1999 by Scriptics Corporation.
 * Copyright (c) 2001, 2002 by Kevin B. Kenny.  All rights reserved.
 * Copyright (c) 2007 Daniel A. Steffen <das@users.sourceforge.net>
 * Copyright (c) 2006-2008 by Joe Mistachkin.  All rights reserved.
 * Copyright (c) 2008 by Miguel Sofer. All rights reserved.
 *
 * See the file "license.terms" for information on usage and redistribution of
 * this file, and for a DISCLAIMER OF ALL WARRANTIES.
 */

#ifndef _TCLINT
#define _TCLINT

/*
 * Some numerics configuration options.
 */

#undef ACCEPT_NAN

/*
 * Common include files needed by most of the Tcl source files are included
 * here, so that system-dependent personalizations for the include files only
 * have to be made in once place. This results in a few extra includes, but
 * greater modularity. The order of the three groups of #includes is
 * important. For example, stdio.h is needed by tcl.h.
 */

#include "tclPort.h"

#include <stdio.h>

#include <ctype.h>
#ifdef NO_STDLIB_H
#   include "../compat/stdlib.h"
#else
#   include <stdlib.h>
#endif
#ifdef NO_STRING_H
#include "../compat/string.h"
#else
#include <string.h>
#endif
#ifdef STDC_HEADERS
#include <stddef.h>
#else
typedef int ptrdiff_t;
#endif

/*
 * Ensure WORDS_BIGENDIAN is defined correctly:
 * Needs to happen here in addition to configure to work with fat compiles on
 * Darwin (where configure runs only once for multiple architectures).
 */

#ifdef HAVE_SYS_TYPES_H
#    include <sys/types.h>
#endif
#ifdef HAVE_SYS_PARAM_H
#    include <sys/param.h>
#endif
#ifdef BYTE_ORDER
#    ifdef BIG_ENDIAN
#	 if BYTE_ORDER == BIG_ENDIAN
#	     undef WORDS_BIGENDIAN
#	     define WORDS_BIGENDIAN 1
#	 endif
#    endif
#    ifdef LITTLE_ENDIAN
#	 if BYTE_ORDER == LITTLE_ENDIAN
#	     undef WORDS_BIGENDIAN
#	 endif
#    endif
#endif

/*
 * Used to tag functions that are only to be visible within the module being
 * built and not outside it (where this is supported by the linker).
 */

#ifndef MODULE_SCOPE
#   ifdef __cplusplus
#	define MODULE_SCOPE extern "C"
#   else
#	define MODULE_SCOPE extern
#   endif
#endif

/*
 * Macros used to cast between pointers and integers (e.g. when storing an int
 * in ClientData), on 64-bit architectures they avoid gcc warning about "cast
 * to/from pointer from/to integer of different size".
 */

#if !defined(INT2PTR) && !defined(PTR2INT)
#   if defined(HAVE_INTPTR_T) || defined(intptr_t)
#	define INT2PTR(p) ((void *)(intptr_t)(p))
#	define PTR2INT(p) ((int)(intptr_t)(p))
#   else
#	define INT2PTR(p) ((void *)(p))
#	define PTR2INT(p) ((int)(p))
#   endif
#endif
#if !defined(UINT2PTR) && !defined(PTR2UINT)
#   if defined(HAVE_UINTPTR_T) || defined(uintptr_t)
#	define UINT2PTR(p) ((void *)(uintptr_t)(p))
#	define PTR2UINT(p) ((unsigned int)(uintptr_t)(p))
#   else
#	define UINT2PTR(p) ((void *)(p))
#	define PTR2UINT(p) ((unsigned int)(p))
#   endif
#endif

#if defined(_WIN32) && defined(_MSC_VER)
#   define vsnprintf _vsnprintf
#endif

/*
 * The following procedures allow namespaces to be customized to support
 * special name resolution rules for commands/variables.
 */

struct Tcl_ResolvedVarInfo;

typedef Tcl_Var (Tcl_ResolveRuntimeVarProc)(Tcl_Interp *interp,
	struct Tcl_ResolvedVarInfo *vinfoPtr);

typedef void (Tcl_ResolveVarDeleteProc)(struct Tcl_ResolvedVarInfo *vinfoPtr);

/*
 * The following structure encapsulates the routines needed to resolve a
 * variable reference at runtime. Any variable specific state will typically
 * be appended to this structure.
 */

typedef struct Tcl_ResolvedVarInfo {
    Tcl_ResolveRuntimeVarProc *fetchProc;
    Tcl_ResolveVarDeleteProc *deleteProc;
} Tcl_ResolvedVarInfo;

typedef int (Tcl_ResolveCompiledVarProc)(Tcl_Interp *interp,
	const char *name, int length, Tcl_Namespace *context,
	Tcl_ResolvedVarInfo **rPtr);

typedef int (Tcl_ResolveVarProc)(Tcl_Interp *interp, const char *name,
	Tcl_Namespace *context, int flags, Tcl_Var *rPtr);

typedef int (Tcl_ResolveCmdProc)(Tcl_Interp *interp, const char *name,
	Tcl_Namespace *context, int flags, Tcl_Command *rPtr);

typedef struct Tcl_ResolverInfo {
    Tcl_ResolveCmdProc *cmdResProc;
				/* Procedure handling command name
				 * resolution. */
    Tcl_ResolveVarProc *varResProc;
				/* Procedure handling variable name resolution
				 * for variables that can only be handled at
				 * runtime. */
    Tcl_ResolveCompiledVarProc *compiledVarResProc;
				/* Procedure handling variable name resolution
				 * at compile time. */
} Tcl_ResolverInfo;

/*
 *----------------------------------------------------------------
 * Data structures related to namespaces.
 *----------------------------------------------------------------
 */

typedef struct Tcl_Ensemble Tcl_Ensemble;
typedef struct NamespacePathEntry NamespacePathEntry;

/*
 * Special hashtable for variables: this is just a Tcl_HashTable with an nsPtr
 * field added at the end: in this way variables can find their namespace
 * without having to copy a pointer in their struct: they can access it via
 * their hPtr->tablePtr.
 */

typedef struct TclVarHashTable {
    Tcl_HashTable table;
    struct Namespace *nsPtr;
} TclVarHashTable;

/*
 * This is for itcl - it likes to search our varTables directly :(
 */

#define TclVarHashFindVar(tablePtr, key) \
    TclVarHashCreateVar((tablePtr), (key), NULL)

/*
 * Define this to reduce the amount of space that the average namespace
 * consumes by only allocating the table of child namespaces when necessary.
 * Defining it breaks compatibility for Tcl extensions (e.g., itcl) which
 * reach directly into the Namespace structure.
 */

#undef BREAK_NAMESPACE_COMPAT

/*
 * The structure below defines a namespace.
 * Note: the first five fields must match exactly the fields in a
 * Tcl_Namespace structure (see tcl.h). If you change one, be sure to change
 * the other.
 */

typedef struct Namespace {
    char *name;			/* The namespace's simple (unqualified) name.
				 * This contains no ::'s. The name of the
				 * global namespace is "" although "::" is an
				 * synonym. */
    char *fullName;		/* The namespace's fully qualified name. This
				 * starts with ::. */
    ClientData clientData;	/* An arbitrary value associated with this
				 * namespace. */
    Tcl_NamespaceDeleteProc *deleteProc;
				/* Procedure invoked when deleting the
				 * namespace to, e.g., free clientData. */
    struct Namespace *parentPtr;/* Points to the namespace that contains this
				 * one. NULL if this is the global
				 * namespace. */
#ifndef BREAK_NAMESPACE_COMPAT
    Tcl_HashTable childTable;	/* Contains any child namespaces. Indexed by
				 * strings; values have type (Namespace *). */
#else
    Tcl_HashTable *childTablePtr;
				/* Contains any child namespaces. Indexed by
				 * strings; values have type (Namespace *). If
				 * NULL, there are no children. */
#endif
    long nsId;			/* Unique id for the namespace. */
    Tcl_Interp *interp;		/* The interpreter containing this
				 * namespace. */
    int flags;			/* OR-ed combination of the namespace status
				 * flags NS_DYING and NS_DEAD listed below. */
    int activationCount;	/* Number of "activations" or active call
				 * frames for this namespace that are on the
				 * Tcl call stack. The namespace won't be
				 * freed until activationCount becomes zero. */
    int refCount;		/* Count of references by namespaceName
				 * objects. The namespace can't be freed until
				 * refCount becomes zero. */
    Tcl_HashTable cmdTable;	/* Contains all the commands currently
				 * registered in the namespace. Indexed by
				 * strings; values have type (Command *).
				 * Commands imported by Tcl_Import have
				 * Command structures that point (via an
				 * ImportedCmdRef structure) to the Command
				 * structure in the source namespace's command
				 * table. */
    TclVarHashTable varTable;	/* Contains all the (global) variables
				 * currently in this namespace. Indexed by
				 * strings; values have type (Var *). */
    char **exportArrayPtr;	/* Points to an array of string patterns
				 * specifying which commands are exported. A
				 * pattern may include "string match" style
				 * wildcard characters to specify multiple
				 * commands; however, no namespace qualifiers
				 * are allowed. NULL if no export patterns are
				 * registered. */
    int numExportPatterns;	/* Number of export patterns currently
				 * registered using "namespace export". */
    int maxExportPatterns;	/* Mumber of export patterns for which space
				 * is currently allocated. */
    int cmdRefEpoch;		/* Incremented if a newly added command
				 * shadows a command for which this namespace
				 * has already cached a Command* pointer; this
				 * causes all its cached Command* pointers to
				 * be invalidated. */
    int resolverEpoch;		/* Incremented whenever (a) the name
				 * resolution rules change for this namespace
				 * or (b) a newly added command shadows a
				 * command that is compiled to bytecodes. This
				 * invalidates all byte codes compiled in the
				 * namespace, causing the code to be
				 * recompiled under the new rules.*/
    Tcl_ResolveCmdProc *cmdResProc;
				/* If non-null, this procedure overrides the
				 * usual command resolution mechanism in Tcl.
				 * This procedure is invoked within
				 * Tcl_FindCommand to resolve all command
				 * references within the namespace. */
    Tcl_ResolveVarProc *varResProc;
				/* If non-null, this procedure overrides the
				 * usual variable resolution mechanism in Tcl.
				 * This procedure is invoked within
				 * Tcl_FindNamespaceVar to resolve all
				 * variable references within the namespace at
				 * runtime. */
    Tcl_ResolveCompiledVarProc *compiledVarResProc;
				/* If non-null, this procedure overrides the
				 * usual variable resolution mechanism in Tcl.
				 * This procedure is invoked within
				 * LookupCompiledLocal to resolve variable
				 * references within the namespace at compile
				 * time. */
    int exportLookupEpoch;	/* Incremented whenever a command is added to
				 * a namespace, removed from a namespace or
				 * the exports of a namespace are changed.
				 * Allows TIP#112-driven command lists to be
				 * validated efficiently. */
    Tcl_Ensemble *ensembles;	/* List of structures that contain the details
				 * of the ensembles that are implemented on
				 * top of this namespace. */
    Tcl_Obj *unknownHandlerPtr;	/* A script fragment to be used when command
				 * resolution in this namespace fails. TIP
				 * 181. */
    int commandPathLength;	/* The length of the explicit path. */
    NamespacePathEntry *commandPathArray;
				/* The explicit path of the namespace as an
				 * array. */
    NamespacePathEntry *commandPathSourceList;
				/* Linked list of path entries that point to
				 * this namespace. */
    Tcl_NamespaceDeleteProc *earlyDeleteProc;
				/* Just like the deleteProc field (and called
				 * with the same clientData) but called at the
				 * start of the deletion process, so there is
				 * a chance for code to do stuff inside the
				 * namespace before deletion completes. */
} Namespace;

/*
 * An entry on a namespace's command resolution path.
 */

struct NamespacePathEntry {
    Namespace *nsPtr;		/* What does this path entry point to? If it
				 * is NULL, this path entry points is
				 * redundant and should be skipped. */
    Namespace *creatorNsPtr;	/* Where does this path entry point from? This
				 * allows for efficient invalidation of
				 * references when the path entry's target
				 * updates its current list of defined
				 * commands. */
    NamespacePathEntry *prevPtr, *nextPtr;
				/* Linked list pointers or NULL at either end
				 * of the list that hangs off Namespace's
				 * commandPathSourceList field. */
};

/*
 * Flags used to represent the status of a namespace:
 *
 * NS_DYING -	1 means Tcl_DeleteNamespace has been called to delete the
 *		namespace but there are still active call frames on the Tcl
 *		stack that refer to the namespace. When the last call frame
 *		referring to it has been popped, it's variables and command
 *		will be destroyed and it will be marked "dead" (NS_DEAD). The
 *		namespace can no longer be looked up by name.
 * NS_DEAD -	1 means Tcl_DeleteNamespace has been called to delete the
 *		namespace and no call frames still refer to it. Its variables
 *		and command have already been destroyed. This bit allows the
 *		namespace resolution code to recognize that the namespace is
 *		"deleted". When the last namespaceName object in any byte code
 *		unit that refers to the namespace has been freed (i.e., when
 *		the namespace's refCount is 0), the namespace's storage will
 *		be freed.
 * NS_KILLED -	1 means that TclTeardownNamespace has already been called on
 *		this namespace and it should not be called again [Bug 1355942]
 * NS_SUPPRESS_COMPILATION -
 *		Marks the commands in this namespace for not being compiled,
 *		forcing them to be looked up every time.
 */

#define NS_DYING	0x01
#define NS_DEAD		0x02
#define NS_KILLED	0x04
#define NS_SUPPRESS_COMPILATION	0x08

/*
 * Flags passed to TclGetNamespaceForQualName:
 *
 * TCL_GLOBAL_ONLY		- (see tcl.h) Look only in the global ns.
 * TCL_NAMESPACE_ONLY		- (see tcl.h) Look only in the context ns.
 * TCL_CREATE_NS_IF_UNKNOWN	- Create unknown namespaces.
 * TCL_FIND_ONLY_NS		- The name sought is a namespace name.
 */

#define TCL_CREATE_NS_IF_UNKNOWN	0x800
#define TCL_FIND_ONLY_NS		0x1000

/*
 * The data cached in an ensemble subcommand's Tcl_Obj rep (reference in
 * twoPtrValue.ptr1 field). This structure is not shared between Tcl_Objs
 * referring to the same subcommand, even where one is a duplicate of another.
 */

typedef struct {
    Namespace *nsPtr;		/* The namespace backing the ensemble which
				 * this is a subcommand of. */
    int epoch;			/* Used to confirm when the data in this
				 * really structure matches up with the
				 * ensemble. */
    Tcl_Command token;		/* Reference to the comamnd for which this
				 * structure is a cache of the resolution. */
    char *fullSubcmdName;	/* The full (local) name of the subcommand,
				 * allocated with ckalloc(). */
    Tcl_Obj *realPrefixObj;	/* Object containing the prefix words of the
				 * command that implements this ensemble
				 * subcommand. */
} EnsembleCmdRep;

/*
 * The client data for an ensemble command. This consists of the table of
 * commands that are actually exported by the namespace, and an epoch counter
 * that, combined with the exportLookupEpoch field of the namespace structure,
 * defines whether the table contains valid data or will need to be recomputed
 * next time the ensemble command is called.
 */

typedef struct EnsembleConfig {
    Namespace *nsPtr;		/* The namspace backing this ensemble up. */
    Tcl_Command token;		/* The token for the command that provides
				 * ensemble support for the namespace, or NULL
				 * if the command has been deleted (or never
				 * existed; the global namespace never has an
				 * ensemble command.) */
    int epoch;			/* The epoch at which this ensemble's table of
				 * exported commands is valid. */
    char **subcommandArrayPtr;	/* Array of ensemble subcommand names. At all
				 * consistent points, this will have the same
				 * number of entries as there are entries in
				 * the subcommandTable hash. */
    Tcl_HashTable subcommandTable;
				/* Hash table of ensemble subcommand names,
				 * which are its keys so this also provides
				 * the storage management for those subcommand
				 * names. The contents of the entry values are
				 * object version the prefix lists to use when
				 * substituting for the command/subcommand to
				 * build the ensemble implementation command.
				 * Has to be stored here as well as in
				 * subcommandDict because that field is NULL
				 * when we are deriving the ensemble from the
				 * namespace exports list. FUTURE WORK: use
				 * object hash table here. */
    struct EnsembleConfig *next;/* The next ensemble in the linked list of
				 * ensembles associated with a namespace. If
				 * this field points to this ensemble, the
				 * structure has already been unlinked from
				 * all lists, and cannot be found by scanning
				 * the list from the namespace's ensemble
				 * field. */
    int flags;			/* ORed combo of TCL_ENSEMBLE_PREFIX,
				 * ENSEMBLE_DEAD and ENSEMBLE_COMPILE. */

    /* OBJECT FIELDS FOR ENSEMBLE CONFIGURATION */

    Tcl_Obj *subcommandDict;	/* Dictionary providing mapping from
				 * subcommands to their implementing command
				 * prefixes, or NULL if we are to build the
				 * map automatically from the namespace
				 * exports. */
    Tcl_Obj *subcmdList;	/* List of commands that this ensemble
				 * actually provides, and whose implementation
				 * will be built using the subcommandDict (if
				 * present and defined) and by simple mapping
				 * to the namespace otherwise. If NULL,
				 * indicates that we are using the (dynamic)
				 * list of currently exported commands. */
    Tcl_Obj *unknownHandler;	/* Script prefix used to handle the case when
				 * no match is found (according to the rule
				 * defined by flag bit TCL_ENSEMBLE_PREFIX) or
				 * NULL to use the default error-generating
				 * behaviour. The script execution gets all
				 * the arguments to the ensemble command
				 * (including objv[0]) and will have the
				 * results passed directly back to the caller
				 * (including the error code) unless the code
				 * is TCL_CONTINUE in which case the
				 * subcommand will be reparsed by the ensemble
				 * core, presumably because the ensemble
				 * itself has been updated. */
    Tcl_Obj *parameterList;	/* List of ensemble parameter names. */
    int numParameters;		/* Cached number of parameters. This is either
				 * 0 (if the parameterList field is NULL) or
				 * the length of the list in the parameterList
				 * field. */
} EnsembleConfig;

/*
 * Various bits for the EnsembleConfig.flags field.
 */

#define ENSEMBLE_DEAD	0x1	/* Flag value to say that the ensemble is dead
				 * and on its way out. */
#define ENSEMBLE_COMPILE 0x4	/* Flag to enable bytecode compilation of an
				 * ensemble. */

/*
 *----------------------------------------------------------------
 * Data structures related to variables. These are used primarily in tclVar.c
 *----------------------------------------------------------------
 */

/*
 * The following structure defines a variable trace, which is used to invoke a
 * specific C procedure whenever certain operations are performed on a
 * variable.
 */

typedef struct VarTrace {
    Tcl_VarTraceProc *traceProc;/* Procedure to call when operations given by
				 * flags are performed on variable. */
    ClientData clientData;	/* Argument to pass to proc. */
    int flags;			/* What events the trace procedure is
				 * interested in: OR-ed combination of
				 * TCL_TRACE_READS, TCL_TRACE_WRITES,
				 * TCL_TRACE_UNSETS and TCL_TRACE_ARRAY. */
    struct VarTrace *nextPtr;	/* Next in list of traces associated with a
				 * particular variable. */
} VarTrace;

/*
 * The following structure defines a command trace, which is used to invoke a
 * specific C procedure whenever certain operations are performed on a
 * command.
 */

typedef struct CommandTrace {
    Tcl_CommandTraceProc *traceProc;
				/* Procedure to call when operations given by
				 * flags are performed on command. */
    ClientData clientData;	/* Argument to pass to proc. */
    int flags;			/* What events the trace procedure is
				 * interested in: OR-ed combination of
				 * TCL_TRACE_RENAME, TCL_TRACE_DELETE. */
    struct CommandTrace *nextPtr;
				/* Next in list of traces associated with a
				 * particular command. */
    int refCount;		/* Used to ensure this structure is not
				 * deleted too early. Keeps track of how many
				 * pieces of code have a pointer to this
				 * structure. */
} CommandTrace;

/*
 * When a command trace is active (i.e. its associated procedure is executing)
 * one of the following structures is linked into a list associated with the
 * command's interpreter. The information in the structure is needed in order
 * for Tcl to behave reasonably if traces are deleted while traces are active.
 */

typedef struct ActiveCommandTrace {
    struct Command *cmdPtr;	/* Command that's being traced. */
    struct ActiveCommandTrace *nextPtr;
				/* Next in list of all active command traces
				 * for the interpreter, or NULL if no more. */
    CommandTrace *nextTracePtr;	/* Next trace to check after current trace
				 * procedure returns; if this trace gets
				 * deleted, must update pointer to avoid using
				 * free'd memory. */
    int reverseScan;		/* Boolean set true when traces are scanning
				 * in reverse order. */
} ActiveCommandTrace;

/*
 * When a variable trace is active (i.e. its associated procedure is
 * executing) one of the following structures is linked into a list associated
 * with the variable's interpreter. The information in the structure is needed
 * in order for Tcl to behave reasonably if traces are deleted while traces
 * are active.
 */

typedef struct ActiveVarTrace {
    struct Var *varPtr;		/* Variable that's being traced. */
    struct ActiveVarTrace *nextPtr;
				/* Next in list of all active variable traces
				 * for the interpreter, or NULL if no more. */
    VarTrace *nextTracePtr;	/* Next trace to check after current trace
				 * procedure returns; if this trace gets
				 * deleted, must update pointer to avoid using
				 * free'd memory. */
} ActiveVarTrace;

/*
 * The structure below defines a variable, which associates a string name with
 * a Tcl_Obj value. These structures are kept in procedure call frames (for
 * local variables recognized by the compiler) or in the heap (for global
 * variables and any variable not known to the compiler). For each Var
 * structure in the heap, a hash table entry holds the variable name and a
 * pointer to the Var structure.
 */

typedef struct Var {
    int flags;			/* Miscellaneous bits of information about
				 * variable. See below for definitions. */
    union {
	Tcl_Obj *objPtr;	/* The variable's object value. Used for
				 * scalar variables and array elements. */
	TclVarHashTable *tablePtr;/* For array variables, this points to
				 * information about the hash table used to
				 * implement the associative array. Points to
				 * ckalloc-ed data. */
	struct Var *linkPtr;	/* If this is a global variable being referred
				 * to in a procedure, or a variable created by
				 * "upvar", this field points to the
				 * referenced variable's Var struct. */
    } value;
} Var;

typedef struct VarInHash {
    Var var;
    int refCount;		/* Counts number of active uses of this
				 * variable: 1 for the entry in the hash
				 * table, 1 for each additional variable whose
				 * linkPtr points here, 1 for each nested
				 * trace active on variable, and 1 if the
				 * variable is a namespace variable. This
				 * record can't be deleted until refCount
				 * becomes 0. */
    Tcl_HashEntry entry;	/* The hash table entry that refers to this
				 * variable. This is used to find the name of
				 * the variable and to delete it from its
				 * hashtable if it is no longer needed. It
				 * also holds the variable's name. */
} VarInHash;

/*
 * Flag bits for variables. The first two (VAR_ARRAY and VAR_LINK) are
 * mutually exclusive and give the "type" of the variable. If none is set,
 * this is a scalar variable.
 *
 * VAR_ARRAY -			1 means this is an array variable rather than
 *				a scalar variable or link. The "tablePtr"
 *				field points to the array's hashtable for its
 *				elements.
 * VAR_LINK -			1 means this Var structure contains a pointer
 *				to another Var structure that either has the
 *				real value or is itself another VAR_LINK
 *				pointer. Variables like this come about
 *				through "upvar" and "global" commands, or
 *				through references to variables in enclosing
 *				namespaces.
 *
 * Flags that indicate the type and status of storage; none is set for
 * compiled local variables (Var structs).
 *
 * VAR_IN_HASHTABLE -		1 means this variable is in a hashtable and
 *				the Var structure is malloced. 0 if it is a
 *				local variable that was assigned a slot in a
 *				procedure frame by the compiler so the Var
 *				storage is part of the call frame.
 * VAR_DEAD_HASH		1 means that this var's entry in the hashtable
 *				has already been deleted.
 * VAR_ARRAY_ELEMENT -		1 means that this variable is an array
 *				element, so it is not legal for it to be an
 *				array itself (the VAR_ARRAY flag had better
 *				not be set).
 * VAR_NAMESPACE_VAR -		1 means that this variable was declared as a
 *				namespace variable. This flag ensures it
 *				persists until its namespace is destroyed or
 *				until the variable is unset; it will persist
 *				even if it has not been initialized and is
 *				marked undefined. The variable's refCount is
 *				incremented to reflect the "reference" from
 *				its namespace.
 *
 * Flag values relating to the variable's trace and search status.
 *
 * VAR_TRACED_READ
 * VAR_TRACED_WRITE
 * VAR_TRACED_UNSET
 * VAR_TRACED_ARRAY
 * VAR_TRACE_ACTIVE -		1 means that trace processing is currently
 *				underway for a read or write access, so new
 *				read or write accesses should not cause trace
 *				procedures to be called and the variable can't
 *				be deleted.
 * VAR_SEARCH_ACTIVE
 *
 * The following additional flags are used with the CompiledLocal type defined
 * below:
 *
 * VAR_ARGUMENT -		1 means that this variable holds a procedure
 *				argument.
 * VAR_TEMPORARY -		1 if the local variable is an anonymous
 *				temporary variable. Temporaries have a NULL
 *				name.
 * VAR_RESOLVED -		1 if name resolution has been done for this
 *				variable.
 * VAR_IS_ARGS			1 if this variable is the last argument and is
 *				named "args".
 */

/*
 * FLAGS RENUMBERED: everything breaks already, make things simpler.
 *
 * IMPORTANT: skip the values 0x10, 0x20, 0x40, 0x800 corresponding to
 * TCL_TRACE_(READS/WRITES/UNSETS/ARRAY): makes code simpler in tclTrace.c
 *
 * Keep the flag values for VAR_ARGUMENT and VAR_TEMPORARY so that old values
 * in precompiled scripts keep working.
 */

/* Type of value (0 is scalar) */
#define VAR_ARRAY		0x1
#define VAR_LINK		0x2

/* Type of storage (0 is compiled local) */
#define VAR_IN_HASHTABLE	0x4
#define VAR_DEAD_HASH		0x8
#define VAR_ARRAY_ELEMENT	0x1000
#define VAR_NAMESPACE_VAR	0x80	/* KEEP OLD VALUE for Itcl */

#define VAR_ALL_HASH \
	(VAR_IN_HASHTABLE|VAR_DEAD_HASH|VAR_NAMESPACE_VAR|VAR_ARRAY_ELEMENT)

/* Trace and search state. */

#define VAR_TRACED_READ		0x10	/* TCL_TRACE_READS */
#define VAR_TRACED_WRITE	0x20	/* TCL_TRACE_WRITES */
#define VAR_TRACED_UNSET	0x40	/* TCL_TRACE_UNSETS */
#define VAR_TRACED_ARRAY	0x800	/* TCL_TRACE_ARRAY */
#define VAR_TRACE_ACTIVE	0x2000
#define VAR_SEARCH_ACTIVE	0x4000
#define VAR_ALL_TRACES \
	(VAR_TRACED_READ|VAR_TRACED_WRITE|VAR_TRACED_ARRAY|VAR_TRACED_UNSET)

/* Special handling on initialisation (only CompiledLocal). */
#define VAR_ARGUMENT		0x100	/* KEEP OLD VALUE! See tclProc.c */
#define VAR_TEMPORARY		0x200	/* KEEP OLD VALUE! See tclProc.c */
#define VAR_IS_ARGS		0x400
#define VAR_RESOLVED		0x8000

/*
 * Macros to ensure that various flag bits are set properly for variables.
 * The ANSI C "prototypes" for these macros are:
 *
 * MODULE_SCOPE void	TclSetVarScalar(Var *varPtr);
 * MODULE_SCOPE void	TclSetVarArray(Var *varPtr);
 * MODULE_SCOPE void	TclSetVarLink(Var *varPtr);
 * MODULE_SCOPE void	TclSetVarArrayElement(Var *varPtr);
 * MODULE_SCOPE void	TclSetVarUndefined(Var *varPtr);
 * MODULE_SCOPE void	TclClearVarUndefined(Var *varPtr);
 */

#define TclSetVarScalar(varPtr) \
    (varPtr)->flags &= ~(VAR_ARRAY|VAR_LINK)

#define TclSetVarArray(varPtr) \
    (varPtr)->flags = ((varPtr)->flags & ~VAR_LINK) | VAR_ARRAY

#define TclSetVarLink(varPtr) \
    (varPtr)->flags = ((varPtr)->flags & ~VAR_ARRAY) | VAR_LINK

#define TclSetVarArrayElement(varPtr) \
    (varPtr)->flags = ((varPtr)->flags & ~VAR_ARRAY) | VAR_ARRAY_ELEMENT

#define TclSetVarUndefined(varPtr) \
    (varPtr)->flags &= ~(VAR_ARRAY|VAR_LINK);\
    (varPtr)->value.objPtr = NULL

#define TclClearVarUndefined(varPtr)

#define TclSetVarTraceActive(varPtr) \
    (varPtr)->flags |= VAR_TRACE_ACTIVE

#define TclClearVarTraceActive(varPtr) \
    (varPtr)->flags &= ~VAR_TRACE_ACTIVE

#define TclSetVarNamespaceVar(varPtr) \
    if (!TclIsVarNamespaceVar(varPtr)) {\
	(varPtr)->flags |= VAR_NAMESPACE_VAR;\
	if (TclIsVarInHash(varPtr)) {\
	    ((VarInHash *)(varPtr))->refCount++;\
	}\
    }

#define TclClearVarNamespaceVar(varPtr) \
    if (TclIsVarNamespaceVar(varPtr)) {\
	(varPtr)->flags &= ~VAR_NAMESPACE_VAR;\
	if (TclIsVarInHash(varPtr)) {\
	    ((VarInHash *)(varPtr))->refCount--;\
	}\
    }

/*
 * Macros to read various flag bits of variables.
 * The ANSI C "prototypes" for these macros are:
 *
 * MODULE_SCOPE int	TclIsVarScalar(Var *varPtr);
 * MODULE_SCOPE int	TclIsVarLink(Var *varPtr);
 * MODULE_SCOPE int	TclIsVarArray(Var *varPtr);
 * MODULE_SCOPE int	TclIsVarUndefined(Var *varPtr);
 * MODULE_SCOPE int	TclIsVarArrayElement(Var *varPtr);
 * MODULE_SCOPE int	TclIsVarTemporary(Var *varPtr);
 * MODULE_SCOPE int	TclIsVarArgument(Var *varPtr);
 * MODULE_SCOPE int	TclIsVarResolved(Var *varPtr);
 */

#define TclIsVarScalar(varPtr) \
    !((varPtr)->flags & (VAR_ARRAY|VAR_LINK))

#define TclIsVarLink(varPtr) \
    ((varPtr)->flags & VAR_LINK)

#define TclIsVarArray(varPtr) \
    ((varPtr)->flags & VAR_ARRAY)

#define TclIsVarUndefined(varPtr) \
    ((varPtr)->value.objPtr == NULL)

#define TclIsVarArrayElement(varPtr) \
    ((varPtr)->flags & VAR_ARRAY_ELEMENT)

#define TclIsVarNamespaceVar(varPtr) \
    ((varPtr)->flags & VAR_NAMESPACE_VAR)

#define TclIsVarTemporary(varPtr) \
    ((varPtr)->flags & VAR_TEMPORARY)

#define TclIsVarArgument(varPtr) \
    ((varPtr)->flags & VAR_ARGUMENT)

#define TclIsVarResolved(varPtr) \
    ((varPtr)->flags & VAR_RESOLVED)

#define TclIsVarTraceActive(varPtr) \
    ((varPtr)->flags & VAR_TRACE_ACTIVE)

#define TclIsVarTraced(varPtr) \
    ((varPtr)->flags & VAR_ALL_TRACES)

#define TclIsVarInHash(varPtr) \
    ((varPtr)->flags & VAR_IN_HASHTABLE)

#define TclIsVarDeadHash(varPtr) \
    ((varPtr)->flags & VAR_DEAD_HASH)

#define TclGetVarNsPtr(varPtr) \
    (TclIsVarInHash(varPtr) \
	? ((TclVarHashTable *) ((((VarInHash *) (varPtr))->entry.tablePtr)))->nsPtr \
	: NULL)

#define VarHashRefCount(varPtr) \
    ((VarInHash *) (varPtr))->refCount

/*
 * Macros for direct variable access by TEBC.
 */

#define TclIsVarDirectReadable(varPtr) \
    (   !((varPtr)->flags & (VAR_ARRAY|VAR_LINK|VAR_TRACED_READ)) \
    &&  (varPtr)->value.objPtr)

#define TclIsVarDirectWritable(varPtr) \
    !((varPtr)->flags & (VAR_ARRAY|VAR_LINK|VAR_TRACED_WRITE|VAR_DEAD_HASH))

#define TclIsVarDirectUnsettable(varPtr) \
    !((varPtr)->flags & (VAR_ARRAY|VAR_LINK|VAR_TRACED_READ|VAR_TRACED_WRITE|VAR_TRACED_UNSET|VAR_DEAD_HASH))

#define TclIsVarDirectModifyable(varPtr) \
    (   !((varPtr)->flags & (VAR_ARRAY|VAR_LINK|VAR_TRACED_READ|VAR_TRACED_WRITE)) \
    &&  (varPtr)->value.objPtr)

#define TclIsVarDirectReadable2(varPtr, arrayPtr) \
    (TclIsVarDirectReadable(varPtr) &&\
	(!(arrayPtr) || !((arrayPtr)->flags & VAR_TRACED_READ)))

#define TclIsVarDirectWritable2(varPtr, arrayPtr) \
    (TclIsVarDirectWritable(varPtr) &&\
	(!(arrayPtr) || !((arrayPtr)->flags & VAR_TRACED_WRITE)))

#define TclIsVarDirectModifyable2(varPtr, arrayPtr) \
    (TclIsVarDirectModifyable(varPtr) &&\
	(!(arrayPtr) || !((arrayPtr)->flags & (VAR_TRACED_READ|VAR_TRACED_WRITE))))

/*
 *----------------------------------------------------------------
 * Data structures related to procedures. These are used primarily in
 * tclProc.c, tclCompile.c, and tclExecute.c.
 *----------------------------------------------------------------
 */

/*
 * Forward declaration to prevent an error when the forward reference to
 * Command is encountered in the Proc and ImportRef types declared below.
 */

struct Command;

/*
 * The variable-length structure below describes a local variable of a
 * procedure that was recognized by the compiler. These variables have a name,
 * an element in the array of compiler-assigned local variables in the
 * procedure's call frame, and various other items of information. If the
 * local variable is a formal argument, it may also have a default value. The
 * compiler can't recognize local variables whose names are expressions (these
 * names are only known at runtime when the expressions are evaluated) or
 * local variables that are created as a result of an "upvar" or "uplevel"
 * command. These other local variables are kept separately in a hash table in
 * the call frame.
 */

typedef struct CompiledLocal {
    struct CompiledLocal *nextPtr;
				/* Next compiler-recognized local variable for
				 * this procedure, or NULL if this is the last
				 * local. */
    int nameLength;		/* The number of characters in local
				 * variable's name. Used to speed up variable
				 * lookups. */
    int frameIndex;		/* Index in the array of compiler-assigned
				 * variables in the procedure call frame. */
    int flags;			/* Flag bits for the local variable. Same as
				 * the flags for the Var structure above,
				 * although only VAR_ARGUMENT, VAR_TEMPORARY,
				 * and VAR_RESOLVED make sense. */
    Tcl_Obj *defValuePtr;	/* Pointer to the default value of an
				 * argument, if any. NULL if not an argument
				 * or, if an argument, no default value. */
    Tcl_ResolvedVarInfo *resolveInfo;
				/* Customized variable resolution info
				 * supplied by the Tcl_ResolveCompiledVarProc
				 * associated with a namespace. Each variable
				 * is marked by a unique ClientData tag during
				 * compilation, and that same tag is used to
				 * find the variable at runtime. */
    char name[1];		/* Name of the local variable starts here. If
				 * the name is NULL, this will just be '\0'.
				 * The actual size of this field will be large
				 * enough to hold the name. MUST BE THE LAST
				 * FIELD IN THE STRUCTURE! */
} CompiledLocal;

/*
 * The structure below defines a command procedure, which consists of a
 * collection of Tcl commands plus information about arguments and other local
 * variables recognized at compile time.
 */

typedef struct Proc {
    struct Interp *iPtr;	/* Interpreter for which this command is
				 * defined. */
    int refCount;		/* Reference count: 1 if still present in
				 * command table plus 1 for each call to the
				 * procedure that is currently active. This
				 * structure can be freed when refCount
				 * becomes zero. */
    struct Command *cmdPtr;	/* Points to the Command structure for this
				 * procedure. This is used to get the
				 * namespace in which to execute the
				 * procedure. */
    Tcl_Obj *bodyPtr;		/* Points to the ByteCode object for
				 * procedure's body command. */
    int numArgs;		/* Number of formal parameters. */
    int numCompiledLocals;	/* Count of local variables recognized by the
				 * compiler including arguments and
				 * temporaries. */
    CompiledLocal *firstLocalPtr;
				/* Pointer to first of the procedure's
				 * compiler-allocated local variables, or NULL
				 * if none. The first numArgs entries in this
				 * list describe the procedure's formal
				 * arguments. */
    CompiledLocal *lastLocalPtr;/* Pointer to the last allocated local
				 * variable or NULL if none. This has frame
				 * index (numCompiledLocals-1). */
} Proc;

/*
 * The type of functions called to process errors found during the execution
 * of a procedure (or lambda term or ...).
 */

typedef void (ProcErrorProc)(Tcl_Interp *interp, Tcl_Obj *procNameObj);

/*
 * The structure below defines a command trace. This is used to allow Tcl
 * clients to find out whenever a command is about to be executed.
 */

typedef struct Trace {
    int level;			/* Only trace commands at nesting level less
				 * than or equal to this. */
    Tcl_CmdObjTraceProc *proc;	/* Procedure to call to trace command. */
    ClientData clientData;	/* Arbitrary value to pass to proc. */
    struct Trace *nextPtr;	/* Next in list of traces for this interp. */
    int flags;			/* Flags governing the trace - see
				 * Tcl_CreateObjTrace for details. */
    Tcl_CmdObjTraceDeleteProc *delProc;
				/* Procedure to call when trace is deleted. */
} Trace;

/*
 * When an interpreter trace is active (i.e. its associated procedure is
 * executing), one of the following structures is linked into a list
 * associated with the interpreter. The information in the structure is needed
 * in order for Tcl to behave reasonably if traces are deleted while traces
 * are active.
 */

typedef struct ActiveInterpTrace {
    struct ActiveInterpTrace *nextPtr;
				/* Next in list of all active command traces
				 * for the interpreter, or NULL if no more. */
    Trace *nextTracePtr;	/* Next trace to check after current trace
				 * procedure returns; if this trace gets
				 * deleted, must update pointer to avoid using
				 * free'd memory. */
    int reverseScan;		/* Boolean set true when traces are scanning
				 * in reverse order. */
} ActiveInterpTrace;

/*
 * Flag values designating types of execution traces. See tclTrace.c for
 * related flag values.
 *
 * TCL_TRACE_ENTER_EXEC		- triggers enter/enterstep traces.
 * 				- passed to Tcl_CreateObjTrace to set up
 *				  "enterstep" traces.
 * TCL_TRACE_LEAVE_EXEC		- triggers leave/leavestep traces.
 * 				- passed to Tcl_CreateObjTrace to set up
 *				  "leavestep" traces.
 */

#define TCL_TRACE_ENTER_EXEC	1
#define TCL_TRACE_LEAVE_EXEC	2

/*
 * The structure below defines an entry in the assocData hash table which is
 * associated with an interpreter. The entry contains a pointer to a function
 * to call when the interpreter is deleted, and a pointer to a user-defined
 * piece of data.
 */

typedef struct AssocData {
    Tcl_InterpDeleteProc *proc;	/* Proc to call when deleting. */
    ClientData clientData;	/* Value to pass to proc. */
} AssocData;

/*
 * The structure below defines a call frame. A call frame defines a naming
 * context for a procedure call: its local naming scope (for local variables)
 * and its global naming scope (a namespace, perhaps the global :: namespace).
 * A call frame can also define the naming context for a namespace eval or
 * namespace inscope command: the namespace in which the command's code should
 * execute. The Tcl_CallFrame structures exist only while procedures or
 * namespace eval/inscope's are being executed, and provide a kind of Tcl call
 * stack.
 *
 * WARNING!! The structure definition must be kept consistent with the
 * Tcl_CallFrame structure in tcl.h. If you change one, change the other.
 */

/*
 * Will be grown to contain: pointers to the varnames (allocated at the end),
 * plus the init values for each variable (suitable to be memcopied on init)
 */

typedef struct LocalCache {
    int refCount;
    int numVars;
    Tcl_Obj *varName0;
} LocalCache;

#define localName(framePtr, i) \
    ((&((framePtr)->localCachePtr->varName0))[(i)])

MODULE_SCOPE void	TclFreeLocalCache(Tcl_Interp *interp,
			    LocalCache *localCachePtr);

typedef struct CallFrame {
    Namespace *nsPtr;		/* Points to the namespace used to resolve
				 * commands and global variables. */
    int isProcCallFrame;	/* If 0, the frame was pushed to execute a
				 * namespace command and var references are
				 * treated as references to namespace vars;
				 * varTablePtr and compiledLocals are ignored.
				 * If FRAME_IS_PROC is set, the frame was
				 * pushed to execute a Tcl procedure and may
				 * have local vars. */
    int objc;			/* This and objv below describe the arguments
				 * for this procedure call. */
    Tcl_Obj *const *objv;	/* Array of argument objects. */
    struct CallFrame *callerPtr;
				/* Value of interp->framePtr when this
				 * procedure was invoked (i.e. next higher in
				 * stack of all active procedures). */
    struct CallFrame *callerVarPtr;
				/* Value of interp->varFramePtr when this
				 * procedure was invoked (i.e. determines
				 * variable scoping within caller). Same as
				 * callerPtr unless an "uplevel" command or
				 * something equivalent was active in the
				 * caller). */
    int level;			/* Level of this procedure, for "uplevel"
				 * purposes (i.e. corresponds to nesting of
				 * callerVarPtr's, not callerPtr's). 1 for
				 * outermost procedure, 0 for top-level. */
    Proc *procPtr;		/* Points to the structure defining the called
				 * procedure. Used to get information such as
				 * the number of compiled local variables
				 * (local variables assigned entries ["slots"]
				 * in the compiledLocals array below). */
    TclVarHashTable *varTablePtr;
				/* Hash table containing local variables not
				 * recognized by the compiler, or created at
				 * execution time through, e.g., upvar.
				 * Initially NULL and created if needed. */
    int numCompiledLocals;	/* Count of local variables recognized by the
				 * compiler including arguments. */
    Var *compiledLocals;	/* Points to the array of local variables
				 * recognized by the compiler. The compiler
				 * emits code that refers to these variables
				 * using an index into this array. */
    ClientData clientData;	/* Pointer to some context that is used by
				 * object systems. The meaning of the contents
				 * of this field is defined by the code that
				 * sets it, and it should only ever be set by
				 * the code that is pushing the frame. In that
				 * case, the code that sets it should also
				 * have some means of discovering what the
				 * meaning of the value is, which we do not
				 * specify. */
    LocalCache *localCachePtr;
    Tcl_Obj    *tailcallPtr;
				/* NULL if no tailcall is scheduled */
} CallFrame;

#define FRAME_IS_PROC	0x1
#define FRAME_IS_LAMBDA 0x2
#define FRAME_IS_METHOD	0x4	/* The frame is a method body, and the frame's
				 * clientData field contains a CallContext
				 * reference. Part of TIP#257. */
#define FRAME_IS_OO_DEFINE 0x8	/* The frame is part of the inside workings of
				 * the [oo::define] command; the clientData
				 * field contains an Object reference that has
				 * been confirmed to refer to a class. Part of
				 * TIP#257. */

/*
 * TIP #280
 * The structure below defines a command frame. A command frame provides
 * location information for all commands executing a tcl script (source, eval,
 * uplevel, procedure bodies, ...). The runtime structure essentially contains
 * the stack trace as it would be if the currently executing command were to
 * throw an error.
 *
 * For commands where it makes sense it refers to the associated CallFrame as
 * well.
 *
 * The structures are chained in a single list, with the top of the stack
 * anchored in the Interp structure.
 *
 * Instances can be allocated on the C stack, or the heap, the former making
 * cleanup a bit simpler.
 */

typedef struct CmdFrame {
    /*
     * General data. Always available.
     */

    int type;			/* Values see below. */
    int level;			/* Number of frames in stack, prevent O(n)
				 * scan of list. */
    int *line;			/* Lines the words of the command start on. */
    int nline;
    CallFrame *framePtr;	/* Procedure activation record, may be
				 * NULL. */
    struct CmdFrame *nextPtr;	/* Link to calling frame. */
    /*
     * Data needed for Eval vs TEBC
     *
     * EXECUTION CONTEXTS and usage of CmdFrame
     *
     * Field	  TEBC		  EvalEx
     * =======	  ====		  ======
     * level	  yes		  yes	
     * type	  BC/PREBC	  SRC/EVAL
     * line0	  yes		  yes	
     * framePtr	  yes		  yes	
     * =======	  ====		  ======
     *
     * =======	  ====		  ========= union data
     * line1	  -		  yes	
     * line3	  -		  yes	
     * path	  -		  yes	
     * -------	  ----		  ------
     * codePtr	  yes		  -	
     * pc	  yes		  -	
     * =======	  ====		  ======
     *
     * =======	  ====		  ========= union cmd
     * str.cmd	  yes		  yes	
     * str.len	  yes		  yes	
     * -------	  ----		  ------	
     */

    union {
	struct {
	    Tcl_Obj *path;	/* Path of the sourced file the command is
				 * in. */
	} eval;
	struct {
	    const void *codePtr;/* Byte code currently executed... */
	    const char *pc;	/* ... and instruction pointer. */
	} tebc;
    } data;
    Tcl_Obj *cmdObj;
    const char *cmd;		/* The executed command, if possible... */
    int len;			/* ... and its length. */
    const struct CFWordBC *litarg;
				/* Link to set of literal arguments which have
				 * ben pushed on the lineLABCPtr stack by
				 * TclArgumentBCEnter(). These will be removed
				 * by TclArgumentBCRelease. */
} CmdFrame;

typedef struct CFWord {
    CmdFrame *framePtr;		/* CmdFrame to access. */
    int word;			/* Index of the word in the command. */
    int refCount;		/* Number of times the word is on the
				 * stack. */
} CFWord;

typedef struct CFWordBC {
    CmdFrame *framePtr;		/* CmdFrame to access. */
    int pc;			/* Instruction pointer of a command in
				 * ExtCmdLoc.loc[.] */
    int word;			/* Index of word in
				 * ExtCmdLoc.loc[cmd]->line[.] */
    struct CFWordBC *prevPtr;	/* Previous entry in stack for same Tcl_Obj. */
    struct CFWordBC *nextPtr;	/* Next entry for same command call. See
				 * CmdFrame litarg field for the list start. */
    Tcl_Obj *obj;		/* Back reference to hashtable key */
} CFWordBC;

/*
 * Structure to record the locations of invisible continuation lines in
 * literal scripts, as character offset from the beginning of the script. Both
 * compiler and direct evaluator use this information to adjust their line
 * counters when tracking through the script, because when it is invoked the
 * continuation line marker as a whole has been removed already, meaning that
 * the \n which was part of it is gone as well, breaking regular line
 * tracking.
 *
 * These structures are allocated and filled by both the function
 * TclSubstTokens() in the file "tclParse.c" and its caller TclEvalEx() in the
 * file "tclBasic.c", and stored in the thread-global hashtable "lineCLPtr" in
 * file "tclObj.c". They are used by the functions TclSetByteCodeFromAny() and
 * TclCompileScript(), both found in the file "tclCompile.c". Their memory is
 * released by the function TclFreeObj(), in the file "tclObj.c", and also by
 * the function TclThreadFinalizeObjects(), in the same file.
 */

#define CLL_END		(-1)

typedef struct ContLineLoc {
    int num;			/* Number of entries in loc, not counting the
				 * final -1 marker entry. */
    int loc[1];			/* Table of locations, as character offsets.
				 * The table is allocated as part of the
				 * structure, extending behind the nominal end
				 * of the structure. An entry containing the
				 * value -1 is put after the last location, as
				 * end-marker/sentinel. */
} ContLineLoc;

/*
 * The following macros define the allowed values for the type field of the
 * CmdFrame structure above. Some of the values occur only in the extended
 * location data referenced via the 'baseLocPtr'.
 *
 * TCL_LOCATION_EVAL	  : Frame is for a script evaluated by EvalEx.
 * TCL_LOCATION_BC	  : Frame is for bytecode.
 * TCL_LOCATION_PREBC	  : Frame is for precompiled bytecode.
 * TCL_LOCATION_SOURCE	  : Frame is for a script evaluated by EvalEx, from a
 *			    sourced file.
 * TCL_LOCATION_PROC	  : Frame is for bytecode of a procedure.
 *
 * A TCL_LOCATION_BC type in a frame can be overridden by _SOURCE and _PROC
 * types, per the context of the byte code in execution.
 */

#define TCL_LOCATION_EVAL	(0) /* Location in a dynamic eval script. */
#define TCL_LOCATION_BC		(2) /* Location in byte code. */
#define TCL_LOCATION_PREBC	(3) /* Location in precompiled byte code, no
				     * location. */
#define TCL_LOCATION_SOURCE	(4) /* Location in a file. */
#define TCL_LOCATION_PROC	(5) /* Location in a dynamic proc. */
#define TCL_LOCATION_LAST	(6) /* Number of values in the enum. */

/*
 * Structure passed to describe procedure-like "procedures" that are not
 * procedures (e.g. a lambda) so that their details can be reported correctly
 * by [info frame]. Contains a sub-structure for each extra field.
 */

typedef Tcl_Obj * (GetFrameInfoValueProc)(ClientData clientData);
typedef struct {
    const char *name;		/* Name of this field. */
    GetFrameInfoValueProc *proc;	/* Function to generate a Tcl_Obj* from the
				 * clientData, or just use the clientData
				 * directly (after casting) if NULL. */
    ClientData clientData;	/* Context for above function, or Tcl_Obj* if
				 * proc field is NULL. */
} ExtraFrameInfoField;
typedef struct {
    int length;			/* Length of array. */
    ExtraFrameInfoField fields[2];
				/* Really as long as necessary, but this is
				 * long enough for nearly anything. */
} ExtraFrameInfo;

/*
 *----------------------------------------------------------------
 * Data structures and procedures related to TclHandles, which are a very
 * lightweight method of preserving enough information to determine if an
 * arbitrary malloc'd block has been deleted.
 *----------------------------------------------------------------
 */

typedef void **TclHandle;

/*
 *----------------------------------------------------------------
 * Experimental flag value passed to Tcl_GetRegExpFromObj. Intended for use
 * only by Expect. It will probably go away in a later release.
 *----------------------------------------------------------------
 */

#define TCL_REG_BOSONLY 002000	/* Prepend \A to pattern so it only matches at
				 * the beginning of the string. */

/*
 * These are a thin layer over TclpThreadKeyDataGet and TclpThreadKeyDataSet
 * when threads are used, or an emulation if there are no threads. These are
 * really internal and Tcl clients should use Tcl_GetThreadData.
 */

MODULE_SCOPE void *	TclThreadDataKeyGet(Tcl_ThreadDataKey *keyPtr);
MODULE_SCOPE void	TclThreadDataKeySet(Tcl_ThreadDataKey *keyPtr,
			    void *data);

/*
 * This is a convenience macro used to initialize a thread local storage ptr.
 */

#define TCL_TSD_INIT(keyPtr) \
  (ThreadSpecificData *)Tcl_GetThreadData((keyPtr), sizeof(ThreadSpecificData))

/*
 *----------------------------------------------------------------
 * Data structures related to bytecode compilation and execution. These are
 * used primarily in tclCompile.c, tclExecute.c, and tclBasic.c.
 *----------------------------------------------------------------
 */

/*
 * Forward declaration to prevent errors when the forward references to
 * Tcl_Parse and CompileEnv are encountered in the procedure type CompileProc
 * declared below.
 */

struct CompileEnv;

/*
 * The type of procedures called by the Tcl bytecode compiler to compile
 * commands. Pointers to these procedures are kept in the Command structure
 * describing each command. The integer value returned by a CompileProc must
 * be one of the following:
 *
 * TCL_OK		Compilation completed normally.
 * TCL_ERROR 		Compilation could not be completed. This can be just a
 * 			judgment by the CompileProc that the command is too
 * 			complex to compile effectively, or it can indicate
 * 			that in the current state of the interp, the command
 * 			would raise an error. The bytecode compiler will not
 * 			do any error reporting at compiler time. Error
 * 			reporting is deferred until the actual runtime,
 * 			because by then changes in the interp state may allow
 * 			the command to be successfully evaluated.
 * TCL_OUT_LINE_COMPILE	A source-compatible alias for TCL_ERROR, kept for the
 * 			sake of old code only.
 */

#define TCL_OUT_LINE_COMPILE	TCL_ERROR

typedef int (CompileProc)(Tcl_Interp *interp, Tcl_Parse *parsePtr,
	struct Command *cmdPtr, struct CompileEnv *compEnvPtr);

/*
 * The type of procedure called from the compilation hook point in
 * SetByteCodeFromAny.
 */

typedef int (CompileHookProc)(Tcl_Interp *interp,
	struct CompileEnv *compEnvPtr, ClientData clientData);

/*
 * The data structure for a (linked list of) execution stacks.
 */

typedef struct ExecStack {
    struct ExecStack *prevPtr;
    struct ExecStack *nextPtr;
    Tcl_Obj **markerPtr;
    Tcl_Obj **endPtr;
    Tcl_Obj **tosPtr;
    Tcl_Obj *stackWords[1];
} ExecStack;

/*
 * The data structure defining the execution environment for ByteCode's.
 * There is one ExecEnv structure per Tcl interpreter. It holds the evaluation
 * stack that holds command operands and results. The stack grows towards
 * increasing addresses. The member stackPtr points to the stackItems of the
 * currently active execution stack.
 */

typedef struct CorContext {
    struct CallFrame *framePtr;
    struct CallFrame *varFramePtr;
    struct CmdFrame *cmdFramePtr;  /* See Interp.cmdFramePtr */
    Tcl_HashTable *lineLABCPtr;    /* See Interp.lineLABCPtr */
} CorContext;

typedef struct CoroutineData {
    struct Command *cmdPtr;	/* The command handle for the coroutine. */
    struct ExecEnv *eePtr;	/* The special execution environment (stacks,
				 * etc.) for the coroutine. */
    struct ExecEnv *callerEEPtr;/* The execution environment for the caller of
				 * the coroutine, which might be the
				 * interpreter global environment or another
				 * coroutine. */
    CorContext caller;
    CorContext running;
    Tcl_HashTable *lineLABCPtr;    /* See Interp.lineLABCPtr */
    void *stackLevel;
    int auxNumLevels;		/* While the coroutine is running the
				 * numLevels of the create/resume command is
				 * stored here; for suspended coroutines it
				 * holds the nesting numLevels at yield. */
    int nargs;                  /* Number of args required for resuming this
				 * coroutine; -2 means "0 or 1" (default), -1
				 * means "any" */
} CoroutineData;

typedef struct ExecEnv {
    ExecStack *execStackPtr;	/* Points to the first item in the evaluation
				 * stack on the heap. */
    Tcl_Obj *constants[2];	/* Pointers to constant "0" and "1" objs. */
    struct Tcl_Interp *interp;
    struct NRE_callback *callbackPtr;
				/* Top callback in NRE's stack. */
    struct CoroutineData *corPtr;
    int rewind;
} ExecEnv;

#define COR_IS_SUSPENDED(corPtr) \
    ((corPtr)->stackLevel == NULL)

/*
 * The definitions for the LiteralTable and LiteralEntry structures. Each
 * interpreter contains a LiteralTable. It is used to reduce the storage
 * needed for all the Tcl objects that hold the literals of scripts compiled
 * by the interpreter. A literal's object is shared by all the ByteCodes that
 * refer to the literal. Each distinct literal has one LiteralEntry entry in
 * the LiteralTable. A literal table is a specialized hash table that is
 * indexed by the literal's string representation, which may contain null
 * characters.
 *
 * Note that we reduce the space needed for literals by sharing literal
 * objects both within a ByteCode (each ByteCode contains a local
 * LiteralTable) and across all an interpreter's ByteCodes (with the
 * interpreter's global LiteralTable).
 */

typedef struct LiteralEntry {
    struct LiteralEntry *nextPtr;
				/* Points to next entry in this hash bucket or
				 * NULL if end of chain. */
    Tcl_Obj *objPtr;		/* Points to Tcl object that holds the
				 * literal's bytes and length. */
    int refCount;		/* If in an interpreter's global literal
				 * table, the number of ByteCode structures
				 * that share the literal object; the literal
				 * entry can be freed when refCount drops to
				 * 0. If in a local literal table, -1. */
    Namespace *nsPtr;		/* Namespace in which this literal is used. We
				 * try to avoid sharing literal non-FQ command
				 * names among different namespaces to reduce
				 * shimmering. */
} LiteralEntry;

typedef struct LiteralTable {
    LiteralEntry **buckets;	/* Pointer to bucket array. Each element
				 * points to first entry in bucket's hash
				 * chain, or NULL. */
    LiteralEntry *staticBuckets[TCL_SMALL_HASH_TABLE];
				/* Bucket array used for small tables to avoid
				 * mallocs and frees. */
    int numBuckets;		/* Total number of buckets allocated at
				 * **buckets. */
    int numEntries;		/* Total number of entries present in
				 * table. */
    int rebuildSize;		/* Enlarge table when numEntries gets to be
				 * this large. */
    int mask;			/* Mask value used in hashing function. */
} LiteralTable;

/*
 * The following structure defines for each Tcl interpreter various
 * statistics-related information about the bytecode compiler and
 * interpreter's operation in that interpreter.
 */

#ifdef TCL_COMPILE_STATS
typedef struct ByteCodeStats {
    long numExecutions;		/* Number of ByteCodes executed. */
    long numCompilations;	/* Number of ByteCodes created. */
    long numByteCodesFreed;	/* Number of ByteCodes destroyed. */
    long instructionCount[256];	/* Number of times each instruction was
				 * executed. */

    double totalSrcBytes;	/* Total source bytes ever compiled. */
    double totalByteCodeBytes;	/* Total bytes for all ByteCodes. */
    double currentSrcBytes;	/* Src bytes for all current ByteCodes. */
    double currentByteCodeBytes;/* Code bytes in all current ByteCodes. */

    long srcCount[32];		/* Source size distribution: # of srcs of
				 * size [2**(n-1)..2**n), n in [0..32). */
    long byteCodeCount[32];	/* ByteCode size distribution. */
    long lifetimeCount[32];	/* ByteCode lifetime distribution (ms). */

    double currentInstBytes;	/* Instruction bytes-current ByteCodes. */
    double currentLitBytes;	/* Current literal bytes. */
    double currentExceptBytes;	/* Current exception table bytes. */
    double currentAuxBytes;	/* Current auxiliary information bytes. */
    double currentCmdMapBytes;	/* Current src<->code map bytes. */

    long numLiteralsCreated;	/* Total literal objects ever compiled. */
    double totalLitStringBytes;	/* Total string bytes in all literals. */
    double currentLitStringBytes;
				/* String bytes in current literals. */
    long literalCount[32];	/* Distribution of literal string sizes. */
} ByteCodeStats;
#endif /* TCL_COMPILE_STATS */

/*
 * Structure used in implementation of those core ensembles which are
 * partially compiled. Used as an array of these, with a terminating field
 * whose 'name' is NULL.
 */

typedef struct {
    const char *name;		/* The name of the subcommand. */
    Tcl_ObjCmdProc *proc;	/* The implementation of the subcommand. */
    CompileProc *compileProc;	/* The compiler for the subcommand. */
    Tcl_ObjCmdProc *nreProc;	/* NRE implementation of this command. */
    ClientData clientData;	/* Any clientData to give the command. */
    int unsafe;			/* Whether this command is to be hidden by
				 * default in a safe interpreter. */
} EnsembleImplMap;

/*
 *----------------------------------------------------------------
 * Data structures related to commands.
 *----------------------------------------------------------------
 */

/*
 * An imported command is created in an namespace when it imports a "real"
 * command from another namespace. An imported command has a Command structure
 * that points (via its ClientData value) to the "real" Command structure in
 * the source namespace's command table. The real command records all the
 * imported commands that refer to it in a list of ImportRef structures so
 * that they can be deleted when the real command is deleted.
 */

typedef struct ImportRef {
    struct Command *importedCmdPtr;
				/* Points to the imported command created in
				 * an importing namespace; this command
				 * redirects its invocations to the "real"
				 * command. */
    struct ImportRef *nextPtr;	/* Next element on the linked list of imported
				 * commands that refer to the "real" command.
				 * The real command deletes these imported
				 * commands on this list when it is
				 * deleted. */
} ImportRef;

/*
 * Data structure used as the ClientData of imported commands: commands
 * created in an namespace when it imports a "real" command from another
 * namespace.
 */

typedef struct ImportedCmdData {
    struct Command *realCmdPtr;	/* "Real" command that this imported command
				 * refers to. */
    struct Command *selfPtr;	/* Pointer to this imported command. Needed
				 * only when deleting it in order to remove it
				 * from the real command's linked list of
				 * imported commands that refer to it. */
} ImportedCmdData;

/*
 * A Command structure exists for each command in a namespace. The Tcl_Command
 * opaque type actually refers to these structures.
 */

typedef struct Command {
    Tcl_HashEntry *hPtr;	/* Pointer to the hash table entry that refers
				 * to this command. The hash table is either a
				 * namespace's command table or an
				 * interpreter's hidden command table. This
				 * pointer is used to get a command's name
				 * from its Tcl_Command handle. NULL means
				 * that the hash table entry has been removed
				 * already (this can happen if deleteProc
				 * causes the command to be deleted or
				 * recreated). */
    Namespace *nsPtr;		/* Points to the namespace containing this
				 * command. */
    int refCount;		/* 1 if in command hashtable plus 1 for each
				 * reference from a CmdName Tcl object
				 * representing a command's name in a ByteCode
				 * instruction sequence. This structure can be
				 * freed when refCount becomes zero. */
    int cmdEpoch;		/* Incremented to invalidate any references
				 * that point to this command when it is
				 * renamed, deleted, hidden, or exposed. */
    CompileProc *compileProc;	/* Procedure called to compile command. NULL
				 * if no compile proc exists for command. */
    Tcl_ObjCmdProc *objProc;	/* Object-based command procedure. */
    ClientData objClientData;	/* Arbitrary value passed to object proc. */
    Tcl_CmdProc *proc;		/* String-based command procedure. */
    ClientData clientData;	/* Arbitrary value passed to string proc. */
    Tcl_CmdDeleteProc *deleteProc;
				/* Procedure invoked when deleting command to,
				 * e.g., free all client data. */
    ClientData deleteData;	/* Arbitrary value passed to deleteProc. */
    int flags;			/* Miscellaneous bits of information about
				 * command. See below for definitions. */
    ImportRef *importRefPtr;	/* List of each imported Command created in
				 * another namespace when this command is
				 * imported. These imported commands redirect
				 * invocations back to this command. The list
				 * is used to remove all those imported
				 * commands when deleting this "real"
				 * command. */
    CommandTrace *tracePtr;	/* First in list of all traces set for this
				 * command. */
    Tcl_ObjCmdProc *nreProc;	/* NRE implementation of this command. */
} Command;

/*
 * Flag bits for commands.
 *
 * CMD_IS_DELETED -		Means that the command is in the process of
 *				being deleted (its deleteProc is currently
 *				executing). Other attempts to delete the
 *				command should be ignored.
 * CMD_TRACE_ACTIVE -		1 means that trace processing is currently
 *				underway for a rename/delete change. See the
 *				two flags below for which is currently being
 *				processed.
 * CMD_HAS_EXEC_TRACES -	1 means that this command has at least one
 *				execution trace (as opposed to simple
 *				delete/rename traces) in its tracePtr list.
 * CMD_COMPILES_EXPANDED -	1 means that this command has a compiler that
 *				can handle expansion (provided it is not the
 *				first word).
 * TCL_TRACE_RENAME -		A rename trace is in progress. Further
 *				recursive renames will not be traced.
 * TCL_TRACE_DELETE -		A delete trace is in progress. Further
 *				recursive deletes will not be traced.
 * (these last two flags are defined in tcl.h)
 */

#define CMD_IS_DELETED		    0x1
#define CMD_TRACE_ACTIVE	    0x2
#define CMD_HAS_EXEC_TRACES	    0x4
#define CMD_COMPILES_EXPANDED	    0x8
#define CMD_REDEF_IN_PROGRESS	    0x10

/*
 *----------------------------------------------------------------
 * Data structures related to name resolution procedures.
 *----------------------------------------------------------------
 */

/*
 * The interpreter keeps a linked list of name resolution schemes. The scheme
 * for a namespace is consulted first, followed by the list of schemes in an
 * interpreter, followed by the default name resolution in Tcl. Schemes are
 * added/removed from the interpreter's list by calling Tcl_AddInterpResolver
 * and Tcl_RemoveInterpResolver.
 */

typedef struct ResolverScheme {
    char *name;			/* Name identifying this scheme. */
    Tcl_ResolveCmdProc *cmdResProc;
				/* Procedure handling command name
				 * resolution. */
    Tcl_ResolveVarProc *varResProc;
				/* Procedure handling variable name resolution
				 * for variables that can only be handled at
				 * runtime. */
    Tcl_ResolveCompiledVarProc *compiledVarResProc;
				/* Procedure handling variable name resolution
				 * at compile time. */

    struct ResolverScheme *nextPtr;
				/* Pointer to next record in linked list. */
} ResolverScheme;

/*
 * Forward declaration of the TIP#143 limit handler structure.
 */

typedef struct LimitHandler LimitHandler;

/*
 * TIP #268.
 * Values for the selection mode, i.e the package require preferences.
 */

enum PkgPreferOptions {
    PKG_PREFER_LATEST, PKG_PREFER_STABLE
};

/*
 *----------------------------------------------------------------
 * This structure shadows the first few fields of the memory cache for the
 * allocator defined in tclThreadAlloc.c; it has to be kept in sync with the
 * definition there.
 * Some macros require knowledge of some fields in the struct in order to
 * avoid hitting the TSD unnecessarily. In order to facilitate this, a pointer
 * to the relevant fields is kept in the objCache field in struct Interp.
 *----------------------------------------------------------------
 */

typedef struct AllocCache {
    struct Cache *nextPtr;	/* Linked list of cache entries. */
    Tcl_ThreadId owner;		/* Which thread's cache is this? */
    Tcl_Obj *firstObjPtr;	/* List of free objects for thread. */
    int numObjects;		/* Number of objects for thread. */
} AllocCache;

/*
 *----------------------------------------------------------------
 * This structure defines an interpreter, which is a collection of commands
 * plus other state information related to interpreting commands, such as
 * variable storage. Primary responsibility for this data structure is in
 * tclBasic.c, but almost every Tcl source file uses something in here.
 *----------------------------------------------------------------
 */

typedef struct Interp {

    /*
     * The first two fields were named "result" and "freeProc" in earlier
     * versions of Tcl.  They are no longer used within Tcl, and are no
     * longer available to be accessed by extensions.  However, they cannot
     * be removed.  Why?  There is a deployed base of stub-enabled extensions
     * that query the value of iPtr->stubTable.  For them to continue to work,
     * the location of the field "stubTable" within the Interp struct cannot
     * change.  The most robust way to assure that is to leave all fields up to
     * that one undisturbed.
     */

    const char *legacyResult;
    void (*legacyFreeProc) (void);
    int errorLine;		/* When TCL_ERROR is returned, this gives the
				 * line number in the command where the error
				 * occurred (1 means first line). */
    const struct TclStubs *stubTable;
				/* Pointer to the exported Tcl stub table.  In
				 * ancient pre-8.1 versions of Tcl this was a
				 * pointer to the objResultPtr or a pointer to a
				 * buckets array in a hash table. Deployed stubs
				 * enabled extensions check for a NULL pointer value
				 * and for a TCL_STUBS_MAGIC value to verify they
				 * are not [load]ing into one of those pre-stubs
				 * interps.
				 */

    TclHandle handle;		/* Handle used to keep track of when this
				 * interp is deleted. */

    Namespace *globalNsPtr;	/* The interpreter's global namespace. */
    Tcl_HashTable *hiddenCmdTablePtr;
				/* Hash table used by tclBasic.c to keep track
				 * of hidden commands on a per-interp
				 * basis. */
    ClientData interpInfo;	/* Information used by tclInterp.c to keep
				 * track of master/slave interps on a
				 * per-interp basis. */
    void (*optimizer)(void *envPtr);
    /*
     * Information related to procedures and variables. See tclProc.c and
     * tclVar.c for usage.
     */

    int numLevels;		/* Keeps track of how many nested calls to
				 * Tcl_Eval are in progress for this
				 * interpreter. It's used to delay deletion of
				 * the table until all Tcl_Eval invocations
				 * are completed. */
    int maxNestingDepth;	/* If numLevels exceeds this value then Tcl
				 * assumes that infinite recursion has
				 * occurred and it generates an error. */
    CallFrame *framePtr;	/* Points to top-most in stack of all nested
				 * procedure invocations. */
    CallFrame *varFramePtr;	/* Points to the call frame whose variables
				 * are currently in use (same as framePtr
				 * unless an "uplevel" command is
				 * executing). */
    ActiveVarTrace *activeVarTracePtr;
				/* First in list of active traces for interp,
				 * or NULL if no active traces. */
    int returnCode;		/* [return -code] parameter. */
    CallFrame *rootFramePtr;	/* Global frame pointer for this
				 * interpreter. */
    Namespace *lookupNsPtr;	/* Namespace to use ONLY on the next
				 * TCL_EVAL_INVOKE call to Tcl_EvalObjv. */

    /*
     * Information about packages. Used only in tclPkg.c.
     */

    Tcl_HashTable packageTable;	/* Describes all of the packages loaded in or
				 * available to this interpreter. Keys are
				 * package names, values are (Package *)
				 * pointers. */
    char *packageUnknown;	/* Command to invoke during "package require"
				 * commands for packages that aren't described
				 * in packageTable. Ckalloc'ed, may be
				 * NULL. */
    /*
     * Miscellaneous information:
     */

    int cmdCount;		/* Total number of times a command procedure
				 * has been called for this interpreter. */
    int evalFlags;		/* Flags to control next call to Tcl_Eval.
				 * Normally zero, but may be set before
				 * calling Tcl_Eval. See below for valid
				 * values. */
    LiteralTable literalTable;	/* Contains LiteralEntry's describing all Tcl
				 * objects holding literals of scripts
				 * compiled by the interpreter. Indexed by the
				 * string representations of literals. Used to
				 * avoid creating duplicate objects. */
    int compileEpoch;		/* Holds the current "compilation epoch" for
				 * this interpreter. This is incremented to
				 * invalidate existing ByteCodes when, e.g., a
				 * command with a compile procedure is
				 * redefined. */
    Proc *compiledProcPtr;	/* If a procedure is being compiled, a pointer
				 * to its Proc structure; otherwise, this is
				 * NULL. Set by ObjInterpProc in tclProc.c and
				 * used by tclCompile.c to process local
				 * variables appropriately. */
    ResolverScheme *resolverPtr;
				/* Linked list of name resolution schemes
				 * added to this interpreter. Schemes are
				 * added and removed by calling
				 * Tcl_AddInterpResolvers and
				 * Tcl_RemoveInterpResolver respectively. */
    Tcl_Obj *scriptFile;	/* NULL means there is no nested source
				 * command active; otherwise this points to
				 * pathPtr of the file being sourced. */
    int flags;			/* Various flag bits. See below. */
    long randSeed;		/* Seed used for rand() function. */
    Trace *tracePtr;		/* List of traces for this interpreter. */
    Tcl_HashTable *assocData;	/* Hash table for associating data with this
				 * interpreter. Cleaned up when this
				 * interpreter is deleted. */
    struct ExecEnv *execEnvPtr;	/* Execution environment for Tcl bytecode
				 * execution. Contains a pointer to the Tcl
				 * evaluation stack. */
    Tcl_Obj *emptyObjPtr;	/* Points to an object holding an empty
				 * string. Returned by Tcl_ObjSetVar2 when
				 * variable traces change a variable in a
				 * gross way. */
    Tcl_Obj *objResultPtr;	/* If the last command returned an object
				 * result, this points to it. Should not be
				 * accessed directly; see comment above. */
    Tcl_ThreadId threadId;	/* ID of thread that owns the interpreter. */

    ActiveCommandTrace *activeCmdTracePtr;
				/* First in list of active command traces for
				 * interp, or NULL if no active traces. */
    ActiveInterpTrace *activeInterpTracePtr;
				/* First in list of active traces for interp,
				 * or NULL if no active traces. */

    int tracesForbiddingInline;	/* Count of traces (in the list headed by
				 * tracePtr) that forbid inline bytecode
				 * compilation. */

    /*
     * Fields used to manage extensible return options (TIP 90).
     */

    Tcl_Obj *returnOpts;	/* A dictionary holding the options to the
				 * last [return] command. */

    Tcl_Obj *errorInfo;		/* errorInfo value (now as a Tcl_Obj). */
    Tcl_Obj *eiVar;		/* cached ref to ::errorInfo variable. */
    Tcl_Obj *errorCode;		/* errorCode value (now as a Tcl_Obj). */
    Tcl_Obj *ecVar;		/* cached ref to ::errorInfo variable. */
    int returnLevel;		/* [return -level] parameter. */

    /*
     * Resource limiting framework support (TIP#143).
     */

    struct {
	int active;		/* Flag values defining which limits have been
				 * set. */
	int granularityTicker;	/* Counter used to determine how often to
				 * check the limits. */
	int exceeded;		/* Which limits have been exceeded, described
				 * as flag values the same as the 'active'
				 * field. */

	int cmdCount;		/* Limit for how many commands to execute in
				 * the interpreter. */
	LimitHandler *cmdHandlers;
				/* Handlers to execute when the limit is
				 * reached. */
	int cmdGranularity;	/* Mod factor used to determine how often to
				 * evaluate the limit check. */

	Tcl_Time time;		/* Time limit for execution within the
				 * interpreter. */
	LimitHandler *timeHandlers;
				/* Handlers to execute when the limit is
				 * reached. */
	int timeGranularity;	/* Mod factor used to determine how often to
				 * evaluate the limit check. */
	Tcl_TimerToken timeEvent;
				/* Handle for a timer callback that will occur
				 * when the time-limit is exceeded. */

	Tcl_HashTable callbacks;/* Mapping from (interp,type) pair to data
				 * used to install a limit handler callback to
				 * run in _this_ interp when the limit is
				 * exceeded. */
    } limit;

    /*
     * Information for improved default error generation from ensembles
     * (TIP#112).
     */

    struct {
	Tcl_Obj *const *sourceObjs;
				/* What arguments were actually input into the
				 * *root* ensemble command? (Nested ensembles
				 * don't rewrite this.) NULL if we're not
				 * processing an ensemble. */
	int numRemovedObjs;	/* How many arguments have been stripped off
				 * because of ensemble processing. */
	int numInsertedObjs;	/* How many of the current arguments were
				 * inserted by an ensemble. */
    } ensembleRewrite;

    /*
     * TIP #219: Global info for the I/O system.
     */

    Tcl_Obj *chanMsg;		/* Error message set by channel drivers, for
				 * the propagation of arbitrary Tcl errors.
				 * This information, if present (chanMsg not
				 * NULL), takes precedence over a POSIX error
				 * code returned by a channel operation. */

    /*
     * Source code origin information (TIP #280).
     */

    CmdFrame *cmdFramePtr;	/* Points to the command frame containing the
				 * location information for the current
				 * command. */
    const CmdFrame *invokeCmdFramePtr;
				/* Points to the command frame which is the
				 * invoking context of the bytecode compiler.
				 * NULL when the byte code compiler is not
				 * active. */
    int invokeWord;		/* Index of the word in the command which
				 * is getting compiled. */
    Tcl_HashTable *linePBodyPtr;/* This table remembers for each statically
				 * defined procedure the location information
				 * for its body. It is keyed by the address of
				 * the Proc structure for a procedure. The
				 * values are "struct CmdFrame*". */
    Tcl_HashTable *lineBCPtr;	/* This table remembers for each ByteCode
				 * object the location information for its
				 * body. It is keyed by the address of the
				 * Proc structure for a procedure. The values
				 * are "struct ExtCmdLoc*". (See
				 * tclCompile.h) */
    Tcl_HashTable *lineLABCPtr;
    Tcl_HashTable *lineLAPtr;	/* This table remembers for each argument of a
				 * command on the execution stack the index of
				 * the argument in the command, and the
				 * location data of the command. It is keyed
				 * by the address of the Tcl_Obj containing
				 * the argument. The values are "struct
				 * CFWord*" (See tclBasic.c). This allows
				 * commands like uplevel, eval, etc. to find
				 * location information for their arguments,
				 * if they are a proper literal argument to an
				 * invoking command. Alt view: An index to the
				 * CmdFrame stack keyed by command argument
				 * holders. */
    ContLineLoc *scriptCLLocPtr;/* This table points to the location data for
				 * invisible continuation lines in the script,
				 * if any. This pointer is set by the function
				 * TclEvalObjEx() in file "tclBasic.c", and
				 * used by function ...() in the same file.
				 * It does for the eval/direct path of script
				 * execution what CompileEnv.clLoc does for
				 * the bytecode compiler.
				 */
    /*
     * TIP #268. The currently active selection mode, i.e. the package require
     * preferences.
     */

    int packagePrefer;		/* Current package selection mode. */

    /*
     * Hashtables for variable traces and searches.
     */

    Tcl_HashTable varTraces;	/* Hashtable holding the start of a variable's
				 * active trace list; varPtr is the key. */
    Tcl_HashTable varSearches;	/* Hashtable holding the start of a variable's
				 * active searches list; varPtr is the key. */
    /*
     * The thread-specific data ekeko: cache pointers or values that
     *  (a) do not change during the thread's lifetime
     *  (b) require access to TSD to determine at runtime
     *  (c) are accessed very often (e.g., at each command call)
     *
     * Note that these are the same for all interps in the same thread. They
     * just have to be initialised for the thread's master interp, slaves
     * inherit the value.
     *
     * They are used by the macros defined below.
     */

    AllocCache *allocCache;
    void *pendingObjDataPtr;	/* Pointer to the Cache and PendingObjData
				 * structs for this interp's thread; see
				 * tclObj.c and tclThreadAlloc.c */
    int *asyncReadyPtr;		/* Pointer to the asyncReady indicator for
				 * this interp's thread; see tclAsync.c */
    /*
     * The pointer to the object system root ekeko. c.f. TIP #257.
     */
    void *objectFoundation;	/* Pointer to the Foundation structure of the
				 * object system, which contains things like
				 * references to key namespaces. See
				 * tclOOInt.h and tclOO.c for real definition
				 * and setup. */

    struct NRE_callback *deferredCallbacks;
				/* Callbacks that are set previous to a call
				 * to some Eval function but that actually
				 * belong to the command that is about to be
				 * called - i.e., they should be run *before*
				 * any tailcall is invoked. */

    /*
     * TIP #285, Script cancellation support.
     */

    Tcl_AsyncHandler asyncCancel;
				/* Async handler token for Tcl_CancelEval. */
    Tcl_Obj *asyncCancelMsg;	/* Error message set by async cancel handler
				 * for the propagation of arbitrary Tcl
				 * errors. This information, if present
				 * (asyncCancelMsg not NULL), takes precedence
				 * over the default error messages returned by
				 * a script cancellation operation. */

	/*
	 * TIP #348 IMPLEMENTATION  -  Substituted error stack
	 */
    Tcl_Obj *errorStack;	/* [info errorstack] value (as a Tcl_Obj). */
    Tcl_Obj *upLiteral;		/* "UP" literal for [info errorstack] */
    Tcl_Obj *callLiteral;	/* "CALL" literal for [info errorstack] */
    Tcl_Obj *innerLiteral;	/* "INNER" literal for [info errorstack] */
    Tcl_Obj *innerContext;	/* cached list for fast reallocation */
    int resetErrorStack;        /* controls cleaning up of ::errorStack */

#ifdef TCL_COMPILE_STATS
    /*
     * Statistical information about the bytecode compiler and interpreter's
     * operation. This should be the last field of Interp.
     */

    ByteCodeStats stats;	/* Holds compilation and execution statistics
				 * for this interpreter. */
#endif /* TCL_COMPILE_STATS */
} Interp;

/*
 * Macros that use the TSD-ekeko.
 */

#define TclAsyncReady(iPtr) \
    *((iPtr)->asyncReadyPtr)

/*
 * Macros for script cancellation support (TIP #285).
 */

#define TclCanceled(iPtr) \
    (((iPtr)->flags & CANCELED) || ((iPtr)->flags & TCL_CANCEL_UNWIND))

#define TclSetCancelFlags(iPtr, cancelFlags)   \
    (iPtr)->flags |= CANCELED;                 \
    if ((cancelFlags) & TCL_CANCEL_UNWIND) {   \
        (iPtr)->flags |= TCL_CANCEL_UNWIND;    \
    }

#define TclUnsetCancelFlags(iPtr) \
    (iPtr)->flags &= (~(CANCELED | TCL_CANCEL_UNWIND))

/*
 * Macros for splicing into and out of doubly linked lists. They assume
 * existence of struct items 'prevPtr' and 'nextPtr'.
 *
 * a = element to add or remove.
 * b = list head.
 *
 * TclSpliceIn adds to the head of the list.
 */

#define TclSpliceIn(a,b)			\
    (a)->nextPtr = (b);				\
    if ((b) != NULL) {				\
	(b)->prevPtr = (a);			\
    }						\
    (a)->prevPtr = NULL, (b) = (a);

#define TclSpliceOut(a,b)			\
    if ((a)->prevPtr != NULL) {			\
	(a)->prevPtr->nextPtr = (a)->nextPtr;	\
    } else {					\
	(b) = (a)->nextPtr;			\
    }						\
    if ((a)->nextPtr != NULL) {			\
	(a)->nextPtr->prevPtr = (a)->prevPtr;	\
    }

/*
 * EvalFlag bits for Interp structures:
 *
 * TCL_ALLOW_EXCEPTIONS	1 means it's OK for the script to terminate with a
 *			code other than TCL_OK or TCL_ERROR; 0 means codes
 *			other than these should be turned into errors.
 */

#define TCL_ALLOW_EXCEPTIONS		0x04
#define TCL_EVAL_FILE			0x02
#define TCL_EVAL_SOURCE_IN_FRAME	0x10
#define TCL_EVAL_NORESOLVE		0x20

/*
 * Flag bits for Interp structures:
 *
 * DELETED:		Non-zero means the interpreter has been deleted:
 *			don't process any more commands for it, and destroy
 *			the structure as soon as all nested invocations of
 *			Tcl_Eval are done.
 * ERR_ALREADY_LOGGED:	Non-zero means information has already been logged in
 *			iPtr->errorInfo for the current Tcl_Eval instance, so
 *			Tcl_Eval needn't log it (used to implement the "error
 *			message log" command).
 * DONT_COMPILE_CMDS_INLINE: Non-zero means that the bytecode compiler should
 *			not compile any commands into an inline sequence of
 *			instructions. This is set 1, for example, when command
 *			traces are requested.
 * RAND_SEED_INITIALIZED: Non-zero means that the randSeed value of the interp
 *			has not be initialized. This is set 1 when we first
 *			use the rand() or srand() functions.
 * SAFE_INTERP:		Non zero means that the current interp is a safe
 *			interp (i.e. it has only the safe commands installed,
 *			less priviledge than a regular interp).
 * INTERP_DEBUG_FRAME:	Used for switching on various extra interpreter
 *			debug/info mechanisms (e.g. info frame eval/uplevel
 *			tracing) which are performance intensive.
 * INTERP_TRACE_IN_PROGRESS: Non-zero means that an interp trace is currently
 *			active; so no further trace callbacks should be
 *			invoked.
 * INTERP_ALTERNATE_WRONG_ARGS: Used for listing second and subsequent forms
 *			of the wrong-num-args string in Tcl_WrongNumArgs.
 *			Makes it append instead of replacing and uses
 *			different intermediate text.
 * CANCELED:		Non-zero means that the script in progress should be
 *			canceled as soon as possible. This can be checked by
 *			extensions (and the core itself) by calling
 *			Tcl_Canceled and checking if TCL_ERROR is returned.
 *			This is a one-shot flag that is reset immediately upon
 *			being detected; however, if the TCL_CANCEL_UNWIND flag
 *			is set Tcl_Canceled will continue to report that the
 *			script in progress has been canceled thereby allowing
 *			the evaluation stack for the interp to be fully
 *			unwound.
 *
 * WARNING: For the sake of some extensions that have made use of former
 * internal values, do not re-use the flag values 2 (formerly ERR_IN_PROGRESS)
 * or 8 (formerly ERROR_CODE_SET).
 */

#define DELETED				     1
#define ERR_ALREADY_LOGGED		     4
#define INTERP_DEBUG_FRAME		  0x10
#define DONT_COMPILE_CMDS_INLINE	  0x20
#define RAND_SEED_INITIALIZED		  0x40
#define SAFE_INTERP			  0x80
#define INTERP_TRACE_IN_PROGRESS	 0x200
#define INTERP_ALTERNATE_WRONG_ARGS	 0x400
#define ERR_LEGACY_COPY			 0x800
#define CANCELED			0x1000

/*
 * Maximum number of levels of nesting permitted in Tcl commands (used to
 * catch infinite recursion).
 */

#define MAX_NESTING_DEPTH	1000

/*
 * The macro below is used to modify a "char" value (e.g. by casting it to an
 * unsigned character) so that it can be used safely with macros such as
 * isspace.
 */

#define UCHAR(c) ((unsigned char) (c))

/*
 * This macro is used to properly align the memory allocated by Tcl, giving
 * the same alignment as the native malloc.
 */

#if defined(__APPLE__)
#define TCL_ALLOCALIGN	16
#else
#define TCL_ALLOCALIGN	(2*sizeof(void *))
#endif

/*
 * This macro is used to determine the offset needed to safely allocate any
 * data structure in memory. Given a starting offset or size, it "rounds up"
 * or "aligns" the offset to the next 8-byte boundary so that any data
 * structure can be placed at the resulting offset without fear of an
 * alignment error.
 *
 * WARNING!! DO NOT USE THIS MACRO TO ALIGN POINTERS: it will produce the
 * wrong result on platforms that allocate addresses that are divisible by 4
 * or 2. Only use it for offsets or sizes.
 *
 * This macro is only used by tclCompile.c in the core (Bug 926445). It
 * however not be made file static, as extensions that touch bytecodes
 * (notably tbcload) require it.
 */

#define TCL_ALIGN(x) (((int)(x) + 7) & ~7)

/*
 * The following enum values are used to specify the runtime platform setting
 * of the tclPlatform variable.
 */

typedef enum {
    TCL_PLATFORM_UNIX = 0,	/* Any Unix-like OS. */
    TCL_PLATFORM_WINDOWS = 2	/* Any Microsoft Windows OS. */
} TclPlatformType;

/*
 * The following enum values are used to indicate the translation of a Tcl
 * channel. Declared here so that each platform can define
 * TCL_PLATFORM_TRANSLATION to the native translation on that platform.
 */

typedef enum TclEolTranslation {
    TCL_TRANSLATE_AUTO,		/* Eol == \r, \n and \r\n. */
    TCL_TRANSLATE_CR,		/* Eol == \r. */
    TCL_TRANSLATE_LF,		/* Eol == \n. */
    TCL_TRANSLATE_CRLF		/* Eol == \r\n. */
} TclEolTranslation;

/*
 * Flags for TclInvoke:
 *
 * TCL_INVOKE_HIDDEN		Invoke a hidden command; if not set, invokes
 *				an exposed command.
 * TCL_INVOKE_NO_UNKNOWN	If set, "unknown" is not invoked if the
 *				command to be invoked is not found. Only has
 *				an effect if invoking an exposed command,
 *				i.e. if TCL_INVOKE_HIDDEN is not also set.
 * TCL_INVOKE_NO_TRACEBACK	Does not record traceback information if the
 *				invoked command returns an error. Used if the
 *				caller plans on recording its own traceback
 *				information.
 */

#define	TCL_INVOKE_HIDDEN	(1<<0)
#define TCL_INVOKE_NO_UNKNOWN	(1<<1)
#define TCL_INVOKE_NO_TRACEBACK	(1<<2)

/*
 * The structure used as the internal representation of Tcl list objects. This
 * struct is grown (reallocated and copied) as necessary to hold all the
 * list's element pointers. The struct might contain more slots than currently
 * used to hold all element pointers. This is done to make append operations
 * faster.
 */

typedef struct List {
    int refCount;
    int maxElemCount;		/* Total number of element array slots. */
    int elemCount;		/* Current number of list elements. */
    int canonicalFlag;		/* Set if the string representation was
				 * derived from the list representation. May
				 * be ignored if there is no string rep at
				 * all.*/
    Tcl_Obj *elements;		/* First list element; the struct is grown to
				 * accomodate all elements. */
} List;

#define LIST_MAX \
	(1 + (int)(((size_t)UINT_MAX - sizeof(List))/sizeof(Tcl_Obj *)))
#define LIST_SIZE(numElems) \
	(unsigned)(sizeof(List) + (((numElems) - 1) * sizeof(Tcl_Obj *)))

/*
 * Macro used to get the elements of a list object.
 */

#define ListRepPtr(listPtr) \
    ((List *) (listPtr)->internalRep.twoPtrValue.ptr1)

#define ListSetIntRep(objPtr, listRepPtr) \
    (objPtr)->internalRep.twoPtrValue.ptr1 = (void *)(listRepPtr), \
    (objPtr)->internalRep.twoPtrValue.ptr2 = NULL, \
    (listRepPtr)->refCount++, \
    (objPtr)->typePtr = &tclListType

#define ListObjGetElements(listPtr, objc, objv) \
    ((objv) = &(ListRepPtr(listPtr)->elements), \
     (objc) = ListRepPtr(listPtr)->elemCount)

#define ListObjLength(listPtr, len) \
    ((len) = ListRepPtr(listPtr)->elemCount)

#define ListObjIsCanonical(listPtr) \
    (((listPtr)->bytes == NULL) || ListRepPtr(listPtr)->canonicalFlag)

#define TclListObjGetElements(interp, listPtr, objcPtr, objvPtr) \
    (((listPtr)->typePtr == &tclListType) \
	    ? ((ListObjGetElements((listPtr), *(objcPtr), *(objvPtr))), TCL_OK)\
	    : Tcl_ListObjGetElements((interp), (listPtr), (objcPtr), (objvPtr)))

#define TclListObjLength(interp, listPtr, lenPtr) \
    (((listPtr)->typePtr == &tclListType) \
	    ? ((ListObjLength((listPtr), *(lenPtr))), TCL_OK)\
	    : Tcl_ListObjLength((interp), (listPtr), (lenPtr)))

#define TclListObjIsCanonical(listPtr) \
    (((listPtr)->typePtr == &tclListType) ? ListObjIsCanonical((listPtr)) : 0)

/*
 * Modes for collecting (or not) in the implementations of TclNRForeachCmd,
 * TclNRLmapCmd and their compilations.
 */

#define TCL_EACH_KEEP_NONE  0	/* Discard iteration result like [foreach] */
#define TCL_EACH_COLLECT    1	/* Collect iteration result like [lmap] */

/*
 * Macros providing a faster path to integers: Tcl_GetLongFromObj everywhere,
 * Tcl_GetIntFromObj and TclGetIntForIndex on platforms where longs are ints.
 *
 * WARNING: these macros eval their args more than once.
 */

#define TclGetLongFromObj(interp, objPtr, longPtr) \
    (((objPtr)->typePtr == &tclIntType)	\
	    ? ((*(longPtr) = (objPtr)->internalRep.longValue), TCL_OK) \
	    : Tcl_GetLongFromObj((interp), (objPtr), (longPtr)))

#if (LONG_MAX == INT_MAX)
#define TclGetIntFromObj(interp, objPtr, intPtr) \
    (((objPtr)->typePtr == &tclIntType)	\
	    ? ((*(intPtr) = (objPtr)->internalRep.longValue), TCL_OK) \
	    : Tcl_GetIntFromObj((interp), (objPtr), (intPtr)))
#define TclGetIntForIndexM(interp, objPtr, endValue, idxPtr) \
    (((objPtr)->typePtr == &tclIntType)	\
	    ? ((*(idxPtr) = (objPtr)->internalRep.longValue), TCL_OK) \
	    : TclGetIntForIndex((interp), (objPtr), (endValue), (idxPtr)))
#else
#define TclGetIntFromObj(interp, objPtr, intPtr) \
    Tcl_GetIntFromObj((interp), (objPtr), (intPtr))
#define TclGetIntForIndexM(interp, objPtr, ignore, idxPtr)	\
    TclGetIntForIndex(interp, objPtr, ignore, idxPtr)
#endif

/*
 * Macro used to save a function call for common uses of
 * Tcl_GetWideIntFromObj(). The ANSI C "prototype" is:
 *
 * MODULE_SCOPE int TclGetWideIntFromObj(Tcl_Interp *interp, Tcl_Obj *objPtr,
 *			Tcl_WideInt *wideIntPtr);
 */

#ifdef TCL_WIDE_INT_IS_LONG
#define TclGetWideIntFromObj(interp, objPtr, wideIntPtr) \
    (((objPtr)->typePtr == &tclIntType)					\
	? (*(wideIntPtr) = (Tcl_WideInt)				\
		((objPtr)->internalRep.longValue), TCL_OK) :		\
	Tcl_GetWideIntFromObj((interp), (objPtr), (wideIntPtr)))
#else /* !TCL_WIDE_INT_IS_LONG */
#define TclGetWideIntFromObj(interp, objPtr, wideIntPtr)		\
    (((objPtr)->typePtr == &tclWideIntType)				\
	? (*(wideIntPtr) = (objPtr)->internalRep.wideValue, TCL_OK) :	\
    ((objPtr)->typePtr == &tclIntType)					\
	? (*(wideIntPtr) = (Tcl_WideInt)				\
		((objPtr)->internalRep.longValue), TCL_OK) :		\
	Tcl_GetWideIntFromObj((interp), (objPtr), (wideIntPtr)))
#endif /* TCL_WIDE_INT_IS_LONG */

/*
 * Flag values for TclTraceDictPath().
 *
 * DICT_PATH_READ indicates that all entries on the path must exist but no
 * updates will be needed.
 *
 * DICT_PATH_UPDATE indicates that we are going to be doing an update at the
 * tip of the path, so duplication of shared objects should be done along the
 * way.
 *
 * DICT_PATH_EXISTS indicates that we are performing an existance test and a
 * lookup failure should therefore not be an error. If (and only if) this flag
 * is set, TclTraceDictPath() will return the special value
 * DICT_PATH_NON_EXISTENT if the path is not traceable.
 *
 * DICT_PATH_CREATE (which also requires the DICT_PATH_UPDATE bit to be set)
 * indicates that we are to create non-existant dictionaries on the path.
 */

#define DICT_PATH_READ		0
#define DICT_PATH_UPDATE	1
#define DICT_PATH_EXISTS	2
#define DICT_PATH_CREATE	5

#define DICT_PATH_NON_EXISTENT	((Tcl_Obj *) (void *) 1)

/*
 *----------------------------------------------------------------
 * Data structures related to the filesystem internals
 *----------------------------------------------------------------
 */

/*
 * The version_2 filesystem is private to Tcl. As and when these changes have
 * been thoroughly tested and investigated a new public filesystem interface
 * will be released. The aim is more versatile virtual filesystem interfaces,
 * more efficiency in 'path' manipulation and usage, and cleaner filesystem
 * code internally.
 */

#define TCL_FILESYSTEM_VERSION_2	((Tcl_FSVersion) 0x2)
typedef ClientData (TclFSGetCwdProc2)(ClientData clientData);
typedef int (Tcl_FSLoadFileProc2) (Tcl_Interp *interp, Tcl_Obj *pathPtr,
	Tcl_LoadHandle *handlePtr, Tcl_FSUnloadFileProc **unloadProcPtr, int flags);

/*
 * The following types are used for getting and storing platform-specific file
 * attributes in tclFCmd.c and the various platform-versions of that file.
 * This is done to have as much common code as possible in the file attributes
 * code. For more information about the callbacks, see TclFileAttrsCmd in
 * tclFCmd.c.
 */

typedef int (TclGetFileAttrProc)(Tcl_Interp *interp, int objIndex,
	Tcl_Obj *fileName, Tcl_Obj **attrObjPtrPtr);
typedef int (TclSetFileAttrProc)(Tcl_Interp *interp, int objIndex,
	Tcl_Obj *fileName, Tcl_Obj *attrObjPtr);

typedef struct TclFileAttrProcs {
    TclGetFileAttrProc *getProc;/* The procedure for getting attrs. */
    TclSetFileAttrProc *setProc;/* The procedure for setting attrs. */
} TclFileAttrProcs;

/*
 * Opaque handle used in pipeline routines to encapsulate platform-dependent
 * state.
 */

typedef struct TclFile_ *TclFile;

typedef enum Tcl_PathPart {
    TCL_PATH_DIRNAME,
    TCL_PATH_TAIL,
    TCL_PATH_EXTENSION,
    TCL_PATH_ROOT
} Tcl_PathPart;

/*
 *----------------------------------------------------------------
 * Data structures related to obsolete filesystem hooks
 *----------------------------------------------------------------
 */

typedef int (TclStatProc_)(const char *path, struct stat *buf);
typedef int (TclAccessProc_)(const char *path, int mode);
typedef Tcl_Channel (TclOpenFileChannelProc_)(Tcl_Interp *interp,
	const char *fileName, const char *modeString, int permissions);

/*
 *----------------------------------------------------------------
 * Data structures related to procedures
 *----------------------------------------------------------------
 */

typedef Tcl_CmdProc *TclCmdProcType;
typedef Tcl_ObjCmdProc *TclObjCmdProcType;

/*
 *----------------------------------------------------------------
 * Data structures for process-global values.
 *----------------------------------------------------------------
 */

typedef void (TclInitProcessGlobalValueProc)(char **valuePtr, int *lengthPtr,
	Tcl_Encoding *encodingPtr);

/*
 * A ProcessGlobalValue struct exists for each internal value in Tcl that is
 * to be shared among several threads. Each thread sees a (Tcl_Obj) copy of
 * the value, and the master is kept as a counted string, with epoch and mutex
 * control. Each ProcessGlobalValue struct should be a static variable in some
 * file.
 */

typedef struct ProcessGlobalValue {
    int epoch;			/* Epoch counter to detect changes in the
				 * master value. */
    int numBytes;		/* Length of the master string. */
    char *value;		/* The master string value. */
    Tcl_Encoding encoding;	/* system encoding when master string was
				 * initialized. */
    TclInitProcessGlobalValueProc *proc;
    				/* A procedure to initialize the master string
				 * copy when a "get" request comes in before
				 * any "set" request has been received. */
    Tcl_Mutex mutex;		/* Enforce orderly access from multiple
				 * threads. */
    Tcl_ThreadDataKey key;	/* Key for per-thread data holding the
				 * (Tcl_Obj) copy for each thread. */
} ProcessGlobalValue;

/*
 *----------------------------------------------------------------------
 * Flags for TclParseNumber
 *----------------------------------------------------------------------
 */

#define TCL_PARSE_DECIMAL_ONLY		1
				/* Leading zero doesn't denote octal or
				 * hex. */
#define TCL_PARSE_OCTAL_ONLY		2
				/* Parse octal even without prefix. */
#define TCL_PARSE_HEXADECIMAL_ONLY	4
				/* Parse hexadecimal even without prefix. */
#define TCL_PARSE_INTEGER_ONLY		8
				/* Disable floating point parsing. */
#define TCL_PARSE_SCAN_PREFIXES		16
				/* Use [scan] rules dealing with 0?
				 * prefixes. */
#define TCL_PARSE_NO_WHITESPACE		32
				/* Reject leading/trailing whitespace. */
#define TCL_PARSE_BINARY_ONLY	64
				/* Parse binary even without prefix. */

/*
 *----------------------------------------------------------------------
 * Type values TclGetNumberFromObj
 *----------------------------------------------------------------------
 */

#define TCL_NUMBER_LONG		1
#define TCL_NUMBER_WIDE		2
#define TCL_NUMBER_BIG		3
#define TCL_NUMBER_DOUBLE	4
#define TCL_NUMBER_NAN		5

/*
 *----------------------------------------------------------------
 * Variables shared among Tcl modules but not used by the outside world.
 *----------------------------------------------------------------
 */

MODULE_SCOPE char *tclNativeExecutableName;
MODULE_SCOPE int tclFindExecutableSearchDone;
MODULE_SCOPE char *tclMemDumpFileName;
MODULE_SCOPE TclPlatformType tclPlatform;
MODULE_SCOPE Tcl_NotifierProcs tclNotifierHooks;

MODULE_SCOPE Tcl_Encoding tclIdentityEncoding;

/*
 * TIP #233 (Virtualized Time)
 * Data for the time hooks, if any.
 */

MODULE_SCOPE Tcl_GetTimeProc *tclGetTimeProcPtr;
MODULE_SCOPE Tcl_ScaleTimeProc *tclScaleTimeProcPtr;
MODULE_SCOPE ClientData tclTimeClientData;

/*
 * Variables denoting the Tcl object types defined in the core.
 */

MODULE_SCOPE const Tcl_ObjType tclBignumType;
MODULE_SCOPE const Tcl_ObjType tclBooleanType;
MODULE_SCOPE const Tcl_ObjType tclByteArrayType;
MODULE_SCOPE const Tcl_ObjType tclByteCodeType;
MODULE_SCOPE const Tcl_ObjType tclDoubleType;
MODULE_SCOPE const Tcl_ObjType tclEndOffsetType;
MODULE_SCOPE const Tcl_ObjType tclIntType;
MODULE_SCOPE const Tcl_ObjType tclListType;
MODULE_SCOPE const Tcl_ObjType tclDictType;
MODULE_SCOPE const Tcl_ObjType tclProcBodyType;
MODULE_SCOPE const Tcl_ObjType tclStringType;
MODULE_SCOPE const Tcl_ObjType tclArraySearchType;
MODULE_SCOPE const Tcl_ObjType tclEnsembleCmdType;
#ifndef TCL_WIDE_INT_IS_LONG
MODULE_SCOPE const Tcl_ObjType tclWideIntType;
#endif
MODULE_SCOPE const Tcl_ObjType tclRegexpType;
MODULE_SCOPE Tcl_ObjType tclCmdNameType;

/*
 * Variables denoting the hash key types defined in the core.
 */

MODULE_SCOPE const Tcl_HashKeyType tclArrayHashKeyType;
MODULE_SCOPE const Tcl_HashKeyType tclOneWordHashKeyType;
MODULE_SCOPE const Tcl_HashKeyType tclStringHashKeyType;
MODULE_SCOPE const Tcl_HashKeyType tclObjHashKeyType;

/*
 * The head of the list of free Tcl objects, and the total number of Tcl
 * objects ever allocated and freed.
 */

MODULE_SCOPE Tcl_Obj *	tclFreeObjList;

#ifdef TCL_COMPILE_STATS
MODULE_SCOPE long	tclObjsAlloced;
MODULE_SCOPE long	tclObjsFreed;
#define TCL_MAX_SHARED_OBJ_STATS 5
MODULE_SCOPE long	tclObjsShared[TCL_MAX_SHARED_OBJ_STATS];
#endif /* TCL_COMPILE_STATS */

/*
 * Pointer to a heap-allocated string of length zero that the Tcl core uses as
 * the value of an empty string representation for an object. This value is
 * shared by all new objects allocated by Tcl_NewObj.
 */

MODULE_SCOPE char *	tclEmptyStringRep;
MODULE_SCOPE char	tclEmptyString;

/*
 *----------------------------------------------------------------
 * Procedures shared among Tcl modules but not used by the outside world,
 * introduced by/for NRE.
 *----------------------------------------------------------------
 */

MODULE_SCOPE Tcl_ObjCmdProc TclNRApplyObjCmd;
MODULE_SCOPE Tcl_ObjCmdProc TclNREvalObjCmd;
MODULE_SCOPE Tcl_ObjCmdProc TclNRCatchObjCmd;
MODULE_SCOPE Tcl_ObjCmdProc TclNRExprObjCmd;
MODULE_SCOPE Tcl_ObjCmdProc TclNRForObjCmd;
MODULE_SCOPE Tcl_ObjCmdProc TclNRForeachCmd;
MODULE_SCOPE Tcl_ObjCmdProc TclNRIfObjCmd;
MODULE_SCOPE Tcl_ObjCmdProc TclNRLmapCmd;
MODULE_SCOPE Tcl_ObjCmdProc TclNRSourceObjCmd;
MODULE_SCOPE Tcl_ObjCmdProc TclNRSubstObjCmd;
MODULE_SCOPE Tcl_ObjCmdProc TclNRSwitchObjCmd;
MODULE_SCOPE Tcl_ObjCmdProc TclNRTryObjCmd;
MODULE_SCOPE Tcl_ObjCmdProc TclNRUplevelObjCmd;
MODULE_SCOPE Tcl_ObjCmdProc TclNRWhileObjCmd;

MODULE_SCOPE Tcl_NRPostProc TclNRForIterCallback;
MODULE_SCOPE Tcl_NRPostProc TclNRCoroutineActivateCallback;
MODULE_SCOPE Tcl_ObjCmdProc TclNRTailcallObjCmd;
MODULE_SCOPE Tcl_NRPostProc TclNRTailcallEval;
MODULE_SCOPE Tcl_ObjCmdProc TclNRCoroutineObjCmd;
MODULE_SCOPE Tcl_ObjCmdProc TclNRYieldObjCmd;
MODULE_SCOPE Tcl_ObjCmdProc TclNRYieldmObjCmd;
MODULE_SCOPE Tcl_ObjCmdProc TclNRYieldToObjCmd;
MODULE_SCOPE Tcl_ObjCmdProc TclNRInvoke;

MODULE_SCOPE void  TclSetTailcall(Tcl_Interp *interp, Tcl_Obj *tailcallPtr);
MODULE_SCOPE void  TclPushTailcallPoint(Tcl_Interp *interp);

/* These two can be considered for the public api */
MODULE_SCOPE void  TclMarkTailcall(Tcl_Interp *interp);
MODULE_SCOPE void  TclSkipTailcall(Tcl_Interp *interp);

/*
 * This structure holds the data for the various iteration callbacks used to
 * NRE the 'for' and 'while' commands. We need a separate structure because we
 * have more than the 4 client data entries we can provide directly thorugh
 * the callback API. It is the 'word' information which puts us over the
 * limit. It is needed because the loop body is argument 4 of 'for' and
 * argument 2 of 'while'. Not providing the correct index confuses the #280
 * code. We TclSmallAlloc/Free this.
 */

typedef struct ForIterData {
    Tcl_Obj *cond;		/* Loop condition expression. */
    Tcl_Obj *body;		/* Loop body. */
    Tcl_Obj *next;		/* Loop step script, NULL for 'while'. */
    const char *msg;		/* Error message part. */
    int word;			/* Index of the body script in the command */
} ForIterData;

/* TIP #357 - Structure doing the bookkeeping of handles for Tcl_LoadFile
 *            and Tcl_FindSymbol. This structure corresponds to an opaque
 *            typedef in tcl.h */

typedef void* TclFindSymbolProc(Tcl_Interp* interp, Tcl_LoadHandle loadHandle,
				const char* symbol);
struct Tcl_LoadHandle_ {
    ClientData clientData;	/* Client data is the load handle in the
				 * native filesystem if a module was loaded
				 * there, or an opaque pointer to a structure
				 * for further bookkeeping on load-from-VFS
				 * and load-from-memory */
    TclFindSymbolProc* findSymbolProcPtr;
				/* Procedure that resolves symbols in a
				 * loaded module */
    Tcl_FSUnloadFileProc* unloadFileProcPtr;
				/* Procedure that unloads a loaded module */
};

/* Flags for conversion of doubles to digit strings */

#define TCL_DD_SHORTEST 		0x4
				/* Use the shortest possible string */
#define TCL_DD_STEELE   		0x5
				/* Use the original Steele&White algorithm */
#define TCL_DD_E_FORMAT 		0x2
				/* Use a fixed-length string of digits,
				 * suitable for E format*/
#define TCL_DD_F_FORMAT 		0x3
				/* Use a fixed number of digits after the
				 * decimal point, suitable for F format */

#define TCL_DD_SHORTEN_FLAG 		0x4
				/* Allow return of a shorter digit string
				 * if it converts losslessly */
#define TCL_DD_NO_QUICK 		0x8
				/* Debug flag: forbid quick FP conversion */

#define TCL_DD_CONVERSION_TYPE_MASK	0x3
				/* Mask to isolate the conversion type */
#define TCL_DD_STEELE0 			0x1
				/* 'Steele&White' after masking */
#define TCL_DD_SHORTEST0		0x0
				/* 'Shortest possible' after masking */

/*
 *----------------------------------------------------------------
 * Procedures shared among Tcl modules but not used by the outside world:
 *----------------------------------------------------------------
 */

MODULE_SCOPE void	TclAppendBytesToByteArray(Tcl_Obj *objPtr,
			    const unsigned char *bytes, int len);
MODULE_SCOPE int	TclNREvalCmd(Tcl_Interp *interp, Tcl_Obj *objPtr,
			    int flags);
MODULE_SCOPE void	TclAdvanceContinuations(int *line, int **next,
			    int loc);
MODULE_SCOPE void	TclAdvanceLines(int *line, const char *start,
			    const char *end);
MODULE_SCOPE void	TclArgumentEnter(Tcl_Interp *interp,
			    Tcl_Obj *objv[], int objc, CmdFrame *cf);
MODULE_SCOPE void	TclArgumentRelease(Tcl_Interp *interp,
			    Tcl_Obj *objv[], int objc);
MODULE_SCOPE void	TclArgumentBCEnter(Tcl_Interp *interp,
			    Tcl_Obj *objv[], int objc,
			    void *codePtr, CmdFrame *cfPtr, int cmd, int pc);
MODULE_SCOPE void	TclArgumentBCRelease(Tcl_Interp *interp,
			    CmdFrame *cfPtr);
MODULE_SCOPE void	TclArgumentGet(Tcl_Interp *interp, Tcl_Obj *obj,
			    CmdFrame **cfPtrPtr, int *wordPtr);
MODULE_SCOPE int	TclArraySet(Tcl_Interp *interp,
			    Tcl_Obj *arrayNameObj, Tcl_Obj *arrayElemObj);
MODULE_SCOPE double	TclBignumToDouble(const mp_int *bignum);
MODULE_SCOPE int	TclByteArrayMatch(const unsigned char *string,
			    int strLen, const unsigned char *pattern,
			    int ptnLen, int flags);
MODULE_SCOPE double	TclCeil(const mp_int *a);
<<<<<<< HEAD
=======
MODULE_SCOPE void	TclChannelPreserve(Tcl_Channel chan);
MODULE_SCOPE void	TclChannelRelease(Tcl_Channel chan);
MODULE_SCOPE int	TclCheckBadOctal(Tcl_Interp *interp,
			    const char *value);
>>>>>>> a0e133cb
MODULE_SCOPE int	TclChanCaughtErrorBypass(Tcl_Interp *interp,
			    Tcl_Channel chan);
MODULE_SCOPE Tcl_ObjCmdProc TclChannelNamesCmd;
MODULE_SCOPE int	TclClearRootEnsemble(ClientData data[],
			    Tcl_Interp *interp, int result);
MODULE_SCOPE ContLineLoc *TclContinuationsEnter(Tcl_Obj *objPtr, int num,
			    int *loc);
MODULE_SCOPE void	TclContinuationsEnterDerived(Tcl_Obj *objPtr,
			    int start, int *clNext);
MODULE_SCOPE ContLineLoc *TclContinuationsGet(Tcl_Obj *objPtr);
MODULE_SCOPE void	TclContinuationsCopy(Tcl_Obj *objPtr,
			    Tcl_Obj *originObjPtr);
MODULE_SCOPE int	TclConvertElement(const char *src, int length,
			    char *dst, char flags);
MODULE_SCOPE void	TclDeleteNamespaceVars(Namespace *nsPtr);
MODULE_SCOPE int	TclFindDictElement(Tcl_Interp *interp,
			    const char *dict, int dictLength,
			    const char **elementPtr, const char **nextPtr,
			    int *sizePtr, int *literalPtr);
/* TIP #280 - Modified token based evulation, with line information. */
MODULE_SCOPE int	TclEvalEx(Tcl_Interp *interp, const char *script,
			    int numBytes, int flags, int line,
			    int *clNextOuter, const char *outerScript);
MODULE_SCOPE Tcl_ObjCmdProc TclFileAttrsCmd;
MODULE_SCOPE Tcl_ObjCmdProc TclFileCopyCmd;
MODULE_SCOPE Tcl_ObjCmdProc TclFileDeleteCmd;
MODULE_SCOPE Tcl_ObjCmdProc TclFileLinkCmd;
MODULE_SCOPE Tcl_ObjCmdProc TclFileMakeDirsCmd;
MODULE_SCOPE Tcl_ObjCmdProc TclFileReadLinkCmd;
MODULE_SCOPE Tcl_ObjCmdProc TclFileRenameCmd;
MODULE_SCOPE Tcl_ObjCmdProc TclFileTemporaryCmd;
MODULE_SCOPE void	TclCreateLateExitHandler(Tcl_ExitProc *proc,
			    ClientData clientData);
MODULE_SCOPE void	TclDeleteLateExitHandler(Tcl_ExitProc *proc,
			    ClientData clientData);
MODULE_SCOPE char *	TclDStringAppendObj(Tcl_DString *dsPtr,
			    Tcl_Obj *objPtr);
MODULE_SCOPE char *	TclDStringAppendDString(Tcl_DString *dsPtr,
			    Tcl_DString *toAppendPtr);
MODULE_SCOPE Tcl_Obj *	TclDStringToObj(Tcl_DString *dsPtr);
MODULE_SCOPE void	TclFinalizeAllocSubsystem(void);
MODULE_SCOPE void	TclFinalizeAsync(void);
MODULE_SCOPE void	TclFinalizeDoubleConversion(void);
MODULE_SCOPE void	TclFinalizeEncodingSubsystem(void);
MODULE_SCOPE void	TclFinalizeEnvironment(void);
MODULE_SCOPE void	TclFinalizeEvaluation(void);
MODULE_SCOPE void	TclFinalizeExecution(void);
MODULE_SCOPE void	TclFinalizeIOSubsystem(void);
MODULE_SCOPE void	TclFinalizeFilesystem(void);
MODULE_SCOPE void	TclResetFilesystem(void);
MODULE_SCOPE void	TclFinalizeLoad(void);
MODULE_SCOPE void	TclFinalizeLock(void);
MODULE_SCOPE void	TclFinalizeMemorySubsystem(void);
MODULE_SCOPE void	TclFinalizeNotifier(void);
MODULE_SCOPE void	TclFinalizeObjects(void);
MODULE_SCOPE void	TclFinalizePreserve(void);
MODULE_SCOPE void	TclFinalizeSynchronization(void);
MODULE_SCOPE void	TclFinalizeThreadAlloc(void);
MODULE_SCOPE void	TclFinalizeThreadAllocThread(void);
MODULE_SCOPE void	TclFinalizeThreadData(void);
MODULE_SCOPE void	TclFinalizeThreadObjects(void);
MODULE_SCOPE double	TclFloor(const mp_int *a);
MODULE_SCOPE void	TclFormatNaN(double value, char *buffer);
MODULE_SCOPE int	TclFSFileAttrIndex(Tcl_Obj *pathPtr,
			    const char *attributeName, int *indexPtr);
MODULE_SCOPE int	TclNREvalFile(Tcl_Interp *interp, Tcl_Obj *pathPtr,
			    const char *encodingName);
MODULE_SCOPE void	TclFSUnloadTempFile(Tcl_LoadHandle loadHandle);
MODULE_SCOPE int *	TclGetAsyncReadyPtr(void);
MODULE_SCOPE Tcl_Obj *	TclGetBgErrorHandler(Tcl_Interp *interp);
MODULE_SCOPE int	TclGetChannelFromObj(Tcl_Interp *interp,
			    Tcl_Obj *objPtr, Tcl_Channel *chanPtr,
			    int *modePtr, int flags);
MODULE_SCOPE int TclGetCompletionCodeFromObj(Tcl_Interp *interp,
			    Tcl_Obj *value, int *code);
MODULE_SCOPE int	TclGetNumberFromObj(Tcl_Interp *interp,
			    Tcl_Obj *objPtr, ClientData *clientDataPtr,
			    int *typePtr);
MODULE_SCOPE int	TclGetOpenModeEx(Tcl_Interp *interp,
			    const char *modeString, int *seekFlagPtr,
			    int *binaryPtr);
MODULE_SCOPE Tcl_Obj *	TclGetProcessGlobalValue(ProcessGlobalValue *pgvPtr);
MODULE_SCOPE Tcl_Obj *	TclGetSourceFromFrame(CmdFrame *cfPtr, int objc,
			    Tcl_Obj *const objv[]);
MODULE_SCOPE char *	TclGetStringStorage(Tcl_Obj *objPtr,
			    unsigned int *sizePtr);
MODULE_SCOPE int	TclIncrObj(Tcl_Interp *interp, Tcl_Obj *valuePtr,
			    Tcl_Obj *incrPtr);
MODULE_SCOPE Tcl_Obj *	TclIncrObjVar2(Tcl_Interp *interp, Tcl_Obj *part1Ptr,
			    Tcl_Obj *part2Ptr, Tcl_Obj *incrPtr, int flags);
MODULE_SCOPE int	TclInfoExistsCmd(ClientData dummy, Tcl_Interp *interp,
			    int objc, Tcl_Obj *const objv[]);
MODULE_SCOPE int	TclInfoCoroutineCmd(ClientData dummy, Tcl_Interp *interp,
			    int objc, Tcl_Obj *const objv[]);
MODULE_SCOPE Tcl_Obj *	TclInfoFrame(Tcl_Interp *interp, CmdFrame *framePtr);
MODULE_SCOPE int	TclInfoGlobalsCmd(ClientData dummy, Tcl_Interp *interp,
			    int objc, Tcl_Obj *const objv[]);
MODULE_SCOPE int	TclInfoLocalsCmd(ClientData dummy, Tcl_Interp *interp,
			    int objc, Tcl_Obj *const objv[]);
MODULE_SCOPE int	TclInfoVarsCmd(ClientData dummy, Tcl_Interp *interp,
			    int objc, Tcl_Obj *const objv[]);
MODULE_SCOPE void	TclInitAlloc(void);
MODULE_SCOPE void	TclInitDbCkalloc(void);
MODULE_SCOPE void	TclInitDoubleConversion(void);
MODULE_SCOPE void	TclInitEmbeddedConfigurationInformation(
			    Tcl_Interp *interp);
MODULE_SCOPE void	TclInitEncodingSubsystem(void);
MODULE_SCOPE void	TclInitIOSubsystem(void);
MODULE_SCOPE void	TclInitLimitSupport(Tcl_Interp *interp);
MODULE_SCOPE void	TclInitNamespaceSubsystem(void);
MODULE_SCOPE void	TclInitNotifier(void);
MODULE_SCOPE void	TclInitObjSubsystem(void);
MODULE_SCOPE void	TclInitSubsystems(void);
MODULE_SCOPE int	TclInterpReady(Tcl_Interp *interp);
MODULE_SCOPE int	TclIsLocalScalar(const char *src, int len);
MODULE_SCOPE int	TclIsSpaceProc(char byte);
MODULE_SCOPE Tcl_Obj *	TclJoinPath(int elements, Tcl_Obj * const objv[]);
MODULE_SCOPE int	TclJoinThread(Tcl_ThreadId id, int *result);
MODULE_SCOPE void	TclLimitRemoveAllHandlers(Tcl_Interp *interp);
MODULE_SCOPE Tcl_Obj *	TclLindexList(Tcl_Interp *interp,
			    Tcl_Obj *listPtr, Tcl_Obj *argPtr);
MODULE_SCOPE Tcl_Obj *	TclLindexFlat(Tcl_Interp *interp, Tcl_Obj *listPtr,
			    int indexCount, Tcl_Obj *const indexArray[]);
/* TIP #280 */
MODULE_SCOPE void	TclListLines(Tcl_Obj *listObj, int line, int n,
			    int *lines, Tcl_Obj *const *elems);
MODULE_SCOPE Tcl_Obj *	TclListObjCopy(Tcl_Interp *interp, Tcl_Obj *listPtr);
MODULE_SCOPE Tcl_Obj *	TclLsetList(Tcl_Interp *interp, Tcl_Obj *listPtr,
			    Tcl_Obj *indexPtr, Tcl_Obj *valuePtr);
MODULE_SCOPE Tcl_Obj *	TclLsetFlat(Tcl_Interp *interp, Tcl_Obj *listPtr,
			    int indexCount, Tcl_Obj *const indexArray[],
			    Tcl_Obj *valuePtr);
MODULE_SCOPE Tcl_Command TclMakeEnsemble(Tcl_Interp *interp, const char *name,
			    const EnsembleImplMap map[]);
MODULE_SCOPE int	TclMaxListLength(const char *bytes, int numBytes,
			    const char **endPtr);
MODULE_SCOPE int	TclMergeReturnOptions(Tcl_Interp *interp, int objc,
			    Tcl_Obj *const objv[], Tcl_Obj **optionsPtrPtr,
			    int *codePtr, int *levelPtr);
MODULE_SCOPE Tcl_Obj *  TclNoErrorStack(Tcl_Interp *interp, Tcl_Obj *options);
MODULE_SCOPE int	TclNokia770Doubles(void);
MODULE_SCOPE void	TclNsDecrRefCount(Namespace *nsPtr);
MODULE_SCOPE void	TclObjVarErrMsg(Tcl_Interp *interp, Tcl_Obj *part1Ptr,
			    Tcl_Obj *part2Ptr, const char *operation,
			    const char *reason, int index);
MODULE_SCOPE int	TclObjInvokeNamespace(Tcl_Interp *interp,
			    int objc, Tcl_Obj *const objv[],
			    Tcl_Namespace *nsPtr, int flags);
MODULE_SCOPE int	TclObjUnsetVar2(Tcl_Interp *interp,
			    Tcl_Obj *part1Ptr, Tcl_Obj *part2Ptr, int flags);
MODULE_SCOPE int	TclParseBackslash(const char *src,
			    int numBytes, int *readPtr, char *dst);
MODULE_SCOPE int	TclParseHex(const char *src, int numBytes,
			    int *resultPtr);
MODULE_SCOPE int	TclParseNumber(Tcl_Interp *interp, Tcl_Obj *objPtr,
			    const char *expected, const char *bytes,
			    int numBytes, const char **endPtrPtr, int flags);
MODULE_SCOPE void	TclParseInit(Tcl_Interp *interp, const char *string,
			    int numBytes, Tcl_Parse *parsePtr);
MODULE_SCOPE int	TclParseAllWhiteSpace(const char *src, int numBytes);
MODULE_SCOPE int	TclProcessReturn(Tcl_Interp *interp,
			    int code, int level, Tcl_Obj *returnOpts);
MODULE_SCOPE int	TclpObjLstat(Tcl_Obj *pathPtr, Tcl_StatBuf *buf);
MODULE_SCOPE Tcl_Obj *	TclpTempFileName(void);
MODULE_SCOPE Tcl_Obj *  TclpTempFileNameForLibrary(Tcl_Interp *interp, Tcl_Obj* pathPtr);
MODULE_SCOPE Tcl_Obj *	TclNewFSPathObj(Tcl_Obj *dirPtr, const char *addStrRep,
			    int len);
MODULE_SCOPE int	TclpDeleteFile(const void *path);
MODULE_SCOPE void	TclpFinalizeCondition(Tcl_Condition *condPtr);
MODULE_SCOPE void	TclpFinalizeMutex(Tcl_Mutex *mutexPtr);
MODULE_SCOPE void	TclpFinalizePipes(void);
MODULE_SCOPE void	TclpFinalizeSockets(void);
MODULE_SCOPE int	TclCreateSocketAddress(Tcl_Interp *interp,
			    struct addrinfo **addrlist,
			    const char *host, int port, int willBind,
			    const char **errorMsgPtr);
MODULE_SCOPE int	TclpThreadCreate(Tcl_ThreadId *idPtr,
			    Tcl_ThreadCreateProc *proc, ClientData clientData,
			    int stackSize, int flags);
MODULE_SCOPE int	TclpFindVariable(const char *name, int *lengthPtr);
MODULE_SCOPE void	TclpInitLibraryPath(char **valuePtr,
			    int *lengthPtr, Tcl_Encoding *encodingPtr);
MODULE_SCOPE void	TclpInitLock(void);
MODULE_SCOPE void	TclpInitPlatform(void);
MODULE_SCOPE void	TclpInitUnlock(void);
MODULE_SCOPE Tcl_Obj *	TclpObjListVolumes(void);
MODULE_SCOPE void	TclpMasterLock(void);
MODULE_SCOPE void	TclpMasterUnlock(void);
MODULE_SCOPE int	TclpMatchFiles(Tcl_Interp *interp, char *separators,
			    Tcl_DString *dirPtr, char *pattern, char *tail);
MODULE_SCOPE int	TclpObjNormalizePath(Tcl_Interp *interp,
			    Tcl_Obj *pathPtr, int nextCheckpoint);
MODULE_SCOPE void	TclpNativeJoinPath(Tcl_Obj *prefix, const char *joining);
MODULE_SCOPE Tcl_Obj *	TclpNativeSplitPath(Tcl_Obj *pathPtr, int *lenPtr);
MODULE_SCOPE Tcl_PathType TclpGetNativePathType(Tcl_Obj *pathPtr,
			    int *driveNameLengthPtr, Tcl_Obj **driveNameRef);
MODULE_SCOPE int	TclCrossFilesystemCopy(Tcl_Interp *interp,
			    Tcl_Obj *source, Tcl_Obj *target);
MODULE_SCOPE int	TclpMatchInDirectory(Tcl_Interp *interp,
			    Tcl_Obj *resultPtr, Tcl_Obj *pathPtr,
			    const char *pattern, Tcl_GlobTypeData *types);
MODULE_SCOPE ClientData	TclpGetNativeCwd(ClientData clientData);
MODULE_SCOPE Tcl_FSDupInternalRepProc TclNativeDupInternalRep;
MODULE_SCOPE Tcl_Obj *	TclpObjLink(Tcl_Obj *pathPtr, Tcl_Obj *toPtr,
			    int linkType);
MODULE_SCOPE int	TclpObjChdir(Tcl_Obj *pathPtr);
MODULE_SCOPE Tcl_Channel TclpOpenTemporaryFile(Tcl_Obj *dirObj,
			    Tcl_Obj *basenameObj, Tcl_Obj *extensionObj,
			    Tcl_Obj *resultingNameObj);
MODULE_SCOPE Tcl_Obj *	TclPathPart(Tcl_Interp *interp, Tcl_Obj *pathPtr,
			    Tcl_PathPart portion);
MODULE_SCOPE char *	TclpReadlink(const char *fileName,
			    Tcl_DString *linkPtr);
MODULE_SCOPE void	TclpSetInterfaces(void);
MODULE_SCOPE void	TclpSetVariables(Tcl_Interp *interp);
MODULE_SCOPE void *	TclThreadStorageKeyGet(Tcl_ThreadDataKey *keyPtr);
MODULE_SCOPE void	TclThreadStorageKeySet(Tcl_ThreadDataKey *keyPtr,
			    void *data);
MODULE_SCOPE void	TclpThreadExit(int status);
MODULE_SCOPE void	TclRememberCondition(Tcl_Condition *mutex);
MODULE_SCOPE void	TclRememberJoinableThread(Tcl_ThreadId id);
MODULE_SCOPE void	TclRememberMutex(Tcl_Mutex *mutex);
MODULE_SCOPE void	TclRemoveScriptLimitCallbacks(Tcl_Interp *interp);
MODULE_SCOPE int	TclReToGlob(Tcl_Interp *interp, const char *reStr,
			    int reStrLen, Tcl_DString *dsPtr, int *flagsPtr);
MODULE_SCOPE int	TclScanElement(const char *string, int length,
			    char *flagPtr);
MODULE_SCOPE void	TclSetBgErrorHandler(Tcl_Interp *interp,
			    Tcl_Obj *cmdPrefix);
MODULE_SCOPE void	TclSetBignumIntRep(Tcl_Obj *objPtr,
			    mp_int *bignumValue);
MODULE_SCOPE int	TclSetBooleanFromAny(Tcl_Interp *interp, Tcl_Obj *objPtr);
MODULE_SCOPE void	TclSetCmdNameObj(Tcl_Interp *interp, Tcl_Obj *objPtr,
			    Command *cmdPtr);
MODULE_SCOPE void	TclSetDuplicateObj(Tcl_Obj *dupPtr, Tcl_Obj *objPtr);
MODULE_SCOPE void	TclSetProcessGlobalValue(ProcessGlobalValue *pgvPtr,
			    Tcl_Obj *newValue, Tcl_Encoding encoding);
MODULE_SCOPE void	TclSignalExitThread(Tcl_ThreadId id, int result);
MODULE_SCOPE void *	TclStackRealloc(Tcl_Interp *interp, void *ptr,
			    int numBytes);
MODULE_SCOPE int	TclStringMatch(const char *str, int strLen,
			    const char *pattern, int ptnLen, int flags);
MODULE_SCOPE int	TclStringMatchObj(Tcl_Obj *stringObj,
			    Tcl_Obj *patternObj, int flags);
MODULE_SCOPE Tcl_Obj *	TclStringObjReverse(Tcl_Obj *objPtr);
MODULE_SCOPE void	TclSubstCompile(Tcl_Interp *interp, const char *bytes,
			    int numBytes, int flags, int line,
			    struct CompileEnv *envPtr);
MODULE_SCOPE int	TclSubstOptions(Tcl_Interp *interp, int numOpts,
			    Tcl_Obj *const opts[], int *flagPtr);
MODULE_SCOPE void	TclSubstParse(Tcl_Interp *interp, const char *bytes,
			    int numBytes, int flags, Tcl_Parse *parsePtr,
			    Tcl_InterpState *statePtr);
MODULE_SCOPE int	TclSubstTokens(Tcl_Interp *interp, Tcl_Token *tokenPtr,
			    int count, int *tokensLeftPtr, int line,
			    int *clNextOuter, const char *outerScript);
MODULE_SCOPE int	TclTrimLeft(const char *bytes, int numBytes,
			    const char *trim, int numTrim);
MODULE_SCOPE int	TclTrimRight(const char *bytes, int numBytes,
			    const char *trim, int numTrim);
MODULE_SCOPE int	TclUtfCasecmp(const char *cs, const char *ct);
MODULE_SCOPE Tcl_Obj *	TclpNativeToNormalized(ClientData clientData);
MODULE_SCOPE Tcl_Obj *	TclpFilesystemPathType(Tcl_Obj *pathPtr);
MODULE_SCOPE int	TclpDlopen(Tcl_Interp *interp, Tcl_Obj *pathPtr,
			    Tcl_LoadHandle *loadHandle,
			    Tcl_FSUnloadFileProc **unloadProcPtr, int flags);
MODULE_SCOPE int	TclpUtime(Tcl_Obj *pathPtr, struct utimbuf *tval);
#ifdef TCL_LOAD_FROM_MEMORY
MODULE_SCOPE void *	TclpLoadMemoryGetBuffer(Tcl_Interp *interp, int size);
MODULE_SCOPE int	TclpLoadMemory(Tcl_Interp *interp, void *buffer,
			    int size, int codeSize, Tcl_LoadHandle *loadHandle,
			    Tcl_FSUnloadFileProc **unloadProcPtr, int flags);
#endif
MODULE_SCOPE void	TclInitThreadStorage(void);
MODULE_SCOPE void	TclFinalizeThreadDataThread(void);
MODULE_SCOPE void	TclFinalizeThreadStorage(void);
#ifdef TCL_WIDE_CLICKS
MODULE_SCOPE Tcl_WideInt TclpGetWideClicks(void);
MODULE_SCOPE double	TclpWideClicksToNanoseconds(Tcl_WideInt clicks);
#endif
MODULE_SCOPE Tcl_Obj *	TclDisassembleByteCodeObj(Tcl_Obj *objPtr);
MODULE_SCOPE int	TclZlibInit(Tcl_Interp *interp);
MODULE_SCOPE void *	TclpThreadCreateKey(void);
MODULE_SCOPE void	TclpThreadDeleteKey(void *keyPtr);
MODULE_SCOPE void	TclpThreadSetMasterTSD(void *tsdKeyPtr, void *ptr);
MODULE_SCOPE void *	TclpThreadGetMasterTSD(void *tsdKeyPtr);

MODULE_SCOPE void	TclErrorStackResetIf(Tcl_Interp *interp, const char *msg, int length);

/*
 *----------------------------------------------------------------
 * Command procedures in the generic core:
 *----------------------------------------------------------------
 */

MODULE_SCOPE int	Tcl_AfterObjCmd(ClientData clientData,
			    Tcl_Interp *interp, int objc,
			    Tcl_Obj *const objv[]);
MODULE_SCOPE int	Tcl_AppendObjCmd(ClientData clientData,
			    Tcl_Interp *interp, int objc,
			    Tcl_Obj *const objv[]);
MODULE_SCOPE int	Tcl_ApplyObjCmd(ClientData clientData,
			    Tcl_Interp *interp, int objc,
			    Tcl_Obj *const objv[]);
MODULE_SCOPE Tcl_Command TclInitArrayCmd(Tcl_Interp *interp);
MODULE_SCOPE Tcl_Command TclInitBinaryCmd(Tcl_Interp *interp);
MODULE_SCOPE int	Tcl_BreakObjCmd(ClientData clientData,
			    Tcl_Interp *interp, int objc,
			    Tcl_Obj *const objv[]);
MODULE_SCOPE int	Tcl_CatchObjCmd(ClientData clientData,
			    Tcl_Interp *interp, int objc,
			    Tcl_Obj *const objv[]);
MODULE_SCOPE int	Tcl_CdObjCmd(ClientData clientData,
			    Tcl_Interp *interp, int objc,
			    Tcl_Obj *const objv[]);
MODULE_SCOPE Tcl_Command TclInitChanCmd(Tcl_Interp *interp);
MODULE_SCOPE int	TclChanCreateObjCmd(ClientData clientData,
			    Tcl_Interp *interp, int objc,
			    Tcl_Obj *const objv[]);
MODULE_SCOPE int	TclChanPostEventObjCmd(ClientData clientData,
			    Tcl_Interp *interp, int objc,
			    Tcl_Obj *const objv[]);
MODULE_SCOPE int	TclChanPopObjCmd(ClientData clientData,
			    Tcl_Interp *interp, int objc, Tcl_Obj *const objv[]);
MODULE_SCOPE int	TclChanPushObjCmd(ClientData clientData,
			    Tcl_Interp *interp, int objc, Tcl_Obj *const objv[]);
MODULE_SCOPE void	TclClockInit(Tcl_Interp *interp);
MODULE_SCOPE int	TclClockOldscanObjCmd(
			    ClientData clientData, Tcl_Interp *interp,
			    int objc, Tcl_Obj *const objv[]);
MODULE_SCOPE int	Tcl_CloseObjCmd(ClientData clientData,
			    Tcl_Interp *interp, int objc,
			    Tcl_Obj *const objv[]);
MODULE_SCOPE int	Tcl_ConcatObjCmd(ClientData clientData,
			    Tcl_Interp *interp, int objc,
			    Tcl_Obj *const objv[]);
MODULE_SCOPE int	Tcl_ContinueObjCmd(ClientData clientData,
			    Tcl_Interp *interp, int objc,
			    Tcl_Obj *const objv[]);
MODULE_SCOPE Tcl_TimerToken TclCreateAbsoluteTimerHandler(
			    Tcl_Time *timePtr, Tcl_TimerProc *proc,
			    ClientData clientData);
MODULE_SCOPE int	TclDefaultBgErrorHandlerObjCmd(
			    ClientData clientData, Tcl_Interp *interp,
			    int objc, Tcl_Obj *const objv[]);
MODULE_SCOPE Tcl_Command TclInitDictCmd(Tcl_Interp *interp);
MODULE_SCOPE int	TclDictWithFinish(Tcl_Interp *interp, Var *varPtr,
			    Var *arrayPtr, Tcl_Obj *part1Ptr,
			    Tcl_Obj *part2Ptr, int index, int pathc,
			    Tcl_Obj *const pathv[], Tcl_Obj *keysPtr);
MODULE_SCOPE Tcl_Obj *	TclDictWithInit(Tcl_Interp *interp, Tcl_Obj *dictPtr,
			    int pathc, Tcl_Obj *const pathv[]);
MODULE_SCOPE int	Tcl_DisassembleObjCmd(ClientData clientData,
			    Tcl_Interp *interp, int objc,
			    Tcl_Obj *const objv[]);
			    
/* Assemble command function */			    
MODULE_SCOPE int	Tcl_AssembleObjCmd(ClientData clientData,
			    Tcl_Interp *interp, int objc,
			    Tcl_Obj *const objv[]);			    
MODULE_SCOPE int	TclNRAssembleObjCmd(ClientData clientData,
			    Tcl_Interp *interp, int objc,
			    Tcl_Obj *const objv[]);			    
			    
MODULE_SCOPE int	Tcl_EncodingObjCmd(ClientData clientData,
			    Tcl_Interp *interp, int objc,
			    Tcl_Obj *const objv[]);
MODULE_SCOPE int	Tcl_EofObjCmd(ClientData clientData,
			    Tcl_Interp *interp, int objc,
			    Tcl_Obj *const objv[]);
MODULE_SCOPE int	Tcl_ErrorObjCmd(ClientData clientData,
			    Tcl_Interp *interp, int objc,
			    Tcl_Obj *const objv[]);
MODULE_SCOPE int	Tcl_EvalObjCmd(ClientData clientData,
			    Tcl_Interp *interp, int objc,
			    Tcl_Obj *const objv[]);
MODULE_SCOPE int	Tcl_ExecObjCmd(ClientData clientData,
			    Tcl_Interp *interp, int objc,
			    Tcl_Obj *const objv[]);
MODULE_SCOPE int	Tcl_ExitObjCmd(ClientData clientData,
			    Tcl_Interp *interp, int objc,
			    Tcl_Obj *const objv[]);
MODULE_SCOPE int	Tcl_ExprObjCmd(ClientData clientData,
			    Tcl_Interp *interp, int objc,
			    Tcl_Obj *const objv[]);
MODULE_SCOPE int	Tcl_FblockedObjCmd(ClientData clientData,
			    Tcl_Interp *interp, int objc,
			    Tcl_Obj *const objv[]);
MODULE_SCOPE int	Tcl_FconfigureObjCmd(
			    ClientData clientData, Tcl_Interp *interp,
			    int objc, Tcl_Obj *const objv[]);
MODULE_SCOPE int	Tcl_FcopyObjCmd(ClientData dummy,
			    Tcl_Interp *interp, int objc,
			    Tcl_Obj *const objv[]);
MODULE_SCOPE Tcl_Command TclInitFileCmd(Tcl_Interp *interp);
MODULE_SCOPE int	TclMakeFileCommandSafe(Tcl_Interp *interp);
MODULE_SCOPE int	Tcl_FileEventObjCmd(ClientData clientData,
			    Tcl_Interp *interp, int objc,
			    Tcl_Obj *const objv[]);
MODULE_SCOPE int	Tcl_FlushObjCmd(ClientData clientData,
			    Tcl_Interp *interp, int objc,
			    Tcl_Obj *const objv[]);
MODULE_SCOPE int	Tcl_ForObjCmd(ClientData clientData,
			    Tcl_Interp *interp, int objc,
			    Tcl_Obj *const objv[]);
MODULE_SCOPE int	Tcl_ForeachObjCmd(ClientData clientData,
			    Tcl_Interp *interp, int objc,
			    Tcl_Obj *const objv[]);
MODULE_SCOPE int	Tcl_FormatObjCmd(ClientData dummy,
			    Tcl_Interp *interp, int objc,
			    Tcl_Obj *const objv[]);
MODULE_SCOPE int	Tcl_GetsObjCmd(ClientData clientData,
			    Tcl_Interp *interp, int objc,
			    Tcl_Obj *const objv[]);
MODULE_SCOPE int	Tcl_GlobalObjCmd(ClientData clientData,
			    Tcl_Interp *interp, int objc,
			    Tcl_Obj *const objv[]);
MODULE_SCOPE int	Tcl_GlobObjCmd(ClientData clientData,
			    Tcl_Interp *interp, int objc,
			    Tcl_Obj *const objv[]);
MODULE_SCOPE int	Tcl_IfObjCmd(ClientData clientData,
			    Tcl_Interp *interp, int objc,
			    Tcl_Obj *const objv[]);
MODULE_SCOPE int	Tcl_IncrObjCmd(ClientData clientData,
			    Tcl_Interp *interp, int objc,
			    Tcl_Obj *const objv[]);
MODULE_SCOPE Tcl_Command TclInitInfoCmd(Tcl_Interp *interp);
MODULE_SCOPE int	Tcl_InterpObjCmd(ClientData clientData,
			    Tcl_Interp *interp, int argc,
			    Tcl_Obj *const objv[]);
MODULE_SCOPE int	Tcl_JoinObjCmd(ClientData clientData,
			    Tcl_Interp *interp, int objc,
			    Tcl_Obj *const objv[]);
MODULE_SCOPE int	Tcl_LappendObjCmd(ClientData clientData,
			    Tcl_Interp *interp, int objc,
			    Tcl_Obj *const objv[]);
MODULE_SCOPE int	Tcl_LassignObjCmd(ClientData clientData,
			    Tcl_Interp *interp, int objc,
			    Tcl_Obj *const objv[]);
MODULE_SCOPE int	Tcl_LindexObjCmd(ClientData clientData,
			    Tcl_Interp *interp, int objc,
			    Tcl_Obj *const objv[]);
MODULE_SCOPE int	Tcl_LinsertObjCmd(ClientData clientData,
			    Tcl_Interp *interp, int objc,
			    Tcl_Obj *const objv[]);
MODULE_SCOPE int	Tcl_LlengthObjCmd(ClientData clientData,
			    Tcl_Interp *interp, int objc,
			    Tcl_Obj *const objv[]);
MODULE_SCOPE int	Tcl_ListObjCmd(ClientData clientData,
			    Tcl_Interp *interp, int objc,
			    Tcl_Obj *const objv[]);
MODULE_SCOPE int	Tcl_LmapObjCmd(ClientData clientData,
			    Tcl_Interp *interp, int objc,
			    Tcl_Obj *const objv[]);
MODULE_SCOPE int	Tcl_LoadObjCmd(ClientData clientData,
			    Tcl_Interp *interp, int objc,
			    Tcl_Obj *const objv[]);
MODULE_SCOPE int	Tcl_LrangeObjCmd(ClientData clientData,
			    Tcl_Interp *interp, int objc,
			    Tcl_Obj *const objv[]);
MODULE_SCOPE int	Tcl_LrepeatObjCmd(ClientData clientData,
			    Tcl_Interp *interp, int objc,
			    Tcl_Obj *const objv[]);
MODULE_SCOPE int	Tcl_LreplaceObjCmd(ClientData clientData,
			    Tcl_Interp *interp, int objc,
			    Tcl_Obj *const objv[]);
MODULE_SCOPE int	Tcl_LreverseObjCmd(ClientData clientData,
			    Tcl_Interp *interp, int objc,
			    Tcl_Obj *const objv[]);
MODULE_SCOPE int	Tcl_LsearchObjCmd(ClientData clientData,
			    Tcl_Interp *interp, int objc,
			    Tcl_Obj *const objv[]);
MODULE_SCOPE int	Tcl_LsetObjCmd(ClientData clientData,
			    Tcl_Interp *interp, int objc,
			    Tcl_Obj *const objv[]);
MODULE_SCOPE int	Tcl_LsortObjCmd(ClientData clientData,
			    Tcl_Interp *interp, int objc,
			    Tcl_Obj *const objv[]);
MODULE_SCOPE Tcl_Command TclInitNamespaceCmd(Tcl_Interp *interp);
MODULE_SCOPE int	TclNamespaceEnsembleCmd(ClientData dummy,
			    Tcl_Interp *interp, int objc,
			    Tcl_Obj *const objv[]);
MODULE_SCOPE int	Tcl_OpenObjCmd(ClientData clientData,
			    Tcl_Interp *interp, int objc,
			    Tcl_Obj *const objv[]);
MODULE_SCOPE int	Tcl_PackageObjCmd(ClientData clientData,
			    Tcl_Interp *interp, int objc,
			    Tcl_Obj *const objv[]);
MODULE_SCOPE int	Tcl_PidObjCmd(ClientData clientData,
			    Tcl_Interp *interp, int objc,
			    Tcl_Obj *const objv[]);
MODULE_SCOPE Tcl_Command TclInitPrefixCmd(Tcl_Interp *interp);
MODULE_SCOPE int	Tcl_PutsObjCmd(ClientData clientData,
			    Tcl_Interp *interp, int objc,
			    Tcl_Obj *const objv[]);
MODULE_SCOPE int	Tcl_PwdObjCmd(ClientData clientData,
			    Tcl_Interp *interp, int objc,
			    Tcl_Obj *const objv[]);
MODULE_SCOPE int	Tcl_ReadObjCmd(ClientData clientData,
			    Tcl_Interp *interp, int objc,
			    Tcl_Obj *const objv[]);
MODULE_SCOPE int	Tcl_RegexpObjCmd(ClientData clientData,
			    Tcl_Interp *interp, int objc,
			    Tcl_Obj *const objv[]);
MODULE_SCOPE int	Tcl_RegsubObjCmd(ClientData clientData,
			    Tcl_Interp *interp, int objc,
			    Tcl_Obj *const objv[]);
MODULE_SCOPE int	Tcl_RenameObjCmd(ClientData clientData,
			    Tcl_Interp *interp, int objc,
			    Tcl_Obj *const objv[]);
MODULE_SCOPE int	Tcl_RepresentationCmd(ClientData clientData,
			    Tcl_Interp *interp, int objc,
			    Tcl_Obj *const objv[]);
MODULE_SCOPE int	Tcl_ReturnObjCmd(ClientData clientData,
			    Tcl_Interp *interp, int objc,
			    Tcl_Obj *const objv[]);
MODULE_SCOPE int	Tcl_ScanObjCmd(ClientData clientData,
			    Tcl_Interp *interp, int objc,
			    Tcl_Obj *const objv[]);
MODULE_SCOPE int	Tcl_SeekObjCmd(ClientData clientData,
			    Tcl_Interp *interp, int objc,
			    Tcl_Obj *const objv[]);
MODULE_SCOPE int	Tcl_SetObjCmd(ClientData clientData,
			    Tcl_Interp *interp, int objc,
			    Tcl_Obj *const objv[]);
MODULE_SCOPE int	Tcl_SplitObjCmd(ClientData clientData,
			    Tcl_Interp *interp, int objc,
			    Tcl_Obj *const objv[]);
MODULE_SCOPE int	Tcl_SocketObjCmd(ClientData clientData,
			    Tcl_Interp *interp, int objc,
			    Tcl_Obj *const objv[]);
MODULE_SCOPE int	Tcl_SourceObjCmd(ClientData clientData,
			    Tcl_Interp *interp, int objc,
			    Tcl_Obj *const objv[]);
MODULE_SCOPE Tcl_Command TclInitStringCmd(Tcl_Interp *interp);
MODULE_SCOPE int	Tcl_SubstObjCmd(ClientData clientData,
			    Tcl_Interp *interp, int objc,
			    Tcl_Obj *const objv[]);
MODULE_SCOPE int	Tcl_SwitchObjCmd(ClientData clientData,
			    Tcl_Interp *interp, int objc,
			    Tcl_Obj *const objv[]);
MODULE_SCOPE int	Tcl_TellObjCmd(ClientData clientData,
			    Tcl_Interp *interp, int objc,
			    Tcl_Obj *const objv[]);
MODULE_SCOPE int	Tcl_ThrowObjCmd(ClientData dummy, Tcl_Interp *interp,
			    int objc, Tcl_Obj *const objv[]);
MODULE_SCOPE int	Tcl_TimeObjCmd(ClientData clientData,
			    Tcl_Interp *interp, int objc,
			    Tcl_Obj *const objv[]);
MODULE_SCOPE int	Tcl_TraceObjCmd(ClientData clientData,
			    Tcl_Interp *interp, int objc,
			    Tcl_Obj *const objv[]);
MODULE_SCOPE int	Tcl_TryObjCmd(ClientData clientData,
			    Tcl_Interp *interp, int objc,
			    Tcl_Obj *const objv[]);
MODULE_SCOPE int	Tcl_UnloadObjCmd(ClientData clientData,
			    Tcl_Interp *interp, int objc,
			    Tcl_Obj *const objv[]);
MODULE_SCOPE int	Tcl_UnsetObjCmd(ClientData clientData,
			    Tcl_Interp *interp, int objc,
			    Tcl_Obj *const objv[]);
MODULE_SCOPE int	Tcl_UpdateObjCmd(ClientData clientData,
			    Tcl_Interp *interp, int objc,
			    Tcl_Obj *const objv[]);
MODULE_SCOPE int	Tcl_UplevelObjCmd(ClientData clientData,
			    Tcl_Interp *interp, int objc,
			    Tcl_Obj *const objv[]);
MODULE_SCOPE int	Tcl_UpvarObjCmd(ClientData clientData,
			    Tcl_Interp *interp, int objc,
			    Tcl_Obj *const objv[]);
MODULE_SCOPE int	Tcl_VariableObjCmd(ClientData clientData,
			    Tcl_Interp *interp, int objc,
			    Tcl_Obj *const objv[]);
MODULE_SCOPE int	Tcl_VwaitObjCmd(ClientData clientData,
			    Tcl_Interp *interp, int objc,
			    Tcl_Obj *const objv[]);
MODULE_SCOPE int	Tcl_WhileObjCmd(ClientData clientData,
			    Tcl_Interp *interp, int objc,
			    Tcl_Obj *const objv[]);

/*
 *----------------------------------------------------------------
 * Compilation procedures for commands in the generic core:
 *----------------------------------------------------------------
 */

MODULE_SCOPE int	TclCompileAppendCmd(Tcl_Interp *interp,
			    Tcl_Parse *parsePtr, Command *cmdPtr,
			    struct CompileEnv *envPtr);
MODULE_SCOPE int	TclCompileArrayExistsCmd(Tcl_Interp *interp,
			    Tcl_Parse *parsePtr, Command *cmdPtr,
			    struct CompileEnv *envPtr);
MODULE_SCOPE int	TclCompileArraySetCmd(Tcl_Interp *interp,
			    Tcl_Parse *parsePtr, Command *cmdPtr,
			    struct CompileEnv *envPtr);
MODULE_SCOPE int	TclCompileArrayUnsetCmd(Tcl_Interp *interp,
			    Tcl_Parse *parsePtr, Command *cmdPtr,
			    struct CompileEnv *envPtr);
MODULE_SCOPE int	TclCompileBreakCmd(Tcl_Interp *interp,
			    Tcl_Parse *parsePtr, Command *cmdPtr,
			    struct CompileEnv *envPtr);
MODULE_SCOPE int	TclCompileCatchCmd(Tcl_Interp *interp,
			    Tcl_Parse *parsePtr, Command *cmdPtr,
			    struct CompileEnv *envPtr);
MODULE_SCOPE int	TclCompileConcatCmd(Tcl_Interp *interp,
			    Tcl_Parse *parsePtr, Command *cmdPtr,
			    struct CompileEnv *envPtr);
MODULE_SCOPE int	TclCompileContinueCmd(Tcl_Interp *interp,
			    Tcl_Parse *parsePtr, Command *cmdPtr,
			    struct CompileEnv *envPtr);
MODULE_SCOPE int	TclCompileDictAppendCmd(Tcl_Interp *interp,
			    Tcl_Parse *parsePtr, Command *cmdPtr,
			    struct CompileEnv *envPtr);
MODULE_SCOPE int	TclCompileDictCreateCmd(Tcl_Interp *interp,
			    Tcl_Parse *parsePtr, Command *cmdPtr,
			    struct CompileEnv *envPtr);
MODULE_SCOPE int	TclCompileDictExistsCmd(Tcl_Interp *interp,
			    Tcl_Parse *parsePtr, Command *cmdPtr,
			    struct CompileEnv *envPtr);
MODULE_SCOPE int	TclCompileDictForCmd(Tcl_Interp *interp,
			    Tcl_Parse *parsePtr, Command *cmdPtr,
			    struct CompileEnv *envPtr);
MODULE_SCOPE int	TclCompileDictGetCmd(Tcl_Interp *interp,
			    Tcl_Parse *parsePtr, Command *cmdPtr,
			    struct CompileEnv *envPtr);
MODULE_SCOPE int	TclCompileDictIncrCmd(Tcl_Interp *interp,
			    Tcl_Parse *parsePtr, Command *cmdPtr,
			    struct CompileEnv *envPtr);
MODULE_SCOPE int	TclCompileDictLappendCmd(Tcl_Interp *interp,
			    Tcl_Parse *parsePtr, Command *cmdPtr,
			    struct CompileEnv *envPtr);
MODULE_SCOPE int	TclCompileDictMapCmd(Tcl_Interp *interp,
			    Tcl_Parse *parsePtr, Command *cmdPtr,
			    struct CompileEnv *envPtr);
MODULE_SCOPE int	TclCompileDictMergeCmd(Tcl_Interp *interp,
			    Tcl_Parse *parsePtr, Command *cmdPtr,
			    struct CompileEnv *envPtr);
MODULE_SCOPE int	TclCompileDictSetCmd(Tcl_Interp *interp,
			    Tcl_Parse *parsePtr, Command *cmdPtr,
			    struct CompileEnv *envPtr);
MODULE_SCOPE int	TclCompileDictUnsetCmd(Tcl_Interp *interp,
			    Tcl_Parse *parsePtr, Command *cmdPtr,
			    struct CompileEnv *envPtr);
MODULE_SCOPE int	TclCompileDictUpdateCmd(Tcl_Interp *interp,
			    Tcl_Parse *parsePtr, Command *cmdPtr,
			    struct CompileEnv *envPtr);
MODULE_SCOPE int	TclCompileDictWithCmd(Tcl_Interp *interp,
			    Tcl_Parse *parsePtr, Command *cmdPtr,
			    struct CompileEnv *envPtr);
MODULE_SCOPE int	TclCompileEnsemble(Tcl_Interp *interp,
			    Tcl_Parse *parsePtr, Command *cmdPtr,
			    struct CompileEnv *envPtr);
MODULE_SCOPE int	TclCompileErrorCmd(Tcl_Interp *interp,
			    Tcl_Parse *parsePtr, Command *cmdPtr,
			    struct CompileEnv *envPtr);
MODULE_SCOPE int	TclCompileExprCmd(Tcl_Interp *interp,
			    Tcl_Parse *parsePtr, Command *cmdPtr,
			    struct CompileEnv *envPtr);
MODULE_SCOPE int	TclCompileForCmd(Tcl_Interp *interp,
			    Tcl_Parse *parsePtr, Command *cmdPtr,
			    struct CompileEnv *envPtr);
MODULE_SCOPE int	TclCompileForeachCmd(Tcl_Interp *interp,
			    Tcl_Parse *parsePtr, Command *cmdPtr,
			    struct CompileEnv *envPtr);
MODULE_SCOPE int	TclCompileFormatCmd(Tcl_Interp *interp,
			    Tcl_Parse *parsePtr, Command *cmdPtr,
			    struct CompileEnv *envPtr);
MODULE_SCOPE int	TclCompileGlobalCmd(Tcl_Interp *interp,
			    Tcl_Parse *parsePtr, Command *cmdPtr,
			    struct CompileEnv *envPtr);
MODULE_SCOPE int	TclCompileIfCmd(Tcl_Interp *interp,
			    Tcl_Parse *parsePtr, Command *cmdPtr,
			    struct CompileEnv *envPtr);
MODULE_SCOPE int	TclCompileInfoCommandsCmd(Tcl_Interp *interp,
			    Tcl_Parse *parsePtr, Command *cmdPtr,
			    struct CompileEnv *envPtr);
MODULE_SCOPE int	TclCompileInfoCoroutineCmd(Tcl_Interp *interp,
			    Tcl_Parse *parsePtr, Command *cmdPtr,
			    struct CompileEnv *envPtr);
MODULE_SCOPE int	TclCompileInfoExistsCmd(Tcl_Interp *interp,
			    Tcl_Parse *parsePtr, Command *cmdPtr,
			    struct CompileEnv *envPtr);
MODULE_SCOPE int	TclCompileInfoLevelCmd(Tcl_Interp *interp,
			    Tcl_Parse *parsePtr, Command *cmdPtr,
			    struct CompileEnv *envPtr);
MODULE_SCOPE int	TclCompileInfoObjectClassCmd(Tcl_Interp *interp,
			    Tcl_Parse *parsePtr, Command *cmdPtr,
			    struct CompileEnv *envPtr);
MODULE_SCOPE int	TclCompileInfoObjectIsACmd(Tcl_Interp *interp,
			    Tcl_Parse *parsePtr, Command *cmdPtr,
			    struct CompileEnv *envPtr);
MODULE_SCOPE int	TclCompileInfoObjectNamespaceCmd(Tcl_Interp *interp,
			    Tcl_Parse *parsePtr, Command *cmdPtr,
			    struct CompileEnv *envPtr);
MODULE_SCOPE int	TclCompileIncrCmd(Tcl_Interp *interp,
			    Tcl_Parse *parsePtr, Command *cmdPtr,
			    struct CompileEnv *envPtr);
MODULE_SCOPE int	TclCompileLappendCmd(Tcl_Interp *interp,
			    Tcl_Parse *parsePtr, Command *cmdPtr,
			    struct CompileEnv *envPtr);
MODULE_SCOPE int	TclCompileLassignCmd(Tcl_Interp *interp,
			    Tcl_Parse *parsePtr, Command *cmdPtr,
			    struct CompileEnv *envPtr);
MODULE_SCOPE int	TclCompileLindexCmd(Tcl_Interp *interp,
			    Tcl_Parse *parsePtr, Command *cmdPtr,
			    struct CompileEnv *envPtr);
MODULE_SCOPE int	TclCompileLinsertCmd(Tcl_Interp *interp,
			    Tcl_Parse *parsePtr, Command *cmdPtr,
			    struct CompileEnv *envPtr);
MODULE_SCOPE int	TclCompileListCmd(Tcl_Interp *interp,
			    Tcl_Parse *parsePtr, Command *cmdPtr,
			    struct CompileEnv *envPtr);
MODULE_SCOPE int	TclCompileLlengthCmd(Tcl_Interp *interp,
			    Tcl_Parse *parsePtr, Command *cmdPtr,
			    struct CompileEnv *envPtr);
MODULE_SCOPE int	TclCompileLmapCmd(Tcl_Interp *interp,
			    Tcl_Parse *parsePtr, Command *cmdPtr,
			    struct CompileEnv *envPtr);
MODULE_SCOPE int	TclCompileLrangeCmd(Tcl_Interp *interp,
			    Tcl_Parse *parsePtr, Command *cmdPtr,
			    struct CompileEnv *envPtr);
MODULE_SCOPE int	TclCompileLreplaceCmd(Tcl_Interp *interp,
			    Tcl_Parse *parsePtr, Command *cmdPtr,
			    struct CompileEnv *envPtr);
MODULE_SCOPE int	TclCompileLsetCmd(Tcl_Interp *interp,
			    Tcl_Parse *parsePtr, Command *cmdPtr,
			    struct CompileEnv *envPtr);
MODULE_SCOPE int	TclCompileNamespaceCodeCmd(Tcl_Interp *interp,
			    Tcl_Parse *parsePtr, Command *cmdPtr,
			    struct CompileEnv *envPtr);
MODULE_SCOPE int	TclCompileNamespaceCurrentCmd(Tcl_Interp *interp,
			    Tcl_Parse *parsePtr, Command *cmdPtr,
			    struct CompileEnv *envPtr);
MODULE_SCOPE int	TclCompileNamespaceOriginCmd(Tcl_Interp *interp,
			    Tcl_Parse *parsePtr, Command *cmdPtr,
			    struct CompileEnv *envPtr);
MODULE_SCOPE int	TclCompileNamespaceQualifiersCmd(Tcl_Interp *interp,
			    Tcl_Parse *parsePtr, Command *cmdPtr,
			    struct CompileEnv *envPtr);
MODULE_SCOPE int	TclCompileNamespaceTailCmd(Tcl_Interp *interp,
			    Tcl_Parse *parsePtr, Command *cmdPtr,
			    struct CompileEnv *envPtr);
MODULE_SCOPE int	TclCompileNamespaceUpvarCmd(Tcl_Interp *interp,
			    Tcl_Parse *parsePtr, Command *cmdPtr,
			    struct CompileEnv *envPtr);
MODULE_SCOPE int	TclCompileNamespaceWhichCmd(Tcl_Interp *interp,
			    Tcl_Parse *parsePtr, Command *cmdPtr,
			    struct CompileEnv *envPtr);
MODULE_SCOPE int	TclCompileNoOp(Tcl_Interp *interp,
			    Tcl_Parse *parsePtr, Command *cmdPtr,
			    struct CompileEnv *envPtr);
MODULE_SCOPE int	TclCompileObjectNextCmd(Tcl_Interp *interp,
			    Tcl_Parse *parsePtr, Command *cmdPtr,
			    struct CompileEnv *envPtr);
MODULE_SCOPE int	TclCompileObjectNextToCmd(Tcl_Interp *interp,
			    Tcl_Parse *parsePtr, Command *cmdPtr,
			    struct CompileEnv *envPtr);
MODULE_SCOPE int	TclCompileObjectSelfCmd(Tcl_Interp *interp,
			    Tcl_Parse *parsePtr, Command *cmdPtr,
			    struct CompileEnv *envPtr);
MODULE_SCOPE int	TclCompileRegexpCmd(Tcl_Interp *interp,
			    Tcl_Parse *parsePtr, Command *cmdPtr,
			    struct CompileEnv *envPtr);
MODULE_SCOPE int	TclCompileRegsubCmd(Tcl_Interp *interp,
			    Tcl_Parse *parsePtr, Command *cmdPtr,
			    struct CompileEnv *envPtr);
MODULE_SCOPE int	TclCompileReturnCmd(Tcl_Interp *interp,
			    Tcl_Parse *parsePtr, Command *cmdPtr,
			    struct CompileEnv *envPtr);
MODULE_SCOPE int	TclCompileSetCmd(Tcl_Interp *interp,
			    Tcl_Parse *parsePtr, Command *cmdPtr,
			    struct CompileEnv *envPtr);
MODULE_SCOPE int	TclCompileStringCmpCmd(Tcl_Interp *interp,
			    Tcl_Parse *parsePtr, Command *cmdPtr,
			    struct CompileEnv *envPtr);
MODULE_SCOPE int	TclCompileStringEqualCmd(Tcl_Interp *interp,
			    Tcl_Parse *parsePtr, Command *cmdPtr,
			    struct CompileEnv *envPtr);
MODULE_SCOPE int	TclCompileStringFirstCmd(Tcl_Interp *interp,
			    Tcl_Parse *parsePtr, Command *cmdPtr,
			    struct CompileEnv *envPtr);
MODULE_SCOPE int	TclCompileStringIndexCmd(Tcl_Interp *interp,
			    Tcl_Parse *parsePtr, Command *cmdPtr,
			    struct CompileEnv *envPtr);
MODULE_SCOPE int	TclCompileStringIsCmd(Tcl_Interp *interp,
			    Tcl_Parse *parsePtr, Command *cmdPtr,
			    struct CompileEnv *envPtr);
MODULE_SCOPE int	TclCompileStringLastCmd(Tcl_Interp *interp,
			    Tcl_Parse *parsePtr, Command *cmdPtr,
			    struct CompileEnv *envPtr);
MODULE_SCOPE int	TclCompileStringLenCmd(Tcl_Interp *interp,
			    Tcl_Parse *parsePtr, Command *cmdPtr,
			    struct CompileEnv *envPtr);
MODULE_SCOPE int	TclCompileStringMapCmd(Tcl_Interp *interp,
			    Tcl_Parse *parsePtr, Command *cmdPtr,
			    struct CompileEnv *envPtr);
MODULE_SCOPE int	TclCompileStringMatchCmd(Tcl_Interp *interp,
			    Tcl_Parse *parsePtr, Command *cmdPtr,
			    struct CompileEnv *envPtr);
MODULE_SCOPE int	TclCompileStringRangeCmd(Tcl_Interp *interp,
			    Tcl_Parse *parsePtr, Command *cmdPtr,
			    struct CompileEnv *envPtr);
MODULE_SCOPE int	TclCompileStringReplaceCmd(Tcl_Interp *interp,
			    Tcl_Parse *parsePtr, Command *cmdPtr,
			    struct CompileEnv *envPtr);
MODULE_SCOPE int	TclCompileStringToLowerCmd(Tcl_Interp *interp,
			    Tcl_Parse *parsePtr, Command *cmdPtr,
			    struct CompileEnv *envPtr);
MODULE_SCOPE int	TclCompileStringToTitleCmd(Tcl_Interp *interp,
			    Tcl_Parse *parsePtr, Command *cmdPtr,
			    struct CompileEnv *envPtr);
MODULE_SCOPE int	TclCompileStringToUpperCmd(Tcl_Interp *interp,
			    Tcl_Parse *parsePtr, Command *cmdPtr,
			    struct CompileEnv *envPtr);
MODULE_SCOPE int	TclCompileStringTrimCmd(Tcl_Interp *interp,
			    Tcl_Parse *parsePtr, Command *cmdPtr,
			    struct CompileEnv *envPtr);
MODULE_SCOPE int	TclCompileStringTrimLCmd(Tcl_Interp *interp,
			    Tcl_Parse *parsePtr, Command *cmdPtr,
			    struct CompileEnv *envPtr);
MODULE_SCOPE int	TclCompileStringTrimRCmd(Tcl_Interp *interp,
			    Tcl_Parse *parsePtr, Command *cmdPtr,
			    struct CompileEnv *envPtr);
MODULE_SCOPE int	TclCompileSubstCmd(Tcl_Interp *interp,
			    Tcl_Parse *parsePtr, Command *cmdPtr,
			    struct CompileEnv *envPtr);
MODULE_SCOPE int	TclCompileSwitchCmd(Tcl_Interp *interp,
			    Tcl_Parse *parsePtr, Command *cmdPtr,
			    struct CompileEnv *envPtr);
MODULE_SCOPE int	TclCompileTailcallCmd(Tcl_Interp *interp,
			    Tcl_Parse *parsePtr, Command *cmdPtr,
			    struct CompileEnv *envPtr);
MODULE_SCOPE int	TclCompileThrowCmd(Tcl_Interp *interp,
			    Tcl_Parse *parsePtr, Command *cmdPtr,
			    struct CompileEnv *envPtr);
MODULE_SCOPE int	TclCompileTryCmd(Tcl_Interp *interp,
			    Tcl_Parse *parsePtr, Command *cmdPtr,
			    struct CompileEnv *envPtr);
MODULE_SCOPE int	TclCompileUnsetCmd(Tcl_Interp *interp,
			    Tcl_Parse *parsePtr, Command *cmdPtr,
			    struct CompileEnv *envPtr);
MODULE_SCOPE int	TclCompileUpvarCmd(Tcl_Interp *interp,
			    Tcl_Parse *parsePtr, Command *cmdPtr,
			    struct CompileEnv *envPtr);
MODULE_SCOPE int	TclCompileVariableCmd(Tcl_Interp *interp,
			    Tcl_Parse *parsePtr, Command *cmdPtr,
			    struct CompileEnv *envPtr);
MODULE_SCOPE int	TclCompileWhileCmd(Tcl_Interp *interp,
			    Tcl_Parse *parsePtr, Command *cmdPtr,
			    struct CompileEnv *envPtr);
MODULE_SCOPE int	TclCompileYieldCmd(Tcl_Interp *interp,
			    Tcl_Parse *parsePtr, Command *cmdPtr,
			    struct CompileEnv *envPtr);
MODULE_SCOPE int	TclCompileYieldToCmd(Tcl_Interp *interp,
			    Tcl_Parse *parsePtr, Command *cmdPtr,
			    struct CompileEnv *envPtr);
MODULE_SCOPE int	TclCompileBasic0ArgCmd(Tcl_Interp *interp,
			    Tcl_Parse *parsePtr, Command *cmdPtr,
			    struct CompileEnv *envPtr);
MODULE_SCOPE int	TclCompileBasic1ArgCmd(Tcl_Interp *interp,
			    Tcl_Parse *parsePtr, Command *cmdPtr,
			    struct CompileEnv *envPtr);
MODULE_SCOPE int	TclCompileBasic2ArgCmd(Tcl_Interp *interp,
			    Tcl_Parse *parsePtr, Command *cmdPtr,
			    struct CompileEnv *envPtr);
MODULE_SCOPE int	TclCompileBasic3ArgCmd(Tcl_Interp *interp,
			    Tcl_Parse *parsePtr, Command *cmdPtr,
			    struct CompileEnv *envPtr);
MODULE_SCOPE int	TclCompileBasic0Or1ArgCmd(Tcl_Interp *interp,
			    Tcl_Parse *parsePtr, Command *cmdPtr,
			    struct CompileEnv *envPtr);
MODULE_SCOPE int	TclCompileBasic1Or2ArgCmd(Tcl_Interp *interp,
			    Tcl_Parse *parsePtr, Command *cmdPtr,
			    struct CompileEnv *envPtr);
MODULE_SCOPE int	TclCompileBasic2Or3ArgCmd(Tcl_Interp *interp,
			    Tcl_Parse *parsePtr, Command *cmdPtr,
			    struct CompileEnv *envPtr);
MODULE_SCOPE int	TclCompileBasic0To2ArgCmd(Tcl_Interp *interp,
			    Tcl_Parse *parsePtr, Command *cmdPtr,
			    struct CompileEnv *envPtr);
MODULE_SCOPE int	TclCompileBasic1To3ArgCmd(Tcl_Interp *interp,
			    Tcl_Parse *parsePtr, Command *cmdPtr,
			    struct CompileEnv *envPtr);
MODULE_SCOPE int	TclCompileBasicMin0ArgCmd(Tcl_Interp *interp,
			    Tcl_Parse *parsePtr, Command *cmdPtr,
			    struct CompileEnv *envPtr);
MODULE_SCOPE int	TclCompileBasicMin1ArgCmd(Tcl_Interp *interp,
			    Tcl_Parse *parsePtr, Command *cmdPtr,
			    struct CompileEnv *envPtr);
MODULE_SCOPE int	TclCompileBasicMin2ArgCmd(Tcl_Interp *interp,
			    Tcl_Parse *parsePtr, Command *cmdPtr,
			    struct CompileEnv *envPtr);

MODULE_SCOPE int	TclInvertOpCmd(ClientData clientData,
			    Tcl_Interp *interp, int objc,
			    Tcl_Obj *const objv[]);
MODULE_SCOPE int	TclCompileInvertOpCmd(Tcl_Interp *interp,
			    Tcl_Parse *parsePtr, Command *cmdPtr,
			    struct CompileEnv *envPtr);
MODULE_SCOPE int	TclNotOpCmd(ClientData clientData,
			    Tcl_Interp *interp, int objc,
			    Tcl_Obj *const objv[]);
MODULE_SCOPE int	TclCompileNotOpCmd(Tcl_Interp *interp,
			    Tcl_Parse *parsePtr, Command *cmdPtr,
			    struct CompileEnv *envPtr);
MODULE_SCOPE int	TclAddOpCmd(ClientData clientData,
			    Tcl_Interp *interp, int objc,
			    Tcl_Obj *const objv[]);
MODULE_SCOPE int	TclCompileAddOpCmd(Tcl_Interp *interp,
			    Tcl_Parse *parsePtr, Command *cmdPtr,
			    struct CompileEnv *envPtr);
MODULE_SCOPE int	TclMulOpCmd(ClientData clientData,
			    Tcl_Interp *interp, int objc,
			    Tcl_Obj *const objv[]);
MODULE_SCOPE int	TclCompileMulOpCmd(Tcl_Interp *interp,
			    Tcl_Parse *parsePtr, Command *cmdPtr,
			    struct CompileEnv *envPtr);
MODULE_SCOPE int	TclAndOpCmd(ClientData clientData,
			    Tcl_Interp *interp, int objc,
			    Tcl_Obj *const objv[]);
MODULE_SCOPE int	TclCompileAndOpCmd(Tcl_Interp *interp,
			    Tcl_Parse *parsePtr, Command *cmdPtr,
			    struct CompileEnv *envPtr);
MODULE_SCOPE int	TclOrOpCmd(ClientData clientData,
			    Tcl_Interp *interp, int objc,
			    Tcl_Obj *const objv[]);
MODULE_SCOPE int	TclCompileOrOpCmd(Tcl_Interp *interp,
			    Tcl_Parse *parsePtr, Command *cmdPtr,
			    struct CompileEnv *envPtr);
MODULE_SCOPE int	TclXorOpCmd(ClientData clientData,
			    Tcl_Interp *interp, int objc,
			    Tcl_Obj *const objv[]);
MODULE_SCOPE int	TclCompileXorOpCmd(Tcl_Interp *interp,
			    Tcl_Parse *parsePtr, Command *cmdPtr,
			    struct CompileEnv *envPtr);
MODULE_SCOPE int	TclPowOpCmd(ClientData clientData,
			    Tcl_Interp *interp, int objc,
			    Tcl_Obj *const objv[]);
MODULE_SCOPE int	TclCompilePowOpCmd(Tcl_Interp *interp,
			    Tcl_Parse *parsePtr, Command *cmdPtr,
			    struct CompileEnv *envPtr);
MODULE_SCOPE int	TclLshiftOpCmd(ClientData clientData,
			    Tcl_Interp *interp, int objc,
			    Tcl_Obj *const objv[]);
MODULE_SCOPE int	TclCompileLshiftOpCmd(Tcl_Interp *interp,
			    Tcl_Parse *parsePtr, Command *cmdPtr,
			    struct CompileEnv *envPtr);
MODULE_SCOPE int	TclRshiftOpCmd(ClientData clientData,
			    Tcl_Interp *interp, int objc,
			    Tcl_Obj *const objv[]);
MODULE_SCOPE int	TclCompileRshiftOpCmd(Tcl_Interp *interp,
			    Tcl_Parse *parsePtr, Command *cmdPtr,
			    struct CompileEnv *envPtr);
MODULE_SCOPE int	TclModOpCmd(ClientData clientData,
			    Tcl_Interp *interp, int objc,
			    Tcl_Obj *const objv[]);
MODULE_SCOPE int	TclCompileModOpCmd(Tcl_Interp *interp,
			    Tcl_Parse *parsePtr, Command *cmdPtr,
			    struct CompileEnv *envPtr);
MODULE_SCOPE int	TclNeqOpCmd(ClientData clientData,
			    Tcl_Interp *interp, int objc,
			    Tcl_Obj *const objv[]);
MODULE_SCOPE int	TclCompileNeqOpCmd(Tcl_Interp *interp,
			    Tcl_Parse *parsePtr, Command *cmdPtr,
			    struct CompileEnv *envPtr);
MODULE_SCOPE int	TclStrneqOpCmd(ClientData clientData,
			    Tcl_Interp *interp, int objc,
			    Tcl_Obj *const objv[]);
MODULE_SCOPE int	TclCompileStrneqOpCmd(Tcl_Interp *interp,
			    Tcl_Parse *parsePtr, Command *cmdPtr,
			    struct CompileEnv *envPtr);
MODULE_SCOPE int	TclInOpCmd(ClientData clientData,
			    Tcl_Interp *interp, int objc,
			    Tcl_Obj *const objv[]);
MODULE_SCOPE int	TclCompileInOpCmd(Tcl_Interp *interp,
			    Tcl_Parse *parsePtr, Command *cmdPtr,
			    struct CompileEnv *envPtr);
MODULE_SCOPE int	TclNiOpCmd(ClientData clientData,
			    Tcl_Interp *interp, int objc,
			    Tcl_Obj *const objv[]);
MODULE_SCOPE int	TclCompileNiOpCmd(Tcl_Interp *interp,
			    Tcl_Parse *parsePtr, Command *cmdPtr,
			    struct CompileEnv *envPtr);
MODULE_SCOPE int	TclMinusOpCmd(ClientData clientData,
			    Tcl_Interp *interp, int objc,
			    Tcl_Obj *const objv[]);
MODULE_SCOPE int	TclCompileMinusOpCmd(Tcl_Interp *interp,
			    Tcl_Parse *parsePtr, Command *cmdPtr,
			    struct CompileEnv *envPtr);
MODULE_SCOPE int	TclDivOpCmd(ClientData clientData,
			    Tcl_Interp *interp, int objc,
			    Tcl_Obj *const objv[]);
MODULE_SCOPE int	TclCompileDivOpCmd(Tcl_Interp *interp,
			    Tcl_Parse *parsePtr, Command *cmdPtr,
			    struct CompileEnv *envPtr);
MODULE_SCOPE int	TclLessOpCmd(ClientData clientData,
			    Tcl_Interp *interp, int objc,
			    Tcl_Obj *const objv[]);
MODULE_SCOPE int	TclCompileLessOpCmd(Tcl_Interp *interp,
			    Tcl_Parse *parsePtr, Command *cmdPtr,
			    struct CompileEnv *envPtr);
MODULE_SCOPE int	TclLeqOpCmd(ClientData clientData,
			    Tcl_Interp *interp, int objc,
			    Tcl_Obj *const objv[]);
MODULE_SCOPE int	TclCompileLeqOpCmd(Tcl_Interp *interp,
			    Tcl_Parse *parsePtr, Command *cmdPtr,
			    struct CompileEnv *envPtr);
MODULE_SCOPE int	TclGreaterOpCmd(ClientData clientData,
			    Tcl_Interp *interp, int objc,
			    Tcl_Obj *const objv[]);
MODULE_SCOPE int	TclCompileGreaterOpCmd(Tcl_Interp *interp,
			    Tcl_Parse *parsePtr, Command *cmdPtr,
			    struct CompileEnv *envPtr);
MODULE_SCOPE int	TclGeqOpCmd(ClientData clientData,
			    Tcl_Interp *interp, int objc,
			    Tcl_Obj *const objv[]);
MODULE_SCOPE int	TclCompileGeqOpCmd(Tcl_Interp *interp,
			    Tcl_Parse *parsePtr, Command *cmdPtr,
			    struct CompileEnv *envPtr);
MODULE_SCOPE int	TclEqOpCmd(ClientData clientData,
			    Tcl_Interp *interp, int objc,
			    Tcl_Obj *const objv[]);
MODULE_SCOPE int	TclCompileEqOpCmd(Tcl_Interp *interp,
			    Tcl_Parse *parsePtr, Command *cmdPtr,
			    struct CompileEnv *envPtr);
MODULE_SCOPE int	TclStreqOpCmd(ClientData clientData,
			    Tcl_Interp *interp, int objc,
			    Tcl_Obj *const objv[]);
MODULE_SCOPE int	TclCompileStreqOpCmd(Tcl_Interp *interp,
			    Tcl_Parse *parsePtr, Command *cmdPtr,
			    struct CompileEnv *envPtr);
			    
MODULE_SCOPE int	TclCompileAssembleCmd(Tcl_Interp *interp,
			    Tcl_Parse *parsePtr, Command *cmdPtr,
			    struct CompileEnv *envPtr);

/*
 * Functions defined in generic/tclVar.c and currenttly exported only for use
 * by the bytecode compiler and engine. Some of these could later be placed in
 * the public interface.
 */

MODULE_SCOPE Var *	TclObjLookupVarEx(Tcl_Interp * interp,
			    Tcl_Obj *part1Ptr, Tcl_Obj *part2Ptr, int flags,
			    const char *msg, const int createPart1,
			    const int createPart2, Var **arrayPtrPtr);
MODULE_SCOPE Var *	TclLookupArrayElement(Tcl_Interp *interp,
			    Tcl_Obj *arrayNamePtr, Tcl_Obj *elNamePtr,
			    const int flags, const char *msg,
			    const int createPart1, const int createPart2,
			    Var *arrayPtr, int index);
MODULE_SCOPE Tcl_Obj *	TclPtrGetVar(Tcl_Interp *interp,
			    Var *varPtr, Var *arrayPtr, Tcl_Obj *part1Ptr,
			    Tcl_Obj *part2Ptr, const int flags, int index);
MODULE_SCOPE Tcl_Obj *	TclPtrSetVar(Tcl_Interp *interp,
			    Var *varPtr, Var *arrayPtr, Tcl_Obj *part1Ptr,
			    Tcl_Obj *part2Ptr, Tcl_Obj *newValuePtr,
			    const int flags, int index);
MODULE_SCOPE Tcl_Obj *	TclPtrIncrObjVar(Tcl_Interp *interp,
			    Var *varPtr, Var *arrayPtr, Tcl_Obj *part1Ptr,
			    Tcl_Obj *part2Ptr, Tcl_Obj *incrPtr,
			    const int flags, int index);
MODULE_SCOPE int	TclPtrObjMakeUpvar(Tcl_Interp *interp, Var *otherPtr,
			    Tcl_Obj *myNamePtr, int myFlags, int index);
MODULE_SCOPE int	TclPtrUnsetVar(Tcl_Interp *interp, Var *varPtr,
			    Var *arrayPtr, Tcl_Obj *part1Ptr,
			    Tcl_Obj *part2Ptr, const int flags,
			    int index);
MODULE_SCOPE void	TclInvalidateNsPath(Namespace *nsPtr);
MODULE_SCOPE void	TclFindArrayPtrElements(Var *arrayPtr,
			    Tcl_HashTable *tablePtr);

/*
 * The new extended interface to the variable traces.
 */

MODULE_SCOPE int	TclObjCallVarTraces(Interp *iPtr, Var *arrayPtr,
			    Var *varPtr, Tcl_Obj *part1Ptr, Tcl_Obj *part2Ptr,
			    int flags, int leaveErrMsg, int index);

/*
 * So tclObj.c and tclDictObj.c can share these implementations.
 */

MODULE_SCOPE int	TclCompareObjKeys(void *keyPtr, Tcl_HashEntry *hPtr);
MODULE_SCOPE void	TclFreeObjEntry(Tcl_HashEntry *hPtr);
MODULE_SCOPE unsigned	TclHashObjKey(Tcl_HashTable *tablePtr, void *keyPtr);

MODULE_SCOPE int	TclFullFinalizationRequested(void);

/*
 *----------------------------------------------------------------
 * Macros used by the Tcl core to create and release Tcl objects.
 * TclNewObj(objPtr) creates a new object denoting an empty string.
 * TclDecrRefCount(objPtr) decrements the object's reference count, and frees
 * the object if its reference count is zero. These macros are inline versions
 * of Tcl_NewObj() and Tcl_DecrRefCount(). Notice that the names differ in not
 * having a "_" after the "Tcl". Notice also that these macros reference their
 * argument more than once, so you should avoid calling them with an
 * expression that is expensive to compute or has side effects. The ANSI C
 * "prototypes" for these macros are:
 *
 * MODULE_SCOPE void	TclNewObj(Tcl_Obj *objPtr);
 * MODULE_SCOPE void	TclDecrRefCount(Tcl_Obj *objPtr);
 *
 * These macros are defined in terms of two macros that depend on memory
 * allocator in use: TclAllocObjStorage, TclFreeObjStorage. They are defined
 * below.
 *----------------------------------------------------------------
 */

/*
 * DTrace object allocation probe macros.
 */

#ifdef USE_DTRACE
#ifndef _TCLDTRACE_H
typedef const char *TclDTraceStr;
#include "tclDTrace.h"
#endif
#define	TCL_DTRACE_OBJ_CREATE(objPtr)	TCL_OBJ_CREATE(objPtr)
#define	TCL_DTRACE_OBJ_FREE(objPtr)	TCL_OBJ_FREE(objPtr)
#else /* USE_DTRACE */
#define	TCL_DTRACE_OBJ_CREATE(objPtr)	{}
#define	TCL_DTRACE_OBJ_FREE(objPtr)	{}
#endif /* USE_DTRACE */

#ifdef TCL_COMPILE_STATS
#  define TclIncrObjsAllocated() \
    tclObjsAlloced++
#  define TclIncrObjsFreed() \
    tclObjsFreed++
#else
#  define TclIncrObjsAllocated()
#  define TclIncrObjsFreed()
#endif /* TCL_COMPILE_STATS */

#  define TclAllocObjStorage(objPtr)		\
	TclAllocObjStorageEx(NULL, (objPtr))

#  define TclFreeObjStorage(objPtr)		\
	TclFreeObjStorageEx(NULL, (objPtr))

#ifndef TCL_MEM_DEBUG
# define TclNewObj(objPtr) \
    TclIncrObjsAllocated(); \
    TclAllocObjStorage(objPtr); \
    (objPtr)->refCount = 0; \
    (objPtr)->bytes    = tclEmptyStringRep; \
    (objPtr)->length   = 0; \
    (objPtr)->typePtr  = NULL; \
    TCL_DTRACE_OBJ_CREATE(objPtr)

/*
 * Invalidate the string rep first so we can use the bytes value for our
 * pointer chain, and signal an obj deletion (as opposed to shimmering) with
 * 'length == -1'.
 *
 * Use do/while0 idiom for optimum correctness without compiler warnings.
 * http://c2.com/cgi/wiki?TrivialDoWhileLoop
 *
 * Decrement refCount AFTER checking it for 0 or 1 (<2), because
 * we cannot assume anymore that refCount is a signed type; In
 * Tcl8 it was but in Tcl9 it is subject to change.
 */

# define TclDecrRefCount(objPtr) \
    do { \
	Tcl_Obj *_objPtr = (objPtr); \
	if (_objPtr->refCount-- < 2) { \
	    if (!_objPtr->typePtr || !_objPtr->typePtr->freeIntRepProc) { \
		TCL_DTRACE_OBJ_FREE(_objPtr); \
		if (_objPtr->bytes \
			&& (_objPtr->bytes != tclEmptyStringRep)) { \
		    ckfree((char *) _objPtr->bytes); \
		} \
		_objPtr->length = -1; \
		TclFreeObjStorage(_objPtr); \
		TclIncrObjsFreed(); \
	    } else { \
		TclFreeObj(_objPtr); \
	    } \
	} \
    } while(0)

#if defined(PURIFY)

/*
 * The PURIFY mode is like the regular mode, but instead of doing block
 * Tcl_Obj allocation and keeping a freed list for efficiency, it always
 * allocates and frees a single Tcl_Obj so that tools like Purify can better
 * track memory leaks.
 */

#  define TclAllocObjStorageEx(interp, objPtr) \
	(objPtr) = (Tcl_Obj *) ckalloc(sizeof(Tcl_Obj))

#  define TclFreeObjStorageEx(interp, objPtr) \
	ckfree((char *) (objPtr))

#undef USE_THREAD_ALLOC
#undef USE_TCLALLOC
#elif defined(TCL_THREADS) && defined(USE_THREAD_ALLOC)

/*
 * The TCL_THREADS mode is like the regular mode but allocates Tcl_Obj's from
 * per-thread caches.
 */

MODULE_SCOPE Tcl_Obj *	TclThreadAllocObj(void);
MODULE_SCOPE void	TclThreadFreeObj(Tcl_Obj *);
MODULE_SCOPE Tcl_Mutex *TclpNewAllocMutex(void);
MODULE_SCOPE void	TclFreeAllocCache(void *);
MODULE_SCOPE void *	TclpGetAllocCache(void);
MODULE_SCOPE void	TclpSetAllocCache(void *);
MODULE_SCOPE void	TclpFreeAllocMutex(Tcl_Mutex *mutex);
MODULE_SCOPE void	TclpFreeAllocCache(void *);

/*
 * These macros need to be kept in sync with the code of TclThreadAllocObj()
 * and TclThreadFreeObj().
 *
 * Note that the optimiser should resolve the case (interp==NULL) at compile
 * time.
 */

#  define ALLOC_NOBJHIGH 1200

#  define TclAllocObjStorageEx(interp, objPtr)				\
    do {								\
	AllocCache *cachePtr;						\
	if (((interp) == NULL) ||					\
		((cachePtr = ((Interp *)(interp))->allocCache),		\
			(cachePtr->numObjects == 0))) {			\
	    (objPtr) = TclThreadAllocObj();				\
	} else {							\
	    (objPtr) = cachePtr->firstObjPtr;				\
	    cachePtr->firstObjPtr = (objPtr)->internalRep.twoPtrValue.ptr1; \
	    --cachePtr->numObjects;					\
	}								\
    } while (0)

#  define TclFreeObjStorageEx(interp, objPtr)				\
    do {								\
	AllocCache *cachePtr;						\
	if (((interp) == NULL) ||					\
		((cachePtr = ((Interp *)(interp))->allocCache),		\
			(cachePtr->numObjects >= ALLOC_NOBJHIGH))) {	\
	    TclThreadFreeObj(objPtr);					\
	} else {							\
	    (objPtr)->internalRep.twoPtrValue.ptr1 = cachePtr->firstObjPtr; \
	    cachePtr->firstObjPtr = objPtr;				\
	    ++cachePtr->numObjects;					\
	}								\
    } while (0)

#else /* not PURIFY or USE_THREAD_ALLOC */

#if defined(USE_TCLALLOC) && USE_TCLALLOC
    MODULE_SCOPE void TclFinalizeAllocSubsystem();
    MODULE_SCOPE void TclInitAlloc();
#else
#   define USE_TCLALLOC 0
#endif

#ifdef TCL_THREADS
/* declared in tclObj.c */
MODULE_SCOPE Tcl_Mutex	tclObjMutex;
#endif

#  define TclAllocObjStorageEx(interp, objPtr) \
    do {								\
	Tcl_MutexLock(&tclObjMutex);					\
	if (tclFreeObjList == NULL) {					\
	    TclAllocateFreeObjects();					\
	}								\
	(objPtr) = tclFreeObjList;					\
	tclFreeObjList = (Tcl_Obj *)					\
		tclFreeObjList->internalRep.twoPtrValue.ptr1;		\
	Tcl_MutexUnlock(&tclObjMutex);					\
    } while (0)

#  define TclFreeObjStorageEx(interp, objPtr) \
    do {							       \
	Tcl_MutexLock(&tclObjMutex);				       \
	(objPtr)->internalRep.twoPtrValue.ptr1 = (void *) tclFreeObjList; \
	tclFreeObjList = (objPtr);				       \
	Tcl_MutexUnlock(&tclObjMutex);				       \
    } while (0)
#endif

#else /* TCL_MEM_DEBUG */
MODULE_SCOPE void	TclDbInitNewObj(Tcl_Obj *objPtr, const char *file,
			    int line);

# define TclDbNewObj(objPtr, file, line) \
    do { \
	TclIncrObjsAllocated();						\
	(objPtr) = (Tcl_Obj *)						\
		Tcl_DbCkalloc(sizeof(Tcl_Obj), (file), (line));		\
	TclDbInitNewObj((objPtr), (file), (line));			\
	TCL_DTRACE_OBJ_CREATE(objPtr);					\
    } while (0)

# define TclNewObj(objPtr) \
    TclDbNewObj(objPtr, __FILE__, __LINE__);

# define TclDecrRefCount(objPtr) \
    Tcl_DbDecrRefCount(objPtr, __FILE__, __LINE__)

# define TclNewListObjDirect(objc, objv) \
    TclDbNewListObjDirect(objc, objv, __FILE__, __LINE__)

#undef USE_THREAD_ALLOC
#endif /* TCL_MEM_DEBUG */

/*
 *----------------------------------------------------------------
 * Macro used by the Tcl core to set a Tcl_Obj's string representation to a
 * copy of the "len" bytes starting at "bytePtr". This code works even if the
 * byte array contains NULLs as long as the length is correct. Because "len"
 * is referenced multiple times, it should be as simple an expression as
 * possible. The ANSI C "prototype" for this macro is:
 *
 * MODULE_SCOPE void TclInitStringRep(Tcl_Obj *objPtr, char *bytePtr, int len);
 *
 * This macro should only be called on an unshared objPtr where
 *  objPtr->typePtr->freeIntRepProc == NULL
 *----------------------------------------------------------------
 */

#define TclInitStringRep(objPtr, bytePtr, len) \
    if ((len) == 0) { \
	(objPtr)->bytes	 = tclEmptyStringRep; \
	(objPtr)->length = 0; \
    } else { \
	(objPtr)->bytes = (char *) ckalloc((unsigned) ((len) + 1)); \
	memcpy((objPtr)->bytes, (bytePtr), (unsigned) (len)); \
	(objPtr)->bytes[len] = '\0'; \
	(objPtr)->length = (len); \
    }

/*
 *----------------------------------------------------------------
 * Macro used by the Tcl core to get the string representation's byte array
 * pointer from a Tcl_Obj. This is an inline version of Tcl_GetString(). The
 * macro's expression result is the string rep's byte pointer which might be
 * NULL. The bytes referenced by this pointer must not be modified by the
 * caller. The ANSI C "prototype" for this macro is:
 *
 * MODULE_SCOPE char *	TclGetString(Tcl_Obj *objPtr);
 *----------------------------------------------------------------
 */

#define TclGetString(objPtr) \
    ((objPtr)->bytes? (objPtr)->bytes : Tcl_GetString((objPtr)))

#define TclGetStringFromObj(objPtr, lenPtr) \
    ((objPtr)->bytes \
	    ? (*(lenPtr) = (objPtr)->length, (objPtr)->bytes)	\
	    : Tcl_GetStringFromObj((objPtr), (lenPtr)))

/*
 *----------------------------------------------------------------
 * Macro used by the Tcl core to clean out an object's internal
 * representation. Does not actually reset the rep's bytes. The ANSI C
 * "prototype" for this macro is:
 *
 * MODULE_SCOPE void	TclFreeIntRep(Tcl_Obj *objPtr);
 *----------------------------------------------------------------
 */

#define TclFreeIntRep(objPtr) \
    if ((objPtr)->typePtr != NULL) { \
	if ((objPtr)->typePtr->freeIntRepProc != NULL) { \
	    (objPtr)->typePtr->freeIntRepProc(objPtr); \
	} \
	(objPtr)->typePtr = NULL; \
    }

/*
 *----------------------------------------------------------------
 * Macro used by the Tcl core to clean out an object's string representation.
 * The ANSI C "prototype" for this macro is:
 *
 * MODULE_SCOPE void	TclInvalidateStringRep(Tcl_Obj *objPtr);
 *----------------------------------------------------------------
 */

#define TclInvalidateStringRep(objPtr) \
    if (objPtr->bytes != NULL) { \
	if (objPtr->bytes != tclEmptyStringRep) { \
	    ckfree((char *) objPtr->bytes); \
	} \
	objPtr->bytes = NULL; \
    }

/*
 *----------------------------------------------------------------
 * Macros used by the Tcl core to grow Tcl_Token arrays. They use the same
 * growth algorithm as used in tclStringObj.c for growing strings. The ANSI C
 * "prototype" for this macro is:
 *
 * MODULE_SCOPE void	TclGrowTokenArray(Tcl_Token *tokenPtr, int used,
 *				int available, int append,
 *				Tcl_Token *staticPtr);
 * MODULE_SCOPE void	TclGrowParseTokenArray(Tcl_Parse *parsePtr,
 *				int append);
 *----------------------------------------------------------------
 */

/* General tuning for minimum growth in Tcl growth algorithms */
#ifndef TCL_MIN_GROWTH
#  ifdef TCL_GROWTH_MIN_ALLOC
     /* Support for any legacy tuners */
#    define TCL_MIN_GROWTH TCL_GROWTH_MIN_ALLOC
#  else
#    define TCL_MIN_GROWTH 1024
#  endif
#endif

/* Token growth tuning, default to the general value. */
#ifndef TCL_MIN_TOKEN_GROWTH
#define TCL_MIN_TOKEN_GROWTH TCL_MIN_GROWTH/sizeof(Tcl_Token)
#endif

#define TCL_MAX_TOKENS (int)(UINT_MAX / sizeof(Tcl_Token))
#define TclGrowTokenArray(tokenPtr, used, available, append, staticPtr)	\
    do {								\
	int needed = (used) + (append);					\
	if (needed > TCL_MAX_TOKENS) {					\
	    Tcl_Panic("max # of tokens for a Tcl parse (%d) exceeded",	\
		    TCL_MAX_TOKENS);					\
	}								\
	if (needed > (available)) {					\
	    int allocated = 2 * needed;					\
	    Tcl_Token *oldPtr = (tokenPtr);				\
	    Tcl_Token *newPtr;						\
	    if (oldPtr == (staticPtr)) {				\
		oldPtr = NULL;						\
	    }								\
	    if (allocated > TCL_MAX_TOKENS) {				\
		allocated = TCL_MAX_TOKENS;				\
	    }								\
	    newPtr = (Tcl_Token *) attemptckrealloc((char *) oldPtr,	\
		    (unsigned int) (allocated * sizeof(Tcl_Token)));	\
	    if (newPtr == NULL) {					\
		allocated = needed + (append) + TCL_MIN_TOKEN_GROWTH;	\
		if (allocated > TCL_MAX_TOKENS) {			\
		    allocated = TCL_MAX_TOKENS;				\
		}							\
		newPtr = (Tcl_Token *) ckrealloc((char *) oldPtr,	\
			(unsigned int) (allocated * sizeof(Tcl_Token))); \
	    }								\
	    (available) = allocated;					\
	    if (oldPtr == NULL) {					\
		memcpy(newPtr, staticPtr,				\
			(size_t) ((used) * sizeof(Tcl_Token)));		\
	    }								\
	    (tokenPtr) = newPtr;					\
	}								\
    } while (0)

#define TclGrowParseTokenArray(parsePtr, append)			\
    TclGrowTokenArray((parsePtr)->tokenPtr, (parsePtr)->numTokens,	\
	    (parsePtr)->tokensAvailable, (append),			\
	    (parsePtr)->staticTokens)

/*
 *----------------------------------------------------------------
 * Macro used by the Tcl core get a unicode char from a utf string. It checks
 * to see if we have a one-byte utf char before calling the real
 * Tcl_UtfToUniChar, as this will save a lot of time for primarily ASCII
 * string handling. The macro's expression result is 1 for the 1-byte case or
 * the result of Tcl_UtfToUniChar. The ANSI C "prototype" for this macro is:
 *
 * MODULE_SCOPE int	TclUtfToUniChar(const char *string, Tcl_UniChar *ch);
 *----------------------------------------------------------------
 */

#define TclUtfToUniChar(str, chPtr) \
	((((unsigned char) *(str)) < 0xC0) ?		\
	    ((*(chPtr) = (Tcl_UniChar) *(str)), 1)	\
	    : Tcl_UtfToUniChar(str, chPtr))

/*
 *----------------------------------------------------------------
 * Macro counterpart of the Tcl_NumUtfChars() function. To be used in speed-
 * -sensitive points where it pays to avoid a function call in the common case
 * of counting along a string of all one-byte characters.  The ANSI C
 * "prototype" for this macro is:
 *
 * MODULE_SCOPE void	TclNumUtfChars(int numChars, const char *bytes,
 *				int numBytes);
 *----------------------------------------------------------------
 */

#define TclNumUtfChars(numChars, bytes, numBytes) \
    do { \
	int count, i = (numBytes); \
	unsigned char *str = (unsigned char *) (bytes); \
	while (i && (*str < 0xC0)) { i--; str++; } \
	count = (numBytes) - i; \
	if (i) { \
	    count += Tcl_NumUtfChars((bytes) + count, i); \
	} \
	(numChars) = count; \
    } while (0);

/*
 *----------------------------------------------------------------
 * Macro that encapsulates the logic that determines when it is safe to
 * interpret a string as a byte array directly. In summary, the object must be
 * a byte array and must not have a string representation (as the operations
 * that it is used in are defined on strings, not byte arrays). Theoretically
 * it is possible to also be efficient in the case where the object's bytes
 * field is filled by generation from the byte array (c.f. list canonicality)
 * but we don't do that at the moment since this is purely about efficiency.
 * The ANSI C "prototype" for this macro is:
 *
 * MODULE_SCOPE int	TclIsPureByteArray(Tcl_Obj *objPtr);
 *----------------------------------------------------------------
 */

#define TclIsPureByteArray(objPtr) \
	(((objPtr)->typePtr==&tclByteArrayType) && ((objPtr)->bytes==NULL))

/*
 *----------------------------------------------------------------
 * Macro used by the Tcl core to compare Unicode strings. On big-endian
 * systems we can use the more efficient memcmp, but this would not be
 * lexically correct on little-endian systems. The ANSI C "prototype" for
 * this macro is:
 *
 * MODULE_SCOPE int	TclUniCharNcmp(const Tcl_UniChar *cs,
 *			    const Tcl_UniChar *ct, unsigned long n);
 *----------------------------------------------------------------
 */

#ifdef WORDS_BIGENDIAN
#   define TclUniCharNcmp(cs,ct,n) memcmp((cs),(ct),(n)*sizeof(Tcl_UniChar))
#else /* !WORDS_BIGENDIAN */
#   define TclUniCharNcmp Tcl_UniCharNcmp
#endif /* WORDS_BIGENDIAN */

/*
 *----------------------------------------------------------------
 * Macro used by the Tcl core to increment a namespace's export export epoch
 * counter. The ANSI C "prototype" for this macro is:
 *
 * MODULE_SCOPE void	TclInvalidateNsCmdLookup(Namespace *nsPtr);
 *----------------------------------------------------------------
 */

#define TclInvalidateNsCmdLookup(nsPtr) \
    if ((nsPtr)->numExportPatterns) {		\
	(nsPtr)->exportLookupEpoch++;		\
    }						\
    if ((nsPtr)->commandPathLength) {		\
	(nsPtr)->cmdRefEpoch++;			\
    }

/*
 *----------------------------------------------------------------------
 *
 * Core procedures added to libtommath for bignum manipulation.
 *
 *----------------------------------------------------------------------
 */

MODULE_SCOPE Tcl_PackageInitProc TclTommath_Init;
MODULE_SCOPE void	TclBNInitBignumFromLong(mp_int *bignum, long initVal);
MODULE_SCOPE void	TclBNInitBignumFromWideInt(mp_int *bignum,
			    Tcl_WideInt initVal);
MODULE_SCOPE void	TclBNInitBignumFromWideUInt(mp_int *bignum,
			    Tcl_WideUInt initVal);

/*
 *----------------------------------------------------------------------
 *
 * External (platform specific) initialization routine, these declarations
 * explicitly don't use EXTERN since this code does not get compiled into the
 * library:
 *
 *----------------------------------------------------------------------
 */

MODULE_SCOPE Tcl_PackageInitProc TclplatformtestInit;
MODULE_SCOPE Tcl_PackageInitProc TclObjTest_Init;
MODULE_SCOPE Tcl_PackageInitProc TclThread_Init;
MODULE_SCOPE Tcl_PackageInitProc Procbodytest_Init;
MODULE_SCOPE Tcl_PackageInitProc Procbodytest_SafeInit;

/*
 *----------------------------------------------------------------
 * Macro used by the Tcl core to check whether a pattern has any characters
 * special to [string match]. The ANSI C "prototype" for this macro is:
 *
 * MODULE_SCOPE int	TclMatchIsTrivial(const char *pattern);
 *----------------------------------------------------------------
 */

#define TclMatchIsTrivial(pattern) \
    (strpbrk((pattern), "*[?\\") == NULL)

/*
 *----------------------------------------------------------------
 * Macros used by the Tcl core to set a Tcl_Obj's numeric representation
 * avoiding the corresponding function calls in time critical parts of the
 * core. They should only be called on unshared objects. The ANSI C
 * "prototypes" for these macros are:
 *
 * MODULE_SCOPE void	TclSetLongObj(Tcl_Obj *objPtr, long longValue);
 * MODULE_SCOPE void	TclSetWideIntObj(Tcl_Obj *objPtr, Tcl_WideInt w);
 * MODULE_SCOPE void	TclSetDoubleObj(Tcl_Obj *objPtr, double d);
 *----------------------------------------------------------------
 */

#define TclSetLongObj(objPtr, i) \
    do {						\
	TclInvalidateStringRep(objPtr);			\
	TclFreeIntRep(objPtr);				\
	(objPtr)->internalRep.longValue = (long)(i);	\
	(objPtr)->typePtr = &tclIntType;		\
    } while (0)

/*
 * NOTE: There is to be no such thing as a "pure" boolean. Boolean values set
 * programmatically go straight to being "int" Tcl_Obj's, with value 0 or 1.
 * The only "boolean" Tcl_Obj's shall be those holding the cached boolean
 * value of strings like: "yes", "no", "true", "false", "on", "off".
 */

#ifndef TCL_WIDE_INT_IS_LONG
#define TclSetWideIntObj(objPtr, w) \
    do {							\
	TclInvalidateStringRep(objPtr);				\
	TclFreeIntRep(objPtr);					\
	(objPtr)->internalRep.wideValue = (Tcl_WideInt)(w);	\
	(objPtr)->typePtr = &tclWideIntType;			\
    } while (0)
#endif

#define TclSetDoubleObj(objPtr, d) \
    do {							\
	TclInvalidateStringRep(objPtr);				\
	TclFreeIntRep(objPtr);					\
	(objPtr)->internalRep.doubleValue = (double)(d);	\
	(objPtr)->typePtr = &tclDoubleType;			\
    } while (0)

/*
 *----------------------------------------------------------------
 * Macros used by the Tcl core to create and initialise objects of standard
 * types, avoiding the corresponding function calls in time critical parts of
 * the core. The ANSI C "prototypes" for these macros are:
 *
 * MODULE_SCOPE void	TclNewLongObj(Tcl_Obj *objPtr, long l);
 * MODULE_SCOPE void	TclNewWideObj(Tcl_Obj *objPtr, Tcl_WideInt w);
 * MODULE_SCOPE void	TclNewDoubleObj(Tcl_Obj *objPtr, double d);
 * MODULE_SCOPE void	TclNewStringObj(Tcl_Obj *objPtr, char *s, int len);
 * MODULE_SCOPE void	TclNewLiteralStringObj(Tcl_Obj*objPtr, char*sLiteral);
 *
 *----------------------------------------------------------------
 */

#ifndef TCL_MEM_DEBUG
#define TclNewLongObj(objPtr, i) \
    do {						\
	TclIncrObjsAllocated();				\
	TclAllocObjStorage(objPtr);			\
	(objPtr)->refCount = 0;				\
	(objPtr)->bytes = NULL;				\
	(objPtr)->internalRep.longValue = (long)(i);	\
	(objPtr)->typePtr = &tclIntType;		\
	TCL_DTRACE_OBJ_CREATE(objPtr);			\
    } while (0)

#define TclNewDoubleObj(objPtr, d) \
    do {							\
	TclIncrObjsAllocated();					\
	TclAllocObjStorage(objPtr);				\
	(objPtr)->refCount = 0;					\
	(objPtr)->bytes = NULL;					\
	(objPtr)->internalRep.doubleValue = (double)(d);	\
	(objPtr)->typePtr = &tclDoubleType;			\
	TCL_DTRACE_OBJ_CREATE(objPtr);				\
    } while (0)

#define TclNewStringObj(objPtr, s, len) \
    do {							\
	TclIncrObjsAllocated();					\
	TclAllocObjStorage(objPtr);				\
	(objPtr)->refCount = 0;					\
	TclInitStringRep((objPtr), (s), (len));			\
	(objPtr)->typePtr = NULL;				\
	TCL_DTRACE_OBJ_CREATE(objPtr);				\
    } while (0)

#else /* TCL_MEM_DEBUG */
#define TclNewLongObj(objPtr, l) \
    (objPtr) = Tcl_NewLongObj(l)

#define TclNewDoubleObj(objPtr, d) \
    (objPtr) = Tcl_NewDoubleObj(d)

#define TclNewStringObj(objPtr, s, len) \
    (objPtr) = Tcl_NewStringObj((s), (len))
#endif /* TCL_MEM_DEBUG */

/*
 * The sLiteral argument *must* be a string literal; the incantation with
 * sizeof(sLiteral "") will fail to compile otherwise.
 */
#define TclNewLiteralStringObj(objPtr, sLiteral) \
    TclNewStringObj((objPtr), (sLiteral), (int) (sizeof(sLiteral "") - 1))

/*
 *----------------------------------------------------------------
 * Convenience macros for DStrings.
 * The ANSI C "prototypes" for these macros are:
 *
 * MODULE_SCOPE char * TclDStringAppendLiteral(Tcl_DString *dsPtr,
 *			const char *sLiteral);
 * MODULE_SCOPE void   TclDStringClear(Tcl_DString *dsPtr);
 */

#define TclDStringAppendLiteral(dsPtr, sLiteral) \
    Tcl_DStringAppend((dsPtr), (sLiteral), (int) (sizeof(sLiteral "") - 1))
#define TclDStringClear(dsPtr) \
    Tcl_DStringSetLength((dsPtr), 0)

/*
 *----------------------------------------------------------------
 * Macros used by the Tcl core to test for some special double values.
 * The ANSI C "prototypes" for these macros are:
 *
 * MODULE_SCOPE int	TclIsInfinite(double d);
 * MODULE_SCOPE int	TclIsNaN(double d);
 */

#ifdef _MSC_VER
#    define TclIsInfinite(d)	(!(_finite((d))))
#    define TclIsNaN(d)		(_isnan((d)))
#else
#    define TclIsInfinite(d)	((d) > DBL_MAX || (d) < -DBL_MAX)
#    ifdef NO_ISNAN
#	 define TclIsNaN(d)	((d) != (d))
#    else
#	 define TclIsNaN(d)	(isnan(d))
#    endif
#endif

/*
 * ----------------------------------------------------------------------
 * Macro to use to find the offset of a field in a structure. Computes number
 * of bytes from beginning of structure to a given field.
 */

#ifdef offsetof
#define TclOffset(type, field) ((int) offsetof(type, field))
#else
#define TclOffset(type, field) ((int) ((char *) &((type *) 0)->field))
#endif

/*
 *----------------------------------------------------------------
 * Inline version of Tcl_GetCurrentNamespace and Tcl_GetGlobalNamespace.
 */

#define TclGetCurrentNamespace(interp) \
    (Tcl_Namespace *) ((Interp *)(interp))->varFramePtr->nsPtr

#define TclGetGlobalNamespace(interp) \
    (Tcl_Namespace *) ((Interp *)(interp))->globalNsPtr

/*
 *----------------------------------------------------------------
 * Inline version of TclCleanupCommand; still need the function as it is in
 * the internal stubs, but the core can use the macro instead.
 */

#define TclCleanupCommandMacro(cmdPtr) \
    if (--(cmdPtr)->refCount <= 0) { \
	ckfree((char *) (cmdPtr));\
    }

/*
 *----------------------------------------------------------------
 * Inline versions of Tcl_LimitReady() and Tcl_LimitExceeded to limit number
 * of calls out of the critical path. Note that this code isn't particularly
 * readable; the non-inline version (in tclInterp.c) is much easier to
 * understand. Note also that these macros takes different args (iPtr->limit)
 * to the non-inline version.
 */

#define TclLimitExceeded(limit) ((limit).exceeded != 0)

#define TclLimitReady(limit)						\
    (((limit).active == 0) ? 0 :					\
    (++(limit).granularityTicker,					\
    ((((limit).active & TCL_LIMIT_COMMANDS) &&				\
	    (((limit).cmdGranularity == 1) ||				\
	    ((limit).granularityTicker % (limit).cmdGranularity == 0)))	\
	    ? 1 :							\
    (((limit).active & TCL_LIMIT_TIME) &&				\
	    (((limit).timeGranularity == 1) ||				\
	    ((limit).granularityTicker % (limit).timeGranularity == 0)))\
	    ? 1 : 0)))

/*
 * Compile-time assertions: these produce a compile time error if the
 * expression is not known to be true at compile time. If the assertion is
 * known to be false, the compiler (or optimizer?) will error out with
 * "division by zero". If the assertion cannot be evaluated at compile time,
 * the compiler will error out with "non-static initializer".
 *
 * Adapted with permission from
 * http://www.pixelbeat.org/programming/gcc/static_assert.html
 */

#define TCL_CT_ASSERT(e) \
    {enum { ct_assert_value = 1/(!!(e)) };}

/*
 *----------------------------------------------------------------
 * Allocator for small structs (<=sizeof(Tcl_Obj)) using the Tcl_Obj pool.
 * Only checked at compile time.
 *
 * ONLY USE FOR CONSTANT nBytes.
 *
 * DO NOT LET THEM CROSS THREAD BOUNDARIES
 *----------------------------------------------------------------
 */

#define TclSmallAlloc(nbytes, memPtr) \
    TclSmallAllocEx(NULL, (nbytes), (memPtr))

#define TclSmallFree(memPtr) \
    TclSmallFreeEx(NULL, (memPtr))

#ifndef TCL_MEM_DEBUG
#define TclSmallAllocEx(interp, nbytes, memPtr) \
    do {								\
	Tcl_Obj *objPtr;						\
	TCL_CT_ASSERT((nbytes)<=sizeof(Tcl_Obj));			\
	TclIncrObjsAllocated();						\
	TclAllocObjStorageEx((interp), (objPtr));			\
	memPtr = (ClientData) (objPtr);					\
    } while (0)

#define TclSmallFreeEx(interp, memPtr) \
    do {								\
	TclFreeObjStorageEx((interp), (Tcl_Obj *) (memPtr));		\
	TclIncrObjsFreed();						\
    } while (0)

#else    /* TCL_MEM_DEBUG */
#define TclSmallAllocEx(interp, nbytes, memPtr) \
    do {								\
	Tcl_Obj *objPtr;						\
	TCL_CT_ASSERT((nbytes)<=sizeof(Tcl_Obj));			\
	TclNewObj(objPtr);						\
	memPtr = (ClientData) objPtr;					\
    } while (0)

#define TclSmallFreeEx(interp, memPtr) \
    do {								\
	Tcl_Obj *objPtr = (Tcl_Obj *) memPtr;				\
	objPtr->bytes = NULL;						\
	objPtr->typePtr = NULL;						\
	objPtr->refCount = 1;						\
	TclDecrRefCount(objPtr);					\
    } while (0)
#endif   /* TCL_MEM_DEBUG */

/*
 * Support for Clang Static Analyzer <http://clang-analyzer.llvm.org>
 */

#if defined(PURIFY) && defined(__clang__)
#if __has_feature(attribute_analyzer_noreturn) && \
	!defined(Tcl_Panic) && defined(Tcl_Panic_TCL_DECLARED)
void Tcl_Panic(const char *, ...) __attribute__((analyzer_noreturn));
#endif
#if !defined(CLANG_ASSERT)
#include <assert.h>
#define CLANG_ASSERT(x) assert(x)
#endif
#elif !defined(CLANG_ASSERT)
#define CLANG_ASSERT(x)
#endif /* PURIFY && __clang__ */

/*
 *----------------------------------------------------------------
 * Parameters, structs and macros for the non-recursive engine (NRE)
 *----------------------------------------------------------------
 */

#define NRE_USE_SMALL_ALLOC	1  /* Only turn off for debugging purposes. */
#define NRE_ENABLE_ASSERTS	1

/*
 * This is the main data struct for representing NR commands. It is designed
 * to fit in sizeof(Tcl_Obj) in order to exploit the fastest memory allocator
 * available.
 */

typedef struct NRE_callback {
    Tcl_NRPostProc *procPtr;
    ClientData data[4];
    struct NRE_callback *nextPtr;
} NRE_callback;

#define TOP_CB(iPtr) (((Interp *)(iPtr))->execEnvPtr->callbackPtr)

/*
 * Inline version of Tcl_NRAddCallback.
 */

#define TclNRAddCallback(interp,postProcPtr,data0,data1,data2,data3) \
    do {								\
	NRE_callback *callbackPtr;					\
	TCLNR_ALLOC((interp), (callbackPtr));				\
	callbackPtr->procPtr = (postProcPtr);				\
	callbackPtr->data[0] = (ClientData)(data0);			\
	callbackPtr->data[1] = (ClientData)(data1);			\
	callbackPtr->data[2] = (ClientData)(data2);			\
	callbackPtr->data[3] = (ClientData)(data3);			\
	callbackPtr->nextPtr = TOP_CB(interp);				\
	TOP_CB(interp) = callbackPtr;					\
    } while (0)

#if NRE_USE_SMALL_ALLOC
#define TCLNR_ALLOC(interp, ptr) \
    TclSmallAllocEx(interp, sizeof(NRE_callback), (ptr))
#define TCLNR_FREE(interp, ptr)  TclSmallFreeEx((interp), (ptr))
#else
#define TCLNR_ALLOC(interp, ptr) \
    (ptr = ((ClientData) ckalloc(sizeof(NRE_callback))))
#define TCLNR_FREE(interp, ptr)  ckfree((char *) (ptr))
#endif

#if NRE_ENABLE_ASSERTS
#define NRE_ASSERT(expr) assert((expr))
#else
#define NRE_ASSERT(expr)
#endif

#include "tclIntDecls.h"
#include "tclIntPlatDecls.h"
#include "tclTomMathDecls.h"

#if !defined(USE_TCL_STUBS) && !defined(TCL_MEM_DEBUG)
#define Tcl_AttemptAlloc(size)        TclpAlloc(size)
#define Tcl_AttemptRealloc(ptr, size) TclpRealloc((ptr), (size))
#define Tcl_Free(ptr)                 TclpFree(ptr)
#endif

#endif /* _TCLINT */

/*
 * Local Variables:
 * mode: c
 * c-basic-offset: 4
 * fill-column: 78
 * End:
 */<|MERGE_RESOLUTION|>--- conflicted
+++ resolved
@@ -2821,13 +2821,8 @@
 			    int strLen, const unsigned char *pattern,
 			    int ptnLen, int flags);
 MODULE_SCOPE double	TclCeil(const mp_int *a);
-<<<<<<< HEAD
-=======
 MODULE_SCOPE void	TclChannelPreserve(Tcl_Channel chan);
 MODULE_SCOPE void	TclChannelRelease(Tcl_Channel chan);
-MODULE_SCOPE int	TclCheckBadOctal(Tcl_Interp *interp,
-			    const char *value);
->>>>>>> a0e133cb
 MODULE_SCOPE int	TclChanCaughtErrorBypass(Tcl_Interp *interp,
 			    Tcl_Channel chan);
 MODULE_SCOPE Tcl_ObjCmdProc TclChannelNamesCmd;
