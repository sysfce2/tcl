--- conflicted
+++ resolved
@@ -4112,16 +4112,12 @@
 MODULE_SCOPE Tcl_Size	TclIndexDecode(int encoded, Tcl_Size endValue);
 MODULE_SCOPE int	TclIndexInvalidError(Tcl_Interp *interp,
 			    const char *idxType, Tcl_Size idx);
-<<<<<<< HEAD
-=======
 
 /*
  * Error message utility functions
  */
 MODULE_SCOPE int TclCommandWordLimitError(Tcl_Interp *interp, Tcl_Size count);
 
-#endif /* TCL_MAJOR_VERSION > 8 */
->>>>>>> c3cb435c
 
 /* Constants used in index value encoding routines. */
 #define TCL_INDEX_END           ((Tcl_Size)-2)
