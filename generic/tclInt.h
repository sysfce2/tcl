/*
 * tclInt.h --
 *
 *	Declarations of things used internally by the Tcl interpreter.
 *
 * Copyright (c) 1987-1993 The Regents of the University of California.
 * Copyright (c) 1993-1997 Lucent Technologies.
 * Copyright (c) 1994-1998 Sun Microsystems, Inc.
 * Copyright (c) 1998-1999 by Scriptics Corporation.
 * Copyright (c) 2001, 2002 by Kevin B. Kenny.  All rights reserved.
 * Copyright (c) 2007 Daniel A. Steffen <das@users.sourceforge.net>
 * Copyright (c) 2006-2008 by Joe Mistachkin.  All rights reserved.
 * Copyright (c) 2008 by Miguel Sofer. All rights reserved.
 *
 * See the file "license.terms" for information on usage and redistribution of
 * this file, and for a DISCLAIMER OF ALL WARRANTIES.
 */

#ifndef _TCLINT
#define _TCLINT

/*
 * Some numerics configuration options.
 */

#undef ACCEPT_NAN

/*
 * In Tcl 8.7, stop supporting special hacks for legacy Itcl 3.
 * Itcl 4 doesn't need them. Itcl 3 can be updated to not need them
 * using the Tcl(Init|Reset)RewriteEnsemble() routines in all Tcl 8.6+
 * releases.  Perhaps Tcl 8.7 will add even better public interfaces
 * supporting all the re-invocation mechanisms extensions like Itcl 3
 * need.  As an absolute last resort, folks who must make Itcl 3 work
 * unchanged with Tcl 8.7 can remove this line to regain the migration
 * support.  Tcl 9 will no longer offer even that option.
 */

#define AVOID_HACKS_FOR_ITCL 1


/*
 * Used to tag functions that are only to be visible within the module being
 * built and not outside it (where this is supported by the linker).
 * Also used in the platform-specific *Port.h files.
 */

#ifndef MODULE_SCOPE
#   ifdef __cplusplus
#	define MODULE_SCOPE extern "C"
#   else
#	define MODULE_SCOPE extern
#   endif
#endif

#ifndef JOIN
#  define JOIN(a,b) JOIN1(a,b)
#  define JOIN1(a,b) a##b
#endif

#if defined(__cplusplus)
#   define TCL_UNUSED(T) T
#elif defined(__GNUC__) && (__GNUC__ > 2)
#   define TCL_UNUSED(T) T JOIN(dummy, __LINE__) __attribute__((unused))
#else
#   define TCL_UNUSED(T) T JOIN(dummy, __LINE__)
#endif

/*
 * Common include files needed by most of the Tcl source files are included
 * here, so that system-dependent personalizations for the include files only
 * have to be made in once place. This results in a few extra includes, but
 * greater modularity. The order of the three groups of #includes is
 * important. For example, stdio.h is needed by tcl.h.
 */

#include "tclPort.h"

#include <stdio.h>

#include <ctype.h>
#ifdef NO_STDLIB_H
#   include "../compat/stdlib.h"
#else
#   include <stdlib.h>
#endif
#ifdef NO_STRING_H
#include "../compat/string.h"
#else
#include <string.h>
#endif
#if !defined(STDC_HEADERS) && !defined(__STDC__) && !defined(__C99__FUNC__) \
     && !defined(__cplusplus) && !defined(_MSC_VER) && !defined(__ICC)
typedef int ptrdiff_t;
#endif
#include <stddef.h>
#include <locale.h>

/*
 * Ensure WORDS_BIGENDIAN is defined correctly:
 * Needs to happen here in addition to configure to work with fat compiles on
 * Darwin (where configure runs only once for multiple architectures).
 */

#ifdef HAVE_SYS_TYPES_H
#    include <sys/types.h>
#endif
#ifdef HAVE_SYS_PARAM_H
#    include <sys/param.h>
#endif
#ifdef BYTE_ORDER
#    ifdef BIG_ENDIAN
#	 if BYTE_ORDER == BIG_ENDIAN
#	     undef WORDS_BIGENDIAN
#	     define WORDS_BIGENDIAN 1
#	 endif
#    endif
#    ifdef LITTLE_ENDIAN
#	 if BYTE_ORDER == LITTLE_ENDIAN
#	     undef WORDS_BIGENDIAN
#	 endif
#    endif
#endif

/*
 * Macros used to cast between pointers and integers (e.g. when storing an int
 * in ClientData), on 64-bit architectures they avoid gcc warning about "cast
 * to/from pointer from/to integer of different size".
 */

#if !defined(INT2PTR) && !defined(PTR2INT)
#   if defined(HAVE_INTPTR_T) || defined(intptr_t)
#	define INT2PTR(p) ((void *)(intptr_t)(p))
#	define PTR2INT(p) ((intptr_t)(p))
#   else
#	define INT2PTR(p) ((void *)(p))
#	define PTR2INT(p) ((long)(p))
#   endif
#endif
#if !defined(UINT2PTR) && !defined(PTR2UINT)
#   if defined(HAVE_UINTPTR_T) || defined(uintptr_t)
#	define UINT2PTR(p) ((void *)(uintptr_t)(p))
#	define PTR2UINT(p) ((uintptr_t)(p))
#   else
#	define UINT2PTR(p) ((void *)(p))
#	define PTR2UINT(p) ((unsigned long)(p))
#   endif
#endif

#if defined(_WIN32) && defined(_MSC_VER)
#   define vsnprintf _vsnprintf
#endif

#if !defined(TCL_THREADS)
#   define TCL_THREADS 1
#endif
#if !TCL_THREADS
#   undef TCL_DECLARE_MUTEX
#   define TCL_DECLARE_MUTEX(name)
#   undef  Tcl_MutexLock
#   define Tcl_MutexLock(mutexPtr)
#   undef  Tcl_MutexUnlock
#   define Tcl_MutexUnlock(mutexPtr)
#   undef  Tcl_MutexFinalize
#   define Tcl_MutexFinalize(mutexPtr)
#   undef  Tcl_ConditionNotify
#   define Tcl_ConditionNotify(condPtr)
#   undef  Tcl_ConditionWait
#   define Tcl_ConditionWait(condPtr, mutexPtr, timePtr)
#   undef  Tcl_ConditionFinalize
#   define Tcl_ConditionFinalize(condPtr)
#endif

/*
 * The following procedures allow namespaces to be customized to support
 * special name resolution rules for commands/variables.
 */

struct Tcl_ResolvedVarInfo;

typedef Tcl_Var (Tcl_ResolveRuntimeVarProc)(Tcl_Interp *interp,
	struct Tcl_ResolvedVarInfo *vinfoPtr);

typedef void (Tcl_ResolveVarDeleteProc)(struct Tcl_ResolvedVarInfo *vinfoPtr);

/*
 * The following structure encapsulates the routines needed to resolve a
 * variable reference at runtime. Any variable specific state will typically
 * be appended to this structure.
 */

typedef struct Tcl_ResolvedVarInfo {
    Tcl_ResolveRuntimeVarProc *fetchProc;
    Tcl_ResolveVarDeleteProc *deleteProc;
} Tcl_ResolvedVarInfo;

typedef int (Tcl_ResolveCompiledVarProc)(Tcl_Interp *interp,
	const char *name, int length, Tcl_Namespace *context,
	Tcl_ResolvedVarInfo **rPtr);

typedef int (Tcl_ResolveVarProc)(Tcl_Interp *interp, const char *name,
	Tcl_Namespace *context, int flags, Tcl_Var *rPtr);

typedef int (Tcl_ResolveCmdProc)(Tcl_Interp *interp, const char *name,
	Tcl_Namespace *context, int flags, Tcl_Command *rPtr);

typedef struct Tcl_ResolverInfo {
    Tcl_ResolveCmdProc *cmdResProc;
				/* Procedure handling command name
				 * resolution. */
    Tcl_ResolveVarProc *varResProc;
				/* Procedure handling variable name resolution
				 * for variables that can only be handled at
				 * runtime. */
    Tcl_ResolveCompiledVarProc *compiledVarResProc;
				/* Procedure handling variable name resolution
				 * at compile time. */
} Tcl_ResolverInfo;

/*
 * This flag bit should not interfere with TCL_GLOBAL_ONLY,
 * TCL_NAMESPACE_ONLY, or TCL_LEAVE_ERR_MSG; it signals that the variable
 * lookup is performed for upvar (or similar) purposes, with slightly
 * different rules:
 *    - Bug #696893 - variable is either proc-local or in the current
 *	namespace; never follow the second (global) resolution path
 *    - Bug #631741 - do not use special namespace or interp resolvers
 *
 * It should also not collide with the (deprecated) TCL_PARSE_PART1 flag
 * (Bug #835020)
 */

#define TCL_AVOID_RESOLVERS 0x40000

/*
 *----------------------------------------------------------------
 * Data structures related to namespaces.
 *----------------------------------------------------------------
 */

typedef struct Tcl_Ensemble Tcl_Ensemble;
typedef struct NamespacePathEntry NamespacePathEntry;

/*
 * Special hashtable for variables: this is just a Tcl_HashTable with an nsPtr
 * field added at the end: in this way variables can find their namespace
 * without having to copy a pointer in their struct: they can access it via
 * their hPtr->tablePtr.
 */

typedef struct TclVarHashTable {
    Tcl_HashTable table;
    struct Namespace *nsPtr;
} TclVarHashTable;

/*
 * This is for itcl - it likes to search our varTables directly :(
 */

#define TclVarHashFindVar(tablePtr, key) \
    TclVarHashCreateVar((tablePtr), (key), NULL)

/*
 * Define this to reduce the amount of space that the average namespace
 * consumes by only allocating the table of child namespaces when necessary.
 * Defining it breaks compatibility for Tcl extensions (e.g., itcl) which
 * reach directly into the Namespace structure.
 */

#undef BREAK_NAMESPACE_COMPAT

/*
 * The structure below defines a namespace.
 * Note: the first five fields must match exactly the fields in a
 * Tcl_Namespace structure (see tcl.h). If you change one, be sure to change
 * the other.
 */

typedef struct Namespace {
    char *name;			/* The namespace's simple (unqualified) name.
				 * This contains no ::'s. The name of the
				 * global namespace is "" although "::" is an
				 * synonym. */
    char *fullName;		/* The namespace's fully qualified name. This
				 * starts with ::. */
    void *clientData;	/* An arbitrary value associated with this
				 * namespace. */
    Tcl_NamespaceDeleteProc *deleteProc;
				/* Procedure invoked when deleting the
				 * namespace to, e.g., free clientData. */
    struct Namespace *parentPtr;/* Points to the namespace that contains this
				 * one. NULL if this is the global
				 * namespace. */
#ifndef BREAK_NAMESPACE_COMPAT
    Tcl_HashTable childTable;	/* Contains any child namespaces. Indexed by
				 * strings; values have type (Namespace *). */
#else
    Tcl_HashTable *childTablePtr;
				/* Contains any child namespaces. Indexed by
				 * strings; values have type (Namespace *). If
				 * NULL, there are no children. */
#endif
    unsigned long nsId;		/* Unique id for the namespace. */
    Tcl_Interp *interp;		/* The interpreter containing this
				 * namespace. */
    int flags;			/* OR-ed combination of the namespace status
				 * flags NS_DYING and NS_DEAD listed below. */
    int activationCount;	/* Number of "activations" or active call
				 * frames for this namespace that are on the
				 * Tcl call stack. The namespace won't be
				 * freed until activationCount becomes zero. */
    unsigned int refCount;	/* Count of references by namespaceName
				 * objects. The namespace can't be freed until
				 * refCount becomes zero. */
    Tcl_HashTable cmdTable;	/* Contains all the commands currently
				 * registered in the namespace. Indexed by
				 * strings; values have type (Command *).
				 * Commands imported by Tcl_Import have
				 * Command structures that point (via an
				 * ImportedCmdRef structure) to the Command
				 * structure in the source namespace's command
				 * table. */
    TclVarHashTable varTable;	/* Contains all the (global) variables
				 * currently in this namespace. Indexed by
				 * strings; values have type (Var *). */
    char **exportArrayPtr;	/* Points to an array of string patterns
				 * specifying which commands are exported. A
				 * pattern may include "string match" style
				 * wildcard characters to specify multiple
				 * commands; however, no namespace qualifiers
				 * are allowed. NULL if no export patterns are
				 * registered. */
    int numExportPatterns;	/* Number of export patterns currently
				 * registered using "namespace export". */
    int maxExportPatterns;	/* Mumber of export patterns for which space
				 * is currently allocated. */
    unsigned int cmdRefEpoch;	/* Incremented if a newly added command
				 * shadows a command for which this namespace
				 * has already cached a Command* pointer; this
				 * causes all its cached Command* pointers to
				 * be invalidated. */
    unsigned int resolverEpoch;	/* Incremented whenever (a) the name
				 * resolution rules change for this namespace
				 * or (b) a newly added command shadows a
				 * command that is compiled to bytecodes. This
				 * invalidates all byte codes compiled in the
				 * namespace, causing the code to be
				 * recompiled under the new rules.*/
    Tcl_ResolveCmdProc *cmdResProc;
				/* If non-null, this procedure overrides the
				 * usual command resolution mechanism in Tcl.
				 * This procedure is invoked within
				 * Tcl_FindCommand to resolve all command
				 * references within the namespace. */
    Tcl_ResolveVarProc *varResProc;
				/* If non-null, this procedure overrides the
				 * usual variable resolution mechanism in Tcl.
				 * This procedure is invoked within
				 * Tcl_FindNamespaceVar to resolve all
				 * variable references within the namespace at
				 * runtime. */
    Tcl_ResolveCompiledVarProc *compiledVarResProc;
				/* If non-null, this procedure overrides the
				 * usual variable resolution mechanism in Tcl.
				 * This procedure is invoked within
				 * LookupCompiledLocal to resolve variable
				 * references within the namespace at compile
				 * time. */
    unsigned int exportLookupEpoch;	/* Incremented whenever a command is added to
				 * a namespace, removed from a namespace or
				 * the exports of a namespace are changed.
				 * Allows TIP#112-driven command lists to be
				 * validated efficiently. */
    Tcl_Ensemble *ensembles;	/* List of structures that contain the details
				 * of the ensembles that are implemented on
				 * top of this namespace. */
    Tcl_Obj *unknownHandlerPtr;	/* A script fragment to be used when command
				 * resolution in this namespace fails. TIP
				 * 181. */
    int commandPathLength;	/* The length of the explicit path. */
    NamespacePathEntry *commandPathArray;
				/* The explicit path of the namespace as an
				 * array. */
    NamespacePathEntry *commandPathSourceList;
				/* Linked list of path entries that point to
				 * this namespace. */
    Tcl_NamespaceDeleteProc *earlyDeleteProc;
				/* Just like the deleteProc field (and called
				 * with the same clientData) but called at the
				 * start of the deletion process, so there is
				 * a chance for code to do stuff inside the
				 * namespace before deletion completes. */
} Namespace;

/*
 * An entry on a namespace's command resolution path.
 */

struct NamespacePathEntry {
    Namespace *nsPtr;		/* What does this path entry point to? If it
				 * is NULL, this path entry points is
				 * redundant and should be skipped. */
    Namespace *creatorNsPtr;	/* Where does this path entry point from? This
				 * allows for efficient invalidation of
				 * references when the path entry's target
				 * updates its current list of defined
				 * commands. */
    NamespacePathEntry *prevPtr, *nextPtr;
				/* Linked list pointers or NULL at either end
				 * of the list that hangs off Namespace's
				 * commandPathSourceList field. */
};

/*
 * Flags used to represent the status of a namespace:
 *
 * NS_DYING -	1 means Tcl_DeleteNamespace has been called to delete the
 *		namespace but there are still active call frames on the Tcl
 *		stack that refer to the namespace. When the last call frame
 *		referring to it has been popped, it's variables and command
 *		will be destroyed and it will be marked "dead" (NS_DEAD). The
 *		namespace can no longer be looked up by name.
 * NS_DEAD -	1 means Tcl_DeleteNamespace has been called to delete the
 *		namespace and no call frames still refer to it. Its variables
 *		and command have already been destroyed. This bit allows the
 *		namespace resolution code to recognize that the namespace is
 *		"deleted". When the last namespaceName object in any byte code
 *		unit that refers to the namespace has been freed (i.e., when
 *		the namespace's refCount is 0), the namespace's storage will
 *		be freed.
 * NS_KILLED -	1 means that TclTeardownNamespace has already been called on
 *		this namespace and it should not be called again [Bug 1355942]
 * NS_SUPPRESS_COMPILATION -
 *		Marks the commands in this namespace for not being compiled,
 *		forcing them to be looked up every time.
 */

#define NS_DYING	0x01
#define NS_DEAD		0x02
#define NS_KILLED	0x04
#define NS_SUPPRESS_COMPILATION	0x08

/*
 * Flags passed to TclGetNamespaceForQualName:
 *
 * TCL_GLOBAL_ONLY		- (see tcl.h) Look only in the global ns.
 * TCL_NAMESPACE_ONLY		- (see tcl.h) Look only in the context ns.
 * TCL_CREATE_NS_IF_UNKNOWN	- Create unknown namespaces.
 * TCL_FIND_ONLY_NS		- The name sought is a namespace name.
 */

#define TCL_CREATE_NS_IF_UNKNOWN	0x800
#define TCL_FIND_ONLY_NS		0x1000

/*
 * The client data for an ensemble command. This consists of the table of
 * commands that are actually exported by the namespace, and an epoch counter
 * that, combined with the exportLookupEpoch field of the namespace structure,
 * defines whether the table contains valid data or will need to be recomputed
 * next time the ensemble command is called.
 */

typedef struct EnsembleConfig {
    Namespace *nsPtr;		/* The namespace backing this ensemble up. */
    Tcl_Command token;		/* The token for the command that provides
				 * ensemble support for the namespace, or NULL
				 * if the command has been deleted (or never
				 * existed; the global namespace never has an
				 * ensemble command.) */
    unsigned int epoch;		/* The epoch at which this ensemble's table of
				 * exported commands is valid. */
    char **subcommandArrayPtr;	/* Array of ensemble subcommand names. At all
				 * consistent points, this will have the same
				 * number of entries as there are entries in
				 * the subcommandTable hash. */
    Tcl_HashTable subcommandTable;
				/* Hash table of ensemble subcommand names,
				 * which are its keys so this also provides
				 * the storage management for those subcommand
				 * names. The contents of the entry values are
				 * object version the prefix lists to use when
				 * substituting for the command/subcommand to
				 * build the ensemble implementation command.
				 * Has to be stored here as well as in
				 * subcommandDict because that field is NULL
				 * when we are deriving the ensemble from the
				 * namespace exports list. FUTURE WORK: use
				 * object hash table here. */
    struct EnsembleConfig *next;/* The next ensemble in the linked list of
				 * ensembles associated with a namespace. If
				 * this field points to this ensemble, the
				 * structure has already been unlinked from
				 * all lists, and cannot be found by scanning
				 * the list from the namespace's ensemble
				 * field. */
    int flags;			/* ORed combo of TCL_ENSEMBLE_PREFIX,
				 * ENSEMBLE_DEAD and ENSEMBLE_COMPILE. */

    /* OBJECT FIELDS FOR ENSEMBLE CONFIGURATION */

    Tcl_Obj *subcommandDict;	/* Dictionary providing mapping from
				 * subcommands to their implementing command
				 * prefixes, or NULL if we are to build the
				 * map automatically from the namespace
				 * exports. */
    Tcl_Obj *subcmdList;	/* List of commands that this ensemble
				 * actually provides, and whose implementation
				 * will be built using the subcommandDict (if
				 * present and defined) and by simple mapping
				 * to the namespace otherwise. If NULL,
				 * indicates that we are using the (dynamic)
				 * list of currently exported commands. */
    Tcl_Obj *unknownHandler;	/* Script prefix used to handle the case when
				 * no match is found (according to the rule
				 * defined by flag bit TCL_ENSEMBLE_PREFIX) or
				 * NULL to use the default error-generating
				 * behaviour. The script execution gets all
				 * the arguments to the ensemble command
				 * (including objv[0]) and will have the
				 * results passed directly back to the caller
				 * (including the error code) unless the code
				 * is TCL_CONTINUE in which case the
				 * subcommand will be reparsed by the ensemble
				 * core, presumably because the ensemble
				 * itself has been updated. */
    Tcl_Obj *parameterList;	/* List of ensemble parameter names. */
    int numParameters;		/* Cached number of parameters. This is either
				 * 0 (if the parameterList field is NULL) or
				 * the length of the list in the parameterList
				 * field. */
} EnsembleConfig;

/*
 * Various bits for the EnsembleConfig.flags field.
 */

#define ENSEMBLE_DEAD	0x1	/* Flag value to say that the ensemble is dead
				 * and on its way out. */
#define ENSEMBLE_COMPILE 0x4	/* Flag to enable bytecode compilation of an
				 * ensemble. */

/*
 *----------------------------------------------------------------
 * Data structures related to variables. These are used primarily in tclVar.c
 *----------------------------------------------------------------
 */

/*
 * The following structure defines a variable trace, which is used to invoke a
 * specific C procedure whenever certain operations are performed on a
 * variable.
 */

typedef struct VarTrace {
    Tcl_VarTraceProc *traceProc;/* Procedure to call when operations given by
				 * flags are performed on variable. */
    void *clientData;	/* Argument to pass to proc. */
    int flags;			/* What events the trace procedure is
				 * interested in: OR-ed combination of
				 * TCL_TRACE_READS, TCL_TRACE_WRITES,
				 * TCL_TRACE_UNSETS and TCL_TRACE_ARRAY. */
    struct VarTrace *nextPtr;	/* Next in list of traces associated with a
				 * particular variable. */
} VarTrace;

/*
 * The following structure defines a command trace, which is used to invoke a
 * specific C procedure whenever certain operations are performed on a
 * command.
 */

typedef struct CommandTrace {
    Tcl_CommandTraceProc *traceProc;
				/* Procedure to call when operations given by
				 * flags are performed on command. */
    void *clientData;	/* Argument to pass to proc. */
    int flags;			/* What events the trace procedure is
				 * interested in: OR-ed combination of
				 * TCL_TRACE_RENAME, TCL_TRACE_DELETE. */
    struct CommandTrace *nextPtr;
				/* Next in list of traces associated with a
				 * particular command. */
    unsigned int refCount; /* Used to ensure this structure is not
				 * deleted too early. Keeps track of how many
				 * pieces of code have a pointer to this
				 * structure. */
} CommandTrace;

/*
 * When a command trace is active (i.e. its associated procedure is executing)
 * one of the following structures is linked into a list associated with the
 * command's interpreter. The information in the structure is needed in order
 * for Tcl to behave reasonably if traces are deleted while traces are active.
 */

typedef struct ActiveCommandTrace {
    struct Command *cmdPtr;	/* Command that's being traced. */
    struct ActiveCommandTrace *nextPtr;
				/* Next in list of all active command traces
				 * for the interpreter, or NULL if no more. */
    CommandTrace *nextTracePtr;	/* Next trace to check after current trace
				 * procedure returns; if this trace gets
				 * deleted, must update pointer to avoid using
				 * free'd memory. */
    int reverseScan;		/* Boolean set true when traces are scanning
				 * in reverse order. */
} ActiveCommandTrace;

/*
 * When a variable trace is active (i.e. its associated procedure is
 * executing) one of the following structures is linked into a list associated
 * with the variable's interpreter. The information in the structure is needed
 * in order for Tcl to behave reasonably if traces are deleted while traces
 * are active.
 */

typedef struct ActiveVarTrace {
    struct Var *varPtr;		/* Variable that's being traced. */
    struct ActiveVarTrace *nextPtr;
				/* Next in list of all active variable traces
				 * for the interpreter, or NULL if no more. */
    VarTrace *nextTracePtr;	/* Next trace to check after current trace
				 * procedure returns; if this trace gets
				 * deleted, must update pointer to avoid using
				 * free'd memory. */
} ActiveVarTrace;

/*
 * The structure below defines a variable, which associates a string name with
 * a Tcl_Obj value. These structures are kept in procedure call frames (for
 * local variables recognized by the compiler) or in the heap (for global
 * variables and any variable not known to the compiler). For each Var
 * structure in the heap, a hash table entry holds the variable name and a
 * pointer to the Var structure.
 */

typedef struct Var {
    int flags;			/* Miscellaneous bits of information about
				 * variable. See below for definitions. */
    union {
	Tcl_Obj *objPtr;	/* The variable's object value. Used for
				 * scalar variables and array elements. */
	TclVarHashTable *tablePtr;/* For array variables, this points to
				 * information about the hash table used to
				 * implement the associative array. Points to
				 * ckalloc-ed data. */
	struct Var *linkPtr;	/* If this is a global variable being referred
				 * to in a procedure, or a variable created by
				 * "upvar", this field points to the
				 * referenced variable's Var struct. */
    } value;
} Var;

typedef struct VarInHash {
    Var var;
    unsigned int refCount;	/* Counts number of active uses of this
				 * variable: 1 for the entry in the hash
				 * table, 1 for each additional variable whose
				 * linkPtr points here, 1 for each nested
				 * trace active on variable, and 1 if the
				 * variable is a namespace variable. This
				 * record can't be deleted until refCount
				 * becomes 0. */
    Tcl_HashEntry entry;	/* The hash table entry that refers to this
				 * variable. This is used to find the name of
				 * the variable and to delete it from its
				 * hashtable if it is no longer needed. It
				 * also holds the variable's name. */
} VarInHash;

/*
 * Flag bits for variables. The first two (VAR_ARRAY and VAR_LINK) are
 * mutually exclusive and give the "type" of the variable. If none is set,
 * this is a scalar variable.
 *
 * VAR_ARRAY -			1 means this is an array variable rather than
 *				a scalar variable or link. The "tablePtr"
 *				field points to the array's hashtable for its
 *				elements.
 * VAR_LINK -			1 means this Var structure contains a pointer
 *				to another Var structure that either has the
 *				real value or is itself another VAR_LINK
 *				pointer. Variables like this come about
 *				through "upvar" and "global" commands, or
 *				through references to variables in enclosing
 *				namespaces.
 *
 * Flags that indicate the type and status of storage; none is set for
 * compiled local variables (Var structs).
 *
 * VAR_IN_HASHTABLE -		1 means this variable is in a hashtable and
 *				the Var structure is malloced. 0 if it is a
 *				local variable that was assigned a slot in a
 *				procedure frame by the compiler so the Var
 *				storage is part of the call frame.
 * VAR_DEAD_HASH		1 means that this var's entry in the hashtable
 *				has already been deleted.
 * VAR_ARRAY_ELEMENT -		1 means that this variable is an array
 *				element, so it is not legal for it to be an
 *				array itself (the VAR_ARRAY flag had better
 *				not be set).
 * VAR_NAMESPACE_VAR -		1 means that this variable was declared as a
 *				namespace variable. This flag ensures it
 *				persists until its namespace is destroyed or
 *				until the variable is unset; it will persist
 *				even if it has not been initialized and is
 *				marked undefined. The variable's refCount is
 *				incremented to reflect the "reference" from
 *				its namespace.
 *
 * Flag values relating to the variable's trace and search status.
 *
 * VAR_TRACED_READ
 * VAR_TRACED_WRITE
 * VAR_TRACED_UNSET
 * VAR_TRACED_ARRAY
 * VAR_TRACE_ACTIVE -		1 means that trace processing is currently
 *				underway for a read or write access, so new
 *				read or write accesses should not cause trace
 *				procedures to be called and the variable can't
 *				be deleted.
 * VAR_SEARCH_ACTIVE
 *
 * The following additional flags are used with the CompiledLocal type defined
 * below:
 *
 * VAR_ARGUMENT -		1 means that this variable holds a procedure
 *				argument.
 * VAR_TEMPORARY -		1 if the local variable is an anonymous
 *				temporary variable. Temporaries have a NULL
 *				name.
 * VAR_RESOLVED -		1 if name resolution has been done for this
 *				variable.
 * VAR_IS_ARGS			1 if this variable is the last argument and is
 *				named "args".
 */

/*
 * FLAGS RENUMBERED: everything breaks already, make things simpler.
 *
 * IMPORTANT: skip the values 0x10, 0x20, 0x40, 0x800 corresponding to
 * TCL_TRACE_(READS/WRITES/UNSETS/ARRAY): makes code simpler in tclTrace.c
 *
 * Keep the flag values for VAR_ARGUMENT and VAR_TEMPORARY so that old values
 * in precompiled scripts keep working.
 */

/* Type of value (0 is scalar) */
#define VAR_ARRAY		0x1
#define VAR_LINK		0x2

/* Type of storage (0 is compiled local) */
#define VAR_IN_HASHTABLE	0x4
#define VAR_DEAD_HASH		0x8
#define VAR_ARRAY_ELEMENT	0x1000
#define VAR_NAMESPACE_VAR	0x80	/* KEEP OLD VALUE for Itcl */

#define VAR_ALL_HASH \
	(VAR_IN_HASHTABLE|VAR_DEAD_HASH|VAR_NAMESPACE_VAR|VAR_ARRAY_ELEMENT)

/* Trace and search state. */

#define VAR_TRACED_READ		0x10	/* TCL_TRACE_READS */
#define VAR_TRACED_WRITE	0x20	/* TCL_TRACE_WRITES */
#define VAR_TRACED_UNSET	0x40	/* TCL_TRACE_UNSETS */
#define VAR_TRACED_ARRAY	0x800	/* TCL_TRACE_ARRAY */
#define VAR_TRACE_ACTIVE	0x2000
#define VAR_SEARCH_ACTIVE	0x4000
#define VAR_ALL_TRACES \
	(VAR_TRACED_READ|VAR_TRACED_WRITE|VAR_TRACED_ARRAY|VAR_TRACED_UNSET)

/* Special handling on initialisation (only CompiledLocal). */
#define VAR_ARGUMENT		0x100	/* KEEP OLD VALUE! See tclProc.c */
#define VAR_TEMPORARY		0x200	/* KEEP OLD VALUE! See tclProc.c */
#define VAR_IS_ARGS		0x400
#define VAR_RESOLVED		0x8000

/*
 * Macros to ensure that various flag bits are set properly for variables.
 * The ANSI C "prototypes" for these macros are:
 *
 * MODULE_SCOPE void	TclSetVarScalar(Var *varPtr);
 * MODULE_SCOPE void	TclSetVarArray(Var *varPtr);
 * MODULE_SCOPE void	TclSetVarLink(Var *varPtr);
 * MODULE_SCOPE void	TclSetVarArrayElement(Var *varPtr);
 * MODULE_SCOPE void	TclSetVarUndefined(Var *varPtr);
 * MODULE_SCOPE void	TclClearVarUndefined(Var *varPtr);
 */

#define TclSetVarScalar(varPtr) \
    (varPtr)->flags &= ~(VAR_ARRAY|VAR_LINK)

#define TclSetVarArray(varPtr) \
    (varPtr)->flags = ((varPtr)->flags & ~VAR_LINK) | VAR_ARRAY

#define TclSetVarLink(varPtr) \
    (varPtr)->flags = ((varPtr)->flags & ~VAR_ARRAY) | VAR_LINK

#define TclSetVarArrayElement(varPtr) \
    (varPtr)->flags = ((varPtr)->flags & ~VAR_ARRAY) | VAR_ARRAY_ELEMENT

#define TclSetVarUndefined(varPtr) \
    (varPtr)->flags &= ~(VAR_ARRAY|VAR_LINK);\
    (varPtr)->value.objPtr = NULL

#define TclClearVarUndefined(varPtr)

#define TclSetVarTraceActive(varPtr) \
    (varPtr)->flags |= VAR_TRACE_ACTIVE

#define TclClearVarTraceActive(varPtr) \
    (varPtr)->flags &= ~VAR_TRACE_ACTIVE

#define TclSetVarNamespaceVar(varPtr) \
    if (!TclIsVarNamespaceVar(varPtr)) {\
	(varPtr)->flags |= VAR_NAMESPACE_VAR;\
	if (TclIsVarInHash(varPtr)) {\
	    ((VarInHash *)(varPtr))->refCount++;\
	}\
    }

#define TclClearVarNamespaceVar(varPtr) \
    if (TclIsVarNamespaceVar(varPtr)) {\
	(varPtr)->flags &= ~VAR_NAMESPACE_VAR;\
	if (TclIsVarInHash(varPtr)) {\
	    ((VarInHash *)(varPtr))->refCount--;\
	}\
    }

/*
 * Macros to read various flag bits of variables.
 * The ANSI C "prototypes" for these macros are:
 *
 * MODULE_SCOPE int	TclIsVarScalar(Var *varPtr);
 * MODULE_SCOPE int	TclIsVarLink(Var *varPtr);
 * MODULE_SCOPE int	TclIsVarArray(Var *varPtr);
 * MODULE_SCOPE int	TclIsVarUndefined(Var *varPtr);
 * MODULE_SCOPE int	TclIsVarArrayElement(Var *varPtr);
 * MODULE_SCOPE int	TclIsVarTemporary(Var *varPtr);
 * MODULE_SCOPE int	TclIsVarArgument(Var *varPtr);
 * MODULE_SCOPE int	TclIsVarResolved(Var *varPtr);
 */

#define TclIsVarScalar(varPtr) \
    !((varPtr)->flags & (VAR_ARRAY|VAR_LINK))

#define TclIsVarLink(varPtr) \
    ((varPtr)->flags & VAR_LINK)

#define TclIsVarArray(varPtr) \
    ((varPtr)->flags & VAR_ARRAY)

#define TclIsVarUndefined(varPtr) \
    ((varPtr)->value.objPtr == NULL)

#define TclIsVarArrayElement(varPtr) \
    ((varPtr)->flags & VAR_ARRAY_ELEMENT)

#define TclIsVarNamespaceVar(varPtr) \
    ((varPtr)->flags & VAR_NAMESPACE_VAR)

#define TclIsVarTemporary(varPtr) \
    ((varPtr)->flags & VAR_TEMPORARY)

#define TclIsVarArgument(varPtr) \
    ((varPtr)->flags & VAR_ARGUMENT)

#define TclIsVarResolved(varPtr) \
    ((varPtr)->flags & VAR_RESOLVED)

#define TclIsVarTraceActive(varPtr) \
    ((varPtr)->flags & VAR_TRACE_ACTIVE)

#define TclIsVarTraced(varPtr) \
    ((varPtr)->flags & VAR_ALL_TRACES)

#define TclIsVarInHash(varPtr) \
    ((varPtr)->flags & VAR_IN_HASHTABLE)

#define TclIsVarDeadHash(varPtr) \
    ((varPtr)->flags & VAR_DEAD_HASH)

#define TclGetVarNsPtr(varPtr) \
    (TclIsVarInHash(varPtr) \
	? ((TclVarHashTable *) ((((VarInHash *) (varPtr))->entry.tablePtr)))->nsPtr \
	: NULL)

#define VarHashRefCount(varPtr) \
    ((VarInHash *) (varPtr))->refCount

/*
 * Macros for direct variable access by TEBC.
 */

#define TclIsVarDirectReadable(varPtr) \
    (   !((varPtr)->flags & (VAR_ARRAY|VAR_LINK|VAR_TRACED_READ)) \
    &&  (varPtr)->value.objPtr)

#define TclIsVarDirectWritable(varPtr) \
    !((varPtr)->flags & (VAR_ARRAY|VAR_LINK|VAR_TRACED_WRITE|VAR_DEAD_HASH))

#define TclIsVarDirectUnsettable(varPtr) \
    !((varPtr)->flags & (VAR_ARRAY|VAR_LINK|VAR_TRACED_READ|VAR_TRACED_WRITE|VAR_TRACED_UNSET|VAR_DEAD_HASH))

#define TclIsVarDirectModifyable(varPtr) \
    (   !((varPtr)->flags & (VAR_ARRAY|VAR_LINK|VAR_TRACED_READ|VAR_TRACED_WRITE)) \
    &&  (varPtr)->value.objPtr)

#define TclIsVarDirectReadable2(varPtr, arrayPtr) \
    (TclIsVarDirectReadable(varPtr) &&\
	(!(arrayPtr) || !((arrayPtr)->flags & VAR_TRACED_READ)))

#define TclIsVarDirectWritable2(varPtr, arrayPtr) \
    (TclIsVarDirectWritable(varPtr) &&\
	(!(arrayPtr) || !((arrayPtr)->flags & VAR_TRACED_WRITE)))

#define TclIsVarDirectModifyable2(varPtr, arrayPtr) \
    (TclIsVarDirectModifyable(varPtr) &&\
	(!(arrayPtr) || !((arrayPtr)->flags & (VAR_TRACED_READ|VAR_TRACED_WRITE))))

/*
 *----------------------------------------------------------------
 * Data structures related to procedures. These are used primarily in
 * tclProc.c, tclCompile.c, and tclExecute.c.
 *----------------------------------------------------------------
 */

#if defined(__GNUC__) && (__GNUC__ > 2)
#   define TCLFLEXARRAY 0
#else
#   define TCLFLEXARRAY 1
#endif

/*
 * Forward declaration to prevent an error when the forward reference to
 * Command is encountered in the Proc and ImportRef types declared below.
 */

struct Command;

/*
 * The variable-length structure below describes a local variable of a
 * procedure that was recognized by the compiler. These variables have a name,
 * an element in the array of compiler-assigned local variables in the
 * procedure's call frame, and various other items of information. If the
 * local variable is a formal argument, it may also have a default value. The
 * compiler can't recognize local variables whose names are expressions (these
 * names are only known at runtime when the expressions are evaluated) or
 * local variables that are created as a result of an "upvar" or "uplevel"
 * command. These other local variables are kept separately in a hash table in
 * the call frame.
 */

typedef struct CompiledLocal {
    struct CompiledLocal *nextPtr;
				/* Next compiler-recognized local variable for
				 * this procedure, or NULL if this is the last
				 * local. */
    int nameLength;		/* The number of bytes in local variable's name.
				 * Among others used to speed up var lookups. */
    int frameIndex;		/* Index in the array of compiler-assigned
				 * variables in the procedure call frame. */
    int flags;			/* Flag bits for the local variable. Same as
				 * the flags for the Var structure above,
				 * although only VAR_ARGUMENT, VAR_TEMPORARY,
				 * and VAR_RESOLVED make sense. */
    Tcl_Obj *defValuePtr;	/* Pointer to the default value of an
				 * argument, if any. NULL if not an argument
				 * or, if an argument, no default value. */
    Tcl_ResolvedVarInfo *resolveInfo;
				/* Customized variable resolution info
				 * supplied by the Tcl_ResolveCompiledVarProc
				 * associated with a namespace. Each variable
				 * is marked by a unique tag during
				 * compilation, and that same tag is used to
				 * find the variable at runtime. */
    char name[TCLFLEXARRAY];		/* Name of the local variable starts here. If
				 * the name is NULL, this will just be '\0'.
				 * The actual size of this field will be large
				 * enough to hold the name. MUST BE THE LAST
				 * FIELD IN THE STRUCTURE! */
} CompiledLocal;

/*
 * The structure below defines a command procedure, which consists of a
 * collection of Tcl commands plus information about arguments and other local
 * variables recognized at compile time.
 */

typedef struct Proc {
    struct Interp *iPtr;	/* Interpreter for which this command is
				 * defined. */
    unsigned int refCount;	/* Reference count: 1 if still present in
				 * command table plus 1 for each call to the
				 * procedure that is currently active. This
				 * structure can be freed when refCount
				 * becomes zero. */
    struct Command *cmdPtr;	/* Points to the Command structure for this
				 * procedure. This is used to get the
				 * namespace in which to execute the
				 * procedure. */
    Tcl_Obj *bodyPtr;		/* Points to the ByteCode object for
				 * procedure's body command. */
    int numArgs;		/* Number of formal parameters. */
    int numCompiledLocals;	/* Count of local variables recognized by the
				 * compiler including arguments and
				 * temporaries. */
    CompiledLocal *firstLocalPtr;
				/* Pointer to first of the procedure's
				 * compiler-allocated local variables, or NULL
				 * if none. The first numArgs entries in this
				 * list describe the procedure's formal
				 * arguments. */
    CompiledLocal *lastLocalPtr;/* Pointer to the last allocated local
				 * variable or NULL if none. This has frame
				 * index (numCompiledLocals-1). */
} Proc;

/*
 * The type of functions called to process errors found during the execution
 * of a procedure (or lambda term or ...).
 */

typedef void (ProcErrorProc)(Tcl_Interp *interp, Tcl_Obj *procNameObj);

/*
 * The structure below defines a command trace. This is used to allow Tcl
 * clients to find out whenever a command is about to be executed.
 */

typedef struct Trace {
    int level;			/* Only trace commands at nesting level less
				 * than or equal to this. */
    Tcl_CmdObjTraceProc *proc;	/* Procedure to call to trace command. */
    void *clientData;	/* Arbitrary value to pass to proc. */
    struct Trace *nextPtr;	/* Next in list of traces for this interp. */
    int flags;			/* Flags governing the trace - see
				 * Tcl_CreateObjTrace for details. */
    Tcl_CmdObjTraceDeleteProc *delProc;
				/* Procedure to call when trace is deleted. */
} Trace;

/*
 * When an interpreter trace is active (i.e. its associated procedure is
 * executing), one of the following structures is linked into a list
 * associated with the interpreter. The information in the structure is needed
 * in order for Tcl to behave reasonably if traces are deleted while traces
 * are active.
 */

typedef struct ActiveInterpTrace {
    struct ActiveInterpTrace *nextPtr;
				/* Next in list of all active command traces
				 * for the interpreter, or NULL if no more. */
    Trace *nextTracePtr;	/* Next trace to check after current trace
				 * procedure returns; if this trace gets
				 * deleted, must update pointer to avoid using
				 * free'd memory. */
    int reverseScan;		/* Boolean set true when traces are scanning
				 * in reverse order. */
} ActiveInterpTrace;

/*
 * Flag values designating types of execution traces. See tclTrace.c for
 * related flag values.
 *
 * TCL_TRACE_ENTER_EXEC		- triggers enter/enterstep traces.
 * 				- passed to Tcl_CreateObjTrace to set up
 *				  "enterstep" traces.
 * TCL_TRACE_LEAVE_EXEC		- triggers leave/leavestep traces.
 * 				- passed to Tcl_CreateObjTrace to set up
 *				  "leavestep" traces.
 */

#define TCL_TRACE_ENTER_EXEC	1
#define TCL_TRACE_LEAVE_EXEC	2

/*
 * The structure below defines an entry in the assocData hash table which is
 * associated with an interpreter. The entry contains a pointer to a function
 * to call when the interpreter is deleted, and a pointer to a user-defined
 * piece of data.
 */

typedef struct AssocData {
    Tcl_InterpDeleteProc *proc;	/* Proc to call when deleting. */
    void *clientData;	/* Value to pass to proc. */
} AssocData;

/*
 * The structure below defines a call frame. A call frame defines a naming
 * context for a procedure call: its local naming scope (for local variables)
 * and its global naming scope (a namespace, perhaps the global :: namespace).
 * A call frame can also define the naming context for a namespace eval or
 * namespace inscope command: the namespace in which the command's code should
 * execute. The Tcl_CallFrame structures exist only while procedures or
 * namespace eval/inscope's are being executed, and provide a kind of Tcl call
 * stack.
 *
 * WARNING!! The structure definition must be kept consistent with the
 * Tcl_CallFrame structure in tcl.h. If you change one, change the other.
 */

/*
 * Will be grown to contain: pointers to the varnames (allocated at the end),
 * plus the init values for each variable (suitable to be memcopied on init)
 */

typedef struct LocalCache {
    unsigned int refCount;
    int numVars;
    Tcl_Obj *varName0;
} LocalCache;

#define localName(framePtr, i) \
    ((&((framePtr)->localCachePtr->varName0))[(i)])

MODULE_SCOPE void	TclFreeLocalCache(Tcl_Interp *interp,
			    LocalCache *localCachePtr);

typedef struct CallFrame {
    Namespace *nsPtr;		/* Points to the namespace used to resolve
				 * commands and global variables. */
    int isProcCallFrame;	/* If 0, the frame was pushed to execute a
				 * namespace command and var references are
				 * treated as references to namespace vars;
				 * varTablePtr and compiledLocals are ignored.
				 * If FRAME_IS_PROC is set, the frame was
				 * pushed to execute a Tcl procedure and may
				 * have local vars. */
    int objc;			/* This and objv below describe the arguments
				 * for this procedure call. */
    Tcl_Obj *const *objv;	/* Array of argument objects. */
    struct CallFrame *callerPtr;
				/* Value of interp->framePtr when this
				 * procedure was invoked (i.e. next higher in
				 * stack of all active procedures). */
    struct CallFrame *callerVarPtr;
				/* Value of interp->varFramePtr when this
				 * procedure was invoked (i.e. determines
				 * variable scoping within caller). Same as
				 * callerPtr unless an "uplevel" command or
				 * something equivalent was active in the
				 * caller). */
    int level;			/* Level of this procedure, for "uplevel"
				 * purposes (i.e. corresponds to nesting of
				 * callerVarPtr's, not callerPtr's). 1 for
				 * outermost procedure, 0 for top-level. */
    Proc *procPtr;		/* Points to the structure defining the called
				 * procedure. Used to get information such as
				 * the number of compiled local variables
				 * (local variables assigned entries ["slots"]
				 * in the compiledLocals array below). */
    TclVarHashTable *varTablePtr;
				/* Hash table containing local variables not
				 * recognized by the compiler, or created at
				 * execution time through, e.g., upvar.
				 * Initially NULL and created if needed. */
    int numCompiledLocals;	/* Count of local variables recognized by the
				 * compiler including arguments. */
    Var *compiledLocals;	/* Points to the array of local variables
				 * recognized by the compiler. The compiler
				 * emits code that refers to these variables
				 * using an index into this array. */
    void *clientData;	/* Pointer to some context that is used by
				 * object systems. The meaning of the contents
				 * of this field is defined by the code that
				 * sets it, and it should only ever be set by
				 * the code that is pushing the frame. In that
				 * case, the code that sets it should also
				 * have some means of discovering what the
				 * meaning of the value is, which we do not
				 * specify. */
    LocalCache *localCachePtr;
    Tcl_Obj    *tailcallPtr;
				/* NULL if no tailcall is scheduled */
} CallFrame;

#define FRAME_IS_PROC	0x1
#define FRAME_IS_LAMBDA 0x2
#define FRAME_IS_METHOD	0x4	/* The frame is a method body, and the frame's
				 * clientData field contains a CallContext
				 * reference. Part of TIP#257. */
#define FRAME_IS_OO_DEFINE 0x8	/* The frame is part of the inside workings of
				 * the [oo::define] command; the clientData
				 * field contains an Object reference that has
				 * been confirmed to refer to a class. Part of
				 * TIP#257. */
#define FRAME_IS_PRIVATE_DEFINE 0x10
				/* Marks this frame as being used for private
				 * declarations with [oo::define]. Usually
				 * OR'd with FRAME_IS_OO_DEFINE. TIP#500. */

/*
 * TIP #280
 * The structure below defines a command frame. A command frame provides
 * location information for all commands executing a tcl script (source, eval,
 * uplevel, procedure bodies, ...). The runtime structure essentially contains
 * the stack trace as it would be if the currently executing command were to
 * throw an error.
 *
 * For commands where it makes sense it refers to the associated CallFrame as
 * well.
 *
 * The structures are chained in a single list, with the top of the stack
 * anchored in the Interp structure.
 *
 * Instances can be allocated on the C stack, or the heap, the former making
 * cleanup a bit simpler.
 */

typedef struct CmdFrame {
    /*
     * General data. Always available.
     */

    int type;			/* Values see below. */
    int level;			/* Number of frames in stack, prevent O(n)
				 * scan of list. */
    int *line;			/* Lines the words of the command start on. */
    int nline;
    CallFrame *framePtr;	/* Procedure activation record, may be
				 * NULL. */
    struct CmdFrame *nextPtr;	/* Link to calling frame. */
    /*
     * Data needed for Eval vs TEBC
     *
     * EXECUTION CONTEXTS and usage of CmdFrame
     *
     * Field	  TEBC		  EvalEx
     * =======	  ====		  ======
     * level	  yes		  yes
     * type	  BC/PREBC	  SRC/EVAL
     * line0	  yes		  yes
     * framePtr	  yes		  yes
     * =======	  ====		  ======
     *
     * =======	  ====		  ========= union data
     * line1	  -		  yes
     * line3	  -		  yes
     * path	  -		  yes
     * -------	  ----		  ------
     * codePtr	  yes		  -
     * pc	  yes		  -
     * =======	  ====		  ======
     *
     * =======	  ====		  ========= union cmd
     * str.cmd	  yes		  yes
     * str.len	  yes		  yes
     * -------	  ----		  ------
     */

    union {
	struct {
	    Tcl_Obj *path;	/* Path of the sourced file the command is
				 * in. */
	} eval;
	struct {
	    const void *codePtr;/* Byte code currently executed... */
	    const char *pc;	/* ... and instruction pointer. */
	} tebc;
    } data;
    Tcl_Obj *cmdObj;
    const char *cmd;		/* The executed command, if possible... */
    int len;			/* ... and its length. */
    const struct CFWordBC *litarg;
				/* Link to set of literal arguments which have
				 * ben pushed on the lineLABCPtr stack by
				 * TclArgumentBCEnter(). These will be removed
				 * by TclArgumentBCRelease. */
} CmdFrame;

typedef struct CFWord {
    CmdFrame *framePtr;		/* CmdFrame to access. */
    int word;			/* Index of the word in the command. */
    unsigned int refCount;	/* Number of times the word is on the
				 * stack. */
} CFWord;

typedef struct CFWordBC {
    CmdFrame *framePtr;		/* CmdFrame to access. */
    int pc;			/* Instruction pointer of a command in
				 * ExtCmdLoc.loc[.] */
    int word;			/* Index of word in
				 * ExtCmdLoc.loc[cmd]->line[.] */
    struct CFWordBC *prevPtr;	/* Previous entry in stack for same Tcl_Obj. */
    struct CFWordBC *nextPtr;	/* Next entry for same command call. See
				 * CmdFrame litarg field for the list start. */
    Tcl_Obj *obj;		/* Back reference to hashtable key */
} CFWordBC;

/*
 * Structure to record the locations of invisible continuation lines in
 * literal scripts, as character offset from the beginning of the script. Both
 * compiler and direct evaluator use this information to adjust their line
 * counters when tracking through the script, because when it is invoked the
 * continuation line marker as a whole has been removed already, meaning that
 * the \n which was part of it is gone as well, breaking regular line
 * tracking.
 *
 * These structures are allocated and filled by both the function
 * TclSubstTokens() in the file "tclParse.c" and its caller TclEvalEx() in the
 * file "tclBasic.c", and stored in the thread-global hashtable "lineCLPtr" in
 * file "tclObj.c". They are used by the functions TclSetByteCodeFromAny() and
 * TclCompileScript(), both found in the file "tclCompile.c". Their memory is
 * released by the function TclFreeObj(), in the file "tclObj.c", and also by
 * the function TclThreadFinalizeObjects(), in the same file.
 */

#define CLL_END		(-1)

typedef struct ContLineLoc {
    int num;			/* Number of entries in loc, not counting the
				 * final -1 marker entry. */
    int loc[TCLFLEXARRAY];/* Table of locations, as character offsets.
				 * The table is allocated as part of the
				 * structure, extending behind the nominal end
				 * of the structure. An entry containing the
				 * value -1 is put after the last location, as
				 * end-marker/sentinel. */
} ContLineLoc;

/*
 * The following macros define the allowed values for the type field of the
 * CmdFrame structure above. Some of the values occur only in the extended
 * location data referenced via the 'baseLocPtr'.
 *
 * TCL_LOCATION_EVAL	  : Frame is for a script evaluated by EvalEx.
 * TCL_LOCATION_BC	  : Frame is for bytecode.
 * TCL_LOCATION_PREBC	  : Frame is for precompiled bytecode.
 * TCL_LOCATION_SOURCE	  : Frame is for a script evaluated by EvalEx, from a
 *			    sourced file.
 * TCL_LOCATION_PROC	  : Frame is for bytecode of a procedure.
 *
 * A TCL_LOCATION_BC type in a frame can be overridden by _SOURCE and _PROC
 * types, per the context of the byte code in execution.
 */

#define TCL_LOCATION_EVAL	(0) /* Location in a dynamic eval script. */
#define TCL_LOCATION_BC		(2) /* Location in byte code. */
#define TCL_LOCATION_PREBC	(3) /* Location in precompiled byte code, no
				     * location. */
#define TCL_LOCATION_SOURCE	(4) /* Location in a file. */
#define TCL_LOCATION_PROC	(5) /* Location in a dynamic proc. */
#define TCL_LOCATION_LAST	(6) /* Number of values in the enum. */

/*
 * Structure passed to describe procedure-like "procedures" that are not
 * procedures (e.g. a lambda) so that their details can be reported correctly
 * by [info frame]. Contains a sub-structure for each extra field.
 */

typedef Tcl_Obj * (GetFrameInfoValueProc)(void *clientData);
typedef struct {
    const char *name;		/* Name of this field. */
    GetFrameInfoValueProc *proc;	/* Function to generate a Tcl_Obj* from the
				 * clientData, or just use the clientData
				 * directly (after casting) if NULL. */
    void *clientData;	/* Context for above function, or Tcl_Obj* if
				 * proc field is NULL. */
} ExtraFrameInfoField;
typedef struct {
    int length;			/* Length of array. */
    ExtraFrameInfoField fields[2];
				/* Really as long as necessary, but this is
				 * long enough for nearly anything. */
} ExtraFrameInfo;

/*
 *----------------------------------------------------------------
 * Data structures and procedures related to TclHandles, which are a very
 * lightweight method of preserving enough information to determine if an
 * arbitrary malloc'd block has been deleted.
 *----------------------------------------------------------------
 */

typedef void **TclHandle;

/*
 *----------------------------------------------------------------
 * Experimental flag value passed to Tcl_GetRegExpFromObj. Intended for use
 * only by Expect. It will probably go away in a later release.
 *----------------------------------------------------------------
 */

#define TCL_REG_BOSONLY 002000	/* Prepend \A to pattern so it only matches at
				 * the beginning of the string. */

/*
 * These are a thin layer over TclpThreadKeyDataGet and TclpThreadKeyDataSet
 * when threads are used, or an emulation if there are no threads. These are
 * really internal and Tcl clients should use Tcl_GetThreadData.
 */

MODULE_SCOPE void *	TclThreadDataKeyGet(Tcl_ThreadDataKey *keyPtr);
MODULE_SCOPE void	TclThreadDataKeySet(Tcl_ThreadDataKey *keyPtr,
			    void *data);

/*
 * This is a convenience macro used to initialize a thread local storage ptr.
 */

#define TCL_TSD_INIT(keyPtr) \
	(ThreadSpecificData *)Tcl_GetThreadData((keyPtr), sizeof(ThreadSpecificData))

/*
 *----------------------------------------------------------------
 * Data structures related to bytecode compilation and execution. These are
 * used primarily in tclCompile.c, tclExecute.c, and tclBasic.c.
 *----------------------------------------------------------------
 */

/*
 * Forward declaration to prevent errors when the forward references to
 * Tcl_Parse and CompileEnv are encountered in the procedure type CompileProc
 * declared below.
 */

struct CompileEnv;

/*
 * The type of procedures called by the Tcl bytecode compiler to compile
 * commands. Pointers to these procedures are kept in the Command structure
 * describing each command. The integer value returned by a CompileProc must
 * be one of the following:
 *
 * TCL_OK		Compilation completed normally.
 * TCL_ERROR 		Compilation could not be completed. This can be just a
 * 			judgment by the CompileProc that the command is too
 * 			complex to compile effectively, or it can indicate
 * 			that in the current state of the interp, the command
 * 			would raise an error. The bytecode compiler will not
 * 			do any error reporting at compiler time. Error
 * 			reporting is deferred until the actual runtime,
 * 			because by then changes in the interp state may allow
 * 			the command to be successfully evaluated.
 * TCL_OUT_LINE_COMPILE	A source-compatible alias for TCL_ERROR, kept for the
 * 			sake of old code only.
 */

#define TCL_OUT_LINE_COMPILE	TCL_ERROR

typedef int (CompileProc)(Tcl_Interp *interp, Tcl_Parse *parsePtr,
	struct Command *cmdPtr, struct CompileEnv *compEnvPtr);

/*
 * The type of procedure called from the compilation hook point in
 * SetByteCodeFromAny.
 */

typedef int (CompileHookProc)(Tcl_Interp *interp,
	struct CompileEnv *compEnvPtr, ClientData clientData);

/*
 * The data structure for a (linked list of) execution stacks.
 */

typedef struct ExecStack {
    struct ExecStack *prevPtr;
    struct ExecStack *nextPtr;
    Tcl_Obj **markerPtr;
    Tcl_Obj **endPtr;
    Tcl_Obj **tosPtr;
    Tcl_Obj *stackWords[TCLFLEXARRAY];
} ExecStack;

/*
 * The data structure defining the execution environment for ByteCode's.
 * There is one ExecEnv structure per Tcl interpreter. It holds the evaluation
 * stack that holds command operands and results. The stack grows towards
 * increasing addresses. The member stackPtr points to the stackItems of the
 * currently active execution stack.
 */

typedef struct CorContext {
    struct CallFrame *framePtr;
    struct CallFrame *varFramePtr;
    struct CmdFrame *cmdFramePtr;  /* See Interp.cmdFramePtr */
    Tcl_HashTable *lineLABCPtr;    /* See Interp.lineLABCPtr */
} CorContext;

typedef struct CoroutineData {
    struct Command *cmdPtr;	/* The command handle for the coroutine. */
    struct ExecEnv *eePtr;	/* The special execution environment (stacks,
				 * etc.) for the coroutine. */
    struct ExecEnv *callerEEPtr;/* The execution environment for the caller of
				 * the coroutine, which might be the
				 * interpreter global environment or another
				 * coroutine. */
    CorContext caller;
    CorContext running;
    Tcl_HashTable *lineLABCPtr;    /* See Interp.lineLABCPtr */
    void *stackLevel;
    int auxNumLevels;		/* While the coroutine is running the
				 * numLevels of the create/resume command is
				 * stored here; for suspended coroutines it
				 * holds the nesting numLevels at yield. */
    int nargs;                  /* Number of args required for resuming this
				 * coroutine; -2 means "0 or 1" (default), -1
				 * means "any" */
} CoroutineData;

typedef struct ExecEnv {
    ExecStack *execStackPtr;	/* Points to the first item in the evaluation
				 * stack on the heap. */
    Tcl_Obj *constants[2];	/* Pointers to constant "0" and "1" objs. */
    struct Tcl_Interp *interp;
    struct NRE_callback *callbackPtr;
				/* Top callback in NRE's stack. */
    struct CoroutineData *corPtr;
    int rewind;
} ExecEnv;

#define COR_IS_SUSPENDED(corPtr) \
    ((corPtr)->stackLevel == NULL)

/*
 * The definitions for the LiteralTable and LiteralEntry structures. Each
 * interpreter contains a LiteralTable. It is used to reduce the storage
 * needed for all the Tcl objects that hold the literals of scripts compiled
 * by the interpreter. A literal's object is shared by all the ByteCodes that
 * refer to the literal. Each distinct literal has one LiteralEntry entry in
 * the LiteralTable. A literal table is a specialized hash table that is
 * indexed by the literal's string representation, which may contain null
 * characters.
 *
 * Note that we reduce the space needed for literals by sharing literal
 * objects both within a ByteCode (each ByteCode contains a local
 * LiteralTable) and across all an interpreter's ByteCodes (with the
 * interpreter's global LiteralTable).
 */

typedef struct LiteralEntry {
    struct LiteralEntry *nextPtr;
				/* Points to next entry in this hash bucket or
				 * NULL if end of chain. */
    Tcl_Obj *objPtr;		/* Points to Tcl object that holds the
				 * literal's bytes and length. */
    unsigned int refCount; /* If in an interpreter's global literal
				 * table, the number of ByteCode structures
				 * that share the literal object; the literal
				 * entry can be freed when refCount drops to
				 * 0. If in a local literal table, (unsigned)-1. */
    Namespace *nsPtr;		/* Namespace in which this literal is used. We
				 * try to avoid sharing literal non-FQ command
				 * names among different namespaces to reduce
				 * shimmering. */
} LiteralEntry;

typedef struct LiteralTable {
    LiteralEntry **buckets;	/* Pointer to bucket array. Each element
				 * points to first entry in bucket's hash
				 * chain, or NULL. */
    LiteralEntry *staticBuckets[TCL_SMALL_HASH_TABLE];
				/* Bucket array used for small tables to avoid
				 * mallocs and frees. */
    unsigned int numBuckets; /* Total number of buckets allocated at
				 * **buckets. */
    unsigned int numEntries; /* Total number of entries present in
				 * table. */
    unsigned int rebuildSize; /* Enlarge table when numEntries gets to be
				 * this large. */
    unsigned int mask;		/* Mask value used in hashing function. */
} LiteralTable;

/*
 * The following structure defines for each Tcl interpreter various
 * statistics-related information about the bytecode compiler and
 * interpreter's operation in that interpreter.
 */

#ifdef TCL_COMPILE_STATS
typedef struct ByteCodeStats {
    size_t numExecutions;		/* Number of ByteCodes executed. */
    size_t numCompilations;	/* Number of ByteCodes created. */
    size_t numByteCodesFreed;	/* Number of ByteCodes destroyed. */
    size_t instructionCount[256];	/* Number of times each instruction was
				 * executed. */

    double totalSrcBytes;	/* Total source bytes ever compiled. */
    double totalByteCodeBytes;	/* Total bytes for all ByteCodes. */
    double currentSrcBytes;	/* Src bytes for all current ByteCodes. */
    double currentByteCodeBytes;/* Code bytes in all current ByteCodes. */

    size_t srcCount[32];		/* Source size distribution: # of srcs of
				 * size [2**(n-1)..2**n), n in [0..32). */
    size_t byteCodeCount[32];	/* ByteCode size distribution. */
    size_t lifetimeCount[32];	/* ByteCode lifetime distribution (ms). */

    double currentInstBytes;	/* Instruction bytes-current ByteCodes. */
    double currentLitBytes;	/* Current literal bytes. */
    double currentExceptBytes;	/* Current exception table bytes. */
    double currentAuxBytes;	/* Current auxiliary information bytes. */
    double currentCmdMapBytes;	/* Current src<->code map bytes. */

    size_t numLiteralsCreated;	/* Total literal objects ever compiled. */
    double totalLitStringBytes;	/* Total string bytes in all literals. */
    double currentLitStringBytes;
				/* String bytes in current literals. */
    size_t literalCount[32];	/* Distribution of literal string sizes. */
} ByteCodeStats;
#endif /* TCL_COMPILE_STATS */

/*
 * Structure used in implementation of those core ensembles which are
 * partially compiled. Used as an array of these, with a terminating field
 * whose 'name' is NULL.
 */

typedef struct {
    const char *name;		/* The name of the subcommand. */
    Tcl_ObjCmdProc *proc;	/* The implementation of the subcommand. */
    CompileProc *compileProc;	/* The compiler for the subcommand. */
    Tcl_ObjCmdProc *nreProc;	/* NRE implementation of this command. */
    void *clientData;	/* Any clientData to give the command. */
    int unsafe;			/* Whether this command is to be hidden by
				 * default in a safe interpreter. */
} EnsembleImplMap;

/*
 *----------------------------------------------------------------
 * Data structures related to commands.
 *----------------------------------------------------------------
 */

/*
 * An imported command is created in an namespace when it imports a "real"
 * command from another namespace. An imported command has a Command structure
 * that points (via its ClientData value) to the "real" Command structure in
 * the source namespace's command table. The real command records all the
 * imported commands that refer to it in a list of ImportRef structures so
 * that they can be deleted when the real command is deleted.
 */

typedef struct ImportRef {
    struct Command *importedCmdPtr;
				/* Points to the imported command created in
				 * an importing namespace; this command
				 * redirects its invocations to the "real"
				 * command. */
    struct ImportRef *nextPtr;	/* Next element on the linked list of imported
				 * commands that refer to the "real" command.
				 * The real command deletes these imported
				 * commands on this list when it is
				 * deleted. */
} ImportRef;

/*
 * Data structure used as the ClientData of imported commands: commands
 * created in an namespace when it imports a "real" command from another
 * namespace.
 */

typedef struct ImportedCmdData {
    struct Command *realCmdPtr;	/* "Real" command that this imported command
				 * refers to. */
    struct Command *selfPtr;	/* Pointer to this imported command. Needed
				 * only when deleting it in order to remove it
				 * from the real command's linked list of
				 * imported commands that refer to it. */
} ImportedCmdData;

/*
 * A Command structure exists for each command in a namespace. The Tcl_Command
 * opaque type actually refers to these structures.
 */

typedef struct Command {
    Tcl_HashEntry *hPtr;	/* Pointer to the hash table entry that refers
				 * to this command. The hash table is either a
				 * namespace's command table or an
				 * interpreter's hidden command table. This
				 * pointer is used to get a command's name
				 * from its Tcl_Command handle. NULL means
				 * that the hash table entry has been removed
				 * already (this can happen if deleteProc
				 * causes the command to be deleted or
				 * recreated). */
    Namespace *nsPtr;		/* Points to the namespace containing this
				 * command. */
    unsigned int refCount;	/* 1 if in command hashtable plus 1 for each
				 * reference from a CmdName Tcl object
				 * representing a command's name in a ByteCode
				 * instruction sequence. This structure can be
				 * freed when refCount becomes zero. */
    unsigned int cmdEpoch;	/* Incremented to invalidate any references
				 * that point to this command when it is
				 * renamed, deleted, hidden, or exposed. */
    CompileProc *compileProc;	/* Procedure called to compile command. NULL
				 * if no compile proc exists for command. */
    Tcl_ObjCmdProc *objProc;	/* Object-based command procedure. */
    void *objClientData;	/* Arbitrary value passed to object proc. */
    Tcl_CmdProc *proc;		/* String-based command procedure. */
    void *clientData;	/* Arbitrary value passed to string proc. */
    Tcl_CmdDeleteProc *deleteProc;
				/* Procedure invoked when deleting command to,
				 * e.g., free all client data. */
    void *deleteData;	/* Arbitrary value passed to deleteProc. */
    int flags;			/* Miscellaneous bits of information about
				 * command. See below for definitions. */
    ImportRef *importRefPtr;	/* List of each imported Command created in
				 * another namespace when this command is
				 * imported. These imported commands redirect
				 * invocations back to this command. The list
				 * is used to remove all those imported
				 * commands when deleting this "real"
				 * command. */
    CommandTrace *tracePtr;	/* First in list of all traces set for this
				 * command. */
    Tcl_ObjCmdProc *nreProc;	/* NRE implementation of this command. */
} Command;

/*
 * Flag bits for commands.
 *
 * CMD_DYING -			If 1 the command is in the process of
 *				being deleted (its deleteProc is currently
 *				executing). Other attempts to delete the
 *				command should be ignored.
 * CMD_TRACE_ACTIVE -		If 1 the trace processing is currently
 *				underway for a rename/delete change. See the
 *				two flags below for which is currently being
 *				processed.
 * CMD_HAS_EXEC_TRACES -	If 1 means that this command has at least one
 *				execution trace (as opposed to simple
 *				delete/rename traces) in its tracePtr list.
 * CMD_COMPILES_EXPANDED -	If 1 this command has a compiler that
 *				can handle expansion (provided it is not the
 *				first word).
 * TCL_TRACE_RENAME -		A rename trace is in progress. Further
 *				recursive renames will not be traced.
 * TCL_TRACE_DELETE -		A delete trace is in progress. Further
 *				recursive deletes will not be traced.
 * (these last two flags are defined in tcl.h)
 */

#define CMD_DYING		    0x01
#define CMD_TRACE_ACTIVE	    0x02
#define CMD_HAS_EXEC_TRACES	    0x04
#define CMD_COMPILES_EXPANDED	    0x08
#define CMD_REDEF_IN_PROGRESS	    0x10
#define CMD_VIA_RESOLVER	    0x20
#define CMD_DEAD                    0x40


/*
 *----------------------------------------------------------------
 * Data structures related to name resolution procedures.
 *----------------------------------------------------------------
 */

/*
 * The interpreter keeps a linked list of name resolution schemes. The scheme
 * for a namespace is consulted first, followed by the list of schemes in an
 * interpreter, followed by the default name resolution in Tcl. Schemes are
 * added/removed from the interpreter's list by calling Tcl_AddInterpResolver
 * and Tcl_RemoveInterpResolver.
 */

typedef struct ResolverScheme {
    char *name;			/* Name identifying this scheme. */
    Tcl_ResolveCmdProc *cmdResProc;
				/* Procedure handling command name
				 * resolution. */
    Tcl_ResolveVarProc *varResProc;
				/* Procedure handling variable name resolution
				 * for variables that can only be handled at
				 * runtime. */
    Tcl_ResolveCompiledVarProc *compiledVarResProc;
				/* Procedure handling variable name resolution
				 * at compile time. */

    struct ResolverScheme *nextPtr;
				/* Pointer to next record in linked list. */
} ResolverScheme;

/*
 * Forward declaration of the TIP#143 limit handler structure.
 */

typedef struct LimitHandler LimitHandler;

/*
 * TIP #268.
 * Values for the selection mode, i.e the package require preferences.
 */

enum PkgPreferOptions {
    PKG_PREFER_LATEST, PKG_PREFER_STABLE
};

/*
 *----------------------------------------------------------------
 * This structure shadows the first few fields of the memory cache for the
 * allocator defined in tclThreadAlloc.c; it has to be kept in sync with the
 * definition there.
 * Some macros require knowledge of some fields in the struct in order to
 * avoid hitting the TSD unnecessarily. In order to facilitate this, a pointer
 * to the relevant fields is kept in the allocCache field in struct Interp.
 *----------------------------------------------------------------
 */

typedef struct AllocCache {
    struct Cache *nextPtr;	/* Linked list of cache entries. */
    Tcl_ThreadId owner;		/* Which thread's cache is this? */
    Tcl_Obj *firstObjPtr;	/* List of free objects for thread. */
    int numObjects;		/* Number of objects for thread. */
} AllocCache;

/*
 *----------------------------------------------------------------
 * This structure defines an interpreter, which is a collection of commands
 * plus other state information related to interpreting commands, such as
 * variable storage. Primary responsibility for this data structure is in
 * tclBasic.c, but almost every Tcl source file uses something in here.
 *----------------------------------------------------------------
 */

typedef struct Interp {
    /*
     * Note: the first three fields must match exactly the fields in a
     * Tcl_Interp struct (see tcl.h). If you change one, be sure to change the
     * other.
     *
     * The interpreter's result is held in both the string and the
     * objResultPtr fields. These fields hold, respectively, the result's
     * string or object value. The interpreter's result is always in the
     * result field if that is non-empty, otherwise it is in objResultPtr.
     * The two fields are kept consistent unless some C code sets
     * interp->result directly. Programs should not access result and
     * objResultPtr directly; instead, they should always get and set the
     * result using procedures such as Tcl_SetObjResult, Tcl_GetObjResult, and
     * Tcl_GetStringResult. See the SetResult man page for details.
     */

    char *result;		/* If the last command returned a string
				 * result, this points to it. Should not be
				 * accessed directly; see comment above. */
    Tcl_FreeProc *freeProc;	/* Zero means a string result is statically
				 * allocated. TCL_DYNAMIC means string result
				 * was allocated with ckalloc and should be
				 * freed with ckfree. Other values give
				 * address of procedure to invoke to free the
				 * string result. Tcl_Eval must free it before
				 * executing next command. */
    int errorLine;		/* When TCL_ERROR is returned, this gives the
				 * line number in the command where the error
				 * occurred (1 means first line). */
    const struct TclStubs *stubTable;
				/* Pointer to the exported Tcl stub table. On
				 * previous versions of Tcl this is a pointer
				 * to the objResultPtr or a pointer to a
				 * buckets array in a hash table. We therefore
				 * have to do some careful checking before we
				 * can use this. */

    TclHandle handle;		/* Handle used to keep track of when this
				 * interp is deleted. */

    Namespace *globalNsPtr;	/* The interpreter's global namespace. */
    Tcl_HashTable *hiddenCmdTablePtr;
				/* Hash table used by tclBasic.c to keep track
				 * of hidden commands on a per-interp
				 * basis. */
    void *interpInfo;	/* Information used by tclInterp.c to keep
				 * track of parent/child interps on a
				 * per-interp basis. */
    union {
	void (*optimizer)(void *envPtr);
	Tcl_HashTable unused2;	/* No longer used (was mathFuncTable). The
				 * unused space in interp was repurposed for
				 * pluggable bytecode optimizers. The core
				 * contains one optimizer, which can be
				 * selectively overridden by extensions. */
    } extra;

    /*
     * Information related to procedures and variables. See tclProc.c and
     * tclVar.c for usage.
     */

    int numLevels;		/* Keeps track of how many nested calls to
				 * Tcl_Eval are in progress for this
				 * interpreter. It's used to delay deletion of
				 * the table until all Tcl_Eval invocations
				 * are completed. */
    int maxNestingDepth;	/* If numLevels exceeds this value then Tcl
				 * assumes that infinite recursion has
				 * occurred and it generates an error. */
    CallFrame *framePtr;	/* Points to top-most in stack of all nested
				 * procedure invocations. */
    CallFrame *varFramePtr;	/* Points to the call frame whose variables
				 * are currently in use (same as framePtr
				 * unless an "uplevel" command is
				 * executing). */
    ActiveVarTrace *activeVarTracePtr;
				/* First in list of active traces for interp,
				 * or NULL if no active traces. */
    int returnCode;		/* [return -code] parameter. */
    CallFrame *rootFramePtr;	/* Global frame pointer for this
				 * interpreter. */
    Namespace *lookupNsPtr;	/* Namespace to use ONLY on the next
				 * TCL_EVAL_INVOKE call to Tcl_EvalObjv. */

    /*
     * Information used by Tcl_AppendResult to keep track of partial results.
     * See Tcl_AppendResult code for details.
     */

#if !defined(TCL_NO_DEPRECATED) && TCL_MAJOR_VERSION < 9
    char *appendResult;		/* Storage space for results generated by
				 * Tcl_AppendResult. Ckalloc-ed. NULL means
				 * not yet allocated. */
    int appendAvl;		/* Total amount of space available at
				 * partialResult. */
    int appendUsed;		/* Number of non-null bytes currently stored
				 * at partialResult. */
#else
    char *appendResultDontUse;
    int appendAvlDontUse;
    int appendUsedDontUse;
#endif

    /*
     * Information about packages. Used only in tclPkg.c.
     */

    Tcl_HashTable packageTable;	/* Describes all of the packages loaded in or
				 * available to this interpreter. Keys are
				 * package names, values are (Package *)
				 * pointers. */
    char *packageUnknown;	/* Command to invoke during "package require"
				 * commands for packages that aren't described
				 * in packageTable. Ckalloc'ed, may be
				 * NULL. */
    /*
     * Miscellaneous information:
     */

    int cmdCount;		/* Total number of times a command procedure
				 * has been called for this interpreter. */
    int evalFlags;		/* Flags to control next call to Tcl_Eval.
				 * Normally zero, but may be set before
				 * calling Tcl_Eval. See below for valid
				 * values. */
    int unused1;		/* No longer used (was termOffset) */
    LiteralTable literalTable;	/* Contains LiteralEntry's describing all Tcl
				 * objects holding literals of scripts
				 * compiled by the interpreter. Indexed by the
				 * string representations of literals. Used to
				 * avoid creating duplicate objects. */
    unsigned int compileEpoch;	/* Holds the current "compilation epoch" for
				 * this interpreter. This is incremented to
				 * invalidate existing ByteCodes when, e.g., a
				 * command with a compile procedure is
				 * redefined. */
    Proc *compiledProcPtr;	/* If a procedure is being compiled, a pointer
				 * to its Proc structure; otherwise, this is
				 * NULL. Set by ObjInterpProc in tclProc.c and
				 * used by tclCompile.c to process local
				 * variables appropriately. */
    ResolverScheme *resolverPtr;
				/* Linked list of name resolution schemes
				 * added to this interpreter. Schemes are
				 * added and removed by calling
				 * Tcl_AddInterpResolvers and
				 * Tcl_RemoveInterpResolver respectively. */
    Tcl_Obj *scriptFile;	/* NULL means there is no nested source
				 * command active; otherwise this points to
				 * pathPtr of the file being sourced. */
    int flags;			/* Various flag bits. See below. */
    long randSeed;		/* Seed used for rand() function. */
    Trace *tracePtr;		/* List of traces for this interpreter. */
    Tcl_HashTable *assocData;	/* Hash table for associating data with this
				 * interpreter. Cleaned up when this
				 * interpreter is deleted. */
    struct ExecEnv *execEnvPtr;	/* Execution environment for Tcl bytecode
				 * execution. Contains a pointer to the Tcl
				 * evaluation stack. */
    Tcl_Obj *emptyObjPtr;	/* Points to an object holding an empty
				 * string. Returned by Tcl_ObjSetVar2 when
				 * variable traces change a variable in a
				 * gross way. */
#if TCL_MAJOR_VERSION < 9
# if !defined(TCL_NO_DEPRECATED)
    char resultSpace[TCL_DSTRING_STATIC_SIZE+1];
				/* Static space holding small results. */
# else
    char resultSpaceDontUse[TCL_DSTRING_STATIC_SIZE+1];
# endif
#endif
    Tcl_Obj *objResultPtr;	/* If the last command returned an object
				 * result, this points to it. Should not be
				 * accessed directly; see comment above. */
    Tcl_ThreadId threadId;	/* ID of thread that owns the interpreter. */

    ActiveCommandTrace *activeCmdTracePtr;
				/* First in list of active command traces for
				 * interp, or NULL if no active traces. */
    ActiveInterpTrace *activeInterpTracePtr;
				/* First in list of active traces for interp,
				 * or NULL if no active traces. */

    int tracesForbiddingInline;	/* Count of traces (in the list headed by
				 * tracePtr) that forbid inline bytecode
				 * compilation. */

    /*
     * Fields used to manage extensible return options (TIP 90).
     */

    Tcl_Obj *returnOpts;	/* A dictionary holding the options to the
				 * last [return] command. */

    Tcl_Obj *errorInfo;		/* errorInfo value (now as a Tcl_Obj). */
    Tcl_Obj *eiVar;		/* cached ref to ::errorInfo variable. */
    Tcl_Obj *errorCode;		/* errorCode value (now as a Tcl_Obj). */
    Tcl_Obj *ecVar;		/* cached ref to ::errorInfo variable. */
    int returnLevel;		/* [return -level] parameter. */

    /*
     * Resource limiting framework support (TIP#143).
     */

    struct {
	int active;		/* Flag values defining which limits have been
				 * set. */
	int granularityTicker;	/* Counter used to determine how often to
				 * check the limits. */
	int exceeded;		/* Which limits have been exceeded, described
				 * as flag values the same as the 'active'
				 * field. */

	int cmdCount;		/* Limit for how many commands to execute in
				 * the interpreter. */
	LimitHandler *cmdHandlers;
				/* Handlers to execute when the limit is
				 * reached. */
	int cmdGranularity;	/* Mod factor used to determine how often to
				 * evaluate the limit check. */

	Tcl_Time time;		/* Time limit for execution within the
				 * interpreter. */
	LimitHandler *timeHandlers;
				/* Handlers to execute when the limit is
				 * reached. */
	int timeGranularity;	/* Mod factor used to determine how often to
				 * evaluate the limit check. */
	Tcl_TimerToken timeEvent;
				/* Handle for a timer callback that will occur
				 * when the time-limit is exceeded. */

	Tcl_HashTable callbacks;/* Mapping from (interp,type) pair to data
				 * used to install a limit handler callback to
				 * run in _this_ interp when the limit is
				 * exceeded. */
    } limit;

    /*
     * Information for improved default error generation from ensembles
     * (TIP#112).
     */

    struct {
	Tcl_Obj *const *sourceObjs;
				/* What arguments were actually input into the
				 * *root* ensemble command? (Nested ensembles
				 * don't rewrite this.) NULL if we're not
				 * processing an ensemble. */
	int numRemovedObjs;	/* How many arguments have been stripped off
				 * because of ensemble processing. */
	int numInsertedObjs;	/* How many of the current arguments were
				 * inserted by an ensemble. */
    } ensembleRewrite;

    /*
     * TIP #219: Global info for the I/O system.
     */

    Tcl_Obj *chanMsg;		/* Error message set by channel drivers, for
				 * the propagation of arbitrary Tcl errors.
				 * This information, if present (chanMsg not
				 * NULL), takes precedence over a POSIX error
				 * code returned by a channel operation. */

    /*
     * Source code origin information (TIP #280).
     */

    CmdFrame *cmdFramePtr;	/* Points to the command frame containing the
				 * location information for the current
				 * command. */
    const CmdFrame *invokeCmdFramePtr;
				/* Points to the command frame which is the
				 * invoking context of the bytecode compiler.
				 * NULL when the byte code compiler is not
				 * active. */
    int invokeWord;		/* Index of the word in the command which
				 * is getting compiled. */
    Tcl_HashTable *linePBodyPtr;/* This table remembers for each statically
				 * defined procedure the location information
				 * for its body. It is keyed by the address of
				 * the Proc structure for a procedure. The
				 * values are "struct CmdFrame*". */
    Tcl_HashTable *lineBCPtr;	/* This table remembers for each ByteCode
				 * object the location information for its
				 * body. It is keyed by the address of the
				 * Proc structure for a procedure. The values
				 * are "struct ExtCmdLoc*". (See
				 * tclCompile.h) */
    Tcl_HashTable *lineLABCPtr;
    Tcl_HashTable *lineLAPtr;	/* This table remembers for each argument of a
				 * command on the execution stack the index of
				 * the argument in the command, and the
				 * location data of the command. It is keyed
				 * by the address of the Tcl_Obj containing
				 * the argument. The values are "struct
				 * CFWord*" (See tclBasic.c). This allows
				 * commands like uplevel, eval, etc. to find
				 * location information for their arguments,
				 * if they are a proper literal argument to an
				 * invoking command. Alt view: An index to the
				 * CmdFrame stack keyed by command argument
				 * holders. */
    ContLineLoc *scriptCLLocPtr;/* This table points to the location data for
				 * invisible continuation lines in the script,
				 * if any. This pointer is set by the function
				 * TclEvalObjEx() in file "tclBasic.c", and
				 * used by function ...() in the same file.
				 * It does for the eval/direct path of script
				 * execution what CompileEnv.clLoc does for
				 * the bytecode compiler.
				 */
    /*
     * TIP #268. The currently active selection mode, i.e. the package require
     * preferences.
     */

    int packagePrefer;		/* Current package selection mode. */

    /*
     * Hashtables for variable traces and searches.
     */

    Tcl_HashTable varTraces;	/* Hashtable holding the start of a variable's
				 * active trace list; varPtr is the key. */
    Tcl_HashTable varSearches;	/* Hashtable holding the start of a variable's
				 * active searches list; varPtr is the key. */
    /*
     * The thread-specific data ekeko: cache pointers or values that
     *  (a) do not change during the thread's lifetime
     *  (b) require access to TSD to determine at runtime
     *  (c) are accessed very often (e.g., at each command call)
     *
     * Note that these are the same for all interps in the same thread. They
     * just have to be initialised for the thread's parent interp, children
     * inherit the value.
     *
     * They are used by the macros defined below.
     */

    AllocCache *allocCache;
    void *pendingObjDataPtr;	/* Pointer to the Cache and PendingObjData
				 * structs for this interp's thread; see
				 * tclObj.c and tclThreadAlloc.c */
    int *asyncReadyPtr;		/* Pointer to the asyncReady indicator for
				 * this interp's thread; see tclAsync.c */
    /*
     * The pointer to the object system root ekeko. c.f. TIP #257.
     */
    void *objectFoundation;	/* Pointer to the Foundation structure of the
				 * object system, which contains things like
				 * references to key namespaces. See
				 * tclOOInt.h and tclOO.c for real definition
				 * and setup. */

    struct NRE_callback *deferredCallbacks;
				/* Callbacks that are set previous to a call
				 * to some Eval function but that actually
				 * belong to the command that is about to be
				 * called - i.e., they should be run *before*
				 * any tailcall is invoked. */

    /*
     * TIP #285, Script cancellation support.
     */

    Tcl_AsyncHandler asyncCancel;
				/* Async handler token for Tcl_CancelEval. */
    Tcl_Obj *asyncCancelMsg;	/* Error message set by async cancel handler
				 * for the propagation of arbitrary Tcl
				 * errors. This information, if present
				 * (asyncCancelMsg not NULL), takes precedence
				 * over the default error messages returned by
				 * a script cancellation operation. */

	/*
	 * TIP #348 IMPLEMENTATION  -  Substituted error stack
	 */
    Tcl_Obj *errorStack;	/* [info errorstack] value (as a Tcl_Obj). */
    Tcl_Obj *upLiteral;		/* "UP" literal for [info errorstack] */
    Tcl_Obj *callLiteral;	/* "CALL" literal for [info errorstack] */
    Tcl_Obj *innerLiteral;	/* "INNER" literal for [info errorstack] */
    Tcl_Obj *innerContext;	/* cached list for fast reallocation */
    int resetErrorStack;        /* controls cleaning up of ::errorStack */

#ifdef TCL_COMPILE_STATS
    /*
     * Statistical information about the bytecode compiler and interpreter's
     * operation. This should be the last field of Interp.
     */

    ByteCodeStats stats;	/* Holds compilation and execution statistics
				 * for this interpreter. */
#endif /* TCL_COMPILE_STATS */
} Interp;

/*
 * Macros that use the TSD-ekeko.
 */

#define TclAsyncReady(iPtr) \
    *((iPtr)->asyncReadyPtr)

/*
 * Macros for script cancellation support (TIP #285).
 */

#define TclCanceled(iPtr) \
    (((iPtr)->flags & CANCELED) || ((iPtr)->flags & TCL_CANCEL_UNWIND))

#define TclSetCancelFlags(iPtr, cancelFlags)   \
    (iPtr)->flags |= CANCELED;                 \
    if ((cancelFlags) & TCL_CANCEL_UNWIND) {   \
        (iPtr)->flags |= TCL_CANCEL_UNWIND;    \
    }

#define TclUnsetCancelFlags(iPtr) \
    (iPtr)->flags &= (~(CANCELED | TCL_CANCEL_UNWIND))

/*
 * Macros for splicing into and out of doubly linked lists. They assume
 * existence of struct items 'prevPtr' and 'nextPtr'.
 *
 * a = element to add or remove.
 * b = list head.
 *
 * TclSpliceIn adds to the head of the list.
 */

#define TclSpliceIn(a,b)			\
    (a)->nextPtr = (b);				\
    if ((b) != NULL) {				\
	(b)->prevPtr = (a);			\
    }						\
    (a)->prevPtr = NULL, (b) = (a);

#define TclSpliceOut(a,b)			\
    if ((a)->prevPtr != NULL) {			\
	(a)->prevPtr->nextPtr = (a)->nextPtr;	\
    } else {					\
	(b) = (a)->nextPtr;			\
    }						\
    if ((a)->nextPtr != NULL) {			\
	(a)->nextPtr->prevPtr = (a)->prevPtr;	\
    }

/*
 * EvalFlag bits for Interp structures:
 *
 * TCL_ALLOW_EXCEPTIONS	1 means it's OK for the script to terminate with a
 *			code other than TCL_OK or TCL_ERROR; 0 means codes
 *			other than these should be turned into errors.
 */

#define TCL_ALLOW_EXCEPTIONS		0x04
#define TCL_EVAL_FILE			0x02
#define TCL_EVAL_SOURCE_IN_FRAME	0x10
#define TCL_EVAL_NORESOLVE		0x20
#define TCL_EVAL_DISCARD_RESULT		0x40

/*
 * Flag bits for Interp structures:
 *
 * DELETED:		Non-zero means the interpreter has been deleted:
 *			don't process any more commands for it, and destroy
 *			the structure as soon as all nested invocations of
 *			Tcl_Eval are done.
 * ERR_ALREADY_LOGGED:	Non-zero means information has already been logged in
 *			iPtr->errorInfo for the current Tcl_Eval instance, so
 *			Tcl_Eval needn't log it (used to implement the "error
 *			message log" command).
 * DONT_COMPILE_CMDS_INLINE: Non-zero means that the bytecode compiler should
 *			not compile any commands into an inline sequence of
 *			instructions. This is set 1, for example, when command
 *			traces are requested.
 * RAND_SEED_INITIALIZED: Non-zero means that the randSeed value of the interp
 *			has not be initialized. This is set 1 when we first
 *			use the rand() or srand() functions.
 * SAFE_INTERP:		Non zero means that the current interp is a safe
 *			interp (i.e. it has only the safe commands installed,
 *			less privilege than a regular interp).
 * INTERP_DEBUG_FRAME:	Used for switching on various extra interpreter
 *			debug/info mechanisms (e.g. info frame eval/uplevel
 *			tracing) which are performance intensive.
 * INTERP_TRACE_IN_PROGRESS: Non-zero means that an interp trace is currently
 *			active; so no further trace callbacks should be
 *			invoked.
 * INTERP_ALTERNATE_WRONG_ARGS: Used for listing second and subsequent forms
 *			of the wrong-num-args string in Tcl_WrongNumArgs.
 *			Makes it append instead of replacing and uses
 *			different intermediate text.
 * CANCELED:		Non-zero means that the script in progress should be
 *			canceled as soon as possible. This can be checked by
 *			extensions (and the core itself) by calling
 *			Tcl_Canceled and checking if TCL_ERROR is returned.
 *			This is a one-shot flag that is reset immediately upon
 *			being detected; however, if the TCL_CANCEL_UNWIND flag
 *			is set Tcl_Canceled will continue to report that the
 *			script in progress has been canceled thereby allowing
 *			the evaluation stack for the interp to be fully
 *			unwound.
 *
 * WARNING: For the sake of some extensions that have made use of former
 * internal values, do not re-use the flag values 2 (formerly ERR_IN_PROGRESS)
 * or 8 (formerly ERROR_CODE_SET).
 */

#define DELETED				     1
#define ERR_ALREADY_LOGGED		     4
#define INTERP_DEBUG_FRAME		  0x10
#define DONT_COMPILE_CMDS_INLINE	  0x20
#define RAND_SEED_INITIALIZED		  0x40
#define SAFE_INTERP			  0x80
#define INTERP_TRACE_IN_PROGRESS	 0x200
#define INTERP_ALTERNATE_WRONG_ARGS	 0x400
#define ERR_LEGACY_COPY			 0x800
#define CANCELED			0x1000

/*
 * Maximum number of levels of nesting permitted in Tcl commands (used to
 * catch infinite recursion).
 */

#define MAX_NESTING_DEPTH	1000

/*
 * The macro below is used to modify a "char" value (e.g. by casting it to an
 * unsigned character) so that it can be used safely with macros such as
 * isspace.
 */

#define UCHAR(c) ((unsigned char) (c))

/*
 * This macro is used to properly align the memory allocated by Tcl, giving
 * the same alignment as the native malloc.
 */

#if defined(__APPLE__)
#define TCL_ALLOCALIGN	16
#else
#define TCL_ALLOCALIGN	(2*sizeof(void *))
#endif

/*
 * This macro is used to determine the offset needed to safely allocate any
 * data structure in memory. Given a starting offset or size, it "rounds up"
 * or "aligns" the offset to the next 8-byte boundary so that any data
 * structure can be placed at the resulting offset without fear of an
 * alignment error.
 *
 * WARNING!! DO NOT USE THIS MACRO TO ALIGN POINTERS: it will produce the
 * wrong result on platforms that allocate addresses that are divisible by 4
 * or 2. Only use it for offsets or sizes.
 *
 * This macro is only used by tclCompile.c in the core (Bug 926445). It
 * however not be made file static, as extensions that touch bytecodes
 * (notably tbcload) require it.
 */

#define TCL_ALIGN(x) (((int)(x) + 7) & ~7)

/*
 * A common panic alert when memory allocation fails.
 */

#define TclOOM(ptr, size) \
	((size) && ((ptr)||(Tcl_Panic("unable to alloc %u bytes", (size)),1)))

/*
 * The following enum values are used to specify the runtime platform setting
 * of the tclPlatform variable.
 */

typedef enum {
    TCL_PLATFORM_UNIX = 0,	/* Any Unix-like OS. */
    TCL_PLATFORM_WINDOWS = 2	/* Any Microsoft Windows OS. */
} TclPlatformType;

/*
 * The following enum values are used to indicate the translation of a Tcl
 * channel. Declared here so that each platform can define
 * TCL_PLATFORM_TRANSLATION to the native translation on that platform.
 */

typedef enum TclEolTranslation {
    TCL_TRANSLATE_AUTO,		/* Eol == \r, \n and \r\n. */
    TCL_TRANSLATE_CR,		/* Eol == \r. */
    TCL_TRANSLATE_LF,		/* Eol == \n. */
    TCL_TRANSLATE_CRLF		/* Eol == \r\n. */
} TclEolTranslation;

/*
 * Flags for TclInvoke:
 *
 * TCL_INVOKE_HIDDEN		Invoke a hidden command; if not set, invokes
 *				an exposed command.
 * TCL_INVOKE_NO_UNKNOWN	If set, "unknown" is not invoked if the
 *				command to be invoked is not found. Only has
 *				an effect if invoking an exposed command,
 *				i.e. if TCL_INVOKE_HIDDEN is not also set.
 * TCL_INVOKE_NO_TRACEBACK	Does not record traceback information if the
 *				invoked command returns an error. Used if the
 *				caller plans on recording its own traceback
 *				information.
 */

#define	TCL_INVOKE_HIDDEN	(1<<0)
#define TCL_INVOKE_NO_UNKNOWN	(1<<1)
#define TCL_INVOKE_NO_TRACEBACK	(1<<2)

/*
 * The structure used as the internal representation of Tcl list objects. This
 * struct is grown (reallocated and copied) as necessary to hold all the
 * list's element pointers. The struct might contain more slots than currently
 * used to hold all element pointers. This is done to make append operations
 * faster.
 */

typedef struct List {
    unsigned int refCount;
    int maxElemCount;		/* Total number of element array slots. */
    int elemCount;		/* Current number of list elements. */
    int canonicalFlag;		/* Set if the string representation was
				 * derived from the list representation. May
				 * be ignored if there is no string rep at
				 * all.*/
    Tcl_Obj *elements;		/* First list element; the struct is grown to
				 * accommodate all elements. */
} List;

#define LIST_MAX \
	(1 + (int)(((size_t)UINT_MAX - sizeof(List))/sizeof(Tcl_Obj *)))
#define LIST_SIZE(numElems) \
	(unsigned)(sizeof(List) + (((numElems) - 1) * sizeof(Tcl_Obj *)))

/*
 * Macro used to get the elements of a list object.
 */

#define ListRepPtr(listPtr) \
    ((List *) (listPtr)->internalRep.twoPtrValue.ptr1)

#define ListObjGetElements(listPtr, objc, objv) \
    ((objv) = &(ListRepPtr(listPtr)->elements), \
     (objc) = ListRepPtr(listPtr)->elemCount)

#define ListObjLength(listPtr, len) \
    ((len) = ListRepPtr(listPtr)->elemCount)

#define ListObjIsCanonical(listPtr) \
    (((listPtr)->bytes == NULL) || ListRepPtr(listPtr)->canonicalFlag)

#define TclListObjGetElements(interp, listPtr, objcPtr, objvPtr) \
    (((listPtr)->typePtr == &tclListType) \
	    ? ((ListObjGetElements((listPtr), *(objcPtr), *(objvPtr))), TCL_OK)\
	    : Tcl_ListObjGetElements((interp), (listPtr), (objcPtr), (objvPtr)))

#define TclListObjLength(interp, listPtr, lenPtr) \
    (((listPtr)->typePtr == &tclListType) \
	    ? ((ListObjLength((listPtr), *(lenPtr))), TCL_OK)\
	    : Tcl_ListObjLength((interp), (listPtr), (lenPtr)))

#define TclListObjIsCanonical(listPtr) \
    (((listPtr)->typePtr == &tclListType) ? ListObjIsCanonical((listPtr)) : 0)

/*
 * Modes for collecting (or not) in the implementations of TclNRForeachCmd,
 * TclNRLmapCmd and their compilations.
 */

#define TCL_EACH_KEEP_NONE  0	/* Discard iteration result like [foreach] */
#define TCL_EACH_COLLECT    1	/* Collect iteration result like [lmap] */

/*
 * Macros providing a faster path to booleans and integers:
 * Tcl_GetBooleanFromObj, Tcl_GetLongFromObj, Tcl_GetIntFromObj
 * and Tcl_GetIntForIndex.
 *
 * WARNING: these macros eval their args more than once.
 */

#define TclGetBooleanFromObj(interp, objPtr, boolPtr) \
    (((objPtr)->typePtr == &tclIntType)			\
	? (*(boolPtr) = ((objPtr)->internalRep.wideValue!=0), TCL_OK)	\
	: ((objPtr)->typePtr == &tclBooleanType)			\
	? (*(boolPtr) = ((objPtr)->internalRep.longValue!=0), TCL_OK)	\
	: Tcl_GetBooleanFromObj((interp), (objPtr), (boolPtr)))

#ifdef TCL_WIDE_INT_IS_LONG
#define TclGetLongFromObj(interp, objPtr, longPtr) \
    (((objPtr)->typePtr == &tclIntType)	\
	    ? ((*(longPtr) = (objPtr)->internalRep.wideValue), TCL_OK) \
	    : Tcl_GetLongFromObj((interp), (objPtr), (longPtr)))
#else
#define TclGetLongFromObj(interp, objPtr, longPtr) \
    (((objPtr)->typePtr == &tclIntType \
	    && (objPtr)->internalRep.wideValue >= (Tcl_WideInt)(LONG_MIN) \
	    && (objPtr)->internalRep.wideValue <= (Tcl_WideInt)(LONG_MAX)) \
	    ? ((*(longPtr) = (long)(objPtr)->internalRep.wideValue), TCL_OK) \
	    : Tcl_GetLongFromObj((interp), (objPtr), (longPtr)))
#endif

#define TclGetIntFromObj(interp, objPtr, intPtr) \
    (((objPtr)->typePtr == &tclIntType \
	    && (objPtr)->internalRep.wideValue >= (Tcl_WideInt)(INT_MIN) \
	    && (objPtr)->internalRep.wideValue <= (Tcl_WideInt)(INT_MAX)) \
	    ? ((*(intPtr) = (int)(objPtr)->internalRep.wideValue), TCL_OK) \
	    : Tcl_GetIntFromObj((interp), (objPtr), (intPtr)))
#define TclGetIntForIndexM(interp, objPtr, endValue, idxPtr) \
    ((((objPtr)->typePtr == &tclIntType) && ((objPtr)->internalRep.wideValue >= 0) \
	    && ((Tcl_WideUInt)(objPtr)->internalRep.wideValue <= (Tcl_WideUInt)(endValue + 1))) \
	    ? ((*(idxPtr) = (int)(objPtr)->internalRep.wideValue), TCL_OK) \
	    : Tcl_GetIntForIndex((interp), (objPtr), (endValue), (idxPtr)))

/*
 * Macro used to save a function call for common uses of
 * Tcl_GetWideIntFromObj(). The ANSI C "prototype" is:
 *
 * MODULE_SCOPE int TclGetWideIntFromObj(Tcl_Interp *interp, Tcl_Obj *objPtr,
 *			Tcl_WideInt *wideIntPtr);
 */

#define TclGetWideIntFromObj(interp, objPtr, wideIntPtr) \
    (((objPtr)->typePtr == &tclIntType)					\
	? (*(wideIntPtr) =						\
		((objPtr)->internalRep.wideValue), TCL_OK) :		\
	Tcl_GetWideIntFromObj((interp), (objPtr), (wideIntPtr)))

/*
 * Flag values for TclTraceDictPath().
 *
 * DICT_PATH_READ indicates that all entries on the path must exist but no
 * updates will be needed.
 *
 * DICT_PATH_UPDATE indicates that we are going to be doing an update at the
 * tip of the path, so duplication of shared objects should be done along the
 * way.
 *
 * DICT_PATH_EXISTS indicates that we are performing an existence test and a
 * lookup failure should therefore not be an error. If (and only if) this flag
 * is set, TclTraceDictPath() will return the special value
 * DICT_PATH_NON_EXISTENT if the path is not traceable.
 *
 * DICT_PATH_CREATE (which also requires the DICT_PATH_UPDATE bit to be set)
 * indicates that we are to create non-existent dictionaries on the path.
 */

#define DICT_PATH_READ		0
#define DICT_PATH_UPDATE	1
#define DICT_PATH_EXISTS	2
#define DICT_PATH_CREATE	5

#define DICT_PATH_NON_EXISTENT	((Tcl_Obj *) (void *) 1)

/*
 *----------------------------------------------------------------
 * Data structures related to the filesystem internals
 *----------------------------------------------------------------
 */

/*
 * The version_2 filesystem is private to Tcl. As and when these changes have
 * been thoroughly tested and investigated a new public filesystem interface
 * will be released. The aim is more versatile virtual filesystem interfaces,
 * more efficiency in 'path' manipulation and usage, and cleaner filesystem
 * code internally.
 */

#define TCL_FILESYSTEM_VERSION_2	((Tcl_FSVersion) 0x2)
typedef ClientData (TclFSGetCwdProc2)(ClientData clientData);
typedef int (Tcl_FSLoadFileProc2) (Tcl_Interp *interp, Tcl_Obj *pathPtr,
	Tcl_LoadHandle *handlePtr, Tcl_FSUnloadFileProc **unloadProcPtr, int flags);

/*
 * The following types are used for getting and storing platform-specific file
 * attributes in tclFCmd.c and the various platform-versions of that file.
 * This is done to have as much common code as possible in the file attributes
 * code. For more information about the callbacks, see TclFileAttrsCmd in
 * tclFCmd.c.
 */

typedef int (TclGetFileAttrProc)(Tcl_Interp *interp, int objIndex,
	Tcl_Obj *fileName, Tcl_Obj **attrObjPtrPtr);
typedef int (TclSetFileAttrProc)(Tcl_Interp *interp, int objIndex,
	Tcl_Obj *fileName, Tcl_Obj *attrObjPtr);

typedef struct TclFileAttrProcs {
    TclGetFileAttrProc *getProc;/* The procedure for getting attrs. */
    TclSetFileAttrProc *setProc;/* The procedure for setting attrs. */
} TclFileAttrProcs;

/*
 * Opaque handle used in pipeline routines to encapsulate platform-dependent
 * state.
 */

typedef struct TclFile_ *TclFile;

/*
 * The "globParameters" argument of the function TclGlob is an or'ed
 * combination of the following values:
 */

#define TCL_GLOBMODE_NO_COMPLAIN	1
#define TCL_GLOBMODE_JOIN		2
#define TCL_GLOBMODE_DIR		4
#define TCL_GLOBMODE_TAILS		8

typedef enum Tcl_PathPart {
    TCL_PATH_DIRNAME,
    TCL_PATH_TAIL,
    TCL_PATH_EXTENSION,
    TCL_PATH_ROOT
} Tcl_PathPart;

/*
 *----------------------------------------------------------------
 * Data structures related to obsolete filesystem hooks
 *----------------------------------------------------------------
 */

typedef int (TclStatProc_)(const char *path, struct stat *buf);
typedef int (TclAccessProc_)(const char *path, int mode);
typedef Tcl_Channel (TclOpenFileChannelProc_)(Tcl_Interp *interp,
	const char *fileName, const char *modeString, int permissions);

/*
 *----------------------------------------------------------------
 * Data structures related to procedures
 *----------------------------------------------------------------
 */

typedef Tcl_CmdProc *TclCmdProcType;
typedef Tcl_ObjCmdProc *TclObjCmdProcType;

/*
 *----------------------------------------------------------------
 * Data structures for process-global values.
 *----------------------------------------------------------------
 */

typedef void (TclInitProcessGlobalValueProc)(char **valuePtr, unsigned int *lengthPtr,
	Tcl_Encoding *encodingPtr);

/*
 * A ProcessGlobalValue struct exists for each internal value in Tcl that is
 * to be shared among several threads. Each thread sees a (Tcl_Obj) copy of
 * the value, and the gobal value is kept as a counted string, with epoch and
 * mutex control. Each ProcessGlobalValue struct should be a static variable in
 * some file.
 */

typedef struct ProcessGlobalValue {
    unsigned int epoch;		/* Epoch counter to detect changes in the
				 * global value. */
    unsigned int numBytes;	/* Length of the global string. */
    char *value;		/* The global string value. */
    Tcl_Encoding encoding;	/* system encoding when global string was
				 * initialized. */
    TclInitProcessGlobalValueProc *proc;
    				/* A procedure to initialize the global string
				 * copy when a "get" request comes in before
				 * any "set" request has been received. */
    Tcl_Mutex mutex;		/* Enforce orderly access from multiple
				 * threads. */
    Tcl_ThreadDataKey key;	/* Key for per-thread data holding the
				 * (Tcl_Obj) copy for each thread. */
} ProcessGlobalValue;

/*
 *----------------------------------------------------------------------
 * Flags for TclParseNumber
 *----------------------------------------------------------------------
 */

#define TCL_PARSE_DECIMAL_ONLY		1
				/* Leading zero doesn't denote octal or
				 * hex. */
#define TCL_PARSE_OCTAL_ONLY		2
				/* Parse octal even without prefix. */
#define TCL_PARSE_HEXADECIMAL_ONLY	4
				/* Parse hexadecimal even without prefix. */
#define TCL_PARSE_INTEGER_ONLY		8
				/* Disable floating point parsing. */
#define TCL_PARSE_SCAN_PREFIXES		16
				/* Use [scan] rules dealing with 0?
				 * prefixes. */
#define TCL_PARSE_NO_WHITESPACE		32
				/* Reject leading/trailing whitespace. */
#define TCL_PARSE_BINARY_ONLY	64
				/* Parse binary even without prefix. */
#define TCL_PARSE_NO_UNDERSCORE	128
				/* Reject underscore digit separator */

/*
 *----------------------------------------------------------------------
 * Type values TclGetNumberFromObj
 *----------------------------------------------------------------------
 */

#define TCL_NUMBER_INT		2
#if (TCL_MAJOR_VERSION < 9) && !defined(TCL_NO_DEPRECATED)
#   define TCL_NUMBER_LONG		1 /* deprecated, not used any more */
#   define TCL_NUMBER_WIDE		TCL_NUMBER_INT /* deprecated */
#endif
#define TCL_NUMBER_BIG		3
#define TCL_NUMBER_DOUBLE	4
#define TCL_NUMBER_NAN		5

/*
 *----------------------------------------------------------------
 * Variables shared among Tcl modules but not used by the outside world.
 *----------------------------------------------------------------
 */

MODULE_SCOPE char *tclNativeExecutableName;
MODULE_SCOPE int tclFindExecutableSearchDone;
MODULE_SCOPE char *tclMemDumpFileName;
MODULE_SCOPE TclPlatformType tclPlatform;
MODULE_SCOPE Tcl_NotifierProcs tclNotifierHooks;

MODULE_SCOPE Tcl_Encoding tclIdentityEncoding;

/*
 * TIP #233 (Virtualized Time)
 * Data for the time hooks, if any.
 */

MODULE_SCOPE Tcl_GetTimeProc *tclGetTimeProcPtr;
MODULE_SCOPE Tcl_ScaleTimeProc *tclScaleTimeProcPtr;
MODULE_SCOPE ClientData tclTimeClientData;

/*
 * Variables denoting the Tcl object types defined in the core.
 */

MODULE_SCOPE const Tcl_ObjType tclBignumType;
MODULE_SCOPE const Tcl_ObjType tclBooleanType;
MODULE_SCOPE const Tcl_ObjType tclByteArrayType;
MODULE_SCOPE const Tcl_ObjType tclByteCodeType;
MODULE_SCOPE const Tcl_ObjType tclDoubleType;
MODULE_SCOPE const Tcl_ObjType tclIntType;
MODULE_SCOPE const Tcl_ObjType tclListType;
MODULE_SCOPE const Tcl_ObjType tclDictType;
MODULE_SCOPE const Tcl_ObjType tclProcBodyType;
MODULE_SCOPE const Tcl_ObjType tclStringType;
MODULE_SCOPE const Tcl_ObjType tclEnsembleCmdType;
MODULE_SCOPE const Tcl_ObjType tclRegexpType;
MODULE_SCOPE Tcl_ObjType tclCmdNameType;

/*
 * Variables denoting the hash key types defined in the core.
 */

MODULE_SCOPE const Tcl_HashKeyType tclArrayHashKeyType;
MODULE_SCOPE const Tcl_HashKeyType tclOneWordHashKeyType;
MODULE_SCOPE const Tcl_HashKeyType tclStringHashKeyType;
MODULE_SCOPE const Tcl_HashKeyType tclObjHashKeyType;

/*
 * The head of the list of free Tcl objects, and the total number of Tcl
 * objects ever allocated and freed.
 */

MODULE_SCOPE Tcl_Obj *	tclFreeObjList;

#ifdef TCL_COMPILE_STATS
MODULE_SCOPE size_t	tclObjsAlloced;
MODULE_SCOPE size_t	tclObjsFreed;
#define TCL_MAX_SHARED_OBJ_STATS 5
MODULE_SCOPE size_t	tclObjsShared[TCL_MAX_SHARED_OBJ_STATS];
#endif /* TCL_COMPILE_STATS */

/*
 * Pointer to a heap-allocated string of length zero that the Tcl core uses as
 * the value of an empty string representation for an object. This value is
 * shared by all new objects allocated by Tcl_NewObj.
 */

MODULE_SCOPE char	tclEmptyString;

enum CheckEmptyStringResult {
	TCL_EMPTYSTRING_UNKNOWN = -1, TCL_EMPTYSTRING_NO, TCL_EMPTYSTRING_YES
};

/*
 *----------------------------------------------------------------
 * Procedures shared among Tcl modules but not used by the outside world,
 * introduced by/for NRE.
 *----------------------------------------------------------------
 */

MODULE_SCOPE Tcl_ObjCmdProc TclNRApplyObjCmd;
MODULE_SCOPE Tcl_ObjCmdProc TclNREvalObjCmd;
MODULE_SCOPE Tcl_ObjCmdProc TclNRCatchObjCmd;
MODULE_SCOPE Tcl_ObjCmdProc TclNRExprObjCmd;
MODULE_SCOPE Tcl_ObjCmdProc TclNRForObjCmd;
MODULE_SCOPE Tcl_ObjCmdProc TclNRForeachCmd;
MODULE_SCOPE Tcl_ObjCmdProc TclNRIfObjCmd;
MODULE_SCOPE Tcl_ObjCmdProc TclNRLmapCmd;
MODULE_SCOPE Tcl_ObjCmdProc TclNRPackageObjCmd;
MODULE_SCOPE Tcl_ObjCmdProc TclNRSourceObjCmd;
MODULE_SCOPE Tcl_ObjCmdProc TclNRSubstObjCmd;
MODULE_SCOPE Tcl_ObjCmdProc TclNRSwitchObjCmd;
MODULE_SCOPE Tcl_ObjCmdProc TclNRTryObjCmd;
MODULE_SCOPE Tcl_ObjCmdProc TclNRUplevelObjCmd;
MODULE_SCOPE Tcl_ObjCmdProc TclNRWhileObjCmd;

MODULE_SCOPE Tcl_NRPostProc TclNRForIterCallback;
MODULE_SCOPE Tcl_NRPostProc TclNRCoroutineActivateCallback;
MODULE_SCOPE Tcl_ObjCmdProc TclNRTailcallObjCmd;
MODULE_SCOPE Tcl_NRPostProc TclNRTailcallEval;
MODULE_SCOPE Tcl_ObjCmdProc TclNRCoroutineObjCmd;
MODULE_SCOPE Tcl_ObjCmdProc TclNRYieldObjCmd;
MODULE_SCOPE Tcl_ObjCmdProc TclNRYieldmObjCmd;
MODULE_SCOPE Tcl_ObjCmdProc TclNRYieldToObjCmd;
MODULE_SCOPE Tcl_ObjCmdProc TclNRInvoke;
MODULE_SCOPE Tcl_NRPostProc TclNRReleaseValues;

MODULE_SCOPE void  TclSetTailcall(Tcl_Interp *interp, Tcl_Obj *tailcallPtr);
MODULE_SCOPE void  TclPushTailcallPoint(Tcl_Interp *interp);

/* These two can be considered for the public api */
MODULE_SCOPE void  TclMarkTailcall(Tcl_Interp *interp);
MODULE_SCOPE void  TclSkipTailcall(Tcl_Interp *interp);

/*
 * This structure holds the data for the various iteration callbacks used to
 * NRE the 'for' and 'while' commands. We need a separate structure because we
 * have more than the 4 client data entries we can provide directly thorugh
 * the callback API. It is the 'word' information which puts us over the
 * limit. It is needed because the loop body is argument 4 of 'for' and
 * argument 2 of 'while'. Not providing the correct index confuses the #280
 * code. We TclSmallAlloc/Free this.
 */

typedef struct ForIterData {
    Tcl_Obj *cond;		/* Loop condition expression. */
    Tcl_Obj *body;		/* Loop body. */
    Tcl_Obj *next;		/* Loop step script, NULL for 'while'. */
    const char *msg;		/* Error message part. */
    int word;			/* Index of the body script in the command */
} ForIterData;

/* TIP #357 - Structure doing the bookkeeping of handles for Tcl_LoadFile
 *            and Tcl_FindSymbol. This structure corresponds to an opaque
 *            typedef in tcl.h */

typedef void* TclFindSymbolProc(Tcl_Interp* interp, Tcl_LoadHandle loadHandle,
				const char* symbol);
struct Tcl_LoadHandle_ {
    void *clientData;	/* Client data is the load handle in the
				 * native filesystem if a module was loaded
				 * there, or an opaque pointer to a structure
				 * for further bookkeeping on load-from-VFS
				 * and load-from-memory */
    TclFindSymbolProc* findSymbolProcPtr;
				/* Procedure that resolves symbols in a
				 * loaded module */
    Tcl_FSUnloadFileProc* unloadFileProcPtr;
				/* Procedure that unloads a loaded module */
};

/* Flags for conversion of doubles to digit strings */

#define TCL_DD_E_FORMAT 		0x2
				/* Use a fixed-length string of digits,
				 * suitable for E format*/
#define TCL_DD_F_FORMAT 		0x3
				/* Use a fixed number of digits after the
				 * decimal point, suitable for F format */
#define TCL_DD_SHORTEST 		0x4
				/* Use the shortest possible string */
#define TCL_DD_NO_QUICK 		0x8
				/* Debug flag: forbid quick FP conversion */

#define TCL_DD_CONVERSION_TYPE_MASK	0x3
				/* Mask to isolate the conversion type */

/*
 *----------------------------------------------------------------
 * Procedures shared among Tcl modules but not used by the outside world:
 *----------------------------------------------------------------
 */

MODULE_SCOPE void	TclAppendBytesToByteArray(Tcl_Obj *objPtr,
			    const unsigned char *bytes, int len);
MODULE_SCOPE int	TclNREvalCmd(Tcl_Interp *interp, Tcl_Obj *objPtr,
			    int flags);
MODULE_SCOPE void	TclAdvanceContinuations(int *line, int **next,
			    int loc);
MODULE_SCOPE void	TclAdvanceLines(int *line, const char *start,
			    const char *end);
MODULE_SCOPE void	TclArgumentEnter(Tcl_Interp *interp,
			    Tcl_Obj *objv[], int objc, CmdFrame *cf);
MODULE_SCOPE void	TclArgumentRelease(Tcl_Interp *interp,
			    Tcl_Obj *objv[], int objc);
MODULE_SCOPE void	TclArgumentBCEnter(Tcl_Interp *interp,
			    Tcl_Obj *objv[], int objc,
			    void *codePtr, CmdFrame *cfPtr, int cmd, int pc);
MODULE_SCOPE void	TclArgumentBCRelease(Tcl_Interp *interp,
			    CmdFrame *cfPtr);
MODULE_SCOPE void	TclArgumentGet(Tcl_Interp *interp, Tcl_Obj *obj,
			    CmdFrame **cfPtrPtr, int *wordPtr);
MODULE_SCOPE double	TclBignumToDouble(const void *bignum);
MODULE_SCOPE int	TclByteArrayMatch(const unsigned char *string,
			    int strLen, const unsigned char *pattern,
			    int ptnLen, int flags);
MODULE_SCOPE double	TclCeil(const void *a);
MODULE_SCOPE void	TclChannelPreserve(Tcl_Channel chan);
MODULE_SCOPE void	TclChannelRelease(Tcl_Channel chan);
MODULE_SCOPE int	TclCheckArrayTraces(Tcl_Interp *interp, Var *varPtr,
			    Var *arrayPtr, Tcl_Obj *name, int index);
MODULE_SCOPE int	TclCheckBadOctal(Tcl_Interp *interp,
			    const char *value);
MODULE_SCOPE int	TclCheckEmptyString(Tcl_Obj *objPtr);
MODULE_SCOPE int	TclChanCaughtErrorBypass(Tcl_Interp *interp,
			    Tcl_Channel chan);
MODULE_SCOPE Tcl_ObjCmdProc TclChannelNamesCmd;
MODULE_SCOPE Tcl_NRPostProc TclClearRootEnsemble;
MODULE_SCOPE int	TclCompareTwoNumbers(Tcl_Obj *valuePtr,
			    Tcl_Obj *value2Ptr);
MODULE_SCOPE ContLineLoc *TclContinuationsEnter(Tcl_Obj *objPtr, int num,
			    int *loc);
MODULE_SCOPE void	TclContinuationsEnterDerived(Tcl_Obj *objPtr,
			    int start, int *clNext);
MODULE_SCOPE ContLineLoc *TclContinuationsGet(Tcl_Obj *objPtr);
MODULE_SCOPE void	TclContinuationsCopy(Tcl_Obj *objPtr,
			    Tcl_Obj *originObjPtr);
MODULE_SCOPE int	TclConvertElement(const char *src, int length,
			    char *dst, int flags);
MODULE_SCOPE Tcl_Command TclCreateObjCommandInNs(Tcl_Interp *interp,
			    const char *cmdName, Tcl_Namespace *nsPtr,
			    Tcl_ObjCmdProc *proc, ClientData clientData,
			    Tcl_CmdDeleteProc *deleteProc);
MODULE_SCOPE Tcl_Command TclCreateEnsembleInNs(Tcl_Interp *interp,
			    const char *name, Tcl_Namespace *nameNamespacePtr,
			    Tcl_Namespace *ensembleNamespacePtr, int flags);
MODULE_SCOPE void	TclDeleteNamespaceVars(Namespace *nsPtr);
MODULE_SCOPE int	TclFindDictElement(Tcl_Interp *interp,
			    const char *dict, int dictLength,
			    const char **elementPtr, const char **nextPtr,
			    int *sizePtr, int *literalPtr);
/* TIP #280 - Modified token based evaluation, with line information. */
MODULE_SCOPE int	TclEvalEx(Tcl_Interp *interp, const char *script,
			    int numBytes, int flags, int line,
			    int *clNextOuter, const char *outerScript);
MODULE_SCOPE Tcl_ObjCmdProc TclFileAttrsCmd;
MODULE_SCOPE Tcl_ObjCmdProc TclFileCopyCmd;
MODULE_SCOPE Tcl_ObjCmdProc TclFileDeleteCmd;
MODULE_SCOPE Tcl_ObjCmdProc TclFileLinkCmd;
MODULE_SCOPE Tcl_ObjCmdProc TclFileMakeDirsCmd;
MODULE_SCOPE Tcl_ObjCmdProc TclFileReadLinkCmd;
MODULE_SCOPE Tcl_ObjCmdProc TclFileRenameCmd;
MODULE_SCOPE Tcl_ObjCmdProc TclFileTempDirCmd;
MODULE_SCOPE Tcl_ObjCmdProc TclFileTemporaryCmd;
MODULE_SCOPE void	TclCreateLateExitHandler(Tcl_ExitProc *proc,
			    ClientData clientData);
MODULE_SCOPE void	TclDeleteLateExitHandler(Tcl_ExitProc *proc,
			    ClientData clientData);
MODULE_SCOPE char *	TclDStringAppendObj(Tcl_DString *dsPtr,
			    Tcl_Obj *objPtr);
MODULE_SCOPE char *	TclDStringAppendDString(Tcl_DString *dsPtr,
			    Tcl_DString *toAppendPtr);
MODULE_SCOPE Tcl_Obj *	TclDStringToObj(Tcl_DString *dsPtr);
MODULE_SCOPE Tcl_Obj *const *TclFetchEnsembleRoot(Tcl_Interp *interp,
			    Tcl_Obj *const *objv, int objc, int *objcPtr);
MODULE_SCOPE Tcl_Namespace *TclEnsureNamespace(Tcl_Interp *interp,
			    Tcl_Namespace *namespacePtr);
MODULE_SCOPE void	TclFinalizeAllocSubsystem(void);
MODULE_SCOPE void	TclFinalizeAsync(void);
MODULE_SCOPE void	TclFinalizeDoubleConversion(void);
MODULE_SCOPE void	TclFinalizeEncodingSubsystem(void);
MODULE_SCOPE void	TclFinalizeEnvironment(void);
MODULE_SCOPE void	TclFinalizeEvaluation(void);
MODULE_SCOPE void	TclFinalizeExecution(void);
MODULE_SCOPE void	TclFinalizeIOSubsystem(void);
MODULE_SCOPE void	TclFinalizeFilesystem(void);
MODULE_SCOPE void	TclResetFilesystem(void);
MODULE_SCOPE void	TclFinalizeLoad(void);
MODULE_SCOPE void	TclFinalizeLock(void);
MODULE_SCOPE void	TclFinalizeMemorySubsystem(void);
MODULE_SCOPE void	TclFinalizeNotifier(void);
MODULE_SCOPE void	TclFinalizeObjects(void);
MODULE_SCOPE void	TclFinalizePreserve(void);
MODULE_SCOPE void	TclFinalizeSynchronization(void);
MODULE_SCOPE void	TclInitThreadAlloc(void);
MODULE_SCOPE void	TclFinalizeThreadAlloc(void);
MODULE_SCOPE void	TclFinalizeThreadAllocThread(void);
MODULE_SCOPE void	TclFinalizeThreadData(int quick);
MODULE_SCOPE void	TclFinalizeThreadObjects(void);
MODULE_SCOPE double	TclFloor(const void *a);
MODULE_SCOPE void	TclFormatNaN(double value, char *buffer);
MODULE_SCOPE int	TclFSFileAttrIndex(Tcl_Obj *pathPtr,
			    const char *attributeName, int *indexPtr);
MODULE_SCOPE Tcl_Command TclNRCreateCommandInNs(Tcl_Interp *interp,
			    const char *cmdName, Tcl_Namespace *nsPtr,
			    Tcl_ObjCmdProc *proc, Tcl_ObjCmdProc *nreProc,
			    ClientData clientData,
			    Tcl_CmdDeleteProc *deleteProc);
MODULE_SCOPE int	TclNREvalFile(Tcl_Interp *interp, Tcl_Obj *pathPtr,
			    const char *encodingName);
MODULE_SCOPE void	TclFSUnloadTempFile(Tcl_LoadHandle loadHandle);
MODULE_SCOPE int *	TclGetAsyncReadyPtr(void);
MODULE_SCOPE Tcl_Obj *	TclGetBgErrorHandler(Tcl_Interp *interp);
MODULE_SCOPE int	TclGetChannelFromObj(Tcl_Interp *interp,
			    Tcl_Obj *objPtr, Tcl_Channel *chanPtr,
			    int *modePtr, int flags);
MODULE_SCOPE CmdFrame *	TclGetCmdFrameForProcedure(Proc *procPtr);
MODULE_SCOPE int	TclGetCompletionCodeFromObj(Tcl_Interp *interp,
			    Tcl_Obj *value, int *code);
MODULE_SCOPE Proc *	TclGetLambdaFromObj(Tcl_Interp *interp,
			    Tcl_Obj *objPtr, Tcl_Obj **nsObjPtrPtr);
MODULE_SCOPE int	TclGetNumberFromObj(Tcl_Interp *interp,
			    Tcl_Obj *objPtr, ClientData *clientDataPtr,
			    int *typePtr);
MODULE_SCOPE int	TclGetOpenModeEx(Tcl_Interp *interp,
			    const char *modeString, int *seekFlagPtr,
			    int *binaryPtr);
MODULE_SCOPE Tcl_Obj *	TclGetProcessGlobalValue(ProcessGlobalValue *pgvPtr);
MODULE_SCOPE Tcl_Obj *	TclGetSourceFromFrame(CmdFrame *cfPtr, int objc,
			    Tcl_Obj *const objv[]);
MODULE_SCOPE char *	TclGetStringStorage(Tcl_Obj *objPtr,
			    unsigned int *sizePtr);
MODULE_SCOPE int	TclGetLoadedPackagesEx(Tcl_Interp *interp,
				const char *targetName,
				const char *packageName);
MODULE_SCOPE int	TclGetWideBitsFromObj(Tcl_Interp *, Tcl_Obj *,
				Tcl_WideInt *);
MODULE_SCOPE int	TclGlob(Tcl_Interp *interp, char *pattern,
			    Tcl_Obj *unquotedPrefix, int globFlags,
			    Tcl_GlobTypeData *types);
MODULE_SCOPE int	TclIncrObj(Tcl_Interp *interp, Tcl_Obj *valuePtr,
			    Tcl_Obj *incrPtr);
MODULE_SCOPE Tcl_Obj *	TclIncrObjVar2(Tcl_Interp *interp, Tcl_Obj *part1Ptr,
			    Tcl_Obj *part2Ptr, Tcl_Obj *incrPtr, int flags);
MODULE_SCOPE int	TclInfoExistsCmd(ClientData dummy, Tcl_Interp *interp,
			    int objc, Tcl_Obj *const objv[]);
MODULE_SCOPE int	TclInfoCoroutineCmd(ClientData dummy, Tcl_Interp *interp,
			    int objc, Tcl_Obj *const objv[]);
MODULE_SCOPE Tcl_Obj *	TclInfoFrame(Tcl_Interp *interp, CmdFrame *framePtr);
MODULE_SCOPE int	TclInfoGlobalsCmd(ClientData dummy, Tcl_Interp *interp,
			    int objc, Tcl_Obj *const objv[]);
MODULE_SCOPE int	TclInfoLocalsCmd(ClientData dummy, Tcl_Interp *interp,
			    int objc, Tcl_Obj *const objv[]);
MODULE_SCOPE int	TclInfoVarsCmd(ClientData dummy, Tcl_Interp *interp,
			    int objc, Tcl_Obj *const objv[]);
MODULE_SCOPE void	TclInitAlloc(void);
MODULE_SCOPE void	TclInitDbCkalloc(void);
MODULE_SCOPE void	TclInitDoubleConversion(void);
MODULE_SCOPE void	TclInitEmbeddedConfigurationInformation(
			    Tcl_Interp *interp);
MODULE_SCOPE void	TclInitEncodingSubsystem(void);
MODULE_SCOPE void	TclInitIOSubsystem(void);
MODULE_SCOPE void	TclInitLimitSupport(Tcl_Interp *interp);
MODULE_SCOPE void	TclInitNamespaceSubsystem(void);
MODULE_SCOPE void	TclInitNotifier(void);
MODULE_SCOPE void	TclInitObjSubsystem(void);
MODULE_SCOPE int	TclInterpReady(Tcl_Interp *interp);
MODULE_SCOPE int	TclIsDigitProc(int byte);
MODULE_SCOPE int	TclIsBareword(int byte);
MODULE_SCOPE Tcl_Obj *	TclJoinPath(int elements, Tcl_Obj * const objv[],
			    int forceRelative);
MODULE_SCOPE int	TclJoinThread(Tcl_ThreadId id, int *result);
MODULE_SCOPE void	TclLimitRemoveAllHandlers(Tcl_Interp *interp);
MODULE_SCOPE Tcl_Obj *	TclLindexList(Tcl_Interp *interp,
			    Tcl_Obj *listPtr, Tcl_Obj *argPtr);
MODULE_SCOPE Tcl_Obj *	TclLindexFlat(Tcl_Interp *interp, Tcl_Obj *listPtr,
			    int indexCount, Tcl_Obj *const indexArray[]);
/* TIP #280 */
MODULE_SCOPE void	TclListLines(Tcl_Obj *listObj, int line, int n,
			    int *lines, Tcl_Obj *const *elems);
MODULE_SCOPE Tcl_Obj *	TclListObjCopy(Tcl_Interp *interp, Tcl_Obj *listPtr);
MODULE_SCOPE Tcl_Obj *	TclListObjRange(Tcl_Obj *listPtr, int fromIdx,
			    int toIdx);
MODULE_SCOPE Tcl_Obj *	TclLsetList(Tcl_Interp *interp, Tcl_Obj *listPtr,
			    Tcl_Obj *indexPtr, Tcl_Obj *valuePtr);
MODULE_SCOPE Tcl_Obj *	TclLsetFlat(Tcl_Interp *interp, Tcl_Obj *listPtr,
			    int indexCount, Tcl_Obj *const indexArray[],
			    Tcl_Obj *valuePtr);
MODULE_SCOPE Tcl_Command TclMakeEnsemble(Tcl_Interp *interp, const char *name,
			    const EnsembleImplMap map[]);
MODULE_SCOPE int	TclMaxListLength(const char *bytes, int numBytes,
			    const char **endPtr);
MODULE_SCOPE int	TclMergeReturnOptions(Tcl_Interp *interp, int objc,
			    Tcl_Obj *const objv[], Tcl_Obj **optionsPtrPtr,
			    int *codePtr, int *levelPtr);
MODULE_SCOPE Tcl_Obj *  TclNoErrorStack(Tcl_Interp *interp, Tcl_Obj *options);
MODULE_SCOPE int	TclNokia770Doubles(void);
MODULE_SCOPE void	TclNsDecrRefCount(Namespace *nsPtr);
MODULE_SCOPE int	TclNamespaceDeleted(Namespace *nsPtr);
MODULE_SCOPE void	TclObjVarErrMsg(Tcl_Interp *interp, Tcl_Obj *part1Ptr,
			    Tcl_Obj *part2Ptr, const char *operation,
			    const char *reason, int index);
MODULE_SCOPE int	TclObjInvokeNamespace(Tcl_Interp *interp,
			    int objc, Tcl_Obj *const objv[],
			    Tcl_Namespace *nsPtr, int flags);
MODULE_SCOPE int	TclObjUnsetVar2(Tcl_Interp *interp,
			    Tcl_Obj *part1Ptr, Tcl_Obj *part2Ptr, int flags);
MODULE_SCOPE int	TclParseBackslash(const char *src,
			    int numBytes, int *readPtr, char *dst);
MODULE_SCOPE int	TclParseHex(const char *src, int numBytes,
			    int *resultPtr);
MODULE_SCOPE int	TclParseNumber(Tcl_Interp *interp, Tcl_Obj *objPtr,
			    const char *expected, const char *bytes,
			    int numBytes, const char **endPtrPtr, int flags);
MODULE_SCOPE void	TclParseInit(Tcl_Interp *interp, const char *string,
			    int numBytes, Tcl_Parse *parsePtr);
MODULE_SCOPE int	TclParseAllWhiteSpace(const char *src, int numBytes);
MODULE_SCOPE int	TclProcessReturn(Tcl_Interp *interp,
			    int code, int level, Tcl_Obj *returnOpts);
MODULE_SCOPE int	TclpObjLstat(Tcl_Obj *pathPtr, Tcl_StatBuf *buf);
MODULE_SCOPE Tcl_Obj *	TclpTempFileName(void);
MODULE_SCOPE Tcl_Obj *  TclpTempFileNameForLibrary(Tcl_Interp *interp, Tcl_Obj* pathPtr);
MODULE_SCOPE Tcl_Obj *	TclNewFSPathObj(Tcl_Obj *dirPtr, const char *addStrRep,
			    int len);
MODULE_SCOPE int	TclpDeleteFile(const void *path);
MODULE_SCOPE void	TclpFinalizeCondition(Tcl_Condition *condPtr);
MODULE_SCOPE void	TclpFinalizeMutex(Tcl_Mutex *mutexPtr);
MODULE_SCOPE void	TclpFinalizePipes(void);
MODULE_SCOPE void	TclpFinalizeSockets(void);
MODULE_SCOPE int	TclCreateSocketAddress(Tcl_Interp *interp,
			    struct addrinfo **addrlist,
			    const char *host, int port, int willBind,
			    const char **errorMsgPtr);
MODULE_SCOPE int	TclpThreadCreate(Tcl_ThreadId *idPtr,
			    Tcl_ThreadCreateProc *proc, ClientData clientData,
			    int stackSize, int flags);
MODULE_SCOPE int	TclpFindVariable(const char *name, int *lengthPtr);
MODULE_SCOPE void	TclpInitLibraryPath(char **valuePtr,
			    unsigned int *lengthPtr, Tcl_Encoding *encodingPtr);
MODULE_SCOPE void	TclpInitLock(void);
MODULE_SCOPE void	TclpInitPlatform(void);
MODULE_SCOPE void	TclpInitUnlock(void);
MODULE_SCOPE Tcl_Obj *	TclpObjListVolumes(void);
MODULE_SCOPE void	TclpGlobalLock(void);
MODULE_SCOPE void	TclpGlobalUnlock(void);
MODULE_SCOPE int	TclpMatchFiles(Tcl_Interp *interp, char *separators,
			    Tcl_DString *dirPtr, char *pattern, char *tail);
MODULE_SCOPE int	TclpObjNormalizePath(Tcl_Interp *interp,
			    Tcl_Obj *pathPtr, int nextCheckpoint);
MODULE_SCOPE void	TclpNativeJoinPath(Tcl_Obj *prefix, const char *joining);
MODULE_SCOPE Tcl_Obj *	TclpNativeSplitPath(Tcl_Obj *pathPtr, int *lenPtr);
MODULE_SCOPE Tcl_PathType TclpGetNativePathType(Tcl_Obj *pathPtr,
			    int *driveNameLengthPtr, Tcl_Obj **driveNameRef);
MODULE_SCOPE int	TclCrossFilesystemCopy(Tcl_Interp *interp,
			    Tcl_Obj *source, Tcl_Obj *target);
MODULE_SCOPE int	TclpMatchInDirectory(Tcl_Interp *interp,
			    Tcl_Obj *resultPtr, Tcl_Obj *pathPtr,
			    const char *pattern, Tcl_GlobTypeData *types);
MODULE_SCOPE ClientData	TclpGetNativeCwd(ClientData clientData);
MODULE_SCOPE Tcl_FSDupInternalRepProc TclNativeDupInternalRep;
MODULE_SCOPE Tcl_Obj *	TclpObjLink(Tcl_Obj *pathPtr, Tcl_Obj *toPtr,
			    int linkType);
MODULE_SCOPE int	TclpObjChdir(Tcl_Obj *pathPtr);
MODULE_SCOPE Tcl_Channel TclpOpenTemporaryFile(Tcl_Obj *dirObj,
			    Tcl_Obj *basenameObj, Tcl_Obj *extensionObj,
			    Tcl_Obj *resultingNameObj);
MODULE_SCOPE void TclPkgFileSeen(Tcl_Interp *interp, const char *fileName);
MODULE_SCOPE void *TclInitPkgFiles(Tcl_Interp *interp);
MODULE_SCOPE Tcl_Obj *	TclPathPart(Tcl_Interp *interp, Tcl_Obj *pathPtr,
			    Tcl_PathPart portion);
MODULE_SCOPE char *	TclpReadlink(const char *fileName,
			    Tcl_DString *linkPtr);
MODULE_SCOPE void	TclpSetVariables(Tcl_Interp *interp);
MODULE_SCOPE void *	TclThreadStorageKeyGet(Tcl_ThreadDataKey *keyPtr);
MODULE_SCOPE void	TclThreadStorageKeySet(Tcl_ThreadDataKey *keyPtr,
			    void *data);
MODULE_SCOPE TCL_NORETURN void TclpThreadExit(int status);
MODULE_SCOPE void	TclRememberCondition(Tcl_Condition *mutex);
MODULE_SCOPE void	TclRememberJoinableThread(Tcl_ThreadId id);
MODULE_SCOPE void	TclRememberMutex(Tcl_Mutex *mutex);
MODULE_SCOPE void	TclRemoveScriptLimitCallbacks(Tcl_Interp *interp);
MODULE_SCOPE int	TclReToGlob(Tcl_Interp *interp, const char *reStr,
			    int reStrLen, Tcl_DString *dsPtr, int *flagsPtr,
			    int *quantifiersFoundPtr);
MODULE_SCOPE int	TclScanElement(const char *string, int length,
			    char *flagPtr);
MODULE_SCOPE void	TclSetBgErrorHandler(Tcl_Interp *interp,
			    Tcl_Obj *cmdPrefix);
MODULE_SCOPE void	TclSetBignumIntRep(Tcl_Obj *objPtr,
			    void *bignumValue);
MODULE_SCOPE int	TclSetBooleanFromAny(Tcl_Interp *interp,
			    Tcl_Obj *objPtr);
MODULE_SCOPE void	TclSetCmdNameObj(Tcl_Interp *interp, Tcl_Obj *objPtr,
			    Command *cmdPtr);
MODULE_SCOPE void	TclSetDuplicateObj(Tcl_Obj *dupPtr, Tcl_Obj *objPtr);
MODULE_SCOPE void	TclSetProcessGlobalValue(ProcessGlobalValue *pgvPtr,
			    Tcl_Obj *newValue, Tcl_Encoding encoding);
MODULE_SCOPE void	TclSignalExitThread(Tcl_ThreadId id, int result);
MODULE_SCOPE void	TclSpellFix(Tcl_Interp *interp,
			    Tcl_Obj *const *objv, int objc, int subIdx,
			    Tcl_Obj *bad, Tcl_Obj *fix);
MODULE_SCOPE void *	TclStackRealloc(Tcl_Interp *interp, void *ptr,
			    int numBytes);
typedef int (*memCmpFn_t)(const void*, const void*, size_t);
MODULE_SCOPE int	TclStringCmp(Tcl_Obj *value1Ptr, Tcl_Obj *value2Ptr,
			    int checkEq, int nocase, int reqlength);
MODULE_SCOPE int	TclStringCmpOpts(Tcl_Interp *interp, int objc,
			    Tcl_Obj *const objv[], int *nocase,
			    int *reqlength);
MODULE_SCOPE int	TclStringMatch(const char *str, int strLen,
			    const char *pattern, int ptnLen, int flags);
MODULE_SCOPE int	TclStringMatchObj(Tcl_Obj *stringObj,
			    Tcl_Obj *patternObj, int flags);
MODULE_SCOPE void	TclSubstCompile(Tcl_Interp *interp, const char *bytes,
			    int numBytes, int flags, int line,
			    struct CompileEnv *envPtr);
MODULE_SCOPE int	TclSubstOptions(Tcl_Interp *interp, int numOpts,
			    Tcl_Obj *const opts[], int *flagPtr);
MODULE_SCOPE void	TclSubstParse(Tcl_Interp *interp, const char *bytes,
			    int numBytes, int flags, Tcl_Parse *parsePtr,
			    Tcl_InterpState *statePtr);
MODULE_SCOPE int	TclSubstTokens(Tcl_Interp *interp, Tcl_Token *tokenPtr,
			    int count, int *tokensLeftPtr, int line,
			    int *clNextOuter, const char *outerScript);
MODULE_SCOPE int	TclTrim(const char *bytes, int numBytes,
			    const char *trim, int numTrim, int *trimRight);
MODULE_SCOPE int	TclTrimLeft(const char *bytes, int numBytes,
			    const char *trim, int numTrim);
MODULE_SCOPE int	TclTrimRight(const char *bytes, int numBytes,
			    const char *trim, int numTrim);
MODULE_SCOPE const char*TclGetCommandTypeName(Tcl_Command command);
MODULE_SCOPE void	TclRegisterCommandTypeName(
			    Tcl_ObjCmdProc *implementationProc,
			    const char *nameStr);
MODULE_SCOPE int	TclUtfCmp(const char *cs, const char *ct);
MODULE_SCOPE int	TclUtfCasecmp(const char *cs, const char *ct);
MODULE_SCOPE int	TclUtfCount(int ch);
#if TCL_UTF_MAX > 3
#   define TclUtfToUCS4 Tcl_UtfToUniChar
#   define TclUniCharToUCS4(src, ptr) (*ptr = *(src),1)
#   define TclUCS4Complete Tcl_UtfCharComplete
#   define TclChar16Complete(src, length) (((unsigned)((unsigned char)*(src) - 0xF0) < 5) \
	    ? ((length) >= 3) : Tcl_UtfCharComplete((src), (length)))
#else
    MODULE_SCOPE int	TclUtfToUCS4(const char *src, int *ucs4Ptr);
    MODULE_SCOPE int	TclUniCharToUCS4(const Tcl_UniChar *src, int *ucs4Ptr);
#   define TclUCS4Complete(src, length) (((unsigned)((unsigned char)*(src) - 0xF0) < 5) \
	    ? ((length) >= 4) : Tcl_UtfCharComplete((src), (length)))
#   define TclChar16Complete Tcl_UtfCharComplete
#endif
MODULE_SCOPE Tcl_Obj *	TclpNativeToNormalized(ClientData clientData);
MODULE_SCOPE Tcl_Obj *	TclpFilesystemPathType(Tcl_Obj *pathPtr);
MODULE_SCOPE int	TclpDlopen(Tcl_Interp *interp, Tcl_Obj *pathPtr,
			    Tcl_LoadHandle *loadHandle,
			    Tcl_FSUnloadFileProc **unloadProcPtr, int flags);
MODULE_SCOPE int	TclpUtime(Tcl_Obj *pathPtr, struct utimbuf *tval);
#ifdef TCL_LOAD_FROM_MEMORY
MODULE_SCOPE void *	TclpLoadMemoryGetBuffer(Tcl_Interp *interp, int size);
MODULE_SCOPE int	TclpLoadMemory(Tcl_Interp *interp, void *buffer,
			    int size, int codeSize, Tcl_LoadHandle *loadHandle,
			    Tcl_FSUnloadFileProc **unloadProcPtr, int flags);
#endif
MODULE_SCOPE void	TclInitThreadStorage(void);
MODULE_SCOPE void	TclFinalizeThreadDataThread(void);
MODULE_SCOPE void	TclFinalizeThreadStorage(void);

/* TclWideMUInt -- wide integer used for measurement calculations: */
#if (!defined(_WIN32) || !defined(_MSC_VER) || (_MSC_VER >= 1400))
#   define TclWideMUInt Tcl_WideUInt
#else
/* older MSVS may not allow conversions between unsigned __int64 and double) */
#   define TclWideMUInt Tcl_WideInt
#endif
#ifdef TCL_WIDE_CLICKS
MODULE_SCOPE Tcl_WideInt TclpGetWideClicks(void);
MODULE_SCOPE double	TclpWideClicksToNanoseconds(Tcl_WideInt clicks);
MODULE_SCOPE double	TclpWideClickInMicrosec(void);
#else
#   ifdef _WIN32
#	define TCL_WIDE_CLICKS 1
MODULE_SCOPE Tcl_WideInt TclpGetWideClicks(void);
MODULE_SCOPE double	TclpWideClickInMicrosec(void);
#	define		TclpWideClicksToNanoseconds(clicks) \
				((double)(clicks) * TclpWideClickInMicrosec() * 1000)
#   endif
#endif
MODULE_SCOPE Tcl_WideInt TclpGetMicroseconds(void);

MODULE_SCOPE int	TclZlibInit(Tcl_Interp *interp);
MODULE_SCOPE void *	TclpThreadCreateKey(void);
MODULE_SCOPE void	TclpThreadDeleteKey(void *keyPtr);
MODULE_SCOPE void	TclpThreadSetGlobalTSD(void *tsdKeyPtr, void *ptr);
MODULE_SCOPE void *	TclpThreadGetGlobalTSD(void *tsdKeyPtr);
MODULE_SCOPE void	TclErrorStackResetIf(Tcl_Interp *interp,
			    const char *msg, int length);
/* Tip 430 */
MODULE_SCOPE int    TclZipfs_Init(Tcl_Interp *interp);


/*
 * Many parsing tasks need a common definition of whitespace.
 * Use this routine and macro to achieve that and place
 * optimization (fragile on changes) in one place.
 */

MODULE_SCOPE int	TclIsSpaceProc(int byte);
#	define TclIsSpaceProcM(byte) \
		(((byte) > 0x20) ? 0 : TclIsSpaceProc(byte))

/*
 *----------------------------------------------------------------
 * Command procedures in the generic core:
 *----------------------------------------------------------------
 */

MODULE_SCOPE int	Tcl_AfterObjCmd(ClientData clientData,
			    Tcl_Interp *interp, int objc,
			    Tcl_Obj *const objv[]);
MODULE_SCOPE int	Tcl_AppendObjCmd(ClientData clientData,
			    Tcl_Interp *interp, int objc,
			    Tcl_Obj *const objv[]);
MODULE_SCOPE int	Tcl_ApplyObjCmd(ClientData clientData,
			    Tcl_Interp *interp, int objc,
			    Tcl_Obj *const objv[]);
MODULE_SCOPE Tcl_Command TclInitArrayCmd(Tcl_Interp *interp);
MODULE_SCOPE Tcl_Command TclInitBinaryCmd(Tcl_Interp *interp);
MODULE_SCOPE int	Tcl_BreakObjCmd(ClientData clientData,
			    Tcl_Interp *interp, int objc,
			    Tcl_Obj *const objv[]);
#if !defined(TCL_NO_DEPRECATED) && TCL_MAJOR_VERSION < 9
MODULE_SCOPE int	Tcl_CaseObjCmd(ClientData clientData,
			    Tcl_Interp *interp, int objc,
			    Tcl_Obj *const objv[]);
#endif
MODULE_SCOPE int	Tcl_CatchObjCmd(ClientData clientData,
			    Tcl_Interp *interp, int objc,
			    Tcl_Obj *const objv[]);
MODULE_SCOPE int	Tcl_CdObjCmd(ClientData clientData,
			    Tcl_Interp *interp, int objc,
			    Tcl_Obj *const objv[]);
MODULE_SCOPE Tcl_Command TclInitChanCmd(Tcl_Interp *interp);
MODULE_SCOPE int	TclChanCreateObjCmd(ClientData clientData,
			    Tcl_Interp *interp, int objc,
			    Tcl_Obj *const objv[]);
MODULE_SCOPE int	TclChanPostEventObjCmd(ClientData clientData,
			    Tcl_Interp *interp, int objc,
			    Tcl_Obj *const objv[]);
MODULE_SCOPE int	TclChanPopObjCmd(ClientData clientData,
			    Tcl_Interp *interp, int objc, Tcl_Obj *const objv[]);
MODULE_SCOPE int	TclChanPushObjCmd(ClientData clientData,
			    Tcl_Interp *interp, int objc, Tcl_Obj *const objv[]);
MODULE_SCOPE void	TclClockInit(Tcl_Interp *interp);
MODULE_SCOPE int	TclClockOldscanObjCmd(
			    void *clientData, Tcl_Interp *interp,
			    int objc, Tcl_Obj *const objv[]);
MODULE_SCOPE int	Tcl_CloseObjCmd(ClientData clientData,
			    Tcl_Interp *interp, int objc,
			    Tcl_Obj *const objv[]);
MODULE_SCOPE int	Tcl_ConcatObjCmd(ClientData clientData,
			    Tcl_Interp *interp, int objc,
			    Tcl_Obj *const objv[]);
MODULE_SCOPE int	Tcl_ContinueObjCmd(ClientData clientData,
			    Tcl_Interp *interp, int objc,
			    Tcl_Obj *const objv[]);
MODULE_SCOPE Tcl_TimerToken TclCreateAbsoluteTimerHandler(
			    Tcl_Time *timePtr, Tcl_TimerProc *proc,
			    ClientData clientData);
MODULE_SCOPE int	TclDefaultBgErrorHandlerObjCmd(
			    ClientData clientData, Tcl_Interp *interp,
			    int objc, Tcl_Obj *const objv[]);
MODULE_SCOPE Tcl_Command TclInitDictCmd(Tcl_Interp *interp);
MODULE_SCOPE int	TclDictWithFinish(Tcl_Interp *interp, Var *varPtr,
			    Var *arrayPtr, Tcl_Obj *part1Ptr,
			    Tcl_Obj *part2Ptr, int index, int pathc,
			    Tcl_Obj *const pathv[], Tcl_Obj *keysPtr);
MODULE_SCOPE Tcl_Obj *	TclDictWithInit(Tcl_Interp *interp, Tcl_Obj *dictPtr,
			    int pathc, Tcl_Obj *const pathv[]);
MODULE_SCOPE int	Tcl_DisassembleObjCmd(ClientData clientData,
			    Tcl_Interp *interp, int objc,
			    Tcl_Obj *const objv[]);

/* Assemble command function */
MODULE_SCOPE int	Tcl_AssembleObjCmd(ClientData clientData,
			    Tcl_Interp *interp, int objc,
			    Tcl_Obj *const objv[]);
MODULE_SCOPE int	TclNRAssembleObjCmd(ClientData clientData,
			    Tcl_Interp *interp, int objc,
			    Tcl_Obj *const objv[]);
MODULE_SCOPE Tcl_Command TclInitEncodingCmd(Tcl_Interp *interp);
MODULE_SCOPE int	Tcl_EofObjCmd(ClientData clientData,
			    Tcl_Interp *interp, int objc,
			    Tcl_Obj *const objv[]);
MODULE_SCOPE int	Tcl_ErrorObjCmd(ClientData clientData,
			    Tcl_Interp *interp, int objc,
			    Tcl_Obj *const objv[]);
MODULE_SCOPE int	Tcl_EvalObjCmd(ClientData clientData,
			    Tcl_Interp *interp, int objc,
			    Tcl_Obj *const objv[]);
MODULE_SCOPE int	Tcl_ExecObjCmd(ClientData clientData,
			    Tcl_Interp *interp, int objc,
			    Tcl_Obj *const objv[]);
MODULE_SCOPE int	Tcl_ExitObjCmd(ClientData clientData,
			    Tcl_Interp *interp, int objc,
			    Tcl_Obj *const objv[]);
MODULE_SCOPE int	Tcl_ExprObjCmd(ClientData clientData,
			    Tcl_Interp *interp, int objc,
			    Tcl_Obj *const objv[]);
MODULE_SCOPE int	Tcl_FblockedObjCmd(ClientData clientData,
			    Tcl_Interp *interp, int objc,
			    Tcl_Obj *const objv[]);
MODULE_SCOPE int	Tcl_FconfigureObjCmd(
			    ClientData clientData, Tcl_Interp *interp,
			    int objc, Tcl_Obj *const objv[]);
MODULE_SCOPE int	Tcl_FcopyObjCmd(ClientData dummy,
			    Tcl_Interp *interp, int objc,
			    Tcl_Obj *const objv[]);
MODULE_SCOPE Tcl_Command TclInitFileCmd(Tcl_Interp *interp);
MODULE_SCOPE int	Tcl_FileEventObjCmd(ClientData clientData,
			    Tcl_Interp *interp, int objc,
			    Tcl_Obj *const objv[]);
MODULE_SCOPE int	Tcl_FlushObjCmd(ClientData clientData,
			    Tcl_Interp *interp, int objc,
			    Tcl_Obj *const objv[]);
MODULE_SCOPE int	Tcl_ForObjCmd(ClientData clientData,
			    Tcl_Interp *interp, int objc,
			    Tcl_Obj *const objv[]);
MODULE_SCOPE int	Tcl_ForeachObjCmd(ClientData clientData,
			    Tcl_Interp *interp, int objc,
			    Tcl_Obj *const objv[]);
MODULE_SCOPE int	Tcl_FormatObjCmd(ClientData dummy,
			    Tcl_Interp *interp, int objc,
			    Tcl_Obj *const objv[]);
MODULE_SCOPE int	Tcl_GetsObjCmd(ClientData clientData,
			    Tcl_Interp *interp, int objc,
			    Tcl_Obj *const objv[]);
MODULE_SCOPE int	Tcl_GlobalObjCmd(ClientData clientData,
			    Tcl_Interp *interp, int objc,
			    Tcl_Obj *const objv[]);
MODULE_SCOPE int	Tcl_GlobObjCmd(ClientData clientData,
			    Tcl_Interp *interp, int objc,
			    Tcl_Obj *const objv[]);
MODULE_SCOPE int	Tcl_IfObjCmd(ClientData clientData,
			    Tcl_Interp *interp, int objc,
			    Tcl_Obj *const objv[]);
MODULE_SCOPE int	Tcl_IncrObjCmd(ClientData clientData,
			    Tcl_Interp *interp, int objc,
			    Tcl_Obj *const objv[]);
MODULE_SCOPE Tcl_Command TclInitInfoCmd(Tcl_Interp *interp);
MODULE_SCOPE int	Tcl_InterpObjCmd(ClientData clientData,
			    Tcl_Interp *interp, int argc,
			    Tcl_Obj *const objv[]);
MODULE_SCOPE int	Tcl_JoinObjCmd(ClientData clientData,
			    Tcl_Interp *interp, int objc,
			    Tcl_Obj *const objv[]);
MODULE_SCOPE int	Tcl_LappendObjCmd(ClientData clientData,
			    Tcl_Interp *interp, int objc,
			    Tcl_Obj *const objv[]);
MODULE_SCOPE int	Tcl_LassignObjCmd(ClientData clientData,
			    Tcl_Interp *interp, int objc,
			    Tcl_Obj *const objv[]);
MODULE_SCOPE int	Tcl_LindexObjCmd(ClientData clientData,
			    Tcl_Interp *interp, int objc,
			    Tcl_Obj *const objv[]);
MODULE_SCOPE int	Tcl_LinsertObjCmd(ClientData clientData,
			    Tcl_Interp *interp, int objc,
			    Tcl_Obj *const objv[]);
MODULE_SCOPE int	Tcl_LlengthObjCmd(ClientData clientData,
			    Tcl_Interp *interp, int objc,
			    Tcl_Obj *const objv[]);
MODULE_SCOPE int	Tcl_ListObjCmd(ClientData clientData,
			    Tcl_Interp *interp, int objc,
			    Tcl_Obj *const objv[]);
MODULE_SCOPE int	Tcl_LmapObjCmd(ClientData clientData,
			    Tcl_Interp *interp, int objc,
			    Tcl_Obj *const objv[]);
MODULE_SCOPE int	Tcl_LoadObjCmd(ClientData clientData,
			    Tcl_Interp *interp, int objc,
			    Tcl_Obj *const objv[]);
MODULE_SCOPE int	Tcl_LpopObjCmd(ClientData clientData,
			    Tcl_Interp *interp, int objc,
			    Tcl_Obj *const objv[]);
MODULE_SCOPE int	Tcl_LrangeObjCmd(ClientData clientData,
			    Tcl_Interp *interp, int objc,
			    Tcl_Obj *const objv[]);
MODULE_SCOPE int	Tcl_LremoveObjCmd(ClientData clientData,
			    Tcl_Interp *interp, int objc,
			    Tcl_Obj *const objv[]);
MODULE_SCOPE int	Tcl_LrepeatObjCmd(ClientData clientData,
			    Tcl_Interp *interp, int objc,
			    Tcl_Obj *const objv[]);
MODULE_SCOPE int	Tcl_LreplaceObjCmd(ClientData clientData,
			    Tcl_Interp *interp, int objc,
			    Tcl_Obj *const objv[]);
MODULE_SCOPE int	Tcl_LreverseObjCmd(ClientData clientData,
			    Tcl_Interp *interp, int objc,
			    Tcl_Obj *const objv[]);
MODULE_SCOPE int	Tcl_LsearchObjCmd(ClientData clientData,
			    Tcl_Interp *interp, int objc,
			    Tcl_Obj *const objv[]);
MODULE_SCOPE int	Tcl_LsetObjCmd(ClientData clientData,
			    Tcl_Interp *interp, int objc,
			    Tcl_Obj *const objv[]);
MODULE_SCOPE int	Tcl_LsortObjCmd(ClientData clientData,
			    Tcl_Interp *interp, int objc,
			    Tcl_Obj *const objv[]);
MODULE_SCOPE Tcl_Command TclInitNamespaceCmd(Tcl_Interp *interp);
MODULE_SCOPE int	TclNamespaceEnsembleCmd(ClientData dummy,
			    Tcl_Interp *interp, int objc,
			    Tcl_Obj *const objv[]);
MODULE_SCOPE int	Tcl_OpenObjCmd(ClientData clientData,
			    Tcl_Interp *interp, int objc,
			    Tcl_Obj *const objv[]);
MODULE_SCOPE int	Tcl_PackageObjCmd(ClientData clientData,
			    Tcl_Interp *interp, int objc,
			    Tcl_Obj *const objv[]);
MODULE_SCOPE int	Tcl_PidObjCmd(ClientData clientData,
			    Tcl_Interp *interp, int objc,
			    Tcl_Obj *const objv[]);
MODULE_SCOPE Tcl_Command TclInitPrefixCmd(Tcl_Interp *interp);
MODULE_SCOPE int	Tcl_PutsObjCmd(ClientData clientData,
			    Tcl_Interp *interp, int objc,
			    Tcl_Obj *const objv[]);
MODULE_SCOPE int	Tcl_PwdObjCmd(ClientData clientData,
			    Tcl_Interp *interp, int objc,
			    Tcl_Obj *const objv[]);
MODULE_SCOPE int	Tcl_ReadObjCmd(ClientData clientData,
			    Tcl_Interp *interp, int objc,
			    Tcl_Obj *const objv[]);
MODULE_SCOPE int	Tcl_RegexpObjCmd(ClientData clientData,
			    Tcl_Interp *interp, int objc,
			    Tcl_Obj *const objv[]);
MODULE_SCOPE int	Tcl_RegsubObjCmd(ClientData clientData,
			    Tcl_Interp *interp, int objc,
			    Tcl_Obj *const objv[]);
MODULE_SCOPE int	Tcl_RenameObjCmd(ClientData clientData,
			    Tcl_Interp *interp, int objc,
			    Tcl_Obj *const objv[]);
MODULE_SCOPE int	Tcl_RepresentationCmd(ClientData clientData,
			    Tcl_Interp *interp, int objc,
			    Tcl_Obj *const objv[]);
MODULE_SCOPE int	Tcl_ReturnObjCmd(ClientData clientData,
			    Tcl_Interp *interp, int objc,
			    Tcl_Obj *const objv[]);
MODULE_SCOPE int	Tcl_ScanObjCmd(ClientData clientData,
			    Tcl_Interp *interp, int objc,
			    Tcl_Obj *const objv[]);
MODULE_SCOPE int	Tcl_SeekObjCmd(ClientData clientData,
			    Tcl_Interp *interp, int objc,
			    Tcl_Obj *const objv[]);
MODULE_SCOPE int	Tcl_SetObjCmd(ClientData clientData,
			    Tcl_Interp *interp, int objc,
			    Tcl_Obj *const objv[]);
MODULE_SCOPE int	Tcl_SplitObjCmd(ClientData clientData,
			    Tcl_Interp *interp, int objc,
			    Tcl_Obj *const objv[]);
MODULE_SCOPE int	Tcl_SocketObjCmd(ClientData clientData,
			    Tcl_Interp *interp, int objc,
			    Tcl_Obj *const objv[]);
MODULE_SCOPE int	Tcl_SourceObjCmd(ClientData clientData,
			    Tcl_Interp *interp, int objc,
			    Tcl_Obj *const objv[]);
MODULE_SCOPE Tcl_Command TclInitStringCmd(Tcl_Interp *interp);
MODULE_SCOPE int	Tcl_SubstObjCmd(ClientData clientData,
			    Tcl_Interp *interp, int objc,
			    Tcl_Obj *const objv[]);
MODULE_SCOPE int	Tcl_SwitchObjCmd(ClientData clientData,
			    Tcl_Interp *interp, int objc,
			    Tcl_Obj *const objv[]);
MODULE_SCOPE int	Tcl_TellObjCmd(ClientData clientData,
			    Tcl_Interp *interp, int objc,
			    Tcl_Obj *const objv[]);
MODULE_SCOPE int	Tcl_ThrowObjCmd(ClientData dummy, Tcl_Interp *interp,
			    int objc, Tcl_Obj *const objv[]);
MODULE_SCOPE int	Tcl_TimeObjCmd(ClientData clientData,
			    Tcl_Interp *interp, int objc,
			    Tcl_Obj *const objv[]);
MODULE_SCOPE int	Tcl_TimeRateObjCmd(ClientData clientData,
			    Tcl_Interp *interp, int objc,
			    Tcl_Obj *const objv[]);
MODULE_SCOPE int	Tcl_TraceObjCmd(ClientData clientData,
			    Tcl_Interp *interp, int objc,
			    Tcl_Obj *const objv[]);
MODULE_SCOPE int	Tcl_TryObjCmd(ClientData clientData,
			    Tcl_Interp *interp, int objc,
			    Tcl_Obj *const objv[]);
MODULE_SCOPE int	Tcl_UnloadObjCmd(ClientData clientData,
			    Tcl_Interp *interp, int objc,
			    Tcl_Obj *const objv[]);
MODULE_SCOPE int	Tcl_UnsetObjCmd(ClientData clientData,
			    Tcl_Interp *interp, int objc,
			    Tcl_Obj *const objv[]);
MODULE_SCOPE int	Tcl_UpdateObjCmd(ClientData clientData,
			    Tcl_Interp *interp, int objc,
			    Tcl_Obj *const objv[]);
MODULE_SCOPE int	Tcl_UplevelObjCmd(ClientData clientData,
			    Tcl_Interp *interp, int objc,
			    Tcl_Obj *const objv[]);
MODULE_SCOPE int	Tcl_UpvarObjCmd(ClientData clientData,
			    Tcl_Interp *interp, int objc,
			    Tcl_Obj *const objv[]);
MODULE_SCOPE int	Tcl_VariableObjCmd(ClientData clientData,
			    Tcl_Interp *interp, int objc,
			    Tcl_Obj *const objv[]);
MODULE_SCOPE int	Tcl_VwaitObjCmd(ClientData clientData,
			    Tcl_Interp *interp, int objc,
			    Tcl_Obj *const objv[]);
MODULE_SCOPE int	Tcl_WhileObjCmd(ClientData clientData,
			    Tcl_Interp *interp, int objc,
			    Tcl_Obj *const objv[]);

/*
 *----------------------------------------------------------------
 * Compilation procedures for commands in the generic core:
 *----------------------------------------------------------------
 */

MODULE_SCOPE int	TclCompileAppendCmd(Tcl_Interp *interp,
			    Tcl_Parse *parsePtr, Command *cmdPtr,
			    struct CompileEnv *envPtr);
MODULE_SCOPE int	TclCompileArrayExistsCmd(Tcl_Interp *interp,
			    Tcl_Parse *parsePtr, Command *cmdPtr,
			    struct CompileEnv *envPtr);
MODULE_SCOPE int	TclCompileArraySetCmd(Tcl_Interp *interp,
			    Tcl_Parse *parsePtr, Command *cmdPtr,
			    struct CompileEnv *envPtr);
MODULE_SCOPE int	TclCompileArrayUnsetCmd(Tcl_Interp *interp,
			    Tcl_Parse *parsePtr, Command *cmdPtr,
			    struct CompileEnv *envPtr);
MODULE_SCOPE int	TclCompileBreakCmd(Tcl_Interp *interp,
			    Tcl_Parse *parsePtr, Command *cmdPtr,
			    struct CompileEnv *envPtr);
MODULE_SCOPE int	TclCompileCatchCmd(Tcl_Interp *interp,
			    Tcl_Parse *parsePtr, Command *cmdPtr,
			    struct CompileEnv *envPtr);
MODULE_SCOPE int	TclCompileClockClicksCmd(Tcl_Interp *interp,
			    Tcl_Parse *parsePtr, Command *cmdPtr,
			    struct CompileEnv *envPtr);
MODULE_SCOPE int	TclCompileClockReadingCmd(Tcl_Interp *interp,
			    Tcl_Parse *parsePtr, Command *cmdPtr,
			    struct CompileEnv *envPtr);
MODULE_SCOPE int	TclCompileConcatCmd(Tcl_Interp *interp,
			    Tcl_Parse *parsePtr, Command *cmdPtr,
			    struct CompileEnv *envPtr);
MODULE_SCOPE int	TclCompileContinueCmd(Tcl_Interp *interp,
			    Tcl_Parse *parsePtr, Command *cmdPtr,
			    struct CompileEnv *envPtr);
MODULE_SCOPE int	TclCompileDictAppendCmd(Tcl_Interp *interp,
			    Tcl_Parse *parsePtr, Command *cmdPtr,
			    struct CompileEnv *envPtr);
MODULE_SCOPE int	TclCompileDictCreateCmd(Tcl_Interp *interp,
			    Tcl_Parse *parsePtr, Command *cmdPtr,
			    struct CompileEnv *envPtr);
MODULE_SCOPE int	TclCompileDictExistsCmd(Tcl_Interp *interp,
			    Tcl_Parse *parsePtr, Command *cmdPtr,
			    struct CompileEnv *envPtr);
MODULE_SCOPE int	TclCompileDictForCmd(Tcl_Interp *interp,
			    Tcl_Parse *parsePtr, Command *cmdPtr,
			    struct CompileEnv *envPtr);
MODULE_SCOPE int	TclCompileDictGetCmd(Tcl_Interp *interp,
			    Tcl_Parse *parsePtr, Command *cmdPtr,
			    struct CompileEnv *envPtr);
MODULE_SCOPE int	TclCompileDictGetWithDefaultCmd(Tcl_Interp *interp,
			    Tcl_Parse *parsePtr, Command *cmdPtr,
			    struct CompileEnv *envPtr);
MODULE_SCOPE int	TclCompileDictIncrCmd(Tcl_Interp *interp,
			    Tcl_Parse *parsePtr, Command *cmdPtr,
			    struct CompileEnv *envPtr);
MODULE_SCOPE int	TclCompileDictLappendCmd(Tcl_Interp *interp,
			    Tcl_Parse *parsePtr, Command *cmdPtr,
			    struct CompileEnv *envPtr);
MODULE_SCOPE int	TclCompileDictMapCmd(Tcl_Interp *interp,
			    Tcl_Parse *parsePtr, Command *cmdPtr,
			    struct CompileEnv *envPtr);
MODULE_SCOPE int	TclCompileDictMergeCmd(Tcl_Interp *interp,
			    Tcl_Parse *parsePtr, Command *cmdPtr,
			    struct CompileEnv *envPtr);
MODULE_SCOPE int	TclCompileDictSetCmd(Tcl_Interp *interp,
			    Tcl_Parse *parsePtr, Command *cmdPtr,
			    struct CompileEnv *envPtr);
MODULE_SCOPE int	TclCompileDictUnsetCmd(Tcl_Interp *interp,
			    Tcl_Parse *parsePtr, Command *cmdPtr,
			    struct CompileEnv *envPtr);
MODULE_SCOPE int	TclCompileDictUpdateCmd(Tcl_Interp *interp,
			    Tcl_Parse *parsePtr, Command *cmdPtr,
			    struct CompileEnv *envPtr);
MODULE_SCOPE int	TclCompileDictWithCmd(Tcl_Interp *interp,
			    Tcl_Parse *parsePtr, Command *cmdPtr,
			    struct CompileEnv *envPtr);
MODULE_SCOPE int	TclCompileEnsemble(Tcl_Interp *interp,
			    Tcl_Parse *parsePtr, Command *cmdPtr,
			    struct CompileEnv *envPtr);
MODULE_SCOPE int	TclCompileErrorCmd(Tcl_Interp *interp,
			    Tcl_Parse *parsePtr, Command *cmdPtr,
			    struct CompileEnv *envPtr);
MODULE_SCOPE int	TclCompileExprCmd(Tcl_Interp *interp,
			    Tcl_Parse *parsePtr, Command *cmdPtr,
			    struct CompileEnv *envPtr);
MODULE_SCOPE int	TclCompileForCmd(Tcl_Interp *interp,
			    Tcl_Parse *parsePtr, Command *cmdPtr,
			    struct CompileEnv *envPtr);
MODULE_SCOPE int	TclCompileForeachCmd(Tcl_Interp *interp,
			    Tcl_Parse *parsePtr, Command *cmdPtr,
			    struct CompileEnv *envPtr);
MODULE_SCOPE int	TclCompileFormatCmd(Tcl_Interp *interp,
			    Tcl_Parse *parsePtr, Command *cmdPtr,
			    struct CompileEnv *envPtr);
MODULE_SCOPE int	TclCompileGlobalCmd(Tcl_Interp *interp,
			    Tcl_Parse *parsePtr, Command *cmdPtr,
			    struct CompileEnv *envPtr);
MODULE_SCOPE int	TclCompileIfCmd(Tcl_Interp *interp,
			    Tcl_Parse *parsePtr, Command *cmdPtr,
			    struct CompileEnv *envPtr);
MODULE_SCOPE int	TclCompileInfoCommandsCmd(Tcl_Interp *interp,
			    Tcl_Parse *parsePtr, Command *cmdPtr,
			    struct CompileEnv *envPtr);
MODULE_SCOPE int	TclCompileInfoCoroutineCmd(Tcl_Interp *interp,
			    Tcl_Parse *parsePtr, Command *cmdPtr,
			    struct CompileEnv *envPtr);
MODULE_SCOPE int	TclCompileInfoExistsCmd(Tcl_Interp *interp,
			    Tcl_Parse *parsePtr, Command *cmdPtr,
			    struct CompileEnv *envPtr);
MODULE_SCOPE int	TclCompileInfoLevelCmd(Tcl_Interp *interp,
			    Tcl_Parse *parsePtr, Command *cmdPtr,
			    struct CompileEnv *envPtr);
MODULE_SCOPE int	TclCompileInfoObjectClassCmd(Tcl_Interp *interp,
			    Tcl_Parse *parsePtr, Command *cmdPtr,
			    struct CompileEnv *envPtr);
MODULE_SCOPE int	TclCompileInfoObjectIsACmd(Tcl_Interp *interp,
			    Tcl_Parse *parsePtr, Command *cmdPtr,
			    struct CompileEnv *envPtr);
MODULE_SCOPE int	TclCompileInfoObjectNamespaceCmd(Tcl_Interp *interp,
			    Tcl_Parse *parsePtr, Command *cmdPtr,
			    struct CompileEnv *envPtr);
MODULE_SCOPE int	TclCompileIncrCmd(Tcl_Interp *interp,
			    Tcl_Parse *parsePtr, Command *cmdPtr,
			    struct CompileEnv *envPtr);
MODULE_SCOPE int	TclCompileLappendCmd(Tcl_Interp *interp,
			    Tcl_Parse *parsePtr, Command *cmdPtr,
			    struct CompileEnv *envPtr);
MODULE_SCOPE int	TclCompileLassignCmd(Tcl_Interp *interp,
			    Tcl_Parse *parsePtr, Command *cmdPtr,
			    struct CompileEnv *envPtr);
MODULE_SCOPE int	TclCompileLindexCmd(Tcl_Interp *interp,
			    Tcl_Parse *parsePtr, Command *cmdPtr,
			    struct CompileEnv *envPtr);
MODULE_SCOPE int	TclCompileLinsertCmd(Tcl_Interp *interp,
			    Tcl_Parse *parsePtr, Command *cmdPtr,
			    struct CompileEnv *envPtr);
MODULE_SCOPE int	TclCompileListCmd(Tcl_Interp *interp,
			    Tcl_Parse *parsePtr, Command *cmdPtr,
			    struct CompileEnv *envPtr);
MODULE_SCOPE int	TclCompileLlengthCmd(Tcl_Interp *interp,
			    Tcl_Parse *parsePtr, Command *cmdPtr,
			    struct CompileEnv *envPtr);
MODULE_SCOPE int	TclCompileLmapCmd(Tcl_Interp *interp,
			    Tcl_Parse *parsePtr, Command *cmdPtr,
			    struct CompileEnv *envPtr);
MODULE_SCOPE int	TclCompileLrangeCmd(Tcl_Interp *interp,
			    Tcl_Parse *parsePtr, Command *cmdPtr,
			    struct CompileEnv *envPtr);
MODULE_SCOPE int	TclCompileLreplaceCmd(Tcl_Interp *interp,
			    Tcl_Parse *parsePtr, Command *cmdPtr,
			    struct CompileEnv *envPtr);
MODULE_SCOPE int	TclCompileLsetCmd(Tcl_Interp *interp,
			    Tcl_Parse *parsePtr, Command *cmdPtr,
			    struct CompileEnv *envPtr);
MODULE_SCOPE int	TclCompileNamespaceCodeCmd(Tcl_Interp *interp,
			    Tcl_Parse *parsePtr, Command *cmdPtr,
			    struct CompileEnv *envPtr);
MODULE_SCOPE int	TclCompileNamespaceCurrentCmd(Tcl_Interp *interp,
			    Tcl_Parse *parsePtr, Command *cmdPtr,
			    struct CompileEnv *envPtr);
MODULE_SCOPE int	TclCompileNamespaceOriginCmd(Tcl_Interp *interp,
			    Tcl_Parse *parsePtr, Command *cmdPtr,
			    struct CompileEnv *envPtr);
MODULE_SCOPE int	TclCompileNamespaceQualifiersCmd(Tcl_Interp *interp,
			    Tcl_Parse *parsePtr, Command *cmdPtr,
			    struct CompileEnv *envPtr);
MODULE_SCOPE int	TclCompileNamespaceTailCmd(Tcl_Interp *interp,
			    Tcl_Parse *parsePtr, Command *cmdPtr,
			    struct CompileEnv *envPtr);
MODULE_SCOPE int	TclCompileNamespaceUpvarCmd(Tcl_Interp *interp,
			    Tcl_Parse *parsePtr, Command *cmdPtr,
			    struct CompileEnv *envPtr);
MODULE_SCOPE int	TclCompileNamespaceWhichCmd(Tcl_Interp *interp,
			    Tcl_Parse *parsePtr, Command *cmdPtr,
			    struct CompileEnv *envPtr);
MODULE_SCOPE int	TclCompileNoOp(Tcl_Interp *interp,
			    Tcl_Parse *parsePtr, Command *cmdPtr,
			    struct CompileEnv *envPtr);
MODULE_SCOPE int	TclCompileObjectNextCmd(Tcl_Interp *interp,
			    Tcl_Parse *parsePtr, Command *cmdPtr,
			    struct CompileEnv *envPtr);
MODULE_SCOPE int	TclCompileObjectNextToCmd(Tcl_Interp *interp,
			    Tcl_Parse *parsePtr, Command *cmdPtr,
			    struct CompileEnv *envPtr);
MODULE_SCOPE int	TclCompileObjectSelfCmd(Tcl_Interp *interp,
			    Tcl_Parse *parsePtr, Command *cmdPtr,
			    struct CompileEnv *envPtr);
MODULE_SCOPE int	TclCompileRegexpCmd(Tcl_Interp *interp,
			    Tcl_Parse *parsePtr, Command *cmdPtr,
			    struct CompileEnv *envPtr);
MODULE_SCOPE int	TclCompileRegsubCmd(Tcl_Interp *interp,
			    Tcl_Parse *parsePtr, Command *cmdPtr,
			    struct CompileEnv *envPtr);
MODULE_SCOPE int	TclCompileReturnCmd(Tcl_Interp *interp,
			    Tcl_Parse *parsePtr, Command *cmdPtr,
			    struct CompileEnv *envPtr);
MODULE_SCOPE int	TclCompileSetCmd(Tcl_Interp *interp,
			    Tcl_Parse *parsePtr, Command *cmdPtr,
			    struct CompileEnv *envPtr);
MODULE_SCOPE int	TclCompileStringCatCmd(Tcl_Interp *interp,
			    Tcl_Parse *parsePtr, Command *cmdPtr,
			    struct CompileEnv *envPtr);
MODULE_SCOPE int	TclCompileStringCmpCmd(Tcl_Interp *interp,
			    Tcl_Parse *parsePtr, Command *cmdPtr,
			    struct CompileEnv *envPtr);
MODULE_SCOPE int	TclCompileStringEqualCmd(Tcl_Interp *interp,
			    Tcl_Parse *parsePtr, Command *cmdPtr,
			    struct CompileEnv *envPtr);
MODULE_SCOPE int	TclCompileStringFirstCmd(Tcl_Interp *interp,
			    Tcl_Parse *parsePtr, Command *cmdPtr,
			    struct CompileEnv *envPtr);
MODULE_SCOPE int	TclCompileStringIndexCmd(Tcl_Interp *interp,
			    Tcl_Parse *parsePtr, Command *cmdPtr,
			    struct CompileEnv *envPtr);
MODULE_SCOPE int	TclCompileStringInsertCmd(Tcl_Interp *interp,
			    Tcl_Parse *parsePtr, Command *cmdPtr,
			    struct CompileEnv *envPtr);
MODULE_SCOPE int	TclCompileStringIsCmd(Tcl_Interp *interp,
			    Tcl_Parse *parsePtr, Command *cmdPtr,
			    struct CompileEnv *envPtr);
MODULE_SCOPE int	TclCompileStringLastCmd(Tcl_Interp *interp,
			    Tcl_Parse *parsePtr, Command *cmdPtr,
			    struct CompileEnv *envPtr);
MODULE_SCOPE int	TclCompileStringLenCmd(Tcl_Interp *interp,
			    Tcl_Parse *parsePtr, Command *cmdPtr,
			    struct CompileEnv *envPtr);
MODULE_SCOPE int	TclCompileStringMapCmd(Tcl_Interp *interp,
			    Tcl_Parse *parsePtr, Command *cmdPtr,
			    struct CompileEnv *envPtr);
MODULE_SCOPE int	TclCompileStringMatchCmd(Tcl_Interp *interp,
			    Tcl_Parse *parsePtr, Command *cmdPtr,
			    struct CompileEnv *envPtr);
MODULE_SCOPE int	TclCompileStringRangeCmd(Tcl_Interp *interp,
			    Tcl_Parse *parsePtr, Command *cmdPtr,
			    struct CompileEnv *envPtr);
MODULE_SCOPE int	TclCompileStringReplaceCmd(Tcl_Interp *interp,
			    Tcl_Parse *parsePtr, Command *cmdPtr,
			    struct CompileEnv *envPtr);
MODULE_SCOPE int	TclCompileStringToLowerCmd(Tcl_Interp *interp,
			    Tcl_Parse *parsePtr, Command *cmdPtr,
			    struct CompileEnv *envPtr);
MODULE_SCOPE int	TclCompileStringToTitleCmd(Tcl_Interp *interp,
			    Tcl_Parse *parsePtr, Command *cmdPtr,
			    struct CompileEnv *envPtr);
MODULE_SCOPE int	TclCompileStringToUpperCmd(Tcl_Interp *interp,
			    Tcl_Parse *parsePtr, Command *cmdPtr,
			    struct CompileEnv *envPtr);
MODULE_SCOPE int	TclCompileStringTrimCmd(Tcl_Interp *interp,
			    Tcl_Parse *parsePtr, Command *cmdPtr,
			    struct CompileEnv *envPtr);
MODULE_SCOPE int	TclCompileStringTrimLCmd(Tcl_Interp *interp,
			    Tcl_Parse *parsePtr, Command *cmdPtr,
			    struct CompileEnv *envPtr);
MODULE_SCOPE int	TclCompileStringTrimRCmd(Tcl_Interp *interp,
			    Tcl_Parse *parsePtr, Command *cmdPtr,
			    struct CompileEnv *envPtr);
MODULE_SCOPE int	TclCompileSubstCmd(Tcl_Interp *interp,
			    Tcl_Parse *parsePtr, Command *cmdPtr,
			    struct CompileEnv *envPtr);
MODULE_SCOPE int	TclCompileSwitchCmd(Tcl_Interp *interp,
			    Tcl_Parse *parsePtr, Command *cmdPtr,
			    struct CompileEnv *envPtr);
MODULE_SCOPE int	TclCompileTailcallCmd(Tcl_Interp *interp,
			    Tcl_Parse *parsePtr, Command *cmdPtr,
			    struct CompileEnv *envPtr);
MODULE_SCOPE int	TclCompileThrowCmd(Tcl_Interp *interp,
			    Tcl_Parse *parsePtr, Command *cmdPtr,
			    struct CompileEnv *envPtr);
MODULE_SCOPE int	TclCompileTryCmd(Tcl_Interp *interp,
			    Tcl_Parse *parsePtr, Command *cmdPtr,
			    struct CompileEnv *envPtr);
MODULE_SCOPE int	TclCompileUnsetCmd(Tcl_Interp *interp,
			    Tcl_Parse *parsePtr, Command *cmdPtr,
			    struct CompileEnv *envPtr);
MODULE_SCOPE int	TclCompileUpvarCmd(Tcl_Interp *interp,
			    Tcl_Parse *parsePtr, Command *cmdPtr,
			    struct CompileEnv *envPtr);
MODULE_SCOPE int	TclCompileVariableCmd(Tcl_Interp *interp,
			    Tcl_Parse *parsePtr, Command *cmdPtr,
			    struct CompileEnv *envPtr);
MODULE_SCOPE int	TclCompileWhileCmd(Tcl_Interp *interp,
			    Tcl_Parse *parsePtr, Command *cmdPtr,
			    struct CompileEnv *envPtr);
MODULE_SCOPE int	TclCompileYieldCmd(Tcl_Interp *interp,
			    Tcl_Parse *parsePtr, Command *cmdPtr,
			    struct CompileEnv *envPtr);
MODULE_SCOPE int	TclCompileYieldToCmd(Tcl_Interp *interp,
			    Tcl_Parse *parsePtr, Command *cmdPtr,
			    struct CompileEnv *envPtr);
MODULE_SCOPE int	TclCompileBasic0ArgCmd(Tcl_Interp *interp,
			    Tcl_Parse *parsePtr, Command *cmdPtr,
			    struct CompileEnv *envPtr);
MODULE_SCOPE int	TclCompileBasic1ArgCmd(Tcl_Interp *interp,
			    Tcl_Parse *parsePtr, Command *cmdPtr,
			    struct CompileEnv *envPtr);
MODULE_SCOPE int	TclCompileBasic2ArgCmd(Tcl_Interp *interp,
			    Tcl_Parse *parsePtr, Command *cmdPtr,
			    struct CompileEnv *envPtr);
MODULE_SCOPE int	TclCompileBasic3ArgCmd(Tcl_Interp *interp,
			    Tcl_Parse *parsePtr, Command *cmdPtr,
			    struct CompileEnv *envPtr);
MODULE_SCOPE int	TclCompileBasic0Or1ArgCmd(Tcl_Interp *interp,
			    Tcl_Parse *parsePtr, Command *cmdPtr,
			    struct CompileEnv *envPtr);
MODULE_SCOPE int	TclCompileBasic1Or2ArgCmd(Tcl_Interp *interp,
			    Tcl_Parse *parsePtr, Command *cmdPtr,
			    struct CompileEnv *envPtr);
MODULE_SCOPE int	TclCompileBasic2Or3ArgCmd(Tcl_Interp *interp,
			    Tcl_Parse *parsePtr, Command *cmdPtr,
			    struct CompileEnv *envPtr);
MODULE_SCOPE int	TclCompileBasic0To2ArgCmd(Tcl_Interp *interp,
			    Tcl_Parse *parsePtr, Command *cmdPtr,
			    struct CompileEnv *envPtr);
MODULE_SCOPE int	TclCompileBasic1To3ArgCmd(Tcl_Interp *interp,
			    Tcl_Parse *parsePtr, Command *cmdPtr,
			    struct CompileEnv *envPtr);
MODULE_SCOPE int	TclCompileBasicMin0ArgCmd(Tcl_Interp *interp,
			    Tcl_Parse *parsePtr, Command *cmdPtr,
			    struct CompileEnv *envPtr);
MODULE_SCOPE int	TclCompileBasicMin1ArgCmd(Tcl_Interp *interp,
			    Tcl_Parse *parsePtr, Command *cmdPtr,
			    struct CompileEnv *envPtr);
MODULE_SCOPE int	TclCompileBasicMin2ArgCmd(Tcl_Interp *interp,
			    Tcl_Parse *parsePtr, Command *cmdPtr,
			    struct CompileEnv *envPtr);

MODULE_SCOPE int	TclInvertOpCmd(ClientData clientData,
			    Tcl_Interp *interp, int objc,
			    Tcl_Obj *const objv[]);
MODULE_SCOPE int	TclCompileInvertOpCmd(Tcl_Interp *interp,
			    Tcl_Parse *parsePtr, Command *cmdPtr,
			    struct CompileEnv *envPtr);
MODULE_SCOPE int	TclNotOpCmd(ClientData clientData,
			    Tcl_Interp *interp, int objc,
			    Tcl_Obj *const objv[]);
MODULE_SCOPE int	TclCompileNotOpCmd(Tcl_Interp *interp,
			    Tcl_Parse *parsePtr, Command *cmdPtr,
			    struct CompileEnv *envPtr);
MODULE_SCOPE int	TclAddOpCmd(ClientData clientData,
			    Tcl_Interp *interp, int objc,
			    Tcl_Obj *const objv[]);
MODULE_SCOPE int	TclCompileAddOpCmd(Tcl_Interp *interp,
			    Tcl_Parse *parsePtr, Command *cmdPtr,
			    struct CompileEnv *envPtr);
MODULE_SCOPE int	TclMulOpCmd(ClientData clientData,
			    Tcl_Interp *interp, int objc,
			    Tcl_Obj *const objv[]);
MODULE_SCOPE int	TclCompileMulOpCmd(Tcl_Interp *interp,
			    Tcl_Parse *parsePtr, Command *cmdPtr,
			    struct CompileEnv *envPtr);
MODULE_SCOPE int	TclAndOpCmd(ClientData clientData,
			    Tcl_Interp *interp, int objc,
			    Tcl_Obj *const objv[]);
MODULE_SCOPE int	TclCompileAndOpCmd(Tcl_Interp *interp,
			    Tcl_Parse *parsePtr, Command *cmdPtr,
			    struct CompileEnv *envPtr);
MODULE_SCOPE int	TclOrOpCmd(ClientData clientData,
			    Tcl_Interp *interp, int objc,
			    Tcl_Obj *const objv[]);
MODULE_SCOPE int	TclCompileOrOpCmd(Tcl_Interp *interp,
			    Tcl_Parse *parsePtr, Command *cmdPtr,
			    struct CompileEnv *envPtr);
MODULE_SCOPE int	TclXorOpCmd(ClientData clientData,
			    Tcl_Interp *interp, int objc,
			    Tcl_Obj *const objv[]);
MODULE_SCOPE int	TclCompileXorOpCmd(Tcl_Interp *interp,
			    Tcl_Parse *parsePtr, Command *cmdPtr,
			    struct CompileEnv *envPtr);
MODULE_SCOPE int	TclPowOpCmd(ClientData clientData,
			    Tcl_Interp *interp, int objc,
			    Tcl_Obj *const objv[]);
MODULE_SCOPE int	TclCompilePowOpCmd(Tcl_Interp *interp,
			    Tcl_Parse *parsePtr, Command *cmdPtr,
			    struct CompileEnv *envPtr);
MODULE_SCOPE int	TclLshiftOpCmd(ClientData clientData,
			    Tcl_Interp *interp, int objc,
			    Tcl_Obj *const objv[]);
MODULE_SCOPE int	TclCompileLshiftOpCmd(Tcl_Interp *interp,
			    Tcl_Parse *parsePtr, Command *cmdPtr,
			    struct CompileEnv *envPtr);
MODULE_SCOPE int	TclRshiftOpCmd(ClientData clientData,
			    Tcl_Interp *interp, int objc,
			    Tcl_Obj *const objv[]);
MODULE_SCOPE int	TclCompileRshiftOpCmd(Tcl_Interp *interp,
			    Tcl_Parse *parsePtr, Command *cmdPtr,
			    struct CompileEnv *envPtr);
MODULE_SCOPE int	TclModOpCmd(ClientData clientData,
			    Tcl_Interp *interp, int objc,
			    Tcl_Obj *const objv[]);
MODULE_SCOPE int	TclCompileModOpCmd(Tcl_Interp *interp,
			    Tcl_Parse *parsePtr, Command *cmdPtr,
			    struct CompileEnv *envPtr);
MODULE_SCOPE int	TclNeqOpCmd(ClientData clientData,
			    Tcl_Interp *interp, int objc,
			    Tcl_Obj *const objv[]);
MODULE_SCOPE int	TclCompileNeqOpCmd(Tcl_Interp *interp,
			    Tcl_Parse *parsePtr, Command *cmdPtr,
			    struct CompileEnv *envPtr);
MODULE_SCOPE int	TclStrneqOpCmd(ClientData clientData,
			    Tcl_Interp *interp, int objc,
			    Tcl_Obj *const objv[]);
MODULE_SCOPE int	TclCompileStrneqOpCmd(Tcl_Interp *interp,
			    Tcl_Parse *parsePtr, Command *cmdPtr,
			    struct CompileEnv *envPtr);
MODULE_SCOPE int	TclInOpCmd(ClientData clientData,
			    Tcl_Interp *interp, int objc,
			    Tcl_Obj *const objv[]);
MODULE_SCOPE int	TclCompileInOpCmd(Tcl_Interp *interp,
			    Tcl_Parse *parsePtr, Command *cmdPtr,
			    struct CompileEnv *envPtr);
MODULE_SCOPE int	TclNiOpCmd(ClientData clientData,
			    Tcl_Interp *interp, int objc,
			    Tcl_Obj *const objv[]);
MODULE_SCOPE int	TclCompileNiOpCmd(Tcl_Interp *interp,
			    Tcl_Parse *parsePtr, Command *cmdPtr,
			    struct CompileEnv *envPtr);
MODULE_SCOPE int	TclMinusOpCmd(ClientData clientData,
			    Tcl_Interp *interp, int objc,
			    Tcl_Obj *const objv[]);
MODULE_SCOPE int	TclCompileMinusOpCmd(Tcl_Interp *interp,
			    Tcl_Parse *parsePtr, Command *cmdPtr,
			    struct CompileEnv *envPtr);
MODULE_SCOPE int	TclDivOpCmd(ClientData clientData,
			    Tcl_Interp *interp, int objc,
			    Tcl_Obj *const objv[]);
MODULE_SCOPE int	TclCompileDivOpCmd(Tcl_Interp *interp,
			    Tcl_Parse *parsePtr, Command *cmdPtr,
			    struct CompileEnv *envPtr);
MODULE_SCOPE int	TclCompileLessOpCmd(Tcl_Interp *interp,
			    Tcl_Parse *parsePtr, Command *cmdPtr,
			    struct CompileEnv *envPtr);
MODULE_SCOPE int	TclCompileLeqOpCmd(Tcl_Interp *interp,
			    Tcl_Parse *parsePtr, Command *cmdPtr,
			    struct CompileEnv *envPtr);
MODULE_SCOPE int	TclCompileGreaterOpCmd(Tcl_Interp *interp,
			    Tcl_Parse *parsePtr, Command *cmdPtr,
			    struct CompileEnv *envPtr);
MODULE_SCOPE int	TclCompileGeqOpCmd(Tcl_Interp *interp,
			    Tcl_Parse *parsePtr, Command *cmdPtr,
			    struct CompileEnv *envPtr);
MODULE_SCOPE int	TclCompileEqOpCmd(Tcl_Interp *interp,
			    Tcl_Parse *parsePtr, Command *cmdPtr,
			    struct CompileEnv *envPtr);
MODULE_SCOPE int	TclCompileStreqOpCmd(Tcl_Interp *interp,
			    Tcl_Parse *parsePtr, Command *cmdPtr,
			    struct CompileEnv *envPtr);
MODULE_SCOPE int	TclCompileStrLtOpCmd(Tcl_Interp *interp,
			    Tcl_Parse *parsePtr, Command *cmdPtr,
			    struct CompileEnv *envPtr);
MODULE_SCOPE int	TclCompileStrLeOpCmd(Tcl_Interp *interp,
			    Tcl_Parse *parsePtr, Command *cmdPtr,
			    struct CompileEnv *envPtr);
MODULE_SCOPE int	TclCompileStrGtOpCmd(Tcl_Interp *interp,
			    Tcl_Parse *parsePtr, Command *cmdPtr,
			    struct CompileEnv *envPtr);
MODULE_SCOPE int	TclCompileStrGeOpCmd(Tcl_Interp *interp,
			    Tcl_Parse *parsePtr, Command *cmdPtr,
			    struct CompileEnv *envPtr);

MODULE_SCOPE int	TclCompileAssembleCmd(Tcl_Interp *interp,
			    Tcl_Parse *parsePtr, Command *cmdPtr,
			    struct CompileEnv *envPtr);

/*
 * Routines that provide the [string] ensemble functionality. Possible
 * candidates for public interface.
 */

MODULE_SCOPE Tcl_Obj *	TclStringCat(Tcl_Interp *interp, int objc,
			    Tcl_Obj *const objv[], int flags);
MODULE_SCOPE Tcl_Obj *	TclStringFirst(Tcl_Obj *needle, Tcl_Obj *haystack,
			    int start);
MODULE_SCOPE Tcl_Obj *	TclStringLast(Tcl_Obj *needle, Tcl_Obj *haystack,
			    int last);
MODULE_SCOPE Tcl_Obj *	TclStringRepeat(Tcl_Interp *interp, Tcl_Obj *objPtr,
			    int count, int flags);
MODULE_SCOPE Tcl_Obj *	TclStringReplace(Tcl_Interp *interp, Tcl_Obj *objPtr,
			    int first, int count, Tcl_Obj *insertPtr,
			    int flags);
MODULE_SCOPE Tcl_Obj *	TclStringReverse(Tcl_Obj *objPtr, int flags);

/* Flag values for the [string] ensemble functions. */

#define TCL_STRING_MATCH_NOCASE TCL_MATCH_NOCASE /* (1<<0) in tcl.h */
#define TCL_STRING_IN_PLACE (1<<1)

/*
 * Functions defined in generic/tclVar.c and currently exported only for use
 * by the bytecode compiler and engine. Some of these could later be placed in
 * the public interface.
 */

MODULE_SCOPE Var *	TclObjLookupVarEx(Tcl_Interp * interp,
			    Tcl_Obj *part1Ptr, Tcl_Obj *part2Ptr, int flags,
			    const char *msg, const int createPart1,
			    const int createPart2, Var **arrayPtrPtr);
MODULE_SCOPE Var *	TclLookupArrayElement(Tcl_Interp *interp,
			    Tcl_Obj *arrayNamePtr, Tcl_Obj *elNamePtr,
			    const int flags, const char *msg,
			    const int createPart1, const int createPart2,
			    Var *arrayPtr, int index);
MODULE_SCOPE Tcl_Obj *	TclPtrGetVarIdx(Tcl_Interp *interp,
			    Var *varPtr, Var *arrayPtr, Tcl_Obj *part1Ptr,
			    Tcl_Obj *part2Ptr, const int flags, int index);
MODULE_SCOPE Tcl_Obj *	TclPtrSetVarIdx(Tcl_Interp *interp,
			    Var *varPtr, Var *arrayPtr, Tcl_Obj *part1Ptr,
			    Tcl_Obj *part2Ptr, Tcl_Obj *newValuePtr,
			    const int flags, int index);
MODULE_SCOPE Tcl_Obj *	TclPtrIncrObjVarIdx(Tcl_Interp *interp,
			    Var *varPtr, Var *arrayPtr, Tcl_Obj *part1Ptr,
			    Tcl_Obj *part2Ptr, Tcl_Obj *incrPtr,
			    const int flags, int index);
MODULE_SCOPE int	TclPtrObjMakeUpvarIdx(Tcl_Interp *interp,
			    Var *otherPtr, Tcl_Obj *myNamePtr, int myFlags,
			    int index);
MODULE_SCOPE int	TclPtrUnsetVarIdx(Tcl_Interp *interp, Var *varPtr,
			    Var *arrayPtr, Tcl_Obj *part1Ptr,
			    Tcl_Obj *part2Ptr, const int flags,
			    int index);
MODULE_SCOPE void	TclInvalidateNsPath(Namespace *nsPtr);
MODULE_SCOPE void	TclFindArrayPtrElements(Var *arrayPtr,
			    Tcl_HashTable *tablePtr);

/*
 * The new extended interface to the variable traces.
 */

MODULE_SCOPE int	TclObjCallVarTraces(Interp *iPtr, Var *arrayPtr,
			    Var *varPtr, Tcl_Obj *part1Ptr, Tcl_Obj *part2Ptr,
			    int flags, int leaveErrMsg, int index);

/*
 * So tclObj.c and tclDictObj.c can share these implementations.
 */

MODULE_SCOPE int	TclCompareObjKeys(void *keyPtr, Tcl_HashEntry *hPtr);
MODULE_SCOPE void	TclFreeObjEntry(Tcl_HashEntry *hPtr);
MODULE_SCOPE TCL_HASH_TYPE TclHashObjKey(Tcl_HashTable *tablePtr, void *keyPtr);

MODULE_SCOPE int	TclFullFinalizationRequested(void);

/*
 * Just for the purposes of command-type registration.
 */

MODULE_SCOPE Tcl_ObjCmdProc TclEnsembleImplementationCmd;
MODULE_SCOPE Tcl_ObjCmdProc TclAliasObjCmd;
MODULE_SCOPE Tcl_ObjCmdProc TclLocalAliasObjCmd;
MODULE_SCOPE Tcl_ObjCmdProc TclChildObjCmd;
MODULE_SCOPE Tcl_ObjCmdProc TclInvokeImportedCmd;
MODULE_SCOPE Tcl_ObjCmdProc TclOOPublicObjectCmd;
MODULE_SCOPE Tcl_ObjCmdProc TclOOPrivateObjectCmd;
MODULE_SCOPE Tcl_ObjCmdProc TclOOMyClassObjCmd;

/*
 * TIP #462.
 */

/*
 * The following enum values give the status of a spawned process.
 */

typedef enum TclProcessWaitStatus {
    TCL_PROCESS_ERROR = -1,	/* Error waiting for process to exit */
    TCL_PROCESS_UNCHANGED = 0,	/* No change since the last call. */
    TCL_PROCESS_EXITED = 1,	/* Process has exited. */
    TCL_PROCESS_SIGNALED = 2,	/* Child killed because of a signal. */
    TCL_PROCESS_STOPPED = 3,	/* Child suspended because of a signal. */
    TCL_PROCESS_UNKNOWN_STATUS = 4
				/* Child wait status didn't make sense. */
} TclProcessWaitStatus;

MODULE_SCOPE Tcl_Command TclInitProcessCmd(Tcl_Interp *interp);
MODULE_SCOPE void	TclProcessCreated(Tcl_Pid pid);
MODULE_SCOPE TclProcessWaitStatus TclProcessWait(Tcl_Pid pid, int options,
			    int *codePtr, Tcl_Obj **msgObjPtr,
			    Tcl_Obj **errorObjPtr);

/*
 * TIP #508: [array default]
 */

MODULE_SCOPE void	TclInitArrayVar(Var *arrayPtr);
MODULE_SCOPE Tcl_Obj *	TclGetArrayDefault(Var *arrayPtr);

/*
 * Utility routines for encoding index values as integers. Used by both
 * some of the command compilers and by [lsort] and [lsearch].
 */

MODULE_SCOPE int	TclIndexEncode(Tcl_Interp *interp, Tcl_Obj *objPtr,
			    int before, int after, int *indexPtr);
MODULE_SCOPE int	TclIndexDecode(int encoded, int endValue);

/* Constants used in index value encoding routines. */
#define TCL_INDEX_END           (-2)
#define TCL_INDEX_START         (0)

/*
 *----------------------------------------------------------------
 * Macros used by the Tcl core to create and release Tcl objects.
 * TclNewObj(objPtr) creates a new object denoting an empty string.
 * TclDecrRefCount(objPtr) decrements the object's reference count, and frees
 * the object if its reference count is zero. These macros are inline versions
 * of Tcl_NewObj() and Tcl_DecrRefCount(). Notice that the names differ in not
 * having a "_" after the "Tcl". Notice also that these macros reference their
 * argument more than once, so you should avoid calling them with an
 * expression that is expensive to compute or has side effects. The ANSI C
 * "prototypes" for these macros are:
 *
 * MODULE_SCOPE void	TclNewObj(Tcl_Obj *objPtr);
 * MODULE_SCOPE void	TclDecrRefCount(Tcl_Obj *objPtr);
 *
 * These macros are defined in terms of two macros that depend on memory
 * allocator in use: TclAllocObjStorage, TclFreeObjStorage. They are defined
 * below.
 *----------------------------------------------------------------
 */

/*
 * DTrace object allocation probe macros.
 */

#ifdef USE_DTRACE
#ifndef _TCLDTRACE_H
#include "tclDTrace.h"
#endif
#define	TCL_DTRACE_OBJ_CREATE(objPtr)	TCL_OBJ_CREATE(objPtr)
#define	TCL_DTRACE_OBJ_FREE(objPtr)	TCL_OBJ_FREE(objPtr)
#else /* USE_DTRACE */
#define	TCL_DTRACE_OBJ_CREATE(objPtr)	{}
#define	TCL_DTRACE_OBJ_FREE(objPtr)	{}
#endif /* USE_DTRACE */

#ifdef TCL_COMPILE_STATS
#  define TclIncrObjsAllocated() \
    tclObjsAlloced++
#  define TclIncrObjsFreed() \
    tclObjsFreed++
#else
#  define TclIncrObjsAllocated()
#  define TclIncrObjsFreed()
#endif /* TCL_COMPILE_STATS */

#  define TclAllocObjStorage(objPtr)		\
	TclAllocObjStorageEx(NULL, (objPtr))

#  define TclFreeObjStorage(objPtr)		\
	TclFreeObjStorageEx(NULL, (objPtr))

#ifndef TCL_MEM_DEBUG
# define TclNewObj(objPtr) \
    TclIncrObjsAllocated(); \
    TclAllocObjStorage(objPtr); \
    (objPtr)->refCount = 0; \
    (objPtr)->bytes    = &tclEmptyString; \
    (objPtr)->length   = 0; \
    (objPtr)->typePtr  = NULL; \
    TCL_DTRACE_OBJ_CREATE(objPtr)

/*
 * Invalidate the string rep first so we can use the bytes value for our
 * pointer chain, and signal an obj deletion (as opposed to shimmering) with
 * 'length == -1'.
 * Use empty 'if ; else' to handle use in unbraced outer if/else conditions.
 */

# define TclDecrRefCount(objPtr) \
    if ((objPtr)->refCount-- > 1) ; else { \
	if (!(objPtr)->typePtr || !(objPtr)->typePtr->freeIntRepProc) { \
	    TCL_DTRACE_OBJ_FREE(objPtr); \
	    if ((objPtr)->bytes \
		    && ((objPtr)->bytes != &tclEmptyString)) { \
		ckfree((objPtr)->bytes); \
	    } \
	    (objPtr)->length = -1; \
	    TclFreeObjStorage(objPtr); \
	    TclIncrObjsFreed(); \
	} else { \
	    TclFreeObj(objPtr); \
	} \
    }

#if TCL_THREADS && !defined(USE_THREAD_ALLOC)
#   define USE_THREAD_ALLOC 1
#endif

#if defined(PURIFY)

/*
 * The PURIFY mode is like the regular mode, but instead of doing block
 * Tcl_Obj allocation and keeping a freed list for efficiency, it always
 * allocates and frees a single Tcl_Obj so that tools like Purify can better
 * track memory leaks.
 */

#  define TclAllocObjStorageEx(interp, objPtr) \
	(objPtr) = (Tcl_Obj *) ckalloc(sizeof(Tcl_Obj))

#  define TclFreeObjStorageEx(interp, objPtr) \
	ckfree(objPtr)

#undef USE_THREAD_ALLOC
#undef USE_TCLALLOC
#elif TCL_THREADS && defined(USE_THREAD_ALLOC)

/*
 * The TCL_THREADS mode is like the regular mode but allocates Tcl_Obj's from
 * per-thread caches.
 */

MODULE_SCOPE Tcl_Obj *	TclThreadAllocObj(void);
MODULE_SCOPE void	TclThreadFreeObj(Tcl_Obj *);
MODULE_SCOPE Tcl_Mutex *TclpNewAllocMutex(void);
MODULE_SCOPE void	TclFreeAllocCache(void *);
MODULE_SCOPE void *	TclpGetAllocCache(void);
MODULE_SCOPE void	TclpSetAllocCache(void *);
MODULE_SCOPE void	TclpFreeAllocMutex(Tcl_Mutex *mutex);
MODULE_SCOPE void	TclpInitAllocCache(void);
MODULE_SCOPE void	TclpFreeAllocCache(void *);

/*
 * These macros need to be kept in sync with the code of TclThreadAllocObj()
 * and TclThreadFreeObj().
 *
 * Note that the optimiser should resolve the case (interp==NULL) at compile
 * time.
 */

#  define ALLOC_NOBJHIGH 1200

#  define TclAllocObjStorageEx(interp, objPtr)				\
    do {								\
	AllocCache *cachePtr;						\
	if (((interp) == NULL) ||					\
		((cachePtr = ((Interp *)(interp))->allocCache),		\
			(cachePtr->numObjects == 0))) {			\
	    (objPtr) = TclThreadAllocObj();				\
	} else {							\
	    (objPtr) = cachePtr->firstObjPtr;				\
	    cachePtr->firstObjPtr = (Tcl_Obj *)(objPtr)->internalRep.twoPtrValue.ptr1; \
	    --cachePtr->numObjects;					\
	}								\
    } while (0)

#  define TclFreeObjStorageEx(interp, objPtr)				\
    do {								\
	AllocCache *cachePtr;						\
	if (((interp) == NULL) ||					\
		((cachePtr = ((Interp *)(interp))->allocCache),		\
			((cachePtr->numObjects == 0) ||			\
			(cachePtr->numObjects >= ALLOC_NOBJHIGH)))) {	\
	    TclThreadFreeObj(objPtr);					\
	} else {							\
	    (objPtr)->internalRep.twoPtrValue.ptr1 = cachePtr->firstObjPtr; \
	    cachePtr->firstObjPtr = objPtr;				\
	    ++cachePtr->numObjects;					\
	}								\
    } while (0)

#else /* not PURIFY or USE_THREAD_ALLOC */

#if defined(USE_TCLALLOC) && USE_TCLALLOC
    MODULE_SCOPE void TclFinalizeAllocSubsystem();
    MODULE_SCOPE void TclInitAlloc();
#else
#   define USE_TCLALLOC 0
#endif

#if TCL_THREADS
/* declared in tclObj.c */
MODULE_SCOPE Tcl_Mutex	tclObjMutex;
#endif

#  define TclAllocObjStorageEx(interp, objPtr) \
    do {								\
	Tcl_MutexLock(&tclObjMutex);					\
	if (tclFreeObjList == NULL) {					\
	    TclAllocateFreeObjects();					\
	}								\
	(objPtr) = tclFreeObjList;					\
	tclFreeObjList = (Tcl_Obj *)					\
		tclFreeObjList->internalRep.twoPtrValue.ptr1;		\
	Tcl_MutexUnlock(&tclObjMutex);					\
    } while (0)

#  define TclFreeObjStorageEx(interp, objPtr) \
    do {							       \
	Tcl_MutexLock(&tclObjMutex);				       \
	(objPtr)->internalRep.twoPtrValue.ptr1 = (void *) tclFreeObjList; \
	tclFreeObjList = (objPtr);				       \
	Tcl_MutexUnlock(&tclObjMutex);				       \
    } while (0)
#endif

#else /* TCL_MEM_DEBUG */
MODULE_SCOPE void	TclDbInitNewObj(Tcl_Obj *objPtr, const char *file,
			    int line);

# define TclDbNewObj(objPtr, file, line) \
    do { \
	TclIncrObjsAllocated();						\
	(objPtr) = (Tcl_Obj *)						\
		Tcl_DbCkalloc(sizeof(Tcl_Obj), (file), (line));		\
	TclDbInitNewObj((objPtr), (file), (line));			\
	TCL_DTRACE_OBJ_CREATE(objPtr);					\
    } while (0)

# define TclNewObj(objPtr) \
    TclDbNewObj(objPtr, __FILE__, __LINE__);

# define TclDecrRefCount(objPtr) \
    Tcl_DbDecrRefCount(objPtr, __FILE__, __LINE__)

# define TclNewListObjDirect(objc, objv) \
    TclDbNewListObjDirect(objc, objv, __FILE__, __LINE__)

#undef USE_THREAD_ALLOC
#endif /* TCL_MEM_DEBUG */

/*
 *----------------------------------------------------------------
 * Macro used by the Tcl core to set a Tcl_Obj's string representation to a
 * copy of the "len" bytes starting at "bytePtr". This code works even if the
 * byte array contains NULLs as long as the length is correct. Because "len"
 * is referenced multiple times, it should be as simple an expression as
 * possible. The ANSI C "prototype" for this macro is:
 *
 * MODULE_SCOPE void TclInitStringRep(Tcl_Obj *objPtr, char *bytePtr, int len);
 *
 * This macro should only be called on an unshared objPtr where
 *  objPtr->typePtr->freeIntRepProc == NULL
 *----------------------------------------------------------------
 */

#define TclInitStringRep(objPtr, bytePtr, len) \
    if ((len) == 0) { \
	(objPtr)->bytes	 = &tclEmptyString; \
	(objPtr)->length = 0; \
    } else { \
	(objPtr)->bytes = (char *) ckalloc((len) + 1); \
	memcpy((objPtr)->bytes, (bytePtr) ? (bytePtr) : &tclEmptyString, (len)); \
	(objPtr)->bytes[len] = '\0'; \
	(objPtr)->length = (len); \
    }

/*
 *----------------------------------------------------------------
 * Macro used by the Tcl core to get the string representation's byte array
 * pointer from a Tcl_Obj. This is an inline version of Tcl_GetString(). The
 * macro's expression result is the string rep's byte pointer which might be
 * NULL. The bytes referenced by this pointer must not be modified by the
 * caller. The ANSI C "prototype" for this macro is:
 *
 * MODULE_SCOPE char *	TclGetString(Tcl_Obj *objPtr);
 *----------------------------------------------------------------
 */

#define TclGetString(objPtr) \
    ((objPtr)->bytes? (objPtr)->bytes : Tcl_GetString(objPtr))

#define TclGetStringFromObj(objPtr, lenPtr) \
    ((objPtr)->bytes \
	    ? (*(lenPtr) = (objPtr)->length, (objPtr)->bytes)	\
	    : Tcl_GetStringFromObj((objPtr), (lenPtr)))

/*
 *----------------------------------------------------------------
 * Macro used by the Tcl core to clean out an object's internal
 * representation. Does not actually reset the rep's bytes. The ANSI C
 * "prototype" for this macro is:
 *
 * MODULE_SCOPE void	TclFreeIntRep(Tcl_Obj *objPtr);
 *----------------------------------------------------------------
 */

#define TclFreeIntRep(objPtr) \
    if ((objPtr)->typePtr != NULL) { \
	if ((objPtr)->typePtr->freeIntRepProc != NULL) { \
	    (objPtr)->typePtr->freeIntRepProc(objPtr); \
	} \
	(objPtr)->typePtr = NULL; \
    }

/*
 *----------------------------------------------------------------
 * Macro used by the Tcl core to clean out an object's string representation.
 * The ANSI C "prototype" for this macro is:
 *
 * MODULE_SCOPE void	TclInvalidateStringRep(Tcl_Obj *objPtr);
 *----------------------------------------------------------------
 */

#define TclInvalidateStringRep(objPtr) \
<<<<<<< HEAD
    if ((objPtr)->bytes != NULL) { \
	if ((objPtr)->bytes != &tclEmptyString) { \
	    ckfree((objPtr)->bytes); \
	} \
	(objPtr)->bytes = NULL; \
    }

/*
 * These form part of the native filesystem support. They are needed here
 * because we have a few native filesystem functions (which are the same for
 * win/unix) in this file.
 */

#ifdef __cplusplus
extern "C" {
#endif
MODULE_SCOPE const char *const		tclpFileAttrStrings[];
MODULE_SCOPE const TclFileAttrProcs	tclpFileAttrProcs[];
#ifdef __cplusplus
}
#endif

/*
 *----------------------------------------------------------------
 * Macro used by the Tcl core to test whether an object has a
 * string representation (or is a 'pure' internal value).
 * The ANSI C "prototype" for this macro is:
 *
 * MODULE_SCOPE int	TclHasStringRep(Tcl_Obj *objPtr);
 *----------------------------------------------------------------
 */

#define TclHasStringRep(objPtr) ((objPtr)->bytes != NULL)

/*
 *----------------------------------------------------------------
 * Macro used by the Tcl core to get the bignum out of the bignum
 * representation of a Tcl_Obj.
 * The ANSI C "prototype" for this macro is:
 *
 * MODULE_SCOPE void	TclUnpackBignum(Tcl_Obj *objPtr, mp_int bignum);
 *----------------------------------------------------------------
 */

#define TclUnpackBignum(objPtr, bignum) \
    do {								\
	Tcl_Obj *bignumObj = (objPtr);				\
	int bignumPayload =					\
		PTR2INT(bignumObj->internalRep.twoPtrValue.ptr2);	\
	if (bignumPayload == -1) {					\
	    (bignum) = *((mp_int *) bignumObj->internalRep.twoPtrValue.ptr1); \
	} else {							\
	    (bignum).dp = (mp_digit *)bignumObj->internalRep.twoPtrValue.ptr1;	\
	    (bignum).sign = bignumPayload >> 30;			\
	    (bignum).alloc = (bignumPayload >> 15) & 0x7FFF;		\
	    (bignum).used = bignumPayload & 0x7FFF;			\
	}								\
    } while (0)
=======
    do { \
	Tcl_Obj *_isobjPtr = (Tcl_Obj *)(objPtr); \
	if (_isobjPtr->bytes != NULL) { \
	    if (_isobjPtr->bytes != tclEmptyStringRep) { \
		ckfree((char *)_isobjPtr->bytes); \
	    } \
	    _isobjPtr->bytes = NULL; \
	} \
    } while (0)

#define TclHasStringRep(objPtr) \
    ((objPtr)->bytes != NULL)
>>>>>>> 9e43cbb9

/*
 *----------------------------------------------------------------
 * Macros used by the Tcl core to grow Tcl_Token arrays. They use the same
 * growth algorithm as used in tclStringObj.c for growing strings. The ANSI C
 * "prototype" for this macro is:
 *
 * MODULE_SCOPE void	TclGrowTokenArray(Tcl_Token *tokenPtr, int used,
 *				int available, int append,
 *				Tcl_Token *staticPtr);
 * MODULE_SCOPE void	TclGrowParseTokenArray(Tcl_Parse *parsePtr,
 *				int append);
 *----------------------------------------------------------------
 */

/* General tuning for minimum growth in Tcl growth algorithms */
#ifndef TCL_MIN_GROWTH
#  ifdef TCL_GROWTH_MIN_ALLOC
     /* Support for any legacy tuners */
#    define TCL_MIN_GROWTH TCL_GROWTH_MIN_ALLOC
#  else
#    define TCL_MIN_GROWTH 1024
#  endif
#endif

/* Token growth tuning, default to the general value. */
#ifndef TCL_MIN_TOKEN_GROWTH
#define TCL_MIN_TOKEN_GROWTH TCL_MIN_GROWTH/sizeof(Tcl_Token)
#endif

#define TCL_MAX_TOKENS (int)(UINT_MAX / sizeof(Tcl_Token))
#define TclGrowTokenArray(tokenPtr, used, available, append, staticPtr)	\
    do {								\
	int _needed = (used) + (append);					\
	if (_needed > TCL_MAX_TOKENS) {					\
	    Tcl_Panic("max # of tokens for a Tcl parse (%d) exceeded",	\
		    TCL_MAX_TOKENS);					\
	}								\
	if (_needed > (available)) {					\
	    int allocated = 2 * _needed;					\
	    Tcl_Token *oldPtr = (tokenPtr);				\
	    Tcl_Token *newPtr;						\
	    if (oldPtr == (staticPtr)) {				\
		oldPtr = NULL;						\
	    }								\
	    if (allocated > TCL_MAX_TOKENS) {				\
		allocated = TCL_MAX_TOKENS;				\
	    }								\
	    newPtr = (Tcl_Token *) attemptckrealloc((char *) oldPtr,	\
		    allocated * sizeof(Tcl_Token));	\
	    if (newPtr == NULL) {					\
		allocated = _needed + (append) + TCL_MIN_TOKEN_GROWTH;	\
		if (allocated > TCL_MAX_TOKENS) {			\
		    allocated = TCL_MAX_TOKENS;				\
		}							\
		newPtr = (Tcl_Token *) ckrealloc((char *) oldPtr,	\
			allocated * sizeof(Tcl_Token)); \
	    }								\
	    (available) = allocated;					\
	    if (oldPtr == NULL) {					\
		memcpy(newPtr, staticPtr,				\
			(used) * sizeof(Tcl_Token));		\
	    }								\
	    (tokenPtr) = newPtr;					\
	}								\
    } while (0)

#define TclGrowParseTokenArray(parsePtr, append)			\
    TclGrowTokenArray((parsePtr)->tokenPtr, (parsePtr)->numTokens,	\
	    (parsePtr)->tokensAvailable, (append),			\
	    (parsePtr)->staticTokens)

/*
 *----------------------------------------------------------------
 * Macro used by the Tcl core get a unicode char from a utf string. It checks
 * to see if we have a one-byte utf char before calling the real
 * Tcl_UtfToUniChar, as this will save a lot of time for primarily ASCII
 * string handling. The macro's expression result is 1 for the 1-byte case or
 * the result of Tcl_UtfToUniChar. The ANSI C "prototype" for this macro is:
 *
 * MODULE_SCOPE int	TclUtfToUniChar(const char *string, Tcl_UniChar *ch);
 *----------------------------------------------------------------
 */

#if TCL_UTF_MAX > 3
#define TclUtfToUniChar(str, chPtr) \
	(((UCHAR(*(str))) < 0x80) ?		\
	    ((*(chPtr) = UCHAR(*(str))), 1)	\
	    : Tcl_UtfToUniChar(str, chPtr))
#else
#define TclUtfToUniChar(str, chPtr) \
	((((unsigned char) *(str)) < 0x80) ?		\
	    ((*(chPtr) = (unsigned char) *(str)), 1)	\
	    : Tcl_UtfToChar16(str, chPtr))
#endif

/*
 *----------------------------------------------------------------
 * Macro counterpart of the Tcl_NumUtfChars() function. To be used in speed-
 * -sensitive points where it pays to avoid a function call in the common case
 * of counting along a string of all one-byte characters.  The ANSI C
 * "prototype" for this macro is:
 *
 * MODULE_SCOPE void	TclNumUtfChars(int numChars, const char *bytes,
 *				int numBytes);
 *----------------------------------------------------------------
 */

#define TclNumUtfChars(numChars, bytes, numBytes) \
    do { \
	int _count, _i = (numBytes); \
	unsigned char *_str = (unsigned char *) (bytes); \
	while (_i && (*_str < 0xC0)) { _i--; _str++; } \
	_count = (numBytes) - _i; \
	if (_i) { \
	    _count += Tcl_NumUtfChars((bytes) + _count, _i); \
	} \
	(numChars) = _count; \
    } while (0);

#define TclUtfPrev(src, start) \
	(((src) < (start) + 2) ? (start) : \
	((unsigned char) *((src) - 1)) < 0x80 ? (src) - 1 : \
	Tcl_UtfPrev(src, start))

/*
 *----------------------------------------------------------------
 * Macro that encapsulates the logic that determines when it is safe to
 * interpret a string as a byte array directly. In summary, the object must be
 * a byte array and must not have a string representation (as the operations
 * that it is used in are defined on strings, not byte arrays). Theoretically
 * it is possible to also be efficient in the case where the object's bytes
 * field is filled by generation from the byte array (c.f. list canonicality)
 * but we don't do that at the moment since this is purely about efficiency.
 * The ANSI C "prototype" for this macro is:
 *
 * MODULE_SCOPE int	TclIsPureByteArray(Tcl_Obj *objPtr);
 *----------------------------------------------------------------
 */

MODULE_SCOPE int	TclIsPureByteArray(Tcl_Obj *objPtr);
#define TclIsPureDict(objPtr) \
	(((objPtr)->bytes==NULL) && ((objPtr)->typePtr==&tclDictType))
#define TclHasIntRep(objPtr, type) \
	((objPtr)->typePtr == (type))
#define TclFetchIntRep(objPtr, type) \
	(TclHasIntRep((objPtr), (type)) ? &((objPtr)->internalRep) : NULL)


/*
 *----------------------------------------------------------------
 * Macro used by the Tcl core to compare Unicode strings. On big-endian
 * systems we can use the more efficient memcmp, but this would not be
 * lexically correct on little-endian systems. The ANSI C "prototype" for
 * this macro is:
 *
 * MODULE_SCOPE int	TclUniCharNcmp(const Tcl_UniChar *cs,
 *			    const Tcl_UniChar *ct, unsigned long n);
 *----------------------------------------------------------------
 */

#ifdef WORDS_BIGENDIAN
#   define TclUniCharNcmp(cs,ct,n) memcmp((cs),(ct),(n)*sizeof(Tcl_UniChar))
#else /* !WORDS_BIGENDIAN */
#   define TclUniCharNcmp Tcl_UniCharNcmp
#endif /* WORDS_BIGENDIAN */

/*
 *----------------------------------------------------------------
 * Macro used by the Tcl core to increment a namespace's export epoch
 * counter. The ANSI C "prototype" for this macro is:
 *
 * MODULE_SCOPE void	TclInvalidateNsCmdLookup(Namespace *nsPtr);
 *----------------------------------------------------------------
 */

#define TclInvalidateNsCmdLookup(nsPtr) \
    if ((nsPtr)->numExportPatterns) {		\
	(nsPtr)->exportLookupEpoch++;		\
    }						\
    if ((nsPtr)->commandPathLength) {		\
	(nsPtr)->cmdRefEpoch++;			\
    }

/*
 *----------------------------------------------------------------------
 *
 * Core procedure added to libtommath for bignum manipulation.
 *
 *----------------------------------------------------------------------
 */

MODULE_SCOPE Tcl_PackageInitProc TclTommath_Init;

/*
 *----------------------------------------------------------------------
 *
 * External (platform specific) initialization routine, these declarations
 * explicitly don't use EXTERN since this code does not get compiled into the
 * library:
 *
 *----------------------------------------------------------------------
 */

MODULE_SCOPE Tcl_PackageInitProc TclplatformtestInit;
MODULE_SCOPE Tcl_PackageInitProc TclObjTest_Init;
MODULE_SCOPE Tcl_PackageInitProc TclThread_Init;
MODULE_SCOPE Tcl_PackageInitProc Procbodytest_Init;
MODULE_SCOPE Tcl_PackageInitProc Procbodytest_SafeInit;

/*
 *----------------------------------------------------------------
 * Macro used by the Tcl core to check whether a pattern has any characters
 * special to [string match]. The ANSI C "prototype" for this macro is:
 *
 * MODULE_SCOPE int	TclMatchIsTrivial(const char *pattern);
 *----------------------------------------------------------------
 */

#define TclMatchIsTrivial(pattern) \
    (strpbrk((pattern), "*[?\\") == NULL)

/*
 *----------------------------------------------------------------
 * Macros used by the Tcl core to set a Tcl_Obj's numeric representation
 * avoiding the corresponding function calls in time critical parts of the
 * core. They should only be called on unshared objects. The ANSI C
 * "prototypes" for these macros are:
 *
 * MODULE_SCOPE void	TclSetIntObj(Tcl_Obj *objPtr, Tcl_WideInt w);
 * MODULE_SCOPE void	TclSetDoubleObj(Tcl_Obj *objPtr, double d);
 *----------------------------------------------------------------
 */

#define TclSetIntObj(objPtr, i) \
    do {						\
	Tcl_ObjIntRep ir;				\
	ir.wideValue = (Tcl_WideInt) i;			\
	TclInvalidateStringRep(objPtr);			\
	Tcl_StoreIntRep(objPtr, &tclIntType, &ir);	\
    } while (0)

#define TclSetDoubleObj(objPtr, d) \
    do {						\
	Tcl_ObjIntRep ir;				\
	ir.doubleValue = (double) d;			\
	TclInvalidateStringRep(objPtr);			\
	Tcl_StoreIntRep(objPtr, &tclDoubleType, &ir);	\
    } while (0)

/*
 *----------------------------------------------------------------
 * Macros used by the Tcl core to create and initialise objects of standard
 * types, avoiding the corresponding function calls in time critical parts of
 * the core. The ANSI C "prototypes" for these macros are:
 *
 * MODULE_SCOPE void	TclNewIntObj(Tcl_Obj *objPtr, Tcl_WideInt w);
 * MODULE_SCOPE void	TclNewDoubleObj(Tcl_Obj *objPtr, double d);
 * MODULE_SCOPE void	TclNewStringObj(Tcl_Obj *objPtr, const char *s, int len);
 * MODULE_SCOPE void	TclNewLiteralStringObj(Tcl_Obj*objPtr, const char *sLiteral);
 *
 *----------------------------------------------------------------
 */

#ifndef TCL_MEM_DEBUG
#define TclNewIntObj(objPtr, w) \
    do {						\
	TclIncrObjsAllocated();				\
	TclAllocObjStorage(objPtr);			\
	(objPtr)->refCount = 0;				\
	(objPtr)->bytes = NULL;				\
	(objPtr)->internalRep.wideValue = (Tcl_WideInt)(w);	\
	(objPtr)->typePtr = &tclIntType;		\
	TCL_DTRACE_OBJ_CREATE(objPtr);			\
    } while (0)

#define TclNewDoubleObj(objPtr, d) \
    do {							\
	TclIncrObjsAllocated();					\
	TclAllocObjStorage(objPtr);				\
	(objPtr)->refCount = 0;					\
	(objPtr)->bytes = NULL;					\
	(objPtr)->internalRep.doubleValue = (double)(d);	\
	(objPtr)->typePtr = &tclDoubleType;			\
	TCL_DTRACE_OBJ_CREATE(objPtr);				\
    } while (0)

#define TclNewStringObj(objPtr, s, len) \
    do {							\
	TclIncrObjsAllocated();					\
	TclAllocObjStorage(objPtr);				\
	(objPtr)->refCount = 0;					\
	TclInitStringRep((objPtr), (s), (len));			\
	(objPtr)->typePtr = NULL;				\
	TCL_DTRACE_OBJ_CREATE(objPtr);				\
    } while (0)

#else /* TCL_MEM_DEBUG */
#define TclNewIntObj(objPtr, w) \
    (objPtr) = Tcl_NewWideIntObj(w)

#define TclNewDoubleObj(objPtr, d) \
    (objPtr) = Tcl_NewDoubleObj(d)

#define TclNewStringObj(objPtr, s, len) \
    (objPtr) = Tcl_NewStringObj((s), (len))
#endif /* TCL_MEM_DEBUG */

/*
 * The sLiteral argument *must* be a string literal; the incantation with
 * sizeof(sLiteral "") will fail to compile otherwise.
 */
#define TclNewLiteralStringObj(objPtr, sLiteral) \
    TclNewStringObj((objPtr), (sLiteral), (int) (sizeof(sLiteral "") - 1))

/*
 *----------------------------------------------------------------
 * Convenience macros for DStrings.
 * The ANSI C "prototypes" for these macros are:
 *
 * MODULE_SCOPE char * TclDStringAppendLiteral(Tcl_DString *dsPtr,
 *			const char *sLiteral);
 * MODULE_SCOPE void   TclDStringClear(Tcl_DString *dsPtr);
 */

#define TclDStringAppendLiteral(dsPtr, sLiteral) \
    Tcl_DStringAppend((dsPtr), (sLiteral), (int) (sizeof(sLiteral "") - 1))
#define TclDStringClear(dsPtr) \
    Tcl_DStringSetLength((dsPtr), 0)

/*
 *----------------------------------------------------------------
 * Macros used by the Tcl core to test for some special double values.
 * The ANSI C "prototypes" for these macros are:
 *
 * MODULE_SCOPE int	TclIsInfinite(double d);
 * MODULE_SCOPE int	TclIsNaN(double d);
 */

#ifdef _MSC_VER
#    define TclIsInfinite(d)	(!(_finite((d))))
#    define TclIsNaN(d)		(_isnan((d)))
#else
#    define TclIsInfinite(d)	((d) > DBL_MAX || (d) < -DBL_MAX)
#    ifdef NO_ISNAN
#	 define TclIsNaN(d)	((d) != (d))
#    else
#	 define TclIsNaN(d)	(isnan(d))
#    endif
#endif

/*
 * Macro to use to find the offset of a field in astructure.
 * Computes number of bytes from beginning of structure to a given field.
 */

#if !defined(TCL_NO_DEPRECATED) && !defined(BUILD_tcl)
#   define TclOffset(type, field) ((int) offsetof(type, field))
#endif
/* Workaround for platforms missing offsetof(), e.g. VC++ 6.0 */
#ifndef offsetof
#   define offsetof(type, field) ((size_t) ((char *) &((type *) 0)->field))
#endif

/*
 *----------------------------------------------------------------
 * Inline version of Tcl_GetCurrentNamespace and Tcl_GetGlobalNamespace.
 */

#define TclGetCurrentNamespace(interp) \
    (Tcl_Namespace *) ((Interp *)(interp))->varFramePtr->nsPtr

#define TclGetGlobalNamespace(interp) \
    (Tcl_Namespace *) ((Interp *)(interp))->globalNsPtr

/*
 *----------------------------------------------------------------
 * Inline version of TclCleanupCommand; still need the function as it is in
 * the internal stubs, but the core can use the macro instead.
 */

#define TclCleanupCommandMacro(cmdPtr)		\
    do {					\
	if ((cmdPtr)->refCount-- <= 1) {	\
	    ckfree(cmdPtr);			\
	}					\
    } while (0)


/*
 * inside this routine crement refCount first incase cmdPtr is replacing itself
 */
#define TclRoutineAssign(location, cmdPtr)	    \
    do {					    \
	(cmdPtr)->refCount++;			    \
	if ((location) != NULL			    \
	    && (location--) <= 1) {		    \
	    ckfree(((location)));		    \
	}					    \
	(location) = (cmdPtr);			    \
    } while (0)


#define TclRoutineHasName(cmdPtr) \
    ((cmdPtr)->hPtr != NULL)

/*
 *----------------------------------------------------------------
 * Inline versions of Tcl_LimitReady() and Tcl_LimitExceeded to limit number
 * of calls out of the critical path. Note that this code isn't particularly
 * readable; the non-inline version (in tclInterp.c) is much easier to
 * understand. Note also that these macros takes different args (iPtr->limit)
 * to the non-inline version.
 */

#define TclLimitExceeded(limit) ((limit).exceeded != 0)

#define TclLimitReady(limit)						\
    (((limit).active == 0) ? 0 :					\
    (++(limit).granularityTicker,					\
    ((((limit).active & TCL_LIMIT_COMMANDS) &&				\
	    (((limit).cmdGranularity == 1) ||				\
	    ((limit).granularityTicker % (limit).cmdGranularity == 0)))	\
	    ? 1 :							\
    (((limit).active & TCL_LIMIT_TIME) &&				\
	    (((limit).timeGranularity == 1) ||				\
	    ((limit).granularityTicker % (limit).timeGranularity == 0)))\
	    ? 1 : 0)))

/*
 * Compile-time assertions: these produce a compile time error if the
 * expression is not known to be true at compile time. If the assertion is
 * known to be false, the compiler (or optimizer?) will error out with
 * "division by zero". If the assertion cannot be evaluated at compile time,
 * the compiler will error out with "non-static initializer".
 *
 * Adapted with permission from
 * http://www.pixelbeat.org/programming/gcc/static_assert.html
 */

#define TCL_CT_ASSERT(e) \
    {enum { ct_assert_value = 1/(!!(e)) };}

/*
 *----------------------------------------------------------------
 * Allocator for small structs (<=sizeof(Tcl_Obj)) using the Tcl_Obj pool.
 * Only checked at compile time.
 *
 * ONLY USE FOR CONSTANT nBytes.
 *
 * DO NOT LET THEM CROSS THREAD BOUNDARIES
 *----------------------------------------------------------------
 */

#define TclSmallAlloc(nbytes, memPtr) \
    TclSmallAllocEx(NULL, (nbytes), (memPtr))

#define TclSmallFree(memPtr) \
    TclSmallFreeEx(NULL, (memPtr))

#ifndef TCL_MEM_DEBUG
#define TclSmallAllocEx(interp, nbytes, memPtr) \
    do {								\
	Tcl_Obj *_objPtr;						\
	TCL_CT_ASSERT((nbytes)<=sizeof(Tcl_Obj));			\
	TclIncrObjsAllocated();						\
	TclAllocObjStorageEx((interp), (_objPtr));			\
	*(void **)&memPtr = (void *) (_objPtr);					\
    } while (0)

#define TclSmallFreeEx(interp, memPtr) \
    do {								\
	TclFreeObjStorageEx((interp), (Tcl_Obj *) (memPtr));		\
	TclIncrObjsFreed();						\
    } while (0)

#else    /* TCL_MEM_DEBUG */
#define TclSmallAllocEx(interp, nbytes, memPtr) \
    do {								\
	Tcl_Obj *_objPtr;						\
	TCL_CT_ASSERT((nbytes)<=sizeof(Tcl_Obj));			\
	TclNewObj(_objPtr);						\
	*(void **)&memPtr = (void *) _objPtr;					\
    } while (0)

#define TclSmallFreeEx(interp, memPtr) \
    do {								\
	Tcl_Obj *_objPtr = (Tcl_Obj *) memPtr;				\
	_objPtr->bytes = NULL;						\
	_objPtr->typePtr = NULL;					\
	_objPtr->refCount = 1;						\
	TclDecrRefCount(_objPtr);					\
    } while (0)
#endif   /* TCL_MEM_DEBUG */

/*
 * Support for Clang Static Analyzer <http://clang-analyzer.llvm.org>
 */

#if defined(PURIFY) && defined(__clang__)
#if __has_feature(attribute_analyzer_noreturn) && \
	!defined(Tcl_Panic) && defined(Tcl_Panic_TCL_DECLARED)
void Tcl_Panic(const char *, ...) __attribute__((analyzer_noreturn));
#endif
#if !defined(CLANG_ASSERT)
#include <assert.h>
#define CLANG_ASSERT(x) assert(x)
#endif
#elif !defined(CLANG_ASSERT)
#define CLANG_ASSERT(x)
#endif /* PURIFY && __clang__ */

/*
 *----------------------------------------------------------------
 * Parameters, structs and macros for the non-recursive engine (NRE)
 *----------------------------------------------------------------
 */

#define NRE_USE_SMALL_ALLOC	1  /* Only turn off for debugging purposes. */
#ifndef NRE_ENABLE_ASSERTS
#define NRE_ENABLE_ASSERTS	0
#endif

/*
 * This is the main data struct for representing NR commands. It is designed
 * to fit in sizeof(Tcl_Obj) in order to exploit the fastest memory allocator
 * available.
 */

typedef struct NRE_callback {
    Tcl_NRPostProc *procPtr;
    ClientData data[4];
    struct NRE_callback *nextPtr;
} NRE_callback;

#define TOP_CB(iPtr) (((Interp *)(iPtr))->execEnvPtr->callbackPtr)

/*
 * Inline version of Tcl_NRAddCallback.
 */

#define TclNRAddCallback(interp,postProcPtr,data0,data1,data2,data3) \
    do {								\
	NRE_callback *_callbackPtr;					\
	TCLNR_ALLOC((interp), (_callbackPtr));				\
	_callbackPtr->procPtr = (postProcPtr);				\
	_callbackPtr->data[0] = (ClientData)(data0);			\
	_callbackPtr->data[1] = (ClientData)(data1);			\
	_callbackPtr->data[2] = (ClientData)(data2);			\
	_callbackPtr->data[3] = (ClientData)(data3);			\
	_callbackPtr->nextPtr = TOP_CB(interp);				\
	TOP_CB(interp) = _callbackPtr;					\
    } while (0)

#if NRE_USE_SMALL_ALLOC
#define TCLNR_ALLOC(interp, ptr) \
    TclSmallAllocEx(interp, sizeof(NRE_callback), (ptr))
#define TCLNR_FREE(interp, ptr)  TclSmallFreeEx((interp), (ptr))
#else
#define TCLNR_ALLOC(interp, ptr) \
    (ptr = ((ClientData) ckalloc(sizeof(NRE_callback))))
#define TCLNR_FREE(interp, ptr)  ckfree(ptr)
#endif

#if NRE_ENABLE_ASSERTS
#define NRE_ASSERT(expr) assert((expr))
#else
#define NRE_ASSERT(expr)
#endif

#include "tclIntDecls.h"
#include "tclIntPlatDecls.h"

#if !defined(USE_TCL_STUBS) && !defined(TCL_MEM_DEBUG)
#define Tcl_AttemptAlloc(size)        TclpAlloc(size)
#define Tcl_AttemptRealloc(ptr, size) TclpRealloc((ptr), (size))
#define Tcl_Free(ptr)                 TclpFree(ptr)
#endif

#endif /* _TCLINT */

/*
 * Local Variables:
 * mode: c
 * c-basic-offset: 4
 * fill-column: 78
 * End:
 */<|MERGE_RESOLUTION|>--- conflicted
+++ resolved
@@ -4518,13 +4518,15 @@
  */
 
 #define TclInvalidateStringRep(objPtr) \
-<<<<<<< HEAD
-    if ((objPtr)->bytes != NULL) { \
-	if ((objPtr)->bytes != &tclEmptyString) { \
-	    ckfree((objPtr)->bytes); \
+    do { \
+	Tcl_Obj *_isobjPtr = (Tcl_Obj *)(objPtr); \
+	if (_isobjPtr->bytes != NULL) { \
+	    if (_isobjPtr->bytes != &tclEmptyString) { \
+		ckfree((char *)_isobjPtr->bytes); \
+	    } \
+	    _isobjPtr->bytes = NULL; \
 	} \
-	(objPtr)->bytes = NULL; \
-    }
+    } while (0)
 
 /*
  * These form part of the native filesystem support. They are needed here
@@ -4551,7 +4553,8 @@
  *----------------------------------------------------------------
  */
 
-#define TclHasStringRep(objPtr) ((objPtr)->bytes != NULL)
+#define TclHasStringRep(objPtr) \
+    ((objPtr)->bytes != NULL)
 
 /*
  *----------------------------------------------------------------
@@ -4577,20 +4580,6 @@
 	    (bignum).used = bignumPayload & 0x7FFF;			\
 	}								\
     } while (0)
-=======
-    do { \
-	Tcl_Obj *_isobjPtr = (Tcl_Obj *)(objPtr); \
-	if (_isobjPtr->bytes != NULL) { \
-	    if (_isobjPtr->bytes != tclEmptyStringRep) { \
-		ckfree((char *)_isobjPtr->bytes); \
-	    } \
-	    _isobjPtr->bytes = NULL; \
-	} \
-    } while (0)
-
-#define TclHasStringRep(objPtr) \
-    ((objPtr)->bytes != NULL)
->>>>>>> 9e43cbb9
 
 /*
  *----------------------------------------------------------------
