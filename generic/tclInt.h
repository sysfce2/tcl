--- conflicted
+++ resolved
@@ -222,9 +222,7 @@
 typedef struct TclVarHashTable {
     Tcl_HashTable table;
     struct Namespace *nsPtr;
-#if TCL_MAJOR_VERSION > 8
     struct Var *arrayPtr;
-#endif /* TCL_MAJOR_VERSION > 8 */
 } TclVarHashTable;
 
 /*
@@ -274,11 +272,7 @@
 				 * strings; values have type (Namespace *). If
 				 * NULL, there are no children. */
 #endif
-#if TCL_MAJOR_VERSION > 8
     size_t nsId;		/* Unique id for the namespace. */
-#else
-    unsigned long nsId;
-#endif
     Tcl_Interp *interp;	/* The interpreter containing this
 				 * namespace. */
     int flags;			/* OR-ed combination of the namespace status
@@ -974,9 +968,6 @@
 				 * Among others used to speed up var lookups. */
     Tcl_Size frameIndex;		/* Index in the array of compiler-assigned
 				 * variables in the procedure call frame. */
-#if TCL_MAJOR_VERSION < 9
-    int flags;
-#endif
     Tcl_Obj *defValuePtr;	/* Pointer to the default value of an
 				 * argument, if any. NULL if not an argument
 				 * or, if an argument, no default value. */
@@ -987,12 +978,10 @@
 				 * is marked by a unique tag during
 				 * compilation, and that same tag is used to
 				 * find the variable at runtime. */
-#if TCL_MAJOR_VERSION > 8
     int flags;			/* Flag bits for the local variable. Same as
 				 * the flags for the Var structure above,
 				 * although only VAR_ARGUMENT, VAR_TEMPORARY,
 				 * and VAR_RESOLVED make sense. */
-#endif
     char name[TCLFLEXARRAY];		/* Name of the local variable starts here. If
 				 * the name is NULL, this will just be '\0'.
 				 * The actual size of this field will be large
@@ -1050,11 +1039,7 @@
 typedef struct Trace {
     Tcl_Size level;		/* Only trace commands at nesting level less
 				 * than or equal to this. */
-#if TCL_MAJOR_VERSION > 8
     Tcl_CmdObjTraceProc2 *proc;	/* Procedure to call to trace command. */
-#else
-    Tcl_CmdObjTraceProc *proc;	/* Procedure to call to trace command. */
-#endif
     void *clientData;	/* Arbitrary value to pass to proc. */
     struct Trace *nextPtr;	/* Next in list of traces for this interp. */
     int flags;			/* Flags governing the trace - see
@@ -1098,14 +1083,12 @@
 #define TCL_TRACE_ENTER_EXEC	1
 #define TCL_TRACE_LEAVE_EXEC	2
 
-#if TCL_MAJOR_VERSION > 8
 #define TclObjTypeHasProc(objPtr, proc) (((objPtr)->typePtr \
 	&& ((offsetof(Tcl_ObjType, proc) < offsetof(Tcl_ObjType, version)) \
 	|| (offsetof(Tcl_ObjType, proc) < (objPtr)->typePtr->version))) ? \
 	((objPtr)->typePtr)->proc : NULL)
 
 MODULE_SCOPE Tcl_Size TclLengthOne(Tcl_Obj *);
-
  
 /*
@@ -1192,7 +1175,6 @@
     Tcl_ObjTypeInOperatorProc *proc = TclObjTypeHasProc(listObj, inOperProc);
     return proc(interp, valueObj, listObj, boolResult);
 }
-#endif /* TCL_MAJOR_VERSION > 8 */
 
 
 /*
@@ -1976,18 +1958,7 @@
     void *interpInfo;	/* Information used by tclInterp.c to keep
 				 * track of parent/child interps on a
 				 * per-interp basis. */
-#if TCL_MAJOR_VERSION > 8
     void (*optimizer)(void *envPtr);
-#else
-    union {
-	void (*optimizer)(void *envPtr);
-	Tcl_HashTable unused2;	/* No longer used (was mathFuncTable). The
-				 * unused space in interp was repurposed for
-				 * pluggable bytecode optimizers. The core
-				 * contains one optimizer, which can be
-				 * selectively overridden by extensions. */
-    } extra;
-#endif
     /*
      * Information related to procedures and variables. See tclProc.c and
      * tclVar.c for usage.
@@ -2016,11 +1987,6 @@
     Namespace *lookupNsPtr;	/* Namespace to use ONLY on the next
 				 * TCL_EVAL_INVOKE call to Tcl_EvalObjv. */
 
-#if TCL_MAJOR_VERSION < 9
-    char *appendResultDontUse;
-    int appendAvlDontUse;
-    int appendUsedDontUse;
-#endif
 
     /*
      * Information about packages. Used only in tclPkg.c.
@@ -2044,9 +2010,6 @@
 				 * Normally zero, but may be set before
 				 * calling Tcl_Eval. See below for valid
 				 * values. */
-#if TCL_MAJOR_VERSION < 9
-    int unused1;		/* No longer used (was termOffset) */
-#endif
     LiteralTable literalTable;	/* Contains LiteralEntry's describing all Tcl
 				 * objects holding literals of scripts
 				 * compiled by the interpreter. Indexed by the
@@ -2084,9 +2047,6 @@
 				 * string. Returned by Tcl_ObjSetVar2 when
 				 * variable traces change a variable in a
 				 * gross way. */
-#if TCL_MAJOR_VERSION < 9
-    char resultSpaceDontUse[TCL_DSTRING_STATIC_SIZE+1];
-#endif
     Tcl_Obj *objResultPtr;	/* If the last command returned an object
 				 * result, this points to it. Should not be
 				 * accessed directly; see comment above. */
@@ -2743,20 +2703,11 @@
  * WARNING: these macros eval their args more than once.
  */
 
-#if TCL_MAJOR_VERSION > 8
 #define TclGetBooleanFromObj(interp, objPtr, intPtr) \
     (((objPtr)->typePtr == &tclIntType \
 	    || (objPtr)->typePtr == &tclBooleanType) \
 	? (*(intPtr) = ((objPtr)->internalRep.wideValue!=0), TCL_OK)	\
 	: Tcl_GetBooleanFromObj((interp), (objPtr), (intPtr)))
-#else
-#define TclGetBooleanFromObj(interp, objPtr, intPtr) \
-    (((objPtr)->typePtr == &tclIntType)			\
-	? (*(intPtr) = ((objPtr)->internalRep.wideValue!=0), TCL_OK)	\
-	: ((objPtr)->typePtr == &tclBooleanType)			\
-	? (*(intPtr) = ((objPtr)->internalRep.longValue!=0), TCL_OK)	\
-	: Tcl_GetBooleanFromObj((interp), (objPtr), (intPtr)))
-#endif
 
 #ifdef TCL_WIDE_INT_IS_LONG
 #define TclGetLongFromObj(interp, objPtr, longPtr) \
@@ -3223,7 +3174,6 @@
  *----------------------------------------------------------------
  */
 
-#if TCL_MAJOR_VERSION > 8
 MODULE_SCOPE void	TclAppendBytesToByteArray(Tcl_Obj *objPtr,
 			    const unsigned char *bytes, Tcl_Size len);
 MODULE_SCOPE void	TclAdvanceContinuations(Tcl_Size *line, Tcl_Size **next,
@@ -3374,17 +3324,11 @@
 MODULE_SCOPE Tcl_ObjCmdProc2 TclInfoExistsCmd;
 MODULE_SCOPE Tcl_ObjCmdProc2 TclInfoCoroutineCmd;
 MODULE_SCOPE Tcl_Obj *	TclInfoFrame(Tcl_Interp *interp, CmdFrame *framePtr);
-<<<<<<< HEAD
 MODULE_SCOPE Tcl_ObjCmdProc2 TclInfoGlobalsCmd;
 MODULE_SCOPE Tcl_ObjCmdProc2 TclInfoLocalsCmd;
 MODULE_SCOPE Tcl_ObjCmdProc2 TclInfoVarsCmd;
-=======
-MODULE_SCOPE Tcl_ObjCmdProc TclInfoGlobalsCmd;
-MODULE_SCOPE Tcl_ObjCmdProc TclInfoLocalsCmd;
-MODULE_SCOPE Tcl_ObjCmdProc TclInfoVarsCmd;
-MODULE_SCOPE Tcl_ObjCmdProc TclInfoConstsCmd;
-MODULE_SCOPE Tcl_ObjCmdProc TclInfoConstantCmd;
->>>>>>> c75fecf4
+MODULE_SCOPE Tcl_ObjCmdProc2 TclInfoConstsCmd;
+MODULE_SCOPE Tcl_ObjCmdProc2 TclInfoConstantCmd;
 MODULE_SCOPE void	TclInitAlloc(void);
 MODULE_SCOPE void	TclInitDbCkalloc(void);
 MODULE_SCOPE void	TclInitDoubleConversion(void);
@@ -3439,12 +3383,10 @@
 MODULE_SCOPE void	TclObjVarErrMsg(Tcl_Interp *interp, Tcl_Obj *part1Ptr,
 			    Tcl_Obj *part2Ptr, const char *operation,
 			    const char *reason, int index);
-MODULE_SCOPE int	TclObjInterpProc(void *clientData,
-				Tcl_Interp *interp, int objc,
-				Tcl_Obj *const objv[]);
-MODULE_SCOPE int	TclObjInterpProc2(void *clientData,
-				Tcl_Interp *interp, Tcl_Size objc,
-				Tcl_Obj *const objv[]);
+#ifndef TCL_NO_DEPRECATED
+MODULE_SCOPE Tcl_ObjCmdProc TclObjInterpProc;
+#endif
+MODULE_SCOPE Tcl_ObjCmdProc2 TclObjInterpProc2;
 #define TclObjInterpProc TclGetObjInterpProc()
 #define TclObjInterpProc2 TclGetObjInterpProc2()
 MODULE_SCOPE int	TclObjInvokeNamespace(Tcl_Interp *interp,
@@ -3669,18 +3611,11 @@
 MODULE_SCOPE Tcl_ObjCmdProc2 TclChanPopObjCmd;
 MODULE_SCOPE Tcl_ObjCmdProc2 TclChanPushObjCmd;
 MODULE_SCOPE void	TclClockInit(Tcl_Interp *interp);
-<<<<<<< HEAD
 MODULE_SCOPE Tcl_ObjCmdProc2 TclClockOldscanObjCmd;
 MODULE_SCOPE Tcl_ObjCmdProc2 Tcl_CloseObjCmd;
 MODULE_SCOPE Tcl_ObjCmdProc2 Tcl_ConcatObjCmd;
+MODULE_SCOPE Tcl_ObjCmdProc2 Tcl_ConstObjCmd;
 MODULE_SCOPE Tcl_ObjCmdProc2 Tcl_ContinueObjCmd;
-=======
-MODULE_SCOPE Tcl_ObjCmdProc TclClockOldscanObjCmd;
-MODULE_SCOPE Tcl_ObjCmdProc Tcl_CloseObjCmd;
-MODULE_SCOPE Tcl_ObjCmdProc Tcl_ConcatObjCmd;
-MODULE_SCOPE Tcl_ObjCmdProc Tcl_ConstObjCmd;
-MODULE_SCOPE Tcl_ObjCmdProc Tcl_ContinueObjCmd;
->>>>>>> c75fecf4
 MODULE_SCOPE Tcl_TimerToken TclCreateAbsoluteTimerHandler(
 			    Tcl_Time *timePtr, Tcl_TimerProc *proc,
 			    void *clientData);
@@ -4093,8 +4028,6 @@
  */
 MODULE_SCOPE int TclCommandWordLimitError(Tcl_Interp *interp, Tcl_Size count);
 
-#endif /* TCL_MAJOR_VERSION > 8 */
-
 /* Constants used in index value encoding routines. */
 #define TCL_INDEX_END           ((Tcl_Size)-2)
 #define TCL_INDEX_START         ((Tcl_Size)0)
