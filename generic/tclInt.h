--- conflicted
+++ resolved
@@ -3718,14 +3718,10 @@
 MODULE_SCOPE int	Tcl_LsearchObjCmd(void *clientData,
 			    Tcl_Interp *interp, int objc,
 			    Tcl_Obj *const objv[]);
-<<<<<<< HEAD
-MODULE_SCOPE int	Tcl_LseqObjCmd(ClientData clientData,
-			    Tcl_Interp *interp, int objc,
-			    Tcl_Obj *const objv[]);
-MODULE_SCOPE int	Tcl_LsetObjCmd(ClientData clientData,
-=======
+MODULE_SCOPE int	Tcl_LseqObjCmd(void *clientData,
+			    Tcl_Interp *interp, int objc,
+			    Tcl_Obj *const objv[]);
 MODULE_SCOPE int	Tcl_LsetObjCmd(void *clientData,
->>>>>>> 20bb6aaf
 			    Tcl_Interp *interp, int objc,
 			    Tcl_Obj *const objv[]);
 MODULE_SCOPE int	Tcl_LsortObjCmd(void *clientData,
