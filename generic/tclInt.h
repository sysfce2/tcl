--- conflicted
+++ resolved
@@ -2957,11 +2957,6 @@
 MODULE_SCOPE void	TclFSUnloadTempFile(Tcl_LoadHandle loadHandle);
 MODULE_SCOPE int *	TclGetAsyncReadyPtr(void);
 MODULE_SCOPE Tcl_Obj *	TclGetBgErrorHandler(Tcl_Interp *interp);
-<<<<<<< HEAD
-MODULE_SCOPE unsigned char *	TclGetBytesFromObj(Tcl_Interp *interp,
-				    Tcl_Obj *objPtr, size_t *lengthPtr);
-=======
->>>>>>> 14c6f549
 MODULE_SCOPE int	TclGetChannelFromObj(Tcl_Interp *interp,
 			    Tcl_Obj *objPtr, Tcl_Channel *chanPtr,
 			    int *modePtr, int flags);
