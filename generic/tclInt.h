/*
 * tclInt.h --
 *
 *	Declarations of things used internally by the Tcl interpreter.
 *
 * Copyright (c) 1987-1993 The Regents of the University of California.
 * Copyright (c) 1993-1997 Lucent Technologies.
 * Copyright (c) 1994-1998 Sun Microsystems, Inc.
 * Copyright (c) 1998-1999 by Scriptics Corporation.
 * Copyright (c) 2001, 2002 by Kevin B. Kenny.  All rights reserved.
 * Copyright (c) 2007 Daniel A. Steffen <das@users.sourceforge.net>
 * Copyright (c) 2006-2008 by Joe Mistachkin.  All rights reserved.
 * Copyright (c) 2008 by Miguel Sofer. All rights reserved.
 *
 * See the file "license.terms" for information on usage and redistribution of
 * this file, and for a DISCLAIMER OF ALL WARRANTIES.
 */

#ifndef _TCLINT
#define _TCLINT

/*
 * Some numerics configuration options.
 */

#undef ACCEPT_NAN

/*
 * Common include files needed by most of the Tcl source files are included
 * here, so that system-dependent personalizations for the include files only
 * have to be made in once place. This results in a few extra includes, but
 * greater modularity. The order of the three groups of #includes is
 * important. For example, stdio.h is needed by tcl.h.
 */

#include "tclPort.h"

#include <stdio.h>

#include <ctype.h>
#ifdef NO_STDLIB_H
#   include "../compat/stdlib.h"
#else
#   include <stdlib.h>
#endif
#ifdef NO_STRING_H
#include "../compat/string.h"
#else
#include <string.h>
#endif
#ifdef STDC_HEADERS
#include <stddef.h>
#else
typedef int ptrdiff_t;
#endif

/*
 * Ensure WORDS_BIGENDIAN is defined correctly:
 * Needs to happen here in addition to configure to work with fat compiles on
 * Darwin (where configure runs only once for multiple architectures).
 */

#ifdef HAVE_SYS_TYPES_H
#    include <sys/types.h>
#endif
#ifdef HAVE_SYS_PARAM_H
#    include <sys/param.h>
#endif
#ifdef BYTE_ORDER
#    ifdef BIG_ENDIAN
#	 if BYTE_ORDER == BIG_ENDIAN
#	     undef WORDS_BIGENDIAN
#	     define WORDS_BIGENDIAN 1
#	 endif
#    endif
#    ifdef LITTLE_ENDIAN
#	 if BYTE_ORDER == LITTLE_ENDIAN
#	     undef WORDS_BIGENDIAN
#	 endif
#    endif
#endif

/*
 * Used to tag functions that are only to be visible within the module being
 * built and not outside it (where this is supported by the linker).
 */

#ifndef MODULE_SCOPE
#   ifdef __cplusplus
#	define MODULE_SCOPE extern "C"
#   else
#	define MODULE_SCOPE extern
#   endif
#endif

/*
 * Macros used to cast between pointers and integers (e.g. when storing an int
 * in ClientData), on 64-bit architectures they avoid gcc warning about "cast
 * to/from pointer from/to integer of different size".
 */

#if !defined(INT2PTR) && !defined(PTR2INT)
#   if defined(HAVE_INTPTR_T) || defined(intptr_t)
#	define INT2PTR(p) ((void *)(intptr_t)(p))
#	define PTR2INT(p) ((int)(intptr_t)(p))
#   else
#	define INT2PTR(p) ((void *)(p))
#	define PTR2INT(p) ((int)(p))
#   endif
#endif
#if !defined(UINT2PTR) && !defined(PTR2UINT)
#   if defined(HAVE_UINTPTR_T) || defined(uintptr_t)
#	define UINT2PTR(p) ((void *)(uintptr_t)(p))
#	define PTR2UINT(p) ((unsigned int)(uintptr_t)(p))
#   else
#	define UINT2PTR(p) ((void *)(p))
#	define PTR2UINT(p) ((unsigned int)(p))
#   endif
#endif

#if defined(_WIN32) && defined(_MSC_VER)
#   define vsnprintf _vsnprintf
#endif

/*
 * The following procedures allow namespaces to be customized to support
 * special name resolution rules for commands/variables.
 */

struct Tcl_ResolvedVarInfo;

typedef Tcl_Var (Tcl_ResolveRuntimeVarProc)(Tcl_Interp *interp,
	struct Tcl_ResolvedVarInfo *vinfoPtr);

typedef void (Tcl_ResolveVarDeleteProc)(struct Tcl_ResolvedVarInfo *vinfoPtr);

/*
 * The following structure encapsulates the routines needed to resolve a
 * variable reference at runtime. Any variable specific state will typically
 * be appended to this structure.
 */

typedef struct Tcl_ResolvedVarInfo {
    Tcl_ResolveRuntimeVarProc *fetchProc;
    Tcl_ResolveVarDeleteProc *deleteProc;
} Tcl_ResolvedVarInfo;

typedef int (Tcl_ResolveCompiledVarProc)(Tcl_Interp *interp,
	CONST84 char *name, int length, Tcl_Namespace *context,
	Tcl_ResolvedVarInfo **rPtr);

typedef int (Tcl_ResolveVarProc)(Tcl_Interp *interp, CONST84 char *name,
	Tcl_Namespace *context, int flags, Tcl_Var *rPtr);

typedef int (Tcl_ResolveCmdProc)(Tcl_Interp *interp, CONST84 char *name,
	Tcl_Namespace *context, int flags, Tcl_Command *rPtr);

typedef struct Tcl_ResolverInfo {
    Tcl_ResolveCmdProc *cmdResProc;
				/* Procedure handling command name
				 * resolution. */
    Tcl_ResolveVarProc *varResProc;
				/* Procedure handling variable name resolution
				 * for variables that can only be handled at
				 * runtime. */
    Tcl_ResolveCompiledVarProc *compiledVarResProc;
				/* Procedure handling variable name resolution
				 * at compile time. */
} Tcl_ResolverInfo;

/*
 *----------------------------------------------------------------
 * Data structures related to namespaces.
 *----------------------------------------------------------------
 */

typedef struct Tcl_Ensemble Tcl_Ensemble;
typedef struct NamespacePathEntry NamespacePathEntry;

/*
 * Special hashtable for variables: this is just a Tcl_HashTable with an nsPtr
 * field added at the end: in this way variables can find their namespace
 * without having to copy a pointer in their struct: they can access it via
 * their hPtr->tablePtr.
 */

typedef struct TclVarHashTable {
    Tcl_HashTable table;
    struct Namespace *nsPtr;
} TclVarHashTable;

/*
 * This is for itcl - it likes to search our varTables directly :(
 */

#define TclVarHashFindVar(tablePtr, key) \
    TclVarHashCreateVar((tablePtr), (key), NULL)

/*
 * Define this to reduce the amount of space that the average namespace
 * consumes by only allocating the table of child namespaces when necessary.
 * Defining it breaks compatibility for Tcl extensions (e.g., itcl) which
 * reach directly into the Namespace structure.
 */

#undef BREAK_NAMESPACE_COMPAT

/*
 * The structure below defines a namespace.
 * Note: the first five fields must match exactly the fields in a
 * Tcl_Namespace structure (see tcl.h). If you change one, be sure to change
 * the other.
 */

typedef struct Namespace {
    char *name;			/* The namespace's simple (unqualified) name.
				 * This contains no ::'s. The name of the
				 * global namespace is "" although "::" is an
				 * synonym. */
    char *fullName;		/* The namespace's fully qualified name. This
				 * starts with ::. */
    ClientData clientData;	/* An arbitrary value associated with this
				 * namespace. */
    Tcl_NamespaceDeleteProc *deleteProc;
				/* Procedure invoked when deleting the
				 * namespace to, e.g., free clientData. */
    struct Namespace *parentPtr;/* Points to the namespace that contains this
				 * one. NULL if this is the global
				 * namespace. */
#ifndef BREAK_NAMESPACE_COMPAT
    Tcl_HashTable childTable;	/* Contains any child namespaces. Indexed by
				 * strings; values have type (Namespace *). */
#else
    Tcl_HashTable *childTablePtr;
				/* Contains any child namespaces. Indexed by
				 * strings; values have type (Namespace *). If
				 * NULL, there are no children. */
#endif
    long nsId;			/* Unique id for the namespace. */
    Tcl_Interp *interp;		/* The interpreter containing this
				 * namespace. */
    int flags;			/* OR-ed combination of the namespace status
				 * flags NS_DYING and NS_DEAD listed below. */
    int activationCount;	/* Number of "activations" or active call
				 * frames for this namespace that are on the
				 * Tcl call stack. The namespace won't be
				 * freed until activationCount becomes zero. */
    int refCount;		/* Count of references by namespaceName
				 * objects. The namespace can't be freed until
				 * refCount becomes zero. */
    Tcl_HashTable cmdTable;	/* Contains all the commands currently
				 * registered in the namespace. Indexed by
				 * strings; values have type (Command *).
				 * Commands imported by Tcl_Import have
				 * Command structures that point (via an
				 * ImportedCmdRef structure) to the Command
				 * structure in the source namespace's command
				 * table. */
    TclVarHashTable varTable;	/* Contains all the (global) variables
				 * currently in this namespace. Indexed by
				 * strings; values have type (Var *). */
    char **exportArrayPtr;	/* Points to an array of string patterns
				 * specifying which commands are exported. A
				 * pattern may include "string match" style
				 * wildcard characters to specify multiple
				 * commands; however, no namespace qualifiers
				 * are allowed. NULL if no export patterns are
				 * registered. */
    int numExportPatterns;	/* Number of export patterns currently
				 * registered using "namespace export". */
    int maxExportPatterns;	/* Mumber of export patterns for which space
				 * is currently allocated. */
    int cmdRefEpoch;		/* Incremented if a newly added command
				 * shadows a command for which this namespace
				 * has already cached a Command* pointer; this
				 * causes all its cached Command* pointers to
				 * be invalidated. */
    int resolverEpoch;		/* Incremented whenever (a) the name
				 * resolution rules change for this namespace
				 * or (b) a newly added command shadows a
				 * command that is compiled to bytecodes. This
				 * invalidates all byte codes compiled in the
				 * namespace, causing the code to be
				 * recompiled under the new rules.*/
    Tcl_ResolveCmdProc *cmdResProc;
				/* If non-null, this procedure overrides the
				 * usual command resolution mechanism in Tcl.
				 * This procedure is invoked within
				 * Tcl_FindCommand to resolve all command
				 * references within the namespace. */
    Tcl_ResolveVarProc *varResProc;
				/* If non-null, this procedure overrides the
				 * usual variable resolution mechanism in Tcl.
				 * This procedure is invoked within
				 * Tcl_FindNamespaceVar to resolve all
				 * variable references within the namespace at
				 * runtime. */
    Tcl_ResolveCompiledVarProc *compiledVarResProc;
				/* If non-null, this procedure overrides the
				 * usual variable resolution mechanism in Tcl.
				 * This procedure is invoked within
				 * LookupCompiledLocal to resolve variable
				 * references within the namespace at compile
				 * time. */
    int exportLookupEpoch;	/* Incremented whenever a command is added to
				 * a namespace, removed from a namespace or
				 * the exports of a namespace are changed.
				 * Allows TIP#112-driven command lists to be
				 * validated efficiently. */
    Tcl_Ensemble *ensembles;	/* List of structures that contain the details
				 * of the ensembles that are implemented on
				 * top of this namespace. */
    Tcl_Obj *unknownHandlerPtr;	/* A script fragment to be used when command
				 * resolution in this namespace fails. TIP
				 * 181. */
    int commandPathLength;	/* The length of the explicit path. */
    NamespacePathEntry *commandPathArray;
				/* The explicit path of the namespace as an
				 * array. */
    NamespacePathEntry *commandPathSourceList;
				/* Linked list of path entries that point to
				 * this namespace. */
    Tcl_NamespaceDeleteProc *earlyDeleteProc;
				/* Just like the deleteProc field (and called
				 * with the same clientData) but called at the
				 * start of the deletion process, so there is
				 * a chance for code to do stuff inside the
				 * namespace before deletion completes. */
} Namespace;

/*
 * An entry on a namespace's command resolution path.
 */

struct NamespacePathEntry {
    Namespace *nsPtr;		/* What does this path entry point to? If it
				 * is NULL, this path entry points is
				 * redundant and should be skipped. */
    Namespace *creatorNsPtr;	/* Where does this path entry point from? This
				 * allows for efficient invalidation of
				 * references when the path entry's target
				 * updates its current list of defined
				 * commands. */
    NamespacePathEntry *prevPtr, *nextPtr;
				/* Linked list pointers or NULL at either end
				 * of the list that hangs off Namespace's
				 * commandPathSourceList field. */
};

/*
 * Flags used to represent the status of a namespace:
 *
 * NS_DYING -	1 means Tcl_DeleteNamespace has been called to delete the
 *		namespace but there are still active call frames on the Tcl
 *		stack that refer to the namespace. When the last call frame
 *		referring to it has been popped, it's variables and command
 *		will be destroyed and it will be marked "dead" (NS_DEAD). The
 *		namespace can no longer be looked up by name.
 * NS_DEAD -	1 means Tcl_DeleteNamespace has been called to delete the
 *		namespace and no call frames still refer to it. Its variables
 *		and command have already been destroyed. This bit allows the
 *		namespace resolution code to recognize that the namespace is
 *		"deleted". When the last namespaceName object in any byte code
 *		unit that refers to the namespace has been freed (i.e., when
 *		the namespace's refCount is 0), the namespace's storage will
 *		be freed.
 * NS_KILLED -	1 means that TclTeardownNamespace has already been called on
 *		this namespace and it should not be called again [Bug 1355942]
 * NS_SUPPRESS_COMPILATION -
 *		Marks the commands in this namespace for not being compiled,
 *		forcing them to be looked up every time.
 */

#define NS_DYING	0x01
#define NS_DEAD		0x02
#define NS_KILLED	0x04
#define NS_SUPPRESS_COMPILATION	0x08

/*
 * Flags passed to TclGetNamespaceForQualName:
 *
 * TCL_GLOBAL_ONLY		- (see tcl.h) Look only in the global ns.
 * TCL_NAMESPACE_ONLY		- (see tcl.h) Look only in the context ns.
 * TCL_CREATE_NS_IF_UNKNOWN	- Create unknown namespaces.
 * TCL_FIND_ONLY_NS		- The name sought is a namespace name.
 */

#define TCL_CREATE_NS_IF_UNKNOWN	0x800
#define TCL_FIND_ONLY_NS		0x1000

/*
 * The data cached in an ensemble subcommand's Tcl_Obj rep (reference in
 * twoPtrValue.ptr1 field). This structure is not shared between Tcl_Objs
 * referring to the same subcommand, even where one is a duplicate of another.
 */

typedef struct {
    Namespace *nsPtr;		/* The namespace backing the ensemble which
				 * this is a subcommand of. */
    int epoch;			/* Used to confirm when the data in this
				 * really structure matches up with the
				 * ensemble. */
    Tcl_Command token;		/* Reference to the comamnd for which this
				 * structure is a cache of the resolution. */
    char *fullSubcmdName;	/* The full (local) name of the subcommand,
				 * allocated with ckalloc(). */
    Tcl_Obj *realPrefixObj;	/* Object containing the prefix words of the
				 * command that implements this ensemble
				 * subcommand. */
} EnsembleCmdRep;

/*
 * The client data for an ensemble command. This consists of the table of
 * commands that are actually exported by the namespace, and an epoch counter
 * that, combined with the exportLookupEpoch field of the namespace structure,
 * defines whether the table contains valid data or will need to be recomputed
 * next time the ensemble command is called.
 */

typedef struct EnsembleConfig {
    Namespace *nsPtr;		/* The namspace backing this ensemble up. */
    Tcl_Command token;		/* The token for the command that provides
				 * ensemble support for the namespace, or NULL
				 * if the command has been deleted (or never
				 * existed; the global namespace never has an
				 * ensemble command.) */
    int epoch;			/* The epoch at which this ensemble's table of
				 * exported commands is valid. */
    char **subcommandArrayPtr;	/* Array of ensemble subcommand names. At all
				 * consistent points, this will have the same
				 * number of entries as there are entries in
				 * the subcommandTable hash. */
    Tcl_HashTable subcommandTable;
				/* Hash table of ensemble subcommand names,
				 * which are its keys so this also provides
				 * the storage management for those subcommand
				 * names. The contents of the entry values are
				 * object version the prefix lists to use when
				 * substituting for the command/subcommand to
				 * build the ensemble implementation command.
				 * Has to be stored here as well as in
				 * subcommandDict because that field is NULL
				 * when we are deriving the ensemble from the
				 * namespace exports list. FUTURE WORK: use
				 * object hash table here. */
    struct EnsembleConfig *next;/* The next ensemble in the linked list of
				 * ensembles associated with a namespace. If
				 * this field points to this ensemble, the
				 * structure has already been unlinked from
				 * all lists, and cannot be found by scanning
				 * the list from the namespace's ensemble
				 * field. */
    int flags;			/* ORed combo of TCL_ENSEMBLE_PREFIX,
				 * ENSEMBLE_DEAD and ENSEMBLE_COMPILE. */

    /* OBJECT FIELDS FOR ENSEMBLE CONFIGURATION */

    Tcl_Obj *subcommandDict;	/* Dictionary providing mapping from
				 * subcommands to their implementing command
				 * prefixes, or NULL if we are to build the
				 * map automatically from the namespace
				 * exports. */
    Tcl_Obj *subcmdList;	/* List of commands that this ensemble
				 * actually provides, and whose implementation
				 * will be built using the subcommandDict (if
				 * present and defined) and by simple mapping
				 * to the namespace otherwise. If NULL,
				 * indicates that we are using the (dynamic)
				 * list of currently exported commands. */
    Tcl_Obj *unknownHandler;	/* Script prefix used to handle the case when
				 * no match is found (according to the rule
				 * defined by flag bit TCL_ENSEMBLE_PREFIX) or
				 * NULL to use the default error-generating
				 * behaviour. The script execution gets all
				 * the arguments to the ensemble command
				 * (including objv[0]) and will have the
				 * results passed directly back to the caller
				 * (including the error code) unless the code
				 * is TCL_CONTINUE in which case the
				 * subcommand will be reparsed by the ensemble
				 * core, presumably because the ensemble
				 * itself has been updated. */
    Tcl_Obj *parameterList;	/* List of ensemble parameter names. */
    int numParameters;		/* Cached number of parameters. This is either
				 * 0 (if the parameterList field is NULL) or
				 * the length of the list in the parameterList
				 * field. */
} EnsembleConfig;

/*
 * Various bits for the EnsembleConfig.flags field.
 */

#define ENSEMBLE_DEAD	0x1	/* Flag value to say that the ensemble is dead
				 * and on its way out. */
#define ENSEMBLE_COMPILE 0x4	/* Flag to enable bytecode compilation of an
				 * ensemble. */

/*
 *----------------------------------------------------------------
 * Data structures related to variables. These are used primarily in tclVar.c
 *----------------------------------------------------------------
 */

/*
 * The following structure defines a variable trace, which is used to invoke a
 * specific C procedure whenever certain operations are performed on a
 * variable.
 */

typedef struct VarTrace {
    Tcl_VarTraceProc *traceProc;/* Procedure to call when operations given by
				 * flags are performed on variable. */
    ClientData clientData;	/* Argument to pass to proc. */
    int flags;			/* What events the trace procedure is
				 * interested in: OR-ed combination of
				 * TCL_TRACE_READS, TCL_TRACE_WRITES,
				 * TCL_TRACE_UNSETS and TCL_TRACE_ARRAY. */
    struct VarTrace *nextPtr;	/* Next in list of traces associated with a
				 * particular variable. */
} VarTrace;

/*
 * The following structure defines a command trace, which is used to invoke a
 * specific C procedure whenever certain operations are performed on a
 * command.
 */

typedef struct CommandTrace {
    Tcl_CommandTraceProc *traceProc;
				/* Procedure to call when operations given by
				 * flags are performed on command. */
    ClientData clientData;	/* Argument to pass to proc. */
    int flags;			/* What events the trace procedure is
				 * interested in: OR-ed combination of
				 * TCL_TRACE_RENAME, TCL_TRACE_DELETE. */
    struct CommandTrace *nextPtr;
				/* Next in list of traces associated with a
				 * particular command. */
    int refCount;		/* Used to ensure this structure is not
				 * deleted too early. Keeps track of how many
				 * pieces of code have a pointer to this
				 * structure. */
} CommandTrace;

/*
 * When a command trace is active (i.e. its associated procedure is executing)
 * one of the following structures is linked into a list associated with the
 * command's interpreter. The information in the structure is needed in order
 * for Tcl to behave reasonably if traces are deleted while traces are active.
 */

typedef struct ActiveCommandTrace {
    struct Command *cmdPtr;	/* Command that's being traced. */
    struct ActiveCommandTrace *nextPtr;
				/* Next in list of all active command traces
				 * for the interpreter, or NULL if no more. */
    CommandTrace *nextTracePtr;	/* Next trace to check after current trace
				 * procedure returns; if this trace gets
				 * deleted, must update pointer to avoid using
				 * free'd memory. */
    int reverseScan;		/* Boolean set true when traces are scanning
				 * in reverse order. */
} ActiveCommandTrace;

/*
 * When a variable trace is active (i.e. its associated procedure is
 * executing) one of the following structures is linked into a list associated
 * with the variable's interpreter. The information in the structure is needed
 * in order for Tcl to behave reasonably if traces are deleted while traces
 * are active.
 */

typedef struct ActiveVarTrace {
    struct Var *varPtr;		/* Variable that's being traced. */
    struct ActiveVarTrace *nextPtr;
				/* Next in list of all active variable traces
				 * for the interpreter, or NULL if no more. */
    VarTrace *nextTracePtr;	/* Next trace to check after current trace
				 * procedure returns; if this trace gets
				 * deleted, must update pointer to avoid using
				 * free'd memory. */
} ActiveVarTrace;

/*
 * The structure below defines a variable, which associates a string name with
 * a Tcl_Obj value. These structures are kept in procedure call frames (for
 * local variables recognized by the compiler) or in the heap (for global
 * variables and any variable not known to the compiler). For each Var
 * structure in the heap, a hash table entry holds the variable name and a
 * pointer to the Var structure.
 */

typedef struct Var {
    int flags;			/* Miscellaneous bits of information about
				 * variable. See below for definitions. */
    union {
	Tcl_Obj *objPtr;	/* The variable's object value. Used for
				 * scalar variables and array elements. */
	TclVarHashTable *tablePtr;/* For array variables, this points to
				 * information about the hash table used to
				 * implement the associative array. Points to
				 * ckalloc-ed data. */
	struct Var *linkPtr;	/* If this is a global variable being referred
				 * to in a procedure, or a variable created by
				 * "upvar", this field points to the
				 * referenced variable's Var struct. */
    } value;
} Var;

typedef struct VarInHash {
    Var var;
    int refCount;		/* Counts number of active uses of this
				 * variable: 1 for the entry in the hash
				 * table, 1 for each additional variable whose
				 * linkPtr points here, 1 for each nested
				 * trace active on variable, and 1 if the
				 * variable is a namespace variable. This
				 * record can't be deleted until refCount
				 * becomes 0. */
    Tcl_HashEntry entry;	/* The hash table entry that refers to this
				 * variable. This is used to find the name of
				 * the variable and to delete it from its
				 * hashtable if it is no longer needed. It
				 * also holds the variable's name. */
} VarInHash;

/*
 * Flag bits for variables. The first two (VAR_ARRAY and VAR_LINK) are
 * mutually exclusive and give the "type" of the variable. If none is set,
 * this is a scalar variable.
 *
 * VAR_ARRAY -			1 means this is an array variable rather than
 *				a scalar variable or link. The "tablePtr"
 *				field points to the array's hashtable for its
 *				elements.
 * VAR_LINK -			1 means this Var structure contains a pointer
 *				to another Var structure that either has the
 *				real value or is itself another VAR_LINK
 *				pointer. Variables like this come about
 *				through "upvar" and "global" commands, or
 *				through references to variables in enclosing
 *				namespaces.
 *
 * Flags that indicate the type and status of storage; none is set for
 * compiled local variables (Var structs).
 *
 * VAR_IN_HASHTABLE -		1 means this variable is in a hashtable and
 *				the Var structure is malloced. 0 if it is a
 *				local variable that was assigned a slot in a
 *				procedure frame by the compiler so the Var
 *				storage is part of the call frame.
 * VAR_DEAD_HASH		1 means that this var's entry in the hashtable
 *				has already been deleted.
 * VAR_ARRAY_ELEMENT -		1 means that this variable is an array
 *				element, so it is not legal for it to be an
 *				array itself (the VAR_ARRAY flag had better
 *				not be set).
 * VAR_NAMESPACE_VAR -		1 means that this variable was declared as a
 *				namespace variable. This flag ensures it
 *				persists until its namespace is destroyed or
 *				until the variable is unset; it will persist
 *				even if it has not been initialized and is
 *				marked undefined. The variable's refCount is
 *				incremented to reflect the "reference" from
 *				its namespace.
 *
 * Flag values relating to the variable's trace and search status.
 *
 * VAR_TRACED_READ
 * VAR_TRACED_WRITE
 * VAR_TRACED_UNSET
 * VAR_TRACED_ARRAY
 * VAR_TRACE_ACTIVE -		1 means that trace processing is currently
 *				underway for a read or write access, so new
 *				read or write accesses should not cause trace
 *				procedures to be called and the variable can't
 *				be deleted.
 * VAR_SEARCH_ACTIVE
 *
 * The following additional flags are used with the CompiledLocal type defined
 * below:
 *
 * VAR_ARGUMENT -		1 means that this variable holds a procedure
 *				argument.
 * VAR_TEMPORARY -		1 if the local variable is an anonymous
 *				temporary variable. Temporaries have a NULL
 *				name.
 * VAR_RESOLVED -		1 if name resolution has been done for this
 *				variable.
 * VAR_IS_ARGS			1 if this variable is the last argument and is
 *				named "args".
 */

/*
 * FLAGS RENUMBERED: everything breaks already, make things simpler.
 *
 * IMPORTANT: skip the values 0x10, 0x20, 0x40, 0x800 corresponding to
 * TCL_TRACE_(READS/WRITES/UNSETS/ARRAY): makes code simpler in tclTrace.c
 *
 * Keep the flag values for VAR_ARGUMENT and VAR_TEMPORARY so that old values
 * in precompiled scripts keep working.
 */

/* Type of value (0 is scalar) */
#define VAR_ARRAY		0x1
#define VAR_LINK		0x2

/* Type of storage (0 is compiled local) */
#define VAR_IN_HASHTABLE	0x4
#define VAR_DEAD_HASH		0x8
#define VAR_ARRAY_ELEMENT	0x1000
#define VAR_NAMESPACE_VAR	0x80	/* KEEP OLD VALUE for Itcl */

#define VAR_ALL_HASH \
	(VAR_IN_HASHTABLE|VAR_DEAD_HASH|VAR_NAMESPACE_VAR|VAR_ARRAY_ELEMENT)

/* Trace and search state. */

#define VAR_TRACED_READ		0x10	/* TCL_TRACE_READS */
#define VAR_TRACED_WRITE	0x20	/* TCL_TRACE_WRITES */
#define VAR_TRACED_UNSET	0x40	/* TCL_TRACE_UNSETS */
#define VAR_TRACED_ARRAY	0x800	/* TCL_TRACE_ARRAY */
#define VAR_TRACE_ACTIVE	0x2000
#define VAR_SEARCH_ACTIVE	0x4000
#define VAR_ALL_TRACES \
	(VAR_TRACED_READ|VAR_TRACED_WRITE|VAR_TRACED_ARRAY|VAR_TRACED_UNSET)

/* Special handling on initialisation (only CompiledLocal). */
#define VAR_ARGUMENT		0x100	/* KEEP OLD VALUE! See tclProc.c */
#define VAR_TEMPORARY		0x200	/* KEEP OLD VALUE! See tclProc.c */
#define VAR_IS_ARGS		0x400
#define VAR_RESOLVED		0x8000

/*
 * Macros to ensure that various flag bits are set properly for variables.
 * The ANSI C "prototypes" for these macros are:
 *
 * MODULE_SCOPE void	TclSetVarScalar(Var *varPtr);
 * MODULE_SCOPE void	TclSetVarArray(Var *varPtr);
 * MODULE_SCOPE void	TclSetVarLink(Var *varPtr);
 * MODULE_SCOPE void	TclSetVarArrayElement(Var *varPtr);
 * MODULE_SCOPE void	TclSetVarUndefined(Var *varPtr);
 * MODULE_SCOPE void	TclClearVarUndefined(Var *varPtr);
 */

#define TclSetVarScalar(varPtr) \
    (varPtr)->flags &= ~(VAR_ARRAY|VAR_LINK)

#define TclSetVarArray(varPtr) \
    (varPtr)->flags = ((varPtr)->flags & ~VAR_LINK) | VAR_ARRAY

#define TclSetVarLink(varPtr) \
    (varPtr)->flags = ((varPtr)->flags & ~VAR_ARRAY) | VAR_LINK

#define TclSetVarArrayElement(varPtr) \
    (varPtr)->flags = ((varPtr)->flags & ~VAR_ARRAY) | VAR_ARRAY_ELEMENT

#define TclSetVarUndefined(varPtr) \
    (varPtr)->flags &= ~(VAR_ARRAY|VAR_LINK);\
    (varPtr)->value.objPtr = NULL

#define TclClearVarUndefined(varPtr)

#define TclSetVarTraceActive(varPtr) \
    (varPtr)->flags |= VAR_TRACE_ACTIVE

#define TclClearVarTraceActive(varPtr) \
    (varPtr)->flags &= ~VAR_TRACE_ACTIVE

#define TclSetVarNamespaceVar(varPtr) \
    if (!TclIsVarNamespaceVar(varPtr)) {\
	(varPtr)->flags |= VAR_NAMESPACE_VAR;\
	if (TclIsVarInHash(varPtr)) {\
	    ((VarInHash *)(varPtr))->refCount++;\
	}\
    }

#define TclClearVarNamespaceVar(varPtr) \
    if (TclIsVarNamespaceVar(varPtr)) {\
	(varPtr)->flags &= ~VAR_NAMESPACE_VAR;\
	if (TclIsVarInHash(varPtr)) {\
	    ((VarInHash *)(varPtr))->refCount--;\
	}\
    }

/*
 * Macros to read various flag bits of variables.
 * The ANSI C "prototypes" for these macros are:
 *
 * MODULE_SCOPE int	TclIsVarScalar(Var *varPtr);
 * MODULE_SCOPE int	TclIsVarLink(Var *varPtr);
 * MODULE_SCOPE int	TclIsVarArray(Var *varPtr);
 * MODULE_SCOPE int	TclIsVarUndefined(Var *varPtr);
 * MODULE_SCOPE int	TclIsVarArrayElement(Var *varPtr);
 * MODULE_SCOPE int	TclIsVarTemporary(Var *varPtr);
 * MODULE_SCOPE int	TclIsVarArgument(Var *varPtr);
 * MODULE_SCOPE int	TclIsVarResolved(Var *varPtr);
 */

#define TclIsVarScalar(varPtr) \
    !((varPtr)->flags & (VAR_ARRAY|VAR_LINK))

#define TclIsVarLink(varPtr) \
    ((varPtr)->flags & VAR_LINK)

#define TclIsVarArray(varPtr) \
    ((varPtr)->flags & VAR_ARRAY)

#define TclIsVarUndefined(varPtr) \
    ((varPtr)->value.objPtr == NULL)

#define TclIsVarArrayElement(varPtr) \
    ((varPtr)->flags & VAR_ARRAY_ELEMENT)

#define TclIsVarNamespaceVar(varPtr) \
    ((varPtr)->flags & VAR_NAMESPACE_VAR)

#define TclIsVarTemporary(varPtr) \
    ((varPtr)->flags & VAR_TEMPORARY)

#define TclIsVarArgument(varPtr) \
    ((varPtr)->flags & VAR_ARGUMENT)

#define TclIsVarResolved(varPtr) \
    ((varPtr)->flags & VAR_RESOLVED)

#define TclIsVarTraceActive(varPtr) \
    ((varPtr)->flags & VAR_TRACE_ACTIVE)

#define TclIsVarTraced(varPtr) \
    ((varPtr)->flags & VAR_ALL_TRACES)

#define TclIsVarInHash(varPtr) \
    ((varPtr)->flags & VAR_IN_HASHTABLE)

#define TclIsVarDeadHash(varPtr) \
    ((varPtr)->flags & VAR_DEAD_HASH)

#define TclGetVarNsPtr(varPtr) \
    (TclIsVarInHash(varPtr) \
	? ((TclVarHashTable *) ((((VarInHash *) (varPtr))->entry.tablePtr)))->nsPtr \
	: NULL)

#define VarHashRefCount(varPtr) \
    ((VarInHash *) (varPtr))->refCount

/*
 * Macros for direct variable access by TEBC.
 */

#define TclIsVarDirectReadable(varPtr) \
    (   !((varPtr)->flags & (VAR_ARRAY|VAR_LINK|VAR_TRACED_READ)) \
    &&  (varPtr)->value.objPtr)

#define TclIsVarDirectWritable(varPtr) \
    !((varPtr)->flags & (VAR_ARRAY|VAR_LINK|VAR_TRACED_WRITE|VAR_DEAD_HASH))

#define TclIsVarDirectUnsettable(varPtr) \
    !((varPtr)->flags & (VAR_ARRAY|VAR_LINK|VAR_TRACED_READ|VAR_TRACED_WRITE|VAR_TRACED_UNSET|VAR_DEAD_HASH))

#define TclIsVarDirectModifyable(varPtr) \
    (   !((varPtr)->flags & (VAR_ARRAY|VAR_LINK|VAR_TRACED_READ|VAR_TRACED_WRITE)) \
    &&  (varPtr)->value.objPtr)

#define TclIsVarDirectReadable2(varPtr, arrayPtr) \
    (TclIsVarDirectReadable(varPtr) &&\
	(!(arrayPtr) || !((arrayPtr)->flags & VAR_TRACED_READ)))

#define TclIsVarDirectWritable2(varPtr, arrayPtr) \
    (TclIsVarDirectWritable(varPtr) &&\
	(!(arrayPtr) || !((arrayPtr)->flags & VAR_TRACED_WRITE)))

#define TclIsVarDirectModifyable2(varPtr, arrayPtr) \
    (TclIsVarDirectModifyable(varPtr) &&\
	(!(arrayPtr) || !((arrayPtr)->flags & (VAR_TRACED_READ|VAR_TRACED_WRITE))))

/*
 *----------------------------------------------------------------
 * Data structures related to procedures. These are used primarily in
 * tclProc.c, tclCompile.c, and tclExecute.c.
 *----------------------------------------------------------------
 */

/*
 * Forward declaration to prevent an error when the forward reference to
 * Command is encountered in the Proc and ImportRef types declared below.
 */

struct Command;

/*
 * The variable-length structure below describes a local variable of a
 * procedure that was recognized by the compiler. These variables have a name,
 * an element in the array of compiler-assigned local variables in the
 * procedure's call frame, and various other items of information. If the
 * local variable is a formal argument, it may also have a default value. The
 * compiler can't recognize local variables whose names are expressions (these
 * names are only known at runtime when the expressions are evaluated) or
 * local variables that are created as a result of an "upvar" or "uplevel"
 * command. These other local variables are kept separately in a hash table in
 * the call frame.
 */

typedef struct CompiledLocal {
    struct CompiledLocal *nextPtr;
				/* Next compiler-recognized local variable for
				 * this procedure, or NULL if this is the last
				 * local. */
    int nameLength;		/* The number of characters in local
				 * variable's name. Used to speed up variable
				 * lookups. */
    int frameIndex;		/* Index in the array of compiler-assigned
				 * variables in the procedure call frame. */
    int flags;			/* Flag bits for the local variable. Same as
				 * the flags for the Var structure above,
				 * although only VAR_ARGUMENT, VAR_TEMPORARY,
				 * and VAR_RESOLVED make sense. */
    Tcl_Obj *defValuePtr;	/* Pointer to the default value of an
				 * argument, if any. NULL if not an argument
				 * or, if an argument, no default value. */
    Tcl_ResolvedVarInfo *resolveInfo;
				/* Customized variable resolution info
				 * supplied by the Tcl_ResolveCompiledVarProc
				 * associated with a namespace. Each variable
				 * is marked by a unique ClientData tag during
				 * compilation, and that same tag is used to
				 * find the variable at runtime. */
    char name[1];		/* Name of the local variable starts here. If
				 * the name is NULL, this will just be '\0'.
				 * The actual size of this field will be large
				 * enough to hold the name. MUST BE THE LAST
				 * FIELD IN THE STRUCTURE! */
} CompiledLocal;

/*
 * The structure below defines a command procedure, which consists of a
 * collection of Tcl commands plus information about arguments and other local
 * variables recognized at compile time.
 */

typedef struct Proc {
    struct Interp *iPtr;	/* Interpreter for which this command is
				 * defined. */
    int refCount;		/* Reference count: 1 if still present in
				 * command table plus 1 for each call to the
				 * procedure that is currently active. This
				 * structure can be freed when refCount
				 * becomes zero. */
    struct Command *cmdPtr;	/* Points to the Command structure for this
				 * procedure. This is used to get the
				 * namespace in which to execute the
				 * procedure. */
    Tcl_Obj *bodyPtr;		/* Points to the ByteCode object for
				 * procedure's body command. */
    int numArgs;		/* Number of formal parameters. */
    int numCompiledLocals;	/* Count of local variables recognized by the
				 * compiler including arguments and
				 * temporaries. */
    CompiledLocal *firstLocalPtr;
				/* Pointer to first of the procedure's
				 * compiler-allocated local variables, or NULL
				 * if none. The first numArgs entries in this
				 * list describe the procedure's formal
				 * arguments. */
    CompiledLocal *lastLocalPtr;/* Pointer to the last allocated local
				 * variable or NULL if none. This has frame
				 * index (numCompiledLocals-1). */
} Proc;

/*
 * The type of functions called to process errors found during the execution
 * of a procedure (or lambda term or ...).
 */

typedef void (ProcErrorProc)(Tcl_Interp *interp, Tcl_Obj *procNameObj);

/*
 * The structure below defines a command trace. This is used to allow Tcl
 * clients to find out whenever a command is about to be executed.
 */

typedef struct Trace {
    int level;			/* Only trace commands at nesting level less
				 * than or equal to this. */
    Tcl_CmdObjTraceProc *proc;	/* Procedure to call to trace command. */
    ClientData clientData;	/* Arbitrary value to pass to proc. */
    struct Trace *nextPtr;	/* Next in list of traces for this interp. */
    int flags;			/* Flags governing the trace - see
				 * Tcl_CreateObjTrace for details. */
    Tcl_CmdObjTraceDeleteProc *delProc;
				/* Procedure to call when trace is deleted. */
} Trace;

/*
 * When an interpreter trace is active (i.e. its associated procedure is
 * executing), one of the following structures is linked into a list
 * associated with the interpreter. The information in the structure is needed
 * in order for Tcl to behave reasonably if traces are deleted while traces
 * are active.
 */

typedef struct ActiveInterpTrace {
    struct ActiveInterpTrace *nextPtr;
				/* Next in list of all active command traces
				 * for the interpreter, or NULL if no more. */
    Trace *nextTracePtr;	/* Next trace to check after current trace
				 * procedure returns; if this trace gets
				 * deleted, must update pointer to avoid using
				 * free'd memory. */
    int reverseScan;		/* Boolean set true when traces are scanning
				 * in reverse order. */
} ActiveInterpTrace;

/*
 * Flag values designating types of execution traces. See tclTrace.c for
 * related flag values.
 *
 * TCL_TRACE_ENTER_EXEC		- triggers enter/enterstep traces.
 * 				- passed to Tcl_CreateObjTrace to set up
 *				  "enterstep" traces.
 * TCL_TRACE_LEAVE_EXEC		- triggers leave/leavestep traces.
 * 				- passed to Tcl_CreateObjTrace to set up
 *				  "leavestep" traces.
 */

#define TCL_TRACE_ENTER_EXEC	1
#define TCL_TRACE_LEAVE_EXEC	2

/*
 * The structure below defines an entry in the assocData hash table which is
 * associated with an interpreter. The entry contains a pointer to a function
 * to call when the interpreter is deleted, and a pointer to a user-defined
 * piece of data.
 */

typedef struct AssocData {
    Tcl_InterpDeleteProc *proc;	/* Proc to call when deleting. */
    ClientData clientData;	/* Value to pass to proc. */
} AssocData;

/*
 * The structure below defines a call frame. A call frame defines a naming
 * context for a procedure call: its local naming scope (for local variables)
 * and its global naming scope (a namespace, perhaps the global :: namespace).
 * A call frame can also define the naming context for a namespace eval or
 * namespace inscope command: the namespace in which the command's code should
 * execute. The Tcl_CallFrame structures exist only while procedures or
 * namespace eval/inscope's are being executed, and provide a kind of Tcl call
 * stack.
 *
 * WARNING!! The structure definition must be kept consistent with the
 * Tcl_CallFrame structure in tcl.h. If you change one, change the other.
 */

/*
 * Will be grown to contain: pointers to the varnames (allocated at the end),
 * plus the init values for each variable (suitable to be memcopied on init)
 */

typedef struct LocalCache {
    int refCount;
    int numVars;
    Tcl_Obj *varName0;
} LocalCache;

#define localName(framePtr, i) \
    ((&((framePtr)->localCachePtr->varName0))[(i)])

MODULE_SCOPE void	TclFreeLocalCache(Tcl_Interp *interp,
			    LocalCache *localCachePtr);

typedef struct CallFrame {
    Namespace *nsPtr;		/* Points to the namespace used to resolve
				 * commands and global variables. */
    int isProcCallFrame;	/* If 0, the frame was pushed to execute a
				 * namespace command and var references are
				 * treated as references to namespace vars;
				 * varTablePtr and compiledLocals are ignored.
				 * If FRAME_IS_PROC is set, the frame was
				 * pushed to execute a Tcl procedure and may
				 * have local vars. */
    int objc;			/* This and objv below describe the arguments
				 * for this procedure call. */
    Tcl_Obj *const *objv;	/* Array of argument objects. */
    struct CallFrame *callerPtr;
				/* Value of interp->framePtr when this
				 * procedure was invoked (i.e. next higher in
				 * stack of all active procedures). */
    struct CallFrame *callerVarPtr;
				/* Value of interp->varFramePtr when this
				 * procedure was invoked (i.e. determines
				 * variable scoping within caller). Same as
				 * callerPtr unless an "uplevel" command or
				 * something equivalent was active in the
				 * caller). */
    int level;			/* Level of this procedure, for "uplevel"
				 * purposes (i.e. corresponds to nesting of
				 * callerVarPtr's, not callerPtr's). 1 for
				 * outermost procedure, 0 for top-level. */
    Proc *procPtr;		/* Points to the structure defining the called
				 * procedure. Used to get information such as
				 * the number of compiled local variables
				 * (local variables assigned entries ["slots"]
				 * in the compiledLocals array below). */
    TclVarHashTable *varTablePtr;
				/* Hash table containing local variables not
				 * recognized by the compiler, or created at
				 * execution time through, e.g., upvar.
				 * Initially NULL and created if needed. */
    int numCompiledLocals;	/* Count of local variables recognized by the
				 * compiler including arguments. */
    Var *compiledLocals;	/* Points to the array of local variables
				 * recognized by the compiler. The compiler
				 * emits code that refers to these variables
				 * using an index into this array. */
    ClientData clientData;	/* Pointer to some context that is used by
				 * object systems. The meaning of the contents
				 * of this field is defined by the code that
				 * sets it, and it should only ever be set by
				 * the code that is pushing the frame. In that
				 * case, the code that sets it should also
				 * have some means of discovering what the
				 * meaning of the value is, which we do not
				 * specify. */
    LocalCache *localCachePtr;
    Tcl_Obj    *tailcallPtr;
				/* NULL if no tailcall is scheduled */
} CallFrame;

#define FRAME_IS_PROC	0x1
#define FRAME_IS_LAMBDA 0x2
#define FRAME_IS_METHOD	0x4	/* The frame is a method body, and the frame's
				 * clientData field contains a CallContext
				 * reference. Part of TIP#257. */
#define FRAME_IS_OO_DEFINE 0x8	/* The frame is part of the inside workings of
				 * the [oo::define] command; the clientData
				 * field contains an Object reference that has
				 * been confirmed to refer to a class. Part of
				 * TIP#257. */

/*
 * TIP #280
 * The structure below defines a command frame. A command frame provides
 * location information for all commands executing a tcl script (source, eval,
 * uplevel, procedure bodies, ...). The runtime structure essentially contains
 * the stack trace as it would be if the currently executing command were to
 * throw an error.
 *
 * For commands where it makes sense it refers to the associated CallFrame as
 * well.
 *
 * The structures are chained in a single list, with the top of the stack
 * anchored in the Interp structure.
 *
 * Instances can be allocated on the C stack, or the heap, the former making
 * cleanup a bit simpler.
 */

typedef struct CmdFrame {
    /*
     * General data. Always available.
     */

    int type;			/* Values see below. */
    int level;			/* Number of frames in stack, prevent O(n)
				 * scan of list. */
    int *line;			/* Lines the words of the command start on. */
    int nline;
    CallFrame *framePtr;	/* Procedure activation record, may be
				 * NULL. */
    struct CmdFrame *nextPtr;	/* Link to calling frame. */
    /*
     * Data needed for Eval vs TEBC
     *
     * EXECUTION CONTEXTS and usage of CmdFrame
     *
     * Field	  TEBC		  EvalEx
     * =======	  ====		  ======
     * level	  yes		  yes
     * type	  BC/PREBC	  SRC/EVAL
     * line0	  yes		  yes
     * framePtr	  yes		  yes
     * =======	  ====		  ======
     *
     * =======	  ====		  ========= union data
     * line1	  -		  yes
     * line3	  -		  yes
     * path	  -		  yes
     * -------	  ----		  ------
     * codePtr	  yes		  -
     * pc	  yes		  -
     * =======	  ====		  ======
     *
     * =======	  ====		  ========= union cmd
     * str.cmd	  yes		  yes
     * str.len	  yes		  yes
     * -------	  ----		  ------
     */

    union {
	struct {
	    Tcl_Obj *path;	/* Path of the sourced file the command is
				 * in. */
	} eval;
	struct {
	    const void *codePtr;/* Byte code currently executed... */
	    const char *pc;	/* ... and instruction pointer. */
	} tebc;
    } data;
    Tcl_Obj *cmdObj;
    const char *cmd;		/* The executed command, if possible... */
    int len;			/* ... and its length. */
    const struct CFWordBC *litarg;
				/* Link to set of literal arguments which have
				 * ben pushed on the lineLABCPtr stack by
				 * TclArgumentBCEnter(). These will be removed
				 * by TclArgumentBCRelease. */
} CmdFrame;

typedef struct CFWord {
    CmdFrame *framePtr;		/* CmdFrame to access. */
    int word;			/* Index of the word in the command. */
    int refCount;		/* Number of times the word is on the
				 * stack. */
} CFWord;

typedef struct CFWordBC {
    CmdFrame *framePtr;		/* CmdFrame to access. */
    int pc;			/* Instruction pointer of a command in
				 * ExtCmdLoc.loc[.] */
    int word;			/* Index of word in
				 * ExtCmdLoc.loc[cmd]->line[.] */
    struct CFWordBC *prevPtr;	/* Previous entry in stack for same Tcl_Obj. */
    struct CFWordBC *nextPtr;	/* Next entry for same command call. See
				 * CmdFrame litarg field for the list start. */
    Tcl_Obj *obj;		/* Back reference to hashtable key */
} CFWordBC;

/*
 * Structure to record the locations of invisible continuation lines in
 * literal scripts, as character offset from the beginning of the script. Both
 * compiler and direct evaluator use this information to adjust their line
 * counters when tracking through the script, because when it is invoked the
 * continuation line marker as a whole has been removed already, meaning that
 * the \n which was part of it is gone as well, breaking regular line
 * tracking.
 *
 * These structures are allocated and filled by both the function
 * TclSubstTokens() in the file "tclParse.c" and its caller TclEvalEx() in the
 * file "tclBasic.c", and stored in the thread-global hashtable "lineCLPtr" in
 * file "tclObj.c". They are used by the functions TclSetByteCodeFromAny() and
 * TclCompileScript(), both found in the file "tclCompile.c". Their memory is
 * released by the function TclFreeObj(), in the file "tclObj.c", and also by
 * the function TclThreadFinalizeObjects(), in the same file.
 */

#define CLL_END		(-1)

typedef struct ContLineLoc {
    int num;			/* Number of entries in loc, not counting the
				 * final -1 marker entry. */
    int loc[1];			/* Table of locations, as character offsets.
				 * The table is allocated as part of the
				 * structure, extending behind the nominal end
				 * of the structure. An entry containing the
				 * value -1 is put after the last location, as
				 * end-marker/sentinel. */
} ContLineLoc;

/*
 * The following macros define the allowed values for the type field of the
 * CmdFrame structure above. Some of the values occur only in the extended
 * location data referenced via the 'baseLocPtr'.
 *
 * TCL_LOCATION_EVAL	  : Frame is for a script evaluated by EvalEx.
 * TCL_LOCATION_BC	  : Frame is for bytecode.
 * TCL_LOCATION_PREBC	  : Frame is for precompiled bytecode.
 * TCL_LOCATION_SOURCE	  : Frame is for a script evaluated by EvalEx, from a
 *			    sourced file.
 * TCL_LOCATION_PROC	  : Frame is for bytecode of a procedure.
 *
 * A TCL_LOCATION_BC type in a frame can be overridden by _SOURCE and _PROC
 * types, per the context of the byte code in execution.
 */

#define TCL_LOCATION_EVAL	(0) /* Location in a dynamic eval script. */
#define TCL_LOCATION_BC		(2) /* Location in byte code. */
#define TCL_LOCATION_PREBC	(3) /* Location in precompiled byte code, no
				     * location. */
#define TCL_LOCATION_SOURCE	(4) /* Location in a file. */
#define TCL_LOCATION_PROC	(5) /* Location in a dynamic proc. */
#define TCL_LOCATION_LAST	(6) /* Number of values in the enum. */

/*
 * Structure passed to describe procedure-like "procedures" that are not
 * procedures (e.g. a lambda) so that their details can be reported correctly
 * by [info frame]. Contains a sub-structure for each extra field.
 */

typedef Tcl_Obj * (GetFrameInfoValueProc)(ClientData clientData);
typedef struct {
    const char *name;		/* Name of this field. */
    GetFrameInfoValueProc *proc;	/* Function to generate a Tcl_Obj* from the
				 * clientData, or just use the clientData
				 * directly (after casting) if NULL. */
    ClientData clientData;	/* Context for above function, or Tcl_Obj* if
				 * proc field is NULL. */
} ExtraFrameInfoField;
typedef struct {
    int length;			/* Length of array. */
    ExtraFrameInfoField fields[2];
				/* Really as long as necessary, but this is
				 * long enough for nearly anything. */
} ExtraFrameInfo;

/*
 *----------------------------------------------------------------
 * Data structures and procedures related to TclHandles, which are a very
 * lightweight method of preserving enough information to determine if an
 * arbitrary malloc'd block has been deleted.
 *----------------------------------------------------------------
 */

typedef void **TclHandle;

/*
 *----------------------------------------------------------------
 * Experimental flag value passed to Tcl_GetRegExpFromObj. Intended for use
 * only by Expect. It will probably go away in a later release.
 *----------------------------------------------------------------
 */

#define TCL_REG_BOSONLY 002000	/* Prepend \A to pattern so it only matches at
				 * the beginning of the string. */

/*
 * These are a thin layer over TclpThreadKeyDataGet and TclpThreadKeyDataSet
 * when threads are used, or an emulation if there are no threads. These are
 * really internal and Tcl clients should use Tcl_GetThreadData.
 */

MODULE_SCOPE void *	TclThreadDataKeyGet(Tcl_ThreadDataKey *keyPtr);
MODULE_SCOPE void	TclThreadDataKeySet(Tcl_ThreadDataKey *keyPtr,
			    void *data);

/*
 * This is a convenience macro used to initialize a thread local storage ptr.
 */

#define TCL_TSD_INIT(keyPtr) \
  (ThreadSpecificData *)Tcl_GetThreadData((keyPtr), sizeof(ThreadSpecificData))

/*
 *----------------------------------------------------------------
 * Data structures related to bytecode compilation and execution. These are
 * used primarily in tclCompile.c, tclExecute.c, and tclBasic.c.
 *----------------------------------------------------------------
 */

/*
 * Forward declaration to prevent errors when the forward references to
 * Tcl_Parse and CompileEnv are encountered in the procedure type CompileProc
 * declared below.
 */

struct CompileEnv;

/*
 * The type of procedures called by the Tcl bytecode compiler to compile
 * commands. Pointers to these procedures are kept in the Command structure
 * describing each command. The integer value returned by a CompileProc must
 * be one of the following:
 *
 * TCL_OK		Compilation completed normally.
 * TCL_ERROR 		Compilation could not be completed. This can be just a
 * 			judgment by the CompileProc that the command is too
 * 			complex to compile effectively, or it can indicate
 * 			that in the current state of the interp, the command
 * 			would raise an error. The bytecode compiler will not
 * 			do any error reporting at compiler time. Error
 * 			reporting is deferred until the actual runtime,
 * 			because by then changes in the interp state may allow
 * 			the command to be successfully evaluated.
 * TCL_OUT_LINE_COMPILE	A source-compatible alias for TCL_ERROR, kept for the
 * 			sake of old code only.
 */

#define TCL_OUT_LINE_COMPILE	TCL_ERROR

typedef int (CompileProc)(Tcl_Interp *interp, Tcl_Parse *parsePtr,
	struct Command *cmdPtr, struct CompileEnv *compEnvPtr);

/*
 * The type of procedure called from the compilation hook point in
 * SetByteCodeFromAny.
 */

typedef int (CompileHookProc)(Tcl_Interp *interp,
	struct CompileEnv *compEnvPtr, ClientData clientData);

/*
 * The data structure for a (linked list of) execution stacks.
 */

typedef struct ExecStack {
    struct ExecStack *prevPtr;
    struct ExecStack *nextPtr;
    Tcl_Obj **markerPtr;
    Tcl_Obj **endPtr;
    Tcl_Obj **tosPtr;
    Tcl_Obj *stackWords[1];
} ExecStack;

/*
 * The data structure defining the execution environment for ByteCode's.
 * There is one ExecEnv structure per Tcl interpreter. It holds the evaluation
 * stack that holds command operands and results. The stack grows towards
 * increasing addresses. The member stackPtr points to the stackItems of the
 * currently active execution stack.
 */

typedef struct CorContext {
    struct CallFrame *framePtr;
    struct CallFrame *varFramePtr;
    struct CmdFrame *cmdFramePtr;  /* See Interp.cmdFramePtr */
    Tcl_HashTable *lineLABCPtr;    /* See Interp.lineLABCPtr */
} CorContext;

typedef struct CoroutineData {
    struct Command *cmdPtr;	/* The command handle for the coroutine. */
    struct ExecEnv *eePtr;	/* The special execution environment (stacks,
				 * etc.) for the coroutine. */
    struct ExecEnv *callerEEPtr;/* The execution environment for the caller of
				 * the coroutine, which might be the
				 * interpreter global environment or another
				 * coroutine. */
    CorContext caller;
    CorContext running;
    Tcl_HashTable *lineLABCPtr;    /* See Interp.lineLABCPtr */
    void *stackLevel;
    int auxNumLevels;		/* While the coroutine is running the
				 * numLevels of the create/resume command is
				 * stored here; for suspended coroutines it
				 * holds the nesting numLevels at yield. */
    int nargs;                  /* Number of args required for resuming this
				 * coroutine; -2 means "0 or 1" (default), -1
				 * means "any" */
} CoroutineData;

typedef struct ExecEnv {
    ExecStack *execStackPtr;	/* Points to the first item in the evaluation
				 * stack on the heap. */
    Tcl_Obj *constants[2];	/* Pointers to constant "0" and "1" objs. */
    struct Tcl_Interp *interp;
    struct NRE_callback *callbackPtr;
				/* Top callback in NRE's stack. */
    struct CoroutineData *corPtr;
    int rewind;
} ExecEnv;

#define COR_IS_SUSPENDED(corPtr) \
    ((corPtr)->stackLevel == NULL)

/*
 * The definitions for the LiteralTable and LiteralEntry structures. Each
 * interpreter contains a LiteralTable. It is used to reduce the storage
 * needed for all the Tcl objects that hold the literals of scripts compiled
 * by the interpreter. A literal's object is shared by all the ByteCodes that
 * refer to the literal. Each distinct literal has one LiteralEntry entry in
 * the LiteralTable. A literal table is a specialized hash table that is
 * indexed by the literal's string representation, which may contain null
 * characters.
 *
 * Note that we reduce the space needed for literals by sharing literal
 * objects both within a ByteCode (each ByteCode contains a local
 * LiteralTable) and across all an interpreter's ByteCodes (with the
 * interpreter's global LiteralTable).
 */

typedef struct LiteralEntry {
    struct LiteralEntry *nextPtr;
				/* Points to next entry in this hash bucket or
				 * NULL if end of chain. */
    Tcl_Obj *objPtr;		/* Points to Tcl object that holds the
				 * literal's bytes and length. */
    int refCount;		/* If in an interpreter's global literal
				 * table, the number of ByteCode structures
				 * that share the literal object; the literal
				 * entry can be freed when refCount drops to
				 * 0. If in a local literal table, -1. */
    Namespace *nsPtr;		/* Namespace in which this literal is used. We
				 * try to avoid sharing literal non-FQ command
				 * names among different namespaces to reduce
				 * shimmering. */
} LiteralEntry;

typedef struct LiteralTable {
    LiteralEntry **buckets;	/* Pointer to bucket array. Each element
				 * points to first entry in bucket's hash
				 * chain, or NULL. */
    LiteralEntry *staticBuckets[TCL_SMALL_HASH_TABLE];
				/* Bucket array used for small tables to avoid
				 * mallocs and frees. */
    int numBuckets;		/* Total number of buckets allocated at
				 * **buckets. */
    int numEntries;		/* Total number of entries present in
				 * table. */
    int rebuildSize;		/* Enlarge table when numEntries gets to be
				 * this large. */
    int mask;			/* Mask value used in hashing function. */
} LiteralTable;

/*
 * The following structure defines for each Tcl interpreter various
 * statistics-related information about the bytecode compiler and
 * interpreter's operation in that interpreter.
 */

#ifdef TCL_COMPILE_STATS
typedef struct ByteCodeStats {
    long numExecutions;		/* Number of ByteCodes executed. */
    long numCompilations;	/* Number of ByteCodes created. */
    long numByteCodesFreed;	/* Number of ByteCodes destroyed. */
    long instructionCount[256];	/* Number of times each instruction was
				 * executed. */

    double totalSrcBytes;	/* Total source bytes ever compiled. */
    double totalByteCodeBytes;	/* Total bytes for all ByteCodes. */
    double currentSrcBytes;	/* Src bytes for all current ByteCodes. */
    double currentByteCodeBytes;/* Code bytes in all current ByteCodes. */

    long srcCount[32];		/* Source size distribution: # of srcs of
				 * size [2**(n-1)..2**n), n in [0..32). */
    long byteCodeCount[32];	/* ByteCode size distribution. */
    long lifetimeCount[32];	/* ByteCode lifetime distribution (ms). */

    double currentInstBytes;	/* Instruction bytes-current ByteCodes. */
    double currentLitBytes;	/* Current literal bytes. */
    double currentExceptBytes;	/* Current exception table bytes. */
    double currentAuxBytes;	/* Current auxiliary information bytes. */
    double currentCmdMapBytes;	/* Current src<->code map bytes. */

    long numLiteralsCreated;	/* Total literal objects ever compiled. */
    double totalLitStringBytes;	/* Total string bytes in all literals. */
    double currentLitStringBytes;
				/* String bytes in current literals. */
    long literalCount[32];	/* Distribution of literal string sizes. */
} ByteCodeStats;
#endif /* TCL_COMPILE_STATS */

/*
 * Structure used in implementation of those core ensembles which are
 * partially compiled. Used as an array of these, with a terminating field
 * whose 'name' is NULL.
 */

typedef struct {
    const char *name;		/* The name of the subcommand. */
    Tcl_ObjCmdProc *proc;	/* The implementation of the subcommand. */
    CompileProc *compileProc;	/* The compiler for the subcommand. */
    Tcl_ObjCmdProc *nreProc;	/* NRE implementation of this command. */
    ClientData clientData;	/* Any clientData to give the command. */
    int unsafe;			/* Whether this command is to be hidden by
				 * default in a safe interpreter. */
} EnsembleImplMap;

/*
 *----------------------------------------------------------------
 * Data structures related to commands.
 *----------------------------------------------------------------
 */

/*
 * An imported command is created in an namespace when it imports a "real"
 * command from another namespace. An imported command has a Command structure
 * that points (via its ClientData value) to the "real" Command structure in
 * the source namespace's command table. The real command records all the
 * imported commands that refer to it in a list of ImportRef structures so
 * that they can be deleted when the real command is deleted.
 */

typedef struct ImportRef {
    struct Command *importedCmdPtr;
				/* Points to the imported command created in
				 * an importing namespace; this command
				 * redirects its invocations to the "real"
				 * command. */
    struct ImportRef *nextPtr;	/* Next element on the linked list of imported
				 * commands that refer to the "real" command.
				 * The real command deletes these imported
				 * commands on this list when it is
				 * deleted. */
} ImportRef;

/*
 * Data structure used as the ClientData of imported commands: commands
 * created in an namespace when it imports a "real" command from another
 * namespace.
 */

typedef struct ImportedCmdData {
    struct Command *realCmdPtr;	/* "Real" command that this imported command
				 * refers to. */
    struct Command *selfPtr;	/* Pointer to this imported command. Needed
				 * only when deleting it in order to remove it
				 * from the real command's linked list of
				 * imported commands that refer to it. */
} ImportedCmdData;

/*
 * A Command structure exists for each command in a namespace. The Tcl_Command
 * opaque type actually refers to these structures.
 */

typedef struct Command {
    Tcl_HashEntry *hPtr;	/* Pointer to the hash table entry that refers
				 * to this command. The hash table is either a
				 * namespace's command table or an
				 * interpreter's hidden command table. This
				 * pointer is used to get a command's name
				 * from its Tcl_Command handle. NULL means
				 * that the hash table entry has been removed
				 * already (this can happen if deleteProc
				 * causes the command to be deleted or
				 * recreated). */
    Namespace *nsPtr;		/* Points to the namespace containing this
				 * command. */
    int refCount;		/* 1 if in command hashtable plus 1 for each
				 * reference from a CmdName Tcl object
				 * representing a command's name in a ByteCode
				 * instruction sequence. This structure can be
				 * freed when refCount becomes zero. */
    int cmdEpoch;		/* Incremented to invalidate any references
				 * that point to this command when it is
				 * renamed, deleted, hidden, or exposed. */
    CompileProc *compileProc;	/* Procedure called to compile command. NULL
				 * if no compile proc exists for command. */
    Tcl_ObjCmdProc *objProc;	/* Object-based command procedure. */
    ClientData objClientData;	/* Arbitrary value passed to object proc. */
    Tcl_CmdProc *proc;		/* String-based command procedure. */
    ClientData clientData;	/* Arbitrary value passed to string proc. */
    Tcl_CmdDeleteProc *deleteProc;
				/* Procedure invoked when deleting command to,
				 * e.g., free all client data. */
    ClientData deleteData;	/* Arbitrary value passed to deleteProc. */
    int flags;			/* Miscellaneous bits of information about
				 * command. See below for definitions. */
    ImportRef *importRefPtr;	/* List of each imported Command created in
				 * another namespace when this command is
				 * imported. These imported commands redirect
				 * invocations back to this command. The list
				 * is used to remove all those imported
				 * commands when deleting this "real"
				 * command. */
    CommandTrace *tracePtr;	/* First in list of all traces set for this
				 * command. */
    Tcl_ObjCmdProc *nreProc;	/* NRE implementation of this command. */
} Command;

/*
 * Flag bits for commands.
 *
 * CMD_IS_DELETED -		Means that the command is in the process of
 *				being deleted (its deleteProc is currently
 *				executing). Other attempts to delete the
 *				command should be ignored.
 * CMD_TRACE_ACTIVE -		1 means that trace processing is currently
 *				underway for a rename/delete change. See the
 *				two flags below for which is currently being
 *				processed.
 * CMD_HAS_EXEC_TRACES -	1 means that this command has at least one
 *				execution trace (as opposed to simple
 *				delete/rename traces) in its tracePtr list.
 * CMD_COMPILES_EXPANDED -	1 means that this command has a compiler that
 *				can handle expansion (provided it is not the
 *				first word).
 * TCL_TRACE_RENAME -		A rename trace is in progress. Further
 *				recursive renames will not be traced.
 * TCL_TRACE_DELETE -		A delete trace is in progress. Further
 *				recursive deletes will not be traced.
 * (these last two flags are defined in tcl.h)
 */

#define CMD_IS_DELETED		    0x1
#define CMD_TRACE_ACTIVE	    0x2
#define CMD_HAS_EXEC_TRACES	    0x4
#define CMD_COMPILES_EXPANDED	    0x8
#define CMD_REDEF_IN_PROGRESS	    0x10

/*
 *----------------------------------------------------------------
 * Data structures related to name resolution procedures.
 *----------------------------------------------------------------
 */

/*
 * The interpreter keeps a linked list of name resolution schemes. The scheme
 * for a namespace is consulted first, followed by the list of schemes in an
 * interpreter, followed by the default name resolution in Tcl. Schemes are
 * added/removed from the interpreter's list by calling Tcl_AddInterpResolver
 * and Tcl_RemoveInterpResolver.
 */

typedef struct ResolverScheme {
    char *name;			/* Name identifying this scheme. */
    Tcl_ResolveCmdProc *cmdResProc;
				/* Procedure handling command name
				 * resolution. */
    Tcl_ResolveVarProc *varResProc;
				/* Procedure handling variable name resolution
				 * for variables that can only be handled at
				 * runtime. */
    Tcl_ResolveCompiledVarProc *compiledVarResProc;
				/* Procedure handling variable name resolution
				 * at compile time. */

    struct ResolverScheme *nextPtr;
				/* Pointer to next record in linked list. */
} ResolverScheme;

/*
 * Forward declaration of the TIP#143 limit handler structure.
 */

typedef struct LimitHandler LimitHandler;

/*
 * TIP #268.
 * Values for the selection mode, i.e the package require preferences.
 */

enum PkgPreferOptions {
    PKG_PREFER_LATEST, PKG_PREFER_STABLE
};

/*
 *----------------------------------------------------------------
 * This structure shadows the first few fields of the memory cache for the
 * allocator defined in tclThreadAlloc.c; it has to be kept in sync with the
 * definition there.
 * Some macros require knowledge of some fields in the struct in order to
 * avoid hitting the TSD unnecessarily. In order to facilitate this, a pointer
 * to the relevant fields is kept in the allocCache field in struct Interp.
 *----------------------------------------------------------------
 */

typedef struct AllocCache {
    struct Cache *nextPtr;	/* Linked list of cache entries. */
    Tcl_ThreadId owner;		/* Which thread's cache is this? */
    Tcl_Obj *firstObjPtr;	/* List of free objects for thread. */
    int numObjects;		/* Number of objects for thread. */
} AllocCache;

/*
 *----------------------------------------------------------------
 * This structure defines an interpreter, which is a collection of commands
 * plus other state information related to interpreting commands, such as
 * variable storage. Primary responsibility for this data structure is in
 * tclBasic.c, but almost every Tcl source file uses something in here.
 *----------------------------------------------------------------
 */

typedef struct Interp {
    /*
     * Note: the first three fields must match exactly the fields in a
     * Tcl_Interp struct (see tcl.h). If you change one, be sure to change the
     * other.
     *
     * The interpreter's result is held in both the string and the
     * objResultPtr fields. These fields hold, respectively, the result's
     * string or object value. The interpreter's result is always in the
     * result field if that is non-empty, otherwise it is in objResultPtr.
     * The two fields are kept consistent unless some C code sets
     * interp->result directly. Programs should not access result and
     * objResultPtr directly; instead, they should always get and set the
     * result using procedures such as Tcl_SetObjResult, Tcl_GetObjResult, and
     * Tcl_GetStringResult. See the SetResult man page for details.
     */

    char *result;		/* If the last command returned a string
				 * result, this points to it. Should not be
				 * accessed directly; see comment above. */
    Tcl_FreeProc *freeProc;	/* Zero means a string result is statically
				 * allocated. TCL_DYNAMIC means string result
				 * was allocated with ckalloc and should be
				 * freed with ckfree. Other values give
				 * address of procedure to invoke to free the
				 * string result. Tcl_Eval must free it before
				 * executing next command. */
    int errorLine;		/* When TCL_ERROR is returned, this gives the
				 * line number in the command where the error
				 * occurred (1 means first line). */
    const struct TclStubs *stubTable;
				/* Pointer to the exported Tcl stub table. On
				 * previous versions of Tcl this is a pointer
				 * to the objResultPtr or a pointer to a
				 * buckets array in a hash table. We therefore
				 * have to do some careful checking before we
				 * can use this. */

    TclHandle handle;		/* Handle used to keep track of when this
				 * interp is deleted. */

    Namespace *globalNsPtr;	/* The interpreter's global namespace. */
    Tcl_HashTable *hiddenCmdTablePtr;
				/* Hash table used by tclBasic.c to keep track
				 * of hidden commands on a per-interp
				 * basis. */
    ClientData interpInfo;	/* Information used by tclInterp.c to keep
				 * track of master/slave interps on a
				 * per-interp basis. */
    union {
	void (*optimizer)(void *envPtr);
	Tcl_HashTable unused2;	/* No longer used (was mathFuncTable). The
				 * unused space in interp was repurposed for
				 * pluggable bytecode optimizers. The core
				 * contains one optimizer, which can be
				 * selectively overriden by extensions. */
    } extra;

    /*
     * Information related to procedures and variables. See tclProc.c and
     * tclVar.c for usage.
     */

    int numLevels;		/* Keeps track of how many nested calls to
				 * Tcl_Eval are in progress for this
				 * interpreter. It's used to delay deletion of
				 * the table until all Tcl_Eval invocations
				 * are completed. */
    int maxNestingDepth;	/* If numLevels exceeds this value then Tcl
				 * assumes that infinite recursion has
				 * occurred and it generates an error. */
    CallFrame *framePtr;	/* Points to top-most in stack of all nested
				 * procedure invocations. */
    CallFrame *varFramePtr;	/* Points to the call frame whose variables
				 * are currently in use (same as framePtr
				 * unless an "uplevel" command is
				 * executing). */
    ActiveVarTrace *activeVarTracePtr;
				/* First in list of active traces for interp,
				 * or NULL if no active traces. */
    int returnCode;		/* [return -code] parameter. */
    CallFrame *rootFramePtr;	/* Global frame pointer for this
				 * interpreter. */
    Namespace *lookupNsPtr;	/* Namespace to use ONLY on the next
				 * TCL_EVAL_INVOKE call to Tcl_EvalObjv. */

    /*
     * Information used by Tcl_AppendResult to keep track of partial results.
     * See Tcl_AppendResult code for details.
     */

    char *appendResult;		/* Storage space for results generated by
				 * Tcl_AppendResult. Ckalloc-ed. NULL means
				 * not yet allocated. */
    int appendAvl;		/* Total amount of space available at
				 * partialResult. */
    int appendUsed;		/* Number of non-null bytes currently stored
				 * at partialResult. */

    /*
     * Information about packages. Used only in tclPkg.c.
     */

    Tcl_HashTable packageTable;	/* Describes all of the packages loaded in or
				 * available to this interpreter. Keys are
				 * package names, values are (Package *)
				 * pointers. */
    char *packageUnknown;	/* Command to invoke during "package require"
				 * commands for packages that aren't described
				 * in packageTable. Ckalloc'ed, may be
				 * NULL. */
    /*
     * Miscellaneous information:
     */

    int cmdCount;		/* Total number of times a command procedure
				 * has been called for this interpreter. */
    int evalFlags;		/* Flags to control next call to Tcl_Eval.
				 * Normally zero, but may be set before
				 * calling Tcl_Eval. See below for valid
				 * values. */
    int unused1;		/* No longer used (was termOffset) */
    LiteralTable literalTable;	/* Contains LiteralEntry's describing all Tcl
				 * objects holding literals of scripts
				 * compiled by the interpreter. Indexed by the
				 * string representations of literals. Used to
				 * avoid creating duplicate objects. */
    int compileEpoch;		/* Holds the current "compilation epoch" for
				 * this interpreter. This is incremented to
				 * invalidate existing ByteCodes when, e.g., a
				 * command with a compile procedure is
				 * redefined. */
    Proc *compiledProcPtr;	/* If a procedure is being compiled, a pointer
				 * to its Proc structure; otherwise, this is
				 * NULL. Set by ObjInterpProc in tclProc.c and
				 * used by tclCompile.c to process local
				 * variables appropriately. */
    ResolverScheme *resolverPtr;
				/* Linked list of name resolution schemes
				 * added to this interpreter. Schemes are
				 * added and removed by calling
				 * Tcl_AddInterpResolvers and
				 * Tcl_RemoveInterpResolver respectively. */
    Tcl_Obj *scriptFile;	/* NULL means there is no nested source
				 * command active; otherwise this points to
				 * pathPtr of the file being sourced. */
    int flags;			/* Various flag bits. See below. */
    long randSeed;		/* Seed used for rand() function. */
    Trace *tracePtr;		/* List of traces for this interpreter. */
    Tcl_HashTable *assocData;	/* Hash table for associating data with this
				 * interpreter. Cleaned up when this
				 * interpreter is deleted. */
    struct ExecEnv *execEnvPtr;	/* Execution environment for Tcl bytecode
				 * execution. Contains a pointer to the Tcl
				 * evaluation stack. */
    Tcl_Obj *emptyObjPtr;	/* Points to an object holding an empty
				 * string. Returned by Tcl_ObjSetVar2 when
				 * variable traces change a variable in a
				 * gross way. */
    char resultSpace[TCL_RESULT_SIZE+1];
				/* Static space holding small results. */
    Tcl_Obj *objResultPtr;	/* If the last command returned an object
				 * result, this points to it. Should not be
				 * accessed directly; see comment above. */
    Tcl_ThreadId threadId;	/* ID of thread that owns the interpreter. */

    ActiveCommandTrace *activeCmdTracePtr;
				/* First in list of active command traces for
				 * interp, or NULL if no active traces. */
    ActiveInterpTrace *activeInterpTracePtr;
				/* First in list of active traces for interp,
				 * or NULL if no active traces. */

    int tracesForbiddingInline;	/* Count of traces (in the list headed by
				 * tracePtr) that forbid inline bytecode
				 * compilation. */

    /*
     * Fields used to manage extensible return options (TIP 90).
     */

    Tcl_Obj *returnOpts;	/* A dictionary holding the options to the
				 * last [return] command. */

    Tcl_Obj *errorInfo;		/* errorInfo value (now as a Tcl_Obj). */
    Tcl_Obj *eiVar;		/* cached ref to ::errorInfo variable. */
    Tcl_Obj *errorCode;		/* errorCode value (now as a Tcl_Obj). */
    Tcl_Obj *ecVar;		/* cached ref to ::errorInfo variable. */
    int returnLevel;		/* [return -level] parameter. */

    /*
     * Resource limiting framework support (TIP#143).
     */

    struct {
	int active;		/* Flag values defining which limits have been
				 * set. */
	int granularityTicker;	/* Counter used to determine how often to
				 * check the limits. */
	int exceeded;		/* Which limits have been exceeded, described
				 * as flag values the same as the 'active'
				 * field. */

	int cmdCount;		/* Limit for how many commands to execute in
				 * the interpreter. */
	LimitHandler *cmdHandlers;
				/* Handlers to execute when the limit is
				 * reached. */
	int cmdGranularity;	/* Mod factor used to determine how often to
				 * evaluate the limit check. */

	Tcl_Time time;		/* Time limit for execution within the
				 * interpreter. */
	LimitHandler *timeHandlers;
				/* Handlers to execute when the limit is
				 * reached. */
	int timeGranularity;	/* Mod factor used to determine how often to
				 * evaluate the limit check. */
	Tcl_TimerToken timeEvent;
				/* Handle for a timer callback that will occur
				 * when the time-limit is exceeded. */

	Tcl_HashTable callbacks;/* Mapping from (interp,type) pair to data
				 * used to install a limit handler callback to
				 * run in _this_ interp when the limit is
				 * exceeded. */
    } limit;

    /*
     * Information for improved default error generation from ensembles
     * (TIP#112).
     */

    struct {
	Tcl_Obj *const *sourceObjs;
				/* What arguments were actually input into the
				 * *root* ensemble command? (Nested ensembles
				 * don't rewrite this.) NULL if we're not
				 * processing an ensemble. */
	int numRemovedObjs;	/* How many arguments have been stripped off
				 * because of ensemble processing. */
	int numInsertedObjs;	/* How many of the current arguments were
				 * inserted by an ensemble. */
    } ensembleRewrite;

    /*
     * TIP #219: Global info for the I/O system.
     */

    Tcl_Obj *chanMsg;		/* Error message set by channel drivers, for
				 * the propagation of arbitrary Tcl errors.
				 * This information, if present (chanMsg not
				 * NULL), takes precedence over a POSIX error
				 * code returned by a channel operation. */

    /*
     * Source code origin information (TIP #280).
     */

    CmdFrame *cmdFramePtr;	/* Points to the command frame containing the
				 * location information for the current
				 * command. */
    const CmdFrame *invokeCmdFramePtr;
				/* Points to the command frame which is the
				 * invoking context of the bytecode compiler.
				 * NULL when the byte code compiler is not
				 * active. */
    int invokeWord;		/* Index of the word in the command which
				 * is getting compiled. */
    Tcl_HashTable *linePBodyPtr;/* This table remembers for each statically
				 * defined procedure the location information
				 * for its body. It is keyed by the address of
				 * the Proc structure for a procedure. The
				 * values are "struct CmdFrame*". */
    Tcl_HashTable *lineBCPtr;	/* This table remembers for each ByteCode
				 * object the location information for its
				 * body. It is keyed by the address of the
				 * Proc structure for a procedure. The values
				 * are "struct ExtCmdLoc*". (See
				 * tclCompile.h) */
    Tcl_HashTable *lineLABCPtr;
    Tcl_HashTable *lineLAPtr;	/* This table remembers for each argument of a
				 * command on the execution stack the index of
				 * the argument in the command, and the
				 * location data of the command. It is keyed
				 * by the address of the Tcl_Obj containing
				 * the argument. The values are "struct
				 * CFWord*" (See tclBasic.c). This allows
				 * commands like uplevel, eval, etc. to find
				 * location information for their arguments,
				 * if they are a proper literal argument to an
				 * invoking command. Alt view: An index to the
				 * CmdFrame stack keyed by command argument
				 * holders. */
    ContLineLoc *scriptCLLocPtr;/* This table points to the location data for
				 * invisible continuation lines in the script,
				 * if any. This pointer is set by the function
				 * TclEvalObjEx() in file "tclBasic.c", and
				 * used by function ...() in the same file.
				 * It does for the eval/direct path of script
				 * execution what CompileEnv.clLoc does for
				 * the bytecode compiler.
				 */
    /*
     * TIP #268. The currently active selection mode, i.e. the package require
     * preferences.
     */

    int packagePrefer;		/* Current package selection mode. */

    /*
     * Hashtables for variable traces and searches.
     */

    Tcl_HashTable varTraces;	/* Hashtable holding the start of a variable's
				 * active trace list; varPtr is the key. */
    Tcl_HashTable varSearches;	/* Hashtable holding the start of a variable's
				 * active searches list; varPtr is the key. */
    /*
     * The thread-specific data ekeko: cache pointers or values that
     *  (a) do not change during the thread's lifetime
     *  (b) require access to TSD to determine at runtime
     *  (c) are accessed very often (e.g., at each command call)
     *
     * Note that these are the same for all interps in the same thread. They
     * just have to be initialised for the thread's master interp, slaves
     * inherit the value.
     *
     * They are used by the macros defined below.
     */

    AllocCache *allocCache;
    void *pendingObjDataPtr;	/* Pointer to the Cache and PendingObjData
				 * structs for this interp's thread; see
				 * tclObj.c and tclThreadAlloc.c */
    int *asyncReadyPtr;		/* Pointer to the asyncReady indicator for
				 * this interp's thread; see tclAsync.c */
    /*
     * The pointer to the object system root ekeko. c.f. TIP #257.
     */
    void *objectFoundation;	/* Pointer to the Foundation structure of the
				 * object system, which contains things like
				 * references to key namespaces. See
				 * tclOOInt.h and tclOO.c for real definition
				 * and setup. */

    struct NRE_callback *deferredCallbacks;
				/* Callbacks that are set previous to a call
				 * to some Eval function but that actually
				 * belong to the command that is about to be
				 * called - i.e., they should be run *before*
				 * any tailcall is invoked. */

    /*
     * TIP #285, Script cancellation support.
     */

    Tcl_AsyncHandler asyncCancel;
				/* Async handler token for Tcl_CancelEval. */
    Tcl_Obj *asyncCancelMsg;	/* Error message set by async cancel handler
				 * for the propagation of arbitrary Tcl
				 * errors. This information, if present
				 * (asyncCancelMsg not NULL), takes precedence
				 * over the default error messages returned by
				 * a script cancellation operation. */

	/*
	 * TIP #348 IMPLEMENTATION  -  Substituted error stack
	 */
    Tcl_Obj *errorStack;	/* [info errorstack] value (as a Tcl_Obj). */
    Tcl_Obj *upLiteral;		/* "UP" literal for [info errorstack] */
    Tcl_Obj *callLiteral;	/* "CALL" literal for [info errorstack] */
    Tcl_Obj *innerLiteral;	/* "INNER" literal for [info errorstack] */
    Tcl_Obj *innerContext;	/* cached list for fast reallocation */
    int resetErrorStack;        /* controls cleaning up of ::errorStack */

#ifdef TCL_COMPILE_STATS
    /*
     * Statistical information about the bytecode compiler and interpreter's
     * operation. This should be the last field of Interp.
     */

    ByteCodeStats stats;	/* Holds compilation and execution statistics
				 * for this interpreter. */
#endif /* TCL_COMPILE_STATS */
} Interp;

/*
 * Macros that use the TSD-ekeko.
 */

#define TclAsyncReady(iPtr) \
    *((iPtr)->asyncReadyPtr)

/*
 * Macros for script cancellation support (TIP #285).
 */

#define TclCanceled(iPtr) \
    (((iPtr)->flags & CANCELED) || ((iPtr)->flags & TCL_CANCEL_UNWIND))

#define TclSetCancelFlags(iPtr, cancelFlags)   \
    (iPtr)->flags |= CANCELED;                 \
    if ((cancelFlags) & TCL_CANCEL_UNWIND) {   \
        (iPtr)->flags |= TCL_CANCEL_UNWIND;    \
    }

#define TclUnsetCancelFlags(iPtr) \
    (iPtr)->flags &= (~(CANCELED | TCL_CANCEL_UNWIND))

/*
 * Macros for splicing into and out of doubly linked lists. They assume
 * existence of struct items 'prevPtr' and 'nextPtr'.
 *
 * a = element to add or remove.
 * b = list head.
 *
 * TclSpliceIn adds to the head of the list.
 */

#define TclSpliceIn(a,b)			\
    (a)->nextPtr = (b);				\
    if ((b) != NULL) {				\
	(b)->prevPtr = (a);			\
    }						\
    (a)->prevPtr = NULL, (b) = (a);

#define TclSpliceOut(a,b)			\
    if ((a)->prevPtr != NULL) {			\
	(a)->prevPtr->nextPtr = (a)->nextPtr;	\
    } else {					\
	(b) = (a)->nextPtr;			\
    }						\
    if ((a)->nextPtr != NULL) {			\
	(a)->nextPtr->prevPtr = (a)->prevPtr;	\
    }

/*
 * EvalFlag bits for Interp structures:
 *
 * TCL_ALLOW_EXCEPTIONS	1 means it's OK for the script to terminate with a
 *			code other than TCL_OK or TCL_ERROR; 0 means codes
 *			other than these should be turned into errors.
 */

#define TCL_ALLOW_EXCEPTIONS		0x04
#define TCL_EVAL_FILE			0x02
#define TCL_EVAL_SOURCE_IN_FRAME	0x10
#define TCL_EVAL_NORESOLVE		0x20

/*
 * Flag bits for Interp structures:
 *
 * DELETED:		Non-zero means the interpreter has been deleted:
 *			don't process any more commands for it, and destroy
 *			the structure as soon as all nested invocations of
 *			Tcl_Eval are done.
 * ERR_ALREADY_LOGGED:	Non-zero means information has already been logged in
 *			iPtr->errorInfo for the current Tcl_Eval instance, so
 *			Tcl_Eval needn't log it (used to implement the "error
 *			message log" command).
 * DONT_COMPILE_CMDS_INLINE: Non-zero means that the bytecode compiler should
 *			not compile any commands into an inline sequence of
 *			instructions. This is set 1, for example, when command
 *			traces are requested.
 * RAND_SEED_INITIALIZED: Non-zero means that the randSeed value of the interp
 *			has not be initialized. This is set 1 when we first
 *			use the rand() or srand() functions.
 * SAFE_INTERP:		Non zero means that the current interp is a safe
 *			interp (i.e. it has only the safe commands installed,
 *			less priviledge than a regular interp).
 * INTERP_DEBUG_FRAME:	Used for switching on various extra interpreter
 *			debug/info mechanisms (e.g. info frame eval/uplevel
 *			tracing) which are performance intensive.
 * INTERP_TRACE_IN_PROGRESS: Non-zero means that an interp trace is currently
 *			active; so no further trace callbacks should be
 *			invoked.
 * INTERP_ALTERNATE_WRONG_ARGS: Used for listing second and subsequent forms
 *			of the wrong-num-args string in Tcl_WrongNumArgs.
 *			Makes it append instead of replacing and uses
 *			different intermediate text.
 * CANCELED:		Non-zero means that the script in progress should be
 *			canceled as soon as possible. This can be checked by
 *			extensions (and the core itself) by calling
 *			Tcl_Canceled and checking if TCL_ERROR is returned.
 *			This is a one-shot flag that is reset immediately upon
 *			being detected; however, if the TCL_CANCEL_UNWIND flag
 *			is set Tcl_Canceled will continue to report that the
 *			script in progress has been canceled thereby allowing
 *			the evaluation stack for the interp to be fully
 *			unwound.
 *
 * WARNING: For the sake of some extensions that have made use of former
 * internal values, do not re-use the flag values 2 (formerly ERR_IN_PROGRESS)
 * or 8 (formerly ERROR_CODE_SET).
 */

#define DELETED				     1
#define ERR_ALREADY_LOGGED		     4
#define INTERP_DEBUG_FRAME		  0x10
#define DONT_COMPILE_CMDS_INLINE	  0x20
#define RAND_SEED_INITIALIZED		  0x40
#define SAFE_INTERP			  0x80
#define INTERP_TRACE_IN_PROGRESS	 0x200
#define INTERP_ALTERNATE_WRONG_ARGS	 0x400
#define ERR_LEGACY_COPY			 0x800
#define CANCELED			0x1000

/*
 * Maximum number of levels of nesting permitted in Tcl commands (used to
 * catch infinite recursion).
 */

#define MAX_NESTING_DEPTH	1000

/*
 * The macro below is used to modify a "char" value (e.g. by casting it to an
 * unsigned character) so that it can be used safely with macros such as
 * isspace.
 */

#define UCHAR(c) ((unsigned char) (c))

/*
 * This macro is used to properly align the memory allocated by Tcl, giving
 * the same alignment as the native malloc.
 */

#if defined(__APPLE__)
#define TCL_ALLOCALIGN	16
#else
#define TCL_ALLOCALIGN	(2*sizeof(void *))
#endif

/*
 * This macro is used to determine the offset needed to safely allocate any
 * data structure in memory. Given a starting offset or size, it "rounds up"
 * or "aligns" the offset to the next 8-byte boundary so that any data
 * structure can be placed at the resulting offset without fear of an
 * alignment error.
 *
 * WARNING!! DO NOT USE THIS MACRO TO ALIGN POINTERS: it will produce the
 * wrong result on platforms that allocate addresses that are divisible by 4
 * or 2. Only use it for offsets or sizes.
 *
 * This macro is only used by tclCompile.c in the core (Bug 926445). It
 * however not be made file static, as extensions that touch bytecodes
 * (notably tbcload) require it.
 */

#define TCL_ALIGN(x) (((int)(x) + 7) & ~7)

/*
 * The following enum values are used to specify the runtime platform setting
 * of the tclPlatform variable.
 */

typedef enum {
    TCL_PLATFORM_UNIX = 0,	/* Any Unix-like OS. */
    TCL_PLATFORM_WINDOWS = 2	/* Any Microsoft Windows OS. */
} TclPlatformType;

/*
 * The following enum values are used to indicate the translation of a Tcl
 * channel. Declared here so that each platform can define
 * TCL_PLATFORM_TRANSLATION to the native translation on that platform.
 */

typedef enum TclEolTranslation {
    TCL_TRANSLATE_AUTO,		/* Eol == \r, \n and \r\n. */
    TCL_TRANSLATE_CR,		/* Eol == \r. */
    TCL_TRANSLATE_LF,		/* Eol == \n. */
    TCL_TRANSLATE_CRLF		/* Eol == \r\n. */
} TclEolTranslation;

/*
 * Flags for TclInvoke:
 *
 * TCL_INVOKE_HIDDEN		Invoke a hidden command; if not set, invokes
 *				an exposed command.
 * TCL_INVOKE_NO_UNKNOWN	If set, "unknown" is not invoked if the
 *				command to be invoked is not found. Only has
 *				an effect if invoking an exposed command,
 *				i.e. if TCL_INVOKE_HIDDEN is not also set.
 * TCL_INVOKE_NO_TRACEBACK	Does not record traceback information if the
 *				invoked command returns an error. Used if the
 *				caller plans on recording its own traceback
 *				information.
 */

#define	TCL_INVOKE_HIDDEN	(1<<0)
#define TCL_INVOKE_NO_UNKNOWN	(1<<1)
#define TCL_INVOKE_NO_TRACEBACK	(1<<2)

/*
 * The structure used as the internal representation of Tcl list objects. This
 * struct is grown (reallocated and copied) as necessary to hold all the
 * list's element pointers. The struct might contain more slots than currently
 * used to hold all element pointers. This is done to make append operations
 * faster.
 */

typedef struct List {
    int refCount;
    int maxElemCount;		/* Total number of element array slots. */
    int elemCount;		/* Current number of list elements. */
    int canonicalFlag;		/* Set if the string representation was
				 * derived from the list representation. May
				 * be ignored if there is no string rep at
				 * all.*/
    Tcl_Obj *elements;		/* First list element; the struct is grown to
				 * accomodate all elements. */
} List;

#define LIST_MAX \
	(1 + (int)(((size_t)UINT_MAX - sizeof(List))/sizeof(Tcl_Obj *)))
#define LIST_SIZE(numElems) \
	(unsigned)(sizeof(List) + (((numElems) - 1) * sizeof(Tcl_Obj *)))

/*
 * Macro used to get the elements of a list object.
 */

#define ListRepPtr(listPtr) \
    ((List *) (listPtr)->internalRep.twoPtrValue.ptr1)

#define ListSetIntRep(objPtr, listRepPtr) \
    (objPtr)->internalRep.twoPtrValue.ptr1 = (void *)(listRepPtr), \
    (objPtr)->internalRep.twoPtrValue.ptr2 = NULL, \
    (listRepPtr)->refCount++, \
    (objPtr)->typePtr = &tclListType

#define ListObjGetElements(listPtr, objc, objv) \
    ((objv) = &(ListRepPtr(listPtr)->elements), \
     (objc) = ListRepPtr(listPtr)->elemCount)

#define ListObjLength(listPtr, len) \
    ((len) = ListRepPtr(listPtr)->elemCount)

#define ListObjIsCanonical(listPtr) \
    (((listPtr)->bytes == NULL) || ListRepPtr(listPtr)->canonicalFlag)

#define TclListObjGetElements(interp, listPtr, objcPtr, objvPtr) \
    (((listPtr)->typePtr == &tclListType) \
	    ? ((ListObjGetElements((listPtr), *(objcPtr), *(objvPtr))), TCL_OK)\
	    : Tcl_ListObjGetElements((interp), (listPtr), (objcPtr), (objvPtr)))

#define TclListObjLength(interp, listPtr, lenPtr) \
    (((listPtr)->typePtr == &tclListType) \
	    ? ((ListObjLength((listPtr), *(lenPtr))), TCL_OK)\
	    : Tcl_ListObjLength((interp), (listPtr), (lenPtr)))

#define TclListObjIsCanonical(listPtr) \
    (((listPtr)->typePtr == &tclListType) ? ListObjIsCanonical((listPtr)) : 0)

/*
 * Modes for collecting (or not) in the implementations of TclNRForeachCmd,
 * TclNRLmapCmd and their compilations.
 */

#define TCL_EACH_KEEP_NONE  0	/* Discard iteration result like [foreach] */
#define TCL_EACH_COLLECT    1	/* Collect iteration result like [lmap] */

/*
 * Macros providing a faster path to integers: Tcl_GetLongFromObj everywhere,
 * Tcl_GetIntFromObj and TclGetIntForIndex on platforms where longs are ints.
 *
 * WARNING: these macros eval their args more than once.
 */

#define TclGetLongFromObj(interp, objPtr, longPtr) \
    (((objPtr)->typePtr == &tclIntType)	\
	    ? ((*(longPtr) = (objPtr)->internalRep.longValue), TCL_OK) \
	    : Tcl_GetLongFromObj((interp), (objPtr), (longPtr)))

#if (LONG_MAX == INT_MAX)
#define TclGetIntFromObj(interp, objPtr, intPtr) \
    (((objPtr)->typePtr == &tclIntType)	\
	    ? ((*(intPtr) = (objPtr)->internalRep.longValue), TCL_OK) \
	    : Tcl_GetIntFromObj((interp), (objPtr), (intPtr)))
#define TclGetIntForIndexM(interp, objPtr, endValue, idxPtr) \
    (((objPtr)->typePtr == &tclIntType)	\
	    ? ((*(idxPtr) = (objPtr)->internalRep.longValue), TCL_OK) \
	    : TclGetIntForIndex((interp), (objPtr), (endValue), (idxPtr)))
#else
#define TclGetIntFromObj(interp, objPtr, intPtr) \
    Tcl_GetIntFromObj((interp), (objPtr), (intPtr))
#define TclGetIntForIndexM(interp, objPtr, ignore, idxPtr)	\
    TclGetIntForIndex(interp, objPtr, ignore, idxPtr)
#endif

/*
 * Macro used to save a function call for common uses of
 * Tcl_GetWideIntFromObj(). The ANSI C "prototype" is:
 *
 * MODULE_SCOPE int TclGetWideIntFromObj(Tcl_Interp *interp, Tcl_Obj *objPtr,
 *			Tcl_WideInt *wideIntPtr);
 */

#ifdef TCL_WIDE_INT_IS_LONG
#define TclGetWideIntFromObj(interp, objPtr, wideIntPtr) \
    (((objPtr)->typePtr == &tclIntType)					\
	? (*(wideIntPtr) = (Tcl_WideInt)				\
		((objPtr)->internalRep.longValue), TCL_OK) :		\
	Tcl_GetWideIntFromObj((interp), (objPtr), (wideIntPtr)))
#else /* !TCL_WIDE_INT_IS_LONG */
#define TclGetWideIntFromObj(interp, objPtr, wideIntPtr)		\
    (((objPtr)->typePtr == &tclWideIntType)				\
	? (*(wideIntPtr) = (objPtr)->internalRep.wideValue, TCL_OK) :	\
    ((objPtr)->typePtr == &tclIntType)					\
	? (*(wideIntPtr) = (Tcl_WideInt)				\
		((objPtr)->internalRep.longValue), TCL_OK) :		\
	Tcl_GetWideIntFromObj((interp), (objPtr), (wideIntPtr)))
#endif /* TCL_WIDE_INT_IS_LONG */

/*
 * Flag values for TclTraceDictPath().
 *
 * DICT_PATH_READ indicates that all entries on the path must exist but no
 * updates will be needed.
 *
 * DICT_PATH_UPDATE indicates that we are going to be doing an update at the
 * tip of the path, so duplication of shared objects should be done along the
 * way.
 *
 * DICT_PATH_EXISTS indicates that we are performing an existance test and a
 * lookup failure should therefore not be an error. If (and only if) this flag
 * is set, TclTraceDictPath() will return the special value
 * DICT_PATH_NON_EXISTENT if the path is not traceable.
 *
 * DICT_PATH_CREATE (which also requires the DICT_PATH_UPDATE bit to be set)
 * indicates that we are to create non-existant dictionaries on the path.
 */

#define DICT_PATH_READ		0
#define DICT_PATH_UPDATE	1
#define DICT_PATH_EXISTS	2
#define DICT_PATH_CREATE	5

#define DICT_PATH_NON_EXISTENT	((Tcl_Obj *) (void *) 1)

/*
 *----------------------------------------------------------------
 * Data structures related to the filesystem internals
 *----------------------------------------------------------------
 */

/*
 * The version_2 filesystem is private to Tcl. As and when these changes have
 * been thoroughly tested and investigated a new public filesystem interface
 * will be released. The aim is more versatile virtual filesystem interfaces,
 * more efficiency in 'path' manipulation and usage, and cleaner filesystem
 * code internally.
 */

#define TCL_FILESYSTEM_VERSION_2	((Tcl_FSVersion) 0x2)
typedef ClientData (TclFSGetCwdProc2)(ClientData clientData);
typedef int (Tcl_FSLoadFileProc2) (Tcl_Interp *interp, Tcl_Obj *pathPtr,
	Tcl_LoadHandle *handlePtr, Tcl_FSUnloadFileProc **unloadProcPtr, int flags);

/*
 * The following types are used for getting and storing platform-specific file
 * attributes in tclFCmd.c and the various platform-versions of that file.
 * This is done to have as much common code as possible in the file attributes
 * code. For more information about the callbacks, see TclFileAttrsCmd in
 * tclFCmd.c.
 */

typedef int (TclGetFileAttrProc)(Tcl_Interp *interp, int objIndex,
	Tcl_Obj *fileName, Tcl_Obj **attrObjPtrPtr);
typedef int (TclSetFileAttrProc)(Tcl_Interp *interp, int objIndex,
	Tcl_Obj *fileName, Tcl_Obj *attrObjPtr);

typedef struct TclFileAttrProcs {
    TclGetFileAttrProc *getProc;/* The procedure for getting attrs. */
    TclSetFileAttrProc *setProc;/* The procedure for setting attrs. */
} TclFileAttrProcs;

/*
 * Opaque handle used in pipeline routines to encapsulate platform-dependent
 * state.
 */

typedef struct TclFile_ *TclFile;

/*
 * The "globParameters" argument of the function TclGlob is an or'ed
 * combination of the following values:
 */

#define TCL_GLOBMODE_NO_COMPLAIN	1
#define TCL_GLOBMODE_JOIN		2
#define TCL_GLOBMODE_DIR		4
#define TCL_GLOBMODE_TAILS		8

typedef enum Tcl_PathPart {
    TCL_PATH_DIRNAME,
    TCL_PATH_TAIL,
    TCL_PATH_EXTENSION,
    TCL_PATH_ROOT
} Tcl_PathPart;

/*
 *----------------------------------------------------------------
 * Data structures related to obsolete filesystem hooks
 *----------------------------------------------------------------
 */

typedef int (TclStatProc_)(const char *path, struct stat *buf);
typedef int (TclAccessProc_)(const char *path, int mode);
typedef Tcl_Channel (TclOpenFileChannelProc_)(Tcl_Interp *interp,
	const char *fileName, const char *modeString, int permissions);

/*
 *----------------------------------------------------------------
 * Data structures related to procedures
 *----------------------------------------------------------------
 */

typedef Tcl_CmdProc *TclCmdProcType;
typedef Tcl_ObjCmdProc *TclObjCmdProcType;

/*
 *----------------------------------------------------------------
 * Data structures for process-global values.
 *----------------------------------------------------------------
 */

typedef void (TclInitProcessGlobalValueProc)(char **valuePtr, int *lengthPtr,
	Tcl_Encoding *encodingPtr);

/*
 * A ProcessGlobalValue struct exists for each internal value in Tcl that is
 * to be shared among several threads. Each thread sees a (Tcl_Obj) copy of
 * the value, and the master is kept as a counted string, with epoch and mutex
 * control. Each ProcessGlobalValue struct should be a static variable in some
 * file.
 */

typedef struct ProcessGlobalValue {
    int epoch;			/* Epoch counter to detect changes in the
				 * master value. */
    int numBytes;		/* Length of the master string. */
    char *value;		/* The master string value. */
    Tcl_Encoding encoding;	/* system encoding when master string was
				 * initialized. */
    TclInitProcessGlobalValueProc *proc;
    				/* A procedure to initialize the master string
				 * copy when a "get" request comes in before
				 * any "set" request has been received. */
    Tcl_Mutex mutex;		/* Enforce orderly access from multiple
				 * threads. */
    Tcl_ThreadDataKey key;	/* Key for per-thread data holding the
				 * (Tcl_Obj) copy for each thread. */
} ProcessGlobalValue;

/*
 *----------------------------------------------------------------------
 * Flags for TclParseNumber
 *----------------------------------------------------------------------
 */

#define TCL_PARSE_DECIMAL_ONLY		1
				/* Leading zero doesn't denote octal or
				 * hex. */
#define TCL_PARSE_OCTAL_ONLY		2
				/* Parse octal even without prefix. */
#define TCL_PARSE_HEXADECIMAL_ONLY	4
				/* Parse hexadecimal even without prefix. */
#define TCL_PARSE_INTEGER_ONLY		8
				/* Disable floating point parsing. */
#define TCL_PARSE_SCAN_PREFIXES		16
				/* Use [scan] rules dealing with 0?
				 * prefixes. */
#define TCL_PARSE_NO_WHITESPACE		32
				/* Reject leading/trailing whitespace. */
#define TCL_PARSE_BINARY_ONLY	64
				/* Parse binary even without prefix. */

/*
 *----------------------------------------------------------------------
 * Type values TclGetNumberFromObj
 *----------------------------------------------------------------------
 */

#define TCL_NUMBER_LONG		1
#define TCL_NUMBER_WIDE		2
#define TCL_NUMBER_BIG		3
#define TCL_NUMBER_DOUBLE	4
#define TCL_NUMBER_NAN		5

/*
 *----------------------------------------------------------------
 * Variables shared among Tcl modules but not used by the outside world.
 *----------------------------------------------------------------
 */

MODULE_SCOPE char *tclNativeExecutableName;
MODULE_SCOPE int tclFindExecutableSearchDone;
MODULE_SCOPE char *tclMemDumpFileName;
MODULE_SCOPE TclPlatformType tclPlatform;
MODULE_SCOPE Tcl_NotifierProcs tclNotifierHooks;

MODULE_SCOPE Tcl_Encoding tclIdentityEncoding;

/*
 * TIP #233 (Virtualized Time)
 * Data for the time hooks, if any.
 */

MODULE_SCOPE Tcl_GetTimeProc *tclGetTimeProcPtr;
MODULE_SCOPE Tcl_ScaleTimeProc *tclScaleTimeProcPtr;
MODULE_SCOPE ClientData tclTimeClientData;

/*
 * Variables denoting the Tcl object types defined in the core.
 */

MODULE_SCOPE const Tcl_ObjType tclBignumType;
MODULE_SCOPE const Tcl_ObjType tclBooleanType;
MODULE_SCOPE const Tcl_ObjType tclByteArrayType;
MODULE_SCOPE const Tcl_ObjType tclByteCodeType;
MODULE_SCOPE const Tcl_ObjType tclDoubleType;
MODULE_SCOPE const Tcl_ObjType tclEndOffsetType;
MODULE_SCOPE const Tcl_ObjType tclIntType;
MODULE_SCOPE const Tcl_ObjType tclListType;
MODULE_SCOPE const Tcl_ObjType tclDictType;
MODULE_SCOPE const Tcl_ObjType tclProcBodyType;
MODULE_SCOPE const Tcl_ObjType tclStringType;
MODULE_SCOPE const Tcl_ObjType tclArraySearchType;
MODULE_SCOPE const Tcl_ObjType tclEnsembleCmdType;
#ifndef TCL_WIDE_INT_IS_LONG
MODULE_SCOPE const Tcl_ObjType tclWideIntType;
#endif
MODULE_SCOPE const Tcl_ObjType tclRegexpType;
MODULE_SCOPE Tcl_ObjType tclCmdNameType;

/*
 * Variables denoting the hash key types defined in the core.
 */

MODULE_SCOPE const Tcl_HashKeyType tclArrayHashKeyType;
MODULE_SCOPE const Tcl_HashKeyType tclOneWordHashKeyType;
MODULE_SCOPE const Tcl_HashKeyType tclStringHashKeyType;
MODULE_SCOPE const Tcl_HashKeyType tclObjHashKeyType;

/*
 * The head of the list of free Tcl objects, and the total number of Tcl
 * objects ever allocated and freed.
 */

MODULE_SCOPE Tcl_Obj *	tclFreeObjList;

#ifdef TCL_COMPILE_STATS
MODULE_SCOPE long	tclObjsAlloced;
MODULE_SCOPE long	tclObjsFreed;
#define TCL_MAX_SHARED_OBJ_STATS 5
MODULE_SCOPE long	tclObjsShared[TCL_MAX_SHARED_OBJ_STATS];
#endif /* TCL_COMPILE_STATS */

/*
 * Pointer to a heap-allocated string of length zero that the Tcl core uses as
 * the value of an empty string representation for an object. This value is
 * shared by all new objects allocated by Tcl_NewObj.
 */

MODULE_SCOPE char *	tclEmptyStringRep;
MODULE_SCOPE char	tclEmptyString;

/*
 *----------------------------------------------------------------
 * Procedures shared among Tcl modules but not used by the outside world,
 * introduced by/for NRE.
 *----------------------------------------------------------------
 */

MODULE_SCOPE Tcl_ObjCmdProc TclNRApplyObjCmd;
MODULE_SCOPE Tcl_ObjCmdProc TclNREvalObjCmd;
MODULE_SCOPE Tcl_ObjCmdProc TclNRCatchObjCmd;
MODULE_SCOPE Tcl_ObjCmdProc TclNRExprObjCmd;
MODULE_SCOPE Tcl_ObjCmdProc TclNRForObjCmd;
MODULE_SCOPE Tcl_ObjCmdProc TclNRForeachCmd;
MODULE_SCOPE Tcl_ObjCmdProc TclNRIfObjCmd;
MODULE_SCOPE Tcl_ObjCmdProc TclNRLmapCmd;
MODULE_SCOPE Tcl_ObjCmdProc TclNRSourceObjCmd;
MODULE_SCOPE Tcl_ObjCmdProc TclNRSubstObjCmd;
MODULE_SCOPE Tcl_ObjCmdProc TclNRSwitchObjCmd;
MODULE_SCOPE Tcl_ObjCmdProc TclNRTryObjCmd;
MODULE_SCOPE Tcl_ObjCmdProc TclNRUplevelObjCmd;
MODULE_SCOPE Tcl_ObjCmdProc TclNRWhileObjCmd;

MODULE_SCOPE Tcl_NRPostProc TclNRForIterCallback;
MODULE_SCOPE Tcl_NRPostProc TclNRCoroutineActivateCallback;
MODULE_SCOPE Tcl_ObjCmdProc TclNRTailcallObjCmd;
MODULE_SCOPE Tcl_NRPostProc TclNRTailcallEval;
MODULE_SCOPE Tcl_ObjCmdProc TclNRCoroutineObjCmd;
MODULE_SCOPE Tcl_ObjCmdProc TclNRYieldObjCmd;
MODULE_SCOPE Tcl_ObjCmdProc TclNRYieldmObjCmd;
MODULE_SCOPE Tcl_ObjCmdProc TclNRYieldToObjCmd;
MODULE_SCOPE Tcl_ObjCmdProc TclNRInvoke;

MODULE_SCOPE void  TclSetTailcall(Tcl_Interp *interp, Tcl_Obj *tailcallPtr);
MODULE_SCOPE void  TclPushTailcallPoint(Tcl_Interp *interp);

/* These two can be considered for the public api */
MODULE_SCOPE void  TclMarkTailcall(Tcl_Interp *interp);
MODULE_SCOPE void  TclSkipTailcall(Tcl_Interp *interp);

/*
 * This structure holds the data for the various iteration callbacks used to
 * NRE the 'for' and 'while' commands. We need a separate structure because we
 * have more than the 4 client data entries we can provide directly thorugh
 * the callback API. It is the 'word' information which puts us over the
 * limit. It is needed because the loop body is argument 4 of 'for' and
 * argument 2 of 'while'. Not providing the correct index confuses the #280
 * code. We TclSmallAlloc/Free this.
 */

typedef struct ForIterData {
    Tcl_Obj *cond;		/* Loop condition expression. */
    Tcl_Obj *body;		/* Loop body. */
    Tcl_Obj *next;		/* Loop step script, NULL for 'while'. */
    const char *msg;		/* Error message part. */
    int word;			/* Index of the body script in the command */
} ForIterData;

/* TIP #357 - Structure doing the bookkeeping of handles for Tcl_LoadFile
 *            and Tcl_FindSymbol. This structure corresponds to an opaque
 *            typedef in tcl.h */

typedef void* TclFindSymbolProc(Tcl_Interp* interp, Tcl_LoadHandle loadHandle,
				const char* symbol);
struct Tcl_LoadHandle_ {
    ClientData clientData;	/* Client data is the load handle in the
				 * native filesystem if a module was loaded
				 * there, or an opaque pointer to a structure
				 * for further bookkeeping on load-from-VFS
				 * and load-from-memory */
    TclFindSymbolProc* findSymbolProcPtr;
				/* Procedure that resolves symbols in a
				 * loaded module */
    Tcl_FSUnloadFileProc* unloadFileProcPtr;
				/* Procedure that unloads a loaded module */
};

/* Flags for conversion of doubles to digit strings */

#define TCL_DD_SHORTEST 		0x4
				/* Use the shortest possible string */
#define TCL_DD_STEELE   		0x5
				/* Use the original Steele&White algorithm */
#define TCL_DD_E_FORMAT 		0x2
				/* Use a fixed-length string of digits,
				 * suitable for E format*/
#define TCL_DD_F_FORMAT 		0x3
				/* Use a fixed number of digits after the
				 * decimal point, suitable for F format */

#define TCL_DD_SHORTEN_FLAG 		0x4
				/* Allow return of a shorter digit string
				 * if it converts losslessly */
#define TCL_DD_NO_QUICK 		0x8
				/* Debug flag: forbid quick FP conversion */

#define TCL_DD_CONVERSION_TYPE_MASK	0x3
				/* Mask to isolate the conversion type */
#define TCL_DD_STEELE0 			0x1
				/* 'Steele&White' after masking */
#define TCL_DD_SHORTEST0		0x0
				/* 'Shortest possible' after masking */

/*
 *----------------------------------------------------------------
 * Procedures shared among Tcl modules but not used by the outside world:
 *----------------------------------------------------------------
 */

MODULE_SCOPE void	TclAppendBytesToByteArray(Tcl_Obj *objPtr,
			    const unsigned char *bytes, int len);
MODULE_SCOPE int	TclNREvalCmd(Tcl_Interp *interp, Tcl_Obj *objPtr,
			    int flags);
MODULE_SCOPE void	TclAdvanceContinuations(int *line, int **next,
			    int loc);
MODULE_SCOPE void	TclAdvanceLines(int *line, const char *start,
			    const char *end);
MODULE_SCOPE void	TclArgumentEnter(Tcl_Interp *interp,
			    Tcl_Obj *objv[], int objc, CmdFrame *cf);
MODULE_SCOPE void	TclArgumentRelease(Tcl_Interp *interp,
			    Tcl_Obj *objv[], int objc);
MODULE_SCOPE void	TclArgumentBCEnter(Tcl_Interp *interp,
			    Tcl_Obj *objv[], int objc,
			    void *codePtr, CmdFrame *cfPtr, int cmd, int pc);
MODULE_SCOPE void	TclArgumentBCRelease(Tcl_Interp *interp,
			    CmdFrame *cfPtr);
MODULE_SCOPE void	TclArgumentGet(Tcl_Interp *interp, Tcl_Obj *obj,
			    CmdFrame **cfPtrPtr, int *wordPtr);
MODULE_SCOPE int	TclArraySet(Tcl_Interp *interp,
			    Tcl_Obj *arrayNameObj, Tcl_Obj *arrayElemObj);
MODULE_SCOPE double	TclBignumToDouble(const mp_int *bignum);
MODULE_SCOPE int	TclByteArrayMatch(const unsigned char *string,
			    int strLen, const unsigned char *pattern,
			    int ptnLen, int flags);
MODULE_SCOPE double	TclCeil(const mp_int *a);
MODULE_SCOPE void	TclChannelPreserve(Tcl_Channel chan);
MODULE_SCOPE void	TclChannelRelease(Tcl_Channel chan);
MODULE_SCOPE int	TclCheckBadOctal(Tcl_Interp *interp,
			    const char *value);
MODULE_SCOPE int	TclChanCaughtErrorBypass(Tcl_Interp *interp,
			    Tcl_Channel chan);
MODULE_SCOPE Tcl_ObjCmdProc TclChannelNamesCmd;
MODULE_SCOPE int	TclClearRootEnsemble(ClientData data[],
			    Tcl_Interp *interp, int result);
MODULE_SCOPE ContLineLoc *TclContinuationsEnter(Tcl_Obj *objPtr, int num,
			    int *loc);
MODULE_SCOPE void	TclContinuationsEnterDerived(Tcl_Obj *objPtr,
			    int start, int *clNext);
MODULE_SCOPE ContLineLoc *TclContinuationsGet(Tcl_Obj *objPtr);
MODULE_SCOPE void	TclContinuationsCopy(Tcl_Obj *objPtr,
			    Tcl_Obj *originObjPtr);
MODULE_SCOPE int	TclConvertElement(const char *src, int length,
			    char *dst, int flags);
MODULE_SCOPE void	TclDeleteNamespaceVars(Namespace *nsPtr);
MODULE_SCOPE int	TclFindDictElement(Tcl_Interp *interp,
			    const char *dict, int dictLength,
			    const char **elementPtr, const char **nextPtr,
			    int *sizePtr, int *literalPtr);
/* TIP #280 - Modified token based evulation, with line information. */
MODULE_SCOPE int	TclEvalEx(Tcl_Interp *interp, const char *script,
			    int numBytes, int flags, int line,
			    int *clNextOuter, const char *outerScript);
MODULE_SCOPE Tcl_ObjCmdProc TclFileAttrsCmd;
MODULE_SCOPE Tcl_ObjCmdProc TclFileCopyCmd;
MODULE_SCOPE Tcl_ObjCmdProc TclFileDeleteCmd;
MODULE_SCOPE Tcl_ObjCmdProc TclFileLinkCmd;
MODULE_SCOPE Tcl_ObjCmdProc TclFileMakeDirsCmd;
MODULE_SCOPE Tcl_ObjCmdProc TclFileReadLinkCmd;
MODULE_SCOPE Tcl_ObjCmdProc TclFileRenameCmd;
MODULE_SCOPE Tcl_ObjCmdProc TclFileTemporaryCmd;
MODULE_SCOPE void	TclCreateLateExitHandler(Tcl_ExitProc *proc,
			    ClientData clientData);
MODULE_SCOPE void	TclDeleteLateExitHandler(Tcl_ExitProc *proc,
			    ClientData clientData);
MODULE_SCOPE char *	TclDStringAppendObj(Tcl_DString *dsPtr,
			    Tcl_Obj *objPtr);
MODULE_SCOPE char *	TclDStringAppendDString(Tcl_DString *dsPtr,
			    Tcl_DString *toAppendPtr);
MODULE_SCOPE Tcl_Obj *	TclDStringToObj(Tcl_DString *dsPtr);
MODULE_SCOPE void	TclFinalizeAllocSubsystem(void);
MODULE_SCOPE void	TclFinalizeAsync(void);
MODULE_SCOPE void	TclFinalizeDoubleConversion(void);
MODULE_SCOPE void	TclFinalizeEncodingSubsystem(void);
MODULE_SCOPE void	TclFinalizeEnvironment(void);
MODULE_SCOPE void	TclFinalizeEvaluation(void);
MODULE_SCOPE void	TclFinalizeExecution(void);
MODULE_SCOPE void	TclFinalizeIOSubsystem(void);
MODULE_SCOPE void	TclFinalizeFilesystem(void);
MODULE_SCOPE void	TclResetFilesystem(void);
MODULE_SCOPE void	TclFinalizeLoad(void);
MODULE_SCOPE void	TclFinalizeLock(void);
MODULE_SCOPE void	TclFinalizeMemorySubsystem(void);
MODULE_SCOPE void	TclFinalizeNotifier(void);
MODULE_SCOPE void	TclFinalizeObjects(void);
MODULE_SCOPE void	TclFinalizePreserve(void);
MODULE_SCOPE void	TclFinalizeSynchronization(void);
MODULE_SCOPE void	TclFinalizeThreadAlloc(void);
MODULE_SCOPE void	TclFinalizeThreadAllocThread(void);
MODULE_SCOPE void	TclFinalizeThreadData(int quick);
MODULE_SCOPE void	TclFinalizeThreadObjects(void);
MODULE_SCOPE double	TclFloor(const mp_int *a);
MODULE_SCOPE void	TclFormatNaN(double value, char *buffer);
MODULE_SCOPE int	TclFSFileAttrIndex(Tcl_Obj *pathPtr,
			    const char *attributeName, int *indexPtr);
MODULE_SCOPE int	TclNREvalFile(Tcl_Interp *interp, Tcl_Obj *pathPtr,
			    const char *encodingName);
MODULE_SCOPE void	TclFSUnloadTempFile(Tcl_LoadHandle loadHandle);
MODULE_SCOPE int *	TclGetAsyncReadyPtr(void);
MODULE_SCOPE Tcl_Obj *	TclGetBgErrorHandler(Tcl_Interp *interp);
MODULE_SCOPE int	TclGetChannelFromObj(Tcl_Interp *interp,
			    Tcl_Obj *objPtr, Tcl_Channel *chanPtr,
			    int *modePtr, int flags);
MODULE_SCOPE int TclGetCompletionCodeFromObj(Tcl_Interp *interp,
			    Tcl_Obj *value, int *code);
MODULE_SCOPE int	TclGetNumberFromObj(Tcl_Interp *interp,
			    Tcl_Obj *objPtr, ClientData *clientDataPtr,
			    int *typePtr);
MODULE_SCOPE int	TclGetOpenModeEx(Tcl_Interp *interp,
			    const char *modeString, int *seekFlagPtr,
			    int *binaryPtr);
MODULE_SCOPE Tcl_Obj *	TclGetProcessGlobalValue(ProcessGlobalValue *pgvPtr);
MODULE_SCOPE Tcl_Obj *	TclGetSourceFromFrame(CmdFrame *cfPtr, int objc,
			    Tcl_Obj *const objv[]);
MODULE_SCOPE char *	TclGetStringStorage(Tcl_Obj *objPtr,
			    unsigned int *sizePtr);
MODULE_SCOPE int	TclGlob(Tcl_Interp *interp, char *pattern,
			    Tcl_Obj *unquotedPrefix, int globFlags,
			    Tcl_GlobTypeData *types);
MODULE_SCOPE int	TclIncrObj(Tcl_Interp *interp, Tcl_Obj *valuePtr,
			    Tcl_Obj *incrPtr);
MODULE_SCOPE Tcl_Obj *	TclIncrObjVar2(Tcl_Interp *interp, Tcl_Obj *part1Ptr,
			    Tcl_Obj *part2Ptr, Tcl_Obj *incrPtr, int flags);
MODULE_SCOPE int	TclInfoExistsCmd(ClientData dummy, Tcl_Interp *interp,
			    int objc, Tcl_Obj *const objv[]);
MODULE_SCOPE int	TclInfoCoroutineCmd(ClientData dummy, Tcl_Interp *interp,
			    int objc, Tcl_Obj *const objv[]);
MODULE_SCOPE Tcl_Obj *	TclInfoFrame(Tcl_Interp *interp, CmdFrame *framePtr);
MODULE_SCOPE int	TclInfoGlobalsCmd(ClientData dummy, Tcl_Interp *interp,
			    int objc, Tcl_Obj *const objv[]);
MODULE_SCOPE int	TclInfoLocalsCmd(ClientData dummy, Tcl_Interp *interp,
			    int objc, Tcl_Obj *const objv[]);
MODULE_SCOPE int	TclInfoVarsCmd(ClientData dummy, Tcl_Interp *interp,
			    int objc, Tcl_Obj *const objv[]);
MODULE_SCOPE void	TclInitAlloc(void);
MODULE_SCOPE void	TclInitDbCkalloc(void);
MODULE_SCOPE void	TclInitDoubleConversion(void);
MODULE_SCOPE void	TclInitEmbeddedConfigurationInformation(
			    Tcl_Interp *interp);
MODULE_SCOPE void	TclInitEncodingSubsystem(void);
MODULE_SCOPE void	TclInitIOSubsystem(void);
MODULE_SCOPE void	TclInitLimitSupport(Tcl_Interp *interp);
MODULE_SCOPE void	TclInitNamespaceSubsystem(void);
MODULE_SCOPE void	TclInitNotifier(void);
MODULE_SCOPE void	TclInitObjSubsystem(void);
MODULE_SCOPE void	TclInitSubsystems(void);
MODULE_SCOPE int	TclInterpReady(Tcl_Interp *interp);
MODULE_SCOPE int	TclIsSpaceProc(char byte);
MODULE_SCOPE int	TclIsBareword(char byte);
MODULE_SCOPE Tcl_Obj *	TclJoinPath(int elements, Tcl_Obj * const objv[]);
MODULE_SCOPE int	TclJoinThread(Tcl_ThreadId id, int *result);
MODULE_SCOPE void	TclLimitRemoveAllHandlers(Tcl_Interp *interp);
MODULE_SCOPE Tcl_Obj *	TclLindexList(Tcl_Interp *interp,
			    Tcl_Obj *listPtr, Tcl_Obj *argPtr);
MODULE_SCOPE Tcl_Obj *	TclLindexFlat(Tcl_Interp *interp, Tcl_Obj *listPtr,
			    int indexCount, Tcl_Obj *const indexArray[]);
/* TIP #280 */
MODULE_SCOPE void	TclListLines(Tcl_Obj *listObj, int line, int n,
			    int *lines, Tcl_Obj *const *elems);
MODULE_SCOPE Tcl_Obj *	TclListObjCopy(Tcl_Interp *interp, Tcl_Obj *listPtr);
MODULE_SCOPE Tcl_Obj *	TclLsetList(Tcl_Interp *interp, Tcl_Obj *listPtr,
			    Tcl_Obj *indexPtr, Tcl_Obj *valuePtr);
MODULE_SCOPE Tcl_Obj *	TclLsetFlat(Tcl_Interp *interp, Tcl_Obj *listPtr,
			    int indexCount, Tcl_Obj *const indexArray[],
			    Tcl_Obj *valuePtr);
MODULE_SCOPE Tcl_Command TclMakeEnsemble(Tcl_Interp *interp, const char *name,
			    const EnsembleImplMap map[]);
MODULE_SCOPE int	TclMaxListLength(const char *bytes, int numBytes,
			    const char **endPtr);
MODULE_SCOPE int	TclMergeReturnOptions(Tcl_Interp *interp, int objc,
			    Tcl_Obj *const objv[], Tcl_Obj **optionsPtrPtr,
			    int *codePtr, int *levelPtr);
MODULE_SCOPE Tcl_Obj *  TclNoErrorStack(Tcl_Interp *interp, Tcl_Obj *options);
MODULE_SCOPE int	TclNokia770Doubles(void);
MODULE_SCOPE void	TclNsDecrRefCount(Namespace *nsPtr);
MODULE_SCOPE void	TclObjVarErrMsg(Tcl_Interp *interp, Tcl_Obj *part1Ptr,
			    Tcl_Obj *part2Ptr, const char *operation,
			    const char *reason, int index);
MODULE_SCOPE int	TclObjInvokeNamespace(Tcl_Interp *interp,
			    int objc, Tcl_Obj *const objv[],
			    Tcl_Namespace *nsPtr, int flags);
MODULE_SCOPE int	TclObjUnsetVar2(Tcl_Interp *interp,
			    Tcl_Obj *part1Ptr, Tcl_Obj *part2Ptr, int flags);
MODULE_SCOPE int	TclParseBackslash(const char *src,
			    int numBytes, int *readPtr, char *dst);
MODULE_SCOPE int	TclParseHex(const char *src, int numBytes,
			    int *resultPtr);
MODULE_SCOPE int	TclParseNumber(Tcl_Interp *interp, Tcl_Obj *objPtr,
			    const char *expected, const char *bytes,
			    int numBytes, const char **endPtrPtr, int flags);
MODULE_SCOPE void	TclParseInit(Tcl_Interp *interp, const char *string,
			    int numBytes, Tcl_Parse *parsePtr);
MODULE_SCOPE int	TclParseAllWhiteSpace(const char *src, int numBytes);
MODULE_SCOPE int	TclProcessReturn(Tcl_Interp *interp,
			    int code, int level, Tcl_Obj *returnOpts);
MODULE_SCOPE int	TclpObjLstat(Tcl_Obj *pathPtr, Tcl_StatBuf *buf);
MODULE_SCOPE Tcl_Obj *	TclpTempFileName(void);
MODULE_SCOPE Tcl_Obj *  TclpTempFileNameForLibrary(Tcl_Interp *interp, Tcl_Obj* pathPtr);
MODULE_SCOPE Tcl_Obj *	TclNewFSPathObj(Tcl_Obj *dirPtr, const char *addStrRep,
			    int len);
MODULE_SCOPE int	TclpDeleteFile(const void *path);
MODULE_SCOPE void	TclpFinalizeCondition(Tcl_Condition *condPtr);
MODULE_SCOPE void	TclpFinalizeMutex(Tcl_Mutex *mutexPtr);
MODULE_SCOPE void	TclpFinalizePipes(void);
MODULE_SCOPE void	TclpFinalizeSockets(void);
MODULE_SCOPE int	TclCreateSocketAddress(Tcl_Interp *interp,
			    struct addrinfo **addrlist,
			    const char *host, int port, int willBind,
			    const char **errorMsgPtr);
MODULE_SCOPE int	TclpThreadCreate(Tcl_ThreadId *idPtr,
			    Tcl_ThreadCreateProc *proc, ClientData clientData,
			    int stackSize, int flags);
MODULE_SCOPE int	TclpFindVariable(const char *name, int *lengthPtr);
MODULE_SCOPE void	TclpInitLibraryPath(char **valuePtr,
			    int *lengthPtr, Tcl_Encoding *encodingPtr);
MODULE_SCOPE void	TclpInitLock(void);
MODULE_SCOPE void	TclpInitPlatform(void);
MODULE_SCOPE void	TclpInitUnlock(void);
MODULE_SCOPE Tcl_Obj *	TclpObjListVolumes(void);
MODULE_SCOPE void	TclpMasterLock(void);
MODULE_SCOPE void	TclpMasterUnlock(void);
MODULE_SCOPE int	TclpMatchFiles(Tcl_Interp *interp, char *separators,
			    Tcl_DString *dirPtr, char *pattern, char *tail);
MODULE_SCOPE int	TclpObjNormalizePath(Tcl_Interp *interp,
			    Tcl_Obj *pathPtr, int nextCheckpoint);
MODULE_SCOPE void	TclpNativeJoinPath(Tcl_Obj *prefix, const char *joining);
MODULE_SCOPE Tcl_Obj *	TclpNativeSplitPath(Tcl_Obj *pathPtr, int *lenPtr);
MODULE_SCOPE Tcl_PathType TclpGetNativePathType(Tcl_Obj *pathPtr,
			    int *driveNameLengthPtr, Tcl_Obj **driveNameRef);
MODULE_SCOPE int	TclCrossFilesystemCopy(Tcl_Interp *interp,
			    Tcl_Obj *source, Tcl_Obj *target);
MODULE_SCOPE int	TclpMatchInDirectory(Tcl_Interp *interp,
			    Tcl_Obj *resultPtr, Tcl_Obj *pathPtr,
			    const char *pattern, Tcl_GlobTypeData *types);
MODULE_SCOPE ClientData	TclpGetNativeCwd(ClientData clientData);
MODULE_SCOPE Tcl_FSDupInternalRepProc TclNativeDupInternalRep;
MODULE_SCOPE Tcl_Obj *	TclpObjLink(Tcl_Obj *pathPtr, Tcl_Obj *toPtr,
			    int linkType);
MODULE_SCOPE int	TclpObjChdir(Tcl_Obj *pathPtr);
MODULE_SCOPE Tcl_Channel TclpOpenTemporaryFile(Tcl_Obj *dirObj,
			    Tcl_Obj *basenameObj, Tcl_Obj *extensionObj,
			    Tcl_Obj *resultingNameObj);
MODULE_SCOPE Tcl_Obj *	TclPathPart(Tcl_Interp *interp, Tcl_Obj *pathPtr,
			    Tcl_PathPart portion);
MODULE_SCOPE char *	TclpReadlink(const char *fileName,
			    Tcl_DString *linkPtr);
MODULE_SCOPE void	TclpSetInterfaces(void);
MODULE_SCOPE void	TclpSetVariables(Tcl_Interp *interp);
MODULE_SCOPE void *	TclThreadStorageKeyGet(Tcl_ThreadDataKey *keyPtr);
MODULE_SCOPE void	TclThreadStorageKeySet(Tcl_ThreadDataKey *keyPtr,
			    void *data);
MODULE_SCOPE void	TclpThreadExit(int status);
MODULE_SCOPE void	TclRememberCondition(Tcl_Condition *mutex);
MODULE_SCOPE void	TclRememberJoinableThread(Tcl_ThreadId id);
MODULE_SCOPE void	TclRememberMutex(Tcl_Mutex *mutex);
MODULE_SCOPE void	TclRemoveScriptLimitCallbacks(Tcl_Interp *interp);
MODULE_SCOPE int	TclReToGlob(Tcl_Interp *interp, const char *reStr,
			    int reStrLen, Tcl_DString *dsPtr, int *flagsPtr,
			    int *quantifiersFoundPtr);
MODULE_SCOPE int	TclScanElement(const char *string, int length,
			    int *flagPtr);
MODULE_SCOPE void	TclSetBgErrorHandler(Tcl_Interp *interp,
			    Tcl_Obj *cmdPrefix);
MODULE_SCOPE void	TclSetBignumIntRep(Tcl_Obj *objPtr,
			    mp_int *bignumValue);
MODULE_SCOPE int	TclSetBooleanFromAny(Tcl_Interp *interp, Tcl_Obj *objPtr);
MODULE_SCOPE void	TclSetCmdNameObj(Tcl_Interp *interp, Tcl_Obj *objPtr,
			    Command *cmdPtr);
MODULE_SCOPE void	TclSetDuplicateObj(Tcl_Obj *dupPtr, Tcl_Obj *objPtr);
MODULE_SCOPE void	TclSetProcessGlobalValue(ProcessGlobalValue *pgvPtr,
			    Tcl_Obj *newValue, Tcl_Encoding encoding);
MODULE_SCOPE void	TclSignalExitThread(Tcl_ThreadId id, int result);
MODULE_SCOPE void *	TclStackRealloc(Tcl_Interp *interp, void *ptr,
			    int numBytes);
MODULE_SCOPE int	TclStringMatch(const char *str, int strLen,
			    const char *pattern, int ptnLen, int flags);
MODULE_SCOPE int	TclStringMatchObj(Tcl_Obj *stringObj,
			    Tcl_Obj *patternObj, int flags);
MODULE_SCOPE Tcl_Obj *	TclStringObjReverse(Tcl_Obj *objPtr);
MODULE_SCOPE void	TclSubstCompile(Tcl_Interp *interp, const char *bytes,
			    int numBytes, int flags, int line,
			    struct CompileEnv *envPtr);
MODULE_SCOPE int	TclSubstOptions(Tcl_Interp *interp, int numOpts,
			    Tcl_Obj *const opts[], int *flagPtr);
MODULE_SCOPE void	TclSubstParse(Tcl_Interp *interp, const char *bytes,
			    int numBytes, int flags, Tcl_Parse *parsePtr,
			    Tcl_InterpState *statePtr);
MODULE_SCOPE int	TclSubstTokens(Tcl_Interp *interp, Tcl_Token *tokenPtr,
			    int count, int *tokensLeftPtr, int line,
			    int *clNextOuter, const char *outerScript);
MODULE_SCOPE int	TclTrimLeft(const char *bytes, int numBytes,
			    const char *trim, int numTrim);
MODULE_SCOPE int	TclTrimRight(const char *bytes, int numBytes,
			    const char *trim, int numTrim);
MODULE_SCOPE int	TclUtfCasecmp(const char *cs, const char *ct);
<<<<<<< HEAD
MODULE_SCOPE int	TclUtfCount(Tcl_UniChar ch);
=======
MODULE_SCOPE int	TclUtfCount(int ch);
>>>>>>> 3f2f704c
MODULE_SCOPE Tcl_Obj *	TclpNativeToNormalized(ClientData clientData);
MODULE_SCOPE Tcl_Obj *	TclpFilesystemPathType(Tcl_Obj *pathPtr);
MODULE_SCOPE int	TclpDlopen(Tcl_Interp *interp, Tcl_Obj *pathPtr,
			    Tcl_LoadHandle *loadHandle,
			    Tcl_FSUnloadFileProc **unloadProcPtr, int flags);
MODULE_SCOPE int	TclpUtime(Tcl_Obj *pathPtr, struct utimbuf *tval);
#ifdef TCL_LOAD_FROM_MEMORY
MODULE_SCOPE void *	TclpLoadMemoryGetBuffer(Tcl_Interp *interp, int size);
MODULE_SCOPE int	TclpLoadMemory(Tcl_Interp *interp, void *buffer,
			    int size, int codeSize, Tcl_LoadHandle *loadHandle,
			    Tcl_FSUnloadFileProc **unloadProcPtr, int flags);
#endif
MODULE_SCOPE void	TclInitThreadStorage(void);
MODULE_SCOPE void	TclFinalizeThreadDataThread(void);
MODULE_SCOPE void	TclFinalizeThreadStorage(void);
#ifdef TCL_WIDE_CLICKS
MODULE_SCOPE Tcl_WideInt TclpGetWideClicks(void);
MODULE_SCOPE double	TclpWideClicksToNanoseconds(Tcl_WideInt clicks);
#endif
MODULE_SCOPE int	TclZlibInit(Tcl_Interp *interp);
MODULE_SCOPE void *	TclpThreadCreateKey(void);
MODULE_SCOPE void	TclpThreadDeleteKey(void *keyPtr);
MODULE_SCOPE void	TclpThreadSetMasterTSD(void *tsdKeyPtr, void *ptr);
MODULE_SCOPE void *	TclpThreadGetMasterTSD(void *tsdKeyPtr);

MODULE_SCOPE void	TclErrorStackResetIf(Tcl_Interp *interp, const char *msg, int length);

/*
 *----------------------------------------------------------------
 * Command procedures in the generic core:
 *----------------------------------------------------------------
 */

MODULE_SCOPE int	Tcl_AfterObjCmd(ClientData clientData,
			    Tcl_Interp *interp, int objc,
			    Tcl_Obj *const objv[]);
MODULE_SCOPE int	Tcl_AppendObjCmd(ClientData clientData,
			    Tcl_Interp *interp, int objc,
			    Tcl_Obj *const objv[]);
MODULE_SCOPE int	Tcl_ApplyObjCmd(ClientData clientData,
			    Tcl_Interp *interp, int objc,
			    Tcl_Obj *const objv[]);
MODULE_SCOPE Tcl_Command TclInitArrayCmd(Tcl_Interp *interp);
MODULE_SCOPE Tcl_Command TclInitBinaryCmd(Tcl_Interp *interp);
MODULE_SCOPE int	Tcl_BreakObjCmd(ClientData clientData,
			    Tcl_Interp *interp, int objc,
			    Tcl_Obj *const objv[]);
MODULE_SCOPE int	Tcl_CaseObjCmd(ClientData clientData,
			    Tcl_Interp *interp, int objc,
			    Tcl_Obj *const objv[]);
MODULE_SCOPE int	Tcl_CatchObjCmd(ClientData clientData,
			    Tcl_Interp *interp, int objc,
			    Tcl_Obj *const objv[]);
MODULE_SCOPE int	Tcl_CdObjCmd(ClientData clientData,
			    Tcl_Interp *interp, int objc,
			    Tcl_Obj *const objv[]);
MODULE_SCOPE Tcl_Command TclInitChanCmd(Tcl_Interp *interp);
MODULE_SCOPE int	TclChanCreateObjCmd(ClientData clientData,
			    Tcl_Interp *interp, int objc,
			    Tcl_Obj *const objv[]);
MODULE_SCOPE int	TclChanPostEventObjCmd(ClientData clientData,
			    Tcl_Interp *interp, int objc,
			    Tcl_Obj *const objv[]);
MODULE_SCOPE int	TclChanPopObjCmd(ClientData clientData,
			    Tcl_Interp *interp, int objc, Tcl_Obj *const objv[]);
MODULE_SCOPE int	TclChanPushObjCmd(ClientData clientData,
			    Tcl_Interp *interp, int objc, Tcl_Obj *const objv[]);
MODULE_SCOPE void	TclClockInit(Tcl_Interp *interp);
MODULE_SCOPE int	TclClockOldscanObjCmd(
			    ClientData clientData, Tcl_Interp *interp,
			    int objc, Tcl_Obj *const objv[]);
MODULE_SCOPE int	Tcl_CloseObjCmd(ClientData clientData,
			    Tcl_Interp *interp, int objc,
			    Tcl_Obj *const objv[]);
MODULE_SCOPE int	Tcl_ConcatObjCmd(ClientData clientData,
			    Tcl_Interp *interp, int objc,
			    Tcl_Obj *const objv[]);
MODULE_SCOPE int	Tcl_ContinueObjCmd(ClientData clientData,
			    Tcl_Interp *interp, int objc,
			    Tcl_Obj *const objv[]);
MODULE_SCOPE Tcl_TimerToken TclCreateAbsoluteTimerHandler(
			    Tcl_Time *timePtr, Tcl_TimerProc *proc,
			    ClientData clientData);
MODULE_SCOPE int	TclDefaultBgErrorHandlerObjCmd(
			    ClientData clientData, Tcl_Interp *interp,
			    int objc, Tcl_Obj *const objv[]);
MODULE_SCOPE Tcl_Command TclInitDictCmd(Tcl_Interp *interp);
MODULE_SCOPE int	TclDictWithFinish(Tcl_Interp *interp, Var *varPtr,
			    Var *arrayPtr, Tcl_Obj *part1Ptr,
			    Tcl_Obj *part2Ptr, int index, int pathc,
			    Tcl_Obj *const pathv[], Tcl_Obj *keysPtr);
MODULE_SCOPE Tcl_Obj *	TclDictWithInit(Tcl_Interp *interp, Tcl_Obj *dictPtr,
			    int pathc, Tcl_Obj *const pathv[]);
MODULE_SCOPE int	Tcl_DisassembleObjCmd(ClientData clientData,
			    Tcl_Interp *interp, int objc,
			    Tcl_Obj *const objv[]);

/* Assemble command function */
MODULE_SCOPE int	Tcl_AssembleObjCmd(ClientData clientData,
			    Tcl_Interp *interp, int objc,
			    Tcl_Obj *const objv[]);
MODULE_SCOPE int	TclNRAssembleObjCmd(ClientData clientData,
			    Tcl_Interp *interp, int objc,
			    Tcl_Obj *const objv[]);

MODULE_SCOPE int	Tcl_EncodingObjCmd(ClientData clientData,
			    Tcl_Interp *interp, int objc,
			    Tcl_Obj *const objv[]);
MODULE_SCOPE int	Tcl_EofObjCmd(ClientData clientData,
			    Tcl_Interp *interp, int objc,
			    Tcl_Obj *const objv[]);
MODULE_SCOPE int	Tcl_ErrorObjCmd(ClientData clientData,
			    Tcl_Interp *interp, int objc,
			    Tcl_Obj *const objv[]);
MODULE_SCOPE int	Tcl_EvalObjCmd(ClientData clientData,
			    Tcl_Interp *interp, int objc,
			    Tcl_Obj *const objv[]);
MODULE_SCOPE int	Tcl_ExecObjCmd(ClientData clientData,
			    Tcl_Interp *interp, int objc,
			    Tcl_Obj *const objv[]);
MODULE_SCOPE int	Tcl_ExitObjCmd(ClientData clientData,
			    Tcl_Interp *interp, int objc,
			    Tcl_Obj *const objv[]);
MODULE_SCOPE int	Tcl_ExprObjCmd(ClientData clientData,
			    Tcl_Interp *interp, int objc,
			    Tcl_Obj *const objv[]);
MODULE_SCOPE int	Tcl_FblockedObjCmd(ClientData clientData,
			    Tcl_Interp *interp, int objc,
			    Tcl_Obj *const objv[]);
MODULE_SCOPE int	Tcl_FconfigureObjCmd(
			    ClientData clientData, Tcl_Interp *interp,
			    int objc, Tcl_Obj *const objv[]);
MODULE_SCOPE int	Tcl_FcopyObjCmd(ClientData dummy,
			    Tcl_Interp *interp, int objc,
			    Tcl_Obj *const objv[]);
MODULE_SCOPE Tcl_Command TclInitFileCmd(Tcl_Interp *interp);
MODULE_SCOPE int	TclMakeFileCommandSafe(Tcl_Interp *interp);
MODULE_SCOPE int	Tcl_FileEventObjCmd(ClientData clientData,
			    Tcl_Interp *interp, int objc,
			    Tcl_Obj *const objv[]);
MODULE_SCOPE int	Tcl_FlushObjCmd(ClientData clientData,
			    Tcl_Interp *interp, int objc,
			    Tcl_Obj *const objv[]);
MODULE_SCOPE int	Tcl_ForObjCmd(ClientData clientData,
			    Tcl_Interp *interp, int objc,
			    Tcl_Obj *const objv[]);
MODULE_SCOPE int	Tcl_ForeachObjCmd(ClientData clientData,
			    Tcl_Interp *interp, int objc,
			    Tcl_Obj *const objv[]);
MODULE_SCOPE int	Tcl_FormatObjCmd(ClientData dummy,
			    Tcl_Interp *interp, int objc,
			    Tcl_Obj *const objv[]);
MODULE_SCOPE int	Tcl_GetsObjCmd(ClientData clientData,
			    Tcl_Interp *interp, int objc,
			    Tcl_Obj *const objv[]);
MODULE_SCOPE int	Tcl_GlobalObjCmd(ClientData clientData,
			    Tcl_Interp *interp, int objc,
			    Tcl_Obj *const objv[]);
MODULE_SCOPE int	Tcl_GlobObjCmd(ClientData clientData,
			    Tcl_Interp *interp, int objc,
			    Tcl_Obj *const objv[]);
MODULE_SCOPE int	Tcl_IfObjCmd(ClientData clientData,
			    Tcl_Interp *interp, int objc,
			    Tcl_Obj *const objv[]);
MODULE_SCOPE int	Tcl_IncrObjCmd(ClientData clientData,
			    Tcl_Interp *interp, int objc,
			    Tcl_Obj *const objv[]);
MODULE_SCOPE Tcl_Command TclInitInfoCmd(Tcl_Interp *interp);
MODULE_SCOPE int	Tcl_InterpObjCmd(ClientData clientData,
			    Tcl_Interp *interp, int argc,
			    Tcl_Obj *const objv[]);
MODULE_SCOPE int	Tcl_JoinObjCmd(ClientData clientData,
			    Tcl_Interp *interp, int objc,
			    Tcl_Obj *const objv[]);
MODULE_SCOPE int	Tcl_LappendObjCmd(ClientData clientData,
			    Tcl_Interp *interp, int objc,
			    Tcl_Obj *const objv[]);
MODULE_SCOPE int	Tcl_LassignObjCmd(ClientData clientData,
			    Tcl_Interp *interp, int objc,
			    Tcl_Obj *const objv[]);
MODULE_SCOPE int	Tcl_LindexObjCmd(ClientData clientData,
			    Tcl_Interp *interp, int objc,
			    Tcl_Obj *const objv[]);
MODULE_SCOPE int	Tcl_LinsertObjCmd(ClientData clientData,
			    Tcl_Interp *interp, int objc,
			    Tcl_Obj *const objv[]);
MODULE_SCOPE int	Tcl_LlengthObjCmd(ClientData clientData,
			    Tcl_Interp *interp, int objc,
			    Tcl_Obj *const objv[]);
MODULE_SCOPE int	Tcl_ListObjCmd(ClientData clientData,
			    Tcl_Interp *interp, int objc,
			    Tcl_Obj *const objv[]);
MODULE_SCOPE int	Tcl_LmapObjCmd(ClientData clientData,
			    Tcl_Interp *interp, int objc,
			    Tcl_Obj *const objv[]);
MODULE_SCOPE int	Tcl_LoadObjCmd(ClientData clientData,
			    Tcl_Interp *interp, int objc,
			    Tcl_Obj *const objv[]);
MODULE_SCOPE int	Tcl_LrangeObjCmd(ClientData clientData,
			    Tcl_Interp *interp, int objc,
			    Tcl_Obj *const objv[]);
MODULE_SCOPE int	Tcl_LrepeatObjCmd(ClientData clientData,
			    Tcl_Interp *interp, int objc,
			    Tcl_Obj *const objv[]);
MODULE_SCOPE int	Tcl_LreplaceObjCmd(ClientData clientData,
			    Tcl_Interp *interp, int objc,
			    Tcl_Obj *const objv[]);
MODULE_SCOPE int	Tcl_LreverseObjCmd(ClientData clientData,
			    Tcl_Interp *interp, int objc,
			    Tcl_Obj *const objv[]);
MODULE_SCOPE int	Tcl_LsearchObjCmd(ClientData clientData,
			    Tcl_Interp *interp, int objc,
			    Tcl_Obj *const objv[]);
MODULE_SCOPE int	Tcl_LsetObjCmd(ClientData clientData,
			    Tcl_Interp *interp, int objc,
			    Tcl_Obj *const objv[]);
MODULE_SCOPE int	Tcl_LsortObjCmd(ClientData clientData,
			    Tcl_Interp *interp, int objc,
			    Tcl_Obj *const objv[]);
MODULE_SCOPE Tcl_Command TclInitNamespaceCmd(Tcl_Interp *interp);
MODULE_SCOPE int	TclNamespaceEnsembleCmd(ClientData dummy,
			    Tcl_Interp *interp, int objc,
			    Tcl_Obj *const objv[]);
MODULE_SCOPE int	Tcl_OpenObjCmd(ClientData clientData,
			    Tcl_Interp *interp, int objc,
			    Tcl_Obj *const objv[]);
MODULE_SCOPE int	Tcl_PackageObjCmd(ClientData clientData,
			    Tcl_Interp *interp, int objc,
			    Tcl_Obj *const objv[]);
MODULE_SCOPE int	Tcl_PidObjCmd(ClientData clientData,
			    Tcl_Interp *interp, int objc,
			    Tcl_Obj *const objv[]);
MODULE_SCOPE Tcl_Command TclInitPrefixCmd(Tcl_Interp *interp);
MODULE_SCOPE int	Tcl_PutsObjCmd(ClientData clientData,
			    Tcl_Interp *interp, int objc,
			    Tcl_Obj *const objv[]);
MODULE_SCOPE int	Tcl_PwdObjCmd(ClientData clientData,
			    Tcl_Interp *interp, int objc,
			    Tcl_Obj *const objv[]);
MODULE_SCOPE int	Tcl_ReadObjCmd(ClientData clientData,
			    Tcl_Interp *interp, int objc,
			    Tcl_Obj *const objv[]);
MODULE_SCOPE int	Tcl_RegexpObjCmd(ClientData clientData,
			    Tcl_Interp *interp, int objc,
			    Tcl_Obj *const objv[]);
MODULE_SCOPE int	Tcl_RegsubObjCmd(ClientData clientData,
			    Tcl_Interp *interp, int objc,
			    Tcl_Obj *const objv[]);
MODULE_SCOPE int	Tcl_RenameObjCmd(ClientData clientData,
			    Tcl_Interp *interp, int objc,
			    Tcl_Obj *const objv[]);
MODULE_SCOPE int	Tcl_RepresentationCmd(ClientData clientData,
			    Tcl_Interp *interp, int objc,
			    Tcl_Obj *const objv[]);
MODULE_SCOPE int	Tcl_ReturnObjCmd(ClientData clientData,
			    Tcl_Interp *interp, int objc,
			    Tcl_Obj *const objv[]);
MODULE_SCOPE int	Tcl_ScanObjCmd(ClientData clientData,
			    Tcl_Interp *interp, int objc,
			    Tcl_Obj *const objv[]);
MODULE_SCOPE int	Tcl_SeekObjCmd(ClientData clientData,
			    Tcl_Interp *interp, int objc,
			    Tcl_Obj *const objv[]);
MODULE_SCOPE int	Tcl_SetObjCmd(ClientData clientData,
			    Tcl_Interp *interp, int objc,
			    Tcl_Obj *const objv[]);
MODULE_SCOPE int	Tcl_SplitObjCmd(ClientData clientData,
			    Tcl_Interp *interp, int objc,
			    Tcl_Obj *const objv[]);
MODULE_SCOPE int	Tcl_SocketObjCmd(ClientData clientData,
			    Tcl_Interp *interp, int objc,
			    Tcl_Obj *const objv[]);
MODULE_SCOPE int	Tcl_SourceObjCmd(ClientData clientData,
			    Tcl_Interp *interp, int objc,
			    Tcl_Obj *const objv[]);
MODULE_SCOPE Tcl_Command TclInitStringCmd(Tcl_Interp *interp);
MODULE_SCOPE int	Tcl_SubstObjCmd(ClientData clientData,
			    Tcl_Interp *interp, int objc,
			    Tcl_Obj *const objv[]);
MODULE_SCOPE int	Tcl_SwitchObjCmd(ClientData clientData,
			    Tcl_Interp *interp, int objc,
			    Tcl_Obj *const objv[]);
MODULE_SCOPE int	Tcl_TellObjCmd(ClientData clientData,
			    Tcl_Interp *interp, int objc,
			    Tcl_Obj *const objv[]);
MODULE_SCOPE int	Tcl_ThrowObjCmd(ClientData dummy, Tcl_Interp *interp,
			    int objc, Tcl_Obj *const objv[]);
MODULE_SCOPE int	Tcl_TimeObjCmd(ClientData clientData,
			    Tcl_Interp *interp, int objc,
			    Tcl_Obj *const objv[]);
MODULE_SCOPE int	Tcl_TraceObjCmd(ClientData clientData,
			    Tcl_Interp *interp, int objc,
			    Tcl_Obj *const objv[]);
MODULE_SCOPE int	Tcl_TryObjCmd(ClientData clientData,
			    Tcl_Interp *interp, int objc,
			    Tcl_Obj *const objv[]);
MODULE_SCOPE int	Tcl_UnloadObjCmd(ClientData clientData,
			    Tcl_Interp *interp, int objc,
			    Tcl_Obj *const objv[]);
MODULE_SCOPE int	Tcl_UnsetObjCmd(ClientData clientData,
			    Tcl_Interp *interp, int objc,
			    Tcl_Obj *const objv[]);
MODULE_SCOPE int	Tcl_UpdateObjCmd(ClientData clientData,
			    Tcl_Interp *interp, int objc,
			    Tcl_Obj *const objv[]);
MODULE_SCOPE int	Tcl_UplevelObjCmd(ClientData clientData,
			    Tcl_Interp *interp, int objc,
			    Tcl_Obj *const objv[]);
MODULE_SCOPE int	Tcl_UpvarObjCmd(ClientData clientData,
			    Tcl_Interp *interp, int objc,
			    Tcl_Obj *const objv[]);
MODULE_SCOPE int	Tcl_VariableObjCmd(ClientData clientData,
			    Tcl_Interp *interp, int objc,
			    Tcl_Obj *const objv[]);
MODULE_SCOPE int	Tcl_VwaitObjCmd(ClientData clientData,
			    Tcl_Interp *interp, int objc,
			    Tcl_Obj *const objv[]);
MODULE_SCOPE int	Tcl_WhileObjCmd(ClientData clientData,
			    Tcl_Interp *interp, int objc,
			    Tcl_Obj *const objv[]);

/*
 *----------------------------------------------------------------
 * Compilation procedures for commands in the generic core:
 *----------------------------------------------------------------
 */

MODULE_SCOPE int	TclCompileAppendCmd(Tcl_Interp *interp,
			    Tcl_Parse *parsePtr, Command *cmdPtr,
			    struct CompileEnv *envPtr);
MODULE_SCOPE int	TclCompileArrayExistsCmd(Tcl_Interp *interp,
			    Tcl_Parse *parsePtr, Command *cmdPtr,
			    struct CompileEnv *envPtr);
MODULE_SCOPE int	TclCompileArraySetCmd(Tcl_Interp *interp,
			    Tcl_Parse *parsePtr, Command *cmdPtr,
			    struct CompileEnv *envPtr);
MODULE_SCOPE int	TclCompileArrayUnsetCmd(Tcl_Interp *interp,
			    Tcl_Parse *parsePtr, Command *cmdPtr,
			    struct CompileEnv *envPtr);
MODULE_SCOPE int	TclCompileBreakCmd(Tcl_Interp *interp,
			    Tcl_Parse *parsePtr, Command *cmdPtr,
			    struct CompileEnv *envPtr);
MODULE_SCOPE int	TclCompileCatchCmd(Tcl_Interp *interp,
			    Tcl_Parse *parsePtr, Command *cmdPtr,
			    struct CompileEnv *envPtr);
MODULE_SCOPE int	TclCompileConcatCmd(Tcl_Interp *interp,
			    Tcl_Parse *parsePtr, Command *cmdPtr,
			    struct CompileEnv *envPtr);
MODULE_SCOPE int	TclCompileContinueCmd(Tcl_Interp *interp,
			    Tcl_Parse *parsePtr, Command *cmdPtr,
			    struct CompileEnv *envPtr);
MODULE_SCOPE int	TclCompileDictAppendCmd(Tcl_Interp *interp,
			    Tcl_Parse *parsePtr, Command *cmdPtr,
			    struct CompileEnv *envPtr);
MODULE_SCOPE int	TclCompileDictCreateCmd(Tcl_Interp *interp,
			    Tcl_Parse *parsePtr, Command *cmdPtr,
			    struct CompileEnv *envPtr);
MODULE_SCOPE int	TclCompileDictExistsCmd(Tcl_Interp *interp,
			    Tcl_Parse *parsePtr, Command *cmdPtr,
			    struct CompileEnv *envPtr);
MODULE_SCOPE int	TclCompileDictForCmd(Tcl_Interp *interp,
			    Tcl_Parse *parsePtr, Command *cmdPtr,
			    struct CompileEnv *envPtr);
MODULE_SCOPE int	TclCompileDictGetCmd(Tcl_Interp *interp,
			    Tcl_Parse *parsePtr, Command *cmdPtr,
			    struct CompileEnv *envPtr);
MODULE_SCOPE int	TclCompileDictIncrCmd(Tcl_Interp *interp,
			    Tcl_Parse *parsePtr, Command *cmdPtr,
			    struct CompileEnv *envPtr);
MODULE_SCOPE int	TclCompileDictLappendCmd(Tcl_Interp *interp,
			    Tcl_Parse *parsePtr, Command *cmdPtr,
			    struct CompileEnv *envPtr);
MODULE_SCOPE int	TclCompileDictMapCmd(Tcl_Interp *interp,
			    Tcl_Parse *parsePtr, Command *cmdPtr,
			    struct CompileEnv *envPtr);
MODULE_SCOPE int	TclCompileDictMergeCmd(Tcl_Interp *interp,
			    Tcl_Parse *parsePtr, Command *cmdPtr,
			    struct CompileEnv *envPtr);
MODULE_SCOPE int	TclCompileDictSetCmd(Tcl_Interp *interp,
			    Tcl_Parse *parsePtr, Command *cmdPtr,
			    struct CompileEnv *envPtr);
MODULE_SCOPE int	TclCompileDictUnsetCmd(Tcl_Interp *interp,
			    Tcl_Parse *parsePtr, Command *cmdPtr,
			    struct CompileEnv *envPtr);
MODULE_SCOPE int	TclCompileDictUpdateCmd(Tcl_Interp *interp,
			    Tcl_Parse *parsePtr, Command *cmdPtr,
			    struct CompileEnv *envPtr);
MODULE_SCOPE int	TclCompileDictWithCmd(Tcl_Interp *interp,
			    Tcl_Parse *parsePtr, Command *cmdPtr,
			    struct CompileEnv *envPtr);
MODULE_SCOPE int	TclCompileEnsemble(Tcl_Interp *interp,
			    Tcl_Parse *parsePtr, Command *cmdPtr,
			    struct CompileEnv *envPtr);
MODULE_SCOPE int	TclCompileErrorCmd(Tcl_Interp *interp,
			    Tcl_Parse *parsePtr, Command *cmdPtr,
			    struct CompileEnv *envPtr);
MODULE_SCOPE int	TclCompileExprCmd(Tcl_Interp *interp,
			    Tcl_Parse *parsePtr, Command *cmdPtr,
			    struct CompileEnv *envPtr);
MODULE_SCOPE int	TclCompileForCmd(Tcl_Interp *interp,
			    Tcl_Parse *parsePtr, Command *cmdPtr,
			    struct CompileEnv *envPtr);
MODULE_SCOPE int	TclCompileForeachCmd(Tcl_Interp *interp,
			    Tcl_Parse *parsePtr, Command *cmdPtr,
			    struct CompileEnv *envPtr);
MODULE_SCOPE int	TclCompileFormatCmd(Tcl_Interp *interp,
			    Tcl_Parse *parsePtr, Command *cmdPtr,
			    struct CompileEnv *envPtr);
MODULE_SCOPE int	TclCompileGlobalCmd(Tcl_Interp *interp,
			    Tcl_Parse *parsePtr, Command *cmdPtr,
			    struct CompileEnv *envPtr);
MODULE_SCOPE int	TclCompileIfCmd(Tcl_Interp *interp,
			    Tcl_Parse *parsePtr, Command *cmdPtr,
			    struct CompileEnv *envPtr);
MODULE_SCOPE int	TclCompileInfoCommandsCmd(Tcl_Interp *interp,
			    Tcl_Parse *parsePtr, Command *cmdPtr,
			    struct CompileEnv *envPtr);
MODULE_SCOPE int	TclCompileInfoCoroutineCmd(Tcl_Interp *interp,
			    Tcl_Parse *parsePtr, Command *cmdPtr,
			    struct CompileEnv *envPtr);
MODULE_SCOPE int	TclCompileInfoExistsCmd(Tcl_Interp *interp,
			    Tcl_Parse *parsePtr, Command *cmdPtr,
			    struct CompileEnv *envPtr);
MODULE_SCOPE int	TclCompileInfoLevelCmd(Tcl_Interp *interp,
			    Tcl_Parse *parsePtr, Command *cmdPtr,
			    struct CompileEnv *envPtr);
MODULE_SCOPE int	TclCompileInfoObjectClassCmd(Tcl_Interp *interp,
			    Tcl_Parse *parsePtr, Command *cmdPtr,
			    struct CompileEnv *envPtr);
MODULE_SCOPE int	TclCompileInfoObjectIsACmd(Tcl_Interp *interp,
			    Tcl_Parse *parsePtr, Command *cmdPtr,
			    struct CompileEnv *envPtr);
MODULE_SCOPE int	TclCompileInfoObjectNamespaceCmd(Tcl_Interp *interp,
			    Tcl_Parse *parsePtr, Command *cmdPtr,
			    struct CompileEnv *envPtr);
MODULE_SCOPE int	TclCompileIncrCmd(Tcl_Interp *interp,
			    Tcl_Parse *parsePtr, Command *cmdPtr,
			    struct CompileEnv *envPtr);
MODULE_SCOPE int	TclCompileLappendCmd(Tcl_Interp *interp,
			    Tcl_Parse *parsePtr, Command *cmdPtr,
			    struct CompileEnv *envPtr);
MODULE_SCOPE int	TclCompileLassignCmd(Tcl_Interp *interp,
			    Tcl_Parse *parsePtr, Command *cmdPtr,
			    struct CompileEnv *envPtr);
MODULE_SCOPE int	TclCompileLindexCmd(Tcl_Interp *interp,
			    Tcl_Parse *parsePtr, Command *cmdPtr,
			    struct CompileEnv *envPtr);
MODULE_SCOPE int	TclCompileLinsertCmd(Tcl_Interp *interp,
			    Tcl_Parse *parsePtr, Command *cmdPtr,
			    struct CompileEnv *envPtr);
MODULE_SCOPE int	TclCompileListCmd(Tcl_Interp *interp,
			    Tcl_Parse *parsePtr, Command *cmdPtr,
			    struct CompileEnv *envPtr);
MODULE_SCOPE int	TclCompileLlengthCmd(Tcl_Interp *interp,
			    Tcl_Parse *parsePtr, Command *cmdPtr,
			    struct CompileEnv *envPtr);
MODULE_SCOPE int	TclCompileLmapCmd(Tcl_Interp *interp,
			    Tcl_Parse *parsePtr, Command *cmdPtr,
			    struct CompileEnv *envPtr);
MODULE_SCOPE int	TclCompileLrangeCmd(Tcl_Interp *interp,
			    Tcl_Parse *parsePtr, Command *cmdPtr,
			    struct CompileEnv *envPtr);
MODULE_SCOPE int	TclCompileLreplaceCmd(Tcl_Interp *interp,
			    Tcl_Parse *parsePtr, Command *cmdPtr,
			    struct CompileEnv *envPtr);
MODULE_SCOPE int	TclCompileLsetCmd(Tcl_Interp *interp,
			    Tcl_Parse *parsePtr, Command *cmdPtr,
			    struct CompileEnv *envPtr);
MODULE_SCOPE int	TclCompileNamespaceCodeCmd(Tcl_Interp *interp,
			    Tcl_Parse *parsePtr, Command *cmdPtr,
			    struct CompileEnv *envPtr);
MODULE_SCOPE int	TclCompileNamespaceCurrentCmd(Tcl_Interp *interp,
			    Tcl_Parse *parsePtr, Command *cmdPtr,
			    struct CompileEnv *envPtr);
MODULE_SCOPE int	TclCompileNamespaceOriginCmd(Tcl_Interp *interp,
			    Tcl_Parse *parsePtr, Command *cmdPtr,
			    struct CompileEnv *envPtr);
MODULE_SCOPE int	TclCompileNamespaceQualifiersCmd(Tcl_Interp *interp,
			    Tcl_Parse *parsePtr, Command *cmdPtr,
			    struct CompileEnv *envPtr);
MODULE_SCOPE int	TclCompileNamespaceTailCmd(Tcl_Interp *interp,
			    Tcl_Parse *parsePtr, Command *cmdPtr,
			    struct CompileEnv *envPtr);
MODULE_SCOPE int	TclCompileNamespaceUpvarCmd(Tcl_Interp *interp,
			    Tcl_Parse *parsePtr, Command *cmdPtr,
			    struct CompileEnv *envPtr);
MODULE_SCOPE int	TclCompileNamespaceWhichCmd(Tcl_Interp *interp,
			    Tcl_Parse *parsePtr, Command *cmdPtr,
			    struct CompileEnv *envPtr);
MODULE_SCOPE int	TclCompileNoOp(Tcl_Interp *interp,
			    Tcl_Parse *parsePtr, Command *cmdPtr,
			    struct CompileEnv *envPtr);
MODULE_SCOPE int	TclCompileObjectNextCmd(Tcl_Interp *interp,
			    Tcl_Parse *parsePtr, Command *cmdPtr,
			    struct CompileEnv *envPtr);
MODULE_SCOPE int	TclCompileObjectNextToCmd(Tcl_Interp *interp,
			    Tcl_Parse *parsePtr, Command *cmdPtr,
			    struct CompileEnv *envPtr);
MODULE_SCOPE int	TclCompileObjectSelfCmd(Tcl_Interp *interp,
			    Tcl_Parse *parsePtr, Command *cmdPtr,
			    struct CompileEnv *envPtr);
MODULE_SCOPE int	TclCompileRegexpCmd(Tcl_Interp *interp,
			    Tcl_Parse *parsePtr, Command *cmdPtr,
			    struct CompileEnv *envPtr);
MODULE_SCOPE int	TclCompileRegsubCmd(Tcl_Interp *interp,
			    Tcl_Parse *parsePtr, Command *cmdPtr,
			    struct CompileEnv *envPtr);
MODULE_SCOPE int	TclCompileReturnCmd(Tcl_Interp *interp,
			    Tcl_Parse *parsePtr, Command *cmdPtr,
			    struct CompileEnv *envPtr);
MODULE_SCOPE int	TclCompileSetCmd(Tcl_Interp *interp,
			    Tcl_Parse *parsePtr, Command *cmdPtr,
			    struct CompileEnv *envPtr);
MODULE_SCOPE int	TclCompileStringCatCmd(Tcl_Interp *interp,
			    Tcl_Parse *parsePtr, Command *cmdPtr,
			    struct CompileEnv *envPtr);
MODULE_SCOPE int	TclCompileStringCmpCmd(Tcl_Interp *interp,
			    Tcl_Parse *parsePtr, Command *cmdPtr,
			    struct CompileEnv *envPtr);
MODULE_SCOPE int	TclCompileStringEqualCmd(Tcl_Interp *interp,
			    Tcl_Parse *parsePtr, Command *cmdPtr,
			    struct CompileEnv *envPtr);
MODULE_SCOPE int	TclCompileStringFirstCmd(Tcl_Interp *interp,
			    Tcl_Parse *parsePtr, Command *cmdPtr,
			    struct CompileEnv *envPtr);
MODULE_SCOPE int	TclCompileStringIndexCmd(Tcl_Interp *interp,
			    Tcl_Parse *parsePtr, Command *cmdPtr,
			    struct CompileEnv *envPtr);
MODULE_SCOPE int	TclCompileStringIsCmd(Tcl_Interp *interp,
			    Tcl_Parse *parsePtr, Command *cmdPtr,
			    struct CompileEnv *envPtr);
MODULE_SCOPE int	TclCompileStringLastCmd(Tcl_Interp *interp,
			    Tcl_Parse *parsePtr, Command *cmdPtr,
			    struct CompileEnv *envPtr);
MODULE_SCOPE int	TclCompileStringLenCmd(Tcl_Interp *interp,
			    Tcl_Parse *parsePtr, Command *cmdPtr,
			    struct CompileEnv *envPtr);
MODULE_SCOPE int	TclCompileStringMapCmd(Tcl_Interp *interp,
			    Tcl_Parse *parsePtr, Command *cmdPtr,
			    struct CompileEnv *envPtr);
MODULE_SCOPE int	TclCompileStringMatchCmd(Tcl_Interp *interp,
			    Tcl_Parse *parsePtr, Command *cmdPtr,
			    struct CompileEnv *envPtr);
MODULE_SCOPE int	TclCompileStringRangeCmd(Tcl_Interp *interp,
			    Tcl_Parse *parsePtr, Command *cmdPtr,
			    struct CompileEnv *envPtr);
MODULE_SCOPE int	TclCompileStringReplaceCmd(Tcl_Interp *interp,
			    Tcl_Parse *parsePtr, Command *cmdPtr,
			    struct CompileEnv *envPtr);
MODULE_SCOPE int	TclCompileStringToLowerCmd(Tcl_Interp *interp,
			    Tcl_Parse *parsePtr, Command *cmdPtr,
			    struct CompileEnv *envPtr);
MODULE_SCOPE int	TclCompileStringToTitleCmd(Tcl_Interp *interp,
			    Tcl_Parse *parsePtr, Command *cmdPtr,
			    struct CompileEnv *envPtr);
MODULE_SCOPE int	TclCompileStringToUpperCmd(Tcl_Interp *interp,
			    Tcl_Parse *parsePtr, Command *cmdPtr,
			    struct CompileEnv *envPtr);
MODULE_SCOPE int	TclCompileStringTrimCmd(Tcl_Interp *interp,
			    Tcl_Parse *parsePtr, Command *cmdPtr,
			    struct CompileEnv *envPtr);
MODULE_SCOPE int	TclCompileStringTrimLCmd(Tcl_Interp *interp,
			    Tcl_Parse *parsePtr, Command *cmdPtr,
			    struct CompileEnv *envPtr);
MODULE_SCOPE int	TclCompileStringTrimRCmd(Tcl_Interp *interp,
			    Tcl_Parse *parsePtr, Command *cmdPtr,
			    struct CompileEnv *envPtr);
MODULE_SCOPE int	TclCompileSubstCmd(Tcl_Interp *interp,
			    Tcl_Parse *parsePtr, Command *cmdPtr,
			    struct CompileEnv *envPtr);
MODULE_SCOPE int	TclCompileSwitchCmd(Tcl_Interp *interp,
			    Tcl_Parse *parsePtr, Command *cmdPtr,
			    struct CompileEnv *envPtr);
MODULE_SCOPE int	TclCompileTailcallCmd(Tcl_Interp *interp,
			    Tcl_Parse *parsePtr, Command *cmdPtr,
			    struct CompileEnv *envPtr);
MODULE_SCOPE int	TclCompileThrowCmd(Tcl_Interp *interp,
			    Tcl_Parse *parsePtr, Command *cmdPtr,
			    struct CompileEnv *envPtr);
MODULE_SCOPE int	TclCompileTryCmd(Tcl_Interp *interp,
			    Tcl_Parse *parsePtr, Command *cmdPtr,
			    struct CompileEnv *envPtr);
MODULE_SCOPE int	TclCompileUnsetCmd(Tcl_Interp *interp,
			    Tcl_Parse *parsePtr, Command *cmdPtr,
			    struct CompileEnv *envPtr);
MODULE_SCOPE int	TclCompileUpvarCmd(Tcl_Interp *interp,
			    Tcl_Parse *parsePtr, Command *cmdPtr,
			    struct CompileEnv *envPtr);
MODULE_SCOPE int	TclCompileVariableCmd(Tcl_Interp *interp,
			    Tcl_Parse *parsePtr, Command *cmdPtr,
			    struct CompileEnv *envPtr);
MODULE_SCOPE int	TclCompileWhileCmd(Tcl_Interp *interp,
			    Tcl_Parse *parsePtr, Command *cmdPtr,
			    struct CompileEnv *envPtr);
MODULE_SCOPE int	TclCompileYieldCmd(Tcl_Interp *interp,
			    Tcl_Parse *parsePtr, Command *cmdPtr,
			    struct CompileEnv *envPtr);
MODULE_SCOPE int	TclCompileYieldToCmd(Tcl_Interp *interp,
			    Tcl_Parse *parsePtr, Command *cmdPtr,
			    struct CompileEnv *envPtr);
MODULE_SCOPE int	TclCompileBasic0ArgCmd(Tcl_Interp *interp,
			    Tcl_Parse *parsePtr, Command *cmdPtr,
			    struct CompileEnv *envPtr);
MODULE_SCOPE int	TclCompileBasic1ArgCmd(Tcl_Interp *interp,
			    Tcl_Parse *parsePtr, Command *cmdPtr,
			    struct CompileEnv *envPtr);
MODULE_SCOPE int	TclCompileBasic2ArgCmd(Tcl_Interp *interp,
			    Tcl_Parse *parsePtr, Command *cmdPtr,
			    struct CompileEnv *envPtr);
MODULE_SCOPE int	TclCompileBasic3ArgCmd(Tcl_Interp *interp,
			    Tcl_Parse *parsePtr, Command *cmdPtr,
			    struct CompileEnv *envPtr);
MODULE_SCOPE int	TclCompileBasic0Or1ArgCmd(Tcl_Interp *interp,
			    Tcl_Parse *parsePtr, Command *cmdPtr,
			    struct CompileEnv *envPtr);
MODULE_SCOPE int	TclCompileBasic1Or2ArgCmd(Tcl_Interp *interp,
			    Tcl_Parse *parsePtr, Command *cmdPtr,
			    struct CompileEnv *envPtr);
MODULE_SCOPE int	TclCompileBasic2Or3ArgCmd(Tcl_Interp *interp,
			    Tcl_Parse *parsePtr, Command *cmdPtr,
			    struct CompileEnv *envPtr);
MODULE_SCOPE int	TclCompileBasic0To2ArgCmd(Tcl_Interp *interp,
			    Tcl_Parse *parsePtr, Command *cmdPtr,
			    struct CompileEnv *envPtr);
MODULE_SCOPE int	TclCompileBasic1To3ArgCmd(Tcl_Interp *interp,
			    Tcl_Parse *parsePtr, Command *cmdPtr,
			    struct CompileEnv *envPtr);
MODULE_SCOPE int	TclCompileBasicMin0ArgCmd(Tcl_Interp *interp,
			    Tcl_Parse *parsePtr, Command *cmdPtr,
			    struct CompileEnv *envPtr);
MODULE_SCOPE int	TclCompileBasicMin1ArgCmd(Tcl_Interp *interp,
			    Tcl_Parse *parsePtr, Command *cmdPtr,
			    struct CompileEnv *envPtr);
MODULE_SCOPE int	TclCompileBasicMin2ArgCmd(Tcl_Interp *interp,
			    Tcl_Parse *parsePtr, Command *cmdPtr,
			    struct CompileEnv *envPtr);

MODULE_SCOPE int	TclInvertOpCmd(ClientData clientData,
			    Tcl_Interp *interp, int objc,
			    Tcl_Obj *const objv[]);
MODULE_SCOPE int	TclCompileInvertOpCmd(Tcl_Interp *interp,
			    Tcl_Parse *parsePtr, Command *cmdPtr,
			    struct CompileEnv *envPtr);
MODULE_SCOPE int	TclNotOpCmd(ClientData clientData,
			    Tcl_Interp *interp, int objc,
			    Tcl_Obj *const objv[]);
MODULE_SCOPE int	TclCompileNotOpCmd(Tcl_Interp *interp,
			    Tcl_Parse *parsePtr, Command *cmdPtr,
			    struct CompileEnv *envPtr);
MODULE_SCOPE int	TclAddOpCmd(ClientData clientData,
			    Tcl_Interp *interp, int objc,
			    Tcl_Obj *const objv[]);
MODULE_SCOPE int	TclCompileAddOpCmd(Tcl_Interp *interp,
			    Tcl_Parse *parsePtr, Command *cmdPtr,
			    struct CompileEnv *envPtr);
MODULE_SCOPE int	TclMulOpCmd(ClientData clientData,
			    Tcl_Interp *interp, int objc,
			    Tcl_Obj *const objv[]);
MODULE_SCOPE int	TclCompileMulOpCmd(Tcl_Interp *interp,
			    Tcl_Parse *parsePtr, Command *cmdPtr,
			    struct CompileEnv *envPtr);
MODULE_SCOPE int	TclAndOpCmd(ClientData clientData,
			    Tcl_Interp *interp, int objc,
			    Tcl_Obj *const objv[]);
MODULE_SCOPE int	TclCompileAndOpCmd(Tcl_Interp *interp,
			    Tcl_Parse *parsePtr, Command *cmdPtr,
			    struct CompileEnv *envPtr);
MODULE_SCOPE int	TclOrOpCmd(ClientData clientData,
			    Tcl_Interp *interp, int objc,
			    Tcl_Obj *const objv[]);
MODULE_SCOPE int	TclCompileOrOpCmd(Tcl_Interp *interp,
			    Tcl_Parse *parsePtr, Command *cmdPtr,
			    struct CompileEnv *envPtr);
MODULE_SCOPE int	TclXorOpCmd(ClientData clientData,
			    Tcl_Interp *interp, int objc,
			    Tcl_Obj *const objv[]);
MODULE_SCOPE int	TclCompileXorOpCmd(Tcl_Interp *interp,
			    Tcl_Parse *parsePtr, Command *cmdPtr,
			    struct CompileEnv *envPtr);
MODULE_SCOPE int	TclPowOpCmd(ClientData clientData,
			    Tcl_Interp *interp, int objc,
			    Tcl_Obj *const objv[]);
MODULE_SCOPE int	TclCompilePowOpCmd(Tcl_Interp *interp,
			    Tcl_Parse *parsePtr, Command *cmdPtr,
			    struct CompileEnv *envPtr);
MODULE_SCOPE int	TclLshiftOpCmd(ClientData clientData,
			    Tcl_Interp *interp, int objc,
			    Tcl_Obj *const objv[]);
MODULE_SCOPE int	TclCompileLshiftOpCmd(Tcl_Interp *interp,
			    Tcl_Parse *parsePtr, Command *cmdPtr,
			    struct CompileEnv *envPtr);
MODULE_SCOPE int	TclRshiftOpCmd(ClientData clientData,
			    Tcl_Interp *interp, int objc,
			    Tcl_Obj *const objv[]);
MODULE_SCOPE int	TclCompileRshiftOpCmd(Tcl_Interp *interp,
			    Tcl_Parse *parsePtr, Command *cmdPtr,
			    struct CompileEnv *envPtr);
MODULE_SCOPE int	TclModOpCmd(ClientData clientData,
			    Tcl_Interp *interp, int objc,
			    Tcl_Obj *const objv[]);
MODULE_SCOPE int	TclCompileModOpCmd(Tcl_Interp *interp,
			    Tcl_Parse *parsePtr, Command *cmdPtr,
			    struct CompileEnv *envPtr);
MODULE_SCOPE int	TclNeqOpCmd(ClientData clientData,
			    Tcl_Interp *interp, int objc,
			    Tcl_Obj *const objv[]);
MODULE_SCOPE int	TclCompileNeqOpCmd(Tcl_Interp *interp,
			    Tcl_Parse *parsePtr, Command *cmdPtr,
			    struct CompileEnv *envPtr);
MODULE_SCOPE int	TclStrneqOpCmd(ClientData clientData,
			    Tcl_Interp *interp, int objc,
			    Tcl_Obj *const objv[]);
MODULE_SCOPE int	TclCompileStrneqOpCmd(Tcl_Interp *interp,
			    Tcl_Parse *parsePtr, Command *cmdPtr,
			    struct CompileEnv *envPtr);
MODULE_SCOPE int	TclInOpCmd(ClientData clientData,
			    Tcl_Interp *interp, int objc,
			    Tcl_Obj *const objv[]);
MODULE_SCOPE int	TclCompileInOpCmd(Tcl_Interp *interp,
			    Tcl_Parse *parsePtr, Command *cmdPtr,
			    struct CompileEnv *envPtr);
MODULE_SCOPE int	TclNiOpCmd(ClientData clientData,
			    Tcl_Interp *interp, int objc,
			    Tcl_Obj *const objv[]);
MODULE_SCOPE int	TclCompileNiOpCmd(Tcl_Interp *interp,
			    Tcl_Parse *parsePtr, Command *cmdPtr,
			    struct CompileEnv *envPtr);
MODULE_SCOPE int	TclMinusOpCmd(ClientData clientData,
			    Tcl_Interp *interp, int objc,
			    Tcl_Obj *const objv[]);
MODULE_SCOPE int	TclCompileMinusOpCmd(Tcl_Interp *interp,
			    Tcl_Parse *parsePtr, Command *cmdPtr,
			    struct CompileEnv *envPtr);
MODULE_SCOPE int	TclDivOpCmd(ClientData clientData,
			    Tcl_Interp *interp, int objc,
			    Tcl_Obj *const objv[]);
MODULE_SCOPE int	TclCompileDivOpCmd(Tcl_Interp *interp,
			    Tcl_Parse *parsePtr, Command *cmdPtr,
			    struct CompileEnv *envPtr);
MODULE_SCOPE int	TclLessOpCmd(ClientData clientData,
			    Tcl_Interp *interp, int objc,
			    Tcl_Obj *const objv[]);
MODULE_SCOPE int	TclCompileLessOpCmd(Tcl_Interp *interp,
			    Tcl_Parse *parsePtr, Command *cmdPtr,
			    struct CompileEnv *envPtr);
MODULE_SCOPE int	TclLeqOpCmd(ClientData clientData,
			    Tcl_Interp *interp, int objc,
			    Tcl_Obj *const objv[]);
MODULE_SCOPE int	TclCompileLeqOpCmd(Tcl_Interp *interp,
			    Tcl_Parse *parsePtr, Command *cmdPtr,
			    struct CompileEnv *envPtr);
MODULE_SCOPE int	TclGreaterOpCmd(ClientData clientData,
			    Tcl_Interp *interp, int objc,
			    Tcl_Obj *const objv[]);
MODULE_SCOPE int	TclCompileGreaterOpCmd(Tcl_Interp *interp,
			    Tcl_Parse *parsePtr, Command *cmdPtr,
			    struct CompileEnv *envPtr);
MODULE_SCOPE int	TclGeqOpCmd(ClientData clientData,
			    Tcl_Interp *interp, int objc,
			    Tcl_Obj *const objv[]);
MODULE_SCOPE int	TclCompileGeqOpCmd(Tcl_Interp *interp,
			    Tcl_Parse *parsePtr, Command *cmdPtr,
			    struct CompileEnv *envPtr);
MODULE_SCOPE int	TclEqOpCmd(ClientData clientData,
			    Tcl_Interp *interp, int objc,
			    Tcl_Obj *const objv[]);
MODULE_SCOPE int	TclCompileEqOpCmd(Tcl_Interp *interp,
			    Tcl_Parse *parsePtr, Command *cmdPtr,
			    struct CompileEnv *envPtr);
MODULE_SCOPE int	TclStreqOpCmd(ClientData clientData,
			    Tcl_Interp *interp, int objc,
			    Tcl_Obj *const objv[]);
MODULE_SCOPE int	TclCompileStreqOpCmd(Tcl_Interp *interp,
			    Tcl_Parse *parsePtr, Command *cmdPtr,
			    struct CompileEnv *envPtr);

MODULE_SCOPE int	TclCompileAssembleCmd(Tcl_Interp *interp,
			    Tcl_Parse *parsePtr, Command *cmdPtr,
			    struct CompileEnv *envPtr);

/*
 * Functions defined in generic/tclVar.c and currenttly exported only for use
 * by the bytecode compiler and engine. Some of these could later be placed in
 * the public interface.
 */

MODULE_SCOPE Var *	TclObjLookupVarEx(Tcl_Interp * interp,
			    Tcl_Obj *part1Ptr, Tcl_Obj *part2Ptr, int flags,
			    const char *msg, const int createPart1,
			    const int createPart2, Var **arrayPtrPtr);
MODULE_SCOPE Var *	TclLookupArrayElement(Tcl_Interp *interp,
			    Tcl_Obj *arrayNamePtr, Tcl_Obj *elNamePtr,
			    const int flags, const char *msg,
			    const int createPart1, const int createPart2,
			    Var *arrayPtr, int index);
MODULE_SCOPE Tcl_Obj *	TclPtrGetVar(Tcl_Interp *interp,
			    Var *varPtr, Var *arrayPtr, Tcl_Obj *part1Ptr,
			    Tcl_Obj *part2Ptr, const int flags, int index);
MODULE_SCOPE Tcl_Obj *	TclPtrSetVar(Tcl_Interp *interp,
			    Var *varPtr, Var *arrayPtr, Tcl_Obj *part1Ptr,
			    Tcl_Obj *part2Ptr, Tcl_Obj *newValuePtr,
			    const int flags, int index);
MODULE_SCOPE Tcl_Obj *	TclPtrIncrObjVar(Tcl_Interp *interp,
			    Var *varPtr, Var *arrayPtr, Tcl_Obj *part1Ptr,
			    Tcl_Obj *part2Ptr, Tcl_Obj *incrPtr,
			    const int flags, int index);
MODULE_SCOPE int	TclPtrObjMakeUpvar(Tcl_Interp *interp, Var *otherPtr,
			    Tcl_Obj *myNamePtr, int myFlags, int index);
MODULE_SCOPE int	TclPtrUnsetVar(Tcl_Interp *interp, Var *varPtr,
			    Var *arrayPtr, Tcl_Obj *part1Ptr,
			    Tcl_Obj *part2Ptr, const int flags,
			    int index);
MODULE_SCOPE void	TclInvalidateNsPath(Namespace *nsPtr);
MODULE_SCOPE void	TclFindArrayPtrElements(Var *arrayPtr,
			    Tcl_HashTable *tablePtr);

/*
 * The new extended interface to the variable traces.
 */

MODULE_SCOPE int	TclObjCallVarTraces(Interp *iPtr, Var *arrayPtr,
			    Var *varPtr, Tcl_Obj *part1Ptr, Tcl_Obj *part2Ptr,
			    int flags, int leaveErrMsg, int index);

/*
 * So tclObj.c and tclDictObj.c can share these implementations.
 */

MODULE_SCOPE int	TclCompareObjKeys(void *keyPtr, Tcl_HashEntry *hPtr);
MODULE_SCOPE void	TclFreeObjEntry(Tcl_HashEntry *hPtr);
MODULE_SCOPE unsigned	TclHashObjKey(Tcl_HashTable *tablePtr, void *keyPtr);

MODULE_SCOPE int	TclFullFinalizationRequested(void);

/*
 *----------------------------------------------------------------
 * Macros used by the Tcl core to create and release Tcl objects.
 * TclNewObj(objPtr) creates a new object denoting an empty string.
 * TclDecrRefCount(objPtr) decrements the object's reference count, and frees
 * the object if its reference count is zero. These macros are inline versions
 * of Tcl_NewObj() and Tcl_DecrRefCount(). Notice that the names differ in not
 * having a "_" after the "Tcl". Notice also that these macros reference their
 * argument more than once, so you should avoid calling them with an
 * expression that is expensive to compute or has side effects. The ANSI C
 * "prototypes" for these macros are:
 *
 * MODULE_SCOPE void	TclNewObj(Tcl_Obj *objPtr);
 * MODULE_SCOPE void	TclDecrRefCount(Tcl_Obj *objPtr);
 *
 * These macros are defined in terms of two macros that depend on memory
 * allocator in use: TclAllocObjStorage, TclFreeObjStorage. They are defined
 * below.
 *----------------------------------------------------------------
 */

/*
 * DTrace object allocation probe macros.
 */

#ifdef USE_DTRACE
#ifndef _TCLDTRACE_H
typedef const char *TclDTraceStr;
#include "tclDTrace.h"
#endif
#define	TCL_DTRACE_OBJ_CREATE(objPtr)	TCL_OBJ_CREATE(objPtr)
#define	TCL_DTRACE_OBJ_FREE(objPtr)	TCL_OBJ_FREE(objPtr)
#else /* USE_DTRACE */
#define	TCL_DTRACE_OBJ_CREATE(objPtr)	{}
#define	TCL_DTRACE_OBJ_FREE(objPtr)	{}
#endif /* USE_DTRACE */

#ifdef TCL_COMPILE_STATS
#  define TclIncrObjsAllocated() \
    tclObjsAlloced++
#  define TclIncrObjsFreed() \
    tclObjsFreed++
#else
#  define TclIncrObjsAllocated()
#  define TclIncrObjsFreed()
#endif /* TCL_COMPILE_STATS */

#  define TclAllocObjStorage(objPtr)		\
	TclAllocObjStorageEx(NULL, (objPtr))

#  define TclFreeObjStorage(objPtr)		\
	TclFreeObjStorageEx(NULL, (objPtr))

#ifndef TCL_MEM_DEBUG
# define TclNewObj(objPtr) \
    TclIncrObjsAllocated(); \
    TclAllocObjStorage(objPtr); \
    (objPtr)->refCount = 0; \
    (objPtr)->bytes    = tclEmptyStringRep; \
    (objPtr)->length   = 0; \
    (objPtr)->typePtr  = NULL; \
    TCL_DTRACE_OBJ_CREATE(objPtr)

/*
 * Invalidate the string rep first so we can use the bytes value for our
 * pointer chain, and signal an obj deletion (as opposed to shimmering) with
 * 'length == -1'.
 * Use empty 'if ; else' to handle use in unbraced outer if/else conditions.
 */

# define TclDecrRefCount(objPtr) \
    if ((objPtr)->refCount-- > 1) ; else { \
	if (!(objPtr)->typePtr || !(objPtr)->typePtr->freeIntRepProc) { \
	    TCL_DTRACE_OBJ_FREE(objPtr); \
	    if ((objPtr)->bytes \
		    && ((objPtr)->bytes != tclEmptyStringRep)) { \
		ckfree((char *) (objPtr)->bytes); \
	    } \
	    (objPtr)->length = -1; \
	    TclFreeObjStorage(objPtr); \
	    TclIncrObjsFreed(); \
	} else { \
	    TclFreeObj(objPtr); \
	} \
    }

#if defined(PURIFY)

/*
 * The PURIFY mode is like the regular mode, but instead of doing block
 * Tcl_Obj allocation and keeping a freed list for efficiency, it always
 * allocates and frees a single Tcl_Obj so that tools like Purify can better
 * track memory leaks.
 */

#  define TclAllocObjStorageEx(interp, objPtr) \
	(objPtr) = (Tcl_Obj *) ckalloc(sizeof(Tcl_Obj))

#  define TclFreeObjStorageEx(interp, objPtr) \
	ckfree((char *) (objPtr))

#undef USE_THREAD_ALLOC
#undef USE_TCLALLOC
#elif defined(TCL_THREADS) && defined(USE_THREAD_ALLOC)

/*
 * The TCL_THREADS mode is like the regular mode but allocates Tcl_Obj's from
 * per-thread caches.
 */

MODULE_SCOPE Tcl_Obj *	TclThreadAllocObj(void);
MODULE_SCOPE void	TclThreadFreeObj(Tcl_Obj *);
MODULE_SCOPE Tcl_Mutex *TclpNewAllocMutex(void);
MODULE_SCOPE void	TclFreeAllocCache(void *);
MODULE_SCOPE void *	TclpGetAllocCache(void);
MODULE_SCOPE void	TclpSetAllocCache(void *);
MODULE_SCOPE void	TclpFreeAllocMutex(Tcl_Mutex *mutex);
MODULE_SCOPE void	TclpInitAllocCache(void);
MODULE_SCOPE void	TclpFreeAllocCache(void *);

/*
 * These macros need to be kept in sync with the code of TclThreadAllocObj()
 * and TclThreadFreeObj().
 *
 * Note that the optimiser should resolve the case (interp==NULL) at compile
 * time.
 */

#  define ALLOC_NOBJHIGH 1200

#  define TclAllocObjStorageEx(interp, objPtr)				\
    do {								\
	AllocCache *cachePtr;						\
	if (((interp) == NULL) ||					\
		((cachePtr = ((Interp *)(interp))->allocCache),		\
			(cachePtr->numObjects == 0))) {			\
	    (objPtr) = TclThreadAllocObj();				\
	} else {							\
	    (objPtr) = cachePtr->firstObjPtr;				\
	    cachePtr->firstObjPtr = (objPtr)->internalRep.twoPtrValue.ptr1; \
	    --cachePtr->numObjects;					\
	}								\
    } while (0)

#  define TclFreeObjStorageEx(interp, objPtr)				\
    do {								\
	AllocCache *cachePtr;						\
	if (((interp) == NULL) ||					\
		((cachePtr = ((Interp *)(interp))->allocCache),		\
			((cachePtr->numObjects == 0) ||			\
			(cachePtr->numObjects >= ALLOC_NOBJHIGH)))) {	\
	    TclThreadFreeObj(objPtr);					\
	} else {							\
	    (objPtr)->internalRep.twoPtrValue.ptr1 = cachePtr->firstObjPtr; \
	    cachePtr->firstObjPtr = objPtr;				\
	    ++cachePtr->numObjects;					\
	}								\
    } while (0)

#else /* not PURIFY or USE_THREAD_ALLOC */

#if defined(USE_TCLALLOC) && USE_TCLALLOC
    MODULE_SCOPE void TclFinalizeAllocSubsystem();
    MODULE_SCOPE void TclInitAlloc();
#else
#   define USE_TCLALLOC 0
#endif

#ifdef TCL_THREADS
/* declared in tclObj.c */
MODULE_SCOPE Tcl_Mutex	tclObjMutex;
#endif

#  define TclAllocObjStorageEx(interp, objPtr) \
    do {								\
	Tcl_MutexLock(&tclObjMutex);					\
	if (tclFreeObjList == NULL) {					\
	    TclAllocateFreeObjects();					\
	}								\
	(objPtr) = tclFreeObjList;					\
	tclFreeObjList = (Tcl_Obj *)					\
		tclFreeObjList->internalRep.twoPtrValue.ptr1;		\
	Tcl_MutexUnlock(&tclObjMutex);					\
    } while (0)

#  define TclFreeObjStorageEx(interp, objPtr) \
    do {							       \
	Tcl_MutexLock(&tclObjMutex);				       \
	(objPtr)->internalRep.twoPtrValue.ptr1 = (void *) tclFreeObjList; \
	tclFreeObjList = (objPtr);				       \
	Tcl_MutexUnlock(&tclObjMutex);				       \
    } while (0)
#endif

#else /* TCL_MEM_DEBUG */
MODULE_SCOPE void	TclDbInitNewObj(Tcl_Obj *objPtr, const char *file,
			    int line);

# define TclDbNewObj(objPtr, file, line) \
    do { \
	TclIncrObjsAllocated();						\
	(objPtr) = (Tcl_Obj *)						\
		Tcl_DbCkalloc(sizeof(Tcl_Obj), (file), (line));		\
	TclDbInitNewObj((objPtr), (file), (line));			\
	TCL_DTRACE_OBJ_CREATE(objPtr);					\
    } while (0)

# define TclNewObj(objPtr) \
    TclDbNewObj(objPtr, __FILE__, __LINE__);

# define TclDecrRefCount(objPtr) \
    Tcl_DbDecrRefCount(objPtr, __FILE__, __LINE__)

# define TclNewListObjDirect(objc, objv) \
    TclDbNewListObjDirect(objc, objv, __FILE__, __LINE__)

#undef USE_THREAD_ALLOC
#endif /* TCL_MEM_DEBUG */

/*
 *----------------------------------------------------------------
 * Macro used by the Tcl core to set a Tcl_Obj's string representation to a
 * copy of the "len" bytes starting at "bytePtr". This code works even if the
 * byte array contains NULLs as long as the length is correct. Because "len"
 * is referenced multiple times, it should be as simple an expression as
 * possible. The ANSI C "prototype" for this macro is:
 *
 * MODULE_SCOPE void TclInitStringRep(Tcl_Obj *objPtr, char *bytePtr, int len);
 *
 * This macro should only be called on an unshared objPtr where
 *  objPtr->typePtr->freeIntRepProc == NULL
 *----------------------------------------------------------------
 */

#define TclInitStringRep(objPtr, bytePtr, len) \
    if ((len) == 0) { \
	(objPtr)->bytes	 = tclEmptyStringRep; \
	(objPtr)->length = 0; \
    } else { \
	(objPtr)->bytes = (char *) ckalloc((unsigned) ((len) + 1)); \
	memcpy((objPtr)->bytes, (bytePtr), (unsigned) (len)); \
	(objPtr)->bytes[len] = '\0'; \
	(objPtr)->length = (len); \
    }

/*
 *----------------------------------------------------------------
 * Macro used by the Tcl core to get the string representation's byte array
 * pointer from a Tcl_Obj. This is an inline version of Tcl_GetString(). The
 * macro's expression result is the string rep's byte pointer which might be
 * NULL. The bytes referenced by this pointer must not be modified by the
 * caller. The ANSI C "prototype" for this macro is:
 *
 * MODULE_SCOPE char *	TclGetString(Tcl_Obj *objPtr);
 *----------------------------------------------------------------
 */

#define TclGetString(objPtr) \
    ((objPtr)->bytes? (objPtr)->bytes : Tcl_GetString((objPtr)))

#define TclGetStringFromObj(objPtr, lenPtr) \
    ((objPtr)->bytes \
	    ? (*(lenPtr) = (objPtr)->length, (objPtr)->bytes)	\
	    : Tcl_GetStringFromObj((objPtr), (lenPtr)))

/*
 *----------------------------------------------------------------
 * Macro used by the Tcl core to clean out an object's internal
 * representation. Does not actually reset the rep's bytes. The ANSI C
 * "prototype" for this macro is:
 *
 * MODULE_SCOPE void	TclFreeIntRep(Tcl_Obj *objPtr);
 *----------------------------------------------------------------
 */

#define TclFreeIntRep(objPtr) \
    if ((objPtr)->typePtr != NULL) { \
	if ((objPtr)->typePtr->freeIntRepProc != NULL) { \
	    (objPtr)->typePtr->freeIntRepProc(objPtr); \
	} \
	(objPtr)->typePtr = NULL; \
    }

/*
 *----------------------------------------------------------------
 * Macro used by the Tcl core to clean out an object's string representation.
 * The ANSI C "prototype" for this macro is:
 *
 * MODULE_SCOPE void	TclInvalidateStringRep(Tcl_Obj *objPtr);
 *----------------------------------------------------------------
 */

#define TclInvalidateStringRep(objPtr) \
    if (objPtr->bytes != NULL) { \
	if (objPtr->bytes != tclEmptyStringRep) { \
	    ckfree((char *) objPtr->bytes); \
	} \
	objPtr->bytes = NULL; \
    }

/*
 *----------------------------------------------------------------
 * Macros used by the Tcl core to grow Tcl_Token arrays. They use the same
 * growth algorithm as used in tclStringObj.c for growing strings. The ANSI C
 * "prototype" for this macro is:
 *
 * MODULE_SCOPE void	TclGrowTokenArray(Tcl_Token *tokenPtr, int used,
 *				int available, int append,
 *				Tcl_Token *staticPtr);
 * MODULE_SCOPE void	TclGrowParseTokenArray(Tcl_Parse *parsePtr,
 *				int append);
 *----------------------------------------------------------------
 */

/* General tuning for minimum growth in Tcl growth algorithms */
#ifndef TCL_MIN_GROWTH
#  ifdef TCL_GROWTH_MIN_ALLOC
     /* Support for any legacy tuners */
#    define TCL_MIN_GROWTH TCL_GROWTH_MIN_ALLOC
#  else
#    define TCL_MIN_GROWTH 1024
#  endif
#endif

/* Token growth tuning, default to the general value. */
#ifndef TCL_MIN_TOKEN_GROWTH
#define TCL_MIN_TOKEN_GROWTH TCL_MIN_GROWTH/sizeof(Tcl_Token)
#endif

#define TCL_MAX_TOKENS (int)(UINT_MAX / sizeof(Tcl_Token))
#define TclGrowTokenArray(tokenPtr, used, available, append, staticPtr)	\
    do {								\
	int needed = (used) + (append);					\
	if (needed > TCL_MAX_TOKENS) {					\
	    Tcl_Panic("max # of tokens for a Tcl parse (%d) exceeded",	\
		    TCL_MAX_TOKENS);					\
	}								\
	if (needed > (available)) {					\
	    int allocated = 2 * needed;					\
	    Tcl_Token *oldPtr = (tokenPtr);				\
	    Tcl_Token *newPtr;						\
	    if (oldPtr == (staticPtr)) {				\
		oldPtr = NULL;						\
	    }								\
	    if (allocated > TCL_MAX_TOKENS) {				\
		allocated = TCL_MAX_TOKENS;				\
	    }								\
	    newPtr = (Tcl_Token *) attemptckrealloc((char *) oldPtr,	\
		    (unsigned int) (allocated * sizeof(Tcl_Token)));	\
	    if (newPtr == NULL) {					\
		allocated = needed + (append) + TCL_MIN_TOKEN_GROWTH;	\
		if (allocated > TCL_MAX_TOKENS) {			\
		    allocated = TCL_MAX_TOKENS;				\
		}							\
		newPtr = (Tcl_Token *) ckrealloc((char *) oldPtr,	\
			(unsigned int) (allocated * sizeof(Tcl_Token))); \
	    }								\
	    (available) = allocated;					\
	    if (oldPtr == NULL) {					\
		memcpy(newPtr, staticPtr,				\
			(size_t) ((used) * sizeof(Tcl_Token)));		\
	    }								\
	    (tokenPtr) = newPtr;					\
	}								\
    } while (0)

#define TclGrowParseTokenArray(parsePtr, append)			\
    TclGrowTokenArray((parsePtr)->tokenPtr, (parsePtr)->numTokens,	\
	    (parsePtr)->tokensAvailable, (append),			\
	    (parsePtr)->staticTokens)

/*
 *----------------------------------------------------------------
 * Macro used by the Tcl core get a unicode char from a utf string. It checks
 * to see if we have a one-byte utf char before calling the real
 * Tcl_UtfToUniChar, as this will save a lot of time for primarily ASCII
 * string handling. The macro's expression result is 1 for the 1-byte case or
 * the result of Tcl_UtfToUniChar. The ANSI C "prototype" for this macro is:
 *
 * MODULE_SCOPE int	TclUtfToUniChar(const char *string, Tcl_UniChar *ch);
 *----------------------------------------------------------------
 */

#define TclUtfToUniChar(str, chPtr) \
	((((unsigned char) *(str)) < 0xC0) ?		\
	    ((*(chPtr) = (Tcl_UniChar) *(str)), 1)	\
	    : Tcl_UtfToUniChar(str, chPtr))

/*
 *----------------------------------------------------------------
 * Macro counterpart of the Tcl_NumUtfChars() function. To be used in speed-
 * -sensitive points where it pays to avoid a function call in the common case
 * of counting along a string of all one-byte characters.  The ANSI C
 * "prototype" for this macro is:
 *
 * MODULE_SCOPE void	TclNumUtfChars(int numChars, const char *bytes,
 *				int numBytes);
 *----------------------------------------------------------------
 */

#define TclNumUtfChars(numChars, bytes, numBytes) \
    do { \
	int count, i = (numBytes); \
	unsigned char *str = (unsigned char *) (bytes); \
	while (i && (*str < 0xC0)) { i--; str++; } \
	count = (numBytes) - i; \
	if (i) { \
	    count += Tcl_NumUtfChars((bytes) + count, i); \
	} \
	(numChars) = count; \
    } while (0);

/*
 *----------------------------------------------------------------
 * Macro that encapsulates the logic that determines when it is safe to
 * interpret a string as a byte array directly. In summary, the object must be
 * a byte array and must not have a string representation (as the operations
 * that it is used in are defined on strings, not byte arrays). Theoretically
 * it is possible to also be efficient in the case where the object's bytes
 * field is filled by generation from the byte array (c.f. list canonicality)
 * but we don't do that at the moment since this is purely about efficiency.
 * The ANSI C "prototype" for this macro is:
 *
 * MODULE_SCOPE int	TclIsPureByteArray(Tcl_Obj *objPtr);
 *----------------------------------------------------------------
 */

#define TclIsPureByteArray(objPtr) \
	(((objPtr)->typePtr==&tclByteArrayType) && ((objPtr)->bytes==NULL))

/*
 *----------------------------------------------------------------
 * Macro used by the Tcl core to compare Unicode strings. On big-endian
 * systems we can use the more efficient memcmp, but this would not be
 * lexically correct on little-endian systems. The ANSI C "prototype" for
 * this macro is:
 *
 * MODULE_SCOPE int	TclUniCharNcmp(const Tcl_UniChar *cs,
 *			    const Tcl_UniChar *ct, unsigned long n);
 *----------------------------------------------------------------
 */

#ifdef WORDS_BIGENDIAN
#   define TclUniCharNcmp(cs,ct,n) memcmp((cs),(ct),(n)*sizeof(Tcl_UniChar))
#else /* !WORDS_BIGENDIAN */
#   define TclUniCharNcmp Tcl_UniCharNcmp
#endif /* WORDS_BIGENDIAN */

/*
 *----------------------------------------------------------------
 * Macro used by the Tcl core to increment a namespace's export export epoch
 * counter. The ANSI C "prototype" for this macro is:
 *
 * MODULE_SCOPE void	TclInvalidateNsCmdLookup(Namespace *nsPtr);
 *----------------------------------------------------------------
 */

#define TclInvalidateNsCmdLookup(nsPtr) \
    if ((nsPtr)->numExportPatterns) {		\
	(nsPtr)->exportLookupEpoch++;		\
    }						\
    if ((nsPtr)->commandPathLength) {		\
	(nsPtr)->cmdRefEpoch++;			\
    }

/*
 *----------------------------------------------------------------------
 *
 * Core procedure added to libtommath for bignum manipulation.
 *
 *----------------------------------------------------------------------
 */

MODULE_SCOPE Tcl_PackageInitProc TclTommath_Init;

/*
 *----------------------------------------------------------------------
 *
 * External (platform specific) initialization routine, these declarations
 * explicitly don't use EXTERN since this code does not get compiled into the
 * library:
 *
 *----------------------------------------------------------------------
 */

MODULE_SCOPE Tcl_PackageInitProc TclplatformtestInit;
MODULE_SCOPE Tcl_PackageInitProc TclObjTest_Init;
MODULE_SCOPE Tcl_PackageInitProc TclThread_Init;
MODULE_SCOPE Tcl_PackageInitProc Procbodytest_Init;
MODULE_SCOPE Tcl_PackageInitProc Procbodytest_SafeInit;

/*
 *----------------------------------------------------------------
 * Macro used by the Tcl core to check whether a pattern has any characters
 * special to [string match]. The ANSI C "prototype" for this macro is:
 *
 * MODULE_SCOPE int	TclMatchIsTrivial(const char *pattern);
 *----------------------------------------------------------------
 */

#define TclMatchIsTrivial(pattern) \
    (strpbrk((pattern), "*[?\\") == NULL)

/*
 *----------------------------------------------------------------
 * Macros used by the Tcl core to set a Tcl_Obj's numeric representation
 * avoiding the corresponding function calls in time critical parts of the
 * core. They should only be called on unshared objects. The ANSI C
 * "prototypes" for these macros are:
 *
 * MODULE_SCOPE void	TclSetIntObj(Tcl_Obj *objPtr, int intValue);
 * MODULE_SCOPE void	TclSetLongObj(Tcl_Obj *objPtr, long longValue);
 * MODULE_SCOPE void	TclSetBooleanObj(Tcl_Obj *objPtr, long boolValue);
 * MODULE_SCOPE void	TclSetWideIntObj(Tcl_Obj *objPtr, Tcl_WideInt w);
 * MODULE_SCOPE void	TclSetDoubleObj(Tcl_Obj *objPtr, double d);
 *----------------------------------------------------------------
 */

#define TclSetLongObj(objPtr, i) \
    do {						\
	TclInvalidateStringRep(objPtr);			\
	TclFreeIntRep(objPtr);				\
	(objPtr)->internalRep.longValue = (long)(i);	\
	(objPtr)->typePtr = &tclIntType;		\
    } while (0)

#define TclSetIntObj(objPtr, l) \
    TclSetLongObj(objPtr, l)

/*
 * NOTE: There is to be no such thing as a "pure" boolean. Boolean values set
 * programmatically go straight to being "int" Tcl_Obj's, with value 0 or 1.
 * The only "boolean" Tcl_Obj's shall be those holding the cached boolean
 * value of strings like: "yes", "no", "true", "false", "on", "off".
 */

#define TclSetBooleanObj(objPtr, b) \
    TclSetLongObj(objPtr, (b)!=0);

#ifndef TCL_WIDE_INT_IS_LONG
#define TclSetWideIntObj(objPtr, w) \
    do {							\
	TclInvalidateStringRep(objPtr);				\
	TclFreeIntRep(objPtr);					\
	(objPtr)->internalRep.wideValue = (Tcl_WideInt)(w);	\
	(objPtr)->typePtr = &tclWideIntType;			\
    } while (0)
#endif

#define TclSetDoubleObj(objPtr, d) \
    do {							\
	TclInvalidateStringRep(objPtr);				\
	TclFreeIntRep(objPtr);					\
	(objPtr)->internalRep.doubleValue = (double)(d);	\
	(objPtr)->typePtr = &tclDoubleType;			\
    } while (0)

/*
 *----------------------------------------------------------------
 * Macros used by the Tcl core to create and initialise objects of standard
 * types, avoiding the corresponding function calls in time critical parts of
 * the core. The ANSI C "prototypes" for these macros are:
 *
 * MODULE_SCOPE void	TclNewIntObj(Tcl_Obj *objPtr, int i);
 * MODULE_SCOPE void	TclNewLongObj(Tcl_Obj *objPtr, long l);
 * MODULE_SCOPE void	TclNewBooleanObj(Tcl_Obj *objPtr, int b);
 * MODULE_SCOPE void	TclNewWideObj(Tcl_Obj *objPtr, Tcl_WideInt w);
 * MODULE_SCOPE void	TclNewDoubleObj(Tcl_Obj *objPtr, double d);
 * MODULE_SCOPE void	TclNewStringObj(Tcl_Obj *objPtr, char *s, int len);
 * MODULE_SCOPE void	TclNewLiteralStringObj(Tcl_Obj*objPtr, char*sLiteral);
 *
 *----------------------------------------------------------------
 */

#ifndef TCL_MEM_DEBUG
#define TclNewLongObj(objPtr, i) \
    do {						\
	TclIncrObjsAllocated();				\
	TclAllocObjStorage(objPtr);			\
	(objPtr)->refCount = 0;				\
	(objPtr)->bytes = NULL;				\
	(objPtr)->internalRep.longValue = (long)(i);	\
	(objPtr)->typePtr = &tclIntType;		\
	TCL_DTRACE_OBJ_CREATE(objPtr);			\
    } while (0)

#define TclNewIntObj(objPtr, l) \
    TclNewLongObj(objPtr, l)

/*
 * NOTE: There is to be no such thing as a "pure" boolean.
 * See comment above TclSetBooleanObj macro above.
 */
#define TclNewBooleanObj(objPtr, b) \
    TclNewLongObj((objPtr), (b)!=0)

#define TclNewDoubleObj(objPtr, d) \
    do {							\
	TclIncrObjsAllocated();					\
	TclAllocObjStorage(objPtr);				\
	(objPtr)->refCount = 0;					\
	(objPtr)->bytes = NULL;					\
	(objPtr)->internalRep.doubleValue = (double)(d);	\
	(objPtr)->typePtr = &tclDoubleType;			\
	TCL_DTRACE_OBJ_CREATE(objPtr);				\
    } while (0)

#define TclNewStringObj(objPtr, s, len) \
    do {							\
	TclIncrObjsAllocated();					\
	TclAllocObjStorage(objPtr);				\
	(objPtr)->refCount = 0;					\
	TclInitStringRep((objPtr), (s), (len));			\
	(objPtr)->typePtr = NULL;				\
	TCL_DTRACE_OBJ_CREATE(objPtr);				\
    } while (0)

#else /* TCL_MEM_DEBUG */
#define TclNewIntObj(objPtr, i) \
    (objPtr) = Tcl_NewIntObj(i)

#define TclNewLongObj(objPtr, l) \
    (objPtr) = Tcl_NewLongObj(l)

#define TclNewBooleanObj(objPtr, b) \
    (objPtr) = Tcl_NewBooleanObj(b)

#define TclNewDoubleObj(objPtr, d) \
    (objPtr) = Tcl_NewDoubleObj(d)

#define TclNewStringObj(objPtr, s, len) \
    (objPtr) = Tcl_NewStringObj((s), (len))
#endif /* TCL_MEM_DEBUG */

/*
 * The sLiteral argument *must* be a string literal; the incantation with
 * sizeof(sLiteral "") will fail to compile otherwise.
 */
#define TclNewLiteralStringObj(objPtr, sLiteral) \
    TclNewStringObj((objPtr), (sLiteral), (int) (sizeof(sLiteral "") - 1))

/*
 *----------------------------------------------------------------
 * Convenience macros for DStrings.
 * The ANSI C "prototypes" for these macros are:
 *
 * MODULE_SCOPE char * TclDStringAppendLiteral(Tcl_DString *dsPtr,
 *			const char *sLiteral);
 * MODULE_SCOPE void   TclDStringClear(Tcl_DString *dsPtr);
 */

#define TclDStringAppendLiteral(dsPtr, sLiteral) \
    Tcl_DStringAppend((dsPtr), (sLiteral), (int) (sizeof(sLiteral "") - 1))
#define TclDStringClear(dsPtr) \
    Tcl_DStringSetLength((dsPtr), 0)

/*
 *----------------------------------------------------------------
 * Macros used by the Tcl core to test for some special double values.
 * The ANSI C "prototypes" for these macros are:
 *
 * MODULE_SCOPE int	TclIsInfinite(double d);
 * MODULE_SCOPE int	TclIsNaN(double d);
 */

#ifdef _MSC_VER
#    define TclIsInfinite(d)	(!(_finite((d))))
#    define TclIsNaN(d)		(_isnan((d)))
#else
#    define TclIsInfinite(d)	((d) > DBL_MAX || (d) < -DBL_MAX)
#    ifdef NO_ISNAN
#	 define TclIsNaN(d)	((d) != (d))
#    else
/*
 * This is called a lot for double-using code and isnan() is a noticable
 * slowdown, so we stay with the comparison operation here. It should only
 * make a difference for signalling NaN and those should not happen anyway.
 */
#	 define TclIsNaN(d)	((d) != (d))
/*#	 define TclIsNaN(d)	(isnan(d))*/
#    endif
#endif

/*
 * ----------------------------------------------------------------------
 * Macro to use to find the offset of a field in a structure. Computes number
 * of bytes from beginning of structure to a given field.
 */

#ifdef offsetof
#define TclOffset(type, field) ((int) offsetof(type, field))
#else
#define TclOffset(type, field) ((int) ((char *) &((type *) 0)->field))
#endif

/*
 *----------------------------------------------------------------
 * Inline version of Tcl_GetCurrentNamespace and Tcl_GetGlobalNamespace.
 */

#define TclGetCurrentNamespace(interp) \
    (Tcl_Namespace *) ((Interp *)(interp))->varFramePtr->nsPtr

#define TclGetGlobalNamespace(interp) \
    (Tcl_Namespace *) ((Interp *)(interp))->globalNsPtr

/*
 *----------------------------------------------------------------
 * Inline version of TclCleanupCommand; still need the function as it is in
 * the internal stubs, but the core can use the macro instead.
 */

#define TclCleanupCommandMacro(cmdPtr) \
    if ((cmdPtr)->refCount-- <= 1) { \
	ckfree((char *) (cmdPtr));\
    }

/*
 *----------------------------------------------------------------
 * Inline versions of Tcl_LimitReady() and Tcl_LimitExceeded to limit number
 * of calls out of the critical path. Note that this code isn't particularly
 * readable; the non-inline version (in tclInterp.c) is much easier to
 * understand. Note also that these macros takes different args (iPtr->limit)
 * to the non-inline version.
 */

#define TclLimitExceeded(limit) ((limit).exceeded != 0)

#define TclLimitReady(limit)						\
    (((limit).active == 0) ? 0 :					\
    (++(limit).granularityTicker,					\
    ((((limit).active & TCL_LIMIT_COMMANDS) &&				\
	    (((limit).cmdGranularity == 1) ||				\
	    ((limit).granularityTicker % (limit).cmdGranularity == 0)))	\
	    ? 1 :							\
    (((limit).active & TCL_LIMIT_TIME) &&				\
	    (((limit).timeGranularity == 1) ||				\
	    ((limit).granularityTicker % (limit).timeGranularity == 0)))\
	    ? 1 : 0)))

/*
 * Compile-time assertions: these produce a compile time error if the
 * expression is not known to be true at compile time. If the assertion is
 * known to be false, the compiler (or optimizer?) will error out with
 * "division by zero". If the assertion cannot be evaluated at compile time,
 * the compiler will error out with "non-static initializer".
 *
 * Adapted with permission from
 * http://www.pixelbeat.org/programming/gcc/static_assert.html
 */

#define TCL_CT_ASSERT(e) \
    {enum { ct_assert_value = 1/(!!(e)) };}

/*
 *----------------------------------------------------------------
 * Allocator for small structs (<=sizeof(Tcl_Obj)) using the Tcl_Obj pool.
 * Only checked at compile time.
 *
 * ONLY USE FOR CONSTANT nBytes.
 *
 * DO NOT LET THEM CROSS THREAD BOUNDARIES
 *----------------------------------------------------------------
 */

#define TclSmallAlloc(nbytes, memPtr) \
    TclSmallAllocEx(NULL, (nbytes), (memPtr))

#define TclSmallFree(memPtr) \
    TclSmallFreeEx(NULL, (memPtr))

#ifndef TCL_MEM_DEBUG
#define TclSmallAllocEx(interp, nbytes, memPtr) \
    do {								\
	Tcl_Obj *objPtr;						\
	TCL_CT_ASSERT((nbytes)<=sizeof(Tcl_Obj));			\
	TclIncrObjsAllocated();						\
	TclAllocObjStorageEx((interp), (objPtr));			\
	memPtr = (ClientData) (objPtr);					\
    } while (0)

#define TclSmallFreeEx(interp, memPtr) \
    do {								\
	TclFreeObjStorageEx((interp), (Tcl_Obj *) (memPtr));		\
	TclIncrObjsFreed();						\
    } while (0)

#else    /* TCL_MEM_DEBUG */
#define TclSmallAllocEx(interp, nbytes, memPtr) \
    do {								\
	Tcl_Obj *objPtr;						\
	TCL_CT_ASSERT((nbytes)<=sizeof(Tcl_Obj));			\
	TclNewObj(objPtr);						\
	memPtr = (ClientData) objPtr;					\
    } while (0)

#define TclSmallFreeEx(interp, memPtr) \
    do {								\
	Tcl_Obj *objPtr = (Tcl_Obj *) memPtr;				\
	objPtr->bytes = NULL;						\
	objPtr->typePtr = NULL;						\
	objPtr->refCount = 1;						\
	TclDecrRefCount(objPtr);					\
    } while (0)
#endif   /* TCL_MEM_DEBUG */

/*
 * Support for Clang Static Analyzer <http://clang-analyzer.llvm.org>
 */

#if defined(PURIFY) && defined(__clang__)
#if __has_feature(attribute_analyzer_noreturn) && \
	!defined(Tcl_Panic) && defined(Tcl_Panic_TCL_DECLARED)
void Tcl_Panic(const char *, ...) __attribute__((analyzer_noreturn));
#endif
#if !defined(CLANG_ASSERT)
#include <assert.h>
#define CLANG_ASSERT(x) assert(x)
#endif
#elif !defined(CLANG_ASSERT)
#define CLANG_ASSERT(x)
#endif /* PURIFY && __clang__ */

/*
 *----------------------------------------------------------------
 * Parameters, structs and macros for the non-recursive engine (NRE)
 *----------------------------------------------------------------
 */

#define NRE_USE_SMALL_ALLOC	1  /* Only turn off for debugging purposes. */
#ifndef NRE_ENABLE_ASSERTS
#define NRE_ENABLE_ASSERTS	0
#endif

/*
 * This is the main data struct for representing NR commands. It is designed
 * to fit in sizeof(Tcl_Obj) in order to exploit the fastest memory allocator
 * available.
 */

typedef struct NRE_callback {
    Tcl_NRPostProc *procPtr;
    ClientData data[4];
    struct NRE_callback *nextPtr;
} NRE_callback;

#define TOP_CB(iPtr) (((Interp *)(iPtr))->execEnvPtr->callbackPtr)

/*
 * Inline version of Tcl_NRAddCallback.
 */

#define TclNRAddCallback(interp,postProcPtr,data0,data1,data2,data3) \
    do {								\
	NRE_callback *callbackPtr;					\
	TCLNR_ALLOC((interp), (callbackPtr));				\
	callbackPtr->procPtr = (postProcPtr);				\
	callbackPtr->data[0] = (ClientData)(data0);			\
	callbackPtr->data[1] = (ClientData)(data1);			\
	callbackPtr->data[2] = (ClientData)(data2);			\
	callbackPtr->data[3] = (ClientData)(data3);			\
	callbackPtr->nextPtr = TOP_CB(interp);				\
	TOP_CB(interp) = callbackPtr;					\
    } while (0)

#if NRE_USE_SMALL_ALLOC
#define TCLNR_ALLOC(interp, ptr) \
    TclSmallAllocEx(interp, sizeof(NRE_callback), (ptr))
#define TCLNR_FREE(interp, ptr)  TclSmallFreeEx((interp), (ptr))
#else
#define TCLNR_ALLOC(interp, ptr) \
    (ptr = ((ClientData) ckalloc(sizeof(NRE_callback))))
#define TCLNR_FREE(interp, ptr)  ckfree((char *) (ptr))
#endif

#if NRE_ENABLE_ASSERTS
#define NRE_ASSERT(expr) assert((expr))
#else
#define NRE_ASSERT(expr)
#endif

#include "tclIntDecls.h"
#include "tclIntPlatDecls.h"
#include "tclTomMathDecls.h"

#if !defined(USE_TCL_STUBS) && !defined(TCL_MEM_DEBUG)
#define Tcl_AttemptAlloc(size)        TclpAlloc(size)
#define Tcl_AttemptRealloc(ptr, size) TclpRealloc((ptr), (size))
#define Tcl_Free(ptr)                 TclpFree(ptr)
#endif

#endif /* _TCLINT */

/*
 * Local Variables:
 * mode: c
 * c-basic-offset: 4
 * fill-column: 78
 * End:
 */<|MERGE_RESOLUTION|>--- conflicted
+++ resolved
@@ -3133,11 +3133,7 @@
 MODULE_SCOPE int	TclTrimRight(const char *bytes, int numBytes,
 			    const char *trim, int numTrim);
 MODULE_SCOPE int	TclUtfCasecmp(const char *cs, const char *ct);
-<<<<<<< HEAD
-MODULE_SCOPE int	TclUtfCount(Tcl_UniChar ch);
-=======
 MODULE_SCOPE int	TclUtfCount(int ch);
->>>>>>> 3f2f704c
 MODULE_SCOPE Tcl_Obj *	TclpNativeToNormalized(ClientData clientData);
 MODULE_SCOPE Tcl_Obj *	TclpFilesystemPathType(Tcl_Obj *pathPtr);
 MODULE_SCOPE int	TclpDlopen(Tcl_Interp *interp, Tcl_Obj *pathPtr,
