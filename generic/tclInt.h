/*
 * tclInt.h --
 *
 *	Declarations of things used internally by the Tcl interpreter.
 *
 * Copyright (c) 1987-1993 The Regents of the University of California.
 * Copyright (c) 1993-1997 Lucent Technologies.
 * Copyright (c) 1994-1998 Sun Microsystems, Inc.
 * Copyright (c) 1998-1999 by Scriptics Corporation.
 * Copyright (c) 2001, 2002 by Kevin B. Kenny.  All rights reserved.
 * Copyright (c) 2007 Daniel A. Steffen <das@users.sourceforge.net>
 * Copyright (c) 2006-2008 by Joe Mistachkin.  All rights reserved.
 * Copyright (c) 2008 by Miguel Sofer. All rights reserved.
 *
 * See the file "license.terms" for information on usage and redistribution of
 * this file, and for a DISCLAIMER OF ALL WARRANTIES.
 */

#ifndef _TCLINT
#define _TCLINT

/*
 * Some numerics configuration options.
 */

#undef ACCEPT_NAN

/*
 * Used to tag functions that are only to be visible within the module being
 * built and not outside it (where this is supported by the linker).
 * Also used in the platform-specific *Port.h files.
 */

#ifndef MODULE_SCOPE
#   ifdef __cplusplus
#	define MODULE_SCOPE extern "C"
#   else
#	define MODULE_SCOPE extern
#   endif
#endif

#ifndef JOIN
#  define JOIN(a,b) JOIN1(a,b)
#  define JOIN1(a,b) a##b
#endif

#if defined(__cplusplus)
#   define TCL_UNUSED(T) T
#elif defined(__GNUC__) && (__GNUC__ > 2)
#   define TCL_UNUSED(T) T JOIN(dummy, __LINE__) __attribute__((unused))
#else
#   define TCL_UNUSED(T) T JOIN(dummy, __LINE__)
#endif

/*
 * Common include files needed by most of the Tcl source files are included
 * here, so that system-dependent personalizations for the include files only
 * have to be made in once place. This results in a few extra includes, but
 * greater modularity. The order of the three groups of #includes is
 * important. For example, stdio.h is needed by tcl.h.
 */

#include "tclPort.h"

#include <stdio.h>

#include <ctype.h>
#include <stdarg.h>
#ifdef NO_STDLIB_H
#   include "../compat/stdlib.h"
#else
#   include <stdlib.h>
#endif
#ifdef NO_STRING_H
#include "../compat/string.h"
#else
#include <string.h>
#endif
#include <locale.h>

/*
 * Ensure WORDS_BIGENDIAN is defined correctly:
 * Needs to happen here in addition to configure to work with fat compiles on
 * Darwin (where configure runs only once for multiple architectures).
 */

#ifdef HAVE_SYS_TYPES_H
#    include <sys/types.h>
#endif
#ifdef HAVE_SYS_PARAM_H
#    include <sys/param.h>
#endif
#ifdef BYTE_ORDER
#    ifdef BIG_ENDIAN
#	 if BYTE_ORDER == BIG_ENDIAN
#	     undef WORDS_BIGENDIAN
#	     define WORDS_BIGENDIAN 1
#	 endif
#    endif
#    ifdef LITTLE_ENDIAN
#	 if BYTE_ORDER == LITTLE_ENDIAN
#	     undef WORDS_BIGENDIAN
#	 endif
#    endif
#endif

/*
 * Macros used to cast between pointers and integers (e.g. when storing an int
 * in ClientData), on 64-bit architectures they avoid gcc warning about "cast
 * to/from pointer from/to integer of different size".
 */

#if !defined(INT2PTR)
#   define INT2PTR(p) ((void *)(ptrdiff_t)(p))
#endif
#if !defined(PTR2INT)
#   define PTR2INT(p) ((ptrdiff_t)(p))
#endif
#if !defined(UINT2PTR)
#   define UINT2PTR(p) ((void *)(size_t)(p))
#endif
#if !defined(PTR2UINT)
#   define PTR2UINT(p) ((size_t)(p))
#endif

#if defined(_WIN32) && defined(_MSC_VER)
#   define vsnprintf _vsnprintf
#endif

#if !defined(TCL_THREADS)
#   define TCL_THREADS 1
#endif
#if !TCL_THREADS
#   undef TCL_DECLARE_MUTEX
#   define TCL_DECLARE_MUTEX(name)
#   undef  Tcl_MutexLock
#   define Tcl_MutexLock(mutexPtr)
#   undef  Tcl_MutexUnlock
#   define Tcl_MutexUnlock(mutexPtr)
#   undef  Tcl_MutexFinalize
#   define Tcl_MutexFinalize(mutexPtr)
#   undef  Tcl_ConditionNotify
#   define Tcl_ConditionNotify(condPtr)
#   undef  Tcl_ConditionWait
#   define Tcl_ConditionWait(condPtr, mutexPtr, timePtr)
#   undef  Tcl_ConditionFinalize
#   define Tcl_ConditionFinalize(condPtr)
#endif

/*
 * The following procedures allow namespaces to be customized to support
 * special name resolution rules for commands/variables.
 */

struct Tcl_ResolvedVarInfo;

typedef Tcl_Var (Tcl_ResolveRuntimeVarProc)(Tcl_Interp *interp,
	struct Tcl_ResolvedVarInfo *vinfoPtr);

typedef void (Tcl_ResolveVarDeleteProc)(struct Tcl_ResolvedVarInfo *vinfoPtr);

/*
 * The following structure encapsulates the routines needed to resolve a
 * variable reference at runtime. Any variable specific state will typically
 * be appended to this structure.
 */

typedef struct Tcl_ResolvedVarInfo {
    Tcl_ResolveRuntimeVarProc *fetchProc;
    Tcl_ResolveVarDeleteProc *deleteProc;
} Tcl_ResolvedVarInfo;

typedef int (Tcl_ResolveCompiledVarProc)(Tcl_Interp *interp,
	const char *name, size_t length, Tcl_Namespace *context,
	Tcl_ResolvedVarInfo **rPtr);

typedef int (Tcl_ResolveVarProc)(Tcl_Interp *interp, const char *name,
	Tcl_Namespace *context, int flags, Tcl_Var *rPtr);

typedef int (Tcl_ResolveCmdProc)(Tcl_Interp *interp, const char *name,
	Tcl_Namespace *context, int flags, Tcl_Command *rPtr);

typedef struct Tcl_ResolverInfo {
    Tcl_ResolveCmdProc *cmdResProc;
				/* Procedure handling command name
				 * resolution. */
    Tcl_ResolveVarProc *varResProc;
				/* Procedure handling variable name resolution
				 * for variables that can only be handled at
				 * runtime. */
    Tcl_ResolveCompiledVarProc *compiledVarResProc;
				/* Procedure handling variable name resolution
				 * at compile time. */
} Tcl_ResolverInfo;

/*
 * This flag bit should not interfere with TCL_GLOBAL_ONLY,
 * TCL_NAMESPACE_ONLY, or TCL_LEAVE_ERR_MSG; it signals that the variable
 * lookup is performed for upvar (or similar) purposes, with slightly
 * different rules:
 *    - Bug #696893 - variable is either proc-local or in the current
 *	namespace; never follow the second (global) resolution path
 *    - Bug #631741 - do not use special namespace or interp resolvers
 */

#define TCL_AVOID_RESOLVERS 0x40000

/*
 *----------------------------------------------------------------
 * Data structures related to namespaces.
 *----------------------------------------------------------------
 */

typedef struct Tcl_Ensemble Tcl_Ensemble;
typedef struct NamespacePathEntry NamespacePathEntry;

/*
 * Special hashtable for variables: this is just a Tcl_HashTable with nsPtr
 * and arrayPtr fields added at the end: in this way variables can find their
 * namespace and possibly containing array without having to copy a pointer in
 * their struct: they can access them via their hPtr->tablePtr.
 */

typedef struct TclVarHashTable {
    Tcl_HashTable table;
    struct Namespace *nsPtr;
    struct Var *arrayPtr;
} TclVarHashTable;

/*
 * This is for itcl - it likes to search our varTables directly :(
 */

#define TclVarHashFindVar(tablePtr, key) \
    TclVarHashCreateVar((tablePtr), (key), NULL)

/*
 * Define this to reduce the amount of space that the average namespace
 * consumes by only allocating the table of child namespaces when necessary.
 * Defining it breaks compatibility for Tcl extensions (e.g., itcl) which
 * reach directly into the Namespace structure.
 */

#undef BREAK_NAMESPACE_COMPAT

/*
 * The structure below defines a namespace.
 * Note: the first five fields must match exactly the fields in a
 * Tcl_Namespace structure (see tcl.h). If you change one, be sure to change
 * the other.
 */

typedef struct Namespace {
    char *name;			/* The namespace's simple (unqualified) name.
				 * This contains no ::'s. The name of the
				 * global namespace is "" although "::" is an
				 * synonym. */
    char *fullName;		/* The namespace's fully qualified name. This
				 * starts with ::. */
    void *clientData;	/* An arbitrary value associated with this
				 * namespace. */
    Tcl_NamespaceDeleteProc *deleteProc;
				/* Procedure invoked when deleting the
				 * namespace to, e.g., free clientData. */
    struct Namespace *parentPtr;/* Points to the namespace that contains this
				 * one. NULL if this is the global
				 * namespace. */
#ifndef BREAK_NAMESPACE_COMPAT
    Tcl_HashTable childTable;	/* Contains any child namespaces. Indexed by
				 * strings; values have type (Namespace *). */
#else
    Tcl_HashTable *childTablePtr;
				/* Contains any child namespaces. Indexed by
				 * strings; values have type (Namespace *). If
				 * NULL, there are no children. */
#endif
#if TCL_MAJOR_VERSION > 8
    size_t nsId;		/* Unique id for the namespace. */
#else
    unsigned long nsId;
#endif
    Tcl_Interp *interp;	/* The interpreter containing this
				 * namespace. */
    int flags;			/* OR-ed combination of the namespace status
				 * flags NS_DYING and NS_DEAD listed below. */
    size_t activationCount;	/* Number of "activations" or active call
				 * frames for this namespace that are on the
				 * Tcl call stack. The namespace won't be
				 * freed until activationCount becomes zero. */
    size_t refCount;		/* Count of references by namespaceName
				 * objects. The namespace can't be freed until
				 * refCount becomes zero. */
    Tcl_HashTable cmdTable;	/* Contains all the commands currently
				 * registered in the namespace. Indexed by
				 * strings; values have type (Command *).
				 * Commands imported by Tcl_Import have
				 * Command structures that point (via an
				 * ImportedCmdRef structure) to the Command
				 * structure in the source namespace's command
				 * table. */
    TclVarHashTable varTable;	/* Contains all the (global) variables
				 * currently in this namespace. Indexed by
				 * strings; values have type (Var *). */
    char **exportArrayPtr;	/* Points to an array of string patterns
				 * specifying which commands are exported. A
				 * pattern may include "string match" style
				 * wildcard characters to specify multiple
				 * commands; however, no namespace qualifiers
				 * are allowed. NULL if no export patterns are
				 * registered. */
    size_t numExportPatterns;	/* Number of export patterns currently
				 * registered using "namespace export". */
    size_t maxExportPatterns;	/* Number of export patterns for which space
				 * is currently allocated. */
    size_t cmdRefEpoch;		/* Incremented if a newly added command
				 * shadows a command for which this namespace
				 * has already cached a Command* pointer; this
				 * causes all its cached Command* pointers to
				 * be invalidated. */
    size_t resolverEpoch;		/* Incremented whenever (a) the name
				 * resolution rules change for this namespace
				 * or (b) a newly added command shadows a
				 * command that is compiled to bytecodes. This
				 * invalidates all byte codes compiled in the
				 * namespace, causing the code to be
				 * recompiled under the new rules.*/
    Tcl_ResolveCmdProc *cmdResProc;
				/* If non-null, this procedure overrides the
				 * usual command resolution mechanism in Tcl.
				 * This procedure is invoked within
				 * Tcl_FindCommand to resolve all command
				 * references within the namespace. */
    Tcl_ResolveVarProc *varResProc;
				/* If non-null, this procedure overrides the
				 * usual variable resolution mechanism in Tcl.
				 * This procedure is invoked within
				 * Tcl_FindNamespaceVar to resolve all
				 * variable references within the namespace at
				 * runtime. */
    Tcl_ResolveCompiledVarProc *compiledVarResProc;
				/* If non-null, this procedure overrides the
				 * usual variable resolution mechanism in Tcl.
				 * This procedure is invoked within
				 * LookupCompiledLocal to resolve variable
				 * references within the namespace at compile
				 * time. */
    size_t exportLookupEpoch;	/* Incremented whenever a command is added to
				 * a namespace, removed from a namespace or
				 * the exports of a namespace are changed.
				 * Allows TIP#112-driven command lists to be
				 * validated efficiently. */
    Tcl_Ensemble *ensembles;	/* List of structures that contain the details
				 * of the ensembles that are implemented on
				 * top of this namespace. */
    Tcl_Obj *unknownHandlerPtr;	/* A script fragment to be used when command
				 * resolution in this namespace fails. TIP
				 * 181. */
    size_t commandPathLength;	/* The length of the explicit path. */
    NamespacePathEntry *commandPathArray;
				/* The explicit path of the namespace as an
				 * array. */
    NamespacePathEntry *commandPathSourceList;
				/* Linked list of path entries that point to
				 * this namespace. */
    Tcl_NamespaceDeleteProc *earlyDeleteProc;
				/* Just like the deleteProc field (and called
				 * with the same clientData) but called at the
				 * start of the deletion process, so there is
				 * a chance for code to do stuff inside the
				 * namespace before deletion completes. */
} Namespace;

/*
 * An entry on a namespace's command resolution path.
 */

struct NamespacePathEntry {
    Namespace *nsPtr;		/* What does this path entry point to? If it
				 * is NULL, this path entry points is
				 * redundant and should be skipped. */
    Namespace *creatorNsPtr;	/* Where does this path entry point from? This
				 * allows for efficient invalidation of
				 * references when the path entry's target
				 * updates its current list of defined
				 * commands. */
    NamespacePathEntry *prevPtr, *nextPtr;
				/* Linked list pointers or NULL at either end
				 * of the list that hangs off Namespace's
				 * commandPathSourceList field. */
};

/*
 * Flags used to represent the status of a namespace:
 *
 * NS_DYING -	1 means Tcl_DeleteNamespace has been called to delete the
 *		namespace.  There may still be active call frames on the Tcl
 *		stack that refer to the namespace. When the last call frame
 *		referring to it has been popped, its remaining variables and
 *		commands are destroyed and it is marked "dead" (NS_DEAD).
 * NS_TEARDOWN  -1 means that TclTeardownNamespace has already been called on
 *		this namespace and it should not be called again [Bug 1355942].
 * NS_DEAD -	1 means Tcl_DeleteNamespace has been called to delete the
 *		namespace and no call frames still refer to it. It is no longer
 *		accessible by name. Its variables and commands have already
 *		been destroyed.  When the last namespaceName object in any byte
 *		code unit that refers to the namespace has been freed (i.e.,
 *		when the namespace's refCount is 0), the namespace's storage
 *		will be freed.
 * NS_SUPPRESS_COMPILATION -
 *		Marks the commands in this namespace for not being compiled,
 *		forcing them to be looked up every time.
 */

#define NS_DYING	0x01
#define NS_DEAD		0x02
#define NS_TEARDOWN	0x04
#define NS_KILLED	0x04 /* Same as NS_TEARDOWN (Deprecated) */
#define NS_SUPPRESS_COMPILATION	0x08

/*
 * Flags passed to TclGetNamespaceForQualName:
 *
 * TCL_GLOBAL_ONLY		- (see tcl.h) Look only in the global ns.
 * TCL_NAMESPACE_ONLY		- (see tcl.h) Look only in the context ns.
 * TCL_CREATE_NS_IF_UNKNOWN	- Create unknown namespaces.
 * TCL_FIND_ONLY_NS		- The name sought is a namespace name.
 */

#define TCL_CREATE_NS_IF_UNKNOWN	0x800
#define TCL_FIND_ONLY_NS		0x1000

/*
 * The client data for an ensemble command. This consists of the table of
 * commands that are actually exported by the namespace, and an epoch counter
 * that, combined with the exportLookupEpoch field of the namespace structure,
 * defines whether the table contains valid data or will need to be recomputed
 * next time the ensemble command is called.
 */

typedef struct EnsembleConfig {
    Namespace *nsPtr;		/* The namespace backing this ensemble up. */
    Tcl_Command token;		/* The token for the command that provides
				 * ensemble support for the namespace, or NULL
				 * if the command has been deleted (or never
				 * existed; the global namespace never has an
				 * ensemble command.) */
    size_t epoch;			/* The epoch at which this ensemble's table of
				 * exported commands is valid. */
    char **subcommandArrayPtr;	/* Array of ensemble subcommand names. At all
				 * consistent points, this will have the same
				 * number of entries as there are entries in
				 * the subcommandTable hash. */
    Tcl_HashTable subcommandTable;
				/* Hash table of ensemble subcommand names,
				 * which are its keys so this also provides
				 * the storage management for those subcommand
				 * names. The contents of the entry values are
				 * object version the prefix lists to use when
				 * substituting for the command/subcommand to
				 * build the ensemble implementation command.
				 * Has to be stored here as well as in
				 * subcommandDict because that field is NULL
				 * when we are deriving the ensemble from the
				 * namespace exports list. FUTURE WORK: use
				 * object hash table here. */
    struct EnsembleConfig *next;/* The next ensemble in the linked list of
				 * ensembles associated with a namespace. If
				 * this field points to this ensemble, the
				 * structure has already been unlinked from
				 * all lists, and cannot be found by scanning
				 * the list from the namespace's ensemble
				 * field. */
    int flags;			/* ORed combo of TCL_ENSEMBLE_PREFIX,
				 * ENSEMBLE_DEAD and ENSEMBLE_COMPILE. */

    /* OBJECT FIELDS FOR ENSEMBLE CONFIGURATION */

    Tcl_Obj *subcommandDict;	/* Dictionary providing mapping from
				 * subcommands to their implementing command
				 * prefixes, or NULL if we are to build the
				 * map automatically from the namespace
				 * exports. */
    Tcl_Obj *subcmdList;	/* List of commands that this ensemble
				 * actually provides, and whose implementation
				 * will be built using the subcommandDict (if
				 * present and defined) and by simple mapping
				 * to the namespace otherwise. If NULL,
				 * indicates that we are using the (dynamic)
				 * list of currently exported commands. */
    Tcl_Obj *unknownHandler;	/* Script prefix used to handle the case when
				 * no match is found (according to the rule
				 * defined by flag bit TCL_ENSEMBLE_PREFIX) or
				 * NULL to use the default error-generating
				 * behaviour. The script execution gets all
				 * the arguments to the ensemble command
				 * (including objv[0]) and will have the
				 * results passed directly back to the caller
				 * (including the error code) unless the code
				 * is TCL_CONTINUE in which case the
				 * subcommand will be reparsed by the ensemble
				 * core, presumably because the ensemble
				 * itself has been updated. */
    Tcl_Obj *parameterList;	/* List of ensemble parameter names. */
    size_t numParameters;		/* Cached number of parameters. This is either
				 * 0 (if the parameterList field is NULL) or
				 * the length of the list in the parameterList
				 * field. */
} EnsembleConfig;

/*
 * Various bits for the EnsembleConfig.flags field.
 */

#define ENSEMBLE_DEAD	0x1	/* Flag value to say that the ensemble is dead
				 * and on its way out. */
#define ENSEMBLE_COMPILE 0x4	/* Flag to enable bytecode compilation of an
				 * ensemble. */

/*
 *----------------------------------------------------------------
 * Data structures related to variables. These are used primarily in tclVar.c
 *----------------------------------------------------------------
 */

/*
 * The following structure defines a variable trace, which is used to invoke a
 * specific C procedure whenever certain operations are performed on a
 * variable.
 */

typedef struct VarTrace {
    Tcl_VarTraceProc *traceProc;/* Procedure to call when operations given by
				 * flags are performed on variable. */
    void *clientData;	/* Argument to pass to proc. */
    int flags;			/* What events the trace procedure is
				 * interested in: OR-ed combination of
				 * TCL_TRACE_READS, TCL_TRACE_WRITES,
				 * TCL_TRACE_UNSETS and TCL_TRACE_ARRAY. */
    struct VarTrace *nextPtr;	/* Next in list of traces associated with a
				 * particular variable. */
} VarTrace;

/*
 * The following structure defines a command trace, which is used to invoke a
 * specific C procedure whenever certain operations are performed on a
 * command.
 */

typedef struct CommandTrace {
    Tcl_CommandTraceProc *traceProc;
				/* Procedure to call when operations given by
				 * flags are performed on command. */
    void *clientData;	/* Argument to pass to proc. */
    int flags;			/* What events the trace procedure is
				 * interested in: OR-ed combination of
				 * TCL_TRACE_RENAME, TCL_TRACE_DELETE. */
    struct CommandTrace *nextPtr;
				/* Next in list of traces associated with a
				 * particular command. */
    size_t refCount;		/* Used to ensure this structure is not
				 * deleted too early. Keeps track of how many
				 * pieces of code have a pointer to this
				 * structure. */
} CommandTrace;

/*
 * When a command trace is active (i.e. its associated procedure is executing)
 * one of the following structures is linked into a list associated with the
 * command's interpreter. The information in the structure is needed in order
 * for Tcl to behave reasonably if traces are deleted while traces are active.
 */

typedef struct ActiveCommandTrace {
    struct Command *cmdPtr;	/* Command that's being traced. */
    struct ActiveCommandTrace *nextPtr;
				/* Next in list of all active command traces
				 * for the interpreter, or NULL if no more. */
    CommandTrace *nextTracePtr;	/* Next trace to check after current trace
				 * procedure returns; if this trace gets
				 * deleted, must update pointer to avoid using
				 * free'd memory. */
    int reverseScan;		/* Boolean set true when traces are scanning
				 * in reverse order. */
} ActiveCommandTrace;

/*
 * When a variable trace is active (i.e. its associated procedure is
 * executing) one of the following structures is linked into a list associated
 * with the variable's interpreter. The information in the structure is needed
 * in order for Tcl to behave reasonably if traces are deleted while traces
 * are active.
 */

typedef struct ActiveVarTrace {
    struct Var *varPtr;		/* Variable that's being traced. */
    struct ActiveVarTrace *nextPtr;
				/* Next in list of all active variable traces
				 * for the interpreter, or NULL if no more. */
    VarTrace *nextTracePtr;	/* Next trace to check after current trace
				 * procedure returns; if this trace gets
				 * deleted, must update pointer to avoid using
				 * free'd memory. */
} ActiveVarTrace;

/*
 * The structure below defines a variable, which associates a string name with
 * a Tcl_Obj value. These structures are kept in procedure call frames (for
 * local variables recognized by the compiler) or in the heap (for global
 * variables and any variable not known to the compiler). For each Var
 * structure in the heap, a hash table entry holds the variable name and a
 * pointer to the Var structure.
 */

typedef struct Var {
    int flags;			/* Miscellaneous bits of information about
				 * variable. See below for definitions. */
    union {
	Tcl_Obj *objPtr;	/* The variable's object value. Used for
				 * scalar variables and array elements. */
	TclVarHashTable *tablePtr;/* For array variables, this points to
				 * information about the hash table used to
				 * implement the associative array. Points to
				 * Tcl_Alloc-ed data. */
	struct Var *linkPtr;	/* If this is a global variable being referred
				 * to in a procedure, or a variable created by
				 * "upvar", this field points to the
				 * referenced variable's Var struct. */
    } value;
} Var;

typedef struct VarInHash {
    Var var;
    size_t refCount;		/* Counts number of active uses of this
				 * variable: 1 for the entry in the hash
				 * table, 1 for each additional variable whose
				 * linkPtr points here, 1 for each nested
				 * trace active on variable, and 1 if the
				 * variable is a namespace variable. This
				 * record can't be deleted until refCount
				 * becomes 0. */
    Tcl_HashEntry entry;	/* The hash table entry that refers to this
				 * variable. This is used to find the name of
				 * the variable and to delete it from its
				 * hashtable if it is no longer needed. It
				 * also holds the variable's name. */
} VarInHash;

/*
 * Flag bits for variables. The first two (VAR_ARRAY and VAR_LINK) are
 * mutually exclusive and give the "type" of the variable. If none is set,
 * this is a scalar variable.
 *
 * VAR_ARRAY -			1 means this is an array variable rather than
 *				a scalar variable or link. The "tablePtr"
 *				field points to the array's hashtable for its
 *				elements.
 * VAR_LINK -			1 means this Var structure contains a pointer
 *				to another Var structure that either has the
 *				real value or is itself another VAR_LINK
 *				pointer. Variables like this come about
 *				through "upvar" and "global" commands, or
 *				through references to variables in enclosing
 *				namespaces.
 *
 * Flags that indicate the type and status of storage; none is set for
 * compiled local variables (Var structs).
 *
 * VAR_IN_HASHTABLE -		1 means this variable is in a hashtable and
 *				the Var structure is malloced. 0 if it is a
 *				local variable that was assigned a slot in a
 *				procedure frame by the compiler so the Var
 *				storage is part of the call frame.
 * VAR_DEAD_HASH		1 means that this var's entry in the hashtable
 *				has already been deleted.
 * VAR_ARRAY_ELEMENT -		1 means that this variable is an array
 *				element, so it is not legal for it to be an
 *				array itself (the VAR_ARRAY flag had better
 *				not be set).
 * VAR_NAMESPACE_VAR -		1 means that this variable was declared as a
 *				namespace variable. This flag ensures it
 *				persists until its namespace is destroyed or
 *				until the variable is unset; it will persist
 *				even if it has not been initialized and is
 *				marked undefined. The variable's refCount is
 *				incremented to reflect the "reference" from
 *				its namespace.
 *
 * Flag values relating to the variable's trace and search status.
 *
 * VAR_TRACED_READ
 * VAR_TRACED_WRITE
 * VAR_TRACED_UNSET
 * VAR_TRACED_ARRAY
 * VAR_TRACE_ACTIVE -		1 means that trace processing is currently
 *				underway for a read or write access, so new
 *				read or write accesses should not cause trace
 *				procedures to be called and the variable can't
 *				be deleted.
 * VAR_SEARCH_ACTIVE
 *
 * The following additional flags are used with the CompiledLocal type defined
 * below:
 *
 * VAR_ARGUMENT -		1 means that this variable holds a procedure
 *				argument.
 * VAR_TEMPORARY -		1 if the local variable is an anonymous
 *				temporary variable. Temporaries have a NULL
 *				name.
 * VAR_RESOLVED -		1 if name resolution has been done for this
 *				variable.
 * VAR_IS_ARGS			1 if this variable is the last argument and is
 *				named "args".
 */

/*
 * FLAGS RENUMBERED: everything breaks already, make things simpler.
 *
 * IMPORTANT: skip the values 0x10, 0x20, 0x40, 0x800 corresponding to
 * TCL_TRACE_(READS/WRITES/UNSETS/ARRAY): makes code simpler in tclTrace.c
 *
 * Keep the flag values for VAR_ARGUMENT and VAR_TEMPORARY so that old values
 * in precompiled scripts keep working.
 */

/* Type of value (0 is scalar) */
#define VAR_ARRAY		0x1
#define VAR_LINK		0x2

/* Type of storage (0 is compiled local) */
#define VAR_IN_HASHTABLE	0x4
#define VAR_DEAD_HASH		0x8
#define VAR_ARRAY_ELEMENT	0x1000
#define VAR_NAMESPACE_VAR	0x80	/* KEEP OLD VALUE for Itcl */

#define VAR_ALL_HASH \
	(VAR_IN_HASHTABLE|VAR_DEAD_HASH|VAR_NAMESPACE_VAR|VAR_ARRAY_ELEMENT)

/* Trace and search state. */

#define VAR_TRACED_READ		0x10	/* TCL_TRACE_READS */
#define VAR_TRACED_WRITE	0x20	/* TCL_TRACE_WRITES */
#define VAR_TRACED_UNSET	0x40	/* TCL_TRACE_UNSETS */
#define VAR_TRACED_ARRAY	0x800	/* TCL_TRACE_ARRAY */
#define VAR_TRACE_ACTIVE	0x2000
#define VAR_SEARCH_ACTIVE	0x4000
#define VAR_ALL_TRACES \
	(VAR_TRACED_READ|VAR_TRACED_WRITE|VAR_TRACED_ARRAY|VAR_TRACED_UNSET)

/* Special handling on initialisation (only CompiledLocal). */
#define VAR_ARGUMENT		0x100	/* KEEP OLD VALUE! See tclProc.c */
#define VAR_TEMPORARY		0x200	/* KEEP OLD VALUE! See tclProc.c */
#define VAR_IS_ARGS		0x400
#define VAR_RESOLVED		0x8000

/*
 * Macros to ensure that various flag bits are set properly for variables.
 * The ANSI C "prototypes" for these macros are:
 *
 * MODULE_SCOPE void	TclSetVarScalar(Var *varPtr);
 * MODULE_SCOPE void	TclSetVarArray(Var *varPtr);
 * MODULE_SCOPE void	TclSetVarLink(Var *varPtr);
 * MODULE_SCOPE void	TclSetVarArrayElement(Var *varPtr);
 * MODULE_SCOPE void	TclSetVarUndefined(Var *varPtr);
 * MODULE_SCOPE void	TclClearVarUndefined(Var *varPtr);
 */

#define TclSetVarScalar(varPtr) \
    (varPtr)->flags &= ~(VAR_ARRAY|VAR_LINK)

#define TclSetVarArray(varPtr) \
    (varPtr)->flags = ((varPtr)->flags & ~VAR_LINK) | VAR_ARRAY

#define TclSetVarLink(varPtr) \
    (varPtr)->flags = ((varPtr)->flags & ~VAR_ARRAY) | VAR_LINK

#define TclSetVarArrayElement(varPtr) \
    (varPtr)->flags = ((varPtr)->flags & ~VAR_ARRAY) | VAR_ARRAY_ELEMENT

#define TclSetVarUndefined(varPtr) \
    (varPtr)->flags &= ~(VAR_ARRAY|VAR_LINK);\
    (varPtr)->value.objPtr = NULL

#define TclClearVarUndefined(varPtr)

#define TclSetVarTraceActive(varPtr) \
    (varPtr)->flags |= VAR_TRACE_ACTIVE

#define TclClearVarTraceActive(varPtr) \
    (varPtr)->flags &= ~VAR_TRACE_ACTIVE

#define TclSetVarNamespaceVar(varPtr) \
    if (!TclIsVarNamespaceVar(varPtr)) {\
	(varPtr)->flags |= VAR_NAMESPACE_VAR;\
	if (TclIsVarInHash(varPtr)) {\
	    ((VarInHash *)(varPtr))->refCount++;\
	}\
    }

#define TclClearVarNamespaceVar(varPtr) \
    if (TclIsVarNamespaceVar(varPtr)) {\
	(varPtr)->flags &= ~VAR_NAMESPACE_VAR;\
	if (TclIsVarInHash(varPtr)) {\
	    ((VarInHash *)(varPtr))->refCount--;\
	}\
    }

/*
 * Macros to read various flag bits of variables.
 * The ANSI C "prototypes" for these macros are:
 *
 * MODULE_SCOPE int	TclIsVarScalar(Var *varPtr);
 * MODULE_SCOPE int	TclIsVarLink(Var *varPtr);
 * MODULE_SCOPE int	TclIsVarArray(Var *varPtr);
 * MODULE_SCOPE int	TclIsVarUndefined(Var *varPtr);
 * MODULE_SCOPE int	TclIsVarArrayElement(Var *varPtr);
 * MODULE_SCOPE int	TclIsVarTemporary(Var *varPtr);
 * MODULE_SCOPE int	TclIsVarArgument(Var *varPtr);
 * MODULE_SCOPE int	TclIsVarResolved(Var *varPtr);
 */

#define TclVarFindHiddenArray(varPtr,arrayPtr)				\
    do {								\
        if ((arrayPtr == NULL) && TclIsVarInHash(varPtr) &&		\
              (TclVarParentArray(varPtr) != NULL)) {			\
            arrayPtr = TclVarParentArray(varPtr);			\
        }								\
    } while(0)

#define TclIsVarScalar(varPtr) \
    !((varPtr)->flags & (VAR_ARRAY|VAR_LINK))

#define TclIsVarLink(varPtr) \
    ((varPtr)->flags & VAR_LINK)

#define TclIsVarArray(varPtr) \
    ((varPtr)->flags & VAR_ARRAY)

#define TclIsVarUndefined(varPtr) \
    ((varPtr)->value.objPtr == NULL)

#define TclIsVarArrayElement(varPtr) \
    ((varPtr)->flags & VAR_ARRAY_ELEMENT)

#define TclIsVarNamespaceVar(varPtr) \
    ((varPtr)->flags & VAR_NAMESPACE_VAR)

#define TclIsVarTemporary(varPtr) \
    ((varPtr)->flags & VAR_TEMPORARY)

#define TclIsVarArgument(varPtr) \
    ((varPtr)->flags & VAR_ARGUMENT)

#define TclIsVarResolved(varPtr) \
    ((varPtr)->flags & VAR_RESOLVED)

#define TclIsVarTraceActive(varPtr) \
    ((varPtr)->flags & VAR_TRACE_ACTIVE)

#define TclIsVarTraced(varPtr) \
    ((varPtr)->flags & VAR_ALL_TRACES)

#define TclIsVarInHash(varPtr) \
    ((varPtr)->flags & VAR_IN_HASHTABLE)

#define TclIsVarDeadHash(varPtr) \
    ((varPtr)->flags & VAR_DEAD_HASH)

#define TclGetVarNsPtr(varPtr) \
    (TclIsVarInHash(varPtr) \
	? ((TclVarHashTable *) ((((VarInHash *) (varPtr))->entry.tablePtr)))->nsPtr \
	: NULL)

#define TclVarParentArray(varPtr)					\
    ((TclVarHashTable *) ((VarInHash *) (varPtr))->entry.tablePtr)->arrayPtr

#define VarHashRefCount(varPtr) \
    ((VarInHash *) (varPtr))->refCount

#define VarHashGetKey(varPtr) \
    (((VarInHash *)(varPtr))->entry.key.objPtr)

/*
 * Macros for direct variable access by TEBC.
 */

#define TclIsVarTricky(varPtr,trickyFlags)				\
    (   ((varPtr)->flags & (VAR_ARRAY|VAR_LINK|trickyFlags))		\
          || (TclIsVarInHash(varPtr)					\
                && (TclVarParentArray(varPtr) != NULL)			\
                && (TclVarParentArray(varPtr)->flags & (trickyFlags))))

#define TclIsVarDirectReadable(varPtr)					\
    (   (!TclIsVarTricky(varPtr,VAR_TRACED_READ))			\
          && (varPtr)->value.objPtr)

#define TclIsVarDirectWritable(varPtr) \
    (!TclIsVarTricky(varPtr,VAR_TRACED_WRITE|VAR_DEAD_HASH))

#define TclIsVarDirectUnsettable(varPtr) \
    (!TclIsVarTricky(varPtr,VAR_TRACED_READ|VAR_TRACED_WRITE|VAR_TRACED_UNSET|VAR_DEAD_HASH))

#define TclIsVarDirectModifyable(varPtr) \
    (   (!TclIsVarTricky(varPtr,VAR_TRACED_READ|VAR_TRACED_WRITE))	\
          &&  (varPtr)->value.objPtr)

#define TclIsVarDirectReadable2(varPtr, arrayPtr) \
    (TclIsVarDirectReadable(varPtr) &&\
	(!(arrayPtr) || !((arrayPtr)->flags & VAR_TRACED_READ)))

#define TclIsVarDirectWritable2(varPtr, arrayPtr) \
    (TclIsVarDirectWritable(varPtr) &&\
	(!(arrayPtr) || !((arrayPtr)->flags & VAR_TRACED_WRITE)))

#define TclIsVarDirectModifyable2(varPtr, arrayPtr) \
    (TclIsVarDirectModifyable(varPtr) &&\
	(!(arrayPtr) || !((arrayPtr)->flags & (VAR_TRACED_READ|VAR_TRACED_WRITE))))

/*
 *----------------------------------------------------------------
 * Data structures related to procedures. These are used primarily in
 * tclProc.c, tclCompile.c, and tclExecute.c.
 *----------------------------------------------------------------
 */

#if defined(__STDC_VERSION__) && (__STDC_VERSION__ >= 199901L)
#   define TCLFLEXARRAY
#elif defined(__GNUC__) && (__GNUC__ > 2)
#   define TCLFLEXARRAY 0
#else
#   define TCLFLEXARRAY 1
#endif

/*
 * Forward declaration to prevent an error when the forward reference to
 * Command is encountered in the Proc and ImportRef types declared below.
 */

struct Command;

/*
 * The variable-length structure below describes a local variable of a
 * procedure that was recognized by the compiler. These variables have a name,
 * an element in the array of compiler-assigned local variables in the
 * procedure's call frame, and various other items of information. If the
 * local variable is a formal argument, it may also have a default value. The
 * compiler can't recognize local variables whose names are expressions (these
 * names are only known at runtime when the expressions are evaluated) or
 * local variables that are created as a result of an "upvar" or "uplevel"
 * command. These other local variables are kept separately in a hash table in
 * the call frame.
 */

typedef struct CompiledLocal {
    struct CompiledLocal *nextPtr;
				/* Next compiler-recognized local variable for
				 * this procedure, or NULL if this is the last
				 * local. */
    size_t nameLength;		/* The number of bytes in local variable's name.
				 * Among others used to speed up var lookups. */
    size_t frameIndex;		/* Index in the array of compiler-assigned
				 * variables in the procedure call frame. */
#if TCL_MAJOR_VERSION < 9
    int flags;
#endif
    Tcl_Obj *defValuePtr;	/* Pointer to the default value of an
				 * argument, if any. NULL if not an argument
				 * or, if an argument, no default value. */
    Tcl_ResolvedVarInfo *resolveInfo;
				/* Customized variable resolution info
				 * supplied by the Tcl_ResolveCompiledVarProc
				 * associated with a namespace. Each variable
				 * is marked by a unique tag during
				 * compilation, and that same tag is used to
				 * find the variable at runtime. */
#if TCL_MAJOR_VERSION > 8
    int flags;			/* Flag bits for the local variable. Same as
				 * the flags for the Var structure above,
				 * although only VAR_ARGUMENT, VAR_TEMPORARY,
				 * and VAR_RESOLVED make sense. */
#endif
    char name[TCLFLEXARRAY];		/* Name of the local variable starts here. If
				 * the name is NULL, this will just be '\0'.
				 * The actual size of this field will be large
				 * enough to hold the name. MUST BE THE LAST
				 * FIELD IN THE STRUCTURE! */
} CompiledLocal;

/*
 * The structure below defines a command procedure, which consists of a
 * collection of Tcl commands plus information about arguments and other local
 * variables recognized at compile time.
 */

typedef struct Proc {
    struct Interp *iPtr;	/* Interpreter for which this command is
				 * defined. */
    size_t refCount;		/* Reference count: 1 if still present in
				 * command table plus 1 for each call to the
				 * procedure that is currently active. This
				 * structure can be freed when refCount
				 * becomes zero. */
    struct Command *cmdPtr;	/* Points to the Command structure for this
				 * procedure. This is used to get the
				 * namespace in which to execute the
				 * procedure. */
    Tcl_Obj *bodyPtr;		/* Points to the ByteCode object for
				 * procedure's body command. */
    size_t numArgs;		/* Number of formal parameters. */
    size_t numCompiledLocals;	/* Count of local variables recognized by the
				 * compiler including arguments and
				 * temporaries. */
    CompiledLocal *firstLocalPtr;
				/* Pointer to first of the procedure's
				 * compiler-allocated local variables, or NULL
				 * if none. The first numArgs entries in this
				 * list describe the procedure's formal
				 * arguments. */
    CompiledLocal *lastLocalPtr;/* Pointer to the last allocated local
				 * variable or NULL if none. This has frame
				 * index (numCompiledLocals-1). */
} Proc;

/*
 * The type of functions called to process errors found during the execution
 * of a procedure (or lambda term or ...).
 */

typedef void (ProcErrorProc)(Tcl_Interp *interp, Tcl_Obj *procNameObj);

/*
 * The structure below defines a command trace. This is used to allow Tcl
 * clients to find out whenever a command is about to be executed.
 */

typedef struct Trace {
    int level;			/* Only trace commands at nesting level less
				 * than or equal to this. */
    Tcl_CmdObjTraceProc *proc;	/* Procedure to call to trace command. */
    void *clientData;	/* Arbitrary value to pass to proc. */
    struct Trace *nextPtr;	/* Next in list of traces for this interp. */
    int flags;			/* Flags governing the trace - see
				 * Tcl_CreateObjTrace for details. */
    Tcl_CmdObjTraceDeleteProc *delProc;
				/* Procedure to call when trace is deleted. */
} Trace;

/*
 * When an interpreter trace is active (i.e. its associated procedure is
 * executing), one of the following structures is linked into a list
 * associated with the interpreter. The information in the structure is needed
 * in order for Tcl to behave reasonably if traces are deleted while traces
 * are active.
 */

typedef struct ActiveInterpTrace {
    struct ActiveInterpTrace *nextPtr;
				/* Next in list of all active command traces
				 * for the interpreter, or NULL if no more. */
    Trace *nextTracePtr;	/* Next trace to check after current trace
				 * procedure returns; if this trace gets
				 * deleted, must update pointer to avoid using
				 * free'd memory. */
    int reverseScan;		/* Boolean set true when traces are scanning
				 * in reverse order. */
} ActiveInterpTrace;

/*
 * Flag values designating types of execution traces. See tclTrace.c for
 * related flag values.
 *
 * TCL_TRACE_ENTER_EXEC		- triggers enter/enterstep traces.
 * 				- passed to Tcl_CreateObjTrace to set up
 *				  "enterstep" traces.
 * TCL_TRACE_LEAVE_EXEC		- triggers leave/leavestep traces.
 * 				- passed to Tcl_CreateObjTrace to set up
 *				  "leavestep" traces.
 */

#define TCL_TRACE_ENTER_EXEC	1
#define TCL_TRACE_LEAVE_EXEC	2

/*
 * The structure below defines an entry in the assocData hash table which is
 * associated with an interpreter. The entry contains a pointer to a function
 * to call when the interpreter is deleted, and a pointer to a user-defined
 * piece of data.
 */

typedef struct AssocData {
    Tcl_InterpDeleteProc *proc;	/* Proc to call when deleting. */
    void *clientData;	/* Value to pass to proc. */
} AssocData;

/*
 * The structure below defines a call frame. A call frame defines a naming
 * context for a procedure call: its local naming scope (for local variables)
 * and its global naming scope (a namespace, perhaps the global :: namespace).
 * A call frame can also define the naming context for a namespace eval or
 * namespace inscope command: the namespace in which the command's code should
 * execute. The Tcl_CallFrame structures exist only while procedures or
 * namespace eval/inscope's are being executed, and provide a kind of Tcl call
 * stack.
 *
 * WARNING!! The structure definition must be kept consistent with the
 * Tcl_CallFrame structure in tcl.h. If you change one, change the other.
 */

/*
 * Will be grown to contain: pointers to the varnames (allocated at the end),
 * plus the init values for each variable (suitable to be memcopied on init)
 */

typedef struct LocalCache {
    size_t refCount;
    size_t numVars;
    Tcl_Obj *varName0;
} LocalCache;

#define localName(framePtr, i) \
    ((&((framePtr)->localCachePtr->varName0))[(i)])

MODULE_SCOPE void	TclFreeLocalCache(Tcl_Interp *interp,
			    LocalCache *localCachePtr);

typedef struct CallFrame {
    Namespace *nsPtr;		/* Points to the namespace used to resolve
				 * commands and global variables. */
    int isProcCallFrame;	/* If 0, the frame was pushed to execute a
				 * namespace command and var references are
				 * treated as references to namespace vars;
				 * varTablePtr and compiledLocals are ignored.
				 * If FRAME_IS_PROC is set, the frame was
				 * pushed to execute a Tcl procedure and may
				 * have local vars. */
    size_t objc;			/* This and objv below describe the arguments
				 * for this procedure call. */
    Tcl_Obj *const *objv;	/* Array of argument objects. */
    struct CallFrame *callerPtr;
				/* Value of interp->framePtr when this
				 * procedure was invoked (i.e. next higher in
				 * stack of all active procedures). */
    struct CallFrame *callerVarPtr;
				/* Value of interp->varFramePtr when this
				 * procedure was invoked (i.e. determines
				 * variable scoping within caller). Same as
				 * callerPtr unless an "uplevel" command or
				 * something equivalent was active in the
				 * caller). */
    size_t level;			/* Level of this procedure, for "uplevel"
				 * purposes (i.e. corresponds to nesting of
				 * callerVarPtr's, not callerPtr's). 1 for
				 * outermost procedure, 0 for top-level. */
    Proc *procPtr;		/* Points to the structure defining the called
				 * procedure. Used to get information such as
				 * the number of compiled local variables
				 * (local variables assigned entries ["slots"]
				 * in the compiledLocals array below). */
    TclVarHashTable *varTablePtr;
				/* Hash table containing local variables not
				 * recognized by the compiler, or created at
				 * execution time through, e.g., upvar.
				 * Initially NULL and created if needed. */
    size_t numCompiledLocals;	/* Count of local variables recognized
				 * by the compiler including arguments. */
    Var *compiledLocals;	/* Points to the array of local variables
				 * recognized by the compiler. The compiler
				 * emits code that refers to these variables
				 * using an index into this array. */
    void *clientData;	/* Pointer to some context that is used by
				 * object systems. The meaning of the contents
				 * of this field is defined by the code that
				 * sets it, and it should only ever be set by
				 * the code that is pushing the frame. In that
				 * case, the code that sets it should also
				 * have some means of discovering what the
				 * meaning of the value is, which we do not
				 * specify. */
    LocalCache *localCachePtr;
    Tcl_Obj    *tailcallPtr;
				/* NULL if no tailcall is scheduled */
} CallFrame;

#define FRAME_IS_PROC	0x1
#define FRAME_IS_LAMBDA 0x2
#define FRAME_IS_METHOD	0x4	/* The frame is a method body, and the frame's
				 * clientData field contains a CallContext
				 * reference. Part of TIP#257. */
#define FRAME_IS_OO_DEFINE 0x8	/* The frame is part of the inside workings of
				 * the [oo::define] command; the clientData
				 * field contains an Object reference that has
				 * been confirmed to refer to a class. Part of
				 * TIP#257. */
#define FRAME_IS_PRIVATE_DEFINE 0x10
				/* Marks this frame as being used for private
				 * declarations with [oo::define]. Usually
				 * OR'd with FRAME_IS_OO_DEFINE. TIP#500. */

/*
 * TIP #280
 * The structure below defines a command frame. A command frame provides
 * location information for all commands executing a tcl script (source, eval,
 * uplevel, procedure bodies, ...). The runtime structure essentially contains
 * the stack trace as it would be if the currently executing command were to
 * throw an error.
 *
 * For commands where it makes sense it refers to the associated CallFrame as
 * well.
 *
 * The structures are chained in a single list, with the top of the stack
 * anchored in the Interp structure.
 *
 * Instances can be allocated on the C stack, or the heap, the former making
 * cleanup a bit simpler.
 */

typedef struct CmdFrame {
    /*
     * General data. Always available.
     */

    int type;			/* Values see below. */
    int level;			/* Number of frames in stack, prevent O(n)
				 * scan of list. */
    int *line;			/* Lines the words of the command start on. */
    size_t nline;
    CallFrame *framePtr;	/* Procedure activation record, may be
				 * NULL. */
    struct CmdFrame *nextPtr;	/* Link to calling frame. */
    /*
     * Data needed for Eval vs TEBC
     *
     * EXECUTION CONTEXTS and usage of CmdFrame
     *
     * Field	  TEBC		  EvalEx
     * =======	  ====		  ======
     * level	  yes		  yes
     * type	  BC/PREBC	  SRC/EVAL
     * line0	  yes		  yes
     * framePtr	  yes		  yes
     * =======	  ====		  ======
     *
     * =======	  ====		  ========= union data
     * line1	  -		  yes
     * line3	  -		  yes
     * path	  -		  yes
     * -------	  ----		  ------
     * codePtr	  yes		  -
     * pc	  yes		  -
     * =======	  ====		  ======
     *
     * =======	  ====		  ========= union cmd
     * str.cmd	  yes		  yes
     * str.len	  yes		  yes
     * -------	  ----		  ------
     */

    union {
	struct {
	    Tcl_Obj *path;	/* Path of the sourced file the command is
				 * in. */
	} eval;
	struct {
	    const void *codePtr;/* Byte code currently executed... */
	    const char *pc;	/* ... and instruction pointer. */
	} tebc;
    } data;
    Tcl_Obj *cmdObj;
    const char *cmd;		/* The executed command, if possible... */
    size_t len;			/* ... and its length. */
    const struct CFWordBC *litarg;
				/* Link to set of literal arguments which have
				 * ben pushed on the lineLABCPtr stack by
				 * TclArgumentBCEnter(). These will be removed
				 * by TclArgumentBCRelease. */
} CmdFrame;

typedef struct CFWord {
    CmdFrame *framePtr;		/* CmdFrame to access. */
    size_t word;			/* Index of the word in the command. */
    size_t refCount;		/* Number of times the word is on the
				 * stack. */
} CFWord;

typedef struct CFWordBC {
    CmdFrame *framePtr;		/* CmdFrame to access. */
    size_t pc;			/* Instruction pointer of a command in
				 * ExtCmdLoc.loc[.] */
    size_t word;			/* Index of word in
				 * ExtCmdLoc.loc[cmd]->line[.] */
    struct CFWordBC *prevPtr;	/* Previous entry in stack for same Tcl_Obj. */
    struct CFWordBC *nextPtr;	/* Next entry for same command call. See
				 * CmdFrame litarg field for the list start. */
    Tcl_Obj *obj;		/* Back reference to hashtable key */
} CFWordBC;

/*
 * Structure to record the locations of invisible continuation lines in
 * literal scripts, as character offset from the beginning of the script. Both
 * compiler and direct evaluator use this information to adjust their line
 * counters when tracking through the script, because when it is invoked the
 * continuation line marker as a whole has been removed already, meaning that
 * the \n which was part of it is gone as well, breaking regular line
 * tracking.
 *
 * These structures are allocated and filled by both the function
 * TclSubstTokens() in the file "tclParse.c" and its caller TclEvalEx() in the
 * file "tclBasic.c", and stored in the thread-global hashtable "lineCLPtr" in
 * file "tclObj.c". They are used by the functions TclSetByteCodeFromAny() and
 * TclCompileScript(), both found in the file "tclCompile.c". Their memory is
 * released by the function TclFreeObj(), in the file "tclObj.c", and also by
 * the function TclThreadFinalizeObjects(), in the same file.
 */

#define CLL_END		(-1)

typedef struct ContLineLoc {
    size_t num;			/* Number of entries in loc, not counting the
				 * final -1 marker entry. */
    int loc[TCLFLEXARRAY];/* Table of locations, as character offsets.
				 * The table is allocated as part of the
				 * structure, extending behind the nominal end
				 * of the structure. An entry containing the
				 * value -1 is put after the last location, as
				 * end-marker/sentinel. */
} ContLineLoc;

/*
 * The following macros define the allowed values for the type field of the
 * CmdFrame structure above. Some of the values occur only in the extended
 * location data referenced via the 'baseLocPtr'.
 *
 * TCL_LOCATION_EVAL	  : Frame is for a script evaluated by EvalEx.
 * TCL_LOCATION_BC	  : Frame is for bytecode.
 * TCL_LOCATION_PREBC	  : Frame is for precompiled bytecode.
 * TCL_LOCATION_SOURCE	  : Frame is for a script evaluated by EvalEx, from a
 *			    sourced file.
 * TCL_LOCATION_PROC	  : Frame is for bytecode of a procedure.
 *
 * A TCL_LOCATION_BC type in a frame can be overridden by _SOURCE and _PROC
 * types, per the context of the byte code in execution.
 */

#define TCL_LOCATION_EVAL	(0) /* Location in a dynamic eval script. */
#define TCL_LOCATION_BC		(2) /* Location in byte code. */
#define TCL_LOCATION_PREBC	(3) /* Location in precompiled byte code, no
				     * location. */
#define TCL_LOCATION_SOURCE	(4) /* Location in a file. */
#define TCL_LOCATION_PROC	(5) /* Location in a dynamic proc. */
#define TCL_LOCATION_LAST	(6) /* Number of values in the enum. */

/*
 * Structure passed to describe procedure-like "procedures" that are not
 * procedures (e.g. a lambda) so that their details can be reported correctly
 * by [info frame]. Contains a sub-structure for each extra field.
 */

typedef Tcl_Obj * (GetFrameInfoValueProc)(void *clientData);
typedef struct {
    const char *name;		/* Name of this field. */
    GetFrameInfoValueProc *proc;	/* Function to generate a Tcl_Obj* from the
				 * clientData, or just use the clientData
				 * directly (after casting) if NULL. */
    void *clientData;	/* Context for above function, or Tcl_Obj* if
				 * proc field is NULL. */
} ExtraFrameInfoField;
typedef struct {
    size_t length;			/* Length of array. */
    ExtraFrameInfoField fields[2];
				/* Really as long as necessary, but this is
				 * long enough for nearly anything. */
} ExtraFrameInfo;

/*
 *----------------------------------------------------------------
 * Data structures and procedures related to TclHandles, which are a very
 * lightweight method of preserving enough information to determine if an
 * arbitrary malloc'd block has been deleted.
 *----------------------------------------------------------------
 */

typedef void **TclHandle;

/*
 *----------------------------------------------------------------
 * Experimental flag value passed to Tcl_GetRegExpFromObj. Intended for use
 * only by Expect. It will probably go away in a later release.
 *----------------------------------------------------------------
 */

#define TCL_REG_BOSONLY 002000	/* Prepend \A to pattern so it only matches at
				 * the beginning of the string. */

/*
 * These are a thin layer over TclpThreadKeyDataGet and TclpThreadKeyDataSet
 * when threads are used, or an emulation if there are no threads. These are
 * really internal and Tcl clients should use Tcl_GetThreadData.
 */

MODULE_SCOPE void *	TclThreadDataKeyGet(Tcl_ThreadDataKey *keyPtr);
MODULE_SCOPE void	TclThreadDataKeySet(Tcl_ThreadDataKey *keyPtr,
			    void *data);

/*
 * This is a convenience macro used to initialize a thread local storage ptr.
 */

#define TCL_TSD_INIT(keyPtr) \
	(ThreadSpecificData *)Tcl_GetThreadData((keyPtr), sizeof(ThreadSpecificData))

/*
 *----------------------------------------------------------------
 * Data structures related to bytecode compilation and execution. These are
 * used primarily in tclCompile.c, tclExecute.c, and tclBasic.c.
 *----------------------------------------------------------------
 */

/*
 * Forward declaration to prevent errors when the forward references to
 * Tcl_Parse and CompileEnv are encountered in the procedure type CompileProc
 * declared below.
 */

struct CompileEnv;

/*
 * The type of procedures called by the Tcl bytecode compiler to compile
 * commands. Pointers to these procedures are kept in the Command structure
 * describing each command. The integer value returned by a CompileProc must
 * be one of the following:
 *
 * TCL_OK		Compilation completed normally.
 * TCL_ERROR 		Compilation could not be completed. This can be just a
 * 			judgment by the CompileProc that the command is too
 * 			complex to compile effectively, or it can indicate
 * 			that in the current state of the interp, the command
 * 			would raise an error. The bytecode compiler will not
 * 			do any error reporting at compiler time. Error
 * 			reporting is deferred until the actual runtime,
 * 			because by then changes in the interp state may allow
 * 			the command to be successfully evaluated.
 * TCL_OUT_LINE_COMPILE	A source-compatible alias for TCL_ERROR, kept for the
 * 			sake of old code only.
 */

#define TCL_OUT_LINE_COMPILE	TCL_ERROR

typedef int (CompileProc)(Tcl_Interp *interp, Tcl_Parse *parsePtr,
	struct Command *cmdPtr, struct CompileEnv *compEnvPtr);

/*
 * The type of procedure called from the compilation hook point in
 * SetByteCodeFromAny.
 */

typedef int (CompileHookProc)(Tcl_Interp *interp,
	struct CompileEnv *compEnvPtr, void *clientData);

/*
 * The data structure for a (linked list of) execution stacks.
 */

typedef struct ExecStack {
    struct ExecStack *prevPtr;
    struct ExecStack *nextPtr;
    Tcl_Obj **markerPtr;
    Tcl_Obj **endPtr;
    Tcl_Obj **tosPtr;
    Tcl_Obj *stackWords[TCLFLEXARRAY];
} ExecStack;

/*
 * The data structure defining the execution environment for ByteCode's.
 * There is one ExecEnv structure per Tcl interpreter. It holds the evaluation
 * stack that holds command operands and results. The stack grows towards
 * increasing addresses. The member stackPtr points to the stackItems of the
 * currently active execution stack.
 */

typedef struct CorContext {
    struct CallFrame *framePtr;
    struct CallFrame *varFramePtr;
    struct CmdFrame *cmdFramePtr;  /* See Interp.cmdFramePtr */
    Tcl_HashTable *lineLABCPtr;    /* See Interp.lineLABCPtr */
} CorContext;

typedef struct CoroutineData {
    struct Command *cmdPtr;	/* The command handle for the coroutine. */
    struct ExecEnv *eePtr;	/* The special execution environment (stacks,
				 * etc.) for the coroutine. */
    struct ExecEnv *callerEEPtr;/* The execution environment for the caller of
				 * the coroutine, which might be the
				 * interpreter global environment or another
				 * coroutine. */
    CorContext caller;
    CorContext running;
    Tcl_HashTable *lineLABCPtr;    /* See Interp.lineLABCPtr */
    void *stackLevel;
    size_t auxNumLevels;		/* While the coroutine is running the
				 * numLevels of the create/resume command is
				 * stored here; for suspended coroutines it
				 * holds the nesting numLevels at yield. */
    size_t nargs;                  /* Number of args required for resuming this
				 * coroutine; COROUTINE_ARGUMENTS_SINGLE_OPTIONAL means "0 or 1"
				 * (default), COROUTINE_ARGUMENTS_ARBITRARY means "any" */
    Tcl_Obj *yieldPtr;		/* The command to yield to.  Stored here in
				 * order to reset splice point in
				 * TclNRCoroutineActivateCallback if the
				 * coroutine is busy.
				*/
} CoroutineData;

typedef struct ExecEnv {
    ExecStack *execStackPtr;	/* Points to the first item in the evaluation
				 * stack on the heap. */
    Tcl_Obj *constants[2];	/* Pointers to constant "0" and "1" objs. */
    struct Tcl_Interp *interp;
    struct NRE_callback *callbackPtr;
				/* Top callback in NRE's stack. */
    struct CoroutineData *corPtr;
    int rewind;
} ExecEnv;

#define COR_IS_SUSPENDED(corPtr) \
    ((corPtr)->stackLevel == NULL)

/*
 * The definitions for the LiteralTable and LiteralEntry structures. Each
 * interpreter contains a LiteralTable. It is used to reduce the storage
 * needed for all the Tcl objects that hold the literals of scripts compiled
 * by the interpreter. A literal's object is shared by all the ByteCodes that
 * refer to the literal. Each distinct literal has one LiteralEntry entry in
 * the LiteralTable. A literal table is a specialized hash table that is
 * indexed by the literal's string representation, which may contain null
 * characters.
 *
 * Note that we reduce the space needed for literals by sharing literal
 * objects both within a ByteCode (each ByteCode contains a local
 * LiteralTable) and across all an interpreter's ByteCodes (with the
 * interpreter's global LiteralTable).
 */

typedef struct LiteralEntry {
    struct LiteralEntry *nextPtr;
				/* Points to next entry in this hash bucket or
				 * NULL if end of chain. */
    Tcl_Obj *objPtr;		/* Points to Tcl object that holds the
				 * literal's bytes and length. */
    size_t refCount;		/* If in an interpreter's global literal
				 * table, the number of ByteCode structures
				 * that share the literal object; the literal
				 * entry can be freed when refCount drops to
				 * 0. If in a local literal table, TCL_INDEX_NONE. */
    Namespace *nsPtr;		/* Namespace in which this literal is used. We
				 * try to avoid sharing literal non-FQ command
				 * names among different namespaces to reduce
				 * shimmering. */
} LiteralEntry;

typedef struct LiteralTable {
    LiteralEntry **buckets;	/* Pointer to bucket array. Each element
				 * points to first entry in bucket's hash
				 * chain, or NULL. */
    LiteralEntry *staticBuckets[TCL_SMALL_HASH_TABLE];
				/* Bucket array used for small tables to avoid
				 * mallocs and frees. */
    TCL_HASH_TYPE numBuckets; /* Total number of buckets allocated at
				 * **buckets. */
    TCL_HASH_TYPE numEntries; /* Total number of entries present in
				 * table. */
    TCL_HASH_TYPE rebuildSize; /* Enlarge table when numEntries gets to be
				 * this large. */
    TCL_HASH_TYPE mask;		/* Mask value used in hashing function. */
} LiteralTable;

/*
 * The following structure defines for each Tcl interpreter various
 * statistics-related information about the bytecode compiler and
 * interpreter's operation in that interpreter.
 */

#ifdef TCL_COMPILE_STATS
typedef struct ByteCodeStats {
    size_t numExecutions;		/* Number of ByteCodes executed. */
    size_t numCompilations;	/* Number of ByteCodes created. */
    size_t numByteCodesFreed;	/* Number of ByteCodes destroyed. */
    size_t instructionCount[256];	/* Number of times each instruction was
				 * executed. */

    double totalSrcBytes;	/* Total source bytes ever compiled. */
    double totalByteCodeBytes;	/* Total bytes for all ByteCodes. */
    double currentSrcBytes;	/* Src bytes for all current ByteCodes. */
    double currentByteCodeBytes;/* Code bytes in all current ByteCodes. */

    size_t srcCount[32];		/* Source size distribution: # of srcs of
				 * size [2**(n-1)..2**n), n in [0..32). */
    size_t byteCodeCount[32];	/* ByteCode size distribution. */
    size_t lifetimeCount[32];	/* ByteCode lifetime distribution (ms). */

    double currentInstBytes;	/* Instruction bytes-current ByteCodes. */
    double currentLitBytes;	/* Current literal bytes. */
    double currentExceptBytes;	/* Current exception table bytes. */
    double currentAuxBytes;	/* Current auxiliary information bytes. */
    double currentCmdMapBytes;	/* Current src<->code map bytes. */

    size_t numLiteralsCreated;	/* Total literal objects ever compiled. */
    double totalLitStringBytes;	/* Total string bytes in all literals. */
    double currentLitStringBytes;
				/* String bytes in current literals. */
    size_t literalCount[32];	/* Distribution of literal string sizes. */
} ByteCodeStats;
#endif /* TCL_COMPILE_STATS */

/*
 * Structure used in implementation of those core ensembles which are
 * partially compiled. Used as an array of these, with a terminating field
 * whose 'name' is NULL.
 */

typedef struct {
    const char *name;		/* The name of the subcommand. */
    Tcl_ObjCmdProc *proc;	/* The implementation of the subcommand. */
    CompileProc *compileProc;	/* The compiler for the subcommand. */
    Tcl_ObjCmdProc *nreProc;	/* NRE implementation of this command. */
    void *clientData;	/* Any clientData to give the command. */
    int unsafe;			/* Whether this command is to be hidden by
				 * default in a safe interpreter. */
} EnsembleImplMap;

/*
 *----------------------------------------------------------------
 * Data structures related to commands.
 *----------------------------------------------------------------
 */

/*
 * An imported command is created in an namespace when it imports a "real"
 * command from another namespace. An imported command has a Command structure
 * that points (via its ClientData value) to the "real" Command structure in
 * the source namespace's command table. The real command records all the
 * imported commands that refer to it in a list of ImportRef structures so
 * that they can be deleted when the real command is deleted.
 */

typedef struct ImportRef {
    struct Command *importedCmdPtr;
				/* Points to the imported command created in
				 * an importing namespace; this command
				 * redirects its invocations to the "real"
				 * command. */
    struct ImportRef *nextPtr;	/* Next element on the linked list of imported
				 * commands that refer to the "real" command.
				 * The real command deletes these imported
				 * commands on this list when it is
				 * deleted. */
} ImportRef;

/*
 * Data structure used as the ClientData of imported commands: commands
 * created in an namespace when it imports a "real" command from another
 * namespace.
 */

typedef struct ImportedCmdData {
    struct Command *realCmdPtr;	/* "Real" command that this imported command
				 * refers to. */
    struct Command *selfPtr;	/* Pointer to this imported command. Needed
				 * only when deleting it in order to remove it
				 * from the real command's linked list of
				 * imported commands that refer to it. */
} ImportedCmdData;

/*
 * A Command structure exists for each command in a namespace. The Tcl_Command
 * opaque type actually refers to these structures.
 */

typedef struct Command {
    Tcl_HashEntry *hPtr;	/* Pointer to the hash table entry that refers
				 * to this command. The hash table is either a
				 * namespace's command table or an
				 * interpreter's hidden command table. This
				 * pointer is used to get a command's name
				 * from its Tcl_Command handle. NULL means
				 * that the hash table entry has been removed
				 * already (this can happen if deleteProc
				 * causes the command to be deleted or
				 * recreated). */
    Namespace *nsPtr;		/* Points to the namespace containing this
				 * command. */
    size_t refCount;		/* 1 if in command hashtable plus 1 for each
				 * reference from a CmdName Tcl object
				 * representing a command's name in a ByteCode
				 * instruction sequence. This structure can be
				 * freed when refCount becomes zero. */
    size_t cmdEpoch;		/* Incremented to invalidate any references
				 * that point to this command when it is
				 * renamed, deleted, hidden, or exposed. */
    CompileProc *compileProc;	/* Procedure called to compile command. NULL
				 * if no compile proc exists for command. */
    Tcl_ObjCmdProc *objProc;	/* Object-based command procedure. */
    void *objClientData;	/* Arbitrary value passed to object proc. */
    Tcl_CmdProc *proc;		/* String-based command procedure. */
    void *clientData;	/* Arbitrary value passed to string proc. */
    Tcl_CmdDeleteProc *deleteProc;
				/* Procedure invoked when deleting command to,
				 * e.g., free all client data. */
    void *deleteData;	/* Arbitrary value passed to deleteProc. */
    int flags;			/* Miscellaneous bits of information about
				 * command. See below for definitions. */
    ImportRef *importRefPtr;	/* List of each imported Command created in
				 * another namespace when this command is
				 * imported. These imported commands redirect
				 * invocations back to this command. The list
				 * is used to remove all those imported
				 * commands when deleting this "real"
				 * command. */
    CommandTrace *tracePtr;	/* First in list of all traces set for this
				 * command. */
    Tcl_ObjCmdProc *nreProc;	/* NRE implementation of this command. */
} Command;

/*
 * Flag bits for commands.
 *
 * CMD_DYING -			If 1 the command is in the process of
 *				being deleted (its deleteProc is currently
 *				executing). Other attempts to delete the
 *				command should be ignored.
 * CMD_TRACE_ACTIVE -		If 1 the trace processing is currently
 *				underway for a rename/delete change. See the
 *				two flags below for which is currently being
 *				processed.
 * CMD_HAS_EXEC_TRACES -	If 1 means that this command has at least one
 *				execution trace (as opposed to simple
 *				delete/rename traces) in its tracePtr list.
 * CMD_COMPILES_EXPANDED -	If 1 this command has a compiler that
 *				can handle expansion (provided it is not the
 *				first word).
 * TCL_TRACE_RENAME -		A rename trace is in progress. Further
 *				recursive renames will not be traced.
 * TCL_TRACE_DELETE -		A delete trace is in progress. Further
 *				recursive deletes will not be traced.
 * (these last two flags are defined in tcl.h)
 */

#define CMD_DYING		    0x01
#define CMD_TRACE_ACTIVE	    0x02
#define CMD_HAS_EXEC_TRACES	    0x04
#define CMD_COMPILES_EXPANDED	    0x08
#define CMD_REDEF_IN_PROGRESS	    0x10
#define CMD_VIA_RESOLVER	    0x20
#define CMD_DEAD                    0x40


/*
 *----------------------------------------------------------------
 * Data structures related to name resolution procedures.
 *----------------------------------------------------------------
 */

/*
 * The interpreter keeps a linked list of name resolution schemes. The scheme
 * for a namespace is consulted first, followed by the list of schemes in an
 * interpreter, followed by the default name resolution in Tcl. Schemes are
 * added/removed from the interpreter's list by calling Tcl_AddInterpResolver
 * and Tcl_RemoveInterpResolver.
 */

typedef struct ResolverScheme {
    char *name;			/* Name identifying this scheme. */
    Tcl_ResolveCmdProc *cmdResProc;
				/* Procedure handling command name
				 * resolution. */
    Tcl_ResolveVarProc *varResProc;
				/* Procedure handling variable name resolution
				 * for variables that can only be handled at
				 * runtime. */
    Tcl_ResolveCompiledVarProc *compiledVarResProc;
				/* Procedure handling variable name resolution
				 * at compile time. */

    struct ResolverScheme *nextPtr;
				/* Pointer to next record in linked list. */
} ResolverScheme;

/*
 * Forward declaration of the TIP#143 limit handler structure.
 */

typedef struct LimitHandler LimitHandler;

/*
 * TIP #268.
 * Values for the selection mode, i.e the package require preferences.
 */

enum PkgPreferOptions {
    PKG_PREFER_LATEST, PKG_PREFER_STABLE
};

/*
 *----------------------------------------------------------------
 * This structure shadows the first few fields of the memory cache for the
 * allocator defined in tclThreadAlloc.c; it has to be kept in sync with the
 * definition there.
 * Some macros require knowledge of some fields in the struct in order to
 * avoid hitting the TSD unnecessarily. In order to facilitate this, a pointer
 * to the relevant fields is kept in the allocCache field in struct Interp.
 *----------------------------------------------------------------
 */

typedef struct AllocCache {
    struct Cache *nextPtr;	/* Linked list of cache entries. */
    Tcl_ThreadId owner;		/* Which thread's cache is this? */
    Tcl_Obj *firstObjPtr;	/* List of free objects for thread. */
    size_t numObjects;		/* Number of objects for thread. */
} AllocCache;

/*
 *----------------------------------------------------------------
 * This structure defines an interpreter, which is a collection of commands
 * plus other state information related to interpreting commands, such as
 * variable storage. Primary responsibility for this data structure is in
 * tclBasic.c, but almost every Tcl source file uses something in here.
 *----------------------------------------------------------------
 */

typedef struct Interp {
    /*
     * The first two fields were named "result" and "freeProc" in earlier
     * versions of Tcl.  They are no longer used within Tcl, and are no
     * longer available to be accessed by extensions.  However, they cannot
     * be removed.  Why?  There is a deployed base of stub-enabled extensions
     * that query the value of iPtr->stubTable.  For them to continue to work,
     * the location of the field "stubTable" within the Interp struct cannot
     * change.  The most robust way to assure that is to leave all fields up to
     * that one undisturbed.
     */

    const char *legacyResult;
    void (*legacyFreeProc) (void);
    int errorLine;		/* When TCL_ERROR is returned, this gives the
				 * line number in the command where the error
				 * occurred (1 means first line). */
    const struct TclStubs *stubTable;
				/* Pointer to the exported Tcl stub table.  In
				 * ancient pre-8.1 versions of Tcl this was a
				 * pointer to the objResultPtr or a pointer to a
				 * buckets array in a hash table. Deployed stubs
				 * enabled extensions check for a NULL pointer value
				 * and for a TCL_STUBS_MAGIC value to verify they
				 * are not [load]ing into one of those pre-stubs
				 * interps.
				 */

    TclHandle handle;		/* Handle used to keep track of when this
				 * interp is deleted. */

    Namespace *globalNsPtr;	/* The interpreter's global namespace. */
    Tcl_HashTable *hiddenCmdTablePtr;
				/* Hash table used by tclBasic.c to keep track
				 * of hidden commands on a per-interp
				 * basis. */
    void *interpInfo;	/* Information used by tclInterp.c to keep
				 * track of parent/child interps on a
				 * per-interp basis. */
#if TCL_MAJOR_VERSION > 8
    void (*optimizer)(void *envPtr);
#else
    union {
	void (*optimizer)(void *envPtr);
	Tcl_HashTable unused2;	/* No longer used (was mathFuncTable). The
				 * unused space in interp was repurposed for
				 * pluggable bytecode optimizers. The core
				 * contains one optimizer, which can be
				 * selectively overridden by extensions. */
    } extra;
#endif
    /*
     * Information related to procedures and variables. See tclProc.c and
     * tclVar.c for usage.
     */

    size_t numLevels;		/* Keeps track of how many nested calls to
				 * Tcl_Eval are in progress for this
				 * interpreter. It's used to delay deletion of
				 * the table until all Tcl_Eval invocations
				 * are completed. */
    size_t maxNestingDepth;	/* If numLevels exceeds this value then Tcl
				 * assumes that infinite recursion has
				 * occurred and it generates an error. */
    CallFrame *framePtr;	/* Points to top-most in stack of all nested
				 * procedure invocations. */
    CallFrame *varFramePtr;	/* Points to the call frame whose variables
				 * are currently in use (same as framePtr
				 * unless an "uplevel" command is
				 * executing). */
    ActiveVarTrace *activeVarTracePtr;
				/* First in list of active traces for interp,
				 * or NULL if no active traces. */
    int returnCode;		/* [return -code] parameter. */
    CallFrame *rootFramePtr;	/* Global frame pointer for this
				 * interpreter. */
    Namespace *lookupNsPtr;	/* Namespace to use ONLY on the next
				 * TCL_EVAL_INVOKE call to Tcl_EvalObjv. */

#if TCL_MAJOR_VERSION < 9
    char *appendResultDontUse;
    int appendAvlDontUse;
    int appendUsedDontUse;
#endif

    /*
     * Information about packages. Used only in tclPkg.c.
     */

    Tcl_HashTable packageTable;	/* Describes all of the packages loaded in or
				 * available to this interpreter. Keys are
				 * package names, values are (Package *)
				 * pointers. */
    char *packageUnknown;	/* Command to invoke during "package require"
				 * commands for packages that aren't described
				 * in packageTable. Ckalloc'ed, may be
				 * NULL. */
    /*
     * Miscellaneous information:
     */

    size_t cmdCount;		/* Total number of times a command procedure
				 * has been called for this interpreter. */
    int evalFlags;		/* Flags to control next call to Tcl_Eval.
				 * Normally zero, but may be set before
				 * calling Tcl_Eval. See below for valid
				 * values. */
#if TCL_MAJOR_VERSION < 9
    int unused1;		/* No longer used (was termOffset) */
#endif
    LiteralTable literalTable;	/* Contains LiteralEntry's describing all Tcl
				 * objects holding literals of scripts
				 * compiled by the interpreter. Indexed by the
				 * string representations of literals. Used to
				 * avoid creating duplicate objects. */
    size_t compileEpoch;		/* Holds the current "compilation epoch" for
				 * this interpreter. This is incremented to
				 * invalidate existing ByteCodes when, e.g., a
				 * command with a compile procedure is
				 * redefined. */
    Proc *compiledProcPtr;	/* If a procedure is being compiled, a pointer
				 * to its Proc structure; otherwise, this is
				 * NULL. Set by ObjInterpProc in tclProc.c and
				 * used by tclCompile.c to process local
				 * variables appropriately. */
    ResolverScheme *resolverPtr;
				/* Linked list of name resolution schemes
				 * added to this interpreter. Schemes are
				 * added and removed by calling
				 * Tcl_AddInterpResolvers and
				 * Tcl_RemoveInterpResolver respectively. */
    Tcl_Obj *scriptFile;	/* NULL means there is no nested source
				 * command active; otherwise this points to
				 * pathPtr of the file being sourced. */
    int flags;			/* Various flag bits. See below. */
    long randSeed;		/* Seed used for rand() function. */
    Trace *tracePtr;		/* List of traces for this interpreter. */
    Tcl_HashTable *assocData;	/* Hash table for associating data with this
				 * interpreter. Cleaned up when this
				 * interpreter is deleted. */
    struct ExecEnv *execEnvPtr;	/* Execution environment for Tcl bytecode
				 * execution. Contains a pointer to the Tcl
				 * evaluation stack. */
    Tcl_Obj *emptyObjPtr;	/* Points to an object holding an empty
				 * string. Returned by Tcl_ObjSetVar2 when
				 * variable traces change a variable in a
				 * gross way. */
#if TCL_MAJOR_VERSION < 9
    char resultSpaceDontUse[TCL_DSTRING_STATIC_SIZE+1];
#endif
    Tcl_Obj *objResultPtr;	/* If the last command returned an object
				 * result, this points to it. Should not be
				 * accessed directly; see comment above. */
    Tcl_ThreadId threadId;	/* ID of thread that owns the interpreter. */

    ActiveCommandTrace *activeCmdTracePtr;
				/* First in list of active command traces for
				 * interp, or NULL if no active traces. */
    ActiveInterpTrace *activeInterpTracePtr;
				/* First in list of active traces for interp,
				 * or NULL if no active traces. */

    size_t tracesForbiddingInline;	/* Count of traces (in the list headed by
				 * tracePtr) that forbid inline bytecode
				 * compilation. */

    /*
     * Fields used to manage extensible return options (TIP 90).
     */

    Tcl_Obj *returnOpts;	/* A dictionary holding the options to the
				 * last [return] command. */

    Tcl_Obj *errorInfo;		/* errorInfo value (now as a Tcl_Obj). */
    Tcl_Obj *eiVar;		/* cached ref to ::errorInfo variable. */
    Tcl_Obj *errorCode;		/* errorCode value (now as a Tcl_Obj). */
    Tcl_Obj *ecVar;		/* cached ref to ::errorInfo variable. */
    int returnLevel;		/* [return -level] parameter. */

    /*
     * Resource limiting framework support (TIP#143).
     */

    struct {
	int active;		/* Flag values defining which limits have been
				 * set. */
	int granularityTicker;	/* Counter used to determine how often to
				 * check the limits. */
	int exceeded;		/* Which limits have been exceeded, described
				 * as flag values the same as the 'active'
				 * field. */

	size_t cmdCount;		/* Limit for how many commands to execute in
				 * the interpreter. */
	LimitHandler *cmdHandlers;
				/* Handlers to execute when the limit is
				 * reached. */
	int cmdGranularity;	/* Mod factor used to determine how often to
				 * evaluate the limit check. */

	Tcl_Time time;		/* Time limit for execution within the
				 * interpreter. */
	LimitHandler *timeHandlers;
				/* Handlers to execute when the limit is
				 * reached. */
	int timeGranularity;	/* Mod factor used to determine how often to
				 * evaluate the limit check. */
	Tcl_TimerToken timeEvent;
				/* Handle for a timer callback that will occur
				 * when the time-limit is exceeded. */

	Tcl_HashTable callbacks;/* Mapping from (interp,type) pair to data
				 * used to install a limit handler callback to
				 * run in _this_ interp when the limit is
				 * exceeded. */
    } limit;

    /*
     * Information for improved default error generation from ensembles
     * (TIP#112).
     */

    struct {
	Tcl_Obj *const *sourceObjs;
				/* What arguments were actually input into the
				 * *root* ensemble command? (Nested ensembles
				 * don't rewrite this.) NULL if we're not
				 * processing an ensemble. */
	size_t numRemovedObjs;	/* How many arguments have been stripped off
				 * because of ensemble processing. */
	size_t numInsertedObjs;	/* How many of the current arguments were
				 * inserted by an ensemble. */
    } ensembleRewrite;

    /*
     * TIP #219: Global info for the I/O system.
     */

    Tcl_Obj *chanMsg;		/* Error message set by channel drivers, for
				 * the propagation of arbitrary Tcl errors.
				 * This information, if present (chanMsg not
				 * NULL), takes precedence over a POSIX error
				 * code returned by a channel operation. */

    /*
     * Source code origin information (TIP #280).
     */

    CmdFrame *cmdFramePtr;	/* Points to the command frame containing the
				 * location information for the current
				 * command. */
    const CmdFrame *invokeCmdFramePtr;
				/* Points to the command frame which is the
				 * invoking context of the bytecode compiler.
				 * NULL when the byte code compiler is not
				 * active. */
    int invokeWord;		/* Index of the word in the command which
				 * is getting compiled. */
    Tcl_HashTable *linePBodyPtr;/* This table remembers for each statically
				 * defined procedure the location information
				 * for its body. It is keyed by the address of
				 * the Proc structure for a procedure. The
				 * values are "struct CmdFrame*". */
    Tcl_HashTable *lineBCPtr;	/* This table remembers for each ByteCode
				 * object the location information for its
				 * body. It is keyed by the address of the
				 * Proc structure for a procedure. The values
				 * are "struct ExtCmdLoc*". (See
				 * tclCompile.h) */
    Tcl_HashTable *lineLABCPtr;
    Tcl_HashTable *lineLAPtr;	/* This table remembers for each argument of a
				 * command on the execution stack the index of
				 * the argument in the command, and the
				 * location data of the command. It is keyed
				 * by the address of the Tcl_Obj containing
				 * the argument. The values are "struct
				 * CFWord*" (See tclBasic.c). This allows
				 * commands like uplevel, eval, etc. to find
				 * location information for their arguments,
				 * if they are a proper literal argument to an
				 * invoking command. Alt view: An index to the
				 * CmdFrame stack keyed by command argument
				 * holders. */
    ContLineLoc *scriptCLLocPtr;/* This table points to the location data for
				 * invisible continuation lines in the script,
				 * if any. This pointer is set by the function
				 * TclEvalObjEx() in file "tclBasic.c", and
				 * used by function ...() in the same file.
				 * It does for the eval/direct path of script
				 * execution what CompileEnv.clLoc does for
				 * the bytecode compiler.
				 */
    /*
     * TIP #268. The currently active selection mode, i.e. the package require
     * preferences.
     */

    int packagePrefer;		/* Current package selection mode. */

    /*
     * Hashtables for variable traces and searches.
     */

    Tcl_HashTable varTraces;	/* Hashtable holding the start of a variable's
				 * active trace list; varPtr is the key. */
    Tcl_HashTable varSearches;	/* Hashtable holding the start of a variable's
				 * active searches list; varPtr is the key. */
    /*
     * The thread-specific data ekeko: cache pointers or values that
     *  (a) do not change during the thread's lifetime
     *  (b) require access to TSD to determine at runtime
     *  (c) are accessed very often (e.g., at each command call)
     *
     * Note that these are the same for all interps in the same thread. They
     * just have to be initialised for the thread's parent interp, children
     * inherit the value.
     *
     * They are used by the macros defined below.
     */

    AllocCache *allocCache;
    void *pendingObjDataPtr;	/* Pointer to the Cache and PendingObjData
				 * structs for this interp's thread; see
				 * tclObj.c and tclThreadAlloc.c */
    int *asyncReadyPtr;		/* Pointer to the asyncReady indicator for
				 * this interp's thread; see tclAsync.c */
    /*
     * The pointer to the object system root ekeko. c.f. TIP #257.
     */
    void *objectFoundation;	/* Pointer to the Foundation structure of the
				 * object system, which contains things like
				 * references to key namespaces. See
				 * tclOOInt.h and tclOO.c for real definition
				 * and setup. */

    struct NRE_callback *deferredCallbacks;
				/* Callbacks that are set previous to a call
				 * to some Eval function but that actually
				 * belong to the command that is about to be
				 * called - i.e., they should be run *before*
				 * any tailcall is invoked. */

    /*
     * TIP #285, Script cancellation support.
     */

    Tcl_AsyncHandler asyncCancel;
				/* Async handler token for Tcl_CancelEval. */
    Tcl_Obj *asyncCancelMsg;	/* Error message set by async cancel handler
				 * for the propagation of arbitrary Tcl
				 * errors. This information, if present
				 * (asyncCancelMsg not NULL), takes precedence
				 * over the default error messages returned by
				 * a script cancellation operation. */

	/*
	 * TIP #348 IMPLEMENTATION  -  Substituted error stack
	 */
    Tcl_Obj *errorStack;	/* [info errorstack] value (as a Tcl_Obj). */
    Tcl_Obj *upLiteral;		/* "UP" literal for [info errorstack] */
    Tcl_Obj *callLiteral;	/* "CALL" literal for [info errorstack] */
    Tcl_Obj *innerLiteral;	/* "INNER" literal for [info errorstack] */
    Tcl_Obj *innerContext;	/* cached list for fast reallocation */
    int resetErrorStack;        /* controls cleaning up of ::errorStack */

#ifdef TCL_COMPILE_STATS
    /*
     * Statistical information about the bytecode compiler and interpreter's
     * operation. This should be the last field of Interp.
     */

    ByteCodeStats stats;	/* Holds compilation and execution statistics
				 * for this interpreter. */
#endif /* TCL_COMPILE_STATS */
} Interp;

/*
 * Macros that use the TSD-ekeko.
 */

#define TclAsyncReady(iPtr) \
    *((iPtr)->asyncReadyPtr)

/*
 * Macros for script cancellation support (TIP #285).
 */

#define TclCanceled(iPtr) \
    (((iPtr)->flags & CANCELED) || ((iPtr)->flags & TCL_CANCEL_UNWIND))

#define TclSetCancelFlags(iPtr, cancelFlags)   \
    (iPtr)->flags |= CANCELED;                 \
    if ((cancelFlags) & TCL_CANCEL_UNWIND) {   \
        (iPtr)->flags |= TCL_CANCEL_UNWIND;    \
    }

#define TclUnsetCancelFlags(iPtr) \
    (iPtr)->flags &= (~(CANCELED | TCL_CANCEL_UNWIND))

/*
 * Macros for splicing into and out of doubly linked lists. They assume
 * existence of struct items 'prevPtr' and 'nextPtr'.
 *
 * a = element to add or remove.
 * b = list head.
 *
 * TclSpliceIn adds to the head of the list.
 */

#define TclSpliceIn(a,b)			\
    (a)->nextPtr = (b);				\
    if ((b) != NULL) {				\
	(b)->prevPtr = (a);			\
    }						\
    (a)->prevPtr = NULL, (b) = (a);

#define TclSpliceOut(a,b)			\
    if ((a)->prevPtr != NULL) {			\
	(a)->prevPtr->nextPtr = (a)->nextPtr;	\
    } else {					\
	(b) = (a)->nextPtr;			\
    }						\
    if ((a)->nextPtr != NULL) {			\
	(a)->nextPtr->prevPtr = (a)->prevPtr;	\
    }

/*
 * EvalFlag bits for Interp structures:
 *
 * TCL_ALLOW_EXCEPTIONS	1 means it's OK for the script to terminate with a
 *			code other than TCL_OK or TCL_ERROR; 0 means codes
 *			other than these should be turned into errors.
 */

#define TCL_ALLOW_EXCEPTIONS		0x04
#define TCL_EVAL_FILE			0x02
#define TCL_EVAL_SOURCE_IN_FRAME	0x10
#define TCL_EVAL_NORESOLVE		0x20
#define TCL_EVAL_DISCARD_RESULT		0x40

/*
 * Flag bits for Interp structures:
 *
 * DELETED:		Non-zero means the interpreter has been deleted:
 *			don't process any more commands for it, and destroy
 *			the structure as soon as all nested invocations of
 *			Tcl_Eval are done.
 * ERR_ALREADY_LOGGED:	Non-zero means information has already been logged in
 *			iPtr->errorInfo for the current Tcl_Eval instance, so
 *			Tcl_Eval needn't log it (used to implement the "error
 *			message log" command).
 * DONT_COMPILE_CMDS_INLINE: Non-zero means that the bytecode compiler should
 *			not compile any commands into an inline sequence of
 *			instructions. This is set 1, for example, when command
 *			traces are requested.
 * RAND_SEED_INITIALIZED: Non-zero means that the randSeed value of the interp
 *			has not be initialized. This is set 1 when we first
 *			use the rand() or srand() functions.
 * SAFE_INTERP:		Non zero means that the current interp is a safe
 *			interp (i.e. it has only the safe commands installed,
 *			less privilege than a regular interp).
 * INTERP_DEBUG_FRAME:	Used for switching on various extra interpreter
 *			debug/info mechanisms (e.g. info frame eval/uplevel
 *			tracing) which are performance intensive.
 * INTERP_TRACE_IN_PROGRESS: Non-zero means that an interp trace is currently
 *			active; so no further trace callbacks should be
 *			invoked.
 * INTERP_ALTERNATE_WRONG_ARGS: Used for listing second and subsequent forms
 *			of the wrong-num-args string in Tcl_WrongNumArgs.
 *			Makes it append instead of replacing and uses
 *			different intermediate text.
 * CANCELED:		Non-zero means that the script in progress should be
 *			canceled as soon as possible. This can be checked by
 *			extensions (and the core itself) by calling
 *			Tcl_Canceled and checking if TCL_ERROR is returned.
 *			This is a one-shot flag that is reset immediately upon
 *			being detected; however, if the TCL_CANCEL_UNWIND flag
 *			is set Tcl_Canceled will continue to report that the
 *			script in progress has been canceled thereby allowing
 *			the evaluation stack for the interp to be fully
 *			unwound.
 *
 * WARNING: For the sake of some extensions that have made use of former
 * internal values, do not re-use the flag values 2 (formerly ERR_IN_PROGRESS)
 * or 8 (formerly ERROR_CODE_SET).
 */

#define DELETED				     1
#define ERR_ALREADY_LOGGED		     4
#define INTERP_DEBUG_FRAME		  0x10
#define DONT_COMPILE_CMDS_INLINE	  0x20
#define RAND_SEED_INITIALIZED		  0x40
#define SAFE_INTERP			  0x80
#define INTERP_TRACE_IN_PROGRESS	 0x200
#define INTERP_ALTERNATE_WRONG_ARGS	 0x400
#define ERR_LEGACY_COPY			 0x800
#define CANCELED			0x1000

/*
 * Maximum number of levels of nesting permitted in Tcl commands (used to
 * catch infinite recursion).
 */

#define MAX_NESTING_DEPTH	1000

/*
 * The macro below is used to modify a "char" value (e.g. by casting it to an
 * unsigned character) so that it can be used safely with macros such as
 * isspace.
 */

#define UCHAR(c) ((unsigned char) (c))

/*
 * This macro is used to properly align the memory allocated by Tcl, giving
 * the same alignment as the native malloc.
 */

#if defined(__APPLE__)
#define TCL_ALLOCALIGN	16
#else
#define TCL_ALLOCALIGN	(2*sizeof(void *))
#endif

/*
 * TCL_ALIGN is used to determine the offset needed to safely allocate any
 * data structure in memory. Given a starting offset or size, it "rounds up"
 * or "aligns" the offset to the next aligned (typically 8-byte) boundary so
 * that any data structure can be placed at the resulting offset without fear
 * of an alignment error. Note this is clamped to a minimum of 8 for API
 * compatibility.
 *
 * WARNING!! DO NOT USE THIS MACRO TO ALIGN POINTERS: it will produce the
 * wrong result on platforms that allocate addresses that are divisible by a
 * non-trivial factor of this alignment. Only use it for offsets or sizes.
 *
 * This macro is only used by tclCompile.c in the core (Bug 926445). It
 * however not be made file static, as extensions that touch bytecodes
 * (notably tbcload) require it.
 */

struct TclMaxAlignment {
    char unalign[8];
    union {
	long long maxAlignLongLong;
	double maxAlignDouble;
	void *maxAlignPointer;
    } aligned;
};
#define TCL_ALIGN_BYTES \
	offsetof(struct TclMaxAlignment, aligned)
#define TCL_ALIGN(x) \
	(((x) + (TCL_ALIGN_BYTES - 1)) & ~(TCL_ALIGN_BYTES - 1))

/*
 * A common panic alert when memory allocation fails.
 */

#define TclOOM(ptr, size) \
	((size) && ((ptr)||(Tcl_Panic("unable to alloc %" TCL_Z_MODIFIER "u bytes", (size_t)(size)),1)))

/*
 * The following enum values are used to specify the runtime platform setting
 * of the tclPlatform variable.
 */

typedef enum {
    TCL_PLATFORM_UNIX = 0,	/* Any Unix-like OS. */
    TCL_PLATFORM_WINDOWS = 2	/* Any Microsoft Windows OS. */
} TclPlatformType;

/*
 * The following enum values are used to indicate the translation of a Tcl
 * channel. Declared here so that each platform can define
 * TCL_PLATFORM_TRANSLATION to the native translation on that platform.
 */

typedef enum TclEolTranslation {
    TCL_TRANSLATE_AUTO,		/* Eol == \r, \n and \r\n. */
    TCL_TRANSLATE_CR,		/* Eol == \r. */
    TCL_TRANSLATE_LF,		/* Eol == \n. */
    TCL_TRANSLATE_CRLF		/* Eol == \r\n. */
} TclEolTranslation;

/*
 * Flags for TclInvoke:
 *
 * TCL_INVOKE_HIDDEN		Invoke a hidden command; if not set, invokes
 *				an exposed command.
 * TCL_INVOKE_NO_UNKNOWN	If set, "unknown" is not invoked if the
 *				command to be invoked is not found. Only has
 *				an effect if invoking an exposed command,
 *				i.e. if TCL_INVOKE_HIDDEN is not also set.
 * TCL_INVOKE_NO_TRACEBACK	Does not record traceback information if the
 *				invoked command returns an error. Used if the
 *				caller plans on recording its own traceback
 *				information.
 */

#define	TCL_INVOKE_HIDDEN	(1<<0)
#define TCL_INVOKE_NO_UNKNOWN	(1<<1)
#define TCL_INVOKE_NO_TRACEBACK	(1<<2)

/*
 * ListSizeT is the type for holding list element counts. It's defined
 * simplify sharing source between Tcl8 and Tcl9.
 */
#if TCL_MAJOR_VERSION > 8

typedef size_t ListSizeT;

/*
 * SSIZE_MAX, NOT SIZE_MAX as negative differences need to be expressed
 * between values of the ListSizeT type so limit the range to signed
 */
#define ListSizeT_MAX ((ListSizeT)PTRDIFF_MAX)

#else

typedef int ListSizeT;
#define ListSizeT_MAX INT_MAX

#endif

/*
 * ListStore --
 *
 * A Tcl list's internal representation is defined through three structures.
 *
 * A ListStore struct is a structure that includes a variable size array that
 * serves as storage for a Tcl list. A contiguous sequence of slots in the
 * array, the "in-use" area, holds valid pointers to Tcl_Obj values that
 * belong to one or more Tcl lists. The unused slots before and after these
 * are free slots that may be used to prepend and append without having to
 * reallocate the struct. The ListStore may be shared amongst multiple lists
 * and reference counted.
 *
 * A ListSpan struct defines a sequence of slots within a ListStore. This sequence
 * always lies within the "in-use" area of the ListStore. Like ListStore, the
 * structure may be shared among multiple lists and is reference counted.
 *
 * A ListRep struct holds the internal representation of a Tcl list as stored
 * in a Tcl_Obj. It is composed of a ListStore and a ListSpan that together
 * define the content of the list. The ListSpan specifies the range of slots
 * within the ListStore that hold elements for this list. The ListSpan is
 * optional in which case the list includes all the "in-use" slots of the
 * ListStore.
 *
 */
typedef struct ListStore {
    ListSizeT firstUsed;    /* Index of first slot in use within slots[] */
    ListSizeT numUsed;      /* Number of slots in use (starting firstUsed) */
    ListSizeT numAllocated; /* Total number of slots[] array slots. */
    size_t refCount;           /* Number of references to this instance */
    int flags;              /* LISTSTORE_* flags */
    Tcl_Obj *slots[TCLFLEXARRAY];      /* Variable size array. Grown as needed */
} ListStore;

#define LISTSTORE_CANONICAL 0x1 /* All Tcl_Obj's referencing this
                                   store have their string representation
                                   derived from the list representation */

/* Max number of elements that can be contained in a list */
#define LIST_MAX                                               \
    ((ListSizeT_MAX - offsetof(ListStore, slots)) \
		   / sizeof(Tcl_Obj *))
/* Memory size needed for a ListStore to hold numSlots_ elements */
#define LIST_SIZE(numSlots_) \
	(offsetof(ListStore, slots) + ((numSlots_) * sizeof(Tcl_Obj *)))

/*
 * ListSpan --
 * See comments above for ListStore
 */
typedef struct ListSpan {
    ListSizeT spanStart;    /* Starting index of the span */
    ListSizeT spanLength;   /* Number of elements in the span */
    size_t refCount;     /* Count of references to this span record */
} ListSpan;
#ifndef LIST_SPAN_THRESHOLD /* May be set on build line */
#define LIST_SPAN_THRESHOLD 101
#endif

/*
 * ListRep --
 * See comments above for ListStore
 */
typedef struct ListRep {
    ListStore *storePtr;/* element array shared amongst different lists */
    ListSpan *spanPtr;  /* If not NULL, the span holds the range of slots
                           within *storePtr that contain this list elements. */
} ListRep;

/*
 * Macros used to get access list internal representations.
 *
 * Naming conventions:
 * ListRep* - expect a pointer to a valid ListRep
 * ListObj* - expect a pointer to a Tcl_Obj whose internal type is known to
 *            be a list (tclListType). Will crash otherwise.
 * TclListObj* - expect a pointer to a Tcl_Obj whose internal type may or may not
 *            be tclListType. These will convert as needed and return error if
 *            conversion not possible.
 */

/* Returns the starting slot for this listRep in the contained ListStore */
#define ListRepStart(listRepPtr_)                               \
    ((listRepPtr_)->spanPtr ? (listRepPtr_)->spanPtr->spanStart \
			    : (listRepPtr_)->storePtr->firstUsed)

/* Returns the number of elements in this listRep */
#define ListRepLength(listRepPtr_)                               \
    ((listRepPtr_)->spanPtr ? (listRepPtr_)->spanPtr->spanLength \
			    : (listRepPtr_)->storePtr->numUsed)

/* Returns a pointer to the first slot containing this ListRep elements */
#define ListRepElementsBase(listRepPtr_) \
    (&(listRepPtr_)->storePtr->slots[ListRepStart(listRepPtr_)])

/* Stores the number of elements and base address of the element array */
#define ListRepElements(listRepPtr_, objc_, objv_) \
    (((objv_) = ListRepElementsBase(listRepPtr_)), \
     ((objc_) = ListRepLength(listRepPtr_)))

/* Returns 1/0 whether the ListRep's ListStore is shared. */
#define ListRepIsShared(listRepPtr_) ((listRepPtr_)->storePtr->refCount > 1)

/* Returns a pointer to the ListStore component */
#define ListObjStorePtr(listObj_) \
    ((ListStore *)((listObj_)->internalRep.twoPtrValue.ptr1))

/* Returns a pointer to the ListSpan component */
#define ListObjSpanPtr(listObj_) \
    ((ListSpan *)((listObj_)->internalRep.twoPtrValue.ptr2))

/* Returns the ListRep internal representaton in a Tcl_Obj */
#define ListObjGetRep(listObj_, listRepPtr_)                 \
    do {                                                     \
	(listRepPtr_)->storePtr = ListObjStorePtr(listObj_); \
	(listRepPtr_)->spanPtr = ListObjSpanPtr(listObj_);   \
    } while (0)

/* Returns the length of the list */
#define ListObjLength(listObj_, len_)                                         \
    ((len_) = ListObjSpanPtr(listObj_) ? ListObjSpanPtr(listObj_)->spanLength \
				       : ListObjStorePtr(listObj_)->numUsed)

/* Returns the starting slot index of this list's elements in the ListStore */
#define ListObjStart(listObj_)                                      \
    (ListObjSpanPtr(listObj_) ? ListObjSpanPtr(listObj_)->spanStart \
			      : ListObjStorePtr(listObj_)->firstUsed)

/* Stores the element count and base address of this list's elements */
#define ListObjGetElements(listObj_, objc_, objv_) \
    (((objv_) = &ListObjStorePtr(listObj_)->slots[ListObjStart(listObj_)]), \
     (ListObjLength(listObj_, (objc_))))

/*
 * Returns 1/0 whether the internal representation (not the Tcl_Obj itself)
 * is shared.  Note by intent this only checks for sharing of ListStore,
 * not spans.
 */
#define ListObjRepIsShared(listObj_) (ListObjStorePtr(listObj_)->refCount > 1)

/*
 * Certain commands like concat are optimized if an existing string
 * representation of a list object is known to be in canonical format (i.e.
 * generated from the list representation). There are three conditions when
 * this will be the case:
 * (1) No string representation exists which means it will obviously have
 * to be generated from the list representation when needed
 * (2) The ListStore flags is marked canonical. This is done at the time
 * the string representation is generated from the list IF the list
 * representation does not have a span (see comments in UpdateStringOfList).
 * (3) The list representation does not have a span component. This is
 * because list Tcl_Obj's with spans are always created from existing lists
 * and never from strings (see SetListFromAny) and thus their string
 * representation will always be canonical.
 */
#define ListObjIsCanonical(listObj_)                             \
    (((listObj_)->bytes == NULL)                                 \
     || (ListObjStorePtr(listObj_)->flags & LISTSTORE_CANONICAL) \
     || ListObjSpanPtr(listObj_) != NULL)

/*
 * Converts the Tcl_Obj to a list if it isn't one and stores the element
 * count and base address of this list's elements in objcPtr_ and objvPtr_.
 * Return TCL_OK on success or TCL_ERROR if the Tcl_Obj cannot be
 * converted to a list.
 */
#define TclListObjGetElementsM(interp_, listObj_, objcPtr_, objvPtr_)    \
    (((listObj_)->typePtr == &tclListType)                              \
	 ? ((ListObjGetElements((listObj_), *(objcPtr_), *(objvPtr_))), \
	    TCL_OK)                                                     \
	 : Tcl_ListObjGetElements(                                      \
	     (interp_), (listObj_), (objcPtr_), (objvPtr_)))

/*
 * Converts the Tcl_Obj to a list if it isn't one and stores the element
 * count in lenPtr_.  Returns TCL_OK on success or TCL_ERROR if the
 * Tcl_Obj cannot be converted to a list.
 */
#define TclListObjLengthM(interp_, listObj_, lenPtr_)         \
    (((listObj_)->typePtr == &tclListType)                   \
	 ? ((ListObjLength((listObj_), *(lenPtr_))), TCL_OK) \
	 : Tcl_ListObjLength((interp_), (listObj_), (lenPtr_)))

#define TclListObjIsCanonical(listObj_) \
    (((listObj_)->typePtr == &tclListType) ? ListObjIsCanonical((listObj_)) : 0)

/*
 * Modes for collecting (or not) in the implementations of TclNRForeachCmd,
 * TclNRLmapCmd and their compilations.
 */

#define TCL_EACH_KEEP_NONE  0	/* Discard iteration result like [foreach] */
#define TCL_EACH_COLLECT    1	/* Collect iteration result like [lmap] */

/*
 * Macros providing a faster path to booleans and integers:
 * Tcl_GetBooleanFromObj, Tcl_GetLongFromObj, Tcl_GetIntFromObj
 * and Tcl_GetIntForIndex.
 *
 * WARNING: these macros eval their args more than once.
 */

#define TclGetBooleanFromObj(interp, objPtr, intPtr) \
    (((objPtr)->typePtr == &tclIntType \
	    || (objPtr)->typePtr == &tclBooleanType) \
	? (*(intPtr) = ((objPtr)->internalRep.wideValue!=0), TCL_OK)	\
	: Tcl_GetBooleanFromObj((interp), (objPtr), (intPtr)))

#ifdef TCL_WIDE_INT_IS_LONG
#define TclGetLongFromObj(interp, objPtr, longPtr) \
    (((objPtr)->typePtr == &tclIntType)	\
	    ? ((*(longPtr) = (objPtr)->internalRep.wideValue), TCL_OK) \
	    : Tcl_GetLongFromObj((interp), (objPtr), (longPtr)))
#else
#define TclGetLongFromObj(interp, objPtr, longPtr) \
    (((objPtr)->typePtr == &tclIntType \
	    && (objPtr)->internalRep.wideValue >= (Tcl_WideInt)(LONG_MIN) \
	    && (objPtr)->internalRep.wideValue <= (Tcl_WideInt)(LONG_MAX)) \
	    ? ((*(longPtr) = (long)(objPtr)->internalRep.wideValue), TCL_OK) \
	    : Tcl_GetLongFromObj((interp), (objPtr), (longPtr)))
#endif

#define TclGetIntFromObj(interp, objPtr, intPtr) \
    (((objPtr)->typePtr == &tclIntType \
	    && (objPtr)->internalRep.wideValue >= (Tcl_WideInt)(INT_MIN) \
	    && (objPtr)->internalRep.wideValue <= (Tcl_WideInt)(INT_MAX)) \
	    ? ((*(intPtr) = (int)(objPtr)->internalRep.wideValue), TCL_OK) \
	    : Tcl_GetIntFromObj((interp), (objPtr), (intPtr)))
#define TclGetIntForIndexM(interp, objPtr, endValue, idxPtr) \
    ((((objPtr)->typePtr == &tclIntType) && ((objPtr)->internalRep.wideValue >= 0) \
	    && ((Tcl_WideUInt)(objPtr)->internalRep.wideValue <= (size_t)(endValue) + 1)) \
	    ? ((*(idxPtr) = (size_t)(objPtr)->internalRep.wideValue), TCL_OK) \
	    : Tcl_GetIntForIndex((interp), (objPtr), (endValue), (idxPtr)))

/*
 * Macro used to save a function call for common uses of
 * Tcl_GetWideIntFromObj(). The ANSI C "prototype" is:
 *
 * MODULE_SCOPE int TclGetWideIntFromObj(Tcl_Interp *interp, Tcl_Obj *objPtr,
 *			Tcl_WideInt *wideIntPtr);
 */

#define TclGetWideIntFromObj(interp, objPtr, wideIntPtr) \
    (((objPtr)->typePtr == &tclIntType)					\
	? (*(wideIntPtr) =						\
		((objPtr)->internalRep.wideValue), TCL_OK) :		\
	Tcl_GetWideIntFromObj((interp), (objPtr), (wideIntPtr)))

/*
 * Flag values for TclTraceDictPath().
 *
 * DICT_PATH_READ indicates that all entries on the path must exist but no
 * updates will be needed.
 *
 * DICT_PATH_UPDATE indicates that we are going to be doing an update at the
 * tip of the path, so duplication of shared objects should be done along the
 * way.
 *
 * DICT_PATH_EXISTS indicates that we are performing an existence test and a
 * lookup failure should therefore not be an error. If (and only if) this flag
 * is set, TclTraceDictPath() will return the special value
 * DICT_PATH_NON_EXISTENT if the path is not traceable.
 *
 * DICT_PATH_CREATE (which also requires the DICT_PATH_UPDATE bit to be set)
 * indicates that we are to create non-existent dictionaries on the path.
 */

#define DICT_PATH_READ		0
#define DICT_PATH_UPDATE	1
#define DICT_PATH_EXISTS	2
#define DICT_PATH_CREATE	5

#define DICT_PATH_NON_EXISTENT	((Tcl_Obj *) (void *) 1)

/*
 *----------------------------------------------------------------
 * Data structures related to the filesystem internals
 *----------------------------------------------------------------
 */

/*
 * The version_2 filesystem is private to Tcl. As and when these changes have
 * been thoroughly tested and investigated a new public filesystem interface
 * will be released. The aim is more versatile virtual filesystem interfaces,
 * more efficiency in 'path' manipulation and usage, and cleaner filesystem
 * code internally.
 */

#define TCL_FILESYSTEM_VERSION_2	((Tcl_FSVersion) 0x2)
typedef void *(TclFSGetCwdProc2)(void *clientData);
typedef int (Tcl_FSLoadFileProc2) (Tcl_Interp *interp, Tcl_Obj *pathPtr,
	Tcl_LoadHandle *handlePtr, Tcl_FSUnloadFileProc **unloadProcPtr, int flags);

/*
 * The following types are used for getting and storing platform-specific file
 * attributes in tclFCmd.c and the various platform-versions of that file.
 * This is done to have as much common code as possible in the file attributes
 * code. For more information about the callbacks, see TclFileAttrsCmd in
 * tclFCmd.c.
 */

typedef int (TclGetFileAttrProc)(Tcl_Interp *interp, int objIndex,
	Tcl_Obj *fileName, Tcl_Obj **attrObjPtrPtr);
typedef int (TclSetFileAttrProc)(Tcl_Interp *interp, int objIndex,
	Tcl_Obj *fileName, Tcl_Obj *attrObjPtr);

typedef struct TclFileAttrProcs {
    TclGetFileAttrProc *getProc;/* The procedure for getting attrs. */
    TclSetFileAttrProc *setProc;/* The procedure for setting attrs. */
} TclFileAttrProcs;

/*
 * Opaque handle used in pipeline routines to encapsulate platform-dependent
 * state.
 */

typedef struct TclFile_ *TclFile;

typedef enum Tcl_PathPart {
    TCL_PATH_DIRNAME,
    TCL_PATH_TAIL,
    TCL_PATH_EXTENSION,
    TCL_PATH_ROOT
} Tcl_PathPart;

/*
 *----------------------------------------------------------------
 * Data structures related to obsolete filesystem hooks
 *----------------------------------------------------------------
 */

typedef int (TclStatProc_)(const char *path, struct stat *buf);
typedef int (TclAccessProc_)(const char *path, int mode);
typedef Tcl_Channel (TclOpenFileChannelProc_)(Tcl_Interp *interp,
	const char *fileName, const char *modeString, int permissions);

/*
 *----------------------------------------------------------------
 * Data structures for process-global values.
 *----------------------------------------------------------------
 */

typedef void (TclInitProcessGlobalValueProc)(char **valuePtr, TCL_HASH_TYPE *lengthPtr,
	Tcl_Encoding *encodingPtr);

/*
 * A ProcessGlobalValue struct exists for each internal value in Tcl that is
 * to be shared among several threads. Each thread sees a (Tcl_Obj) copy of
 * the value, and the gobal value is kept as a counted string, with epoch and
 * mutex control. Each ProcessGlobalValue struct should be a static variable in
 * some file.
 */

typedef struct ProcessGlobalValue {
    size_t epoch;			/* Epoch counter to detect changes in the
				 * global value. */
    TCL_HASH_TYPE numBytes;	/* Length of the global string. */
    char *value;		/* The global string value. */
    Tcl_Encoding encoding;	/* system encoding when global string was
				 * initialized. */
    TclInitProcessGlobalValueProc *proc;
    				/* A procedure to initialize the global string
				 * copy when a "get" request comes in before
				 * any "set" request has been received. */
    Tcl_Mutex mutex;		/* Enforce orderly access from multiple
				 * threads. */
    Tcl_ThreadDataKey key;	/* Key for per-thread data holding the
				 * (Tcl_Obj) copy for each thread. */
} ProcessGlobalValue;

/*
 *----------------------------------------------------------------------
 * Flags for TclParseNumber
 *----------------------------------------------------------------------
 */

#define TCL_PARSE_DECIMAL_ONLY		1
				/* Leading zero doesn't denote octal or
				 * hex. */
#define TCL_PARSE_OCTAL_ONLY		2
				/* Parse octal even without prefix. */
#define TCL_PARSE_HEXADECIMAL_ONLY	4
				/* Parse hexadecimal even without prefix. */
#define TCL_PARSE_INTEGER_ONLY		8
				/* Disable floating point parsing. */
#define TCL_PARSE_SCAN_PREFIXES		16
				/* Use [scan] rules dealing with 0?
				 * prefixes. */
#define TCL_PARSE_NO_WHITESPACE		32
				/* Reject leading/trailing whitespace. */
#define TCL_PARSE_BINARY_ONLY	64
				/* Parse binary even without prefix. */
#define TCL_PARSE_NO_UNDERSCORE	128
				/* Reject underscore digit separator */

/*
<<<<<<< HEAD
 *----------------------------------------------------------------------
 * Type values TclGetNumberFromObj
 *----------------------------------------------------------------------
 */

#define TCL_NUMBER_INT		2
#define TCL_NUMBER_BIG		3
#define TCL_NUMBER_DOUBLE	4
#define TCL_NUMBER_NAN		5

/*
=======
>>>>>>> 79d18dcb
 *----------------------------------------------------------------
 * Variables shared among Tcl modules but not used by the outside world.
 *----------------------------------------------------------------
 */

MODULE_SCOPE char *tclNativeExecutableName;
MODULE_SCOPE int tclFindExecutableSearchDone;
MODULE_SCOPE char *tclMemDumpFileName;
MODULE_SCOPE TclPlatformType tclPlatform;

MODULE_SCOPE Tcl_Encoding tclIdentityEncoding;

/*
 * TIP #233 (Virtualized Time)
 * Data for the time hooks, if any.
 */

MODULE_SCOPE Tcl_GetTimeProc *tclGetTimeProcPtr;
MODULE_SCOPE Tcl_ScaleTimeProc *tclScaleTimeProcPtr;
MODULE_SCOPE void *tclTimeClientData;

/*
 * Variables denoting the Tcl object types defined in the core.
 */

MODULE_SCOPE const Tcl_ObjType tclBignumType;
MODULE_SCOPE const Tcl_ObjType tclBooleanType;
MODULE_SCOPE const Tcl_ObjType tclByteCodeType;
MODULE_SCOPE const Tcl_ObjType tclDoubleType;
MODULE_SCOPE const Tcl_ObjType tclIntType;
MODULE_SCOPE const Tcl_ObjType tclListType;
MODULE_SCOPE const Tcl_ObjType tclArithSeriesType;
MODULE_SCOPE const Tcl_ObjType tclDictType;
MODULE_SCOPE const Tcl_ObjType tclProcBodyType;
MODULE_SCOPE const Tcl_ObjType tclStringType;
MODULE_SCOPE const Tcl_ObjType tclEnsembleCmdType;
MODULE_SCOPE const Tcl_ObjType tclRegexpType;
MODULE_SCOPE Tcl_ObjType tclCmdNameType;

/*
 * Variables denoting the hash key types defined in the core.
 */

MODULE_SCOPE const Tcl_HashKeyType tclArrayHashKeyType;
MODULE_SCOPE const Tcl_HashKeyType tclOneWordHashKeyType;
MODULE_SCOPE const Tcl_HashKeyType tclStringHashKeyType;
MODULE_SCOPE const Tcl_HashKeyType tclObjHashKeyType;

/*
 * The head of the list of free Tcl objects, and the total number of Tcl
 * objects ever allocated and freed.
 */

MODULE_SCOPE Tcl_Obj *	tclFreeObjList;

#ifdef TCL_COMPILE_STATS
MODULE_SCOPE size_t	tclObjsAlloced;
MODULE_SCOPE size_t	tclObjsFreed;
#define TCL_MAX_SHARED_OBJ_STATS 5
MODULE_SCOPE size_t	tclObjsShared[TCL_MAX_SHARED_OBJ_STATS];
#endif /* TCL_COMPILE_STATS */

/*
 * Pointer to a heap-allocated string of length zero that the Tcl core uses as
 * the value of an empty string representation for an object. This value is
 * shared by all new objects allocated by Tcl_NewObj.
 */

MODULE_SCOPE char	tclEmptyString;

enum CheckEmptyStringResult {
	TCL_EMPTYSTRING_UNKNOWN = -1, TCL_EMPTYSTRING_NO, TCL_EMPTYSTRING_YES
};

/*
 *----------------------------------------------------------------
 * Procedures shared among Tcl modules but not used by the outside world,
 * introduced by/for NRE.
 *----------------------------------------------------------------
 */

MODULE_SCOPE Tcl_ObjCmdProc TclNRApplyObjCmd;
MODULE_SCOPE Tcl_ObjCmdProc TclNREvalObjCmd;
MODULE_SCOPE Tcl_ObjCmdProc TclNRCatchObjCmd;
MODULE_SCOPE Tcl_ObjCmdProc TclNRExprObjCmd;
MODULE_SCOPE Tcl_ObjCmdProc TclNRForObjCmd;
MODULE_SCOPE Tcl_ObjCmdProc TclNRForeachCmd;
MODULE_SCOPE Tcl_ObjCmdProc TclNRIfObjCmd;
MODULE_SCOPE Tcl_ObjCmdProc TclNRLmapCmd;
MODULE_SCOPE Tcl_ObjCmdProc TclNRPackageObjCmd;
MODULE_SCOPE Tcl_ObjCmdProc TclNRSourceObjCmd;
MODULE_SCOPE Tcl_ObjCmdProc TclNRSubstObjCmd;
MODULE_SCOPE Tcl_ObjCmdProc TclNRSwitchObjCmd;
MODULE_SCOPE Tcl_ObjCmdProc TclNRTryObjCmd;
MODULE_SCOPE Tcl_ObjCmdProc TclNRUplevelObjCmd;
MODULE_SCOPE Tcl_ObjCmdProc TclNRWhileObjCmd;

MODULE_SCOPE Tcl_NRPostProc TclNRForIterCallback;
MODULE_SCOPE Tcl_NRPostProc TclNRCoroutineActivateCallback;
MODULE_SCOPE Tcl_ObjCmdProc TclNRTailcallObjCmd;
MODULE_SCOPE Tcl_NRPostProc TclNRTailcallEval;
MODULE_SCOPE Tcl_ObjCmdProc TclNRCoroutineObjCmd;
MODULE_SCOPE Tcl_ObjCmdProc TclNRYieldObjCmd;
MODULE_SCOPE Tcl_ObjCmdProc TclNRYieldmObjCmd;
MODULE_SCOPE Tcl_ObjCmdProc TclNRYieldToObjCmd;
MODULE_SCOPE Tcl_ObjCmdProc TclNRInvoke;
MODULE_SCOPE Tcl_NRPostProc TclNRReleaseValues;

MODULE_SCOPE void  TclSetTailcall(Tcl_Interp *interp, Tcl_Obj *tailcallPtr);
MODULE_SCOPE void  TclPushTailcallPoint(Tcl_Interp *interp);

/* These two can be considered for the public api */
MODULE_SCOPE void  TclMarkTailcall(Tcl_Interp *interp);
MODULE_SCOPE void  TclSkipTailcall(Tcl_Interp *interp);

/*
 * This structure holds the data for the various iteration callbacks used to
 * NRE the 'for' and 'while' commands. We need a separate structure because we
 * have more than the 4 client data entries we can provide directly thorugh
 * the callback API. It is the 'word' information which puts us over the
 * limit. It is needed because the loop body is argument 4 of 'for' and
 * argument 2 of 'while'. Not providing the correct index confuses the #280
 * code. We TclSmallAlloc/Free this.
 */

typedef struct ForIterData {
    Tcl_Obj *cond;		/* Loop condition expression. */
    Tcl_Obj *body;		/* Loop body. */
    Tcl_Obj *next;		/* Loop step script, NULL for 'while'. */
    const char *msg;		/* Error message part. */
    size_t word;			/* Index of the body script in the command */
} ForIterData;

/* TIP #357 - Structure doing the bookkeeping of handles for Tcl_LoadFile
 *            and Tcl_FindSymbol. This structure corresponds to an opaque
 *            typedef in tcl.h */

typedef void* TclFindSymbolProc(Tcl_Interp* interp, Tcl_LoadHandle loadHandle,
				const char* symbol);
struct Tcl_LoadHandle_ {
    void *clientData;	/* Client data is the load handle in the
				 * native filesystem if a module was loaded
				 * there, or an opaque pointer to a structure
				 * for further bookkeeping on load-from-VFS
				 * and load-from-memory */
    TclFindSymbolProc* findSymbolProcPtr;
				/* Procedure that resolves symbols in a
				 * loaded module */
    Tcl_FSUnloadFileProc* unloadFileProcPtr;
				/* Procedure that unloads a loaded module */
};

/* Flags for conversion of doubles to digit strings */

#define TCL_DD_E_FORMAT 		0x2
				/* Use a fixed-length string of digits,
				 * suitable for E format*/
#define TCL_DD_F_FORMAT 		0x3
				/* Use a fixed number of digits after the
				 * decimal point, suitable for F format */
#define TCL_DD_SHORTEST 		0x4
				/* Use the shortest possible string */
#define TCL_DD_NO_QUICK 		0x8
				/* Debug flag: forbid quick FP conversion */

#define TCL_DD_CONVERSION_TYPE_MASK	0x3
				/* Mask to isolate the conversion type */

/*
 *----------------------------------------------------------------
 * Procedures shared among Tcl modules but not used by the outside world:
 *----------------------------------------------------------------
 */

MODULE_SCOPE void	TclAppendBytesToByteArray(Tcl_Obj *objPtr,
			    const unsigned char *bytes, size_t len);
MODULE_SCOPE int	TclNREvalCmd(Tcl_Interp *interp, Tcl_Obj *objPtr,
			    int flags);
MODULE_SCOPE void	TclAdvanceContinuations(size_t *line, int **next,
			    int loc);
MODULE_SCOPE void	TclAdvanceLines(size_t *line, const char *start,
			    const char *end);
MODULE_SCOPE void	TclArgumentEnter(Tcl_Interp *interp,
			    Tcl_Obj *objv[], int objc, CmdFrame *cf);
MODULE_SCOPE void	TclArgumentRelease(Tcl_Interp *interp,
			    Tcl_Obj *objv[], int objc);
MODULE_SCOPE void	TclArgumentBCEnter(Tcl_Interp *interp,
			    Tcl_Obj *objv[], int objc,
			    void *codePtr, CmdFrame *cfPtr, int cmd, size_t pc);
MODULE_SCOPE void	TclArgumentBCRelease(Tcl_Interp *interp,
			    CmdFrame *cfPtr);
MODULE_SCOPE void	TclArgumentGet(Tcl_Interp *interp, Tcl_Obj *obj,
			    CmdFrame **cfPtrPtr, int *wordPtr);
MODULE_SCOPE int	TclAsyncNotifier(int sigNumber, Tcl_ThreadId threadId,
			    void *clientData, int *flagPtr, int value);
MODULE_SCOPE void	TclAsyncMarkFromNotifier(void);
MODULE_SCOPE double	TclBignumToDouble(const void *bignum);
MODULE_SCOPE int	TclByteArrayMatch(const unsigned char *string,
			    size_t strLen, const unsigned char *pattern,
			    size_t ptnLen, int flags);
MODULE_SCOPE double	TclCeil(const void *a);
MODULE_SCOPE void	TclChannelPreserve(Tcl_Channel chan);
MODULE_SCOPE void	TclChannelRelease(Tcl_Channel chan);
MODULE_SCOPE int	TclCheckArrayTraces(Tcl_Interp *interp, Var *varPtr,
			    Var *arrayPtr, Tcl_Obj *name, int index);
MODULE_SCOPE int	TclCheckEmptyString(Tcl_Obj *objPtr);
MODULE_SCOPE int	TclChanCaughtErrorBypass(Tcl_Interp *interp,
			    Tcl_Channel chan);
MODULE_SCOPE Tcl_ObjCmdProc TclChannelNamesCmd;
MODULE_SCOPE Tcl_NRPostProc TclClearRootEnsemble;
MODULE_SCOPE int	TclCompareTwoNumbers(Tcl_Obj *valuePtr,
			    Tcl_Obj *value2Ptr);
MODULE_SCOPE ContLineLoc *TclContinuationsEnter(Tcl_Obj *objPtr, size_t num,
			    int *loc);
MODULE_SCOPE void	TclContinuationsEnterDerived(Tcl_Obj *objPtr,
			    int start, int *clNext);
MODULE_SCOPE ContLineLoc *TclContinuationsGet(Tcl_Obj *objPtr);
MODULE_SCOPE void	TclContinuationsCopy(Tcl_Obj *objPtr,
			    Tcl_Obj *originObjPtr);
MODULE_SCOPE size_t	TclConvertElement(const char *src, size_t length,
			    char *dst, int flags);
MODULE_SCOPE Tcl_Command TclCreateObjCommandInNs(Tcl_Interp *interp,
			    const char *cmdName, Tcl_Namespace *nsPtr,
			    Tcl_ObjCmdProc *proc, void *clientData,
			    Tcl_CmdDeleteProc *deleteProc);
MODULE_SCOPE Tcl_Command TclCreateEnsembleInNs(Tcl_Interp *interp,
			    const char *name, Tcl_Namespace *nameNamespacePtr,
			    Tcl_Namespace *ensembleNamespacePtr, int flags);
MODULE_SCOPE void	TclDeleteNamespaceVars(Namespace *nsPtr);
MODULE_SCOPE void	TclDeleteNamespaceChildren(Namespace *nsPtr);
MODULE_SCOPE int	TclFindDictElement(Tcl_Interp *interp,
			    const char *dict, size_t dictLength,
			    const char **elementPtr, const char **nextPtr,
			    size_t *sizePtr, int *literalPtr);
/* TIP #280 - Modified token based evaluation, with line information. */
MODULE_SCOPE int	TclEvalEx(Tcl_Interp *interp, const char *script,
			    size_t numBytes, int flags, size_t line,
			    int *clNextOuter, const char *outerScript);
MODULE_SCOPE Tcl_ObjCmdProc TclFileAttrsCmd;
MODULE_SCOPE Tcl_ObjCmdProc TclFileCopyCmd;
MODULE_SCOPE Tcl_ObjCmdProc TclFileDeleteCmd;
MODULE_SCOPE Tcl_ObjCmdProc TclFileLinkCmd;
MODULE_SCOPE Tcl_ObjCmdProc TclFileMakeDirsCmd;
MODULE_SCOPE Tcl_ObjCmdProc TclFileReadLinkCmd;
MODULE_SCOPE Tcl_ObjCmdProc TclFileRenameCmd;
MODULE_SCOPE Tcl_ObjCmdProc TclFileTempDirCmd;
MODULE_SCOPE Tcl_ObjCmdProc TclFileTemporaryCmd;
MODULE_SCOPE Tcl_ObjCmdProc TclFileHomeCmd;
MODULE_SCOPE Tcl_ObjCmdProc TclFileTildeExpandCmd;
MODULE_SCOPE void	TclCreateLateExitHandler(Tcl_ExitProc *proc,
			    void *clientData);
MODULE_SCOPE void	TclDeleteLateExitHandler(Tcl_ExitProc *proc,
			    void *clientData);
MODULE_SCOPE char *	TclDStringAppendObj(Tcl_DString *dsPtr,
			    Tcl_Obj *objPtr);
MODULE_SCOPE char *	TclDStringAppendDString(Tcl_DString *dsPtr,
			    Tcl_DString *toAppendPtr);
MODULE_SCOPE Tcl_Obj *	TclDStringToObj(Tcl_DString *dsPtr);
MODULE_SCOPE Tcl_Obj *const *TclFetchEnsembleRoot(Tcl_Interp *interp,
			    Tcl_Obj *const *objv, size_t objc, size_t *objcPtr);
MODULE_SCOPE Tcl_Obj *const *TclEnsembleGetRewriteValues(Tcl_Interp *interp);
MODULE_SCOPE Tcl_Namespace *TclEnsureNamespace(Tcl_Interp *interp,
			    Tcl_Namespace *namespacePtr);
MODULE_SCOPE void	TclFinalizeAllocSubsystem(void);
MODULE_SCOPE void	TclFinalizeAsync(void);
MODULE_SCOPE void	TclFinalizeDoubleConversion(void);
MODULE_SCOPE void	TclFinalizeEncodingSubsystem(void);
MODULE_SCOPE void	TclFinalizeEnvironment(void);
MODULE_SCOPE void	TclFinalizeEvaluation(void);
MODULE_SCOPE void	TclFinalizeExecution(void);
MODULE_SCOPE void	TclFinalizeIOSubsystem(void);
MODULE_SCOPE void	TclFinalizeFilesystem(void);
MODULE_SCOPE void	TclResetFilesystem(void);
MODULE_SCOPE void	TclFinalizeLoad(void);
MODULE_SCOPE void	TclFinalizeLock(void);
MODULE_SCOPE void	TclFinalizeMemorySubsystem(void);
MODULE_SCOPE void	TclFinalizeNotifier(void);
MODULE_SCOPE void	TclFinalizeObjects(void);
MODULE_SCOPE void	TclFinalizePreserve(void);
MODULE_SCOPE void	TclFinalizeSynchronization(void);
MODULE_SCOPE void	TclInitThreadAlloc(void);
MODULE_SCOPE void	TclFinalizeThreadAlloc(void);
MODULE_SCOPE void	TclFinalizeThreadAllocThread(void);
MODULE_SCOPE void	TclFinalizeThreadData(int quick);
MODULE_SCOPE void	TclFinalizeThreadObjects(void);
MODULE_SCOPE double	TclFloor(const void *a);
MODULE_SCOPE void	TclFormatNaN(double value, char *buffer);
MODULE_SCOPE int	TclFSFileAttrIndex(Tcl_Obj *pathPtr,
			    const char *attributeName, int *indexPtr);
MODULE_SCOPE Tcl_Command TclNRCreateCommandInNs(Tcl_Interp *interp,
			    const char *cmdName, Tcl_Namespace *nsPtr,
			    Tcl_ObjCmdProc *proc, Tcl_ObjCmdProc *nreProc,
			    void *clientData, Tcl_CmdDeleteProc *deleteProc);
MODULE_SCOPE int	TclNREvalFile(Tcl_Interp *interp, Tcl_Obj *pathPtr,
			    const char *encodingName);
MODULE_SCOPE void	TclFSUnloadTempFile(Tcl_LoadHandle loadHandle);
MODULE_SCOPE int *	TclGetAsyncReadyPtr(void);
MODULE_SCOPE Tcl_Obj *	TclGetBgErrorHandler(Tcl_Interp *interp);
MODULE_SCOPE int	TclGetChannelFromObj(Tcl_Interp *interp,
			    Tcl_Obj *objPtr, Tcl_Channel *chanPtr,
			    int *modePtr, int flags);
MODULE_SCOPE CmdFrame *	TclGetCmdFrameForProcedure(Proc *procPtr);
MODULE_SCOPE int	TclGetCompletionCodeFromObj(Tcl_Interp *interp,
			    Tcl_Obj *value, int *code);
MODULE_SCOPE Proc *	TclGetLambdaFromObj(Tcl_Interp *interp,
			    Tcl_Obj *objPtr, Tcl_Obj **nsObjPtrPtr);
MODULE_SCOPE int	TclGetOpenModeEx(Tcl_Interp *interp,
			    const char *modeString, int *seekFlagPtr,
			    int *binaryPtr);
MODULE_SCOPE Tcl_Obj *	TclGetProcessGlobalValue(ProcessGlobalValue *pgvPtr);
MODULE_SCOPE Tcl_Obj *	TclGetSourceFromFrame(CmdFrame *cfPtr, int objc,
			    Tcl_Obj *const objv[]);
MODULE_SCOPE char *	TclGetStringStorage(Tcl_Obj *objPtr,
			    TCL_HASH_TYPE *sizePtr);
MODULE_SCOPE int	TclGetLoadedLibraries(Tcl_Interp *interp,
				const char *targetName,
				const char *packageName);
MODULE_SCOPE int	TclGetWideBitsFromObj(Tcl_Interp *, Tcl_Obj *,
				Tcl_WideInt *);
MODULE_SCOPE int	TclIncrObj(Tcl_Interp *interp, Tcl_Obj *valuePtr,
			    Tcl_Obj *incrPtr);
MODULE_SCOPE Tcl_Obj *	TclIncrObjVar2(Tcl_Interp *interp, Tcl_Obj *part1Ptr,
			    Tcl_Obj *part2Ptr, Tcl_Obj *incrPtr, int flags);
MODULE_SCOPE Tcl_ObjCmdProc TclInfoExistsCmd;
MODULE_SCOPE Tcl_ObjCmdProc TclInfoCoroutineCmd;
MODULE_SCOPE Tcl_Obj *	TclInfoFrame(Tcl_Interp *interp, CmdFrame *framePtr);
MODULE_SCOPE Tcl_ObjCmdProc TclInfoGlobalsCmd;
MODULE_SCOPE Tcl_ObjCmdProc TclInfoLocalsCmd;
MODULE_SCOPE Tcl_ObjCmdProc TclInfoVarsCmd;
MODULE_SCOPE void	TclInitAlloc(void);
MODULE_SCOPE void	TclInitDbCkalloc(void);
MODULE_SCOPE void	TclInitDoubleConversion(void);
MODULE_SCOPE void	TclInitEmbeddedConfigurationInformation(
			    Tcl_Interp *interp);
MODULE_SCOPE void	TclInitEncodingSubsystem(void);
MODULE_SCOPE void	TclInitIOSubsystem(void);
MODULE_SCOPE void	TclInitLimitSupport(Tcl_Interp *interp);
MODULE_SCOPE void	TclInitNamespaceSubsystem(void);
MODULE_SCOPE void	TclInitNotifier(void);
MODULE_SCOPE void	TclInitObjSubsystem(void);
MODULE_SCOPE int	TclInterpReady(Tcl_Interp *interp);
MODULE_SCOPE int	TclIsDigitProc(int byte);
MODULE_SCOPE int	TclIsBareword(int byte);
MODULE_SCOPE Tcl_Obj *	TclJoinPath(size_t elements, Tcl_Obj * const objv[],
			    int forceRelative);
MODULE_SCOPE int	MakeTildeRelativePath(Tcl_Interp *interp, const char *user,
			    const char *subPath, Tcl_DString *dsPtr);
MODULE_SCOPE Tcl_Obj *	TclGetHomeDirObj(Tcl_Interp *interp, const char *user);
MODULE_SCOPE Tcl_Obj *	TclResolveTildePath(Tcl_Interp *interp,
			    Tcl_Obj *pathObj);
MODULE_SCOPE Tcl_Obj *	TclResolveTildePathList(Tcl_Obj *pathsObj);
MODULE_SCOPE int	TclJoinThread(Tcl_ThreadId id, int *result);
MODULE_SCOPE void	TclLimitRemoveAllHandlers(Tcl_Interp *interp);
MODULE_SCOPE Tcl_Obj *	TclLindexList(Tcl_Interp *interp,
			    Tcl_Obj *listPtr, Tcl_Obj *argPtr);
MODULE_SCOPE Tcl_Obj *	TclLindexFlat(Tcl_Interp *interp, Tcl_Obj *listPtr,
			    size_t indexCount, Tcl_Obj *const indexArray[]);
/* TIP #280 */
MODULE_SCOPE void	TclListLines(Tcl_Obj *listObj, size_t line, int n,
			    int *lines, Tcl_Obj *const *elems);
MODULE_SCOPE Tcl_Obj *	TclListObjCopy(Tcl_Interp *interp, Tcl_Obj *listPtr);
MODULE_SCOPE int	TclListObjAppendElements(Tcl_Interp *interp,
			    Tcl_Obj *toObj, size_t elemCount,
			    Tcl_Obj *const elemObjv[]);
MODULE_SCOPE Tcl_Obj *	TclListObjRange(Tcl_Obj *listPtr, size_t fromIdx,
			    size_t toIdx);
MODULE_SCOPE Tcl_Obj *	TclLsetList(Tcl_Interp *interp, Tcl_Obj *listPtr,
			    Tcl_Obj *indexPtr, Tcl_Obj *valuePtr);
MODULE_SCOPE Tcl_Obj *	TclLsetFlat(Tcl_Interp *interp, Tcl_Obj *listPtr,
			    size_t indexCount, Tcl_Obj *const indexArray[],
			    Tcl_Obj *valuePtr);
MODULE_SCOPE Tcl_Command TclMakeEnsemble(Tcl_Interp *interp, const char *name,
			    const EnsembleImplMap map[]);
MODULE_SCOPE int TclMakeSafe(Tcl_Interp *interp);
MODULE_SCOPE int	TclMaxListLength(const char *bytes, size_t numBytes,
			    const char **endPtr);
MODULE_SCOPE int	TclMergeReturnOptions(Tcl_Interp *interp, int objc,
			    Tcl_Obj *const objv[], Tcl_Obj **optionsPtrPtr,
			    int *codePtr, int *levelPtr);
MODULE_SCOPE Tcl_Obj *	TclNarrowToBytes(Tcl_Obj *objPtr);
MODULE_SCOPE Tcl_Obj *  TclNoErrorStack(Tcl_Interp *interp, Tcl_Obj *options);
MODULE_SCOPE int	TclNokia770Doubles(void);
MODULE_SCOPE void	TclNsDecrRefCount(Namespace *nsPtr);
MODULE_SCOPE int	TclNamespaceDeleted(Namespace *nsPtr);
MODULE_SCOPE void	TclObjVarErrMsg(Tcl_Interp *interp, Tcl_Obj *part1Ptr,
			    Tcl_Obj *part2Ptr, const char *operation,
			    const char *reason, int index);
MODULE_SCOPE int	TclObjInvokeNamespace(Tcl_Interp *interp,
			    int objc, Tcl_Obj *const objv[],
			    Tcl_Namespace *nsPtr, int flags);
MODULE_SCOPE int	TclObjUnsetVar2(Tcl_Interp *interp,
			    Tcl_Obj *part1Ptr, Tcl_Obj *part2Ptr, int flags);
MODULE_SCOPE int	TclParseBackslash(const char *src,
			    size_t numBytes, size_t *readPtr, char *dst);
MODULE_SCOPE int	TclParseHex(const char *src, size_t numBytes,
			    int *resultPtr);
MODULE_SCOPE int	TclParseNumber(Tcl_Interp *interp, Tcl_Obj *objPtr,
			    const char *expected, const char *bytes,
			    size_t numBytes, const char **endPtrPtr, int flags);
MODULE_SCOPE void	TclParseInit(Tcl_Interp *interp, const char *string,
			    size_t numBytes, Tcl_Parse *parsePtr);
MODULE_SCOPE size_t	TclParseAllWhiteSpace(const char *src, size_t numBytes);
MODULE_SCOPE int	TclProcessReturn(Tcl_Interp *interp,
			    int code, int level, Tcl_Obj *returnOpts);
MODULE_SCOPE int	TclpObjLstat(Tcl_Obj *pathPtr, Tcl_StatBuf *buf);
MODULE_SCOPE Tcl_Obj *	TclpTempFileName(void);
MODULE_SCOPE Tcl_Obj *  TclpTempFileNameForLibrary(Tcl_Interp *interp,
			    Tcl_Obj* pathPtr);
MODULE_SCOPE Tcl_Obj *	TclNewFSPathObj(Tcl_Obj *dirPtr, const char *addStrRep,
			    size_t len);
MODULE_SCOPE void	TclpAlertNotifier(void *clientData);
MODULE_SCOPE void *TclpNotifierData(void);
MODULE_SCOPE void	TclpServiceModeHook(int mode);
MODULE_SCOPE void	TclpSetTimer(const Tcl_Time *timePtr);
MODULE_SCOPE int	TclpWaitForEvent(const Tcl_Time *timePtr);
MODULE_SCOPE void	TclpCreateFileHandler(int fd, int mask,
			    Tcl_FileProc *proc, void *clientData);
MODULE_SCOPE int	TclpDeleteFile(const void *path);
MODULE_SCOPE void	TclpDeleteFileHandler(int fd);
MODULE_SCOPE void	TclpFinalizeCondition(Tcl_Condition *condPtr);
MODULE_SCOPE void	TclpFinalizeMutex(Tcl_Mutex *mutexPtr);
MODULE_SCOPE void	TclpFinalizeNotifier(void *clientData);
MODULE_SCOPE void	TclpFinalizePipes(void);
MODULE_SCOPE void	TclpFinalizeSockets(void);
MODULE_SCOPE int	TclCreateSocketAddress(Tcl_Interp *interp,
			    struct addrinfo **addrlist,
			    const char *host, int port, int willBind,
			    const char **errorMsgPtr);
MODULE_SCOPE int	TclpThreadCreate(Tcl_ThreadId *idPtr,
			    Tcl_ThreadCreateProc *proc, void *clientData,
			    size_t stackSize, int flags);
MODULE_SCOPE size_t	TclpFindVariable(const char *name, size_t *lengthPtr);
MODULE_SCOPE void	TclpInitLibraryPath(char **valuePtr,
			    TCL_HASH_TYPE *lengthPtr, Tcl_Encoding *encodingPtr);
MODULE_SCOPE void	TclpInitLock(void);
MODULE_SCOPE void *TclpInitNotifier(void);
MODULE_SCOPE void	TclpInitPlatform(void);
MODULE_SCOPE void	TclpInitUnlock(void);
MODULE_SCOPE Tcl_Obj *	TclpObjListVolumes(void);
MODULE_SCOPE void	TclpGlobalLock(void);
MODULE_SCOPE void	TclpGlobalUnlock(void);
MODULE_SCOPE int	TclpMatchFiles(Tcl_Interp *interp, char *separators,
			    Tcl_DString *dirPtr, char *pattern, char *tail);
MODULE_SCOPE int	TclpObjNormalizePath(Tcl_Interp *interp,
			    Tcl_Obj *pathPtr, int nextCheckpoint);
MODULE_SCOPE void	TclpNativeJoinPath(Tcl_Obj *prefix, const char *joining);
MODULE_SCOPE Tcl_Obj *	TclpNativeSplitPath(Tcl_Obj *pathPtr, size_t *lenPtr);
MODULE_SCOPE Tcl_PathType TclpGetNativePathType(Tcl_Obj *pathPtr,
			    size_t *driveNameLengthPtr, Tcl_Obj **driveNameRef);
MODULE_SCOPE int	TclCrossFilesystemCopy(Tcl_Interp *interp,
			    Tcl_Obj *source, Tcl_Obj *target);
MODULE_SCOPE int	TclpMatchInDirectory(Tcl_Interp *interp,
			    Tcl_Obj *resultPtr, Tcl_Obj *pathPtr,
			    const char *pattern, Tcl_GlobTypeData *types);
MODULE_SCOPE void *TclpGetNativeCwd(void *clientData);
MODULE_SCOPE Tcl_FSDupInternalRepProc TclNativeDupInternalRep;
MODULE_SCOPE Tcl_Obj *	TclpObjLink(Tcl_Obj *pathPtr, Tcl_Obj *toPtr,
			    int linkType);
MODULE_SCOPE int	TclpObjChdir(Tcl_Obj *pathPtr);
MODULE_SCOPE Tcl_Channel TclpOpenTemporaryFile(Tcl_Obj *dirObj,
			    Tcl_Obj *basenameObj, Tcl_Obj *extensionObj,
			    Tcl_Obj *resultingNameObj);
MODULE_SCOPE void	TclPkgFileSeen(Tcl_Interp *interp,
			    const char *fileName);
MODULE_SCOPE void *	TclInitPkgFiles(Tcl_Interp *interp);
MODULE_SCOPE Tcl_Obj *	TclPathPart(Tcl_Interp *interp, Tcl_Obj *pathPtr,
			    Tcl_PathPart portion);
MODULE_SCOPE char *	TclpReadlink(const char *fileName,
			    Tcl_DString *linkPtr);
MODULE_SCOPE void	TclpSetVariables(Tcl_Interp *interp);
MODULE_SCOPE void *	TclThreadStorageKeyGet(Tcl_ThreadDataKey *keyPtr);
MODULE_SCOPE void	TclThreadStorageKeySet(Tcl_ThreadDataKey *keyPtr,
			    void *data);
MODULE_SCOPE TCL_NORETURN void TclpThreadExit(int status);
MODULE_SCOPE void	TclRememberCondition(Tcl_Condition *mutex);
MODULE_SCOPE void	TclRememberJoinableThread(Tcl_ThreadId id);
MODULE_SCOPE void	TclRememberMutex(Tcl_Mutex *mutex);
MODULE_SCOPE void	TclRemoveScriptLimitCallbacks(Tcl_Interp *interp);
MODULE_SCOPE int	TclReToGlob(Tcl_Interp *interp, const char *reStr,
			    size_t reStrLen, Tcl_DString *dsPtr, int *flagsPtr,
			    int *quantifiersFoundPtr);
MODULE_SCOPE TCL_HASH_TYPE TclScanElement(const char *string, size_t length,
			    char *flagPtr);
MODULE_SCOPE void	TclSetBgErrorHandler(Tcl_Interp *interp,
			    Tcl_Obj *cmdPrefix);
MODULE_SCOPE void	TclSetBignumInternalRep(Tcl_Obj *objPtr,
			    void *bignumValue);
MODULE_SCOPE int	TclSetBooleanFromAny(Tcl_Interp *interp,
			    Tcl_Obj *objPtr);
MODULE_SCOPE void	TclSetCmdNameObj(Tcl_Interp *interp, Tcl_Obj *objPtr,
			    Command *cmdPtr);
MODULE_SCOPE void	TclSetDuplicateObj(Tcl_Obj *dupPtr, Tcl_Obj *objPtr);
MODULE_SCOPE void	TclSetProcessGlobalValue(ProcessGlobalValue *pgvPtr,
			    Tcl_Obj *newValue, Tcl_Encoding encoding);
MODULE_SCOPE void	TclSignalExitThread(Tcl_ThreadId id, int result);
MODULE_SCOPE void	TclSpellFix(Tcl_Interp *interp,
			    Tcl_Obj *const *objv, size_t objc, size_t subIdx,
			    Tcl_Obj *bad, Tcl_Obj *fix);
MODULE_SCOPE void *	TclStackRealloc(Tcl_Interp *interp, void *ptr,
			    size_t numBytes);
typedef int (*memCmpFn_t)(const void*, const void*, size_t);
MODULE_SCOPE int	TclStringCmp(Tcl_Obj *value1Ptr, Tcl_Obj *value2Ptr,
			    int checkEq, int nocase, size_t reqlength);
MODULE_SCOPE int	TclStringCmpOpts(Tcl_Interp *interp, int objc,
			    Tcl_Obj *const objv[], int *nocase,
			    int *reqlength);
MODULE_SCOPE int	TclStringMatch(const char *str, size_t strLen,
			    const char *pattern, int ptnLen, int flags);
MODULE_SCOPE int	TclStringMatchObj(Tcl_Obj *stringObj,
			    Tcl_Obj *patternObj, int flags);
MODULE_SCOPE void	TclSubstCompile(Tcl_Interp *interp, const char *bytes,
			    size_t numBytes, int flags, size_t line,
			    struct CompileEnv *envPtr);
MODULE_SCOPE int	TclSubstOptions(Tcl_Interp *interp, size_t numOpts,
			    Tcl_Obj *const opts[], int *flagPtr);
MODULE_SCOPE void	TclSubstParse(Tcl_Interp *interp, const char *bytes,
			    size_t numBytes, int flags, Tcl_Parse *parsePtr,
			    Tcl_InterpState *statePtr);
MODULE_SCOPE int	TclSubstTokens(Tcl_Interp *interp, Tcl_Token *tokenPtr,
			    size_t count, int *tokensLeftPtr, size_t line,
			    int *clNextOuter, const char *outerScript);
MODULE_SCOPE size_t	TclTrim(const char *bytes, size_t numBytes,
			    const char *trim, size_t numTrim, size_t *trimRight);
MODULE_SCOPE size_t	TclTrimLeft(const char *bytes, size_t numBytes,
			    const char *trim, size_t numTrim);
MODULE_SCOPE size_t	TclTrimRight(const char *bytes, size_t numBytes,
			    const char *trim, size_t numTrim);
MODULE_SCOPE const char*TclGetCommandTypeName(Tcl_Command command);
MODULE_SCOPE void	TclRegisterCommandTypeName(
			    Tcl_ObjCmdProc *implementationProc,
			    const char *nameStr);
MODULE_SCOPE int	TclUtfCmp(const char *cs, const char *ct);
MODULE_SCOPE int	TclUtfCasecmp(const char *cs, const char *ct);
MODULE_SCOPE size_t	TclUtfCount(int ch);
#if TCL_UTF_MAX > 3
#   define TclUtfToUCS4 Tcl_UtfToUniChar
#   define TclUniCharToUCS4(src, ptr) (*ptr = *(src),1)
#   define TclUCS4Prev(src, ptr) (((src) > (ptr)) ? ((src) - 1) : (src))
#else
    MODULE_SCOPE int	TclUtfToUCS4(const char *, int *);
    MODULE_SCOPE int	TclUniCharToUCS4(const Tcl_UniChar *, int *);
    MODULE_SCOPE const Tcl_UniChar *TclUCS4Prev(const Tcl_UniChar *, const Tcl_UniChar *);
#endif
MODULE_SCOPE Tcl_Obj *	TclpNativeToNormalized(void *clientData);
MODULE_SCOPE Tcl_Obj *	TclpFilesystemPathType(Tcl_Obj *pathPtr);
MODULE_SCOPE int	TclpDlopen(Tcl_Interp *interp, Tcl_Obj *pathPtr,
			    Tcl_LoadHandle *loadHandle,
			    Tcl_FSUnloadFileProc **unloadProcPtr, int flags);
MODULE_SCOPE int	TclpUtime(Tcl_Obj *pathPtr, struct utimbuf *tval);
#ifdef TCL_LOAD_FROM_MEMORY
MODULE_SCOPE void *	TclpLoadMemoryGetBuffer(Tcl_Interp *interp, int size);
MODULE_SCOPE int	TclpLoadMemory(Tcl_Interp *interp, void *buffer,
			    int size, int codeSize, Tcl_LoadHandle *loadHandle,
			    Tcl_FSUnloadFileProc **unloadProcPtr, int flags);
#endif
MODULE_SCOPE void	TclInitThreadStorage(void);
MODULE_SCOPE void	TclFinalizeThreadDataThread(void);
MODULE_SCOPE void	TclFinalizeThreadStorage(void);

#ifdef TCL_WIDE_CLICKS
MODULE_SCOPE long long TclpGetWideClicks(void);
MODULE_SCOPE double	TclpWideClicksToNanoseconds(long long clicks);
MODULE_SCOPE double	TclpWideClickInMicrosec(void);
#else
#   ifdef _WIN32
#	define TCL_WIDE_CLICKS 1
MODULE_SCOPE long long TclpGetWideClicks(void);
MODULE_SCOPE double	TclpWideClickInMicrosec(void);
#	define		TclpWideClicksToNanoseconds(clicks) \
				((double)(clicks) * TclpWideClickInMicrosec() * 1000)
#   endif
#endif
MODULE_SCOPE long long TclpGetMicroseconds(void);

MODULE_SCOPE int	TclZlibInit(Tcl_Interp *interp);
MODULE_SCOPE void *	TclpThreadCreateKey(void);
MODULE_SCOPE void	TclpThreadDeleteKey(void *keyPtr);
MODULE_SCOPE void	TclpThreadSetGlobalTSD(void *tsdKeyPtr, void *ptr);
MODULE_SCOPE void *	TclpThreadGetGlobalTSD(void *tsdKeyPtr);
MODULE_SCOPE void	TclErrorStackResetIf(Tcl_Interp *interp,
			    const char *msg, size_t length);
/* Tip 430 */
MODULE_SCOPE int    TclZipfs_Init(Tcl_Interp *interp);


/*
 * Many parsing tasks need a common definition of whitespace.
 * Use this routine and macro to achieve that and place
 * optimization (fragile on changes) in one place.
 */

MODULE_SCOPE int	TclIsSpaceProc(int byte);
#	define TclIsSpaceProcM(byte) \
		(((byte) > 0x20) ? 0 : TclIsSpaceProc(byte))

/*
 *----------------------------------------------------------------
 * Command procedures in the generic core:
 *----------------------------------------------------------------
 */

MODULE_SCOPE Tcl_ObjCmdProc Tcl_AfterObjCmd;
MODULE_SCOPE Tcl_ObjCmdProc Tcl_AppendObjCmd;
MODULE_SCOPE Tcl_ObjCmdProc Tcl_ApplyObjCmd;
MODULE_SCOPE Tcl_Command TclInitArrayCmd(Tcl_Interp *interp);
MODULE_SCOPE Tcl_Command TclInitBinaryCmd(Tcl_Interp *interp);
MODULE_SCOPE Tcl_ObjCmdProc Tcl_BreakObjCmd;
MODULE_SCOPE Tcl_ObjCmdProc Tcl_CatchObjCmd;
MODULE_SCOPE Tcl_ObjCmdProc Tcl_CdObjCmd;
MODULE_SCOPE Tcl_Command TclInitChanCmd(Tcl_Interp *interp);
MODULE_SCOPE Tcl_ObjCmdProc TclChanCreateObjCmd;
MODULE_SCOPE Tcl_ObjCmdProc TclChanPostEventObjCmd;
MODULE_SCOPE Tcl_ObjCmdProc TclChanPopObjCmd;
MODULE_SCOPE Tcl_ObjCmdProc TclChanPushObjCmd;
MODULE_SCOPE void	TclClockInit(Tcl_Interp *interp);
MODULE_SCOPE Tcl_ObjCmdProc TclClockOldscanObjCmd;
MODULE_SCOPE Tcl_ObjCmdProc Tcl_CloseObjCmd;
MODULE_SCOPE Tcl_ObjCmdProc Tcl_ConcatObjCmd;
MODULE_SCOPE Tcl_ObjCmdProc Tcl_ContinueObjCmd;
MODULE_SCOPE Tcl_TimerToken TclCreateAbsoluteTimerHandler(
			    Tcl_Time *timePtr, Tcl_TimerProc *proc,
			    void *clientData);
MODULE_SCOPE Tcl_ObjCmdProc TclDefaultBgErrorHandlerObjCmd;
MODULE_SCOPE Tcl_Command TclInitDictCmd(Tcl_Interp *interp);
MODULE_SCOPE int	TclDictWithFinish(Tcl_Interp *interp, Var *varPtr,
			    Var *arrayPtr, Tcl_Obj *part1Ptr,
			    Tcl_Obj *part2Ptr, int index, int pathc,
			    Tcl_Obj *const pathv[], Tcl_Obj *keysPtr);
MODULE_SCOPE Tcl_Obj *	TclDictWithInit(Tcl_Interp *interp, Tcl_Obj *dictPtr,
			    size_t pathc, Tcl_Obj *const pathv[]);
MODULE_SCOPE Tcl_ObjCmdProc Tcl_DisassembleObjCmd;

/* Assemble command function */
MODULE_SCOPE Tcl_ObjCmdProc Tcl_AssembleObjCmd;
MODULE_SCOPE Tcl_ObjCmdProc TclNRAssembleObjCmd;
MODULE_SCOPE Tcl_Command TclInitEncodingCmd(Tcl_Interp *interp);
MODULE_SCOPE Tcl_ObjCmdProc Tcl_EofObjCmd;
MODULE_SCOPE Tcl_ObjCmdProc Tcl_ErrorObjCmd;
MODULE_SCOPE Tcl_ObjCmdProc Tcl_EvalObjCmd;
MODULE_SCOPE Tcl_ObjCmdProc Tcl_ExecObjCmd;
MODULE_SCOPE Tcl_ObjCmdProc Tcl_ExitObjCmd;
MODULE_SCOPE Tcl_ObjCmdProc Tcl_ExprObjCmd;
MODULE_SCOPE Tcl_ObjCmdProc Tcl_FblockedObjCmd;
MODULE_SCOPE Tcl_ObjCmdProc Tcl_FconfigureObjCmd;
MODULE_SCOPE Tcl_ObjCmdProc Tcl_FcopyObjCmd;
MODULE_SCOPE Tcl_Command TclInitFileCmd(Tcl_Interp *interp);
MODULE_SCOPE Tcl_ObjCmdProc Tcl_FileEventObjCmd;
MODULE_SCOPE Tcl_ObjCmdProc Tcl_FlushObjCmd;
MODULE_SCOPE Tcl_ObjCmdProc Tcl_ForObjCmd;
MODULE_SCOPE Tcl_ObjCmdProc Tcl_ForeachObjCmd;
MODULE_SCOPE Tcl_ObjCmdProc Tcl_FormatObjCmd;
MODULE_SCOPE Tcl_ObjCmdProc Tcl_GetsObjCmd;
MODULE_SCOPE Tcl_ObjCmdProc Tcl_GlobalObjCmd;
MODULE_SCOPE Tcl_ObjCmdProc Tcl_GlobObjCmd;
MODULE_SCOPE Tcl_ObjCmdProc Tcl_IfObjCmd;
MODULE_SCOPE Tcl_ObjCmdProc Tcl_IncrObjCmd;
MODULE_SCOPE Tcl_Command TclInitInfoCmd(Tcl_Interp *interp);
MODULE_SCOPE Tcl_ObjCmdProc Tcl_InterpObjCmd;
MODULE_SCOPE Tcl_ObjCmdProc Tcl_JoinObjCmd;
MODULE_SCOPE Tcl_ObjCmdProc Tcl_LappendObjCmd;
MODULE_SCOPE Tcl_ObjCmdProc Tcl_LassignObjCmd;
MODULE_SCOPE Tcl_ObjCmdProc Tcl_LeditObjCmd;
MODULE_SCOPE Tcl_ObjCmdProc Tcl_LindexObjCmd;
MODULE_SCOPE Tcl_ObjCmdProc Tcl_LinsertObjCmd;
MODULE_SCOPE Tcl_ObjCmdProc Tcl_LlengthObjCmd;
MODULE_SCOPE Tcl_ObjCmdProc Tcl_ListObjCmd;
MODULE_SCOPE Tcl_ObjCmdProc Tcl_LmapObjCmd;
MODULE_SCOPE Tcl_ObjCmdProc Tcl_LoadObjCmd;
MODULE_SCOPE Tcl_ObjCmdProc Tcl_LpopObjCmd;
MODULE_SCOPE Tcl_ObjCmdProc Tcl_LrangeObjCmd;
MODULE_SCOPE Tcl_ObjCmdProc Tcl_LremoveObjCmd;
MODULE_SCOPE Tcl_ObjCmdProc Tcl_LrepeatObjCmd;
MODULE_SCOPE Tcl_ObjCmdProc Tcl_LreplaceObjCmd;
MODULE_SCOPE Tcl_ObjCmdProc Tcl_LreverseObjCmd;
MODULE_SCOPE Tcl_ObjCmdProc Tcl_LsearchObjCmd;
MODULE_SCOPE Tcl_ObjCmdProc Tcl_LseqObjCmd;
MODULE_SCOPE Tcl_ObjCmdProc Tcl_LsetObjCmd;
MODULE_SCOPE Tcl_ObjCmdProc Tcl_LsortObjCmd;
MODULE_SCOPE Tcl_Command TclInitNamespaceCmd(Tcl_Interp *interp);
MODULE_SCOPE Tcl_ObjCmdProc TclNamespaceEnsembleCmd;
MODULE_SCOPE Tcl_ObjCmdProc Tcl_OpenObjCmd;
MODULE_SCOPE Tcl_ObjCmdProc Tcl_PackageObjCmd;
MODULE_SCOPE Tcl_ObjCmdProc Tcl_PidObjCmd;
MODULE_SCOPE Tcl_Command TclInitPrefixCmd(Tcl_Interp *interp);
MODULE_SCOPE Tcl_ObjCmdProc Tcl_PutsObjCmd;
MODULE_SCOPE Tcl_ObjCmdProc Tcl_PwdObjCmd;
MODULE_SCOPE Tcl_ObjCmdProc Tcl_ReadObjCmd;
MODULE_SCOPE Tcl_ObjCmdProc Tcl_RegexpObjCmd;
MODULE_SCOPE Tcl_ObjCmdProc Tcl_RegsubObjCmd;
MODULE_SCOPE Tcl_ObjCmdProc Tcl_RenameObjCmd;
MODULE_SCOPE Tcl_ObjCmdProc Tcl_RepresentationCmd;
MODULE_SCOPE Tcl_ObjCmdProc Tcl_ReturnObjCmd;
MODULE_SCOPE Tcl_ObjCmdProc Tcl_ScanObjCmd;
MODULE_SCOPE Tcl_ObjCmdProc Tcl_SeekObjCmd;
MODULE_SCOPE Tcl_ObjCmdProc Tcl_SetObjCmd;
MODULE_SCOPE Tcl_ObjCmdProc Tcl_SplitObjCmd;
MODULE_SCOPE Tcl_ObjCmdProc Tcl_SocketObjCmd;
MODULE_SCOPE Tcl_ObjCmdProc Tcl_SourceObjCmd;
MODULE_SCOPE Tcl_Command TclInitStringCmd(Tcl_Interp *interp);
MODULE_SCOPE Tcl_ObjCmdProc Tcl_SubstObjCmd;
MODULE_SCOPE Tcl_ObjCmdProc Tcl_SwitchObjCmd;
MODULE_SCOPE Tcl_ObjCmdProc Tcl_TellObjCmd;
MODULE_SCOPE Tcl_ObjCmdProc Tcl_ThrowObjCmd;
MODULE_SCOPE Tcl_ObjCmdProc Tcl_TimeObjCmd;
MODULE_SCOPE Tcl_ObjCmdProc Tcl_TimeRateObjCmd;
MODULE_SCOPE Tcl_ObjCmdProc Tcl_TraceObjCmd;
MODULE_SCOPE Tcl_ObjCmdProc Tcl_TryObjCmd;
MODULE_SCOPE Tcl_ObjCmdProc Tcl_UnloadObjCmd;
MODULE_SCOPE Tcl_ObjCmdProc Tcl_UnsetObjCmd;
MODULE_SCOPE Tcl_ObjCmdProc Tcl_UpdateObjCmd;
MODULE_SCOPE Tcl_ObjCmdProc Tcl_UplevelObjCmd;
MODULE_SCOPE Tcl_ObjCmdProc Tcl_UpvarObjCmd;
MODULE_SCOPE Tcl_ObjCmdProc Tcl_VariableObjCmd;
MODULE_SCOPE Tcl_ObjCmdProc Tcl_VwaitObjCmd;
MODULE_SCOPE Tcl_ObjCmdProc Tcl_WhileObjCmd;

/*
 *----------------------------------------------------------------
 * Compilation procedures for commands in the generic core:
 *----------------------------------------------------------------
 */

MODULE_SCOPE int	TclCompileAppendCmd(Tcl_Interp *interp,
			    Tcl_Parse *parsePtr, Command *cmdPtr,
			    struct CompileEnv *envPtr);
MODULE_SCOPE int	TclCompileArrayExistsCmd(Tcl_Interp *interp,
			    Tcl_Parse *parsePtr, Command *cmdPtr,
			    struct CompileEnv *envPtr);
MODULE_SCOPE int	TclCompileArraySetCmd(Tcl_Interp *interp,
			    Tcl_Parse *parsePtr, Command *cmdPtr,
			    struct CompileEnv *envPtr);
MODULE_SCOPE int	TclCompileArrayUnsetCmd(Tcl_Interp *interp,
			    Tcl_Parse *parsePtr, Command *cmdPtr,
			    struct CompileEnv *envPtr);
MODULE_SCOPE int	TclCompileBreakCmd(Tcl_Interp *interp,
			    Tcl_Parse *parsePtr, Command *cmdPtr,
			    struct CompileEnv *envPtr);
MODULE_SCOPE int	TclCompileCatchCmd(Tcl_Interp *interp,
			    Tcl_Parse *parsePtr, Command *cmdPtr,
			    struct CompileEnv *envPtr);
MODULE_SCOPE int	TclCompileClockClicksCmd(Tcl_Interp *interp,
			    Tcl_Parse *parsePtr, Command *cmdPtr,
			    struct CompileEnv *envPtr);
MODULE_SCOPE int	TclCompileClockReadingCmd(Tcl_Interp *interp,
			    Tcl_Parse *parsePtr, Command *cmdPtr,
			    struct CompileEnv *envPtr);
MODULE_SCOPE int	TclCompileConcatCmd(Tcl_Interp *interp,
			    Tcl_Parse *parsePtr, Command *cmdPtr,
			    struct CompileEnv *envPtr);
MODULE_SCOPE int	TclCompileContinueCmd(Tcl_Interp *interp,
			    Tcl_Parse *parsePtr, Command *cmdPtr,
			    struct CompileEnv *envPtr);
MODULE_SCOPE int	TclCompileDictAppendCmd(Tcl_Interp *interp,
			    Tcl_Parse *parsePtr, Command *cmdPtr,
			    struct CompileEnv *envPtr);
MODULE_SCOPE int	TclCompileDictCreateCmd(Tcl_Interp *interp,
			    Tcl_Parse *parsePtr, Command *cmdPtr,
			    struct CompileEnv *envPtr);
MODULE_SCOPE int	TclCompileDictExistsCmd(Tcl_Interp *interp,
			    Tcl_Parse *parsePtr, Command *cmdPtr,
			    struct CompileEnv *envPtr);
MODULE_SCOPE int	TclCompileDictForCmd(Tcl_Interp *interp,
			    Tcl_Parse *parsePtr, Command *cmdPtr,
			    struct CompileEnv *envPtr);
MODULE_SCOPE int	TclCompileDictGetCmd(Tcl_Interp *interp,
			    Tcl_Parse *parsePtr, Command *cmdPtr,
			    struct CompileEnv *envPtr);
MODULE_SCOPE int	TclCompileDictGetWithDefaultCmd(Tcl_Interp *interp,
			    Tcl_Parse *parsePtr, Command *cmdPtr,
			    struct CompileEnv *envPtr);
MODULE_SCOPE int	TclCompileDictIncrCmd(Tcl_Interp *interp,
			    Tcl_Parse *parsePtr, Command *cmdPtr,
			    struct CompileEnv *envPtr);
MODULE_SCOPE int	TclCompileDictLappendCmd(Tcl_Interp *interp,
			    Tcl_Parse *parsePtr, Command *cmdPtr,
			    struct CompileEnv *envPtr);
MODULE_SCOPE int	TclCompileDictMapCmd(Tcl_Interp *interp,
			    Tcl_Parse *parsePtr, Command *cmdPtr,
			    struct CompileEnv *envPtr);
MODULE_SCOPE int	TclCompileDictMergeCmd(Tcl_Interp *interp,
			    Tcl_Parse *parsePtr, Command *cmdPtr,
			    struct CompileEnv *envPtr);
MODULE_SCOPE int	TclCompileDictSetCmd(Tcl_Interp *interp,
			    Tcl_Parse *parsePtr, Command *cmdPtr,
			    struct CompileEnv *envPtr);
MODULE_SCOPE int	TclCompileDictUnsetCmd(Tcl_Interp *interp,
			    Tcl_Parse *parsePtr, Command *cmdPtr,
			    struct CompileEnv *envPtr);
MODULE_SCOPE int	TclCompileDictUpdateCmd(Tcl_Interp *interp,
			    Tcl_Parse *parsePtr, Command *cmdPtr,
			    struct CompileEnv *envPtr);
MODULE_SCOPE int	TclCompileDictWithCmd(Tcl_Interp *interp,
			    Tcl_Parse *parsePtr, Command *cmdPtr,
			    struct CompileEnv *envPtr);
MODULE_SCOPE int	TclCompileEnsemble(Tcl_Interp *interp,
			    Tcl_Parse *parsePtr, Command *cmdPtr,
			    struct CompileEnv *envPtr);
MODULE_SCOPE int	TclCompileErrorCmd(Tcl_Interp *interp,
			    Tcl_Parse *parsePtr, Command *cmdPtr,
			    struct CompileEnv *envPtr);
MODULE_SCOPE int	TclCompileExprCmd(Tcl_Interp *interp,
			    Tcl_Parse *parsePtr, Command *cmdPtr,
			    struct CompileEnv *envPtr);
MODULE_SCOPE int	TclCompileForCmd(Tcl_Interp *interp,
			    Tcl_Parse *parsePtr, Command *cmdPtr,
			    struct CompileEnv *envPtr);
MODULE_SCOPE int	TclCompileForeachCmd(Tcl_Interp *interp,
			    Tcl_Parse *parsePtr, Command *cmdPtr,
			    struct CompileEnv *envPtr);
MODULE_SCOPE int	TclCompileFormatCmd(Tcl_Interp *interp,
			    Tcl_Parse *parsePtr, Command *cmdPtr,
			    struct CompileEnv *envPtr);
MODULE_SCOPE int	TclCompileGlobalCmd(Tcl_Interp *interp,
			    Tcl_Parse *parsePtr, Command *cmdPtr,
			    struct CompileEnv *envPtr);
MODULE_SCOPE int	TclCompileIfCmd(Tcl_Interp *interp,
			    Tcl_Parse *parsePtr, Command *cmdPtr,
			    struct CompileEnv *envPtr);
MODULE_SCOPE int	TclCompileInfoCommandsCmd(Tcl_Interp *interp,
			    Tcl_Parse *parsePtr, Command *cmdPtr,
			    struct CompileEnv *envPtr);
MODULE_SCOPE int	TclCompileInfoCoroutineCmd(Tcl_Interp *interp,
			    Tcl_Parse *parsePtr, Command *cmdPtr,
			    struct CompileEnv *envPtr);
MODULE_SCOPE int	TclCompileInfoExistsCmd(Tcl_Interp *interp,
			    Tcl_Parse *parsePtr, Command *cmdPtr,
			    struct CompileEnv *envPtr);
MODULE_SCOPE int	TclCompileInfoLevelCmd(Tcl_Interp *interp,
			    Tcl_Parse *parsePtr, Command *cmdPtr,
			    struct CompileEnv *envPtr);
MODULE_SCOPE int	TclCompileInfoObjectClassCmd(Tcl_Interp *interp,
			    Tcl_Parse *parsePtr, Command *cmdPtr,
			    struct CompileEnv *envPtr);
MODULE_SCOPE int	TclCompileInfoObjectIsACmd(Tcl_Interp *interp,
			    Tcl_Parse *parsePtr, Command *cmdPtr,
			    struct CompileEnv *envPtr);
MODULE_SCOPE int	TclCompileInfoObjectNamespaceCmd(Tcl_Interp *interp,
			    Tcl_Parse *parsePtr, Command *cmdPtr,
			    struct CompileEnv *envPtr);
MODULE_SCOPE int	TclCompileIncrCmd(Tcl_Interp *interp,
			    Tcl_Parse *parsePtr, Command *cmdPtr,
			    struct CompileEnv *envPtr);
MODULE_SCOPE int	TclCompileLappendCmd(Tcl_Interp *interp,
			    Tcl_Parse *parsePtr, Command *cmdPtr,
			    struct CompileEnv *envPtr);
MODULE_SCOPE int	TclCompileLassignCmd(Tcl_Interp *interp,
			    Tcl_Parse *parsePtr, Command *cmdPtr,
			    struct CompileEnv *envPtr);
MODULE_SCOPE int	TclCompileLindexCmd(Tcl_Interp *interp,
			    Tcl_Parse *parsePtr, Command *cmdPtr,
			    struct CompileEnv *envPtr);
MODULE_SCOPE int	TclCompileLinsertCmd(Tcl_Interp *interp,
			    Tcl_Parse *parsePtr, Command *cmdPtr,
			    struct CompileEnv *envPtr);
MODULE_SCOPE int	TclCompileListCmd(Tcl_Interp *interp,
			    Tcl_Parse *parsePtr, Command *cmdPtr,
			    struct CompileEnv *envPtr);
MODULE_SCOPE int	TclCompileLlengthCmd(Tcl_Interp *interp,
			    Tcl_Parse *parsePtr, Command *cmdPtr,
			    struct CompileEnv *envPtr);
MODULE_SCOPE int	TclCompileLmapCmd(Tcl_Interp *interp,
			    Tcl_Parse *parsePtr, Command *cmdPtr,
			    struct CompileEnv *envPtr);
MODULE_SCOPE int	TclCompileLrangeCmd(Tcl_Interp *interp,
			    Tcl_Parse *parsePtr, Command *cmdPtr,
			    struct CompileEnv *envPtr);
MODULE_SCOPE int	TclCompileLreplaceCmd(Tcl_Interp *interp,
			    Tcl_Parse *parsePtr, Command *cmdPtr,
			    struct CompileEnv *envPtr);
MODULE_SCOPE int	TclCompileLsetCmd(Tcl_Interp *interp,
			    Tcl_Parse *parsePtr, Command *cmdPtr,
			    struct CompileEnv *envPtr);
MODULE_SCOPE int	TclCompileNamespaceCodeCmd(Tcl_Interp *interp,
			    Tcl_Parse *parsePtr, Command *cmdPtr,
			    struct CompileEnv *envPtr);
MODULE_SCOPE int	TclCompileNamespaceCurrentCmd(Tcl_Interp *interp,
			    Tcl_Parse *parsePtr, Command *cmdPtr,
			    struct CompileEnv *envPtr);
MODULE_SCOPE int	TclCompileNamespaceOriginCmd(Tcl_Interp *interp,
			    Tcl_Parse *parsePtr, Command *cmdPtr,
			    struct CompileEnv *envPtr);
MODULE_SCOPE int	TclCompileNamespaceQualifiersCmd(Tcl_Interp *interp,
			    Tcl_Parse *parsePtr, Command *cmdPtr,
			    struct CompileEnv *envPtr);
MODULE_SCOPE int	TclCompileNamespaceTailCmd(Tcl_Interp *interp,
			    Tcl_Parse *parsePtr, Command *cmdPtr,
			    struct CompileEnv *envPtr);
MODULE_SCOPE int	TclCompileNamespaceUpvarCmd(Tcl_Interp *interp,
			    Tcl_Parse *parsePtr, Command *cmdPtr,
			    struct CompileEnv *envPtr);
MODULE_SCOPE int	TclCompileNamespaceWhichCmd(Tcl_Interp *interp,
			    Tcl_Parse *parsePtr, Command *cmdPtr,
			    struct CompileEnv *envPtr);
MODULE_SCOPE int	TclCompileNoOp(Tcl_Interp *interp,
			    Tcl_Parse *parsePtr, Command *cmdPtr,
			    struct CompileEnv *envPtr);
MODULE_SCOPE int	TclCompileObjectNextCmd(Tcl_Interp *interp,
			    Tcl_Parse *parsePtr, Command *cmdPtr,
			    struct CompileEnv *envPtr);
MODULE_SCOPE int	TclCompileObjectNextToCmd(Tcl_Interp *interp,
			    Tcl_Parse *parsePtr, Command *cmdPtr,
			    struct CompileEnv *envPtr);
MODULE_SCOPE int	TclCompileObjectSelfCmd(Tcl_Interp *interp,
			    Tcl_Parse *parsePtr, Command *cmdPtr,
			    struct CompileEnv *envPtr);
MODULE_SCOPE int	TclCompileRegexpCmd(Tcl_Interp *interp,
			    Tcl_Parse *parsePtr, Command *cmdPtr,
			    struct CompileEnv *envPtr);
MODULE_SCOPE int	TclCompileRegsubCmd(Tcl_Interp *interp,
			    Tcl_Parse *parsePtr, Command *cmdPtr,
			    struct CompileEnv *envPtr);
MODULE_SCOPE int	TclCompileReturnCmd(Tcl_Interp *interp,
			    Tcl_Parse *parsePtr, Command *cmdPtr,
			    struct CompileEnv *envPtr);
MODULE_SCOPE int	TclCompileSetCmd(Tcl_Interp *interp,
			    Tcl_Parse *parsePtr, Command *cmdPtr,
			    struct CompileEnv *envPtr);
MODULE_SCOPE int	TclCompileStringCatCmd(Tcl_Interp *interp,
			    Tcl_Parse *parsePtr, Command *cmdPtr,
			    struct CompileEnv *envPtr);
MODULE_SCOPE int	TclCompileStringCmpCmd(Tcl_Interp *interp,
			    Tcl_Parse *parsePtr, Command *cmdPtr,
			    struct CompileEnv *envPtr);
MODULE_SCOPE int	TclCompileStringEqualCmd(Tcl_Interp *interp,
			    Tcl_Parse *parsePtr, Command *cmdPtr,
			    struct CompileEnv *envPtr);
MODULE_SCOPE int	TclCompileStringFirstCmd(Tcl_Interp *interp,
			    Tcl_Parse *parsePtr, Command *cmdPtr,
			    struct CompileEnv *envPtr);
MODULE_SCOPE int	TclCompileStringIndexCmd(Tcl_Interp *interp,
			    Tcl_Parse *parsePtr, Command *cmdPtr,
			    struct CompileEnv *envPtr);
MODULE_SCOPE int	TclCompileStringInsertCmd(Tcl_Interp *interp,
			    Tcl_Parse *parsePtr, Command *cmdPtr,
			    struct CompileEnv *envPtr);
MODULE_SCOPE int	TclCompileStringIsCmd(Tcl_Interp *interp,
			    Tcl_Parse *parsePtr, Command *cmdPtr,
			    struct CompileEnv *envPtr);
MODULE_SCOPE int	TclCompileStringLastCmd(Tcl_Interp *interp,
			    Tcl_Parse *parsePtr, Command *cmdPtr,
			    struct CompileEnv *envPtr);
MODULE_SCOPE int	TclCompileStringLenCmd(Tcl_Interp *interp,
			    Tcl_Parse *parsePtr, Command *cmdPtr,
			    struct CompileEnv *envPtr);
MODULE_SCOPE int	TclCompileStringMapCmd(Tcl_Interp *interp,
			    Tcl_Parse *parsePtr, Command *cmdPtr,
			    struct CompileEnv *envPtr);
MODULE_SCOPE int	TclCompileStringMatchCmd(Tcl_Interp *interp,
			    Tcl_Parse *parsePtr, Command *cmdPtr,
			    struct CompileEnv *envPtr);
MODULE_SCOPE int	TclCompileStringRangeCmd(Tcl_Interp *interp,
			    Tcl_Parse *parsePtr, Command *cmdPtr,
			    struct CompileEnv *envPtr);
MODULE_SCOPE int	TclCompileStringReplaceCmd(Tcl_Interp *interp,
			    Tcl_Parse *parsePtr, Command *cmdPtr,
			    struct CompileEnv *envPtr);
MODULE_SCOPE int	TclCompileStringToLowerCmd(Tcl_Interp *interp,
			    Tcl_Parse *parsePtr, Command *cmdPtr,
			    struct CompileEnv *envPtr);
MODULE_SCOPE int	TclCompileStringToTitleCmd(Tcl_Interp *interp,
			    Tcl_Parse *parsePtr, Command *cmdPtr,
			    struct CompileEnv *envPtr);
MODULE_SCOPE int	TclCompileStringToUpperCmd(Tcl_Interp *interp,
			    Tcl_Parse *parsePtr, Command *cmdPtr,
			    struct CompileEnv *envPtr);
MODULE_SCOPE int	TclCompileStringTrimCmd(Tcl_Interp *interp,
			    Tcl_Parse *parsePtr, Command *cmdPtr,
			    struct CompileEnv *envPtr);
MODULE_SCOPE int	TclCompileStringTrimLCmd(Tcl_Interp *interp,
			    Tcl_Parse *parsePtr, Command *cmdPtr,
			    struct CompileEnv *envPtr);
MODULE_SCOPE int	TclCompileStringTrimRCmd(Tcl_Interp *interp,
			    Tcl_Parse *parsePtr, Command *cmdPtr,
			    struct CompileEnv *envPtr);
MODULE_SCOPE int	TclCompileSubstCmd(Tcl_Interp *interp,
			    Tcl_Parse *parsePtr, Command *cmdPtr,
			    struct CompileEnv *envPtr);
MODULE_SCOPE int	TclCompileSwitchCmd(Tcl_Interp *interp,
			    Tcl_Parse *parsePtr, Command *cmdPtr,
			    struct CompileEnv *envPtr);
MODULE_SCOPE int	TclCompileTailcallCmd(Tcl_Interp *interp,
			    Tcl_Parse *parsePtr, Command *cmdPtr,
			    struct CompileEnv *envPtr);
MODULE_SCOPE int	TclCompileThrowCmd(Tcl_Interp *interp,
			    Tcl_Parse *parsePtr, Command *cmdPtr,
			    struct CompileEnv *envPtr);
MODULE_SCOPE int	TclCompileTryCmd(Tcl_Interp *interp,
			    Tcl_Parse *parsePtr, Command *cmdPtr,
			    struct CompileEnv *envPtr);
MODULE_SCOPE int	TclCompileUnsetCmd(Tcl_Interp *interp,
			    Tcl_Parse *parsePtr, Command *cmdPtr,
			    struct CompileEnv *envPtr);
MODULE_SCOPE int	TclCompileUpvarCmd(Tcl_Interp *interp,
			    Tcl_Parse *parsePtr, Command *cmdPtr,
			    struct CompileEnv *envPtr);
MODULE_SCOPE int	TclCompileVariableCmd(Tcl_Interp *interp,
			    Tcl_Parse *parsePtr, Command *cmdPtr,
			    struct CompileEnv *envPtr);
MODULE_SCOPE int	TclCompileWhileCmd(Tcl_Interp *interp,
			    Tcl_Parse *parsePtr, Command *cmdPtr,
			    struct CompileEnv *envPtr);
MODULE_SCOPE int	TclCompileYieldCmd(Tcl_Interp *interp,
			    Tcl_Parse *parsePtr, Command *cmdPtr,
			    struct CompileEnv *envPtr);
MODULE_SCOPE int	TclCompileYieldToCmd(Tcl_Interp *interp,
			    Tcl_Parse *parsePtr, Command *cmdPtr,
			    struct CompileEnv *envPtr);
MODULE_SCOPE int	TclCompileBasic0ArgCmd(Tcl_Interp *interp,
			    Tcl_Parse *parsePtr, Command *cmdPtr,
			    struct CompileEnv *envPtr);
MODULE_SCOPE int	TclCompileBasic1ArgCmd(Tcl_Interp *interp,
			    Tcl_Parse *parsePtr, Command *cmdPtr,
			    struct CompileEnv *envPtr);
MODULE_SCOPE int	TclCompileBasic2ArgCmd(Tcl_Interp *interp,
			    Tcl_Parse *parsePtr, Command *cmdPtr,
			    struct CompileEnv *envPtr);
MODULE_SCOPE int	TclCompileBasic3ArgCmd(Tcl_Interp *interp,
			    Tcl_Parse *parsePtr, Command *cmdPtr,
			    struct CompileEnv *envPtr);
MODULE_SCOPE int	TclCompileBasic0Or1ArgCmd(Tcl_Interp *interp,
			    Tcl_Parse *parsePtr, Command *cmdPtr,
			    struct CompileEnv *envPtr);
MODULE_SCOPE int	TclCompileBasic1Or2ArgCmd(Tcl_Interp *interp,
			    Tcl_Parse *parsePtr, Command *cmdPtr,
			    struct CompileEnv *envPtr);
MODULE_SCOPE int	TclCompileBasic2Or3ArgCmd(Tcl_Interp *interp,
			    Tcl_Parse *parsePtr, Command *cmdPtr,
			    struct CompileEnv *envPtr);
MODULE_SCOPE int	TclCompileBasic0To2ArgCmd(Tcl_Interp *interp,
			    Tcl_Parse *parsePtr, Command *cmdPtr,
			    struct CompileEnv *envPtr);
MODULE_SCOPE int	TclCompileBasic1To3ArgCmd(Tcl_Interp *interp,
			    Tcl_Parse *parsePtr, Command *cmdPtr,
			    struct CompileEnv *envPtr);
MODULE_SCOPE int	TclCompileBasicMin0ArgCmd(Tcl_Interp *interp,
			    Tcl_Parse *parsePtr, Command *cmdPtr,
			    struct CompileEnv *envPtr);
MODULE_SCOPE int	TclCompileBasicMin1ArgCmd(Tcl_Interp *interp,
			    Tcl_Parse *parsePtr, Command *cmdPtr,
			    struct CompileEnv *envPtr);
MODULE_SCOPE int	TclCompileBasicMin2ArgCmd(Tcl_Interp *interp,
			    Tcl_Parse *parsePtr, Command *cmdPtr,
			    struct CompileEnv *envPtr);

MODULE_SCOPE Tcl_ObjCmdProc TclInvertOpCmd;
MODULE_SCOPE int	TclCompileInvertOpCmd(Tcl_Interp *interp,
			    Tcl_Parse *parsePtr, Command *cmdPtr,
			    struct CompileEnv *envPtr);
MODULE_SCOPE Tcl_ObjCmdProc TclNotOpCmd;
MODULE_SCOPE int	TclCompileNotOpCmd(Tcl_Interp *interp,
			    Tcl_Parse *parsePtr, Command *cmdPtr,
			    struct CompileEnv *envPtr);
MODULE_SCOPE Tcl_ObjCmdProc TclAddOpCmd;
MODULE_SCOPE int	TclCompileAddOpCmd(Tcl_Interp *interp,
			    Tcl_Parse *parsePtr, Command *cmdPtr,
			    struct CompileEnv *envPtr);
MODULE_SCOPE Tcl_ObjCmdProc TclMulOpCmd;
MODULE_SCOPE int	TclCompileMulOpCmd(Tcl_Interp *interp,
			    Tcl_Parse *parsePtr, Command *cmdPtr,
			    struct CompileEnv *envPtr);
MODULE_SCOPE Tcl_ObjCmdProc TclAndOpCmd;
MODULE_SCOPE int	TclCompileAndOpCmd(Tcl_Interp *interp,
			    Tcl_Parse *parsePtr, Command *cmdPtr,
			    struct CompileEnv *envPtr);
MODULE_SCOPE Tcl_ObjCmdProc TclOrOpCmd;
MODULE_SCOPE int	TclCompileOrOpCmd(Tcl_Interp *interp,
			    Tcl_Parse *parsePtr, Command *cmdPtr,
			    struct CompileEnv *envPtr);
MODULE_SCOPE Tcl_ObjCmdProc TclXorOpCmd;
MODULE_SCOPE int	TclCompileXorOpCmd(Tcl_Interp *interp,
			    Tcl_Parse *parsePtr, Command *cmdPtr,
			    struct CompileEnv *envPtr);
MODULE_SCOPE Tcl_ObjCmdProc TclPowOpCmd;
MODULE_SCOPE int	TclCompilePowOpCmd(Tcl_Interp *interp,
			    Tcl_Parse *parsePtr, Command *cmdPtr,
			    struct CompileEnv *envPtr);
MODULE_SCOPE Tcl_ObjCmdProc TclLshiftOpCmd;
MODULE_SCOPE int	TclCompileLshiftOpCmd(Tcl_Interp *interp,
			    Tcl_Parse *parsePtr, Command *cmdPtr,
			    struct CompileEnv *envPtr);
MODULE_SCOPE Tcl_ObjCmdProc TclRshiftOpCmd;
MODULE_SCOPE int	TclCompileRshiftOpCmd(Tcl_Interp *interp,
			    Tcl_Parse *parsePtr, Command *cmdPtr,
			    struct CompileEnv *envPtr);
MODULE_SCOPE Tcl_ObjCmdProc TclModOpCmd;
MODULE_SCOPE int	TclCompileModOpCmd(Tcl_Interp *interp,
			    Tcl_Parse *parsePtr, Command *cmdPtr,
			    struct CompileEnv *envPtr);
MODULE_SCOPE Tcl_ObjCmdProc TclNeqOpCmd;
MODULE_SCOPE int	TclCompileNeqOpCmd(Tcl_Interp *interp,
			    Tcl_Parse *parsePtr, Command *cmdPtr,
			    struct CompileEnv *envPtr);
MODULE_SCOPE Tcl_ObjCmdProc TclStrneqOpCmd;
MODULE_SCOPE int	TclCompileStrneqOpCmd(Tcl_Interp *interp,
			    Tcl_Parse *parsePtr, Command *cmdPtr,
			    struct CompileEnv *envPtr);
MODULE_SCOPE Tcl_ObjCmdProc TclInOpCmd;
MODULE_SCOPE int	TclCompileInOpCmd(Tcl_Interp *interp,
			    Tcl_Parse *parsePtr, Command *cmdPtr,
			    struct CompileEnv *envPtr);
MODULE_SCOPE Tcl_ObjCmdProc TclNiOpCmd;
MODULE_SCOPE int	TclCompileNiOpCmd(Tcl_Interp *interp,
			    Tcl_Parse *parsePtr, Command *cmdPtr,
			    struct CompileEnv *envPtr);
MODULE_SCOPE Tcl_ObjCmdProc TclMinusOpCmd;
MODULE_SCOPE int	TclCompileMinusOpCmd(Tcl_Interp *interp,
			    Tcl_Parse *parsePtr, Command *cmdPtr,
			    struct CompileEnv *envPtr);
MODULE_SCOPE Tcl_ObjCmdProc TclDivOpCmd;
MODULE_SCOPE int	TclCompileDivOpCmd(Tcl_Interp *interp,
			    Tcl_Parse *parsePtr, Command *cmdPtr,
			    struct CompileEnv *envPtr);
MODULE_SCOPE int	TclCompileLessOpCmd(Tcl_Interp *interp,
			    Tcl_Parse *parsePtr, Command *cmdPtr,
			    struct CompileEnv *envPtr);
MODULE_SCOPE int	TclCompileLeqOpCmd(Tcl_Interp *interp,
			    Tcl_Parse *parsePtr, Command *cmdPtr,
			    struct CompileEnv *envPtr);
MODULE_SCOPE int	TclCompileGreaterOpCmd(Tcl_Interp *interp,
			    Tcl_Parse *parsePtr, Command *cmdPtr,
			    struct CompileEnv *envPtr);
MODULE_SCOPE int	TclCompileGeqOpCmd(Tcl_Interp *interp,
			    Tcl_Parse *parsePtr, Command *cmdPtr,
			    struct CompileEnv *envPtr);
MODULE_SCOPE int	TclCompileEqOpCmd(Tcl_Interp *interp,
			    Tcl_Parse *parsePtr, Command *cmdPtr,
			    struct CompileEnv *envPtr);
MODULE_SCOPE int	TclCompileStreqOpCmd(Tcl_Interp *interp,
			    Tcl_Parse *parsePtr, Command *cmdPtr,
			    struct CompileEnv *envPtr);
MODULE_SCOPE int	TclCompileStrLtOpCmd(Tcl_Interp *interp,
			    Tcl_Parse *parsePtr, Command *cmdPtr,
			    struct CompileEnv *envPtr);
MODULE_SCOPE int	TclCompileStrLeOpCmd(Tcl_Interp *interp,
			    Tcl_Parse *parsePtr, Command *cmdPtr,
			    struct CompileEnv *envPtr);
MODULE_SCOPE int	TclCompileStrGtOpCmd(Tcl_Interp *interp,
			    Tcl_Parse *parsePtr, Command *cmdPtr,
			    struct CompileEnv *envPtr);
MODULE_SCOPE int	TclCompileStrGeOpCmd(Tcl_Interp *interp,
			    Tcl_Parse *parsePtr, Command *cmdPtr,
			    struct CompileEnv *envPtr);

MODULE_SCOPE int	TclCompileAssembleCmd(Tcl_Interp *interp,
			    Tcl_Parse *parsePtr, Command *cmdPtr,
			    struct CompileEnv *envPtr);

/*
 * Routines that provide the [string] ensemble functionality. Possible
 * candidates for public interface.
 */

MODULE_SCOPE Tcl_Obj *	TclStringCat(Tcl_Interp *interp, int objc,
			    Tcl_Obj *const objv[], int flags);
MODULE_SCOPE Tcl_Obj *	TclStringFirst(Tcl_Obj *needle, Tcl_Obj *haystack,
			    size_t start);
MODULE_SCOPE Tcl_Obj *	TclStringLast(Tcl_Obj *needle, Tcl_Obj *haystack,
			    size_t last);
MODULE_SCOPE Tcl_Obj *	TclStringRepeat(Tcl_Interp *interp, Tcl_Obj *objPtr,
			    size_t count, int flags);
MODULE_SCOPE Tcl_Obj *	TclStringReplace(Tcl_Interp *interp, Tcl_Obj *objPtr,
			    size_t first, size_t count, Tcl_Obj *insertPtr,
			    int flags);
MODULE_SCOPE Tcl_Obj *	TclStringReverse(Tcl_Obj *objPtr, int flags);

/* Flag values for the [string] ensemble functions. */

#define TCL_STRING_MATCH_NOCASE TCL_MATCH_NOCASE /* (1<<0) in tcl.h */
#define TCL_STRING_IN_PLACE (1<<1)

/*
 * Functions defined in generic/tclVar.c and currently exported only for use
 * by the bytecode compiler and engine. Some of these could later be placed in
 * the public interface.
 */

MODULE_SCOPE Var *	TclObjLookupVarEx(Tcl_Interp * interp,
			    Tcl_Obj *part1Ptr, Tcl_Obj *part2Ptr, int flags,
			    const char *msg, int createPart1,
			    int createPart2, Var **arrayPtrPtr);
MODULE_SCOPE Var *	TclLookupArrayElement(Tcl_Interp *interp,
			    Tcl_Obj *arrayNamePtr, Tcl_Obj *elNamePtr,
			    int flags, const char *msg,
			    int createPart1, int createPart2,
			    Var *arrayPtr, int index);
MODULE_SCOPE Tcl_Obj *	TclPtrGetVarIdx(Tcl_Interp *interp,
			    Var *varPtr, Var *arrayPtr, Tcl_Obj *part1Ptr,
			    Tcl_Obj *part2Ptr, int flags, int index);
MODULE_SCOPE Tcl_Obj *	TclPtrSetVarIdx(Tcl_Interp *interp,
			    Var *varPtr, Var *arrayPtr, Tcl_Obj *part1Ptr,
			    Tcl_Obj *part2Ptr, Tcl_Obj *newValuePtr,
			    int flags, int index);
MODULE_SCOPE Tcl_Obj *	TclPtrIncrObjVarIdx(Tcl_Interp *interp,
			    Var *varPtr, Var *arrayPtr, Tcl_Obj *part1Ptr,
			    Tcl_Obj *part2Ptr, Tcl_Obj *incrPtr,
			    int flags, int index);
MODULE_SCOPE int	TclPtrObjMakeUpvarIdx(Tcl_Interp *interp,
			    Var *otherPtr, Tcl_Obj *myNamePtr, int myFlags,
			    int index);
MODULE_SCOPE int	TclPtrUnsetVarIdx(Tcl_Interp *interp, Var *varPtr,
			    Var *arrayPtr, Tcl_Obj *part1Ptr,
			    Tcl_Obj *part2Ptr, int flags,
			    int index);
MODULE_SCOPE void	TclInvalidateNsPath(Namespace *nsPtr);
MODULE_SCOPE void	TclFindArrayPtrElements(Var *arrayPtr,
			    Tcl_HashTable *tablePtr);

/*
 * The new extended interface to the variable traces.
 */

MODULE_SCOPE int	TclObjCallVarTraces(Interp *iPtr, Var *arrayPtr,
			    Var *varPtr, Tcl_Obj *part1Ptr, Tcl_Obj *part2Ptr,
			    int flags, int leaveErrMsg, int index);

/*
 * So tclObj.c and tclDictObj.c can share these implementations.
 */

MODULE_SCOPE int	TclCompareObjKeys(void *keyPtr, Tcl_HashEntry *hPtr);
MODULE_SCOPE void	TclFreeObjEntry(Tcl_HashEntry *hPtr);
MODULE_SCOPE TCL_HASH_TYPE TclHashObjKey(Tcl_HashTable *tablePtr, void *keyPtr);

MODULE_SCOPE int	TclFullFinalizationRequested(void);

/*
 * TIP #542
 */

MODULE_SCOPE size_t TclUniCharLen(const Tcl_UniChar *uniStr);
MODULE_SCOPE int TclUniCharNcmp(const Tcl_UniChar *ucs,
				const Tcl_UniChar *uct, size_t numChars);
MODULE_SCOPE int TclUniCharNcasecmp(const Tcl_UniChar *ucs,
				const Tcl_UniChar *uct, size_t numChars);
MODULE_SCOPE int TclUniCharCaseMatch(const Tcl_UniChar *uniStr,
				const Tcl_UniChar *uniPattern, int nocase);


/*
 * Just for the purposes of command-type registration.
 */

MODULE_SCOPE Tcl_ObjCmdProc TclEnsembleImplementationCmd;
MODULE_SCOPE Tcl_ObjCmdProc TclAliasObjCmd;
MODULE_SCOPE Tcl_ObjCmdProc TclLocalAliasObjCmd;
MODULE_SCOPE Tcl_ObjCmdProc TclChildObjCmd;
MODULE_SCOPE Tcl_ObjCmdProc TclInvokeImportedCmd;
MODULE_SCOPE Tcl_ObjCmdProc TclOOPublicObjectCmd;
MODULE_SCOPE Tcl_ObjCmdProc TclOOPrivateObjectCmd;
MODULE_SCOPE Tcl_ObjCmdProc TclOOMyClassObjCmd;

/*
 * TIP #462.
 */

/*
 * The following enum values give the status of a spawned process.
 */

typedef enum TclProcessWaitStatus {
    TCL_PROCESS_ERROR = -1,	/* Error waiting for process to exit */
    TCL_PROCESS_UNCHANGED = 0,	/* No change since the last call. */
    TCL_PROCESS_EXITED = 1,	/* Process has exited. */
    TCL_PROCESS_SIGNALED = 2,	/* Child killed because of a signal. */
    TCL_PROCESS_STOPPED = 3,	/* Child suspended because of a signal. */
    TCL_PROCESS_UNKNOWN_STATUS = 4
				/* Child wait status didn't make sense. */
} TclProcessWaitStatus;

MODULE_SCOPE Tcl_Command TclInitProcessCmd(Tcl_Interp *interp);
MODULE_SCOPE void	TclProcessCreated(Tcl_Pid pid);
MODULE_SCOPE TclProcessWaitStatus TclProcessWait(Tcl_Pid pid, int options,
			    int *codePtr, Tcl_Obj **msgObjPtr,
			    Tcl_Obj **errorObjPtr);
MODULE_SCOPE int TclClose(Tcl_Interp *,	Tcl_Channel chan);
/*
 * TIP #508: [array default]
 */

MODULE_SCOPE void	TclInitArrayVar(Var *arrayPtr);
MODULE_SCOPE Tcl_Obj *	TclGetArrayDefault(Var *arrayPtr);

/*
 * Utility routines for encoding index values as integers. Used by both
 * some of the command compilers and by [lsort] and [lsearch].
 */

MODULE_SCOPE int	TclIndexEncode(Tcl_Interp *interp, Tcl_Obj *objPtr,
			    size_t before, size_t after, int *indexPtr);
MODULE_SCOPE size_t	TclIndexDecode(int encoded, size_t endValue);

/* Constants used in index value encoding routines. */
#define TCL_INDEX_END           ((size_t)-2)
#define TCL_INDEX_START         ((size_t)0)

/*
 *----------------------------------------------------------------------
 *
 * TclScaleTime --
 *
 *	TIP #233 (Virtualized Time): Wrapper around the time virutalisation
 *	rescale function to hide the binding of the clientData.
 *
 *	This is static inline code; it's like a macro, but a function. It's
 *	used because this is a piece of code that ends up in places that are a
 *	bit performance sensitive.
 *
 * Results:
 *	None
 *
 * Side effects:
 *	Updates the time structure (given as an argument) with what the time
 *	should be after virtualisation.
 *
 *----------------------------------------------------------------------
 */

static inline void
TclScaleTime(
    Tcl_Time *timePtr)
{
    if (timePtr != NULL) {
	tclScaleTimeProcPtr(timePtr, tclTimeClientData);
    }
}

/*
 *----------------------------------------------------------------
 * Macros used by the Tcl core to create and release Tcl objects.
 * TclNewObj(objPtr) creates a new object denoting an empty string.
 * TclDecrRefCount(objPtr) decrements the object's reference count, and frees
 * the object if its reference count is zero. These macros are inline versions
 * of Tcl_NewObj() and Tcl_DecrRefCount(). Notice that the names differ in not
 * having a "_" after the "Tcl". Notice also that these macros reference their
 * argument more than once, so you should avoid calling them with an
 * expression that is expensive to compute or has side effects. The ANSI C
 * "prototypes" for these macros are:
 *
 * MODULE_SCOPE void	TclNewObj(Tcl_Obj *objPtr);
 * MODULE_SCOPE void	TclDecrRefCount(Tcl_Obj *objPtr);
 *
 * These macros are defined in terms of two macros that depend on memory
 * allocator in use: TclAllocObjStorage, TclFreeObjStorage. They are defined
 * below.
 *----------------------------------------------------------------
 */

/*
 * DTrace object allocation probe macros.
 */

#ifdef USE_DTRACE
#ifndef _TCLDTRACE_H
#include "tclDTrace.h"
#endif
#define	TCL_DTRACE_OBJ_CREATE(objPtr)	TCL_OBJ_CREATE(objPtr)
#define	TCL_DTRACE_OBJ_FREE(objPtr)	TCL_OBJ_FREE(objPtr)
#else /* USE_DTRACE */
#define	TCL_DTRACE_OBJ_CREATE(objPtr)	{}
#define	TCL_DTRACE_OBJ_FREE(objPtr)	{}
#endif /* USE_DTRACE */

#ifdef TCL_COMPILE_STATS
#  define TclIncrObjsAllocated() \
    tclObjsAlloced++
#  define TclIncrObjsFreed() \
    tclObjsFreed++
#else
#  define TclIncrObjsAllocated()
#  define TclIncrObjsFreed()
#endif /* TCL_COMPILE_STATS */

#  define TclAllocObjStorage(objPtr)		\
	TclAllocObjStorageEx(NULL, (objPtr))

#  define TclFreeObjStorage(objPtr)		\
	TclFreeObjStorageEx(NULL, (objPtr))

#ifndef TCL_MEM_DEBUG
# define TclNewObj(objPtr) \
    TclIncrObjsAllocated(); \
    TclAllocObjStorage(objPtr); \
    (objPtr)->refCount = 0; \
    (objPtr)->bytes    = &tclEmptyString; \
    (objPtr)->length   = 0; \
    (objPtr)->typePtr  = NULL; \
    TCL_DTRACE_OBJ_CREATE(objPtr)

/*
 * Invalidate the string rep first so we can use the bytes value for our
 * pointer chain, and signal an obj deletion (as opposed to shimmering) with
 * 'length == TCL_INDEX_NONE'.
 * Use empty 'if ; else' to handle use in unbraced outer if/else conditions.
 */

# define TclDecrRefCount(objPtr) \
    if ((objPtr)->refCount-- > 1) ; else { \
	if (!(objPtr)->typePtr || !(objPtr)->typePtr->freeIntRepProc) { \
	    TCL_DTRACE_OBJ_FREE(objPtr); \
	    if ((objPtr)->bytes \
		    && ((objPtr)->bytes != &tclEmptyString)) { \
		Tcl_Free((objPtr)->bytes); \
	    } \
	    (objPtr)->length = TCL_INDEX_NONE; \
	    TclFreeObjStorage(objPtr); \
	    TclIncrObjsFreed(); \
	} else { \
	    TclFreeObj(objPtr); \
	} \
    }

#if TCL_THREADS && !defined(USE_THREAD_ALLOC)
#   define USE_THREAD_ALLOC 1
#endif

#if defined(PURIFY)

/*
 * The PURIFY mode is like the regular mode, but instead of doing block
 * Tcl_Obj allocation and keeping a freed list for efficiency, it always
 * allocates and frees a single Tcl_Obj so that tools like Purify can better
 * track memory leaks.
 */

#  define TclAllocObjStorageEx(interp, objPtr) \
	(objPtr) = (Tcl_Obj *)Tcl_Alloc(sizeof(Tcl_Obj))

#  define TclFreeObjStorageEx(interp, objPtr) \
	Tcl_Free(objPtr)

#undef USE_THREAD_ALLOC
#undef USE_TCLALLOC
#elif TCL_THREADS && defined(USE_THREAD_ALLOC)

/*
 * The TCL_THREADS mode is like the regular mode but allocates Tcl_Obj's from
 * per-thread caches.
 */

MODULE_SCOPE Tcl_Obj *	TclThreadAllocObj(void);
MODULE_SCOPE void	TclThreadFreeObj(Tcl_Obj *);
MODULE_SCOPE Tcl_Mutex *TclpNewAllocMutex(void);
MODULE_SCOPE void	TclFreeAllocCache(void *);
MODULE_SCOPE void *	TclpGetAllocCache(void);
MODULE_SCOPE void	TclpSetAllocCache(void *);
MODULE_SCOPE void	TclpFreeAllocMutex(Tcl_Mutex *mutex);
MODULE_SCOPE void	TclpInitAllocCache(void);
MODULE_SCOPE void	TclpFreeAllocCache(void *);

/*
 * These macros need to be kept in sync with the code of TclThreadAllocObj()
 * and TclThreadFreeObj().
 *
 * Note that the optimiser should resolve the case (interp==NULL) at compile
 * time.
 */

#  define ALLOC_NOBJHIGH 1200

#  define TclAllocObjStorageEx(interp, objPtr)				\
    do {								\
	AllocCache *cachePtr;						\
	if (((interp) == NULL) ||					\
		((cachePtr = ((Interp *)(interp))->allocCache),		\
			(cachePtr->numObjects == 0))) {			\
	    (objPtr) = TclThreadAllocObj();				\
	} else {							\
	    (objPtr) = cachePtr->firstObjPtr;				\
	    cachePtr->firstObjPtr = (Tcl_Obj *)(objPtr)->internalRep.twoPtrValue.ptr1; \
	    --cachePtr->numObjects;					\
	}								\
    } while (0)

#  define TclFreeObjStorageEx(interp, objPtr)				\
    do {								\
	AllocCache *cachePtr;						\
	if (((interp) == NULL) ||					\
		((cachePtr = ((Interp *)(interp))->allocCache),		\
			((cachePtr->numObjects == 0) ||			\
			(cachePtr->numObjects >= ALLOC_NOBJHIGH)))) {	\
	    TclThreadFreeObj(objPtr);					\
	} else {							\
	    (objPtr)->internalRep.twoPtrValue.ptr1 = cachePtr->firstObjPtr; \
	    cachePtr->firstObjPtr = objPtr;				\
	    ++cachePtr->numObjects;					\
	}								\
    } while (0)

#else /* not PURIFY or USE_THREAD_ALLOC */

#if defined(USE_TCLALLOC) && USE_TCLALLOC
    MODULE_SCOPE void TclFinalizeAllocSubsystem();
    MODULE_SCOPE void TclInitAlloc();
#else
#   define USE_TCLALLOC 0
#endif

#if TCL_THREADS
/* declared in tclObj.c */
MODULE_SCOPE Tcl_Mutex	tclObjMutex;
#endif

#  define TclAllocObjStorageEx(interp, objPtr) \
    do {								\
	Tcl_MutexLock(&tclObjMutex);					\
	if (tclFreeObjList == NULL) {					\
	    TclAllocateFreeObjects();					\
	}								\
	(objPtr) = tclFreeObjList;					\
	tclFreeObjList = (Tcl_Obj *)					\
		tclFreeObjList->internalRep.twoPtrValue.ptr1;		\
	Tcl_MutexUnlock(&tclObjMutex);					\
    } while (0)

#  define TclFreeObjStorageEx(interp, objPtr) \
    do {							       \
	Tcl_MutexLock(&tclObjMutex);				       \
	(objPtr)->internalRep.twoPtrValue.ptr1 = (void *) tclFreeObjList; \
	tclFreeObjList = (objPtr);				       \
	Tcl_MutexUnlock(&tclObjMutex);				       \
    } while (0)
#endif

#else /* TCL_MEM_DEBUG */
MODULE_SCOPE void	TclDbInitNewObj(Tcl_Obj *objPtr, const char *file,
			    int line);

# define TclDbNewObj(objPtr, file, line) \
    do { \
	TclIncrObjsAllocated();						\
	(objPtr) = (Tcl_Obj *)						\
		Tcl_DbCkalloc(sizeof(Tcl_Obj), (file), (line));		\
	TclDbInitNewObj((objPtr), (file), (line));			\
	TCL_DTRACE_OBJ_CREATE(objPtr);					\
    } while (0)

# define TclNewObj(objPtr) \
    TclDbNewObj(objPtr, __FILE__, __LINE__);

# define TclDecrRefCount(objPtr) \
    Tcl_DbDecrRefCount(objPtr, __FILE__, __LINE__)

# define TclNewListObjDirect(objc, objv) \
    TclDbNewListObjDirect(objc, objv, __FILE__, __LINE__)

#undef USE_THREAD_ALLOC
#endif /* TCL_MEM_DEBUG */

/*
 *----------------------------------------------------------------
 * Macro used by the Tcl core to set a Tcl_Obj's string representation to a
 * copy of the "len" bytes starting at "bytePtr". The value of "len" must
 * not be negative.  When "len" is 0, then it is acceptable to pass
 * "bytePtr" = NULL.  When "len" > 0, "bytePtr" must not be NULL, and it
 * must point to a location from which "len" bytes may be read.  These
 * constraints are not checked here.  The validity of the bytes copied
 * as a value string representation is also not verififed.  This macro
 * must not be called while "objPtr" is being freed or when "objPtr"
 * already has a string representation.  The caller must use
 * this macro properly.  Improper use can lead to dangerous results.
 * Because "len" is referenced multiple times, take care that it is an
 * expression with the same value each use.
 *
 * The ANSI C "prototype" for this macro is:
 *
 * MODULE_SCOPE void TclInitStringRep(Tcl_Obj *objPtr, char *bytePtr, size_t len);
 *
 *----------------------------------------------------------------
 */

#define TclInitStringRep(objPtr, bytePtr, len) \
    if ((len) == 0) { \
	(objPtr)->bytes	 = &tclEmptyString; \
	(objPtr)->length = 0; \
    } else { \
	(objPtr)->bytes = (char *)Tcl_Alloc((len) + 1U); \
	memcpy((objPtr)->bytes, (bytePtr) ? (bytePtr) : &tclEmptyString, (len)); \
	(objPtr)->bytes[len] = '\0'; \
	(objPtr)->length = (len); \
    }

/*
 *----------------------------------------------------------------
 * Macro used by the Tcl core to get the string representation's byte array
 * pointer from a Tcl_Obj. This is an inline version of Tcl_GetString(). The
 * macro's expression result is the string rep's byte pointer which might be
 * NULL. The bytes referenced by this pointer must not be modified by the
 * caller. The ANSI C "prototype" for this macro is:
 *
 * MODULE_SCOPE char *	TclGetString(Tcl_Obj *objPtr);
 *----------------------------------------------------------------
 */

#define TclGetString(objPtr) \
    ((objPtr)->bytes? (objPtr)->bytes : Tcl_GetString(objPtr))

/*
 *----------------------------------------------------------------
 * Macro used by the Tcl core to clean out an object's internal
 * representation. Does not actually reset the rep's bytes. The ANSI C
 * "prototype" for this macro is:
 *
 * MODULE_SCOPE void	TclFreeInternalRep(Tcl_Obj *objPtr);
 *----------------------------------------------------------------
 */

#define TclFreeInternalRep(objPtr) \
    if ((objPtr)->typePtr != NULL) { \
	if ((objPtr)->typePtr->freeIntRepProc != NULL) { \
	    (objPtr)->typePtr->freeIntRepProc(objPtr); \
	} \
	(objPtr)->typePtr = NULL; \
    }

/*
 *----------------------------------------------------------------
 * Macro used by the Tcl core to clean out an object's string representation.
 * The ANSI C "prototype" for this macro is:
 *
 * MODULE_SCOPE void	TclInvalidateStringRep(Tcl_Obj *objPtr);
 *----------------------------------------------------------------
 */

#define TclInvalidateStringRep(objPtr) \
    do { \
	Tcl_Obj *_isobjPtr = (Tcl_Obj *)(objPtr); \
	if (_isobjPtr->bytes != NULL) { \
	    if (_isobjPtr->bytes != &tclEmptyString) { \
		Tcl_Free((char *)_isobjPtr->bytes); \
	    } \
	    _isobjPtr->bytes = NULL; \
	} \
    } while (0)

/*
 * These form part of the native filesystem support. They are needed here
 * because we have a few native filesystem functions (which are the same for
 * win/unix) in this file.
 */

#ifdef __cplusplus
extern "C" {
#endif
MODULE_SCOPE const char *const		tclpFileAttrStrings[];
MODULE_SCOPE const TclFileAttrProcs	tclpFileAttrProcs[];
#ifdef __cplusplus
}
#endif

/*
 *----------------------------------------------------------------
 * Macro used by the Tcl core to test whether an object has a
 * string representation (or is a 'pure' internal value).
 * The ANSI C "prototype" for this macro is:
 *
 * MODULE_SCOPE int	TclHasStringRep(Tcl_Obj *objPtr);
 *----------------------------------------------------------------
 */

#define TclHasStringRep(objPtr) \
    ((objPtr)->bytes != NULL)

/*
 *----------------------------------------------------------------
 * Macro used by the Tcl core to get the bignum out of the bignum
 * representation of a Tcl_Obj.
 * The ANSI C "prototype" for this macro is:
 *
 * MODULE_SCOPE void	TclUnpackBignum(Tcl_Obj *objPtr, mp_int bignum);
 *----------------------------------------------------------------
 */

#define TclUnpackBignum(objPtr, bignum) \
    do {								\
	Tcl_Obj *bignumObj = (objPtr);				\
	int bignumPayload =					\
		PTR2INT(bignumObj->internalRep.twoPtrValue.ptr2);	\
	if (bignumPayload == -1) {					\
	    (bignum) = *((mp_int *) bignumObj->internalRep.twoPtrValue.ptr1); \
	} else {							\
	    (bignum).dp = (mp_digit *)bignumObj->internalRep.twoPtrValue.ptr1;	\
	    (bignum).sign = bignumPayload >> 30;			\
	    (bignum).alloc = (bignumPayload >> 15) & 0x7FFF;		\
	    (bignum).used = bignumPayload & 0x7FFF;			\
	}								\
    } while (0)

/*
 *----------------------------------------------------------------
 * Macros used by the Tcl core to grow Tcl_Token arrays. They use the same
 * growth algorithm as used in tclStringObj.c for growing strings. The ANSI C
 * "prototype" for this macro is:
 *
 * MODULE_SCOPE void	TclGrowTokenArray(Tcl_Token *tokenPtr, int used,
 *				int available, int append,
 *				Tcl_Token *staticPtr);
 * MODULE_SCOPE void	TclGrowParseTokenArray(Tcl_Parse *parsePtr,
 *				int append);
 *----------------------------------------------------------------
 */

/* General tuning for minimum growth in Tcl growth algorithms */
#ifndef TCL_MIN_GROWTH
#  ifdef TCL_GROWTH_MIN_ALLOC
     /* Support for any legacy tuners */
#    define TCL_MIN_GROWTH TCL_GROWTH_MIN_ALLOC
#  else
#    define TCL_MIN_GROWTH 1024
#  endif
#endif

/* Token growth tuning, default to the general value. */
#ifndef TCL_MIN_TOKEN_GROWTH
#define TCL_MIN_TOKEN_GROWTH TCL_MIN_GROWTH/sizeof(Tcl_Token)
#endif

#define TclGrowTokenArray(tokenPtr, used, available, append, staticPtr)	\
    do {								\
	size_t _needed = (used) + (append);					\
	if (_needed > (available)) {					\
	    size_t allocated = 2 * _needed;					\
	    Tcl_Token *oldPtr = (tokenPtr);				\
	    Tcl_Token *newPtr;						\
	    if (oldPtr == (staticPtr)) {				\
		oldPtr = NULL;						\
	    }								\
	    newPtr = (Tcl_Token *)Tcl_AttemptRealloc((char *) oldPtr,	\
		    allocated * sizeof(Tcl_Token));	\
	    if (newPtr == NULL) {					\
		allocated = _needed + (append) + TCL_MIN_TOKEN_GROWTH;	\
		newPtr = (Tcl_Token *)Tcl_Realloc((char *) oldPtr,	\
			allocated * sizeof(Tcl_Token)); \
	    }								\
	    (available) = allocated;					\
	    if (oldPtr == NULL) {					\
		memcpy(newPtr, staticPtr,				\
			(used) * sizeof(Tcl_Token));		\
	    }								\
	    (tokenPtr) = newPtr;					\
	}								\
    } while (0)

#define TclGrowParseTokenArray(parsePtr, append)			\
    TclGrowTokenArray((parsePtr)->tokenPtr, (parsePtr)->numTokens,	\
	    (parsePtr)->tokensAvailable, (append),			\
	    (parsePtr)->staticTokens)

/*
 *----------------------------------------------------------------
 * Macro used by the Tcl core get a unicode char from a utf string. It checks
 * to see if we have a one-byte utf char before calling the real
 * Tcl_UtfToUniChar, as this will save a lot of time for primarily ASCII
 * string handling. The macro's expression result is 1 for the 1-byte case or
 * the result of Tcl_UtfToUniChar. The ANSI C "prototype" for this macro is:
 *
 * MODULE_SCOPE int	TclUtfToUniChar(const char *string, Tcl_UniChar *ch);
 *----------------------------------------------------------------
 */

#if TCL_UTF_MAX > 3
#define TclUtfToUniChar(str, chPtr) \
	(((UCHAR(*(str))) < 0x80) ?		\
	    ((*(chPtr) = UCHAR(*(str))), 1)	\
	    : Tcl_UtfToUniChar(str, chPtr))
#else
#define TclUtfToUniChar(str, chPtr) \
	(((UCHAR(*(str))) < 0x80) ?		\
	    ((*(chPtr) = UCHAR(*(str))), 1)	\
	    : Tcl_UtfToChar16(str, chPtr))
#endif

/*
 *----------------------------------------------------------------
 * Macro counterpart of the Tcl_NumUtfChars() function. To be used in speed-
 * -sensitive points where it pays to avoid a function call in the common case
 * of counting along a string of all one-byte characters.  The ANSI C
 * "prototype" for this macro is:
 *
 * MODULE_SCOPE void	TclNumUtfCharsM(size_t numChars, const char *bytes,
 *				size_t numBytes);
 *----------------------------------------------------------------
 */

#define TclNumUtfCharsM(numChars, bytes, numBytes) \
    do { \
	size_t _count, _i = (numBytes); \
	unsigned char *_str = (unsigned char *) (bytes); \
	while (_i && (*_str < 0xC0)) { _i--; _str++; } \
	_count = (numBytes) - _i; \
	if (_i) { \
	    _count += Tcl_NumUtfChars((bytes) + _count, _i); \
	} \
	(numChars) = _count; \
    } while (0);

/*
 *----------------------------------------------------------------
 * Macro that encapsulates the logic that determines when it is safe to
 * interpret a string as a byte array directly. In summary, the object must be
 * a byte array and must not have a string representation (as the operations
 * that it is used in are defined on strings, not byte arrays). Theoretically
 * it is possible to also be efficient in the case where the object's bytes
 * field is filled by generation from the byte array (c.f. list canonicality)
 * but we don't do that at the moment since this is purely about efficiency.
 * The ANSI C "prototype" for this macro is:
 *
 * MODULE_SCOPE int	TclIsPureByteArray(Tcl_Obj *objPtr);
 *----------------------------------------------------------------
 */

MODULE_SCOPE int	TclIsPureByteArray(Tcl_Obj *objPtr);
#define TclIsPureDict(objPtr) \
	(((objPtr)->bytes==NULL) && ((objPtr)->typePtr==&tclDictType))
#define TclHasInternalRep(objPtr, type) \
	((objPtr)->typePtr == (type))
#define TclFetchInternalRep(objPtr, type) \
	(TclHasInternalRep((objPtr), (type)) ? &((objPtr)->internalRep) : NULL)


/*
 *----------------------------------------------------------------
 * Macro used by the Tcl core to compare Unicode strings. On big-endian
 * systems we can use the more efficient memcmp, but this would not be
 * lexically correct on little-endian systems. The ANSI C "prototype" for
 * this macro is:
 *
 * MODULE_SCOPE int	TclUniCharNcmp(const Tcl_UniChar *cs,
 *			    const Tcl_UniChar *ct, unsigned long n);
 *----------------------------------------------------------------
 */

#if defined(WORDS_BIGENDIAN) && (TCL_UTF_MAX > 3)
#   define TclUniCharNcmp(cs,ct,n) memcmp((cs),(ct),(n)*sizeof(Tcl_UniChar))
#endif /* WORDS_BIGENDIAN */

/*
 *----------------------------------------------------------------
 * Macro used by the Tcl core to increment a namespace's export epoch
 * counter. The ANSI C "prototype" for this macro is:
 *
 * MODULE_SCOPE void	TclInvalidateNsCmdLookup(Namespace *nsPtr);
 *----------------------------------------------------------------
 */

#define TclInvalidateNsCmdLookup(nsPtr) \
    if ((nsPtr)->numExportPatterns) {		\
	(nsPtr)->exportLookupEpoch++;		\
    }						\
    if ((nsPtr)->commandPathLength) {		\
	(nsPtr)->cmdRefEpoch++;			\
    }

/*
 *----------------------------------------------------------------------
 *
 * Core procedure added to libtommath for bignum manipulation.
 *
 *----------------------------------------------------------------------
 */

MODULE_SCOPE Tcl_LibraryInitProc TclTommath_Init;

/*
 *----------------------------------------------------------------------
 *
 * External (platform specific) initialization routine, these declarations
 * explicitly don't use EXTERN since this code does not get compiled into the
 * library:
 *
 *----------------------------------------------------------------------
 */

MODULE_SCOPE Tcl_LibraryInitProc TclplatformtestInit;
MODULE_SCOPE Tcl_LibraryInitProc TclObjTest_Init;
MODULE_SCOPE Tcl_LibraryInitProc TclThread_Init;
MODULE_SCOPE Tcl_LibraryInitProc Procbodytest_Init;
MODULE_SCOPE Tcl_LibraryInitProc Procbodytest_SafeInit;

/*
 *----------------------------------------------------------------
 * Macro used by the Tcl core to check whether a pattern has any characters
 * special to [string match]. The ANSI C "prototype" for this macro is:
 *
 * MODULE_SCOPE int	TclMatchIsTrivial(const char *pattern);
 *----------------------------------------------------------------
 */

#define TclMatchIsTrivial(pattern) \
    (strpbrk((pattern), "*[?\\") == NULL)

/*
 *----------------------------------------------------------------
 * Macros used by the Tcl core to set a Tcl_Obj's numeric representation
 * avoiding the corresponding function calls in time critical parts of the
 * core. They should only be called on unshared objects. The ANSI C
 * "prototypes" for these macros are:
 *
 * MODULE_SCOPE void	TclSetIntObj(Tcl_Obj *objPtr, Tcl_WideInt w);
 * MODULE_SCOPE void	TclSetDoubleObj(Tcl_Obj *objPtr, double d);
 *----------------------------------------------------------------
 */

#define TclSetIntObj(objPtr, i) \
    do {						\
	Tcl_ObjInternalRep ir;				\
	ir.wideValue = (Tcl_WideInt) i;			\
	TclInvalidateStringRep(objPtr);			\
	Tcl_StoreInternalRep(objPtr, &tclIntType, &ir);	\
    } while (0)

#define TclSetDoubleObj(objPtr, d) \
    do {						\
	Tcl_ObjInternalRep ir;				\
	ir.doubleValue = (double) d;			\
	TclInvalidateStringRep(objPtr);			\
	Tcl_StoreInternalRep(objPtr, &tclDoubleType, &ir);	\
    } while (0)

/*
 *----------------------------------------------------------------
 * Macros used by the Tcl core to create and initialise objects of standard
 * types, avoiding the corresponding function calls in time critical parts of
 * the core. The ANSI C "prototypes" for these macros are:
 *
 * MODULE_SCOPE void	TclNewIntObj(Tcl_Obj *objPtr, Tcl_WideInt w);
 * MODULE_SCOPE void	TclNewDoubleObj(Tcl_Obj *objPtr, double d);
 * MODULE_SCOPE void	TclNewStringObj(Tcl_Obj *objPtr, const char *s, size_t len);
 * MODULE_SCOPE void	TclNewLiteralStringObj(Tcl_Obj*objPtr, const char *sLiteral);
 *
 *----------------------------------------------------------------
 */

#ifndef TCL_MEM_DEBUG
#define TclNewIntObj(objPtr, w) \
    do {						\
	TclIncrObjsAllocated();				\
	TclAllocObjStorage(objPtr);			\
	(objPtr)->refCount = 0;				\
	(objPtr)->bytes = NULL;				\
	(objPtr)->internalRep.wideValue = (Tcl_WideInt)(w);	\
	(objPtr)->typePtr = &tclIntType;		\
	TCL_DTRACE_OBJ_CREATE(objPtr);			\
    } while (0)

#define TclNewIndexObj(objPtr, w) \
    do {						\
	size_t _w = (w);		\
	TclIncrObjsAllocated();				\
	TclAllocObjStorage(objPtr);			\
	(objPtr)->refCount = 0;				\
	(objPtr)->bytes = NULL;				\
	(objPtr)->internalRep.wideValue = ((_w) == TCL_INDEX_NONE) ? -1 : (Tcl_WideInt)(_w); \
	(objPtr)->typePtr = &tclIntType;		\
	TCL_DTRACE_OBJ_CREATE(objPtr);			\
    } while (0)

#define TclNewDoubleObj(objPtr, d) \
    do {							\
	TclIncrObjsAllocated();					\
	TclAllocObjStorage(objPtr);				\
	(objPtr)->refCount = 0;					\
	(objPtr)->bytes = NULL;					\
	(objPtr)->internalRep.doubleValue = (double)(d);	\
	(objPtr)->typePtr = &tclDoubleType;			\
	TCL_DTRACE_OBJ_CREATE(objPtr);				\
    } while (0)

#define TclNewStringObj(objPtr, s, len) \
    do {							\
	TclIncrObjsAllocated();					\
	TclAllocObjStorage(objPtr);				\
	(objPtr)->refCount = 0;					\
	TclInitStringRep((objPtr), (s), (len));			\
	(objPtr)->typePtr = NULL;				\
	TCL_DTRACE_OBJ_CREATE(objPtr);				\
    } while (0)

#else /* TCL_MEM_DEBUG */
#define TclNewIntObj(objPtr, w) \
    (objPtr) = Tcl_NewWideIntObj(w)

#define TclNewIndexObj(objPtr, w) \
    (objPtr) = (((size_t)w) == TCL_INDEX_NONE) ? Tcl_NewWideIntObj(-1) : Tcl_NewWideIntObj(w)

#define TclNewDoubleObj(objPtr, d) \
    (objPtr) = Tcl_NewDoubleObj(d)

#define TclNewStringObj(objPtr, s, len) \
    (objPtr) = Tcl_NewStringObj((s), (len))
#endif /* TCL_MEM_DEBUG */

/*
 * The sLiteral argument *must* be a string literal; the incantation with
 * sizeof(sLiteral "") will fail to compile otherwise.
 */
#define TclNewLiteralStringObj(objPtr, sLiteral) \
    TclNewStringObj((objPtr), (sLiteral), sizeof(sLiteral "") - 1)

/*
 *----------------------------------------------------------------
 * Convenience macros for DStrings.
 * The ANSI C "prototypes" for these macros are:
 *
 * MODULE_SCOPE char * TclDStringAppendLiteral(Tcl_DString *dsPtr,
 *			const char *sLiteral);
 * MODULE_SCOPE void   TclDStringClear(Tcl_DString *dsPtr);
 */

#define TclDStringAppendLiteral(dsPtr, sLiteral) \
    Tcl_DStringAppend((dsPtr), (sLiteral), sizeof(sLiteral "") - 1)
#define TclDStringClear(dsPtr) \
    Tcl_DStringSetLength((dsPtr), 0)

/*
 *----------------------------------------------------------------
 * Inline version of Tcl_GetCurrentNamespace and Tcl_GetGlobalNamespace.
 */

#define TclGetCurrentNamespace(interp) \
    (Tcl_Namespace *) ((Interp *)(interp))->varFramePtr->nsPtr

#define TclGetGlobalNamespace(interp) \
    (Tcl_Namespace *) ((Interp *)(interp))->globalNsPtr

/*
 *----------------------------------------------------------------
 * Inline version of TclCleanupCommand; still need the function as it is in
 * the internal stubs, but the core can use the macro instead.
 */

#define TclCleanupCommandMacro(cmdPtr)		\
    do {					\
	if ((cmdPtr)->refCount-- <= 1) {	\
	    Tcl_Free(cmdPtr);			\
	}					\
    } while (0)


/*
 * inside this routine crement refCount first incase cmdPtr is replacing itself
 */
#define TclRoutineAssign(location, cmdPtr)	    \
    do {					    \
	(cmdPtr)->refCount++;			    \
	if ((location) != NULL			    \
	    && (location--) <= 1) {		    \
	    Tcl_Free(((location)));		    \
	}					    \
	(location) = (cmdPtr);			    \
    } while (0)


#define TclRoutineHasName(cmdPtr) \
    ((cmdPtr)->hPtr != NULL)

/*
 *----------------------------------------------------------------
 * Inline versions of Tcl_LimitReady() and Tcl_LimitExceeded to limit number
 * of calls out of the critical path. Note that this code isn't particularly
 * readable; the non-inline version (in tclInterp.c) is much easier to
 * understand. Note also that these macros takes different args (iPtr->limit)
 * to the non-inline version.
 */

#define TclLimitExceeded(limit) ((limit).exceeded != 0)

#define TclLimitReady(limit)						\
    (((limit).active == 0) ? 0 :					\
    (++(limit).granularityTicker,					\
    ((((limit).active & TCL_LIMIT_COMMANDS) &&				\
	    (((limit).cmdGranularity == 1) ||				\
	    ((limit).granularityTicker % (limit).cmdGranularity == 0)))	\
	    ? 1 :							\
    (((limit).active & TCL_LIMIT_TIME) &&				\
	    (((limit).timeGranularity == 1) ||				\
	    ((limit).granularityTicker % (limit).timeGranularity == 0)))\
	    ? 1 : 0)))

/*
 * Compile-time assertions: these produce a compile time error if the
 * expression is not known to be true at compile time. If the assertion is
 * known to be false, the compiler (or optimizer?) will error out with
 * "division by zero". If the assertion cannot be evaluated at compile time,
 * the compiler will error out with "non-static initializer".
 *
 * Adapted with permission from
 * http://www.pixelbeat.org/programming/gcc/static_assert.html
 */

#define TCL_CT_ASSERT(e) \
    {enum { ct_assert_value = 1/(!!(e)) };}

/*
 *----------------------------------------------------------------
 * Allocator for small structs (<=sizeof(Tcl_Obj)) using the Tcl_Obj pool.
 * Only checked at compile time.
 *
 * ONLY USE FOR CONSTANT nBytes.
 *
 * DO NOT LET THEM CROSS THREAD BOUNDARIES
 *----------------------------------------------------------------
 */

#define TclSmallAlloc(nbytes, memPtr) \
    TclSmallAllocEx(NULL, (nbytes), (memPtr))

#define TclSmallFree(memPtr) \
    TclSmallFreeEx(NULL, (memPtr))

#ifndef TCL_MEM_DEBUG
#define TclSmallAllocEx(interp, nbytes, memPtr) \
    do {								\
	Tcl_Obj *_objPtr;						\
	TCL_CT_ASSERT((nbytes)<=sizeof(Tcl_Obj));			\
	TclIncrObjsAllocated();						\
	TclAllocObjStorageEx((interp), (_objPtr));			\
	*(void **)&(memPtr) = (void *) (_objPtr);			\
    } while (0)

#define TclSmallFreeEx(interp, memPtr) \
    do {								\
	TclFreeObjStorageEx((interp), (Tcl_Obj *)(memPtr));		\
	TclIncrObjsFreed();						\
    } while (0)

#else    /* TCL_MEM_DEBUG */
#define TclSmallAllocEx(interp, nbytes, memPtr) \
    do {								\
	Tcl_Obj *_objPtr;						\
	TCL_CT_ASSERT((nbytes)<=sizeof(Tcl_Obj));			\
	TclNewObj(_objPtr);						\
	*(void **)&(memPtr) = (void *)_objPtr;				\
    } while (0)

#define TclSmallFreeEx(interp, memPtr) \
    do {								\
	Tcl_Obj *_objPtr = (Tcl_Obj *)(memPtr);				\
	_objPtr->bytes = NULL;						\
	_objPtr->typePtr = NULL;					\
	_objPtr->refCount = 1;						\
	TclDecrRefCount(_objPtr);					\
    } while (0)
#endif   /* TCL_MEM_DEBUG */

/*
 * Support for Clang Static Analyzer <http://clang-analyzer.llvm.org>
 */

#if defined(PURIFY) && defined(__clang__)
#if __has_feature(attribute_analyzer_noreturn) && \
	!defined(Tcl_Panic) && defined(Tcl_Panic_TCL_DECLARED)
void Tcl_Panic(const char *, ...) __attribute__((analyzer_noreturn));
#endif
#if !defined(CLANG_ASSERT)
#include <assert.h>
#define CLANG_ASSERT(x) assert(x)
#endif
#elif !defined(CLANG_ASSERT)
#define CLANG_ASSERT(x)
#endif /* PURIFY && __clang__ */

/*
 *----------------------------------------------------------------
 * Parameters, structs and macros for the non-recursive engine (NRE)
 *----------------------------------------------------------------
 */

#define NRE_USE_SMALL_ALLOC	1  /* Only turn off for debugging purposes. */
#ifndef NRE_ENABLE_ASSERTS
#define NRE_ENABLE_ASSERTS	0
#endif

/*
 * This is the main data struct for representing NR commands. It is designed
 * to fit in sizeof(Tcl_Obj) in order to exploit the fastest memory allocator
 * available.
 */

typedef struct NRE_callback {
    Tcl_NRPostProc *procPtr;
    void *data[4];
    struct NRE_callback *nextPtr;
} NRE_callback;

#define TOP_CB(iPtr) (((Interp *)(iPtr))->execEnvPtr->callbackPtr)

/*
 * Inline version of Tcl_NRAddCallback.
 */

#define TclNRAddCallback(interp,postProcPtr,data0,data1,data2,data3) \
    do {								\
	NRE_callback *_callbackPtr;					\
	TCLNR_ALLOC((interp), (_callbackPtr));				\
	_callbackPtr->procPtr = (postProcPtr);				\
	_callbackPtr->data[0] = (void *)(data0);			\
	_callbackPtr->data[1] = (void *)(data1);			\
	_callbackPtr->data[2] = (void *)(data2);			\
	_callbackPtr->data[3] = (void *)(data3);			\
	_callbackPtr->nextPtr = TOP_CB(interp);				\
	TOP_CB(interp) = _callbackPtr;					\
    } while (0)

#if NRE_USE_SMALL_ALLOC
#define TCLNR_ALLOC(interp, ptr) \
    TclSmallAllocEx(interp, sizeof(NRE_callback), (ptr))
#define TCLNR_FREE(interp, ptr)  TclSmallFreeEx((interp), (ptr))
#else
#define TCLNR_ALLOC(interp, ptr) \
    (ptr = (Tcl_Alloc(sizeof(NRE_callback))))
#define TCLNR_FREE(interp, ptr)  Tcl_Free(ptr)
#endif

#if NRE_ENABLE_ASSERTS
#define NRE_ASSERT(expr) assert((expr))
#else
#define NRE_ASSERT(expr)
#endif

#include "tclIntDecls.h"
#include "tclIntPlatDecls.h"

#if !defined(USE_TCL_STUBS) && !defined(TCL_MEM_DEBUG)
#define Tcl_AttemptAlloc        TclpAlloc
#define Tcl_AttemptRealloc      TclpRealloc
#define Tcl_Free                TclpFree
#endif

/*
 * Special hack for macOS, where the static linker (technically the 'ar'
 * command) hates empty object files, and accepts no flags to make it shut up.
 *
 * These symbols are otherwise completely useless.
 *
 * They can't be written to or written through. They can't be seen by any
 * other code. They use a separate attribute (supported by all macOS
 * compilers, which are derivatives of clang or gcc) to stop the compilation
 * from moaning. They will be excluded during the final linking stage.
 *
 * Other platforms get nothing at all. That's good.
 */

#ifdef MAC_OSX_TCL
#define TCL_MAC_EMPTY_FILE(name) \
    static __attribute__((used)) const void *const TclUnusedFile_ ## name = NULL;
#else
#define TCL_MAC_EMPTY_FILE(name)
#endif /* MAC_OSX_TCL */

/*
 * Other externals.
 */

MODULE_SCOPE size_t TclEnvEpoch;	/* Epoch of the tcl environment
					 * (if changed with tcl-env). */

#endif /* _TCLINT */

/*
 * Local Variables:
 * mode: c
 * c-basic-offset: 4
 * fill-column: 78
 * End:
 */<|MERGE_RESOLUTION|>--- conflicted
+++ resolved
@@ -2845,20 +2845,6 @@
 				/* Reject underscore digit separator */
 
 /*
-<<<<<<< HEAD
- *----------------------------------------------------------------------
- * Type values TclGetNumberFromObj
- *----------------------------------------------------------------------
- */
-
-#define TCL_NUMBER_INT		2
-#define TCL_NUMBER_BIG		3
-#define TCL_NUMBER_DOUBLE	4
-#define TCL_NUMBER_NAN		5
-
-/*
-=======
->>>>>>> 79d18dcb
  *----------------------------------------------------------------
  * Variables shared among Tcl modules but not used by the outside world.
  *----------------------------------------------------------------
