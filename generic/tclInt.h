/*
 * tclInt.h --
 *
 *	Declarations of things used internally by the Tcl interpreter.
 *
 * Copyright (c) 1987-1993 The Regents of the University of California.
 * Copyright (c) 1993-1997 Lucent Technologies.
 * Copyright (c) 1994-1998 Sun Microsystems, Inc.
 * Copyright (c) 1998-1999 by Scriptics Corporation.
 * Copyright (c) 2001, 2002 by Kevin B. Kenny.  All rights reserved.
 * Copyright (c) 2007 Daniel A. Steffen <das@users.sourceforge.net>
 * Copyright (c) 2006-2008 by Joe Mistachkin.  All rights reserved.
 * Copyright (c) 2008 by Miguel Sofer. All rights reserved.
 *
 * See the file "license.terms" for information on usage and redistribution of
 * this file, and for a DISCLAIMER OF ALL WARRANTIES.
 */

#ifndef _TCLINT
#define _TCLINT

/*
 * Some numerics configuration options.
 */

#undef NO_WIDE_TYPE
#undef ACCEPT_NAN

/*
 * Common include files needed by most of the Tcl source files are included
 * here, so that system-dependent personalizations for the include files only
 * have to be made in once place. This results in a few extra includes, but
 * greater modularity. The order of the three groups of #includes is
 * important. For example, stdio.h is needed by tcl.h, and the _ANSI_ARGS_
 * declaration in tcl.h is needed by stdlib.h in some configurations.
 */

#include "tclPort.h"

#include <stdio.h>

#include <ctype.h>
#ifdef NO_STDLIB_H
#   include "../compat/stdlib.h"
#else
#   include <stdlib.h>
#endif
#ifdef NO_STRING_H
#include "../compat/string.h"
#else
#include <string.h>
#endif
#ifdef STDC_HEADERS
#include <stddef.h>
#else
typedef int ptrdiff_t;
#endif

/*
 * Ensure WORDS_BIGENDIAN is defined correctly:
 * Needs to happen here in addition to configure to work with fat compiles on
 * Darwin (where configure runs only once for multiple architectures).
 */

#ifdef HAVE_SYS_TYPES_H
#    include <sys/types.h>
#endif
#ifdef HAVE_SYS_PARAM_H
#    include <sys/param.h>
#endif
#ifdef BYTE_ORDER
#    ifdef BIG_ENDIAN
#	 if BYTE_ORDER == BIG_ENDIAN
#	     undef WORDS_BIGENDIAN
#	     define WORDS_BIGENDIAN 1
#	 endif
#    endif
#    ifdef LITTLE_ENDIAN
#	 if BYTE_ORDER == LITTLE_ENDIAN
#	     undef WORDS_BIGENDIAN
#	 endif
#    endif
#endif

/*
 * Used to tag functions that are only to be visible within the module being
 * built and not outside it (where this is supported by the linker).
 */

#ifndef MODULE_SCOPE
#   ifdef __cplusplus
#	define MODULE_SCOPE extern "C"
#   else
#	define MODULE_SCOPE extern
#   endif
#endif

/*
 * When Tcl_WideInt and long are the same type, there's no value in
 * having a tclWideIntType separate from the tclIntType.
 */
#ifdef TCL_WIDE_INT_IS_LONG
#define NO_WIDE_TYPE
#endif

/*
 * Macros used to cast between pointers and integers (e.g. when storing an int
 * in ClientData), on 64-bit architectures they avoid gcc warning about "cast
 * to/from pointer from/to integer of different size".
 */

#if !defined(INT2PTR) && !defined(PTR2INT)
#   if defined(HAVE_INTPTR_T) || defined(intptr_t)
#	define INT2PTR(p) ((void *)(intptr_t)(p))
#	define PTR2INT(p) ((int)(intptr_t)(p))
#   else
#	define INT2PTR(p) ((void *)(p))
#	define PTR2INT(p) ((int)(p))
#   endif
#endif
#if !defined(UINT2PTR) && !defined(PTR2UINT)
#   if defined(HAVE_UINTPTR_T) || defined(uintptr_t)
#	define UINT2PTR(p) ((void *)(uintptr_t)(p))
#	define PTR2UINT(p) ((unsigned int)(uintptr_t)(p))
#   else
#	define UINT2PTR(p) ((void *)(p))
#	define PTR2UINT(p) ((unsigned int)(p))
#   endif
#endif

/*
 * The following procedures allow namespaces to be customized to support
 * special name resolution rules for commands/variables.
 */

struct Tcl_ResolvedVarInfo;

typedef Tcl_Var (Tcl_ResolveRuntimeVarProc)(Tcl_Interp *interp,
	struct Tcl_ResolvedVarInfo *vinfoPtr);

typedef void (Tcl_ResolveVarDeleteProc)(struct Tcl_ResolvedVarInfo *vinfoPtr);

/*
 * The following structure encapsulates the routines needed to resolve a
 * variable reference at runtime. Any variable specific state will typically
 * be appended to this structure.
 */

typedef struct Tcl_ResolvedVarInfo {
    Tcl_ResolveRuntimeVarProc *fetchProc;
    Tcl_ResolveVarDeleteProc *deleteProc;
} Tcl_ResolvedVarInfo;

typedef int (Tcl_ResolveCompiledVarProc)(Tcl_Interp *interp,
	CONST84 char *name, int length, Tcl_Namespace *context,
	Tcl_ResolvedVarInfo **rPtr);

typedef int (Tcl_ResolveVarProc)(Tcl_Interp *interp, CONST84 char *name,
	Tcl_Namespace *context, int flags, Tcl_Var *rPtr);

typedef int (Tcl_ResolveCmdProc)(Tcl_Interp *interp, CONST84 char *name,
	Tcl_Namespace *context, int flags, Tcl_Command *rPtr);

typedef struct Tcl_ResolverInfo {
    Tcl_ResolveCmdProc *cmdResProc;
				/* Procedure handling command name
				 * resolution. */
    Tcl_ResolveVarProc *varResProc;
				/* Procedure handling variable name resolution
				 * for variables that can only be handled at
				 * runtime. */
    Tcl_ResolveCompiledVarProc *compiledVarResProc;
				/* Procedure handling variable name resolution
				 * at compile time. */
} Tcl_ResolverInfo;

/*
 *----------------------------------------------------------------
 * Data structures related to namespaces.
 *----------------------------------------------------------------
 */

typedef struct Tcl_Ensemble Tcl_Ensemble;
typedef struct NamespacePathEntry NamespacePathEntry;

/*
 * Special hashtable for variables: this is just a Tcl_HashTable with an nsPtr
 * field added at the end: in this way variables can find their namespace
 * without having to copy a pointer in their struct: they can access it via
 * their hPtr->tablePtr.
 */

typedef struct TclVarHashTable {
    Tcl_HashTable table;
    struct Namespace *nsPtr;
} TclVarHashTable;

/*
 * This is for itcl - it likes to search our varTables directly :(
 */

#define TclVarHashFindVar(tablePtr, key) \
    TclVarHashCreateVar((tablePtr), (key), NULL)

/*
 * Define this to reduce the amount of space that the average namespace
 * consumes by only allocating the table of child namespaces when necessary.
 * Defining it breaks compatibility for Tcl extensions (e.g., itcl) which
 * reach directly into the Namespace structure.
 */

#undef BREAK_NAMESPACE_COMPAT

/*
 * The structure below defines a namespace.
 * Note: the first five fields must match exactly the fields in a
 * Tcl_Namespace structure (see tcl.h). If you change one, be sure to change
 * the other.
 */

typedef struct Namespace {
    char *name;			/* The namespace's simple (unqualified) name.
				 * This contains no ::'s. The name of the
				 * global namespace is "" although "::" is an
				 * synonym. */
    char *fullName;		/* The namespace's fully qualified name. This
				 * starts with ::. */
    ClientData clientData;	/* An arbitrary value associated with this
				 * namespace. */
    Tcl_NamespaceDeleteProc *deleteProc;
				/* Procedure invoked when deleting the
				 * namespace to, e.g., free clientData. */
    struct Namespace *parentPtr;/* Points to the namespace that contains this
				 * one. NULL if this is the global
				 * namespace. */
#ifndef BREAK_NAMESPACE_COMPAT
    Tcl_HashTable childTable;	/* Contains any child namespaces. Indexed by
				 * strings; values have type (Namespace *). */
#else
    Tcl_HashTable *childTablePtr;
				/* Contains any child namespaces. Indexed by
				 * strings; values have type (Namespace *). If
				 * NULL, there are no children. */
#endif
    long nsId;			/* Unique id for the namespace. */
    Tcl_Interp *interp;		/* The interpreter containing this
				 * namespace. */
    int flags;			/* OR-ed combination of the namespace status
				 * flags NS_DYING and NS_DEAD listed below. */
    int activationCount;	/* Number of "activations" or active call
				 * frames for this namespace that are on the
				 * Tcl call stack. The namespace won't be
				 * freed until activationCount becomes zero. */
    int refCount;		/* Count of references by namespaceName
				 * objects. The namespace can't be freed until
				 * refCount becomes zero. */
    Tcl_HashTable cmdTable;	/* Contains all the commands currently
				 * registered in the namespace. Indexed by
				 * strings; values have type (Command *).
				 * Commands imported by Tcl_Import have
				 * Command structures that point (via an
				 * ImportedCmdRef structure) to the Command
				 * structure in the source namespace's command
				 * table. */
    TclVarHashTable varTable;	/* Contains all the (global) variables
				 * currently in this namespace. Indexed by
				 * strings; values have type (Var *). */
    char **exportArrayPtr;	/* Points to an array of string patterns
				 * specifying which commands are exported. A
				 * pattern may include "string match" style
				 * wildcard characters to specify multiple
				 * commands; however, no namespace qualifiers
				 * are allowed. NULL if no export patterns are
				 * registered. */
    int numExportPatterns;	/* Number of export patterns currently
				 * registered using "namespace export". */
    int maxExportPatterns;	/* Mumber of export patterns for which space
				 * is currently allocated. */
    int cmdRefEpoch;		/* Incremented if a newly added command
				 * shadows a command for which this namespace
				 * has already cached a Command* pointer; this
				 * causes all its cached Command* pointers to
				 * be invalidated. */
    int resolverEpoch;		/* Incremented whenever (a) the name
				 * resolution rules change for this namespace
				 * or (b) a newly added command shadows a
				 * command that is compiled to bytecodes. This
				 * invalidates all byte codes compiled in the
				 * namespace, causing the code to be
				 * recompiled under the new rules.*/
    Tcl_ResolveCmdProc *cmdResProc;
				/* If non-null, this procedure overrides the
				 * usual command resolution mechanism in Tcl.
				 * This procedure is invoked within
				 * Tcl_FindCommand to resolve all command
				 * references within the namespace. */
    Tcl_ResolveVarProc *varResProc;
				/* If non-null, this procedure overrides the
				 * usual variable resolution mechanism in Tcl.
				 * This procedure is invoked within
				 * Tcl_FindNamespaceVar to resolve all
				 * variable references within the namespace at
				 * runtime. */
    Tcl_ResolveCompiledVarProc *compiledVarResProc;
				/* If non-null, this procedure overrides the
				 * usual variable resolution mechanism in Tcl.
				 * This procedure is invoked within
				 * LookupCompiledLocal to resolve variable
				 * references within the namespace at compile
				 * time. */
    int exportLookupEpoch;	/* Incremented whenever a command is added to
				 * a namespace, removed from a namespace or
				 * the exports of a namespace are changed.
				 * Allows TIP#112-driven command lists to be
				 * validated efficiently. */
    Tcl_Ensemble *ensembles;	/* List of structures that contain the details
				 * of the ensembles that are implemented on
				 * top of this namespace. */
    Tcl_Obj *unknownHandlerPtr;	/* A script fragment to be used when command
				 * resolution in this namespace fails. TIP
				 * 181. */
    int commandPathLength;	/* The length of the explicit path. */
    NamespacePathEntry *commandPathArray;
				/* The explicit path of the namespace as an
				 * array. */
    NamespacePathEntry *commandPathSourceList;
				/* Linked list of path entries that point to
				 * this namespace. */
    Tcl_NamespaceDeleteProc *earlyDeleteProc;
				/* Just like the deleteProc field (and called
				 * with the same clientData) but called at the
				 * start of the deletion process, so there is
				 * a chance for code to do stuff inside the
				 * namespace before deletion completes. */
} Namespace;

/*
 * An entry on a namespace's command resolution path.
 */

struct NamespacePathEntry {
    Namespace *nsPtr;		/* What does this path entry point to? If it
				 * is NULL, this path entry points is
				 * redundant and should be skipped. */
    Namespace *creatorNsPtr;	/* Where does this path entry point from? This
				 * allows for efficient invalidation of
				 * references when the path entry's target
				 * updates its current list of defined
				 * commands. */
    NamespacePathEntry *prevPtr, *nextPtr;
				/* Linked list pointers or NULL at either end
				 * of the list that hangs off Namespace's
				 * commandPathSourceList field. */
};

/*
 * Flags used to represent the status of a namespace:
 *
 * NS_DYING -	1 means Tcl_DeleteNamespace has been called to delete the
 *		namespace but there are still active call frames on the Tcl
 *		stack that refer to the namespace. When the last call frame
 *		referring to it has been popped, it's variables and command
 *		will be destroyed and it will be marked "dead" (NS_DEAD). The
 *		namespace can no longer be looked up by name.
 * NS_DEAD -	1 means Tcl_DeleteNamespace has been called to delete the
 *		namespace and no call frames still refer to it. Its variables
 *		and command have already been destroyed. This bit allows the
 *		namespace resolution code to recognize that the namespace is
 *		"deleted". When the last namespaceName object in any byte code
 *		unit that refers to the namespace has been freed (i.e., when
 *		the namespace's refCount is 0), the namespace's storage will
 *		be freed.
 * NS_KILLED -	1 means that TclTeardownNamespace has already been called on
 *		this namespace and it should not be called again [Bug 1355942]
 * NS_SUPPRESS_COMPILATION -
 *		Marks the commands in this namespace for not being compiled,
 *		forcing them to be looked up every time.
 */

#define NS_DYING	0x01
#define NS_DEAD		0x02
#define NS_KILLED	0x04
#define NS_SUPPRESS_COMPILATION	0x08

/*
 * Flags passed to TclGetNamespaceForQualName:
 *
 * TCL_GLOBAL_ONLY		- (see tcl.h) Look only in the global ns.
 * TCL_NAMESPACE_ONLY		- (see tcl.h) Look only in the context ns.
 * TCL_CREATE_NS_IF_UNKNOWN	- Create unknown namespaces.
 * TCL_FIND_ONLY_NS		- The name sought is a namespace name.
 */

#define TCL_CREATE_NS_IF_UNKNOWN	0x800
#define TCL_FIND_ONLY_NS		0x1000

/*
 * The data cached in an ensemble subcommand's Tcl_Obj rep (reference in
 * otherValuePtr field). This structure is not shared between Tcl_Objs
 * referring to the same subcommand, even where one is a duplicate of another.
 */

typedef struct {
    Namespace *nsPtr;		/* The namespace backing the ensemble which
				 * this is a subcommand of. */
    int epoch;			/* Used to confirm when the data in this
				 * really structure matches up with the
				 * ensemble. */
    Tcl_Command token;		/* Reference to the comamnd for which this
				 * structure is a cache of the resolution. */
    char *fullSubcmdName;	/* The full (local) name of the subcommand,
				 * allocated with ckalloc(). */
    Tcl_Obj *realPrefixObj;	/* Object containing the prefix words of the
				 * command that implements this ensemble
				 * subcommand. */
} EnsembleCmdRep;

/*
 * The client data for an ensemble command. This consists of the table of
 * commands that are actually exported by the namespace, and an epoch counter
 * that, combined with the exportLookupEpoch field of the namespace structure,
 * defines whether the table contains valid data or will need to be recomputed
 * next time the ensemble command is called.
 */

typedef struct EnsembleConfig {
    Namespace *nsPtr;		/* The namspace backing this ensemble up. */
    Tcl_Command token;		/* The token for the command that provides
				 * ensemble support for the namespace, or NULL
				 * if the command has been deleted (or never
				 * existed; the global namespace never has an
				 * ensemble command.) */
    int epoch;			/* The epoch at which this ensemble's table of
				 * exported commands is valid. */
    char **subcommandArrayPtr;	/* Array of ensemble subcommand names. At all
				 * consistent points, this will have the same
				 * number of entries as there are entries in
				 * the subcommandTable hash. */
    Tcl_HashTable subcommandTable;
				/* Hash table of ensemble subcommand names,
				 * which are its keys so this also provides
				 * the storage management for those subcommand
				 * names. The contents of the entry values are
				 * object version the prefix lists to use when
				 * substituting for the command/subcommand to
				 * build the ensemble implementation command.
				 * Has to be stored here as well as in
				 * subcommandDict because that field is NULL
				 * when we are deriving the ensemble from the
				 * namespace exports list. FUTURE WORK: use
				 * object hash table here. */
    struct EnsembleConfig *next;/* The next ensemble in the linked list of
				 * ensembles associated with a namespace. If
				 * this field points to this ensemble, the
				 * structure has already been unlinked from
				 * all lists, and cannot be found by scanning
				 * the list from the namespace's ensemble
				 * field. */
    int flags;			/* ORed combo of TCL_ENSEMBLE_PREFIX,
				 * ENSEMBLE_DEAD and ENSEMBLE_COMPILE. */

    /* OBJECT FIELDS FOR ENSEMBLE CONFIGURATION */

    Tcl_Obj *subcommandDict;	/* Dictionary providing mapping from
				 * subcommands to their implementing command
				 * prefixes, or NULL if we are to build the
				 * map automatically from the namespace
				 * exports. */
    Tcl_Obj *subcmdList;	/* List of commands that this ensemble
				 * actually provides, and whose implementation
				 * will be built using the subcommandDict (if
				 * present and defined) and by simple mapping
				 * to the namespace otherwise. If NULL,
				 * indicates that we are using the (dynamic)
				 * list of currently exported commands. */
    Tcl_Obj *unknownHandler;	/* Script prefix used to handle the case when
				 * no match is found (according to the rule
				 * defined by flag bit TCL_ENSEMBLE_PREFIX) or
				 * NULL to use the default error-generating
				 * behaviour. The script execution gets all
				 * the arguments to the ensemble command
				 * (including objv[0]) and will have the
				 * results passed directly back to the caller
				 * (including the error code) unless the code
				 * is TCL_CONTINUE in which case the
				 * subcommand will be reparsed by the ensemble
				 * core, presumably because the ensemble
				 * itself has been updated. */
    Tcl_Obj *parameterList;	/* List of ensemble parameter names. */
    int numParameters;		/* Cached number of parameters. This is either
				 * 0 (if the parameterList field is NULL) or
				 * the length of the list in the parameterList
				 * field. */
} EnsembleConfig;

/*
 * Various bits for the EnsembleConfig.flags field.
 */

#define ENSEMBLE_DEAD	0x1	/* Flag value to say that the ensemble is dead
				 * and on its way out. */
#define ENSEMBLE_COMPILE 0x4	/* Flag to enable bytecode compilation of an
				 * ensemble. */

/*
 *----------------------------------------------------------------
 * Data structures related to variables. These are used primarily in tclVar.c
 *----------------------------------------------------------------
 */

/*
 * The following structure defines a variable trace, which is used to invoke a
 * specific C procedure whenever certain operations are performed on a
 * variable.
 */

typedef struct VarTrace {
    Tcl_VarTraceProc *traceProc;/* Procedure to call when operations given by
				 * flags are performed on variable. */
    ClientData clientData;	/* Argument to pass to proc. */
    int flags;			/* What events the trace procedure is
				 * interested in: OR-ed combination of
				 * TCL_TRACE_READS, TCL_TRACE_WRITES,
				 * TCL_TRACE_UNSETS and TCL_TRACE_ARRAY. */
    struct VarTrace *nextPtr;	/* Next in list of traces associated with a
				 * particular variable. */
} VarTrace;

/*
 * The following structure defines a command trace, which is used to invoke a
 * specific C procedure whenever certain operations are performed on a
 * command.
 */

typedef struct CommandTrace {
    Tcl_CommandTraceProc *traceProc;
				/* Procedure to call when operations given by
				 * flags are performed on command. */
    ClientData clientData;	/* Argument to pass to proc. */
    int flags;			/* What events the trace procedure is
				 * interested in: OR-ed combination of
				 * TCL_TRACE_RENAME, TCL_TRACE_DELETE. */
    struct CommandTrace *nextPtr;
				/* Next in list of traces associated with a
				 * particular command. */
    int refCount;		/* Used to ensure this structure is not
				 * deleted too early. Keeps track of how many
				 * pieces of code have a pointer to this
				 * structure. */
} CommandTrace;

/*
 * When a command trace is active (i.e. its associated procedure is executing)
 * one of the following structures is linked into a list associated with the
 * command's interpreter. The information in the structure is needed in order
 * for Tcl to behave reasonably if traces are deleted while traces are active.
 */

typedef struct ActiveCommandTrace {
    struct Command *cmdPtr;	/* Command that's being traced. */
    struct ActiveCommandTrace *nextPtr;
				/* Next in list of all active command traces
				 * for the interpreter, or NULL if no more. */
    CommandTrace *nextTracePtr;	/* Next trace to check after current trace
				 * procedure returns; if this trace gets
				 * deleted, must update pointer to avoid using
				 * free'd memory. */
    int reverseScan;		/* Boolean set true when traces are scanning
				 * in reverse order. */
} ActiveCommandTrace;

/*
 * When a variable trace is active (i.e. its associated procedure is
 * executing) one of the following structures is linked into a list associated
 * with the variable's interpreter. The information in the structure is needed
 * in order for Tcl to behave reasonably if traces are deleted while traces
 * are active.
 */

typedef struct ActiveVarTrace {
    struct Var *varPtr;		/* Variable that's being traced. */
    struct ActiveVarTrace *nextPtr;
				/* Next in list of all active variable traces
				 * for the interpreter, or NULL if no more. */
    VarTrace *nextTracePtr;	/* Next trace to check after current trace
				 * procedure returns; if this trace gets
				 * deleted, must update pointer to avoid using
				 * free'd memory. */
} ActiveVarTrace;

/*
 * The following structure describes an enumerative search in progress on an
 * array variable; this are invoked with options to the "array" command.
 */

typedef struct ArraySearch {
    int id;			/* Integer id used to distinguish among
				 * multiple concurrent searches for the same
				 * array. */
    struct Var *varPtr;		/* Pointer to array variable that's being
				 * searched. */
    Tcl_HashSearch search;	/* Info kept by the hash module about progress
				 * through the array. */
    Tcl_HashEntry *nextEntry;	/* Non-null means this is the next element to
				 * be enumerated (it's leftover from the
				 * Tcl_FirstHashEntry call or from an "array
				 * anymore" command). NULL means must call
				 * Tcl_NextHashEntry to get value to
				 * return. */
    struct ArraySearch *nextPtr;/* Next in list of all active searches for
				 * this variable, or NULL if this is the last
				 * one. */
} ArraySearch;

/*
 * The structure below defines a variable, which associates a string name with
 * a Tcl_Obj value. These structures are kept in procedure call frames (for
 * local variables recognized by the compiler) or in the heap (for global
 * variables and any variable not known to the compiler). For each Var
 * structure in the heap, a hash table entry holds the variable name and a
 * pointer to the Var structure.
 */

typedef struct Var {
    int flags;			/* Miscellaneous bits of information about
				 * variable. See below for definitions. */
    union {
	Tcl_Obj *objPtr;	/* The variable's object value. Used for
				 * scalar variables and array elements. */
	TclVarHashTable *tablePtr;/* For array variables, this points to
				 * information about the hash table used to
				 * implement the associative array. Points to
				 * ckalloc-ed data. */
	struct Var *linkPtr;	/* If this is a global variable being referred
				 * to in a procedure, or a variable created by
				 * "upvar", this field points to the
				 * referenced variable's Var struct. */
    } value;
} Var;

typedef struct VarInHash {
    Var var;
    int refCount;		/* Counts number of active uses of this
				 * variable: 1 for the entry in the hash
				 * table, 1 for each additional variable whose
				 * linkPtr points here, 1 for each nested
				 * trace active on variable, and 1 if the
				 * variable is a namespace variable. This
				 * record can't be deleted until refCount
				 * becomes 0. */
    Tcl_HashEntry entry;	/* The hash table entry that refers to this
				 * variable. This is used to find the name of
				 * the variable and to delete it from its
				 * hashtable if it is no longer needed. It
				 * also holds the variable's name. */
} VarInHash;

/*
 * Flag bits for variables. The first two (VAR_ARRAY and VAR_LINK) are
 * mutually exclusive and give the "type" of the variable. If none is set,
 * this is a scalar variable.
 *
 * VAR_ARRAY -			1 means this is an array variable rather than
 *				a scalar variable or link. The "tablePtr"
 *				field points to the array's hashtable for its
 *				elements.
 * VAR_LINK -			1 means this Var structure contains a pointer
 *				to another Var structure that either has the
 *				real value or is itself another VAR_LINK
 *				pointer. Variables like this come about
 *				through "upvar" and "global" commands, or
 *				through references to variables in enclosing
 *				namespaces.
 *
 * Flags that indicate the type and status of storage; none is set for
 * compiled local variables (Var structs).
 *
 * VAR_IN_HASHTABLE -		1 means this variable is in a hashtable and
 *				the Var structure is malloced. 0 if it is a
 *				local variable that was assigned a slot in a
 *				procedure frame by the compiler so the Var
 *				storage is part of the call frame.
 * VAR_DEAD_HASH		1 means that this var's entry in the hashtable
 *				has already been deleted.
 * VAR_ARRAY_ELEMENT -		1 means that this variable is an array
 *				element, so it is not legal for it to be an
 *				array itself (the VAR_ARRAY flag had better
 *				not be set).
 * VAR_NAMESPACE_VAR -		1 means that this variable was declared as a
 *				namespace variable. This flag ensures it
 *				persists until its namespace is destroyed or
 *				until the variable is unset; it will persist
 *				even if it has not been initialized and is
 *				marked undefined. The variable's refCount is
 *				incremented to reflect the "reference" from
 *				its namespace.
 *
 * Flag values relating to the variable's trace and search status.
 *
 * VAR_TRACED_READ
 * VAR_TRACED_WRITE
 * VAR_TRACED_UNSET
 * VAR_TRACED_ARRAY
 * VAR_TRACE_ACTIVE -		1 means that trace processing is currently
 *				underway for a read or write access, so new
 *				read or write accesses should not cause trace
 *				procedures to be called and the variable can't
 *				be deleted.
 * VAR_SEARCH_ACTIVE
 *
 * The following additional flags are used with the CompiledLocal type defined
 * below:
 *
 * VAR_ARGUMENT -		1 means that this variable holds a procedure
 *				argument.
 * VAR_TEMPORARY -		1 if the local variable is an anonymous
 *				temporary variable. Temporaries have a NULL
 *				name.
 * VAR_RESOLVED -		1 if name resolution has been done for this
 *				variable.
 * VAR_IS_ARGS			1 if this variable is the last argument and is
 *				named "args".
 */

/*
 * FLAGS RENUMBERED: everything breaks already, make things simpler.
 *
 * IMPORTANT: skip the values 0x10, 0x20, 0x40, 0x800 corresponding to
 * TCL_TRACE_(READS/WRITES/UNSETS/ARRAY): makes code simpler in tclTrace.c
 *
 * Keep the flag values for VAR_ARGUMENT and VAR_TEMPORARY so that old values
 * in precompiled scripts keep working.
 */

/* Type of value (0 is scalar) */
#define VAR_ARRAY		0x1
#define VAR_LINK		0x2

/* Type of storage (0 is compiled local) */
#define VAR_IN_HASHTABLE	0x4
#define VAR_DEAD_HASH		0x8
#define VAR_ARRAY_ELEMENT	0x1000
#define VAR_NAMESPACE_VAR	0x80	/* KEEP OLD VALUE for Itcl */

#define VAR_ALL_HASH \
	(VAR_IN_HASHTABLE|VAR_DEAD_HASH|VAR_NAMESPACE_VAR|VAR_ARRAY_ELEMENT)

/* Trace and search state. */

#define VAR_TRACED_READ		0x10	/* TCL_TRACE_READS */
#define VAR_TRACED_WRITE	0x20	/* TCL_TRACE_WRITES */
#define VAR_TRACED_UNSET	0x40	/* TCL_TRACE_UNSETS */
#define VAR_TRACED_ARRAY	0x800	/* TCL_TRACE_ARRAY */
#define VAR_TRACE_ACTIVE	0x2000
#define VAR_SEARCH_ACTIVE	0x4000
#define VAR_ALL_TRACES \
	(VAR_TRACED_READ|VAR_TRACED_WRITE|VAR_TRACED_ARRAY|VAR_TRACED_UNSET)

/* Special handling on initialisation (only CompiledLocal). */
#define VAR_ARGUMENT		0x100	/* KEEP OLD VALUE! See tclProc.c */
#define VAR_TEMPORARY		0x200	/* KEEP OLD VALUE! See tclProc.c */
#define VAR_IS_ARGS		0x400
#define VAR_RESOLVED		0x8000

/*
 * Macros to ensure that various flag bits are set properly for variables.
 * The ANSI C "prototypes" for these macros are:
 *
 * MODULE_SCOPE void	TclSetVarScalar(Var *varPtr);
 * MODULE_SCOPE void	TclSetVarArray(Var *varPtr);
 * MODULE_SCOPE void	TclSetVarLink(Var *varPtr);
 * MODULE_SCOPE void	TclSetVarArrayElement(Var *varPtr);
 * MODULE_SCOPE void	TclSetVarUndefined(Var *varPtr);
 * MODULE_SCOPE void	TclClearVarUndefined(Var *varPtr);
 */

#define TclSetVarScalar(varPtr) \
    (varPtr)->flags &= ~(VAR_ARRAY|VAR_LINK)

#define TclSetVarArray(varPtr) \
    (varPtr)->flags = ((varPtr)->flags & ~VAR_LINK) | VAR_ARRAY

#define TclSetVarLink(varPtr) \
    (varPtr)->flags = ((varPtr)->flags & ~VAR_ARRAY) | VAR_LINK

#define TclSetVarArrayElement(varPtr) \
    (varPtr)->flags = ((varPtr)->flags & ~VAR_ARRAY) | VAR_ARRAY_ELEMENT

#define TclSetVarUndefined(varPtr) \
    (varPtr)->flags &= ~(VAR_ARRAY|VAR_LINK);\
    (varPtr)->value.objPtr = NULL

#define TclClearVarUndefined(varPtr)

#define TclSetVarTraceActive(varPtr) \
    (varPtr)->flags |= VAR_TRACE_ACTIVE

#define TclClearVarTraceActive(varPtr) \
    (varPtr)->flags &= ~VAR_TRACE_ACTIVE

#define TclSetVarNamespaceVar(varPtr) \
    if (!TclIsVarNamespaceVar(varPtr)) {\
	(varPtr)->flags |= VAR_NAMESPACE_VAR;\
	((VarInHash *)(varPtr))->refCount++;\
    }

#define TclClearVarNamespaceVar(varPtr) \
    if (TclIsVarNamespaceVar(varPtr)) {\
	(varPtr)->flags &= ~VAR_NAMESPACE_VAR;\
	((VarInHash *)(varPtr))->refCount--;\
    }

/*
 * Macros to read various flag bits of variables.
 * The ANSI C "prototypes" for these macros are:
 *
 * MODULE_SCOPE int	TclIsVarScalar(Var *varPtr);
 * MODULE_SCOPE int	TclIsVarLink(Var *varPtr);
 * MODULE_SCOPE int	TclIsVarArray(Var *varPtr);
 * MODULE_SCOPE int	TclIsVarUndefined(Var *varPtr);
 * MODULE_SCOPE int	TclIsVarArrayElement(Var *varPtr);
 * MODULE_SCOPE int	TclIsVarTemporary(Var *varPtr);
 * MODULE_SCOPE int	TclIsVarArgument(Var *varPtr);
 * MODULE_SCOPE int	TclIsVarResolved(Var *varPtr);
 */

#define TclIsVarScalar(varPtr) \
    !((varPtr)->flags & (VAR_ARRAY|VAR_LINK))

#define TclIsVarLink(varPtr) \
    ((varPtr)->flags & VAR_LINK)

#define TclIsVarArray(varPtr) \
    ((varPtr)->flags & VAR_ARRAY)

#define TclIsVarUndefined(varPtr) \
    ((varPtr)->value.objPtr == NULL)

#define TclIsVarArrayElement(varPtr) \
    ((varPtr)->flags & VAR_ARRAY_ELEMENT)

#define TclIsVarNamespaceVar(varPtr) \
    ((varPtr)->flags & VAR_NAMESPACE_VAR)

#define TclIsVarTemporary(varPtr) \
    ((varPtr)->flags & VAR_TEMPORARY)

#define TclIsVarArgument(varPtr) \
    ((varPtr)->flags & VAR_ARGUMENT)

#define TclIsVarResolved(varPtr) \
    ((varPtr)->flags & VAR_RESOLVED)

#define TclIsVarTraceActive(varPtr) \
    ((varPtr)->flags & VAR_TRACE_ACTIVE)

#define TclIsVarTraced(varPtr) \
    ((varPtr)->flags & VAR_ALL_TRACES)

#define TclIsVarInHash(varPtr) \
    ((varPtr)->flags & VAR_IN_HASHTABLE)

#define TclIsVarDeadHash(varPtr) \
    ((varPtr)->flags & VAR_DEAD_HASH)

#define TclGetVarNsPtr(varPtr) \
    (TclIsVarInHash(varPtr) \
	? ((TclVarHashTable *) ((((VarInHash *) (varPtr))->entry.tablePtr)))->nsPtr \
	: NULL)

#define VarHashRefCount(varPtr) \
    ((VarInHash *) (varPtr))->refCount

/*
 * Macros for direct variable access by TEBC.
 */

#define TclIsVarDirectReadable(varPtr) \
    (   !((varPtr)->flags & (VAR_ARRAY|VAR_LINK|VAR_TRACED_READ)) \
    &&  (varPtr)->value.objPtr)

#define TclIsVarDirectWritable(varPtr) \
    !((varPtr)->flags & (VAR_ARRAY|VAR_LINK|VAR_TRACED_WRITE|VAR_DEAD_HASH))

#define TclIsVarDirectUnsettable(varPtr) \
    !((varPtr)->flags & (VAR_ARRAY|VAR_LINK|VAR_TRACED_READ|VAR_TRACED_WRITE|VAR_TRACED_UNSET|VAR_DEAD_HASH))

#define TclIsVarDirectModifyable(varPtr) \
    (   !((varPtr)->flags & (VAR_ARRAY|VAR_LINK|VAR_TRACED_READ|VAR_TRACED_WRITE)) \
    &&  (varPtr)->value.objPtr)

#define TclIsVarDirectReadable2(varPtr, arrayPtr) \
    (TclIsVarDirectReadable(varPtr) &&\
	(!(arrayPtr) || !((arrayPtr)->flags & VAR_TRACED_READ)))

#define TclIsVarDirectWritable2(varPtr, arrayPtr) \
    (TclIsVarDirectWritable(varPtr) &&\
	(!(arrayPtr) || !((arrayPtr)->flags & VAR_TRACED_WRITE)))

#define TclIsVarDirectModifyable2(varPtr, arrayPtr) \
    (TclIsVarDirectModifyable(varPtr) &&\
	(!(arrayPtr) || !((arrayPtr)->flags & (VAR_TRACED_READ|VAR_TRACED_WRITE))))

/*
 *----------------------------------------------------------------
 * Data structures related to procedures. These are used primarily in
 * tclProc.c, tclCompile.c, and tclExecute.c.
 *----------------------------------------------------------------
 */

/*
 * Forward declaration to prevent an error when the forward reference to
 * Command is encountered in the Proc and ImportRef types declared below.
 */

struct Command;

/*
 * The variable-length structure below describes a local variable of a
 * procedure that was recognized by the compiler. These variables have a name,
 * an element in the array of compiler-assigned local variables in the
 * procedure's call frame, and various other items of information. If the
 * local variable is a formal argument, it may also have a default value. The
 * compiler can't recognize local variables whose names are expressions (these
 * names are only known at runtime when the expressions are evaluated) or
 * local variables that are created as a result of an "upvar" or "uplevel"
 * command. These other local variables are kept separately in a hash table in
 * the call frame.
 */

typedef struct CompiledLocal {
    struct CompiledLocal *nextPtr;
				/* Next compiler-recognized local variable for
				 * this procedure, or NULL if this is the last
				 * local. */
    int nameLength;		/* The number of characters in local
				 * variable's name. Used to speed up variable
				 * lookups. */
    int frameIndex;		/* Index in the array of compiler-assigned
				 * variables in the procedure call frame. */
    int flags;			/* Flag bits for the local variable. Same as
				 * the flags for the Var structure above,
				 * although only VAR_ARGUMENT, VAR_TEMPORARY,
				 * and VAR_RESOLVED make sense. */
    Tcl_Obj *defValuePtr;	/* Pointer to the default value of an
				 * argument, if any. NULL if not an argument
				 * or, if an argument, no default value. */
    Tcl_ResolvedVarInfo *resolveInfo;
				/* Customized variable resolution info
				 * supplied by the Tcl_ResolveCompiledVarProc
				 * associated with a namespace. Each variable
				 * is marked by a unique ClientData tag during
				 * compilation, and that same tag is used to
				 * find the variable at runtime. */
    char name[1];		/* Name of the local variable starts here. If
				 * the name is NULL, this will just be '\0'.
				 * The actual size of this field will be large
				 * enough to hold the name. MUST BE THE LAST
				 * FIELD IN THE STRUCTURE! */
} CompiledLocal;

/*
 * The structure below defines a command procedure, which consists of a
 * collection of Tcl commands plus information about arguments and other local
 * variables recognized at compile time.
 */

typedef struct Proc {
    struct Interp *iPtr;	/* Interpreter for which this command is
				 * defined. */
    int refCount;		/* Reference count: 1 if still present in
				 * command table plus 1 for each call to the
				 * procedure that is currently active. This
				 * structure can be freed when refCount
				 * becomes zero. */
    struct Command *cmdPtr;	/* Points to the Command structure for this
				 * procedure. This is used to get the
				 * namespace in which to execute the
				 * procedure. */
    Tcl_Obj *bodyPtr;		/* Points to the ByteCode object for
				 * procedure's body command. */
    int numArgs;		/* Number of formal parameters. */
    int numCompiledLocals;	/* Count of local variables recognized by the
				 * compiler including arguments and
				 * temporaries. */
    CompiledLocal *firstLocalPtr;
				/* Pointer to first of the procedure's
				 * compiler-allocated local variables, or NULL
				 * if none. The first numArgs entries in this
				 * list describe the procedure's formal
				 * arguments. */
    CompiledLocal *lastLocalPtr;/* Pointer to the last allocated local
				 * variable or NULL if none. This has frame
				 * index (numCompiledLocals-1). */
} Proc;

/*
 * The type of functions called to process errors found during the execution
 * of a procedure (or lambda term or ...).
 */

typedef void (ProcErrorProc)(Tcl_Interp *interp, Tcl_Obj *procNameObj);

/*
 * The structure below defines a command trace. This is used to allow Tcl
 * clients to find out whenever a command is about to be executed.
 */

typedef struct Trace {
    int level;			/* Only trace commands at nesting level less
				 * than or equal to this. */
    Tcl_CmdObjTraceProc *proc;	/* Procedure to call to trace command. */
    ClientData clientData;	/* Arbitrary value to pass to proc. */
    struct Trace *nextPtr;	/* Next in list of traces for this interp. */
    int flags;			/* Flags governing the trace - see
				 * Tcl_CreateObjTrace for details. */
    Tcl_CmdObjTraceDeleteProc *delProc;
				/* Procedure to call when trace is deleted. */
} Trace;

/*
 * When an interpreter trace is active (i.e. its associated procedure is
 * executing), one of the following structures is linked into a list
 * associated with the interpreter. The information in the structure is needed
 * in order for Tcl to behave reasonably if traces are deleted while traces
 * are active.
 */

typedef struct ActiveInterpTrace {
    struct ActiveInterpTrace *nextPtr;
				/* Next in list of all active command traces
				 * for the interpreter, or NULL if no more. */
    Trace *nextTracePtr;	/* Next trace to check after current trace
				 * procedure returns; if this trace gets
				 * deleted, must update pointer to avoid using
				 * free'd memory. */
    int reverseScan;		/* Boolean set true when traces are scanning
				 * in reverse order. */
} ActiveInterpTrace;

/*
 * Flag values designating types of execution traces. See tclTrace.c for
 * related flag values.
 *
 * TCL_TRACE_ENTER_EXEC		- triggers enter/enterstep traces.
 * 				- passed to Tcl_CreateObjTrace to set up
 *				  "enterstep" traces.
 * TCL_TRACE_LEAVE_EXEC		- triggers leave/leavestep traces.
 * 				- passed to Tcl_CreateObjTrace to set up
 *				  "leavestep" traces.
 */

#define TCL_TRACE_ENTER_EXEC	1
#define TCL_TRACE_LEAVE_EXEC	2

/*
 * The structure below defines an entry in the assocData hash table which is
 * associated with an interpreter. The entry contains a pointer to a function
 * to call when the interpreter is deleted, and a pointer to a user-defined
 * piece of data.
 */

typedef struct AssocData {
    Tcl_InterpDeleteProc *proc;	/* Proc to call when deleting. */
    ClientData clientData;	/* Value to pass to proc. */
} AssocData;

/*
 * The structure below defines a call frame. A call frame defines a naming
 * context for a procedure call: its local naming scope (for local variables)
 * and its global naming scope (a namespace, perhaps the global :: namespace).
 * A call frame can also define the naming context for a namespace eval or
 * namespace inscope command: the namespace in which the command's code should
 * execute. The Tcl_CallFrame structures exist only while procedures or
 * namespace eval/inscope's are being executed, and provide a kind of Tcl call
 * stack.
 *
 * WARNING!! The structure definition must be kept consistent with the
 * Tcl_CallFrame structure in tcl.h. If you change one, change the other.
 */

/*
 * Will be grown to contain: pointers to the varnames (allocated at the end),
 * plus the init values for each variable (suitable to be memcopied on init)
 */

typedef struct LocalCache {
    int refCount;
    int numVars;
    Tcl_Obj *varName0;
} LocalCache;

#define localName(framePtr, i) \
    ((&((framePtr)->localCachePtr->varName0))[(i)])

MODULE_SCOPE void	TclFreeLocalCache(Tcl_Interp *interp,
			    LocalCache *localCachePtr);

typedef struct CallFrame {
    Namespace *nsPtr;		/* Points to the namespace used to resolve
				 * commands and global variables. */
    int isProcCallFrame;	/* If 0, the frame was pushed to execute a
				 * namespace command and var references are
				 * treated as references to namespace vars;
				 * varTablePtr and compiledLocals are ignored.
				 * If FRAME_IS_PROC is set, the frame was
				 * pushed to execute a Tcl procedure and may
				 * have local vars. */
    int objc;			/* This and objv below describe the arguments
				 * for this procedure call. */
    Tcl_Obj *const *objv;	/* Array of argument objects. */
    struct CallFrame *callerPtr;
				/* Value of interp->framePtr when this
				 * procedure was invoked (i.e. next higher in
				 * stack of all active procedures). */
    struct CallFrame *callerVarPtr;
				/* Value of interp->varFramePtr when this
				 * procedure was invoked (i.e. determines
				 * variable scoping within caller). Same as
				 * callerPtr unless an "uplevel" command or
				 * something equivalent was active in the
				 * caller). */
    int level;			/* Level of this procedure, for "uplevel"
				 * purposes (i.e. corresponds to nesting of
				 * callerVarPtr's, not callerPtr's). 1 for
				 * outermost procedure, 0 for top-level. */
    Proc *procPtr;		/* Points to the structure defining the called
				 * procedure. Used to get information such as
				 * the number of compiled local variables
				 * (local variables assigned entries ["slots"]
				 * in the compiledLocals array below). */
    TclVarHashTable *varTablePtr;
				/* Hash table containing local variables not
				 * recognized by the compiler, or created at
				 * execution time through, e.g., upvar.
				 * Initially NULL and created if needed. */
    int numCompiledLocals;	/* Count of local variables recognized by the
				 * compiler including arguments. */
    Var *compiledLocals;	/* Points to the array of local variables
				 * recognized by the compiler. The compiler
				 * emits code that refers to these variables
				 * using an index into this array. */
    ClientData clientData;	/* Pointer to some context that is used by
				 * object systems. The meaning of the contents
				 * of this field is defined by the code that
				 * sets it, and it should only ever be set by
				 * the code that is pushing the frame. In that
				 * case, the code that sets it should also
				 * have some means of discovering what the
				 * meaning of the value is, which we do not
				 * specify. */
    LocalCache *localCachePtr;
    struct NRE_callback *tailcallPtr;
				/* NULL if no tailcall is scheduled */
} CallFrame;

#define FRAME_IS_PROC	0x1
#define FRAME_IS_LAMBDA 0x2
#define FRAME_IS_METHOD	0x4	/* The frame is a method body, and the frame's
				 * clientData field contains a CallContext
				 * reference. Part of TIP#257. */
#define FRAME_IS_OO_DEFINE 0x8	/* The frame is part of the inside workings of
				 * the [oo::define] command; the clientData
				 * field contains an Object reference that has
				 * been confirmed to refer to a class. Part of
				 * TIP#257. */


/*
 *----------------------------------------------------------------
 * Data structures and procedures related to TclHandles, which are a very
 * lightweight method of preserving enough information to determine if an
 * arbitrary malloc'd block has been deleted.
 *----------------------------------------------------------------
 */

typedef void **TclHandle;

/*
 *----------------------------------------------------------------
 * Experimental flag value passed to Tcl_GetRegExpFromObj. Intended for use
 * only by Expect. It will probably go away in a later release.
 *----------------------------------------------------------------
 */

#define TCL_REG_BOSONLY 002000	/* Prepend \A to pattern so it only matches at
				 * the beginning of the string. */

/*
 * These are a thin layer over TclpThreadKeyDataGet and TclpThreadKeyDataSet
 * when threads are used, or an emulation if there are no threads. These are
 * really internal and Tcl clients should use Tcl_GetThreadData.
 */

MODULE_SCOPE void *	TclThreadDataKeyGet(Tcl_ThreadDataKey *keyPtr);
MODULE_SCOPE void	TclThreadDataKeySet(Tcl_ThreadDataKey *keyPtr,
			    void *data);

/*
 * This is a convenience macro used to initialize a thread local storage ptr.
 */

#define TCL_TSD_INIT(keyPtr) \
  (ThreadSpecificData *)Tcl_GetThreadData((keyPtr), sizeof(ThreadSpecificData))

/*
 *----------------------------------------------------------------
 * Data structures related to bytecode compilation and execution. These are
 * used primarily in tclCompile.c, tclExecute.c, and tclBasic.c.
 *----------------------------------------------------------------
 */

/*
 * Forward declaration to prevent errors when the forward references to
 * Tcl_Parse and CompileEnv are encountered in the procedure type CompileProc
 * declared below.
 */

struct CompileEnv;

/*
 * The type of procedures called by the Tcl bytecode compiler to compile
 * commands. Pointers to these procedures are kept in the Command structure
 * describing each command. The integer value returned by a CompileProc must
 * be one of the following:
 *
 * TCL_OK		Compilation completed normally.
 * TCL_ERROR 		Compilation could not be completed. This can be just a
 * 			judgment by the CompileProc that the command is too
 * 			complex to compile effectively, or it can indicate
 * 			that in the current state of the interp, the command
 * 			would raise an error. The bytecode compiler will not
 * 			do any error reporting at compiler time. Error
 * 			reporting is deferred until the actual runtime,
 * 			because by then changes in the interp state may allow
 * 			the command to be successfully evaluated.
 * TCL_OUT_LINE_COMPILE	A source-compatible alias for TCL_ERROR, kept for the
 * 			sake of old code only.
 */

#define TCL_OUT_LINE_COMPILE	TCL_ERROR

typedef int (CompileProc)(Tcl_Interp *interp, Tcl_Parse *parsePtr,
	struct Command *cmdPtr, struct CompileEnv *compEnvPtr);

/*
 * The type of procedure called from the compilation hook point in
 * SetByteCodeFromAny.
 */

typedef int (CompileHookProc)(Tcl_Interp *interp,
	struct CompileEnv *compEnvPtr, ClientData clientData);

/*
 * The data structure for a (linked list of) execution stacks.
 */

typedef struct ExecStack {
    struct ExecStack *prevPtr;
    struct ExecStack *nextPtr;
    Tcl_Obj **markerPtr;
    Tcl_Obj **endPtr;
    Tcl_Obj **tosPtr;
    Tcl_Obj *stackWords[1];
} ExecStack;

/*
 * The data structure defining the execution environment for ByteCode's.
 * There is one ExecEnv structure per Tcl interpreter. It holds the evaluation
 * stack that holds command operands and results. The stack grows towards
 * increasing addresses. The member stackPtr points to the stackItems of the
 * currently active execution stack.
 */

typedef struct CorContext {
    struct CallFrame *framePtr;
    struct CallFrame *varFramePtr;
} CorContext;

typedef struct CoroutineData {
    struct Command *cmdPtr;	/* The command handle for the coroutine. */
    struct ExecEnv *eePtr;	/* The special execution environment (stacks,
				 * etc.) for the coroutine. */
    struct ExecEnv *callerEEPtr;/* The execution environment for the caller of
				 * the coroutine, which might be the
				 * interpreter global environment or another
				 * coroutine. */
    CorContext caller;
    CorContext running;
    Tcl_HashTable *lineLABCPtr;    /* See Interp.lineLABCPtr */
    void *stackLevel;
    int auxNumLevels;		/* While the coroutine is running the
				 * numLevels of the create/resume command is
				 * stored here; for suspended coroutines it
				 * holds the nesting numLevels at yield. */
    int nargs;                  /* Number of args required for resuming this
				 * coroutine; -2 means "0 or 1" (default), -1
				 * means "any" */
} CoroutineData;

typedef struct ExecEnv {
    ExecStack *execStackPtr;	/* Points to the first item in the evaluation
				 * stack on the heap. */
    Tcl_Obj *constants[2];	/* Pointers to constant "0" and "1" objs. */
    struct Tcl_Interp *interp;
    struct NRE_callback *callbackPtr;
				/* Top callback in NRE's stack. */
    struct CoroutineData *corPtr;
    int rewind;
} ExecEnv;

#define COR_IS_SUSPENDED(corPtr) \
    ((corPtr)->stackLevel == NULL)

/*
 * The definitions for the LiteralTable and LiteralEntry structures. Each
 * interpreter contains a LiteralTable. It is used to reduce the storage
 * needed for all the Tcl objects that hold the literals of scripts compiled
 * by the interpreter. A literal's object is shared by all the ByteCodes that
 * refer to the literal. Each distinct literal has one LiteralEntry entry in
 * the LiteralTable. A literal table is a specialized hash table that is
 * indexed by the literal's string representation, which may contain null
 * characters.
 *
 * Note that we reduce the space needed for literals by sharing literal
 * objects both within a ByteCode (each ByteCode contains a local
 * LiteralTable) and across all an interpreter's ByteCodes (with the
 * interpreter's global LiteralTable).
 */

typedef struct LiteralEntry {
    struct LiteralEntry *nextPtr;
				/* Points to next entry in this hash bucket or
				 * NULL if end of chain. */
    Tcl_Obj *objPtr;		/* Points to Tcl object that holds the
				 * literal's bytes and length. */
    int refCount;		/* If in an interpreter's global literal
				 * table, the number of ByteCode structures
				 * that share the literal object; the literal
				 * entry can be freed when refCount drops to
				 * 0. If in a local literal table, -1. */
    Namespace *nsPtr;		/* Namespace in which this literal is used. We
				 * try to avoid sharing literal non-FQ command
				 * names among different namespaces to reduce
				 * shimmering. */
} LiteralEntry;

typedef struct LiteralTable {
    LiteralEntry **buckets;	/* Pointer to bucket array. Each element
				 * points to first entry in bucket's hash
				 * chain, or NULL. */
    LiteralEntry *staticBuckets[TCL_SMALL_HASH_TABLE];
				/* Bucket array used for small tables to avoid
				 * mallocs and frees. */
    int numBuckets;		/* Total number of buckets allocated at
				 * **buckets. */
    int numEntries;		/* Total number of entries present in
				 * table. */
    int rebuildSize;		/* Enlarge table when numEntries gets to be
				 * this large. */
    int mask;			/* Mask value used in hashing function. */
} LiteralTable;

/*
 * The following structure defines for each Tcl interpreter various
 * statistics-related information about the bytecode compiler and
 * interpreter's operation in that interpreter.
 */

#ifdef TCL_COMPILE_STATS
typedef struct ByteCodeStats {
    long numExecutions;		/* Number of ByteCodes executed. */
    long numCompilations;	/* Number of ByteCodes created. */
    long numByteCodesFreed;	/* Number of ByteCodes destroyed. */
    long instructionCount[256];	/* Number of times each instruction was
				 * executed. */

    double totalSrcBytes;	/* Total source bytes ever compiled. */
    double totalByteCodeBytes;	/* Total bytes for all ByteCodes. */
    double currentSrcBytes;	/* Src bytes for all current ByteCodes. */
    double currentByteCodeBytes;/* Code bytes in all current ByteCodes. */

    long srcCount[32];		/* Source size distribution: # of srcs of
				 * size [2**(n-1)..2**n), n in [0..32). */
    long byteCodeCount[32];	/* ByteCode size distribution. */
    long lifetimeCount[32];	/* ByteCode lifetime distribution (ms). */

    double currentInstBytes;	/* Instruction bytes-current ByteCodes. */
    double currentLitBytes;	/* Current literal bytes. */
    double currentExceptBytes;	/* Current exception table bytes. */
    double currentAuxBytes;	/* Current auxiliary information bytes. */
    double currentCmdMapBytes;	/* Current src<->code map bytes. */

    long numLiteralsCreated;	/* Total literal objects ever compiled. */
    double totalLitStringBytes;	/* Total string bytes in all literals. */
    double currentLitStringBytes;
				/* String bytes in current literals. */
    long literalCount[32];	/* Distribution of literal string sizes. */
} ByteCodeStats;
#endif /* TCL_COMPILE_STATS */

/*
 * Structure used in implementation of those core ensembles which are
 * partially compiled. Used as an array of these, with a terminating field
 * whose 'name' is NULL.
 */

typedef struct {
    const char *name;		/* The name of the subcommand. */
    Tcl_ObjCmdProc *proc;	/* The implementation of the subcommand. */
    CompileProc *compileProc;	/* The compiler for the subcommand. */
    Tcl_ObjCmdProc *nreProc;	/* NRE implementation of this command. */
    ClientData clientData;	/* Any clientData to give the command. */
    int unsafe;			/* Whether this command is to be hidden by
				 * default in a safe interpreter. */
} EnsembleImplMap;

/*
 *----------------------------------------------------------------
 * Data structures related to commands.
 *----------------------------------------------------------------
 */

/*
 * An imported command is created in an namespace when it imports a "real"
 * command from another namespace. An imported command has a Command structure
 * that points (via its ClientData value) to the "real" Command structure in
 * the source namespace's command table. The real command records all the
 * imported commands that refer to it in a list of ImportRef structures so
 * that they can be deleted when the real command is deleted.
 */

typedef struct ImportRef {
    struct Command *importedCmdPtr;
				/* Points to the imported command created in
				 * an importing namespace; this command
				 * redirects its invocations to the "real"
				 * command. */
    struct ImportRef *nextPtr;	/* Next element on the linked list of imported
				 * commands that refer to the "real" command.
				 * The real command deletes these imported
				 * commands on this list when it is
				 * deleted. */
} ImportRef;

/*
 * Data structure used as the ClientData of imported commands: commands
 * created in an namespace when it imports a "real" command from another
 * namespace.
 */

typedef struct ImportedCmdData {
    struct Command *realCmdPtr;	/* "Real" command that this imported command
				 * refers to. */
    struct Command *selfPtr;	/* Pointer to this imported command. Needed
				 * only when deleting it in order to remove it
				 * from the real command's linked list of
				 * imported commands that refer to it. */
} ImportedCmdData;

/*
 * A Command structure exists for each command in a namespace. The Tcl_Command
 * opaque type actually refers to these structures.
 */

typedef struct Command {
    Tcl_HashEntry *hPtr;	/* Pointer to the hash table entry that refers
				 * to this command. The hash table is either a
				 * namespace's command table or an
				 * interpreter's hidden command table. This
				 * pointer is used to get a command's name
				 * from its Tcl_Command handle. NULL means
				 * that the hash table entry has been removed
				 * already (this can happen if deleteProc
				 * causes the command to be deleted or
				 * recreated). */
    Namespace *nsPtr;		/* Points to the namespace containing this
				 * command. */
    int refCount;		/* 1 if in command hashtable plus 1 for each
				 * reference from a CmdName Tcl object
				 * representing a command's name in a ByteCode
				 * instruction sequence. This structure can be
				 * freed when refCount becomes zero. */
    int cmdEpoch;		/* Incremented to invalidate any references
				 * that point to this command when it is
				 * renamed, deleted, hidden, or exposed. */
    CompileProc *compileProc;	/* Procedure called to compile command. NULL
				 * if no compile proc exists for command. */
    Tcl_ObjCmdProc *objProc;	/* Object-based command procedure. */
    ClientData objClientData;	/* Arbitrary value passed to object proc. */
    Tcl_CmdProc *proc;		/* String-based command procedure. */
    ClientData clientData;	/* Arbitrary value passed to string proc. */
    Tcl_CmdDeleteProc *deleteProc;
				/* Procedure invoked when deleting command to,
				 * e.g., free all client data. */
    ClientData deleteData;	/* Arbitrary value passed to deleteProc. */
    int flags;			/* Miscellaneous bits of information about
				 * command. See below for definitions. */
    ImportRef *importRefPtr;	/* List of each imported Command created in
				 * another namespace when this command is
				 * imported. These imported commands redirect
				 * invocations back to this command. The list
				 * is used to remove all those imported
				 * commands when deleting this "real"
				 * command. */
    CommandTrace *tracePtr;	/* First in list of all traces set for this
				 * command. */
    Tcl_ObjCmdProc *nreProc;	/* NRE implementation of this command. */
} Command;

/*
 * Flag bits for commands.
 *
 * CMD_IS_DELETED -		Means that the command is in the process of
 *				being deleted (its deleteProc is currently
 *				executing). Other attempts to delete the
 *				command should be ignored.
 * CMD_TRACE_ACTIVE -		1 means that trace processing is currently
 *				underway for a rename/delete change. See the
 *				two flags below for which is currently being
 *				processed.
 * CMD_HAS_EXEC_TRACES -	1 means that this command has at least one
 *				execution trace (as opposed to simple
 *				delete/rename traces) in its tracePtr list.
 * TCL_TRACE_RENAME -		A rename trace is in progress. Further
 *				recursive renames will not be traced.
 * TCL_TRACE_DELETE -		A delete trace is in progress. Further
 *				recursive deletes will not be traced.
 * (these last two flags are defined in tcl.h)
 */

#define CMD_IS_DELETED		    0x1
#define CMD_TRACE_ACTIVE	    0x2
#define CMD_HAS_EXEC_TRACES	    0x4

/*
 *----------------------------------------------------------------
 * Data structures related to name resolution procedures.
 *----------------------------------------------------------------
 */

/*
 * The interpreter keeps a linked list of name resolution schemes. The scheme
 * for a namespace is consulted first, followed by the list of schemes in an
 * interpreter, followed by the default name resolution in Tcl. Schemes are
 * added/removed from the interpreter's list by calling Tcl_AddInterpResolver
 * and Tcl_RemoveInterpResolver.
 */

typedef struct ResolverScheme {
    char *name;			/* Name identifying this scheme. */
    Tcl_ResolveCmdProc *cmdResProc;
				/* Procedure handling command name
				 * resolution. */
    Tcl_ResolveVarProc *varResProc;
				/* Procedure handling variable name resolution
				 * for variables that can only be handled at
				 * runtime. */
    Tcl_ResolveCompiledVarProc *compiledVarResProc;
				/* Procedure handling variable name resolution
				 * at compile time. */

    struct ResolverScheme *nextPtr;
				/* Pointer to next record in linked list. */
} ResolverScheme;

/*
 * Forward declaration of the TIP#143 limit handler structure.
 */

typedef struct LimitHandler LimitHandler;

/*
 * TIP #268.
 * Values for the selection mode, i.e the package require preferences.
 */

enum PkgPreferOptions {
    PKG_PREFER_LATEST, PKG_PREFER_STABLE
};

/*
 *----------------------------------------------------------------
 * This structure shadows the first few fields of the memory cache for the
 * allocator defined in tclThreadAlloc.c; it has to be kept in sync with the
 * definition there.
 * Some macros require knowledge of some fields in the struct in order to
 * avoid hitting the TSD unnecessarily. In order to facilitate this, a pointer
 * to the relevant fields is kept in the objCache field in struct Interp.
 *----------------------------------------------------------------
 */

typedef struct AllocCache {
    struct Cache *nextPtr;	/* Linked list of cache entries. */
    Tcl_ThreadId owner;		/* Which thread's cache is this? */
    Tcl_Obj *firstObjPtr;	/* List of free objects for thread. */
    int numObjects;		/* Number of objects for thread. */
} AllocCache;

/*
 *----------------------------------------------------------------
 * This structure defines an interpreter, which is a collection of commands
 * plus other state information related to interpreting commands, such as
 * variable storage. Primary responsibility for this data structure is in
 * tclBasic.c, but almost every Tcl source file uses something in here.
 *----------------------------------------------------------------
 */

typedef struct Interp {
    /*
     * Note: the first three fields must match exactly the fields in a
     * Tcl_Interp struct (see tcl.h). If you change one, be sure to change the
     * other.
     *
     * The interpreter's result is held in both the string and the
     * objResultPtr fields. These fields hold, respectively, the result's
     * string or object value. The interpreter's result is always in the
     * result field if that is non-empty, otherwise it is in objResultPtr.
     * The two fields are kept consistent unless some C code sets
     * interp->result directly. Programs should not access result and
     * objResultPtr directly; instead, they should always get and set the
     * result using procedures such as Tcl_SetObjResult, Tcl_GetObjResult, and
     * Tcl_GetStringResult. See the SetResult man page for details.
     */

    char *result;		/* If the last command returned a string
				 * result, this points to it. Should not be
				 * accessed directly; see comment above. */
    Tcl_FreeProc *freeProc;	/* Zero means a string result is statically
				 * allocated. TCL_DYNAMIC means string result
				 * was allocated with ckalloc and should be
				 * freed with ckfree. Other values give
				 * address of procedure to invoke to free the
				 * string result. Tcl_Eval must free it before
				 * executing next command. */
    int errorLine;		/* When TCL_ERROR is returned, this gives the
				 * line number in the command where the error
				 * occurred (1 means first line). */
    const struct TclStubs *stubTable;
				/* Pointer to the exported Tcl stub table. On
				 * previous versions of Tcl this is a pointer
				 * to the objResultPtr or a pointer to a
				 * buckets array in a hash table. We therefore
				 * have to do some careful checking before we
				 * can use this. */

    TclHandle handle;		/* Handle used to keep track of when this
				 * interp is deleted. */

    Namespace *globalNsPtr;	/* The interpreter's global namespace. */
    Tcl_HashTable *hiddenCmdTablePtr;
				/* Hash table used by tclBasic.c to keep track
				 * of hidden commands on a per-interp
				 * basis. */
    ClientData interpInfo;	/* Information used by tclInterp.c to keep
				 * track of master/slave interps on a
				 * per-interp basis. */
    Tcl_HashTable unused2;	/* No longer used (was mathFuncTable) */

    /*
     * Information related to procedures and variables. See tclProc.c and
     * tclVar.c for usage.
     */

    int numLevels;		/* Keeps track of how many nested calls to
				 * Tcl_Eval are in progress for this
				 * interpreter. It's used to delay deletion of
				 * the table until all Tcl_Eval invocations
				 * are completed. */
    int maxNestingDepth;	/* If numLevels exceeds this value then Tcl
				 * assumes that infinite recursion has
				 * occurred and it generates an error. */
    CallFrame *framePtr;	/* Points to top-most in stack of all nested
				 * procedure invocations. */
    CallFrame *varFramePtr;	/* Points to the call frame whose variables
				 * are currently in use (same as framePtr
				 * unless an "uplevel" command is
				 * executing). */
    ActiveVarTrace *activeVarTracePtr;
				/* First in list of active traces for interp,
				 * or NULL if no active traces. */
    int returnCode;		/* [return -code] parameter. */
    CallFrame *rootFramePtr;	/* Global frame pointer for this
				 * interpreter. */
    Namespace *lookupNsPtr;	/* Namespace to use ONLY on the next
				 * TCL_EVAL_INVOKE call to Tcl_EvalObjv. */

    /*
     * Information used by Tcl_AppendResult to keep track of partial results.
     * See Tcl_AppendResult code for details.
     */

    char *appendResult;		/* Storage space for results generated by
				 * Tcl_AppendResult. Ckalloc-ed. NULL means
				 * not yet allocated. */
    int appendAvl;		/* Total amount of space available at
				 * partialResult. */
    int appendUsed;		/* Number of non-null bytes currently stored
				 * at partialResult. */

    /*
     * Information about packages. Used only in tclPkg.c.
     */

    Tcl_HashTable packageTable;	/* Describes all of the packages loaded in or
				 * available to this interpreter. Keys are
				 * package names, values are (Package *)
				 * pointers. */
    char *packageUnknown;	/* Command to invoke during "package require"
				 * commands for packages that aren't described
				 * in packageTable. Ckalloc'ed, may be
				 * NULL. */
    /*
     * Miscellaneous information:
     */

    int cmdCount;		/* Total number of times a command procedure
				 * has been called for this interpreter. */
    int evalFlags;		/* Flags to control next call to Tcl_Eval.
				 * Normally zero, but may be set before
				 * calling Tcl_Eval. See below for valid
				 * values. */
    int unused1;		/* No longer used (was termOffset) */
    LiteralTable literalTable;	/* Contains LiteralEntry's describing all Tcl
				 * objects holding literals of scripts
				 * compiled by the interpreter. Indexed by the
				 * string representations of literals. Used to
				 * avoid creating duplicate objects. */
    int compileEpoch;		/* Holds the current "compilation epoch" for
				 * this interpreter. This is incremented to
				 * invalidate existing ByteCodes when, e.g., a
				 * command with a compile procedure is
				 * redefined. */
    Proc *compiledProcPtr;	/* If a procedure is being compiled, a pointer
				 * to its Proc structure; otherwise, this is
				 * NULL. Set by ObjInterpProc in tclProc.c and
				 * used by tclCompile.c to process local
				 * variables appropriately. */
    ResolverScheme *resolverPtr;
				/* Linked list of name resolution schemes
				 * added to this interpreter. Schemes are
				 * added and removed by calling
				 * Tcl_AddInterpResolvers and
				 * Tcl_RemoveInterpResolver respectively. */
    Tcl_Obj *scriptFile;	/* NULL means there is no nested source
				 * command active; otherwise this points to
				 * pathPtr of the file being sourced. */
    int flags;			/* Various flag bits. See below. */
    long randSeed;		/* Seed used for rand() function. */
    Trace *tracePtr;		/* List of traces for this interpreter. */
    Tcl_HashTable *assocData;	/* Hash table for associating data with this
				 * interpreter. Cleaned up when this
				 * interpreter is deleted. */
    struct ExecEnv *execEnvPtr;	/* Execution environment for Tcl bytecode
				 * execution. Contains a pointer to the Tcl
				 * evaluation stack. */
    Tcl_Obj *emptyObjPtr;	/* Points to an object holding an empty
				 * string. Returned by Tcl_ObjSetVar2 when
				 * variable traces change a variable in a
				 * gross way. */
    char resultSpace[TCL_RESULT_SIZE+1];
				/* Static space holding small results. */
    Tcl_Obj *objResultPtr;	/* If the last command returned an object
				 * result, this points to it. Should not be
				 * accessed directly; see comment above. */
    Tcl_ThreadId threadId;	/* ID of thread that owns the interpreter. */

    ActiveCommandTrace *activeCmdTracePtr;
				/* First in list of active command traces for
				 * interp, or NULL if no active traces. */
    ActiveInterpTrace *activeInterpTracePtr;
				/* First in list of active traces for interp,
				 * or NULL if no active traces. */

    int tracesForbiddingInline;	/* Count of traces (in the list headed by
				 * tracePtr) that forbid inline bytecode
				 * compilation. */

    /*
     * Fields used to manage extensible return options (TIP 90).
     */

    Tcl_Obj *returnOpts;	/* A dictionary holding the options to the
				 * last [return] command. */

    Tcl_Obj *errorInfo;		/* errorInfo value (now as a Tcl_Obj). */
    Tcl_Obj *eiVar;		/* cached ref to ::errorInfo variable. */
    Tcl_Obj *errorCode;		/* errorCode value (now as a Tcl_Obj). */
    Tcl_Obj *ecVar;		/* cached ref to ::errorInfo variable. */
    int returnLevel;		/* [return -level] parameter. */

    /*
     * Resource limiting framework support (TIP#143).
     */

    struct {
	int active;		/* Flag values defining which limits have been
				 * set. */
	int granularityTicker;	/* Counter used to determine how often to
				 * check the limits. */
	int exceeded;		/* Which limits have been exceeded, described
				 * as flag values the same as the 'active'
				 * field. */

	int cmdCount;		/* Limit for how many commands to execute in
				 * the interpreter. */
	LimitHandler *cmdHandlers;
				/* Handlers to execute when the limit is
				 * reached. */
	int cmdGranularity;	/* Mod factor used to determine how often to
				 * evaluate the limit check. */

	Tcl_Time time;		/* Time limit for execution within the
				 * interpreter. */
	LimitHandler *timeHandlers;
				/* Handlers to execute when the limit is
				 * reached. */
	int timeGranularity;	/* Mod factor used to determine how often to
				 * evaluate the limit check. */
	Tcl_TimerToken timeEvent;
				/* Handle for a timer callback that will occur
				 * when the time-limit is exceeded. */

	Tcl_HashTable callbacks;/* Mapping from (interp,type) pair to data
				 * used to install a limit handler callback to
				 * run in _this_ interp when the limit is
				 * exceeded. */
    } limit;

    /*
     * Information for improved default error generation from ensembles
     * (TIP#112).
     */

    struct {
	Tcl_Obj *const *sourceObjs;
				/* What arguments were actually input into the
				 * *root* ensemble command? (Nested ensembles
				 * don't rewrite this.) NULL if we're not
				 * processing an ensemble. */
	int numRemovedObjs;	/* How many arguments have been stripped off
				 * because of ensemble processing. */
	int numInsertedObjs;	/* How many of the current arguments were
				 * inserted by an ensemble. */
    } ensembleRewrite;

    /*
     * TIP #219: Global info for the I/O system.
     */

    Tcl_Obj *chanMsg;		/* Error message set by channel drivers, for
				 * the propagation of arbitrary Tcl errors.
				 * This information, if present (chanMsg not
				 * NULL), takes precedence over a POSIX error
				 * code returned by a channel operation. */

    /*
     * TIP #268. The currently active selection mode, i.e. the package require
     * preferences.
     */

    int packagePrefer;		/* Current package selection mode. */

    /*
     * Hashtables for variable traces and searches.
     */

    Tcl_HashTable varTraces;	/* Hashtable holding the start of a variable's
				 * active trace list; varPtr is the key. */
    Tcl_HashTable varSearches;	/* Hashtable holding the start of a variable's
				 * active searches list; varPtr is the key. */
    /*
     * The thread-specific data ekeko: cache pointers or values that
     *  (a) do not change during the thread's lifetime
     *  (b) require access to TSD to determine at runtime
     *  (c) are accessed very often (e.g., at each command call)
     *
     * Note that these are the same for all interps in the same thread. They
     * just have to be initialised for the thread's master interp, slaves
     * inherit the value.
     *
     * They are used by the macros defined below.
     */

    AllocCache *allocCache;
    void *pendingObjDataPtr;	/* Pointer to the Cache and PendingObjData
				 * structs for this interp's thread; see
				 * tclObj.c and tclThreadAlloc.c */
    int *asyncReadyPtr;		/* Pointer to the asyncReady indicator for
				 * this interp's thread; see tclAsync.c */
    /*
     * The pointer to the object system root ekeko. c.f. TIP #257.
     */
    void *objectFoundation;	/* Pointer to the Foundation structure of the
				 * object system, which contains things like
				 * references to key namespaces. See
				 * tclOOInt.h and tclOO.c for real definition
				 * and setup. */

    struct NRE_callback *deferredCallbacks;
				/* Callbacks that are set previous to a call
				 * to some Eval function but that actually
				 * belong to the command that is about to be
				 * called - i.e., they should be run *before*
				 * any tailcall is invoked. */

    /*
     * TIP #285, Script cancellation support.
     */

    Tcl_AsyncHandler asyncCancel;
				/* Async handler token for Tcl_CancelEval. */
    Tcl_Obj *asyncCancelMsg;	/* Error message set by async cancel handler
				 * for the propagation of arbitrary Tcl
				 * errors. This information, if present
				 * (asyncCancelMsg not NULL), takes precedence
				 * over the default error messages returned by
				 * a script cancellation operation. */

	/*
	 * TIP #348 IMPLEMENTATION  -  Substituted error stack
	 */
    Tcl_Obj *errorStack;	/* [info errorstack] value (as a Tcl_Obj). */
    Tcl_Obj *upLiteral;		/* "UP" literal for [info errorstack] */
    Tcl_Obj *callLiteral;	/* "CALL" literal for [info errorstack] */
    Tcl_Obj *innerLiteral;	/* "INNER" literal for [info errorstack] */
    Tcl_Obj *innerContext;	/* cached list for fast reallocation */
    int resetErrorStack;        /* controls cleaning up of ::errorStack */

#ifdef TCL_COMPILE_STATS
    /*
     * Statistical information about the bytecode compiler and interpreter's
     * operation. This should be the last field of Interp.
     */

    ByteCodeStats stats;	/* Holds compilation and execution statistics
				 * for this interpreter. */
#endif /* TCL_COMPILE_STATS */
    Tcl_Obj *cmdSourcePtr;      /* Command source obj, used for command traces */
} Interp;

/*
 * Macros that use the TSD-ekeko.
 */

#define TclAsyncReady(iPtr) \
    *((iPtr)->asyncReadyPtr)

/*
 * Macros for script cancellation support (TIP #285).
 */

#define TclCanceled(iPtr) \
    (((iPtr)->flags & CANCELED) || ((iPtr)->flags & TCL_CANCEL_UNWIND))

#define TclSetCancelFlags(iPtr, cancelFlags)   \
    (iPtr)->flags |= CANCELED;                 \
    if ((cancelFlags) & TCL_CANCEL_UNWIND) {   \
        (iPtr)->flags |= TCL_CANCEL_UNWIND;    \
    }

#define TclUnsetCancelFlags(iPtr) \
    (iPtr)->flags &= (~(CANCELED | TCL_CANCEL_UNWIND))

/*
 * General list of interpreters. Doubly linked for easier removal of items
 * deep in the list.
 */

typedef struct InterpList {
    Interp *interpPtr;
    struct InterpList *prevPtr;
    struct InterpList *nextPtr;
} InterpList;

/*
 * Macros for splicing into and out of doubly linked lists. They assume
 * existence of struct items 'prevPtr' and 'nextPtr'.
 *
 * a = element to add or remove.
 * b = list head.
 *
 * TclSpliceIn adds to the head of the list.
 */

#define TclSpliceIn(a,b)			\
    (a)->nextPtr = (b);				\
    if ((b) != NULL) {				\
	(b)->prevPtr = (a);			\
    }						\
    (a)->prevPtr = NULL, (b) = (a);

#define TclSpliceOut(a,b)			\
    if ((a)->prevPtr != NULL) {			\
	(a)->prevPtr->nextPtr = (a)->nextPtr;	\
    } else {					\
	(b) = (a)->nextPtr;			\
    }						\
    if ((a)->nextPtr != NULL) {			\
	(a)->nextPtr->prevPtr = (a)->prevPtr;	\
    }

/*
 * EvalFlag bits for Interp structures:
 *
 * TCL_ALLOW_EXCEPTIONS	1 means it's OK for the script to terminate with a
 *			code other than TCL_OK or TCL_ERROR; 0 means codes
 *			other than these should be turned into errors.
 */

#define TCL_ALLOW_EXCEPTIONS	4
#define TCL_EVAL_FILE		2
#define TCL_EVAL_CTX		8
#define TCL_EVAL_REDIRECT	16

/*
 * Flag bits for Interp structures:
 *
 * DELETED:		Non-zero means the interpreter has been deleted:
 *			don't process any more commands for it, and destroy
 *			the structure as soon as all nested invocations of
 *			Tcl_Eval are done.
 * ERR_ALREADY_LOGGED:	Non-zero means information has already been logged in
 *			iPtr->errorInfo for the current Tcl_Eval instance, so
 *			Tcl_Eval needn't log it (used to implement the "error
 *			message log" command).
 * DONT_COMPILE_CMDS_INLINE: Non-zero means that the bytecode compiler should
 *			not compile any commands into an inline sequence of
 *			instructions. This is set 1, for example, when command
 *			traces are requested.
 * RAND_SEED_INITIALIZED: Non-zero means that the randSeed value of the interp
 *			has not be initialized. This is set 1 when we first
 *			use the rand() or srand() functions.
 * SAFE_INTERP:		Non zero means that the current interp is a safe
 *			interp (i.e. it has only the safe commands installed,
 *			less priviledge than a regular interp).
 * INTERP_DEBUG_FRAME:	Used for switching on various extra interpreter
 *			debug/info mechanisms (e.g. info frame eval/uplevel
 *			tracing) which are performance intensive.
 * INTERP_TRACE_IN_PROGRESS: Non-zero means that an interp trace is currently
 *			active; so no further trace callbacks should be
 *			invoked.
 * INTERP_ALTERNATE_WRONG_ARGS: Used for listing second and subsequent forms
 *			of the wrong-num-args string in Tcl_WrongNumArgs.
 *			Makes it append instead of replacing and uses
 *			different intermediate text.
 * CANCELED:		Non-zero means that the script in progress should be
 *			canceled as soon as possible. This can be checked by
 *			extensions (and the core itself) by calling
 *			Tcl_Canceled and checking if TCL_ERROR is returned.
 *			This is a one-shot flag that is reset immediately upon
 *			being detected; however, if the TCL_CANCEL_UNWIND flag
 *			is set Tcl_Canceled will continue to report that the
 *			script in progress has been canceled thereby allowing
 *			the evaluation stack for the interp to be fully
 *			unwound.
 *
 * WARNING: For the sake of some extensions that have made use of former
 * internal values, do not re-use the flag values 2 (formerly ERR_IN_PROGRESS)
 * or 8 (formerly ERROR_CODE_SET).
 */

#define DELETED				     1
#define ERR_ALREADY_LOGGED		     4
#define INTERP_DEBUG_FRAME		  0x10
#define DONT_COMPILE_CMDS_INLINE	  0x20
#define RAND_SEED_INITIALIZED		  0x40
#define SAFE_INTERP			  0x80
#define INTERP_TRACE_IN_PROGRESS	 0x200
#define INTERP_ALTERNATE_WRONG_ARGS	 0x400
#define ERR_LEGACY_COPY			 0x800
#define CANCELED			0x1000

/*
 * Maximum number of levels of nesting permitted in Tcl commands (used to
 * catch infinite recursion).
 */

#define MAX_NESTING_DEPTH	1000

/*
 * TIP#143 limit handler internal representation.
 */

struct LimitHandler {
    int flags;			/* The state of this particular handler. */
    Tcl_LimitHandlerProc *handlerProc;
				/* The handler callback. */
    ClientData clientData;	/* Opaque argument to the handler callback. */
    Tcl_LimitHandlerDeleteProc *deleteProc;
				/* How to delete the clientData. */
    LimitHandler *prevPtr;	/* Previous item in linked list of
				 * handlers. */
    LimitHandler *nextPtr;	/* Next item in linked list of handlers. */
};

/*
 * Values for the LimitHandler flags field.
 *	LIMIT_HANDLER_ACTIVE - Whether the handler is currently being
 *		processed; handlers are never to be entered reentrantly.
 *	LIMIT_HANDLER_DELETED - Whether the handler has been deleted. This
 *		should not normally be observed because when a handler is
 *		deleted it is also spliced out of the list of handlers, but
 *		even so we will be careful.
 */

#define LIMIT_HANDLER_ACTIVE	0x01
#define LIMIT_HANDLER_DELETED	0x02

/*
 * The macro below is used to modify a "char" value (e.g. by casting it to an
 * unsigned character) so that it can be used safely with macros such as
 * isspace.
 */

#define UCHAR(c) ((unsigned char) (c))

/*
 * This macro is used to properly align the memory allocated by Tcl, giving
 * the same alignment as the native malloc.
 */

#if defined(__APPLE__)
#define TCL_ALLOCALIGN	16
#else
#define TCL_ALLOCALIGN	(2*sizeof(void *))
#endif

/*
 * This macro is used to determine the offset needed to safely allocate any
 * data structure in memory. Given a starting offset or size, it "rounds up"
 * or "aligns" the offset to the next 8-byte boundary so that any data
 * structure can be placed at the resulting offset without fear of an
 * alignment error.
 *
 * WARNING!! DO NOT USE THIS MACRO TO ALIGN POINTERS: it will produce the
 * wrong result on platforms that allocate addresses that are divisible by 4
 * or 2. Only use it for offsets or sizes.
 *
 * This macro is only used by tclCompile.c in the core (Bug 926445). It
 * however not be made file static, as extensions that touch bytecodes
 * (notably tbcload) require it.
 */

#define TCL_ALIGN(x) (((int)(x) + 7) & ~7)

/*
 * The following enum values are used to specify the runtime platform setting
 * of the tclPlatform variable.
 */

typedef enum {
    TCL_PLATFORM_UNIX = 0,	/* Any Unix-like OS. */
    TCL_PLATFORM_WINDOWS = 2	/* Any Microsoft Windows OS. */
} TclPlatformType;

/*
 * The following enum values are used to indicate the translation of a Tcl
 * channel. Declared here so that each platform can define
 * TCL_PLATFORM_TRANSLATION to the native translation on that platform.
 */

typedef enum TclEolTranslation {
    TCL_TRANSLATE_AUTO,		/* Eol == \r, \n and \r\n. */
    TCL_TRANSLATE_CR,		/* Eol == \r. */
    TCL_TRANSLATE_LF,		/* Eol == \n. */
    TCL_TRANSLATE_CRLF		/* Eol == \r\n. */
} TclEolTranslation;

/*
 * Flags for TclInvoke:
 *
 * TCL_INVOKE_HIDDEN		Invoke a hidden command; if not set, invokes
 *				an exposed command.
 * TCL_INVOKE_NO_UNKNOWN	If set, "unknown" is not invoked if the
 *				command to be invoked is not found. Only has
 *				an effect if invoking an exposed command,
 *				i.e. if TCL_INVOKE_HIDDEN is not also set.
 * TCL_INVOKE_NO_TRACEBACK	Does not record traceback information if the
 *				invoked command returns an error. Used if the
 *				caller plans on recording its own traceback
 *				information.
 */

#define	TCL_INVOKE_HIDDEN	(1<<0)
#define TCL_INVOKE_NO_UNKNOWN	(1<<1)
#define TCL_INVOKE_NO_TRACEBACK	(1<<2)

/*
 * The structure used as the internal representation of Tcl list objects. This
 * struct is grown (reallocated and copied) as necessary to hold all the
 * list's element pointers. The struct might contain more slots than currently
 * used to hold all element pointers. This is done to make append operations
 * faster.
 */

typedef struct List {
    int refCount;
    int maxElemCount;		/* Total number of element array slots. */
    int elemCount;		/* Current number of list elements. */
    int canonicalFlag;		/* Set if the string representation was
				 * derived from the list representation. May
				 * be ignored if there is no string rep at
				 * all.*/
    Tcl_Obj *elements;		/* First list element; the struct is grown to
				 * accomodate all elements. */
} List;

#define LIST_MAX \
	(1 + (int)(((size_t)UINT_MAX - sizeof(List))/sizeof(Tcl_Obj *)))
#define LIST_SIZE(numElems) \
	(unsigned)(sizeof(List) + (((numElems) - 1) * sizeof(Tcl_Obj *)))

/*
 * Macro used to get the elements of a list object.
 */

#define ListRepPtr(listPtr) \
    ((List *) (listPtr)->internalRep.twoPtrValue.ptr1)

#define ListSetIntRep(objPtr, listRepPtr) \
    (objPtr)->internalRep.twoPtrValue.ptr1 = (void *)(listRepPtr), \
    (objPtr)->internalRep.twoPtrValue.ptr2 = NULL, \
    (listRepPtr)->refCount++, \
    (objPtr)->typePtr = &tclListType

#define ListObjGetElements(listPtr, objc, objv) \
    ((objv) = &(ListRepPtr(listPtr)->elements), \
     (objc) = ListRepPtr(listPtr)->elemCount)

#define ListObjLength(listPtr, len) \
    ((len) = ListRepPtr(listPtr)->elemCount)

#define ListObjIsCanonical(listPtr) \
    (((listPtr)->bytes == NULL) || ListRepPtr(listPtr)->canonicalFlag)

#define TclListObjGetElements(interp, listPtr, objcPtr, objvPtr) \
    (((listPtr)->typePtr == &tclListType) \
	    ? ((ListObjGetElements((listPtr), *(objcPtr), *(objvPtr))), TCL_OK)\
	    : Tcl_ListObjGetElements((interp), (listPtr), (objcPtr), (objvPtr)))

#define TclListObjLength(interp, listPtr, lenPtr) \
    (((listPtr)->typePtr == &tclListType) \
	    ? ((ListObjLength((listPtr), *(lenPtr))), TCL_OK)\
	    : Tcl_ListObjLength((interp), (listPtr), (lenPtr)))

#define TclListObjIsCanonical(listPtr) \
    (((listPtr)->typePtr == &tclListType) ? ListObjIsCanonical((listPtr)) : 0)

/*
 * Macros providing a faster path to integers: Tcl_GetLongFromObj everywhere,
 * Tcl_GetIntFromObj and TclGetIntForIndex on platforms where longs are ints.
 *
 * WARNING: these macros eval their args more than once.
 */

#define TclGetLongFromObj(interp, objPtr, longPtr) \
    (((objPtr)->typePtr == &tclIntType)	\
	    ? ((*(longPtr) = (objPtr)->internalRep.longValue), TCL_OK) \
	    : Tcl_GetLongFromObj((interp), (objPtr), (longPtr)))

#if (LONG_MAX == INT_MAX)
#define TclGetIntFromObj(interp, objPtr, intPtr) \
    (((objPtr)->typePtr == &tclIntType)	\
	    ? ((*(intPtr) = (objPtr)->internalRep.longValue), TCL_OK) \
	    : Tcl_GetIntFromObj((interp), (objPtr), (intPtr)))
#define TclGetIntForIndexM(interp, objPtr, endValue, idxPtr) \
    (((objPtr)->typePtr == &tclIntType)	\
	    ? ((*(idxPtr) = (objPtr)->internalRep.longValue), TCL_OK) \
	    : TclGetIntForIndex((interp), (objPtr), (endValue), (idxPtr)))
#else
#define TclGetIntFromObj(interp, objPtr, intPtr) \
    Tcl_GetIntFromObj((interp), (objPtr), (intPtr))
#define TclGetIntForIndexM(interp, objPtr, ignore, idxPtr)	\
    TclGetIntForIndex(interp, objPtr, ignore, idxPtr)
#endif

/*
 * Flag values for TclTraceDictPath().
 *
 * DICT_PATH_READ indicates that all entries on the path must exist but no
 * updates will be needed.
 *
 * DICT_PATH_UPDATE indicates that we are going to be doing an update at the
 * tip of the path, so duplication of shared objects should be done along the
 * way.
 *
 * DICT_PATH_EXISTS indicates that we are performing an existance test and a
 * lookup failure should therefore not be an error. If (and only if) this flag
 * is set, TclTraceDictPath() will return the special value
 * DICT_PATH_NON_EXISTENT if the path is not traceable.
 *
 * DICT_PATH_CREATE (which also requires the DICT_PATH_UPDATE bit to be set)
 * indicates that we are to create non-existant dictionaries on the path.
 */

#define DICT_PATH_READ		0
#define DICT_PATH_UPDATE	1
#define DICT_PATH_EXISTS	2
#define DICT_PATH_CREATE	5

#define DICT_PATH_NON_EXISTENT	((Tcl_Obj *) (void *) 1)

/*
 *----------------------------------------------------------------
 * Data structures related to the filesystem internals
 *----------------------------------------------------------------
 */

/*
 * The version_2 filesystem is private to Tcl. As and when these changes have
 * been thoroughly tested and investigated a new public filesystem interface
 * will be released. The aim is more versatile virtual filesystem interfaces,
 * more efficiency in 'path' manipulation and usage, and cleaner filesystem
 * code internally.
 */

#define TCL_FILESYSTEM_VERSION_2	((Tcl_FSVersion) 0x2)
typedef ClientData (TclFSGetCwdProc2)(ClientData clientData);

/*
 * The following types are used for getting and storing platform-specific file
 * attributes in tclFCmd.c and the various platform-versions of that file.
 * This is done to have as much common code as possible in the file attributes
 * code. For more information about the callbacks, see TclFileAttrsCmd in
 * tclFCmd.c.
 */

typedef int (TclGetFileAttrProc)(Tcl_Interp *interp, int objIndex,
	Tcl_Obj *fileName, Tcl_Obj **attrObjPtrPtr);
typedef int (TclSetFileAttrProc)(Tcl_Interp *interp, int objIndex,
	Tcl_Obj *fileName, Tcl_Obj *attrObjPtr);

typedef struct TclFileAttrProcs {
    TclGetFileAttrProc *getProc;/* The procedure for getting attrs. */
    TclSetFileAttrProc *setProc;/* The procedure for setting attrs. */
} TclFileAttrProcs;

/*
 * Opaque handle used in pipeline routines to encapsulate platform-dependent
 * state.
 */

typedef struct TclFile_ *TclFile;

/*
 * The "globParameters" argument of the function TclGlob is an or'ed
 * combination of the following values:
 */

#define TCL_GLOBMODE_NO_COMPLAIN	1
#define TCL_GLOBMODE_JOIN		2
#define TCL_GLOBMODE_DIR		4
#define TCL_GLOBMODE_TAILS		8

typedef enum Tcl_PathPart {
    TCL_PATH_DIRNAME,
    TCL_PATH_TAIL,
    TCL_PATH_EXTENSION,
    TCL_PATH_ROOT
} Tcl_PathPart;

/*
 *----------------------------------------------------------------
 * Data structures related to obsolete filesystem hooks
 *----------------------------------------------------------------
 */

typedef int (TclStatProc_)(const char *path, struct stat *buf);
typedef int (TclAccessProc_)(const char *path, int mode);
typedef Tcl_Channel (TclOpenFileChannelProc_)(Tcl_Interp *interp,
	const char *fileName, const char *modeString, int permissions);

/*
 *----------------------------------------------------------------
 * Data structures related to procedures
 *----------------------------------------------------------------
 */

typedef Tcl_CmdProc *TclCmdProcType;
typedef Tcl_ObjCmdProc *TclObjCmdProcType;

/*
 *----------------------------------------------------------------
 * Data structures for process-global values.
 *----------------------------------------------------------------
 */

typedef void (TclInitProcessGlobalValueProc)(char **valuePtr, int *lengthPtr,
	Tcl_Encoding *encodingPtr);

/*
 * A ProcessGlobalValue struct exists for each internal value in Tcl that is
 * to be shared among several threads. Each thread sees a (Tcl_Obj) copy of
 * the value, and the master is kept as a counted string, with epoch and mutex
 * control. Each ProcessGlobalValue struct should be a static variable in some
 * file.
 */

typedef struct ProcessGlobalValue {
    int epoch;			/* Epoch counter to detect changes in the
				 * master value. */
    int numBytes;		/* Length of the master string. */
    char *value;		/* The master string value. */
    Tcl_Encoding encoding;	/* system encoding when master string was
				 * initialized. */
    TclInitProcessGlobalValueProc *proc;
    				/* A procedure to initialize the master string
				 * copy when a "get" request comes in before
				 * any "set" request has been received. */
    Tcl_Mutex mutex;		/* Enforce orderly access from multiple
				 * threads. */
    Tcl_ThreadDataKey key;	/* Key for per-thread data holding the
				 * (Tcl_Obj) copy for each thread. */
} ProcessGlobalValue;

/*
 *----------------------------------------------------------------------
 * Flags for TclParseNumber
 *----------------------------------------------------------------------
 */

#define TCL_PARSE_DECIMAL_ONLY		1
				/* Leading zero doesn't denote octal or
				 * hex. */
#define TCL_PARSE_OCTAL_ONLY		2
				/* Parse octal even without prefix. */
#define TCL_PARSE_HEXADECIMAL_ONLY	4
				/* Parse hexadecimal even without prefix. */
#define TCL_PARSE_INTEGER_ONLY		8
				/* Disable floating point parsing. */
#define TCL_PARSE_SCAN_PREFIXES		16
				/* Use [scan] rules dealing with 0?
				 * prefixes. */
#define TCL_PARSE_NO_WHITESPACE		32
				/* Reject leading/trailing whitespace. */
#define TCL_PARSE_BINARY_ONLY	64
				/* Parse binary even without prefix. */

/*
 *----------------------------------------------------------------------
 * Type values TclGetNumberFromObj
 *----------------------------------------------------------------------
 */

#define TCL_NUMBER_LONG		1
#define TCL_NUMBER_WIDE		2
#define TCL_NUMBER_BIG		3
#define TCL_NUMBER_DOUBLE	4
#define TCL_NUMBER_NAN		5

/*
 *----------------------------------------------------------------
 * Variables shared among Tcl modules but not used by the outside world.
 *----------------------------------------------------------------
 */

MODULE_SCOPE char *tclNativeExecutableName;
MODULE_SCOPE int tclFindExecutableSearchDone;
MODULE_SCOPE char *tclMemDumpFileName;
MODULE_SCOPE TclPlatformType tclPlatform;
MODULE_SCOPE Tcl_NotifierProcs tclNotifierHooks;

/*
 * TIP #233 (Virtualized Time)
 * Data for the time hooks, if any.
 */

MODULE_SCOPE Tcl_GetTimeProc *tclGetTimeProcPtr;
MODULE_SCOPE Tcl_ScaleTimeProc *tclScaleTimeProcPtr;
MODULE_SCOPE ClientData tclTimeClientData;

/*
 * Variables denoting the Tcl object types defined in the core.
 */

MODULE_SCOPE const Tcl_ObjType tclBignumType;
MODULE_SCOPE const Tcl_ObjType tclBooleanType;
MODULE_SCOPE const Tcl_ObjType tclByteArrayType;
MODULE_SCOPE const Tcl_ObjType tclByteCodeType;
MODULE_SCOPE const Tcl_ObjType tclDoubleType;
MODULE_SCOPE const Tcl_ObjType tclEndOffsetType;
MODULE_SCOPE const Tcl_ObjType tclIntType;
MODULE_SCOPE const Tcl_ObjType tclListType;
MODULE_SCOPE const Tcl_ObjType tclDictType;
MODULE_SCOPE const Tcl_ObjType tclProcBodyType;
MODULE_SCOPE const Tcl_ObjType tclStringType;
MODULE_SCOPE const Tcl_ObjType tclArraySearchType;
MODULE_SCOPE const Tcl_ObjType tclEnsembleCmdType;
#ifndef NO_WIDE_TYPE
MODULE_SCOPE const Tcl_ObjType tclWideIntType;
#endif
MODULE_SCOPE const Tcl_ObjType tclRegexpType;
MODULE_SCOPE Tcl_ObjType tclCmdNameType;

/*
 * Variables denoting the hash key types defined in the core.
 */

MODULE_SCOPE const Tcl_HashKeyType tclArrayHashKeyType;
MODULE_SCOPE const Tcl_HashKeyType tclOneWordHashKeyType;
MODULE_SCOPE const Tcl_HashKeyType tclStringHashKeyType;
MODULE_SCOPE const Tcl_HashKeyType tclObjHashKeyType;

/*
 * The head of the list of free Tcl objects, and the total number of Tcl
 * objects ever allocated and freed.
 */

MODULE_SCOPE Tcl_Obj *	tclFreeObjList;

#ifdef TCL_COMPILE_STATS
MODULE_SCOPE long	tclObjsAlloced;
MODULE_SCOPE long	tclObjsFreed;
#define TCL_MAX_SHARED_OBJ_STATS 5
MODULE_SCOPE long	tclObjsShared[TCL_MAX_SHARED_OBJ_STATS];
#endif /* TCL_COMPILE_STATS */

/*
 * Pointer to a heap-allocated string of length zero that the Tcl core uses as
 * the value of an empty string representation for an object. This value is
 * shared by all new objects allocated by Tcl_NewObj.
 */

MODULE_SCOPE char *	tclEmptyStringRep;
MODULE_SCOPE char	tclEmptyString;

/*
 *----------------------------------------------------------------
 * Procedures shared among Tcl modules but not used by the outside world,
 * introduced by/for NRE.
 *----------------------------------------------------------------
 */

MODULE_SCOPE Tcl_ObjCmdProc TclNRApplyObjCmd;
MODULE_SCOPE Tcl_ObjCmdProc TclNRUplevelObjCmd;
MODULE_SCOPE Tcl_ObjCmdProc TclNRCatchObjCmd;
MODULE_SCOPE Tcl_ObjCmdProc TclNRExprObjCmd;
MODULE_SCOPE Tcl_ObjCmdProc TclNRForObjCmd;
MODULE_SCOPE Tcl_ObjCmdProc TclNRForeachCmd;
MODULE_SCOPE Tcl_ObjCmdProc TclNRIfObjCmd;
MODULE_SCOPE Tcl_ObjCmdProc TclNRSourceObjCmd;
MODULE_SCOPE Tcl_ObjCmdProc TclNRSubstObjCmd;
MODULE_SCOPE Tcl_ObjCmdProc TclNRSwitchObjCmd;
MODULE_SCOPE Tcl_ObjCmdProc TclNRTryObjCmd;
MODULE_SCOPE Tcl_ObjCmdProc TclNRWhileObjCmd;

MODULE_SCOPE Tcl_NRPostProc TclNRForIterCallback;
MODULE_SCOPE Tcl_ObjCmdProc TclNRTailcallObjCmd;
MODULE_SCOPE Tcl_ObjCmdProc TclNRCoroutineObjCmd;
MODULE_SCOPE Tcl_ObjCmdProc TclNRYieldObjCmd;
MODULE_SCOPE Tcl_ObjCmdProc TclNRYieldmObjCmd;
MODULE_SCOPE Tcl_ObjCmdProc TclNRYieldToObjCmd;

MODULE_SCOPE void  TclSpliceTailcall(Tcl_Interp *interp,
	               struct NRE_callback *tailcallPtr);

/* //
 * This structure holds the data for the various iteration callbacks used to
 * NRE the 'for' and 'while' commands. We need a separate structure because we
 * have more than the 4 client data entries we can provide directly thorugh
 * the callback API. It is the 'word' information which puts us over the
 * limit. It is needed because the loop body is argument 4 of 'for' and
 * argument 2 of 'while'. Not providing the correct index confuses the #280
 * code. We TclSmallAlloc/Free this.
 */

typedef struct ForIterData {
    Tcl_Obj *cond;		/* Loop condition expression. */
    Tcl_Obj *body;		/* Loop body. */
    Tcl_Obj *next;		/* Loop step script, NULL for 'while'. */
    const char *msg;		/* Error message part. */
} ForIterData;

/* TIP #357 - Structure doing the bookkeeping of handles for Tcl_LoadFile
 *            and Tcl_FindSymbol. This structure corresponds to an opaque
 *            typedef in tcl.h */

typedef void* TclFindSymbolProc(Tcl_Interp* interp, Tcl_LoadHandle loadHandle,
				const char* symbol);
struct Tcl_LoadHandle_ {
    ClientData clientData;	/* Client data is the load handle in the
				 * native filesystem if a module was loaded
				 * there, or an opaque pointer to a structure
				 * for further bookkeeping on load-from-VFS
				 * and load-from-memory */
    TclFindSymbolProc* findSymbolProcPtr;
				/* Procedure that resolves symbols in a
				 * loaded module */
    Tcl_FSUnloadFileProc* unloadFileProcPtr;
				/* Procedure that unloads a loaded module */
};

/* Flags for conversion of doubles to digit strings */

#define TCL_DD_SHORTEST 		0x4
				/* Use the shortest possible string */
#define TCL_DD_STEELE   		0x5
				/* Use the original Steele&White algorithm */
#define TCL_DD_E_FORMAT 		0x2
				/* Use a fixed-length string of digits,
				 * suitable for E format*/
#define TCL_DD_F_FORMAT 		0x3
				/* Use a fixed number of digits after the
				 * decimal point, suitable for F format */

#define TCL_DD_SHORTEN_FLAG 		0x4
				/* Allow return of a shorter digit string
				 * if it converts losslessly */
#define TCL_DD_NO_QUICK 		0x8
				/* Debug flag: forbid quick FP conversion */

#define TCL_DD_CONVERSION_TYPE_MASK	0x3
				/* Mask to isolate the conversion type */
#define TCL_DD_STEELE0 			0x1
				/* 'Steele&White' after masking */
#define TCL_DD_SHORTEST0		0x0
				/* 'Shortest possible' after masking */

/*
 *----------------------------------------------------------------
 * Procedures shared among Tcl modules but not used by the outside world:
 *----------------------------------------------------------------
 */

MODULE_SCOPE void	TclAppendBytesToByteArray(Tcl_Obj *objPtr,
			    const unsigned char *bytes, int len);
MODULE_SCOPE int	TclNREvalCmd(Tcl_Interp *interp, Tcl_Obj *objPtr,
			    int flags);
MODULE_SCOPE void	TclPushTailcallPoint(Tcl_Interp *interp);
MODULE_SCOPE int	TclArraySet(Tcl_Interp *interp,
			    Tcl_Obj *arrayNameObj, Tcl_Obj *arrayElemObj);
MODULE_SCOPE double	TclBignumToDouble(const mp_int *bignum);
MODULE_SCOPE int	TclByteArrayMatch(const unsigned char *string,
			    int strLen, const unsigned char *pattern,
			    int ptnLen, int flags);
MODULE_SCOPE double	TclCeil(const mp_int *a);
MODULE_SCOPE int	TclCheckBadOctal(Tcl_Interp *interp,
			    const char *value);
MODULE_SCOPE int	TclChanCaughtErrorBypass(Tcl_Interp *interp,
			    Tcl_Channel chan);
MODULE_SCOPE Tcl_ObjCmdProc TclChannelNamesCmd;
MODULE_SCOPE int	TclClearRootEnsemble(ClientData data[],
			    Tcl_Interp *interp, int result);
<<<<<<< HEAD
MODULE_SCOPE void	TclCleanupLiteralTable(Tcl_Interp *interp,
			    LiteralTable *tablePtr);
=======
MODULE_SCOPE ContLineLoc *TclContinuationsEnter(Tcl_Obj *objPtr, int num,
			    int *loc);
MODULE_SCOPE void	TclContinuationsEnterDerived(Tcl_Obj *objPtr,
			    int start, int *clNext);
MODULE_SCOPE ContLineLoc *TclContinuationsGet(Tcl_Obj *objPtr);
MODULE_SCOPE void	TclContinuationsCopy(Tcl_Obj *objPtr,
			    Tcl_Obj *originObjPtr);
>>>>>>> 342b4298
MODULE_SCOPE int	TclConvertElement(const char *src, int length,
			    char *dst, int flags);
MODULE_SCOPE void	TclDeleteNamespaceVars(Namespace *nsPtr);
MODULE_SCOPE Tcl_ObjCmdProc TclFileAttrsCmd;
MODULE_SCOPE Tcl_ObjCmdProc TclFileCopyCmd;
MODULE_SCOPE Tcl_ObjCmdProc TclFileDeleteCmd;
MODULE_SCOPE Tcl_ObjCmdProc TclFileLinkCmd;
MODULE_SCOPE Tcl_ObjCmdProc TclFileMakeDirsCmd;
MODULE_SCOPE Tcl_ObjCmdProc TclFileReadLinkCmd;
MODULE_SCOPE Tcl_ObjCmdProc TclFileRenameCmd;
MODULE_SCOPE Tcl_ObjCmdProc TclFileTemporaryCmd;
MODULE_SCOPE void	TclCreateLateExitHandler(Tcl_ExitProc *proc,
			    ClientData clientData);
MODULE_SCOPE void	TclDeleteLateExitHandler(Tcl_ExitProc *proc,
			    ClientData clientData);
MODULE_SCOPE void	TclFinalizeAllocSubsystem(void);
MODULE_SCOPE void	TclFinalizeAsync(void);
MODULE_SCOPE void	TclFinalizeDoubleConversion(void);
MODULE_SCOPE void	TclFinalizeEncodingSubsystem(void);
MODULE_SCOPE void	TclFinalizeEnvironment(void);
MODULE_SCOPE void	TclFinalizeEvaluation(void);
MODULE_SCOPE void	TclFinalizeExecution(void);
MODULE_SCOPE void	TclFinalizeIOSubsystem(void);
MODULE_SCOPE void	TclFinalizeFilesystem(void);
MODULE_SCOPE void	TclResetFilesystem(void);
MODULE_SCOPE void	TclFinalizeLoad(void);
MODULE_SCOPE void	TclFinalizeLock(void);
MODULE_SCOPE void	TclFinalizeMemorySubsystem(void);
MODULE_SCOPE void	TclFinalizeNotifier(void);
MODULE_SCOPE void	TclFinalizeObjects(void);
MODULE_SCOPE void	TclFinalizePreserve(void);
MODULE_SCOPE void	TclFinalizeSynchronization(void);
MODULE_SCOPE void	TclFinalizeThreadAlloc(void);
MODULE_SCOPE void	TclFinalizeThreadData(void);
MODULE_SCOPE void	TclFinalizeThreadObjects(void);
MODULE_SCOPE double	TclFloor(const mp_int *a);
MODULE_SCOPE void	TclFormatNaN(double value, char *buffer);
MODULE_SCOPE int	TclFSFileAttrIndex(Tcl_Obj *pathPtr,
			    const char *attributeName, int *indexPtr);
MODULE_SCOPE int	TclNREvalFile(Tcl_Interp *interp, Tcl_Obj *pathPtr,
			    const char *encodingName);
MODULE_SCOPE void	TclFSUnloadTempFile(Tcl_LoadHandle loadHandle);
MODULE_SCOPE int *	TclGetAsyncReadyPtr(void);
MODULE_SCOPE Tcl_Obj *	TclGetBgErrorHandler(Tcl_Interp *interp);
MODULE_SCOPE int	TclGetChannelFromObj(Tcl_Interp *interp,
			    Tcl_Obj *objPtr, Tcl_Channel *chanPtr,
			    int *modePtr, int flags);
MODULE_SCOPE int TclGetCompletionCodeFromObj(Tcl_Interp *interp,
			    Tcl_Obj *value, int *code);
MODULE_SCOPE int	TclGetNumberFromObj(Tcl_Interp *interp,
			    Tcl_Obj *objPtr, ClientData *clientDataPtr,
			    int *typePtr);
MODULE_SCOPE int	TclGetOpenModeEx(Tcl_Interp *interp,
			    const char *modeString, int *seekFlagPtr,
			    int *binaryPtr);
MODULE_SCOPE Tcl_Obj *	TclGetProcessGlobalValue(ProcessGlobalValue *pgvPtr);
MODULE_SCOPE int	TclGlob(Tcl_Interp *interp, char *pattern,
			    Tcl_Obj *unquotedPrefix, int globFlags,
			    Tcl_GlobTypeData *types);
MODULE_SCOPE int	TclIncrObj(Tcl_Interp *interp, Tcl_Obj *valuePtr,
			    Tcl_Obj *incrPtr);
MODULE_SCOPE Tcl_Obj *	TclIncrObjVar2(Tcl_Interp *interp, Tcl_Obj *part1Ptr,
			    Tcl_Obj *part2Ptr, Tcl_Obj *incrPtr, int flags);
MODULE_SCOPE int	TclInfoExistsCmd(ClientData dummy, Tcl_Interp *interp,
			    int objc, Tcl_Obj *const objv[]);
MODULE_SCOPE int	TclInfoCoroutineCmd(ClientData dummy, Tcl_Interp *interp,
			    int objc, Tcl_Obj *const objv[]);
MODULE_SCOPE int	TclInfoGlobalsCmd(ClientData dummy, Tcl_Interp *interp,
			    int objc, Tcl_Obj *const objv[]);
MODULE_SCOPE int	TclInfoLocalsCmd(ClientData dummy, Tcl_Interp *interp,
			    int objc, Tcl_Obj *const objv[]);
MODULE_SCOPE int	TclInfoVarsCmd(ClientData dummy, Tcl_Interp *interp,
			    int objc, Tcl_Obj *const objv[]);
MODULE_SCOPE void	TclInitAlloc(void);
MODULE_SCOPE void	TclInitDbCkalloc(void);
MODULE_SCOPE void	TclInitDoubleConversion(void);
MODULE_SCOPE void	TclInitEmbeddedConfigurationInformation(
			    Tcl_Interp *interp);
MODULE_SCOPE void	TclInitEncodingSubsystem(void);
MODULE_SCOPE void	TclInitIOSubsystem(void);
MODULE_SCOPE void	TclInitLimitSupport(Tcl_Interp *interp);
MODULE_SCOPE void	TclInitNamespaceSubsystem(void);
MODULE_SCOPE void	TclInitNotifier(void);
MODULE_SCOPE void	TclInitObjSubsystem(void);
MODULE_SCOPE void	TclInitSubsystems(void);
MODULE_SCOPE int	TclInterpReady(Tcl_Interp *interp);
MODULE_SCOPE int	TclIsLocalScalar(const char *src, int len);
MODULE_SCOPE int	TclIsSpaceProc(char byte);
MODULE_SCOPE int	TclJoinThread(Tcl_ThreadId id, int *result);
MODULE_SCOPE void	TclLimitRemoveAllHandlers(Tcl_Interp *interp);
MODULE_SCOPE Tcl_Obj *	TclLindexList(Tcl_Interp *interp,
			    Tcl_Obj *listPtr, Tcl_Obj *argPtr);
MODULE_SCOPE Tcl_Obj *	TclLindexFlat(Tcl_Interp *interp, Tcl_Obj *listPtr,
			    int indexCount, Tcl_Obj *const indexArray[]);
/* TIP #280 */
MODULE_SCOPE void	TclListLines(Tcl_Obj *listObj, int line, int n,
			    int *lines, Tcl_Obj *const *elems);
MODULE_SCOPE Tcl_Obj *	TclListObjCopy(Tcl_Interp *interp, Tcl_Obj *listPtr);
MODULE_SCOPE Tcl_Obj *	TclLsetList(Tcl_Interp *interp, Tcl_Obj *listPtr,
			    Tcl_Obj *indexPtr, Tcl_Obj *valuePtr);
MODULE_SCOPE Tcl_Obj *	TclLsetFlat(Tcl_Interp *interp, Tcl_Obj *listPtr,
			    int indexCount, Tcl_Obj *const indexArray[],
			    Tcl_Obj *valuePtr);
MODULE_SCOPE Tcl_Command TclMakeEnsemble(Tcl_Interp *interp, const char *name,
			    const EnsembleImplMap map[]);
MODULE_SCOPE int	TclMaxListLength(const char *bytes, int numBytes,
			    const char **endPtr);
MODULE_SCOPE int	TclMergeReturnOptions(Tcl_Interp *interp, int objc,
			    Tcl_Obj *const objv[], Tcl_Obj **optionsPtrPtr,
			    int *codePtr, int *levelPtr);
MODULE_SCOPE int	TclNokia770Doubles(void);
MODULE_SCOPE void	TclNsDecrRefCount(Namespace *nsPtr);
MODULE_SCOPE void	TclObjVarErrMsg(Tcl_Interp *interp, Tcl_Obj *part1Ptr,
			    Tcl_Obj *part2Ptr, const char *operation,
			    const char *reason, int index);
MODULE_SCOPE int	TclObjInvokeNamespace(Tcl_Interp *interp,
			    int objc, Tcl_Obj *const objv[],
			    Tcl_Namespace *nsPtr, int flags);
MODULE_SCOPE int	TclObjUnsetVar2(Tcl_Interp *interp,
			    Tcl_Obj *part1Ptr, Tcl_Obj *part2Ptr, int flags);
MODULE_SCOPE int	TclParseBackslash(const char *src,
			    int numBytes, int *readPtr, char *dst);
MODULE_SCOPE int	TclParseHex(const char *src, int numBytes,
			    Tcl_UniChar *resultPtr);
MODULE_SCOPE int	TclParseNumber(Tcl_Interp *interp, Tcl_Obj *objPtr,
			    const char *expected, const char *bytes,
			    int numBytes, const char **endPtrPtr, int flags);
MODULE_SCOPE void	TclParseInit(Tcl_Interp *interp, const char *string,
			    int numBytes, Tcl_Parse *parsePtr);
MODULE_SCOPE int	TclParseAllWhiteSpace(const char *src, int numBytes);
MODULE_SCOPE int	TclProcessReturn(Tcl_Interp *interp,
			    int code, int level, Tcl_Obj *returnOpts);
MODULE_SCOPE int	TclpObjLstat(Tcl_Obj *pathPtr, Tcl_StatBuf *buf);
MODULE_SCOPE Tcl_Obj *	TclpTempFileName(void);
MODULE_SCOPE Tcl_Obj *  TclpTempFileNameForLibrary(Tcl_Interp *interp, Tcl_Obj* pathPtr);
MODULE_SCOPE Tcl_Obj *	TclNewFSPathObj(Tcl_Obj *dirPtr, const char *addStrRep,
			    int len);
MODULE_SCOPE int	TclpDeleteFile(const void *path);
MODULE_SCOPE void	TclpFinalizeCondition(Tcl_Condition *condPtr);
MODULE_SCOPE void	TclpFinalizeMutex(Tcl_Mutex *mutexPtr);
MODULE_SCOPE void	TclpFinalizePipes(void);
MODULE_SCOPE void	TclpFinalizeSockets(void);
MODULE_SCOPE int	TclCreateSocketAddress(Tcl_Interp *interp,
			    struct addrinfo **addrlist,
			    const char *host, int port, int willBind,
			    const char **errorMsgPtr);
MODULE_SCOPE int	TclpThreadCreate(Tcl_ThreadId *idPtr,
			    Tcl_ThreadCreateProc *proc, ClientData clientData,
			    int stackSize, int flags);
MODULE_SCOPE int	TclpFindVariable(const char *name, int *lengthPtr);
MODULE_SCOPE void	TclpInitLibraryPath(char **valuePtr,
			    int *lengthPtr, Tcl_Encoding *encodingPtr);
MODULE_SCOPE void	TclpInitLock(void);
MODULE_SCOPE void	TclpInitPlatform(void);
MODULE_SCOPE void	TclpInitUnlock(void);
MODULE_SCOPE int	TclpLoadFile(Tcl_Interp *interp, Tcl_Obj *pathPtr,
			    const char *sym1, const char *sym2,
			    Tcl_PackageInitProc **proc1Ptr,
			    Tcl_PackageInitProc **proc2Ptr,
			    ClientData *clientDataPtr,
			    Tcl_FSUnloadFileProc **unloadProcPtr);
MODULE_SCOPE Tcl_Obj *	TclpObjListVolumes(void);
MODULE_SCOPE void	TclpMasterLock(void);
MODULE_SCOPE void	TclpMasterUnlock(void);
MODULE_SCOPE int	TclpMatchFiles(Tcl_Interp *interp, char *separators,
			    Tcl_DString *dirPtr, char *pattern, char *tail);
MODULE_SCOPE int	TclpObjNormalizePath(Tcl_Interp *interp,
			    Tcl_Obj *pathPtr, int nextCheckpoint);
MODULE_SCOPE void	TclpNativeJoinPath(Tcl_Obj *prefix, const char *joining);
MODULE_SCOPE Tcl_Obj *	TclpNativeSplitPath(Tcl_Obj *pathPtr, int *lenPtr);
MODULE_SCOPE Tcl_PathType TclpGetNativePathType(Tcl_Obj *pathPtr,
			    int *driveNameLengthPtr, Tcl_Obj **driveNameRef);
MODULE_SCOPE int	TclCrossFilesystemCopy(Tcl_Interp *interp,
			    Tcl_Obj *source, Tcl_Obj *target);
MODULE_SCOPE int	TclpMatchInDirectory(Tcl_Interp *interp,
			    Tcl_Obj *resultPtr, Tcl_Obj *pathPtr,
			    const char *pattern, Tcl_GlobTypeData *types);
MODULE_SCOPE ClientData	TclpGetNativeCwd(ClientData clientData);
MODULE_SCOPE Tcl_FSDupInternalRepProc TclNativeDupInternalRep;
MODULE_SCOPE Tcl_Obj *	TclpObjLink(Tcl_Obj *pathPtr, Tcl_Obj *toPtr,
			    int linkType);
MODULE_SCOPE int	TclpObjChdir(Tcl_Obj *pathPtr);
MODULE_SCOPE Tcl_Channel TclpOpenTemporaryFile(Tcl_Obj *dirObj,
			    Tcl_Obj *basenameObj, Tcl_Obj *extensionObj,
			    Tcl_Obj *resultingNameObj);
MODULE_SCOPE Tcl_Obj *	TclPathPart(Tcl_Interp *interp, Tcl_Obj *pathPtr,
			    Tcl_PathPart portion);
MODULE_SCOPE char *	TclpReadlink(const char *fileName,
			    Tcl_DString *linkPtr);
MODULE_SCOPE void	TclpSetInterfaces(void);
MODULE_SCOPE void	TclpSetVariables(Tcl_Interp *interp);
MODULE_SCOPE void *	TclThreadStorageKeyGet(Tcl_ThreadDataKey *keyPtr);
MODULE_SCOPE void	TclThreadStorageKeySet(Tcl_ThreadDataKey *keyPtr,
			    void *data);
MODULE_SCOPE void	TclpThreadExit(int status);
MODULE_SCOPE void	TclRememberCondition(Tcl_Condition *mutex);
MODULE_SCOPE void	TclRememberJoinableThread(Tcl_ThreadId id);
MODULE_SCOPE void	TclRememberMutex(Tcl_Mutex *mutex);
MODULE_SCOPE void	TclRemoveScriptLimitCallbacks(Tcl_Interp *interp);
MODULE_SCOPE int	TclReToGlob(Tcl_Interp *interp, const char *reStr,
			    int reStrLen, Tcl_DString *dsPtr, int *flagsPtr);
MODULE_SCOPE int	TclScanElement(const char *string, int length,
			    int *flagPtr);
MODULE_SCOPE void	TclSetBgErrorHandler(Tcl_Interp *interp,
			    Tcl_Obj *cmdPrefix);
MODULE_SCOPE void	TclSetBignumIntRep(Tcl_Obj *objPtr,
			    mp_int *bignumValue);
MODULE_SCOPE void	TclSetCmdNameObj(Tcl_Interp *interp, Tcl_Obj *objPtr,
			    Command *cmdPtr);
MODULE_SCOPE void	TclSetDuplicateObj(Tcl_Obj *dupPtr, Tcl_Obj *objPtr);
MODULE_SCOPE void	TclSetProcessGlobalValue(ProcessGlobalValue *pgvPtr,
			    Tcl_Obj *newValue, Tcl_Encoding encoding);
MODULE_SCOPE void	TclSignalExitThread(Tcl_ThreadId id, int result);
MODULE_SCOPE void *	TclStackRealloc(Tcl_Interp *interp, void *ptr,
			    int numBytes);
MODULE_SCOPE int	TclStringMatch(const char *str, int strLen,
			    const char *pattern, int ptnLen, int flags);
MODULE_SCOPE int	TclStringMatchObj(Tcl_Obj *stringObj,
			    Tcl_Obj *patternObj, int flags);
MODULE_SCOPE Tcl_Obj *	TclStringObjReverse(Tcl_Obj *objPtr);
MODULE_SCOPE void	TclSubstCompile(Tcl_Interp *interp, const char *bytes,
			    int numBytes, int flags, struct CompileEnv *envPtr);
MODULE_SCOPE int	TclSubstOptions(Tcl_Interp *interp, int numOpts,
			    Tcl_Obj *const opts[], int *flagPtr);
MODULE_SCOPE void	TclSubstParse(Tcl_Interp *interp, const char *bytes,
			    int numBytes, int flags, Tcl_Parse *parsePtr,
			    Tcl_InterpState *statePtr);
MODULE_SCOPE int	TclSubstTokens(Tcl_Interp *interp, Tcl_Token *tokenPtr,
			    int count, int *tokensLeftPtr);
MODULE_SCOPE int	TclTrimLeft(const char *bytes, int numBytes,
			    const char *trim, int numTrim);
MODULE_SCOPE int	TclTrimRight(const char *bytes, int numBytes,
			    const char *trim, int numTrim);
MODULE_SCOPE Tcl_Obj *	TclpNativeToNormalized(ClientData clientData);
MODULE_SCOPE Tcl_Obj *	TclpFilesystemPathType(Tcl_Obj *pathPtr);
MODULE_SCOPE int	TclpDlopen(Tcl_Interp *interp, Tcl_Obj *pathPtr,
			    Tcl_LoadHandle *loadHandle,
			    Tcl_FSUnloadFileProc **unloadProcPtr);
MODULE_SCOPE int	TclpUtime(Tcl_Obj *pathPtr, struct utimbuf *tval);
#ifdef TCL_LOAD_FROM_MEMORY
MODULE_SCOPE void *	TclpLoadMemoryGetBuffer(Tcl_Interp *interp, int size);
MODULE_SCOPE int	TclpLoadMemory(Tcl_Interp *interp, void *buffer,
			    int size, int codeSize, Tcl_LoadHandle *loadHandle,
			    Tcl_FSUnloadFileProc **unloadProcPtr);
#endif
MODULE_SCOPE void	TclInitThreadStorage(void);
MODULE_SCOPE void	TclFinalizeThreadDataThread(void);
MODULE_SCOPE void	TclFinalizeThreadStorage(void);
#ifdef TCL_WIDE_CLICKS
MODULE_SCOPE Tcl_WideInt TclpGetWideClicks(void);
MODULE_SCOPE double	TclpWideClicksToNanoseconds(Tcl_WideInt clicks);
#endif
MODULE_SCOPE Tcl_Obj *	TclDisassembleByteCodeObj(Tcl_Obj *objPtr);
MODULE_SCOPE int	TclZlibInit(Tcl_Interp *interp);
MODULE_SCOPE void *	TclpThreadCreateKey(void);
MODULE_SCOPE void	TclpThreadDeleteKey(void *keyPtr);
MODULE_SCOPE void	TclpThreadSetMasterTSD(void *tsdKeyPtr, void *ptr);
MODULE_SCOPE void *	TclpThreadGetMasterTSD(void *tsdKeyPtr);

MODULE_SCOPE void	TclErrorStackResetIf(Tcl_Interp *interp, const char *msg, int length);

/*
 *----------------------------------------------------------------
 * Command procedures in the generic core:
 *----------------------------------------------------------------
 */

MODULE_SCOPE int	Tcl_AfterObjCmd(ClientData clientData,
			    Tcl_Interp *interp, int objc,
			    Tcl_Obj *const objv[]);
MODULE_SCOPE int	Tcl_AppendObjCmd(ClientData clientData,
			    Tcl_Interp *interp, int objc,
			    Tcl_Obj *const objv[]);
MODULE_SCOPE int	Tcl_ApplyObjCmd(ClientData clientData,
			    Tcl_Interp *interp, int objc,
			    Tcl_Obj *const objv[]);
MODULE_SCOPE Tcl_Command TclInitArrayCmd(Tcl_Interp *interp);
MODULE_SCOPE Tcl_Command TclInitBinaryCmd(Tcl_Interp *interp);
MODULE_SCOPE int	Tcl_BreakObjCmd(ClientData clientData,
			    Tcl_Interp *interp, int objc,
			    Tcl_Obj *const objv[]);
MODULE_SCOPE int	Tcl_CaseObjCmd(ClientData clientData,
			    Tcl_Interp *interp, int objc,
			    Tcl_Obj *const objv[]);
MODULE_SCOPE int	Tcl_CatchObjCmd(ClientData clientData,
			    Tcl_Interp *interp, int objc,
			    Tcl_Obj *const objv[]);
MODULE_SCOPE int	Tcl_CdObjCmd(ClientData clientData,
			    Tcl_Interp *interp, int objc,
			    Tcl_Obj *const objv[]);
MODULE_SCOPE Tcl_Command TclInitChanCmd(Tcl_Interp *interp);
MODULE_SCOPE int	TclChanCreateObjCmd(ClientData clientData,
			    Tcl_Interp *interp, int objc,
			    Tcl_Obj *const objv[]);
MODULE_SCOPE int	TclChanPostEventObjCmd(ClientData clientData,
			    Tcl_Interp *interp, int objc,
			    Tcl_Obj *const objv[]);
MODULE_SCOPE int	TclChanPopObjCmd(ClientData clientData,
			    Tcl_Interp *interp, int objc, Tcl_Obj *const objv[]);
MODULE_SCOPE int	TclChanPushObjCmd(ClientData clientData,
			    Tcl_Interp *interp, int objc, Tcl_Obj *const objv[]);
MODULE_SCOPE void	TclClockInit(Tcl_Interp *interp);
MODULE_SCOPE int	TclClockOldscanObjCmd(
			    ClientData clientData, Tcl_Interp *interp,
			    int objc, Tcl_Obj *const objv[]);
MODULE_SCOPE int	Tcl_CloseObjCmd(ClientData clientData,
			    Tcl_Interp *interp, int objc,
			    Tcl_Obj *const objv[]);
MODULE_SCOPE int	Tcl_ConcatObjCmd(ClientData clientData,
			    Tcl_Interp *interp, int objc,
			    Tcl_Obj *const objv[]);
MODULE_SCOPE int	Tcl_ContinueObjCmd(ClientData clientData,
			    Tcl_Interp *interp, int objc,
			    Tcl_Obj *const objv[]);
MODULE_SCOPE Tcl_TimerToken TclCreateAbsoluteTimerHandler(
			    Tcl_Time *timePtr, Tcl_TimerProc *proc,
			    ClientData clientData);
MODULE_SCOPE int	TclDefaultBgErrorHandlerObjCmd(
			    ClientData clientData, Tcl_Interp *interp,
			    int objc, Tcl_Obj *const objv[]);
MODULE_SCOPE Tcl_Command TclInitDictCmd(Tcl_Interp *interp);
MODULE_SCOPE int	Tcl_DisassembleObjCmd(ClientData clientData,
			    Tcl_Interp *interp, int objc,
			    Tcl_Obj *const objv[]);
			    
/* Assemble command function */			    
MODULE_SCOPE int	Tcl_AssembleObjCmd(ClientData clientData,
			    Tcl_Interp *interp, int objc,
			    Tcl_Obj *const objv[]);			    
MODULE_SCOPE int	TclNRAssembleObjCmd(ClientData clientData,
			    Tcl_Interp *interp, int objc,
			    Tcl_Obj *const objv[]);			    
			    
MODULE_SCOPE int	Tcl_EncodingObjCmd(ClientData clientData,
			    Tcl_Interp *interp, int objc,
			    Tcl_Obj *const objv[]);
MODULE_SCOPE int	Tcl_EofObjCmd(ClientData clientData,
			    Tcl_Interp *interp, int objc,
			    Tcl_Obj *const objv[]);
MODULE_SCOPE int	Tcl_ErrorObjCmd(ClientData clientData,
			    Tcl_Interp *interp, int objc,
			    Tcl_Obj *const objv[]);
MODULE_SCOPE int	Tcl_EvalObjCmd(ClientData clientData,
			    Tcl_Interp *interp, int objc,
			    Tcl_Obj *const objv[]);
MODULE_SCOPE int	Tcl_ExecObjCmd(ClientData clientData,
			    Tcl_Interp *interp, int objc,
			    Tcl_Obj *const objv[]);
MODULE_SCOPE int	Tcl_ExitObjCmd(ClientData clientData,
			    Tcl_Interp *interp, int objc,
			    Tcl_Obj *const objv[]);
MODULE_SCOPE int	Tcl_ExprObjCmd(ClientData clientData,
			    Tcl_Interp *interp, int objc,
			    Tcl_Obj *const objv[]);
MODULE_SCOPE int	Tcl_FblockedObjCmd(ClientData clientData,
			    Tcl_Interp *interp, int objc,
			    Tcl_Obj *const objv[]);
MODULE_SCOPE int	Tcl_FconfigureObjCmd(
			    ClientData clientData, Tcl_Interp *interp,
			    int objc, Tcl_Obj *const objv[]);
MODULE_SCOPE int	Tcl_FcopyObjCmd(ClientData dummy,
			    Tcl_Interp *interp, int objc,
			    Tcl_Obj *const objv[]);
MODULE_SCOPE Tcl_Command TclInitFileCmd(Tcl_Interp *interp);
MODULE_SCOPE int	TclMakeFileCommandSafe(Tcl_Interp *interp);
MODULE_SCOPE int	Tcl_FileEventObjCmd(ClientData clientData,
			    Tcl_Interp *interp, int objc,
			    Tcl_Obj *const objv[]);
MODULE_SCOPE int	Tcl_FlushObjCmd(ClientData clientData,
			    Tcl_Interp *interp, int objc,
			    Tcl_Obj *const objv[]);
MODULE_SCOPE int	Tcl_ForObjCmd(ClientData clientData,
			    Tcl_Interp *interp, int objc,
			    Tcl_Obj *const objv[]);
MODULE_SCOPE int	Tcl_ForeachObjCmd(ClientData clientData,
			    Tcl_Interp *interp, int objc,
			    Tcl_Obj *const objv[]);
MODULE_SCOPE int	Tcl_FormatObjCmd(ClientData dummy,
			    Tcl_Interp *interp, int objc,
			    Tcl_Obj *const objv[]);
MODULE_SCOPE int	Tcl_GetsObjCmd(ClientData clientData,
			    Tcl_Interp *interp, int objc,
			    Tcl_Obj *const objv[]);
MODULE_SCOPE int	Tcl_GlobalObjCmd(ClientData clientData,
			    Tcl_Interp *interp, int objc,
			    Tcl_Obj *const objv[]);
MODULE_SCOPE int	Tcl_GlobObjCmd(ClientData clientData,
			    Tcl_Interp *interp, int objc,
			    Tcl_Obj *const objv[]);
MODULE_SCOPE int	Tcl_IfObjCmd(ClientData clientData,
			    Tcl_Interp *interp, int objc,
			    Tcl_Obj *const objv[]);
MODULE_SCOPE int	Tcl_IncrObjCmd(ClientData clientData,
			    Tcl_Interp *interp, int objc,
			    Tcl_Obj *const objv[]);
MODULE_SCOPE Tcl_Command TclInitInfoCmd(Tcl_Interp *interp);
MODULE_SCOPE int	Tcl_InterpObjCmd(ClientData clientData,
			    Tcl_Interp *interp, int argc,
			    Tcl_Obj *const objv[]);
MODULE_SCOPE int	Tcl_JoinObjCmd(ClientData clientData,
			    Tcl_Interp *interp, int objc,
			    Tcl_Obj *const objv[]);
MODULE_SCOPE int	Tcl_LappendObjCmd(ClientData clientData,
			    Tcl_Interp *interp, int objc,
			    Tcl_Obj *const objv[]);
MODULE_SCOPE int	Tcl_LassignObjCmd(ClientData clientData,
			    Tcl_Interp *interp, int objc,
			    Tcl_Obj *const objv[]);
MODULE_SCOPE int	Tcl_LindexObjCmd(ClientData clientData,
			    Tcl_Interp *interp, int objc,
			    Tcl_Obj *const objv[]);
MODULE_SCOPE int	Tcl_LinsertObjCmd(ClientData clientData,
			    Tcl_Interp *interp, int objc,
			    Tcl_Obj *const objv[]);
MODULE_SCOPE int	Tcl_LlengthObjCmd(ClientData clientData,
			    Tcl_Interp *interp, int objc,
			    Tcl_Obj *const objv[]);
MODULE_SCOPE int	Tcl_ListObjCmd(ClientData clientData,
			    Tcl_Interp *interp, int objc,
			    Tcl_Obj *const objv[]);
MODULE_SCOPE int	Tcl_LoadObjCmd(ClientData clientData,
			    Tcl_Interp *interp, int objc,
			    Tcl_Obj *const objv[]);
MODULE_SCOPE int	Tcl_LrangeObjCmd(ClientData clientData,
			    Tcl_Interp *interp, int objc,
			    Tcl_Obj *const objv[]);
MODULE_SCOPE int	Tcl_LrepeatObjCmd(ClientData clientData,
			    Tcl_Interp *interp, int objc,
			    Tcl_Obj *const objv[]);
MODULE_SCOPE int	Tcl_LreplaceObjCmd(ClientData clientData,
			    Tcl_Interp *interp, int objc,
			    Tcl_Obj *const objv[]);
MODULE_SCOPE int	Tcl_LreverseObjCmd(ClientData clientData,
			    Tcl_Interp *interp, int objc,
			    Tcl_Obj *const objv[]);
MODULE_SCOPE int	Tcl_LsearchObjCmd(ClientData clientData,
			    Tcl_Interp *interp, int objc,
			    Tcl_Obj *const objv[]);
MODULE_SCOPE int	Tcl_LsetObjCmd(ClientData clientData,
			    Tcl_Interp *interp, int objc,
			    Tcl_Obj *const objv[]);
MODULE_SCOPE int	Tcl_LsortObjCmd(ClientData clientData,
			    Tcl_Interp *interp, int objc,
			    Tcl_Obj *const objv[]);
MODULE_SCOPE Tcl_Command TclInitNamespaceCmd(Tcl_Interp *interp);
MODULE_SCOPE int	TclNamespaceEnsembleCmd(ClientData dummy,
			    Tcl_Interp *interp, int objc,
			    Tcl_Obj *const objv[]);
MODULE_SCOPE int	Tcl_OpenObjCmd(ClientData clientData,
			    Tcl_Interp *interp, int objc,
			    Tcl_Obj *const objv[]);
MODULE_SCOPE int	Tcl_PackageObjCmd(ClientData clientData,
			    Tcl_Interp *interp, int objc,
			    Tcl_Obj *const objv[]);
MODULE_SCOPE int	Tcl_PidObjCmd(ClientData clientData,
			    Tcl_Interp *interp, int objc,
			    Tcl_Obj *const objv[]);
MODULE_SCOPE Tcl_Command TclInitPrefixCmd(Tcl_Interp *interp);
MODULE_SCOPE int	Tcl_PutsObjCmd(ClientData clientData,
			    Tcl_Interp *interp, int objc,
			    Tcl_Obj *const objv[]);
MODULE_SCOPE int	Tcl_PwdObjCmd(ClientData clientData,
			    Tcl_Interp *interp, int objc,
			    Tcl_Obj *const objv[]);
MODULE_SCOPE int	Tcl_ReadObjCmd(ClientData clientData,
			    Tcl_Interp *interp, int objc,
			    Tcl_Obj *const objv[]);
MODULE_SCOPE int	Tcl_RegexpObjCmd(ClientData clientData,
			    Tcl_Interp *interp, int objc,
			    Tcl_Obj *const objv[]);
MODULE_SCOPE int	Tcl_RegsubObjCmd(ClientData clientData,
			    Tcl_Interp *interp, int objc,
			    Tcl_Obj *const objv[]);
MODULE_SCOPE int	Tcl_RenameObjCmd(ClientData clientData,
			    Tcl_Interp *interp, int objc,
			    Tcl_Obj *const objv[]);
MODULE_SCOPE int	Tcl_RepresentationCmd(ClientData clientData,
			    Tcl_Interp *interp, int objc,
			    Tcl_Obj *const objv[]);
MODULE_SCOPE int	Tcl_ReturnObjCmd(ClientData clientData,
			    Tcl_Interp *interp, int objc,
			    Tcl_Obj *const objv[]);
MODULE_SCOPE int	Tcl_ScanObjCmd(ClientData clientData,
			    Tcl_Interp *interp, int objc,
			    Tcl_Obj *const objv[]);
MODULE_SCOPE int	Tcl_SeekObjCmd(ClientData clientData,
			    Tcl_Interp *interp, int objc,
			    Tcl_Obj *const objv[]);
MODULE_SCOPE int	Tcl_SetObjCmd(ClientData clientData,
			    Tcl_Interp *interp, int objc,
			    Tcl_Obj *const objv[]);
MODULE_SCOPE int	Tcl_SplitObjCmd(ClientData clientData,
			    Tcl_Interp *interp, int objc,
			    Tcl_Obj *const objv[]);
MODULE_SCOPE int	Tcl_SocketObjCmd(ClientData clientData,
			    Tcl_Interp *interp, int objc,
			    Tcl_Obj *const objv[]);
MODULE_SCOPE int	Tcl_SourceObjCmd(ClientData clientData,
			    Tcl_Interp *interp, int objc,
			    Tcl_Obj *const objv[]);
MODULE_SCOPE Tcl_Command TclInitStringCmd(Tcl_Interp *interp);
MODULE_SCOPE int	Tcl_SubstObjCmd(ClientData clientData,
			    Tcl_Interp *interp, int objc,
			    Tcl_Obj *const objv[]);
MODULE_SCOPE int	Tcl_SwitchObjCmd(ClientData clientData,
			    Tcl_Interp *interp, int objc,
			    Tcl_Obj *const objv[]);
MODULE_SCOPE int	Tcl_TellObjCmd(ClientData clientData,
			    Tcl_Interp *interp, int objc,
			    Tcl_Obj *const objv[]);
MODULE_SCOPE int	Tcl_ThrowObjCmd(ClientData dummy, Tcl_Interp *interp,
			    int objc, Tcl_Obj *const objv[]);
MODULE_SCOPE int	Tcl_TimeObjCmd(ClientData clientData,
			    Tcl_Interp *interp, int objc,
			    Tcl_Obj *const objv[]);
MODULE_SCOPE int	Tcl_TraceObjCmd(ClientData clientData,
			    Tcl_Interp *interp, int objc,
			    Tcl_Obj *const objv[]);
MODULE_SCOPE int	Tcl_TryObjCmd(ClientData clientData,
			    Tcl_Interp *interp, int objc,
			    Tcl_Obj *const objv[]);
MODULE_SCOPE int	Tcl_UnloadObjCmd(ClientData clientData,
			    Tcl_Interp *interp, int objc,
			    Tcl_Obj *const objv[]);
MODULE_SCOPE int	Tcl_UnsetObjCmd(ClientData clientData,
			    Tcl_Interp *interp, int objc,
			    Tcl_Obj *const objv[]);
MODULE_SCOPE int	Tcl_UpdateObjCmd(ClientData clientData,
			    Tcl_Interp *interp, int objc,
			    Tcl_Obj *const objv[]);
MODULE_SCOPE int	Tcl_UplevelObjCmd(ClientData clientData,
			    Tcl_Interp *interp, int objc,
			    Tcl_Obj *const objv[]);
MODULE_SCOPE int	Tcl_UpvarObjCmd(ClientData clientData,
			    Tcl_Interp *interp, int objc,
			    Tcl_Obj *const objv[]);
MODULE_SCOPE int	Tcl_VariableObjCmd(ClientData clientData,
			    Tcl_Interp *interp, int objc,
			    Tcl_Obj *const objv[]);
MODULE_SCOPE int	Tcl_VwaitObjCmd(ClientData clientData,
			    Tcl_Interp *interp, int objc,
			    Tcl_Obj *const objv[]);
MODULE_SCOPE int	Tcl_WhileObjCmd(ClientData clientData,
			    Tcl_Interp *interp, int objc,
			    Tcl_Obj *const objv[]);

/*
 *----------------------------------------------------------------
 * Compilation procedures for commands in the generic core:
 *----------------------------------------------------------------
 */

MODULE_SCOPE int	TclCompileAppendCmd(Tcl_Interp *interp,
			    Tcl_Parse *parsePtr, Command *cmdPtr,
			    struct CompileEnv *envPtr);
MODULE_SCOPE int	TclCompileBreakCmd(Tcl_Interp *interp,
			    Tcl_Parse *parsePtr, Command *cmdPtr,
			    struct CompileEnv *envPtr);
MODULE_SCOPE int	TclCompileCatchCmd(Tcl_Interp *interp,
			    Tcl_Parse *parsePtr, Command *cmdPtr,
			    struct CompileEnv *envPtr);
MODULE_SCOPE int	TclCompileContinueCmd(Tcl_Interp *interp,
			    Tcl_Parse *parsePtr, Command *cmdPtr,
			    struct CompileEnv *envPtr);
MODULE_SCOPE int	TclCompileDictAppendCmd(Tcl_Interp *interp,
			    Tcl_Parse *parsePtr, Command *cmdPtr,
			    struct CompileEnv *envPtr);
MODULE_SCOPE int	TclCompileDictForCmd(Tcl_Interp *interp,
			    Tcl_Parse *parsePtr, Command *cmdPtr,
			    struct CompileEnv *envPtr);
MODULE_SCOPE int	TclCompileDictGetCmd(Tcl_Interp *interp,
			    Tcl_Parse *parsePtr, Command *cmdPtr,
			    struct CompileEnv *envPtr);
MODULE_SCOPE int	TclCompileDictIncrCmd(Tcl_Interp *interp,
			    Tcl_Parse *parsePtr, Command *cmdPtr,
			    struct CompileEnv *envPtr);
MODULE_SCOPE int	TclCompileDictLappendCmd(Tcl_Interp *interp,
			    Tcl_Parse *parsePtr, Command *cmdPtr,
			    struct CompileEnv *envPtr);
MODULE_SCOPE int	TclCompileDictSetCmd(Tcl_Interp *interp,
			    Tcl_Parse *parsePtr, Command *cmdPtr,
			    struct CompileEnv *envPtr);
MODULE_SCOPE int	TclCompileDictUpdateCmd(Tcl_Interp *interp,
			    Tcl_Parse *parsePtr, Command *cmdPtr,
			    struct CompileEnv *envPtr);
MODULE_SCOPE int	TclCompileEnsemble(Tcl_Interp *interp,
			    Tcl_Parse *parsePtr, Command *cmdPtr,
			    struct CompileEnv *envPtr);
MODULE_SCOPE int	TclCompileErrorCmd(Tcl_Interp *interp,
			    Tcl_Parse *parsePtr, Command *cmdPtr,
			    struct CompileEnv *envPtr);
MODULE_SCOPE int	TclCompileExprCmd(Tcl_Interp *interp,
			    Tcl_Parse *parsePtr, Command *cmdPtr,
			    struct CompileEnv *envPtr);
MODULE_SCOPE int	TclCompileForCmd(Tcl_Interp *interp,
			    Tcl_Parse *parsePtr, Command *cmdPtr,
			    struct CompileEnv *envPtr);
MODULE_SCOPE int	TclCompileForeachCmd(Tcl_Interp *interp,
			    Tcl_Parse *parsePtr, Command *cmdPtr,
			    struct CompileEnv *envPtr);
MODULE_SCOPE int	TclCompileGlobalCmd(Tcl_Interp *interp,
			    Tcl_Parse *parsePtr, Command *cmdPtr,
			    struct CompileEnv *envPtr);
MODULE_SCOPE int	TclCompileIfCmd(Tcl_Interp *interp,
			    Tcl_Parse *parsePtr, Command *cmdPtr,
			    struct CompileEnv *envPtr);
MODULE_SCOPE int	TclCompileInfoExistsCmd(Tcl_Interp *interp,
			    Tcl_Parse *parsePtr, Command *cmdPtr,
			    struct CompileEnv *envPtr);
MODULE_SCOPE int	TclCompileIncrCmd(Tcl_Interp *interp,
			    Tcl_Parse *parsePtr, Command *cmdPtr,
			    struct CompileEnv *envPtr);
MODULE_SCOPE int	TclCompileLappendCmd(Tcl_Interp *interp,
			    Tcl_Parse *parsePtr, Command *cmdPtr,
			    struct CompileEnv *envPtr);
MODULE_SCOPE int	TclCompileLassignCmd(Tcl_Interp *interp,
			    Tcl_Parse *parsePtr, Command *cmdPtr,
			    struct CompileEnv *envPtr);
MODULE_SCOPE int	TclCompileLindexCmd(Tcl_Interp *interp,
			    Tcl_Parse *parsePtr, Command *cmdPtr,
			    struct CompileEnv *envPtr);
MODULE_SCOPE int	TclCompileListCmd(Tcl_Interp *interp,
			    Tcl_Parse *parsePtr, Command *cmdPtr,
			    struct CompileEnv *envPtr);
MODULE_SCOPE int	TclCompileLlengthCmd(Tcl_Interp *interp,
			    Tcl_Parse *parsePtr, Command *cmdPtr,
			    struct CompileEnv *envPtr);
MODULE_SCOPE int	TclCompileLsetCmd(Tcl_Interp *interp,
			    Tcl_Parse *parsePtr, Command *cmdPtr,
			    struct CompileEnv *envPtr);
MODULE_SCOPE int	TclCompileNamespaceUpvarCmd(Tcl_Interp *interp,
			    Tcl_Parse *parsePtr, Command *cmdPtr,
			    struct CompileEnv *envPtr);
MODULE_SCOPE int	TclCompileNoOp(Tcl_Interp *interp,
			    Tcl_Parse *parsePtr, Command *cmdPtr,
			    struct CompileEnv *envPtr);
MODULE_SCOPE int	TclCompileRegexpCmd(Tcl_Interp *interp,
			    Tcl_Parse *parsePtr, Command *cmdPtr,
			    struct CompileEnv *envPtr);
MODULE_SCOPE int	TclCompileReturnCmd(Tcl_Interp *interp,
			    Tcl_Parse *parsePtr, Command *cmdPtr,
			    struct CompileEnv *envPtr);
MODULE_SCOPE int	TclCompileSetCmd(Tcl_Interp *interp,
			    Tcl_Parse *parsePtr, Command *cmdPtr,
			    struct CompileEnv *envPtr);
MODULE_SCOPE int	TclCompileStringCmpCmd(Tcl_Interp *interp,
			    Tcl_Parse *parsePtr, Command *cmdPtr,
			    struct CompileEnv *envPtr);
MODULE_SCOPE int	TclCompileStringEqualCmd(Tcl_Interp *interp,
			    Tcl_Parse *parsePtr, Command *cmdPtr,
			    struct CompileEnv *envPtr);
MODULE_SCOPE int	TclCompileStringIndexCmd(Tcl_Interp *interp,
			    Tcl_Parse *parsePtr, Command *cmdPtr,
			    struct CompileEnv *envPtr);
MODULE_SCOPE int	TclCompileStringLenCmd(Tcl_Interp *interp,
			    Tcl_Parse *parsePtr, Command *cmdPtr,
			    struct CompileEnv *envPtr);
MODULE_SCOPE int	TclCompileStringMatchCmd(Tcl_Interp *interp,
			    Tcl_Parse *parsePtr, Command *cmdPtr,
			    struct CompileEnv *envPtr);
MODULE_SCOPE int	TclCompileSubstCmd(Tcl_Interp *interp,
			    Tcl_Parse *parsePtr, Command *cmdPtr,
			    struct CompileEnv *envPtr);
MODULE_SCOPE int	TclCompileSwitchCmd(Tcl_Interp *interp,
			    Tcl_Parse *parsePtr, Command *cmdPtr,
			    struct CompileEnv *envPtr);
MODULE_SCOPE int	TclCompileThrowCmd(Tcl_Interp *interp,
			    Tcl_Parse *parsePtr, Command *cmdPtr,
			    struct CompileEnv *envPtr);
MODULE_SCOPE int	TclCompileTryCmd(Tcl_Interp *interp,
			    Tcl_Parse *parsePtr, Command *cmdPtr,
			    struct CompileEnv *envPtr);
MODULE_SCOPE int	TclCompileUnsetCmd(Tcl_Interp *interp,
			    Tcl_Parse *parsePtr, Command *cmdPtr,
			    struct CompileEnv *envPtr);
MODULE_SCOPE int	TclCompileUpvarCmd(Tcl_Interp *interp,
			    Tcl_Parse *parsePtr, Command *cmdPtr,
			    struct CompileEnv *envPtr);
MODULE_SCOPE int	TclCompileVariableCmd(Tcl_Interp *interp,
			    Tcl_Parse *parsePtr, Command *cmdPtr,
			    struct CompileEnv *envPtr);
MODULE_SCOPE int	TclCompileWhileCmd(Tcl_Interp *interp,
			    Tcl_Parse *parsePtr, Command *cmdPtr,
			    struct CompileEnv *envPtr);

MODULE_SCOPE int	TclInvertOpCmd(ClientData clientData,
			    Tcl_Interp *interp, int objc,
			    Tcl_Obj *const objv[]);
MODULE_SCOPE int	TclCompileInvertOpCmd(Tcl_Interp *interp,
			    Tcl_Parse *parsePtr, Command *cmdPtr,
			    struct CompileEnv *envPtr);
MODULE_SCOPE int	TclNotOpCmd(ClientData clientData,
			    Tcl_Interp *interp, int objc,
			    Tcl_Obj *const objv[]);
MODULE_SCOPE int	TclCompileNotOpCmd(Tcl_Interp *interp,
			    Tcl_Parse *parsePtr, Command *cmdPtr,
			    struct CompileEnv *envPtr);
MODULE_SCOPE int	TclAddOpCmd(ClientData clientData,
			    Tcl_Interp *interp, int objc,
			    Tcl_Obj *const objv[]);
MODULE_SCOPE int	TclCompileAddOpCmd(Tcl_Interp *interp,
			    Tcl_Parse *parsePtr, Command *cmdPtr,
			    struct CompileEnv *envPtr);
MODULE_SCOPE int	TclMulOpCmd(ClientData clientData,
			    Tcl_Interp *interp, int objc,
			    Tcl_Obj *const objv[]);
MODULE_SCOPE int	TclCompileMulOpCmd(Tcl_Interp *interp,
			    Tcl_Parse *parsePtr, Command *cmdPtr,
			    struct CompileEnv *envPtr);
MODULE_SCOPE int	TclAndOpCmd(ClientData clientData,
			    Tcl_Interp *interp, int objc,
			    Tcl_Obj *const objv[]);
MODULE_SCOPE int	TclCompileAndOpCmd(Tcl_Interp *interp,
			    Tcl_Parse *parsePtr, Command *cmdPtr,
			    struct CompileEnv *envPtr);
MODULE_SCOPE int	TclOrOpCmd(ClientData clientData,
			    Tcl_Interp *interp, int objc,
			    Tcl_Obj *const objv[]);
MODULE_SCOPE int	TclCompileOrOpCmd(Tcl_Interp *interp,
			    Tcl_Parse *parsePtr, Command *cmdPtr,
			    struct CompileEnv *envPtr);
MODULE_SCOPE int	TclXorOpCmd(ClientData clientData,
			    Tcl_Interp *interp, int objc,
			    Tcl_Obj *const objv[]);
MODULE_SCOPE int	TclCompileXorOpCmd(Tcl_Interp *interp,
			    Tcl_Parse *parsePtr, Command *cmdPtr,
			    struct CompileEnv *envPtr);
MODULE_SCOPE int	TclPowOpCmd(ClientData clientData,
			    Tcl_Interp *interp, int objc,
			    Tcl_Obj *const objv[]);
MODULE_SCOPE int	TclCompilePowOpCmd(Tcl_Interp *interp,
			    Tcl_Parse *parsePtr, Command *cmdPtr,
			    struct CompileEnv *envPtr);
MODULE_SCOPE int	TclLshiftOpCmd(ClientData clientData,
			    Tcl_Interp *interp, int objc,
			    Tcl_Obj *const objv[]);
MODULE_SCOPE int	TclCompileLshiftOpCmd(Tcl_Interp *interp,
			    Tcl_Parse *parsePtr, Command *cmdPtr,
			    struct CompileEnv *envPtr);
MODULE_SCOPE int	TclRshiftOpCmd(ClientData clientData,
			    Tcl_Interp *interp, int objc,
			    Tcl_Obj *const objv[]);
MODULE_SCOPE int	TclCompileRshiftOpCmd(Tcl_Interp *interp,
			    Tcl_Parse *parsePtr, Command *cmdPtr,
			    struct CompileEnv *envPtr);
MODULE_SCOPE int	TclModOpCmd(ClientData clientData,
			    Tcl_Interp *interp, int objc,
			    Tcl_Obj *const objv[]);
MODULE_SCOPE int	TclCompileModOpCmd(Tcl_Interp *interp,
			    Tcl_Parse *parsePtr, Command *cmdPtr,
			    struct CompileEnv *envPtr);
MODULE_SCOPE int	TclNeqOpCmd(ClientData clientData,
			    Tcl_Interp *interp, int objc,
			    Tcl_Obj *const objv[]);
MODULE_SCOPE int	TclCompileNeqOpCmd(Tcl_Interp *interp,
			    Tcl_Parse *parsePtr, Command *cmdPtr,
			    struct CompileEnv *envPtr);
MODULE_SCOPE int	TclStrneqOpCmd(ClientData clientData,
			    Tcl_Interp *interp, int objc,
			    Tcl_Obj *const objv[]);
MODULE_SCOPE int	TclCompileStrneqOpCmd(Tcl_Interp *interp,
			    Tcl_Parse *parsePtr, Command *cmdPtr,
			    struct CompileEnv *envPtr);
MODULE_SCOPE int	TclInOpCmd(ClientData clientData,
			    Tcl_Interp *interp, int objc,
			    Tcl_Obj *const objv[]);
MODULE_SCOPE int	TclCompileInOpCmd(Tcl_Interp *interp,
			    Tcl_Parse *parsePtr, Command *cmdPtr,
			    struct CompileEnv *envPtr);
MODULE_SCOPE int	TclNiOpCmd(ClientData clientData,
			    Tcl_Interp *interp, int objc,
			    Tcl_Obj *const objv[]);
MODULE_SCOPE int	TclCompileNiOpCmd(Tcl_Interp *interp,
			    Tcl_Parse *parsePtr, Command *cmdPtr,
			    struct CompileEnv *envPtr);
MODULE_SCOPE int	TclMinusOpCmd(ClientData clientData,
			    Tcl_Interp *interp, int objc,
			    Tcl_Obj *const objv[]);
MODULE_SCOPE int	TclCompileMinusOpCmd(Tcl_Interp *interp,
			    Tcl_Parse *parsePtr, Command *cmdPtr,
			    struct CompileEnv *envPtr);
MODULE_SCOPE int	TclDivOpCmd(ClientData clientData,
			    Tcl_Interp *interp, int objc,
			    Tcl_Obj *const objv[]);
MODULE_SCOPE int	TclCompileDivOpCmd(Tcl_Interp *interp,
			    Tcl_Parse *parsePtr, Command *cmdPtr,
			    struct CompileEnv *envPtr);
MODULE_SCOPE int	TclLessOpCmd(ClientData clientData,
			    Tcl_Interp *interp, int objc,
			    Tcl_Obj *const objv[]);
MODULE_SCOPE int	TclCompileLessOpCmd(Tcl_Interp *interp,
			    Tcl_Parse *parsePtr, Command *cmdPtr,
			    struct CompileEnv *envPtr);
MODULE_SCOPE int	TclLeqOpCmd(ClientData clientData,
			    Tcl_Interp *interp, int objc,
			    Tcl_Obj *const objv[]);
MODULE_SCOPE int	TclCompileLeqOpCmd(Tcl_Interp *interp,
			    Tcl_Parse *parsePtr, Command *cmdPtr,
			    struct CompileEnv *envPtr);
MODULE_SCOPE int	TclGreaterOpCmd(ClientData clientData,
			    Tcl_Interp *interp, int objc,
			    Tcl_Obj *const objv[]);
MODULE_SCOPE int	TclCompileGreaterOpCmd(Tcl_Interp *interp,
			    Tcl_Parse *parsePtr, Command *cmdPtr,
			    struct CompileEnv *envPtr);
MODULE_SCOPE int	TclGeqOpCmd(ClientData clientData,
			    Tcl_Interp *interp, int objc,
			    Tcl_Obj *const objv[]);
MODULE_SCOPE int	TclCompileGeqOpCmd(Tcl_Interp *interp,
			    Tcl_Parse *parsePtr, Command *cmdPtr,
			    struct CompileEnv *envPtr);
MODULE_SCOPE int	TclEqOpCmd(ClientData clientData,
			    Tcl_Interp *interp, int objc,
			    Tcl_Obj *const objv[]);
MODULE_SCOPE int	TclCompileEqOpCmd(Tcl_Interp *interp,
			    Tcl_Parse *parsePtr, Command *cmdPtr,
			    struct CompileEnv *envPtr);
MODULE_SCOPE int	TclStreqOpCmd(ClientData clientData,
			    Tcl_Interp *interp, int objc,
			    Tcl_Obj *const objv[]);
MODULE_SCOPE int	TclCompileStreqOpCmd(Tcl_Interp *interp,
			    Tcl_Parse *parsePtr, Command *cmdPtr,
			    struct CompileEnv *envPtr);
			    
MODULE_SCOPE int	TclCompileAssembleCmd(Tcl_Interp *interp,
			    Tcl_Parse *parsePtr, Command *cmdPtr,
			    struct CompileEnv *envPtr);

/*
 * Functions defined in generic/tclVar.c and currenttly exported only for use
 * by the bytecode compiler and engine. Some of these could later be placed in
 * the public interface.
 */

MODULE_SCOPE Var *	TclObjLookupVarEx(Tcl_Interp * interp,
			    Tcl_Obj *part1Ptr, Tcl_Obj *part2Ptr, int flags,
			    const char *msg, const int createPart1,
			    const int createPart2, Var **arrayPtrPtr);
MODULE_SCOPE Var *	TclLookupArrayElement(Tcl_Interp *interp,
			    Tcl_Obj *arrayNamePtr, Tcl_Obj *elNamePtr,
			    const int flags, const char *msg,
			    const int createPart1, const int createPart2,
			    Var *arrayPtr, int index);
MODULE_SCOPE Tcl_Obj *	TclPtrGetVar(Tcl_Interp *interp,
			    Var *varPtr, Var *arrayPtr, Tcl_Obj *part1Ptr,
			    Tcl_Obj *part2Ptr, const int flags, int index);
MODULE_SCOPE Tcl_Obj *	TclPtrSetVar(Tcl_Interp *interp,
			    Var *varPtr, Var *arrayPtr, Tcl_Obj *part1Ptr,
			    Tcl_Obj *part2Ptr, Tcl_Obj *newValuePtr,
			    const int flags, int index);
MODULE_SCOPE Tcl_Obj *	TclPtrIncrObjVar(Tcl_Interp *interp,
			    Var *varPtr, Var *arrayPtr, Tcl_Obj *part1Ptr,
			    Tcl_Obj *part2Ptr, Tcl_Obj *incrPtr,
			    const int flags, int index);
MODULE_SCOPE int	TclPtrObjMakeUpvar(Tcl_Interp *interp, Var *otherPtr,
			    Tcl_Obj *myNamePtr, int myFlags, int index);
MODULE_SCOPE int	TclPtrUnsetVar(Tcl_Interp *interp, Var *varPtr,
			    Var *arrayPtr, Tcl_Obj *part1Ptr,
			    Tcl_Obj *part2Ptr, const int flags,
			    int index);
MODULE_SCOPE void	TclInvalidateNsPath(Namespace *nsPtr);

/*
 * The new extended interface to the variable traces.
 */

MODULE_SCOPE int	TclObjCallVarTraces(Interp *iPtr, Var *arrayPtr,
			    Var *varPtr, Tcl_Obj *part1Ptr, Tcl_Obj *part2Ptr,
			    int flags, int leaveErrMsg, int index);

/*
 * So tclObj.c and tclDictObj.c can share these implementations.
 */

MODULE_SCOPE int	TclCompareObjKeys(void *keyPtr, Tcl_HashEntry *hPtr);
MODULE_SCOPE void	TclFreeObjEntry(Tcl_HashEntry *hPtr);
MODULE_SCOPE unsigned	TclHashObjKey(Tcl_HashTable *tablePtr, void *keyPtr);

/*
 *----------------------------------------------------------------
 * Macros used by the Tcl core to create and release Tcl objects.
 * TclNewObj(objPtr) creates a new object denoting an empty string.
 * TclDecrRefCount(objPtr) decrements the object's reference count, and frees
 * the object if its reference count is zero. These macros are inline versions
 * of Tcl_NewObj() and Tcl_DecrRefCount(). Notice that the names differ in not
 * having a "_" after the "Tcl". Notice also that these macros reference their
 * argument more than once, so you should avoid calling them with an
 * expression that is expensive to compute or has side effects. The ANSI C
 * "prototypes" for these macros are:
 *
 * MODULE_SCOPE void	TclNewObj(Tcl_Obj *objPtr);
 * MODULE_SCOPE void	TclDecrRefCount(Tcl_Obj *objPtr);
 *
 * These macros are defined in terms of two macros that depend on memory
 * allocator in use: TclAllocObjStorage, TclFreeObjStorage. They are defined
 * below.
 *----------------------------------------------------------------
 */

/*
 * DTrace object allocation probe macros.
 */

#ifdef USE_DTRACE
#ifndef _TCLDTRACE_H
typedef const char *TclDTraceStr;
#include "tclDTrace.h"
#endif
#define	TCL_DTRACE_OBJ_CREATE(objPtr)	TCL_OBJ_CREATE(objPtr)
#define	TCL_DTRACE_OBJ_FREE(objPtr)	TCL_OBJ_FREE(objPtr)
#else /* USE_DTRACE */
#define	TCL_DTRACE_OBJ_CREATE(objPtr)	{}
#define	TCL_DTRACE_OBJ_FREE(objPtr)	{}
#endif /* USE_DTRACE */

#ifdef TCL_COMPILE_STATS
#  define TclIncrObjsAllocated() \
    tclObjsAlloced++
#  define TclIncrObjsFreed() \
    tclObjsFreed++
#else
#  define TclIncrObjsAllocated()
#  define TclIncrObjsFreed()
#endif /* TCL_COMPILE_STATS */

#  define TclAllocObjStorage(objPtr)		\
	TclAllocObjStorageEx(NULL, (objPtr))

#  define TclFreeObjStorage(objPtr)		\
	TclFreeObjStorageEx(NULL, (objPtr))

#ifndef TCL_MEM_DEBUG
# define TclNewObj(objPtr) \
    TclIncrObjsAllocated(); \
    TclAllocObjStorage(objPtr); \
    (objPtr)->refCount = 0; \
    (objPtr)->bytes    = tclEmptyStringRep; \
    (objPtr)->length   = 0; \
    (objPtr)->typePtr  = NULL; \
    TCL_DTRACE_OBJ_CREATE(objPtr)

/*
 * Invalidate the string rep first so we can use the bytes value for our
 * pointer chain, and signal an obj deletion (as opposed to shimmering) with
 * 'length == -1'.
 * Use empty 'if ; else' to handle use in unbraced outer if/else conditions.
 */

# define TclDecrRefCount(objPtr) \
    if (--(objPtr)->refCount > 0) ; else { \
	if (!(objPtr)->typePtr || !(objPtr)->typePtr->freeIntRepProc) { \
	    TCL_DTRACE_OBJ_FREE(objPtr); \
	    if ((objPtr)->bytes \
		    && ((objPtr)->bytes != tclEmptyStringRep)) { \
		ckfree((char *) (objPtr)->bytes); \
	    } \
	    (objPtr)->length = -1; \
	    TclFreeObjStorage(objPtr); \
	    TclIncrObjsFreed(); \
	} else { \
	    TclFreeObj(objPtr); \
	} \
    }

#if defined(PURIFY)

/*
 * The PURIFY mode is like the regular mode, but instead of doing block
 * Tcl_Obj allocation and keeping a freed list for efficiency, it always
 * allocates and frees a single Tcl_Obj so that tools like Purify can better
 * track memory leaks.
 */

#  define TclAllocObjStorageEx(interp, objPtr) \
	(objPtr) = (Tcl_Obj *) Tcl_Alloc(sizeof(Tcl_Obj))

#  define TclFreeObjStorageEx(interp, objPtr) \
	ckfree((char *) (objPtr))

#undef USE_THREAD_ALLOC
#elif defined(TCL_THREADS) && defined(USE_THREAD_ALLOC)

/*
 * The TCL_THREADS mode is like the regular mode but allocates Tcl_Obj's from
 * per-thread caches.
 */

MODULE_SCOPE Tcl_Obj *	TclThreadAllocObj(void);
MODULE_SCOPE void	TclThreadFreeObj(Tcl_Obj *);
MODULE_SCOPE Tcl_Mutex *TclpNewAllocMutex(void);
MODULE_SCOPE void	TclFreeAllocCache(void *);
MODULE_SCOPE void *	TclpGetAllocCache(void);
MODULE_SCOPE void	TclpSetAllocCache(void *);
MODULE_SCOPE void	TclpFreeAllocMutex(Tcl_Mutex *mutex);
MODULE_SCOPE void	TclpFreeAllocCache(void *);

/*
 * These macros need to be kept in sync with the code of TclThreadAllocObj()
 * and TclThreadFreeObj().
 *
 * Note that the optimiser should resolve the case (interp==NULL) at compile
 * time.
 */

#  define ALLOC_NOBJHIGH 1200

#  define TclAllocObjStorageEx(interp, objPtr)				\
    do {								\
	AllocCache *cachePtr;						\
	if (((interp) == NULL) ||					\
		((cachePtr = ((Interp *)(interp))->allocCache),		\
			(cachePtr->numObjects == 0))) {			\
	    (objPtr) = TclThreadAllocObj();				\
	} else {							\
	    (objPtr) = cachePtr->firstObjPtr;				\
	    cachePtr->firstObjPtr = (objPtr)->internalRep.otherValuePtr; \
	    --cachePtr->numObjects;					\
	}								\
    } while (0)

#  define TclFreeObjStorageEx(interp, objPtr)				\
    do {								\
	AllocCache *cachePtr;						\
	if (((interp) == NULL) ||					\
		((cachePtr = ((Interp *)(interp))->allocCache),		\
			(cachePtr->numObjects >= ALLOC_NOBJHIGH))) {	\
	    TclThreadFreeObj(objPtr);					\
	} else {							\
	    (objPtr)->internalRep.otherValuePtr = cachePtr->firstObjPtr; \
	    cachePtr->firstObjPtr = objPtr;				\
	    ++cachePtr->numObjects;					\
	}								\
    } while (0)

#else /* not PURIFY or USE_THREAD_ALLOC */

#if defined(USE_TCLALLOC) && USE_TCLALLOC
    MODULE_SCOPE void TclFinalizeAllocSubsystem();
    MODULE_SCOPE void TclInitAlloc();
#else
#   define USE_TCLALLOC 0
#endif

#ifdef TCL_THREADS
/* declared in tclObj.c */
MODULE_SCOPE Tcl_Mutex	tclObjMutex;
#endif

#  define TclAllocObjStorageEx(interp, objPtr) \
    do {								\
	Tcl_MutexLock(&tclObjMutex);					\
	if (tclFreeObjList == NULL) {					\
	    TclAllocateFreeObjects();					\
	}								\
	(objPtr) = tclFreeObjList;					\
	tclFreeObjList = (Tcl_Obj *)					\
		tclFreeObjList->internalRep.otherValuePtr;		\
	Tcl_MutexUnlock(&tclObjMutex);					\
    } while (0)

#  define TclFreeObjStorageEx(interp, objPtr) \
    do {							       \
	Tcl_MutexLock(&tclObjMutex);				       \
	(objPtr)->internalRep.otherValuePtr = (void *) tclFreeObjList; \
	tclFreeObjList = (objPtr);				       \
	Tcl_MutexUnlock(&tclObjMutex);				       \
    } while (0)
#endif

#else /* TCL_MEM_DEBUG */
MODULE_SCOPE void	TclDbInitNewObj(Tcl_Obj *objPtr, const char *file,
			    int line);

# define TclDbNewObj(objPtr, file, line) \
    do { \
	TclIncrObjsAllocated();						\
	(objPtr) = (Tcl_Obj *)						\
		Tcl_DbCkalloc(sizeof(Tcl_Obj), (file), (line));		\
	TclDbInitNewObj((objPtr), (file), (line));			\
	TCL_DTRACE_OBJ_CREATE(objPtr);					\
    } while (0)

# define TclNewObj(objPtr) \
    TclDbNewObj(objPtr, __FILE__, __LINE__);

# define TclDecrRefCount(objPtr) \
    Tcl_DbDecrRefCount(objPtr, __FILE__, __LINE__)

# define TclNewListObjDirect(objc, objv) \
    TclDbNewListObjDirect(objc, objv, __FILE__, __LINE__)

#undef USE_THREAD_ALLOC
#endif /* TCL_MEM_DEBUG */

/*
 *----------------------------------------------------------------
 * Macro used by the Tcl core to set a Tcl_Obj's string representation to a
 * copy of the "len" bytes starting at "bytePtr". This code works even if the
 * byte array contains NULLs as long as the length is correct. Because "len"
 * is referenced multiple times, it should be as simple an expression as
 * possible. The ANSI C "prototype" for this macro is:
 *
 * MODULE_SCOPE void TclInitStringRep(Tcl_Obj *objPtr, char *bytePtr, int len);
 *
 * This macro should only be called on an unshared objPtr where
 *  objPtr->typePtr->freeIntRepProc == NULL
 *----------------------------------------------------------------
 */

#define TclInitStringRep(objPtr, bytePtr, len) \
    if ((len) == 0) { \
	(objPtr)->bytes	 = tclEmptyStringRep; \
	(objPtr)->length = 0; \
    } else { \
	(objPtr)->bytes = (char *) ckalloc((unsigned) ((len) + 1)); \
	memcpy((objPtr)->bytes, (bytePtr), (unsigned) (len)); \
	(objPtr)->bytes[len] = '\0'; \
	(objPtr)->length = (len); \
    }

/*
 *----------------------------------------------------------------
 * Macro used by the Tcl core to get the string representation's byte array
 * pointer from a Tcl_Obj. This is an inline version of Tcl_GetString(). The
 * macro's expression result is the string rep's byte pointer which might be
 * NULL. The bytes referenced by this pointer must not be modified by the
 * caller. The ANSI C "prototype" for this macro is:
 *
 * MODULE_SCOPE char *	TclGetString(Tcl_Obj *objPtr);
 *----------------------------------------------------------------
 */

#define TclGetString(objPtr) \
    ((objPtr)->bytes? (objPtr)->bytes : Tcl_GetString((objPtr)))

#define TclGetStringFromObj(objPtr, lenPtr) \
    ((objPtr)->bytes \
	    ? (*(lenPtr) = (objPtr)->length, (objPtr)->bytes)	\
	    : Tcl_GetStringFromObj((objPtr), (lenPtr)))

/*
 *----------------------------------------------------------------
 * Macro used by the Tcl core to clean out an object's internal
 * representation. Does not actually reset the rep's bytes. The ANSI C
 * "prototype" for this macro is:
 *
 * MODULE_SCOPE void	TclFreeIntRep(Tcl_Obj *objPtr);
 *----------------------------------------------------------------
 */

#define TclFreeIntRep(objPtr) \
    if ((objPtr)->typePtr != NULL) { \
	if ((objPtr)->typePtr->freeIntRepProc != NULL) { \
	    (objPtr)->typePtr->freeIntRepProc(objPtr); \
	} \
	(objPtr)->typePtr = NULL; \
    }

/*
 *----------------------------------------------------------------
 * Macro used by the Tcl core to clean out an object's string representation.
 * The ANSI C "prototype" for this macro is:
 *
 * MODULE_SCOPE void	TclInvalidateStringRep(Tcl_Obj *objPtr);
 *----------------------------------------------------------------
 */

#define TclInvalidateStringRep(objPtr) \
    if (objPtr->bytes != NULL) { \
	if (objPtr->bytes != tclEmptyStringRep) { \
	    ckfree((char *) objPtr->bytes); \
	} \
	objPtr->bytes = NULL; \
    }

/*
 *----------------------------------------------------------------
 * Macros used by the Tcl core to grow Tcl_Token arrays. They use the same
 * growth algorithm as used in tclStringObj.c for growing strings. The ANSI C
 * "prototype" for this macro is:
 *
 * MODULE_SCOPE void	TclGrowTokenArray(Tcl_Token *tokenPtr, int used,
 *				int available, int append,
 *				Tcl_Token *staticPtr);
 * MODULE_SCOPE void	TclGrowParseTokenArray(Tcl_Parse *parsePtr,
 *				int append);
 *----------------------------------------------------------------
 */

/* General tuning for minimum growth in Tcl growth algorithms */
#ifndef TCL_MIN_GROWTH
#  ifdef TCL_GROWTH_MIN_ALLOC
     /* Support for any legacy tuners */
#    define TCL_MIN_GROWTH TCL_GROWTH_MIN_ALLOC
#  else
#    define TCL_MIN_GROWTH 1024
#  endif
#endif

/* Token growth tuning, default to the general value. */
#ifndef TCL_MIN_TOKEN_GROWTH
#define TCL_MIN_TOKEN_GROWTH TCL_MIN_GROWTH/sizeof(Tcl_Token)
#endif

#define TCL_MAX_TOKENS (int)(UINT_MAX / sizeof(Tcl_Token))
#define TclGrowTokenArray(tokenPtr, used, available, append, staticPtr)	\
    do {								\
	int needed = (used) + (append);					\
	if (needed > TCL_MAX_TOKENS) {					\
	    Tcl_Panic("max # of tokens for a Tcl parse (%d) exceeded",	\
		    TCL_MAX_TOKENS);					\
	}								\
	if (needed > (available)) {					\
	    int allocated = 2 * needed;					\
	    Tcl_Token *oldPtr = (tokenPtr);				\
	    Tcl_Token *newPtr;						\
	    if (oldPtr == (staticPtr)) {				\
		oldPtr = NULL;						\
	    }								\
	    if (allocated > TCL_MAX_TOKENS) {				\
		allocated = TCL_MAX_TOKENS;				\
	    }								\
	    newPtr = (Tcl_Token *) attemptckrealloc((char *) oldPtr,	\
		    (unsigned int) (allocated * sizeof(Tcl_Token)));	\
	    if (newPtr == NULL) {					\
		allocated = needed + (append) + TCL_MIN_TOKEN_GROWTH;	\
		if (allocated > TCL_MAX_TOKENS) {			\
		    allocated = TCL_MAX_TOKENS;				\
		}							\
		newPtr = (Tcl_Token *) ckrealloc((char *) oldPtr,	\
			(unsigned int) (allocated * sizeof(Tcl_Token))); \
	    }								\
	    (available) = allocated;					\
	    if (oldPtr == NULL) {					\
		memcpy(newPtr, staticPtr,				\
			(size_t) ((used) * sizeof(Tcl_Token)));		\
	    }								\
	    (tokenPtr) = newPtr;					\
	}								\
    } while (0)

#define TclGrowParseTokenArray(parsePtr, append)			\
    TclGrowTokenArray((parsePtr)->tokenPtr, (parsePtr)->numTokens,	\
	    (parsePtr)->tokensAvailable, (append),			\
	    (parsePtr)->staticTokens)

/*
 *----------------------------------------------------------------
 * Macro used by the Tcl core get a unicode char from a utf string. It checks
 * to see if we have a one-byte utf char before calling the real
 * Tcl_UtfToUniChar, as this will save a lot of time for primarily ASCII
 * string handling. The macro's expression result is 1 for the 1-byte case or
 * the result of Tcl_UtfToUniChar. The ANSI C "prototype" for this macro is:
 *
 * MODULE_SCOPE int	TclUtfToUniChar(const char *string, Tcl_UniChar *ch);
 *----------------------------------------------------------------
 */

#define TclUtfToUniChar(str, chPtr) \
	((((unsigned char) *(str)) < 0xC0) ?		\
	    ((*(chPtr) = (Tcl_UniChar) *(str)), 1)	\
	    : Tcl_UtfToUniChar(str, chPtr))

/*
 *----------------------------------------------------------------
 * Macro counterpart of the Tcl_NumUtfChars() function. To be used in speed-
 * -sensitive points where it pays to avoid a function call in the common case
 * of counting along a string of all one-byte characters.  The ANSI C
 * "prototype" for this macro is:
 *
 * MODULE_SCOPE void	TclNumUtfChars(int numChars, const char *bytes,
 *				int numBytes);
 *----------------------------------------------------------------
 */

#define TclNumUtfChars(numChars, bytes, numBytes) \
    do { \
	int count, i = (numBytes); \
	unsigned char *str = (unsigned char *) (bytes); \
	while (i && (*str < 0xC0)) { i--; str++; } \
	count = (numBytes) - i; \
	if (i) { \
	    count += Tcl_NumUtfChars((bytes) + count, i); \
	} \
	(numChars) = count; \
    } while (0);

/*
 *----------------------------------------------------------------
 * Macro that encapsulates the logic that determines when it is safe to
 * interpret a string as a byte array directly. In summary, the object must be
 * a byte array and must not have a string representation (as the operations
 * that it is used in are defined on strings, not byte arrays). Theoretically
 * it is possible to also be efficient in the case where the object's bytes
 * field is filled by generation from the byte array (c.f. list canonicality)
 * but we don't do that at the moment since this is purely about efficiency.
 * The ANSI C "prototype" for this macro is:
 *
 * MODULE_SCOPE int	TclIsPureByteArray(Tcl_Obj *objPtr);
 *----------------------------------------------------------------
 */

#define TclIsPureByteArray(objPtr) \
	(((objPtr)->typePtr==&tclByteArrayType) && ((objPtr)->bytes==NULL))

/*
 *----------------------------------------------------------------
 * Macro used by the Tcl core to compare Unicode strings. On big-endian
 * systems we can use the more efficient memcmp, but this would not be
 * lexically correct on little-endian systems. The ANSI C "prototype" for
 * this macro is:
 *
 * MODULE_SCOPE int	TclUniCharNcmp(const Tcl_UniChar *cs,
 *			    const Tcl_UniChar *ct, unsigned long n);
 *----------------------------------------------------------------
 */

#ifdef WORDS_BIGENDIAN
#   define TclUniCharNcmp(cs,ct,n) memcmp((cs),(ct),(n)*sizeof(Tcl_UniChar))
#else /* !WORDS_BIGENDIAN */
#   define TclUniCharNcmp Tcl_UniCharNcmp
#endif /* WORDS_BIGENDIAN */

/*
 *----------------------------------------------------------------
 * Macro used by the Tcl core to increment a namespace's export export epoch
 * counter. The ANSI C "prototype" for this macro is:
 *
 * MODULE_SCOPE void	TclInvalidateNsCmdLookup(Namespace *nsPtr);
 *----------------------------------------------------------------
 */

#define TclInvalidateNsCmdLookup(nsPtr) \
    if ((nsPtr)->numExportPatterns) {		\
	(nsPtr)->exportLookupEpoch++;		\
    }						\
    if ((nsPtr)->commandPathLength) {		\
	(nsPtr)->cmdRefEpoch++;			\
    }

/*
 *----------------------------------------------------------------------
 *
 * Core procedures added to libtommath for bignum manipulation.
 *
 *----------------------------------------------------------------------
 */

MODULE_SCOPE Tcl_PackageInitProc TclTommath_Init;
MODULE_SCOPE void	TclBNInitBignumFromLong(mp_int *bignum, long initVal);
MODULE_SCOPE void	TclBNInitBignumFromWideInt(mp_int *bignum,
			    Tcl_WideInt initVal);
MODULE_SCOPE void	TclBNInitBignumFromWideUInt(mp_int *bignum,
			    Tcl_WideUInt initVal);

/*
 *----------------------------------------------------------------------
 *
 * External (platform specific) initialization routine, these declarations
 * explicitly don't use EXTERN since this code does not get compiled into the
 * library:
 *
 *----------------------------------------------------------------------
 */

MODULE_SCOPE Tcl_PackageInitProc TclplatformtestInit;
MODULE_SCOPE Tcl_PackageInitProc TclObjTest_Init;
MODULE_SCOPE Tcl_PackageInitProc TclThread_Init;
MODULE_SCOPE Tcl_PackageInitProc Procbodytest_Init;
MODULE_SCOPE Tcl_PackageInitProc Procbodytest_SafeInit;

/*
 *----------------------------------------------------------------
 * Macro used by the Tcl core to check whether a pattern has any characters
 * special to [string match]. The ANSI C "prototype" for this macro is:
 *
 * MODULE_SCOPE int	TclMatchIsTrivial(const char *pattern);
 *----------------------------------------------------------------
 */

#define TclMatchIsTrivial(pattern) \
    (strpbrk((pattern), "*[?\\") == NULL)

/*
 *----------------------------------------------------------------
 * Macros used by the Tcl core to set a Tcl_Obj's numeric representation
 * avoiding the corresponding function calls in time critical parts of the
 * core. They should only be called on unshared objects. The ANSI C
 * "prototypes" for these macros are:
 *
 * MODULE_SCOPE void	TclSetIntObj(Tcl_Obj *objPtr, int intValue);
 * MODULE_SCOPE void	TclSetLongObj(Tcl_Obj *objPtr, long longValue);
 * MODULE_SCOPE void	TclSetBooleanObj(Tcl_Obj *objPtr, long boolValue);
 * MODULE_SCOPE void	TclSetWideIntObj(Tcl_Obj *objPtr, Tcl_WideInt w);
 * MODULE_SCOPE void	TclSetDoubleObj(Tcl_Obj *objPtr, double d);
 *----------------------------------------------------------------
 */

#define TclSetIntObj(objPtr, i) \
    do {						\
	TclInvalidateStringRep(objPtr);			\
	TclFreeIntRep(objPtr);				\
	(objPtr)->internalRep.longValue = (long)(i);	\
	(objPtr)->typePtr = &tclIntType;		\
    } while (0)

#define TclSetLongObj(objPtr, l) \
    TclSetIntObj((objPtr), (l))

/*
 * NOTE: There is to be no such thing as a "pure" boolean. Boolean values set
 * programmatically go straight to being "int" Tcl_Obj's, with value 0 or 1.
 * The only "boolean" Tcl_Obj's shall be those holding the cached boolean
 * value of strings like: "yes", "no", "true", "false", "on", "off".
 */

#define TclSetBooleanObj(objPtr, b) \
    TclSetIntObj((objPtr), ((b)? 1 : 0));

#ifndef NO_WIDE_TYPE
#define TclSetWideIntObj(objPtr, w) \
    do {							\
	TclInvalidateStringRep(objPtr);				\
	TclFreeIntRep(objPtr);					\
	(objPtr)->internalRep.wideValue = (Tcl_WideInt)(w);	\
	(objPtr)->typePtr = &tclWideIntType;			\
    } while (0)
#endif

#define TclSetDoubleObj(objPtr, d) \
    do {							\
	TclInvalidateStringRep(objPtr);				\
	TclFreeIntRep(objPtr);					\
	(objPtr)->internalRep.doubleValue = (double)(d);	\
	(objPtr)->typePtr = &tclDoubleType;			\
    } while (0)

/*
 *----------------------------------------------------------------
 * Macros used by the Tcl core to create and initialise objects of standard
 * types, avoiding the corresponding function calls in time critical parts of
 * the core. The ANSI C "prototypes" for these macros are:
 *
 * MODULE_SCOPE void	TclNewIntObj(Tcl_Obj *objPtr, int i);
 * MODULE_SCOPE void	TclNewLongObj(Tcl_Obj *objPtr, long l);
 * MODULE_SCOPE void	TclNewBooleanObj(Tcl_Obj *objPtr, int b);
 * MODULE_SCOPE void	TclNewWideObj(Tcl_Obj *objPtr, Tcl_WideInt w);
 * MODULE_SCOPE void	TclNewDoubleObj(Tcl_Obj *objPtr, double d);
 * MODULE_SCOPE void	TclNewStringObj(Tcl_Obj *objPtr, char *s, int len);
 * MODULE_SCOPE void	TclNewLiteralStringObj(Tcl_Obj*objPtr, char*sLiteral);
 *
 *----------------------------------------------------------------
 */

#ifndef TCL_MEM_DEBUG
#define TclNewIntObj(objPtr, i) \
    do {						\
	TclIncrObjsAllocated();				\
	TclAllocObjStorage(objPtr);			\
	(objPtr)->refCount = 0;				\
	(objPtr)->bytes = NULL;				\
	(objPtr)->internalRep.longValue = (long)(i);	\
	(objPtr)->typePtr = &tclIntType;		\
	TCL_DTRACE_OBJ_CREATE(objPtr);			\
    } while (0)

#define TclNewLongObj(objPtr, l) \
    TclNewIntObj((objPtr), (l))

/*
 * NOTE: There is to be no such thing as a "pure" boolean.
 * See comment above TclSetBooleanObj macro above.
 */
#define TclNewBooleanObj(objPtr, b) \
    TclNewIntObj((objPtr), ((b)? 1 : 0))

#define TclNewDoubleObj(objPtr, d) \
    do {							\
	TclIncrObjsAllocated();					\
	TclAllocObjStorage(objPtr);				\
	(objPtr)->refCount = 0;					\
	(objPtr)->bytes = NULL;					\
	(objPtr)->internalRep.doubleValue = (double)(d);	\
	(objPtr)->typePtr = &tclDoubleType;			\
	TCL_DTRACE_OBJ_CREATE(objPtr);				\
    } while (0)

#define TclNewStringObj(objPtr, s, len) \
    do {							\
	TclIncrObjsAllocated();					\
	TclAllocObjStorage(objPtr);				\
	(objPtr)->refCount = 0;					\
	TclInitStringRep((objPtr), (s), (len));			\
	(objPtr)->typePtr = NULL;				\
	TCL_DTRACE_OBJ_CREATE(objPtr);				\
    } while (0)

#else /* TCL_MEM_DEBUG */
#define TclNewIntObj(objPtr, i) \
    (objPtr) = Tcl_NewIntObj(i)

#define TclNewLongObj(objPtr, l) \
    (objPtr) = Tcl_NewLongObj(l)

#define TclNewBooleanObj(objPtr, b) \
    (objPtr) = Tcl_NewBooleanObj(b)

#define TclNewDoubleObj(objPtr, d) \
    (objPtr) = Tcl_NewDoubleObj(d)

#define TclNewStringObj(objPtr, s, len) \
    (objPtr) = Tcl_NewStringObj((s), (len))
#endif /* TCL_MEM_DEBUG */

/*
 * The sLiteral argument *must* be a string literal; the incantation with
 * sizeof(sLiteral "") will fail to compile otherwise.
 */
#define TclNewLiteralStringObj(objPtr, sLiteral) \
    TclNewStringObj((objPtr), (sLiteral), (int) (sizeof(sLiteral "") - 1))

/*
 *----------------------------------------------------------------
 * Macros used by the Tcl core to test for some special double values.
 * The ANSI C "prototypes" for these macros are:
 *
 * MODULE_SCOPE int	TclIsInfinite(double d);
 * MODULE_SCOPE int	TclIsNaN(double d);
 */

#ifdef _MSC_VER
#    define TclIsInfinite(d)	(!(_finite((d))))
#    define TclIsNaN(d)		(_isnan((d)))
#else
#    define TclIsInfinite(d)	((d) > DBL_MAX || (d) < -DBL_MAX)
#    ifdef NO_ISNAN
#	 define TclIsNaN(d)	((d) != (d))
#    else
#	 define TclIsNaN(d)	(isnan(d))
#    endif
#endif

/*
 * ----------------------------------------------------------------------
 * Macro to use to find the offset of a field in a structure. Computes number
 * of bytes from beginning of structure to a given field.
 */

#ifdef offsetof
#define TclOffset(type, field) ((int) offsetof(type, field))
#else
#define TclOffset(type, field) ((int) ((char *) &((type *) 0)->field))
#endif

/*
 *----------------------------------------------------------------
 * Inline version of Tcl_GetCurrentNamespace and Tcl_GetGlobalNamespace.
 */

#define TclGetCurrentNamespace(interp) \
    (Tcl_Namespace *) ((Interp *)(interp))->varFramePtr->nsPtr

#define TclGetGlobalNamespace(interp) \
    (Tcl_Namespace *) ((Interp *)(interp))->globalNsPtr

/*
 *----------------------------------------------------------------
 * Inline version of TclCleanupCommand; still need the function as it is in
 * the internal stubs, but the core can use the macro instead.
 */

#define TclCleanupCommandMacro(cmdPtr) \
    if (--(cmdPtr)->refCount <= 0) { \
	ckfree((char *) (cmdPtr));\
    }

/*
 *----------------------------------------------------------------
 * Inline versions of Tcl_LimitReady() and Tcl_LimitExceeded to limit number
 * of calls out of the critical path. Note that this code isn't particularly
 * readable; the non-inline version (in tclInterp.c) is much easier to
 * understand. Note also that these macros takes different args (iPtr->limit)
 * to the non-inline version.
 */

#define TclLimitExceeded(limit) ((limit).exceeded != 0)

#define TclLimitReady(limit)						\
    (((limit).active == 0) ? 0 :					\
    (++(limit).granularityTicker,					\
    ((((limit).active & TCL_LIMIT_COMMANDS) &&				\
	    (((limit).cmdGranularity == 1) ||				\
	    ((limit).granularityTicker % (limit).cmdGranularity == 0)))	\
	    ? 1 :							\
    (((limit).active & TCL_LIMIT_TIME) &&				\
	    (((limit).timeGranularity == 1) ||				\
	    ((limit).granularityTicker % (limit).timeGranularity == 0)))\
	    ? 1 : 0)))

/*
 * Compile-time assertions: these produce a compile time error if the
 * expression is not known to be true at compile time. If the assertion is
 * known to be false, the compiler (or optimizer?) will error out with
 * "division by zero". If the assertion cannot be evaluated at compile time,
 * the compiler will error out with "non-static initializer".
 *
 * Adapted with permission from
 * http://www.pixelbeat.org/programming/gcc/static_assert.html
 */

#define TCL_CT_ASSERT(e) \
    {enum { ct_assert_value = 1/(!!(e)) };}

/*
 *----------------------------------------------------------------
 * Allocator for small structs (<=sizeof(Tcl_Obj)) using the Tcl_Obj pool.
 * Only checked at compile time.
 *
 * ONLY USE FOR CONSTANT nBytes.
 *
 * DO NOT LET THEM CROSS THREAD BOUNDARIES
 *----------------------------------------------------------------
 */

#define TclSmallAlloc(nbytes, memPtr) \
    TclSmallAllocEx(NULL, (nbytes), (memPtr))

#define TclSmallFree(memPtr) \
    TclSmallFreeEx(NULL, (memPtr))

#ifndef TCL_MEM_DEBUG
#define TclSmallAllocEx(interp, nbytes, memPtr) \
    do {								\
	Tcl_Obj *objPtr;						\
	TCL_CT_ASSERT((nbytes)<=sizeof(Tcl_Obj));			\
	TclIncrObjsAllocated();						\
	TclAllocObjStorageEx((interp), (objPtr));			\
	memPtr = (ClientData) (objPtr);					\
    } while (0)

#define TclSmallFreeEx(interp, memPtr) \
    do {								\
	TclFreeObjStorageEx((interp), (Tcl_Obj *) (memPtr));		\
	TclIncrObjsFreed();						\
    } while (0)

#else    /* TCL_MEM_DEBUG */
#define TclSmallAllocEx(interp, nbytes, memPtr) \
    do {								\
	Tcl_Obj *objPtr;						\
	TCL_CT_ASSERT((nbytes)<=sizeof(Tcl_Obj));			\
	TclNewObj(objPtr);						\
	memPtr = (ClientData) objPtr;					\
    } while (0)

#define TclSmallFreeEx(interp, memPtr) \
    do {								\
	Tcl_Obj *objPtr = (Tcl_Obj *) memPtr;				\
	objPtr->bytes = NULL;						\
	objPtr->typePtr = NULL;						\
	objPtr->refCount = 1;						\
	TclDecrRefCount(objPtr);					\
    } while (0)
#endif   /* TCL_MEM_DEBUG */

/*
 * Support for Clang Static Analyzer <http://clang-analyzer.llvm.org>
 */

#if defined(PURIFY) && defined(__clang__)
#if __has_feature(attribute_analyzer_noreturn) && \
	!defined(Tcl_Panic) && defined(Tcl_Panic_TCL_DECLARED)
void Tcl_Panic(const char *, ...) __attribute__((analyzer_noreturn));
#endif
#if !defined(CLANG_ASSERT)
#include <assert.h>
#define CLANG_ASSERT(x) assert(x)
#endif
#elif !defined(CLANG_ASSERT)
#define CLANG_ASSERT(x)
#endif /* PURIFY && __clang__ */

/*
 *----------------------------------------------------------------
 * Parameters, structs and macros for the non-recursive engine (NRE)
 *----------------------------------------------------------------
 */

#define NRE_USE_SMALL_ALLOC	1  /* Only turn off for debugging purposes. */
#define NRE_ENABLE_ASSERTS	1

/*
 * This is the main data struct for representing NR commands. It is designed
 * to fit in sizeof(Tcl_Obj) in order to exploit the fastest memory allocator
 * available.
 */

typedef struct NRE_callback {
    Tcl_NRPostProc *procPtr;
    ClientData data[4];
    struct NRE_callback *nextPtr;
} NRE_callback;

#define TOP_CB(iPtr) (((Interp *)(iPtr))->execEnvPtr->callbackPtr)

/*
 * Inline version of Tcl_NRAddCallback.
 */

#define TclNRAddCallback(interp,postProcPtr,data0,data1,data2,data3) \
    do {								\
	NRE_callback *callbackPtr;					\
	TCLNR_ALLOC((interp), (callbackPtr));				\
	callbackPtr->procPtr = (postProcPtr);				\
	callbackPtr->data[0] = (ClientData)(data0);			\
	callbackPtr->data[1] = (ClientData)(data1);			\
	callbackPtr->data[2] = (ClientData)(data2);			\
	callbackPtr->data[3] = (ClientData)(data3);			\
	callbackPtr->nextPtr = TOP_CB(interp);				\
	TOP_CB(interp) = callbackPtr;					\
    } while (0)

#define TclNRDeferCallback(interp,postProcPtr,data0,data1,data2,data3) \
    do {								\
	NRE_callback *callbackPtr;					\
	TCLNR_ALLOC((interp), (callbackPtr));				\
	callbackPtr->procPtr = (postProcPtr);				\
	callbackPtr->data[0] = (ClientData)(data0);			\
	callbackPtr->data[1] = (ClientData)(data1);			\
	callbackPtr->data[2] = (ClientData)(data2);			\
	callbackPtr->data[3] = (ClientData)(data3);			\
	callbackPtr->nextPtr = ((Interp *)interp)->deferredCallbacks;	\
	((Interp *)interp)->deferredCallbacks = callbackPtr;		\
    } while (0)

#define TclNRSpliceCallbacks(interp, topPtr) \
    do {					\
	NRE_callback *bottomPtr = topPtr;	\
	while (bottomPtr->nextPtr) {		\
	    bottomPtr = bottomPtr->nextPtr;	\
	}					\
	bottomPtr->nextPtr = TOP_CB(interp);	\
	TOP_CB(interp) = topPtr;		\
    } while (0)

#define TclNRSpliceDeferred(interp)					\
    if (((Interp *)interp)->deferredCallbacks) {			\
	TclNRSpliceCallbacks(interp, ((Interp *)interp)->deferredCallbacks); \
	((Interp *)interp)->deferredCallbacks = NULL;			\
    }

#if NRE_USE_SMALL_ALLOC
#define TCLNR_ALLOC(interp, ptr) \
    TclSmallAllocEx(interp, sizeof(NRE_callback), (ptr))
#define TCLNR_FREE(interp, ptr)  TclSmallFreeEx((interp), (ptr))
#else
#define TCLNR_ALLOC(interp, ptr) \
    (ptr = ((ClientData) ckalloc(sizeof(NRE_callback))))
#define TCLNR_FREE(interp, ptr)  ckfree((char *) (ptr))
#endif

#if NRE_ENABLE_ASSERTS
#define NRE_ASSERT(expr) assert((expr))
#else
#define NRE_ASSERT(expr)
#endif

#include "tclIntDecls.h"
#include "tclIntPlatDecls.h"
#include "tclTomMathDecls.h"

#if !defined(USE_TCL_STUBS) && !defined(TCL_MEM_DEBUG)
#define Tcl_AttemptAlloc(size)        TclpAlloc(size)
#define Tcl_AttemptRealloc(ptr, size) TclpRealloc((ptr), (size))
#define Tcl_Free(ptr)                 TclpFree(ptr)
#endif

#endif /* _TCLINT */

/*
 * Local Variables:
 * mode: c
 * c-basic-offset: 4
 * fill-column: 78
 * End:
 */<|MERGE_RESOLUTION|>--- conflicted
+++ resolved
@@ -2642,18 +2642,6 @@
 MODULE_SCOPE Tcl_ObjCmdProc TclChannelNamesCmd;
 MODULE_SCOPE int	TclClearRootEnsemble(ClientData data[],
 			    Tcl_Interp *interp, int result);
-<<<<<<< HEAD
-MODULE_SCOPE void	TclCleanupLiteralTable(Tcl_Interp *interp,
-			    LiteralTable *tablePtr);
-=======
-MODULE_SCOPE ContLineLoc *TclContinuationsEnter(Tcl_Obj *objPtr, int num,
-			    int *loc);
-MODULE_SCOPE void	TclContinuationsEnterDerived(Tcl_Obj *objPtr,
-			    int start, int *clNext);
-MODULE_SCOPE ContLineLoc *TclContinuationsGet(Tcl_Obj *objPtr);
-MODULE_SCOPE void	TclContinuationsCopy(Tcl_Obj *objPtr,
-			    Tcl_Obj *originObjPtr);
->>>>>>> 342b4298
 MODULE_SCOPE int	TclConvertElement(const char *src, int length,
 			    char *dst, int flags);
 MODULE_SCOPE void	TclDeleteNamespaceVars(Namespace *nsPtr);
