--- conflicted
+++ resolved
@@ -1811,12 +1811,9 @@
      * that one undisturbed.
      */
 
-    const char *legacyResult;
-<<<<<<< HEAD
-    Tcl_FreeProc *legacyFreeProc;
-=======
-    void (*legacyFreeProc) (void);
->>>>>>> 5b8ce145
+    Tcl_Obj *objResultPtr;	/* Interpreter result object. */
+    Tcl_FreeProc *legacyFreeProc; /* Not used, except as safeguard for
+				 * legacy extensions trying to access interp->result. */
     int errorLine;		/* When TCL_ERROR is returned, this gives the
 				 * line number in the command where the error
 				 * occurred (1 means first line). */
@@ -1929,9 +1926,6 @@
 				 * string. Returned by Tcl_ObjSetVar2 when
 				 * variable traces change a variable in a
 				 * gross way. */
-    Tcl_Obj *objResultPtr;	/* If the last command returned an object
-				 * result, this points to it. Should not be
-				 * accessed directly; see comment above. */
     Tcl_ThreadId threadId;	/* ID of thread that owns the interpreter. */
 
     ActiveCommandTrace *activeCmdTracePtr;
@@ -2740,7 +2734,6 @@
 
 MODULE_SCOPE char *	tclEmptyStringRep;
 MODULE_SCOPE char	tclEmptyString;
-MODULE_SCOPE Tcl_FreeProc TclPanicWhenFreed;
 
 /*
  *----------------------------------------------------------------
@@ -3939,8 +3932,6 @@
  * Invalidate the string rep first so we can use the bytes value for our
  * pointer chain, and signal an obj deletion (as opposed to shimmering) with
  * 'length == -1'.
-<<<<<<< HEAD
-=======
  *
  * Use do/while0 idiom for optimum correctness without compiler warnings.
  * http://c2.com/cgi/wiki?TrivialDoWhileLoop
@@ -3948,7 +3939,6 @@
  * Decrement refCount AFTER checking it for 0 or 1 (<2), because
  * we cannot assume anymore that refCount is a signed type; In
  * Tcl8 it was but in Tcl9 it is subject to change.
->>>>>>> 5b8ce145
  */
 
 # define TclDecrRefCount(objPtr) \
