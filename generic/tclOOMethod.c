--- conflicted
+++ resolved
@@ -1307,11 +1307,7 @@
 DeleteProcedureMethod(
     void *clientData)
 {
-<<<<<<< HEAD
     ProcedureMethod *pmPtr = (ProcedureMethod *)clientData;
-=======
-    ProcedureMethod *pmPtr = clientData;
->>>>>>> 3c048c4c
 
     if (pmPtr->refCount-- <= 1) {
 	DeleteProcedureMethodRecord(pmPtr);
