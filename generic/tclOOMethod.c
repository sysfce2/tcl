/*
 * tclOOMethod.c --
 *
 *	This file contains code to create and manage methods.
 *
 * Copyright (c) 2005-2011 by Donal K. Fellows
 *
 * See the file "license.terms" for information on usage and redistribution of
 * this file, and for a DISCLAIMER OF ALL WARRANTIES.
 */

#ifdef HAVE_CONFIG_H
#include "config.h"
#endif
#include "tclInt.h"
#include "tclOOInt.h"
#include "tclCompile.h"

/*
 * Structure used to help delay computing names of objects or classes for
 * [info frame] until needed, making invokation faster in the normal case.
 */

struct PNI {
    Tcl_Interp *interp;		/* Interpreter in which to compute the name of
				 * a method. */
    Tcl_Method method;		/* Method to compute the name of. */
};

/*
 * Structure used to contain all the information needed about a call frame
 * used in a procedure-like method.
 */

typedef struct {
    CallFrame *framePtr;	/* Reference to the call frame itself (it's
				 * actually allocated on the Tcl stack). */
    ProcErrorProc *errProc;	/* The error handler for the body. */
    Tcl_Obj *nameObj;		/* The "name" of the command. */
    Command cmd;		/* The command structure. Mostly bogus. */
    ExtraFrameInfo efi;		/* Extra information used for [info frame]. */
    Command *oldCmdPtr;		/* Saved cmdPtr so that we can be safe after a
				 * recursive call returns. */
    struct PNI pni;		/* Specialist information used in the efi
				 * field for this type of call. */
} PMFrameData;

/*
 * Structure used to pass information about variable resolution to the
 * on-the-ground resolvers used when working with resolved compiled variables.
 */

typedef struct {
    Tcl_ResolvedVarInfo info;	/* "Type" information so that the compiled
				 * variable can be linked to the namespace
				 * variable at the right time. */
    Tcl_Obj *variableObj;	/* The name of the variable. */
    Tcl_Var cachedObjectVar;	/* TODO: When to flush this cache? Can class
				 * variables be cached? */
} OOResVarInfo;

/*
 * Function declarations for things defined in this file.
 */

static Tcl_Obj **	InitEnsembleRewrite(Tcl_Interp *interp, int objc,
			    Tcl_Obj *const *objv, int toRewrite,
			    int rewriteLength, Tcl_Obj *const *rewriteObjs,
			    int *lengthPtr);
static int		InvokeProcedureMethod(ClientData clientData,
			    Tcl_Interp *interp, Tcl_ObjectContext context,
			    int objc, Tcl_Obj *const *objv);
static Tcl_NRPostProc	FinalizeForwardCall;
static Tcl_NRPostProc	FinalizePMCall;
static int		PushMethodCallFrame(Tcl_Interp *interp,
			    CallContext *contextPtr, ProcedureMethod *pmPtr,
			    int objc, Tcl_Obj *const *objv,
			    PMFrameData *fdPtr);
static void		DeleteProcedureMethodRecord(ProcedureMethod *pmPtr);
static void		DeleteProcedureMethod(ClientData clientData);
static int		CloneProcedureMethod(Tcl_Interp *interp,
			    ClientData clientData, ClientData *newClientData);
static void		MethodErrorHandler(Tcl_Interp *interp,
			    Tcl_Obj *procNameObj);
static void		ConstructorErrorHandler(Tcl_Interp *interp,
			    Tcl_Obj *procNameObj);
static void		DestructorErrorHandler(Tcl_Interp *interp,
			    Tcl_Obj *procNameObj);
static Tcl_Obj *	RenderDeclarerName(ClientData clientData);
static int		InvokeForwardMethod(ClientData clientData,
			    Tcl_Interp *interp, Tcl_ObjectContext context,
			    int objc, Tcl_Obj *const *objv);
static void		DeleteForwardMethod(ClientData clientData);
static int		CloneForwardMethod(Tcl_Interp *interp,
			    ClientData clientData, ClientData *newClientData);
static int		ProcedureMethodVarResolver(Tcl_Interp *interp,
			    const char *varName, Tcl_Namespace *contextNs,
			    int flags, Tcl_Var *varPtr);
static int		ProcedureMethodCompiledVarResolver(Tcl_Interp *interp,
			    const char *varName, int length,
			    Tcl_Namespace *contextNs,
			    Tcl_ResolvedVarInfo **rPtrPtr);

/*
 * The types of methods defined by the core OO system.
 */

static const Tcl_MethodType procMethodType = {
    TCL_OO_METHOD_VERSION_CURRENT, "method",
    InvokeProcedureMethod, DeleteProcedureMethod, CloneProcedureMethod
};
static const Tcl_MethodType fwdMethodType = {
    TCL_OO_METHOD_VERSION_CURRENT, "forward",
    InvokeForwardMethod, DeleteForwardMethod, CloneForwardMethod
};

/*
 * Helper macros (derived from things private to tclVar.c)
 */

#define TclVarTable(contextNs) \
    ((Tcl_HashTable *) (&((Namespace *) (contextNs))->varTable))
#define TclVarHashGetValue(hPtr) \
    ((Tcl_Var) ((char *)hPtr - TclOffset(VarInHash, entry)))

/*
 * ----------------------------------------------------------------------
 *
 * Tcl_NewInstanceMethod --
 *
 *	Attach a method to an object instance.
 *
 * ----------------------------------------------------------------------
 */

Tcl_Method
Tcl_NewInstanceMethod(
    Tcl_Interp *interp,		/* Unused? */
    Tcl_Object object,		/* The object that has the method attached to
				 * it. */
    Tcl_Obj *nameObj,		/* The name of the method. May be NULL; if so,
				 * up to caller to manage storage (e.g., when
				 * it is a constructor or destructor). */
    int flags,			/* Whether this is a public method. */
    const Tcl_MethodType *typePtr,
				/* The type of method this is, which defines
				 * how to invoke, delete and clone the
				 * method. */
    ClientData clientData)	/* Some data associated with the particular
				 * method to be created. */
{
    register Object *oPtr = (Object *) object;
    register Method *mPtr;
    Tcl_HashEntry *hPtr;
    int isNew;

    if (nameObj == NULL) {
	mPtr = ckalloc(sizeof(Method));
	mPtr->namePtr = NULL;
	mPtr->refCount = 1;
	goto populate;
    }
    if (!oPtr->methodsPtr) {
	oPtr->methodsPtr = ckalloc(sizeof(Tcl_HashTable));
	Tcl_InitObjHashTable(oPtr->methodsPtr);
	oPtr->flags &= ~USE_CLASS_CACHE;
    }
    hPtr = Tcl_CreateHashEntry(oPtr->methodsPtr, (char *) nameObj, &isNew);
    if (isNew) {
	mPtr = ckalloc(sizeof(Method));
	mPtr->namePtr = nameObj;
	mPtr->refCount = 1;
	Tcl_IncrRefCount(nameObj);
	Tcl_SetHashValue(hPtr, mPtr);
    } else {
	mPtr = Tcl_GetHashValue(hPtr);
	if (mPtr->typePtr != NULL && mPtr->typePtr->deleteProc != NULL) {
	    mPtr->typePtr->deleteProc(mPtr->clientData);
	}
    }

  populate:
    mPtr->typePtr = typePtr;
    mPtr->clientData = clientData;
    mPtr->flags = 0;
    mPtr->declaringObjectPtr = oPtr;
    mPtr->declaringClassPtr = NULL;
    if (flags) {
	mPtr->flags |= flags & (PUBLIC_METHOD | PRIVATE_METHOD);
    }
    oPtr->epoch++;
    return (Tcl_Method) mPtr;
}

/*
 * ----------------------------------------------------------------------
 *
 * Tcl_NewMethod --
 *
 *	Attach a method to a class.
 *
 * ----------------------------------------------------------------------
 */

Tcl_Method
Tcl_NewMethod(
    Tcl_Interp *interp,		/* The interpreter containing the class. */
    Tcl_Class cls,		/* The class to attach the method to. */
    Tcl_Obj *nameObj,		/* The name of the object. May be NULL (e.g.,
				 * for constructors or destructors); if so, up
				 * to caller to manage storage. */
    int flags,			/* Whether this is a public method. */
    const Tcl_MethodType *typePtr,
				/* The type of method this is, which defines
				 * how to invoke, delete and clone the
				 * method. */
    ClientData clientData)	/* Some data associated with the particular
				 * method to be created. */
{
    register Class *clsPtr = (Class *) cls;
    register Method *mPtr;
    Tcl_HashEntry *hPtr;
    int isNew;

    if (nameObj == NULL) {
	mPtr = ckalloc(sizeof(Method));
	mPtr->namePtr = NULL;
	mPtr->refCount = 1;
	goto populate;
    }
    hPtr = Tcl_CreateHashEntry(&clsPtr->classMethods, (char *)nameObj,&isNew);
    if (isNew) {
	mPtr = ckalloc(sizeof(Method));
	mPtr->refCount = 1;
	mPtr->namePtr = nameObj;
	Tcl_IncrRefCount(nameObj);
	Tcl_SetHashValue(hPtr, mPtr);
    } else {
	mPtr = Tcl_GetHashValue(hPtr);
	if (mPtr->typePtr != NULL && mPtr->typePtr->deleteProc != NULL) {
	    mPtr->typePtr->deleteProc(mPtr->clientData);
	}
    }

  populate:
    clsPtr->thisPtr->fPtr->epoch++;
    mPtr->typePtr = typePtr;
    mPtr->clientData = clientData;
    mPtr->flags = 0;
    mPtr->declaringObjectPtr = NULL;
    mPtr->declaringClassPtr = clsPtr;
    if (flags) {
	mPtr->flags |= flags & (PUBLIC_METHOD | PRIVATE_METHOD);
    }

    return (Tcl_Method) mPtr;
}

/*
 * ----------------------------------------------------------------------
 *
 * TclOODelMethodRef --
 *
 *	How to delete a method.
 *
 * ----------------------------------------------------------------------
 */

void
TclOODelMethodRef(
    Method *mPtr)
{
    if ((mPtr != NULL) && (mPtr->refCount-- <= 1)) {
	if (mPtr->typePtr != NULL && mPtr->typePtr->deleteProc != NULL) {
	    mPtr->typePtr->deleteProc(mPtr->clientData);
	}
	if (mPtr->namePtr != NULL) {
	    Tcl_DecrRefCount(mPtr->namePtr);
	}

	ckfree(mPtr);
    }
}

/*
 * ----------------------------------------------------------------------
 *
 * TclOONewBasicMethod --
 *
 *	Helper that makes it cleaner to create very simple methods during
 *	basic system initialization. Not suitable for general use.
 *
 * ----------------------------------------------------------------------
 */

void
TclOONewBasicMethod(
    Tcl_Interp *interp,
    Class *clsPtr,		/* Class to attach the method to. */
    const DeclaredClassMethod *dcm)
				/* Name of the method, whether it is public,
				 * and the function to implement it. */
{
    Tcl_Obj *namePtr = Tcl_NewStringObj(dcm->name, -1);

    Tcl_IncrRefCount(namePtr);
    Tcl_NewMethod(interp, (Tcl_Class) clsPtr, namePtr,
	    (dcm->isPublic ? PUBLIC_METHOD : 0), &dcm->definition, NULL);
    Tcl_DecrRefCount(namePtr);
}

/*
 * ----------------------------------------------------------------------
 *
 * TclOONewProcInstanceMethod --
 *
 *	Create a new procedure-like method for an object.
 *
 * ----------------------------------------------------------------------
 */

Method *
TclOONewProcInstanceMethod(
    Tcl_Interp *interp,		/* The interpreter containing the object. */
    Object *oPtr,		/* The object to modify. */
    int flags,			/* Whether this is a public method. */
    Tcl_Obj *nameObj,		/* The name of the method, which must not be
				 * NULL. */
    Tcl_Obj *argsObj,		/* The formal argument list for the method,
				 * which must not be NULL. */
    Tcl_Obj *bodyObj,		/* The body of the method, which must not be
				 * NULL. */
    ProcedureMethod **pmPtrPtr)	/* Place to write pointer to procedure method
				 * structure to allow for deeper tuning of the
				 * structure's contents. NULL if caller is not
				 * interested. */
{
    int argsLen;
    register ProcedureMethod *pmPtr;
    Tcl_Method method;

    if (Tcl_ListObjLength(interp, argsObj, &argsLen) != TCL_OK) {
	return NULL;
    }
    pmPtr = ckalloc(sizeof(ProcedureMethod));
    memset(pmPtr, 0, sizeof(ProcedureMethod));
    pmPtr->version = TCLOO_PROCEDURE_METHOD_VERSION;
    pmPtr->flags = flags & USE_DECLARER_NS;
    pmPtr->refCount = 1;

    method = TclOOMakeProcInstanceMethod(interp, oPtr, flags, nameObj,
	    argsObj, bodyObj, &procMethodType, pmPtr, &pmPtr->procPtr);
    if (method == NULL) {
	ckfree(pmPtr);
    } else if (pmPtrPtr != NULL) {
	*pmPtrPtr = pmPtr;
    }
    return (Method *) method;
}

/*
 * ----------------------------------------------------------------------
 *
 * TclOONewProcMethod --
 *
 *	Create a new procedure-like method for a class.
 *
 * ----------------------------------------------------------------------
 */

Method *
TclOONewProcMethod(
    Tcl_Interp *interp,		/* The interpreter containing the class. */
    Class *clsPtr,		/* The class to modify. */
    int flags,			/* Whether this is a public method. */
    Tcl_Obj *nameObj,		/* The name of the method, which may be NULL;
				 * if so, up to caller to manage storage
				 * (e.g., because it is a constructor or
				 * destructor). */
    Tcl_Obj *argsObj,		/* The formal argument list for the method,
				 * which may be NULL; if so, it is equivalent
				 * to an empty list. */
    Tcl_Obj *bodyObj,		/* The body of the method, which must not be
				 * NULL. */
    ProcedureMethod **pmPtrPtr)	/* Place to write pointer to procedure method
				 * structure to allow for deeper tuning of the
				 * structure's contents. NULL if caller is not
				 * interested. */
{
    int argsLen;		/* -1 => delete argsObj before exit */
    register ProcedureMethod *pmPtr;
    const char *procName;
    Tcl_Method method;

    if (argsObj == NULL) {
	argsLen = -1;
	argsObj = Tcl_NewObj();
	Tcl_IncrRefCount(argsObj);
	procName = "<destructor>";
    } else if (Tcl_ListObjLength(interp, argsObj, &argsLen) != TCL_OK) {
	return NULL;
    } else {
	procName = (nameObj==NULL ? "<constructor>" : TclGetString(nameObj));
    }

    pmPtr = ckalloc(sizeof(ProcedureMethod));
    memset(pmPtr, 0, sizeof(ProcedureMethod));
    pmPtr->version = TCLOO_PROCEDURE_METHOD_VERSION;
    pmPtr->flags = flags & USE_DECLARER_NS;
    pmPtr->refCount = 1;

    method = TclOOMakeProcMethod(interp, clsPtr, flags, nameObj, procName,
	    argsObj, bodyObj, &procMethodType, pmPtr, &pmPtr->procPtr);

    if (argsLen == -1) {
	Tcl_DecrRefCount(argsObj);
    }
    if (method == NULL) {
	ckfree(pmPtr);
    } else if (pmPtrPtr != NULL) {
	*pmPtrPtr = pmPtr;
    }

    return (Method *) method;
}

/*
 * ----------------------------------------------------------------------
 *
 * TclOOMakeProcInstanceMethod --
 *
 *	The guts of the code to make a procedure-like method for an object.
 *	Split apart so that it is easier for other extensions to reuse (in
 *	particular, it frees them from having to pry so deeply into Tcl's
 *	guts).
 *
 * ----------------------------------------------------------------------
 */

Tcl_Method
TclOOMakeProcInstanceMethod(
    Tcl_Interp *interp,		/* The interpreter containing the object. */
    Object *oPtr,		/* The object to modify. */
    int flags,			/* Whether this is a public method. */
    Tcl_Obj *nameObj,		/* The name of the method, which _must not_ be
				 * NULL. */
    Tcl_Obj *argsObj,		/* The formal argument list for the method,
				 * which _must not_ be NULL. */
    Tcl_Obj *bodyObj,		/* The body of the method, which _must not_ be
				 * NULL. */
    const Tcl_MethodType *typePtr,
				/* The type of the method to create. */
    ClientData clientData,	/* The per-method type-specific data. */
    Proc **procPtrPtr)		/* A pointer to the variable in which to write
				 * the procedure record reference. Presumably
				 * inside the structure indicated by the
				 * pointer in clientData. */
{
    Interp *iPtr = (Interp *) interp;
    Proc *procPtr;

    if (TclCreateProc(interp, NULL, TclGetString(nameObj), argsObj, bodyObj,
	    procPtrPtr) != TCL_OK) {
	return NULL;
    }
    procPtr = *procPtrPtr;
    procPtr->cmdPtr = NULL;

    if (iPtr->cmdFramePtr) {
	CmdFrame context = *iPtr->cmdFramePtr;

	if (context.type == TCL_LOCATION_BC) {
	    /*
	     * Retrieve source information from the bytecode, if possible. If
	     * the information is retrieved successfully, context.type will be
	     * TCL_LOCATION_SOURCE and the reference held by
	     * context.data.eval.path will be counted.
	     */

	    TclGetSrcInfoForPc(&context);
	} else if (context.type == TCL_LOCATION_SOURCE) {
	    /*
	     * The copy into 'context' up above has created another reference
	     * to 'context.data.eval.path'; account for it.
	     */

	    Tcl_IncrRefCount(context.data.eval.path);
	}

	if (context.type == TCL_LOCATION_SOURCE) {
	    /*
	     * We can account for source location within a proc only if the
	     * proc body was not created by substitution.
	     * (FIXME: check that this is sane and correct!)
	     */

	    if (context.line
		    && (context.nline >= 4) && (context.line[3] >= 0)) {
		int isNew;
		CmdFrame *cfPtr = ckalloc(sizeof(CmdFrame));
		Tcl_HashEntry *hPtr;

		cfPtr->level = -1;
		cfPtr->type = context.type;
		cfPtr->line = ckalloc(sizeof(int));
		cfPtr->line[0] = context.line[3];
		cfPtr->nline = 1;
		cfPtr->framePtr = NULL;
		cfPtr->nextPtr = NULL;

		cfPtr->data.eval.path = context.data.eval.path;
		Tcl_IncrRefCount(cfPtr->data.eval.path);

		cfPtr->cmd = NULL;
		cfPtr->len = 0;

		hPtr = Tcl_CreateHashEntry(iPtr->linePBodyPtr,
			(char *) procPtr, &isNew);
		Tcl_SetHashValue(hPtr, cfPtr);
	    }

	    /*
	     * 'context' is going out of scope; account for the reference that
	     * it's holding to the path name.
	     */

	    Tcl_DecrRefCount(context.data.eval.path);
	    context.data.eval.path = NULL;
	}
    }

    return Tcl_NewInstanceMethod(interp, (Tcl_Object) oPtr, nameObj, flags,
	    typePtr, clientData);
}

/*
 * ----------------------------------------------------------------------
 *
 * TclOOMakeProcMethod --
 *
 *	The guts of the code to make a procedure-like method for a class.
 *	Split apart so that it is easier for other extensions to reuse (in
 *	particular, it frees them from having to pry so deeply into Tcl's
 *	guts).
 *
 * ----------------------------------------------------------------------
 */

Tcl_Method
TclOOMakeProcMethod(
    Tcl_Interp *interp,		/* The interpreter containing the class. */
    Class *clsPtr,		/* The class to modify. */
    int flags,			/* Whether this is a public method. */
    Tcl_Obj *nameObj,		/* The name of the method, which may be NULL;
				 * if so, up to caller to manage storage
				 * (e.g., because it is a constructor or
				 * destructor). */
    const char *namePtr,	/* The name of the method as a string, which
				 * _must not_ be NULL. */
    Tcl_Obj *argsObj,		/* The formal argument list for the method,
				 * which _must not_ be NULL. */
    Tcl_Obj *bodyObj,		/* The body of the method, which _must not_ be
				 * NULL. */
    const Tcl_MethodType *typePtr,
				/* The type of the method to create. */
    ClientData clientData,	/* The per-method type-specific data. */
    Proc **procPtrPtr)		/* A pointer to the variable in which to write
				 * the procedure record reference. Presumably
				 * inside the structure indicated by the
				 * pointer in clientData. */
{
    Interp *iPtr = (Interp *) interp;
    Proc *procPtr;

    if (TclCreateProc(interp, NULL, namePtr, argsObj, bodyObj,
	    procPtrPtr) != TCL_OK) {
	return NULL;
    }
    procPtr = *procPtrPtr;
    procPtr->cmdPtr = NULL;

    if (iPtr->cmdFramePtr) {
	CmdFrame context = *iPtr->cmdFramePtr;

	if (context.type == TCL_LOCATION_BC) {
	    /*
	     * Retrieve source information from the bytecode, if possible. If
	     * the information is retrieved successfully, context.type will be
	     * TCL_LOCATION_SOURCE and the reference held by
	     * context.data.eval.path will be counted.
	     */

	    TclGetSrcInfoForPc(&context);
	} else if (context.type == TCL_LOCATION_SOURCE) {
	    /*
	     * The copy into 'context' up above has created another reference
	     * to 'context.data.eval.path'; account for it.
	     */

	    Tcl_IncrRefCount(context.data.eval.path);
	}

	if (context.type == TCL_LOCATION_SOURCE) {
	    /*
	     * We can account for source location within a proc only if the
	     * proc body was not created by substitution.
	     * (FIXME: check that this is sane and correct!)
	     */

	    if (context.line
		    && (context.nline >= 4) && (context.line[3] >= 0)) {
		int isNew;
		CmdFrame *cfPtr = ckalloc(sizeof(CmdFrame));
		Tcl_HashEntry *hPtr;

		cfPtr->level = -1;
		cfPtr->type = context.type;
		cfPtr->line = ckalloc(sizeof(int));
		cfPtr->line[0] = context.line[3];
		cfPtr->nline = 1;
		cfPtr->framePtr = NULL;
		cfPtr->nextPtr = NULL;

		cfPtr->data.eval.path = context.data.eval.path;
		Tcl_IncrRefCount(cfPtr->data.eval.path);

		cfPtr->cmd = NULL;
		cfPtr->len = 0;

		hPtr = Tcl_CreateHashEntry(iPtr->linePBodyPtr,
			(char *) procPtr, &isNew);
		Tcl_SetHashValue(hPtr, cfPtr);
	    }

	    /*
	     * 'context' is going out of scope; account for the reference that
	     * it's holding to the path name.
	     */

	    Tcl_DecrRefCount(context.data.eval.path);
	    context.data.eval.path = NULL;
	}
    }

    return Tcl_NewMethod(interp, (Tcl_Class) clsPtr, nameObj, flags, typePtr,
	    clientData);
}

/*
 * ----------------------------------------------------------------------
 *
 * InvokeProcedureMethod, PushMethodCallFrame --
 *
 *	How to invoke a procedure-like method.
 *
 * ----------------------------------------------------------------------
 */

static int
InvokeProcedureMethod(
    ClientData clientData,	/* Pointer to some per-method context. */
    Tcl_Interp *interp,
    Tcl_ObjectContext context,	/* The method calling context. */
    int objc,			/* Number of arguments. */
    Tcl_Obj *const *objv)	/* Arguments as actually seen. */
{
    ProcedureMethod *pmPtr = clientData;
    int result;
    PMFrameData *fdPtr;		/* Important data that has to have a lifetime
				 * matched by this function (or rather, by the
				 * call frame's lifetime). */

    /*
     * If the interpreter was deleted, we just skip to the next thing in the
     * chain.
     */

    if (Tcl_InterpDeleted(interp)) {
	return TclNRObjectContextInvokeNext(interp, context, objc, objv,
		Tcl_ObjectContextSkippedArgs(context));
    }

    /*
     * Allocate the special frame data.
     */

    fdPtr = TclStackAlloc(interp, sizeof(PMFrameData));

    /*
     * Create a call frame for this method.
     */

    result = PushMethodCallFrame(interp, (CallContext *) context, pmPtr,
	    objc, objv, fdPtr);
    if (result != TCL_OK) {
	TclStackFree(interp, fdPtr);
	return result;
    }
    pmPtr->refCount++;

    /*
     * Give the pre-call callback a chance to do some setup and, possibly,
     * veto the call.
     */

    if (pmPtr->preCallProc != NULL) {
	int isFinished;

	result = pmPtr->preCallProc(pmPtr->clientData, interp, context,
		(Tcl_CallFrame *) fdPtr->framePtr, &isFinished);
	if (isFinished || result != TCL_OK) {
	    /*
	     * Restore the old cmdPtr so that a subsequent use of [info frame]
	     * won't crash on us. [Bug 3001438]
	     */

	    pmPtr->procPtr->cmdPtr = fdPtr->oldCmdPtr;

	    Tcl_PopCallFrame(interp);
	    TclStackFree(interp, fdPtr->framePtr);
	    if (pmPtr->refCount-- <= 1) {
		DeleteProcedureMethodRecord(pmPtr);
	    }
	    TclStackFree(interp, fdPtr);
	    return result;
	}
    }

    /*
     * Now invoke the body of the method.
     */

    TclNRAddCallback(interp, FinalizePMCall, pmPtr, context, fdPtr, NULL);
    return TclNRInterpProcCore(interp, fdPtr->nameObj,
	    Tcl_ObjectContextSkippedArgs(context), fdPtr->errProc);
}

static int
FinalizePMCall(
    ClientData data[],
    Tcl_Interp *interp,
    int result)
{
    ProcedureMethod *pmPtr = data[0];
    Tcl_ObjectContext context = data[1];
    PMFrameData *fdPtr = data[2];

    /*
     * Give the post-call callback a chance to do some cleanup. Note that at
     * this point the call frame itself is invalid; it's already been popped.
     */

    if (pmPtr->postCallProc) {
	result = pmPtr->postCallProc(pmPtr->clientData, interp, context,
		Tcl_GetObjectNamespace(Tcl_ObjectContextObject(context)),
		result);
    }

    /*
     * Restore the old cmdPtr so that a subsequent use of [info frame] won't
     * crash on us. [Bug 3001438]
     */

    pmPtr->procPtr->cmdPtr = fdPtr->oldCmdPtr;

    /*
     * Scrap the special frame data now that we're done with it. Note that we
     * are inlining DeleteProcedureMethod() here; this location is highly
     * sensitive when it comes to performance!
     */

    if (pmPtr->refCount-- <= 1) {
	DeleteProcedureMethodRecord(pmPtr);
    }
    TclStackFree(interp, fdPtr);
    return result;
}

static int
PushMethodCallFrame(
    Tcl_Interp *interp,		/* Current interpreter. */
    CallContext *contextPtr,	/* Current method call context. */
    ProcedureMethod *pmPtr,	/* Information about this procedure-like
				 * method. */
    int objc,			/* Number of arguments. */
    Tcl_Obj *const *objv,	/* Array of arguments. */
    PMFrameData *fdPtr)		/* Place to store information about the call
				 * frame. */
{
    Namespace *nsPtr = (Namespace *) contextPtr->oPtr->namespacePtr;
    register int result;
    const char *namePtr;
    CallFrame **framePtrPtr = &fdPtr->framePtr;
    ByteCode *codePtr;

    /*
     * Compute basic information on the basis of the type of method it is.
     */

    if (contextPtr->callPtr->flags & CONSTRUCTOR) {
	namePtr = "<constructor>";
	fdPtr->nameObj = contextPtr->oPtr->fPtr->constructorName;
	fdPtr->errProc = ConstructorErrorHandler;
    } else if (contextPtr->callPtr->flags & DESTRUCTOR) {
	namePtr = "<destructor>";
	fdPtr->nameObj = contextPtr->oPtr->fPtr->destructorName;
	fdPtr->errProc = DestructorErrorHandler;
    } else {
	fdPtr->nameObj = Tcl_MethodName(
		Tcl_ObjectContextMethod((Tcl_ObjectContext) contextPtr));
	namePtr = TclGetString(fdPtr->nameObj);
	fdPtr->errProc = MethodErrorHandler;
    }
    if (pmPtr->errProc != NULL) {
	fdPtr->errProc = pmPtr->errProc;
    }

    /*
     * Magic to enable things like [incr Tcl], which wants methods to run in
     * their class's namespace.
     */

    if (pmPtr->flags & USE_DECLARER_NS) {
	register Method *mPtr =
		contextPtr->callPtr->chain[contextPtr->index].mPtr;

	if (mPtr->declaringClassPtr != NULL) {
	    nsPtr = (Namespace *)
		    mPtr->declaringClassPtr->thisPtr->namespacePtr;
	} else {
	    nsPtr = (Namespace *) mPtr->declaringObjectPtr->namespacePtr;
	}
    }

    /*
     * Save the old cmdPtr so that when this recursive call returns, we can
     * restore it. To do otherwise causes crashes in [info frame] after we
     * return from a recursive call. [Bug 3001438]
     */

    fdPtr->oldCmdPtr = pmPtr->procPtr->cmdPtr;

    /*
     * Compile the body. This operation may fail.
     */

    fdPtr->efi.length = 2;
    memset(&fdPtr->cmd, 0, sizeof(Command));
    fdPtr->cmd.nsPtr = nsPtr;
    fdPtr->cmd.clientData = &fdPtr->efi;
    pmPtr->procPtr->cmdPtr = &fdPtr->cmd;

    /*
     * [Bug 2037727] Always call TclProcCompileProc so that we check not only
     * that we have bytecode, but also that it remains valid. Note that we set
     * the namespace of the code here directly; this is a hack, but the
     * alternative is *so* slow...
     */

    ByteCodeGetIntRep(pmPtr->procPtr->bodyPtr, &tclByteCodeType, codePtr);
    if (codePtr) {
	codePtr->nsPtr = nsPtr;
    }
    result = TclProcCompileProc(interp, pmPtr->procPtr,
	    pmPtr->procPtr->bodyPtr, nsPtr, "body of method", namePtr);
    if (result != TCL_OK) {
	goto failureReturn;
    }

    /*
     * Make the stack frame and fill it out with information about this call.
     * This operation may fail.
     */

    (void) TclPushStackFrame(interp, (Tcl_CallFrame **) framePtrPtr,
	    (Tcl_Namespace *) nsPtr, FRAME_IS_PROC|FRAME_IS_METHOD);

    fdPtr->framePtr->clientData = contextPtr;
    fdPtr->framePtr->objc = objc;
    fdPtr->framePtr->objv = objv;
    fdPtr->framePtr->procPtr = pmPtr->procPtr;

    /*
     * Finish filling out the extra frame info so that [info frame] works.
     */

    fdPtr->efi.fields[0].name = "method";
    fdPtr->efi.fields[0].proc = NULL;
    fdPtr->efi.fields[0].clientData = fdPtr->nameObj;
    if (pmPtr->gfivProc != NULL) {
	fdPtr->efi.fields[1].name = "";
	fdPtr->efi.fields[1].proc = pmPtr->gfivProc;
	fdPtr->efi.fields[1].clientData = pmPtr;
    } else {
	register Tcl_Method method =
		Tcl_ObjectContextMethod((Tcl_ObjectContext) contextPtr);

	if (Tcl_MethodDeclarerObject(method) != NULL) {
	    fdPtr->efi.fields[1].name = "object";
	} else {
	    fdPtr->efi.fields[1].name = "class";
	}
	fdPtr->efi.fields[1].proc = RenderDeclarerName;
	fdPtr->efi.fields[1].clientData = &fdPtr->pni;
	fdPtr->pni.interp = interp;
	fdPtr->pni.method = method;
    }

    return TCL_OK;

    /*
     * Restore the old cmdPtr so that a subsequent use of [info frame] won't
     * crash on us. [Bug 3001438]
     */

  failureReturn:
    pmPtr->procPtr->cmdPtr = fdPtr->oldCmdPtr;
    return result;
}

/*
 * ----------------------------------------------------------------------
 *
 * TclOOSetupVariableResolver, etc. --
 *
 *	Variable resolution engine used to connect declared variables to local
 *	variables used in methods. The compiled variable resolver is more
 *	important, but both are needed as it is possible to have a variable
 *	that is only referred to in ways that aren't compilable and we can't
 *	force LVT presence. [TIP #320]
 *
 * ----------------------------------------------------------------------
 */

void
TclOOSetupVariableResolver(
    Tcl_Namespace *nsPtr)
{
    Tcl_ResolverInfo info;

    Tcl_GetNamespaceResolvers(nsPtr, &info);
    if (info.compiledVarResProc == NULL) {
	Tcl_SetNamespaceResolvers(nsPtr, NULL, ProcedureMethodVarResolver,
		ProcedureMethodCompiledVarResolver);
    }
}

static int
ProcedureMethodVarResolver(
    Tcl_Interp *interp,
    const char *varName,
    Tcl_Namespace *contextNs,
    int flags,
    Tcl_Var *varPtr)
{
    int result;
    Tcl_ResolvedVarInfo *rPtr = NULL;

    result = ProcedureMethodCompiledVarResolver(interp, varName,
	    strlen(varName), contextNs, &rPtr);

    if (result != TCL_OK) {
	return result;
    }

    *varPtr = rPtr->fetchProc(interp, rPtr);

    /*
     * Must not retain reference to resolved information. [Bug 3105999]
     */

    if (rPtr != NULL) {
	rPtr->deleteProc(rPtr);
    }
    return (*varPtr? TCL_OK : TCL_CONTINUE);
}

static Tcl_Var
ProcedureMethodCompiledVarConnect(
    Tcl_Interp *interp,
    Tcl_ResolvedVarInfo *rPtr)
{
    OOResVarInfo *infoPtr = (OOResVarInfo *) rPtr;
    Interp *iPtr = (Interp *) interp;
    CallFrame *framePtr = iPtr->varFramePtr;
    CallContext *contextPtr;
    Tcl_Obj *variableObj;
    Tcl_HashEntry *hPtr;
    int i, isNew, cacheIt, varLen, len;
    const char *match, *varName;

    /*
     * Check that the variable is being requested in a context that is also a
     * method call; if not (i.e. we're evaluating in the object's namespace or
     * in a procedure of that namespace) then we do nothing.
     */

    if (framePtr == NULL || !(framePtr->isProcCallFrame & FRAME_IS_METHOD)) {
	return NULL;
    }
    contextPtr = framePtr->clientData;

    /*
     * If we've done the work before (in a comparable context) then reuse that
     * rather than performing resolution ourselves.
     */

    if (infoPtr->cachedObjectVar) {
	return infoPtr->cachedObjectVar;
    }

    /*
     * Check if the variable is one we want to resolve at all (i.e. whether it
     * is in the list provided by the user). If not, we mustn't do anything
     * either.
     */

    varName = TclGetStringFromObj(infoPtr->variableObj, &varLen);
    if (contextPtr->callPtr->chain[contextPtr->index]
	    .mPtr->declaringClassPtr != NULL) {
	FOREACH(variableObj, contextPtr->callPtr->chain[contextPtr->index]
		.mPtr->declaringClassPtr->variables) {
	    match = TclGetStringFromObj(variableObj, &len);
	    if ((len == varLen) && !memcmp(match, varName, len)) {
		cacheIt = 0;
		goto gotMatch;
	    }
	}
    } else {
	FOREACH(variableObj, contextPtr->oPtr->variables) {
	    match = TclGetStringFromObj(variableObj, &len);
	    if ((len == varLen) && !memcmp(match, varName, len)) {
		cacheIt = 1;
		goto gotMatch;
	    }
	}
    }
    return NULL;

    /*
     * It is a variable we want to resolve, so resolve it.
     */

  gotMatch:
    hPtr = Tcl_CreateHashEntry(TclVarTable(contextPtr->oPtr->namespacePtr),
	    (char *) variableObj, &isNew);
    if (isNew) {
	TclSetVarNamespaceVar((Var *) TclVarHashGetValue(hPtr));
    }
    if (cacheIt) {
	infoPtr->cachedObjectVar = TclVarHashGetValue(hPtr);

	/*
	 * We must keep a reference to the variable so everything will
	 * continue to work correctly even if it is unset; being unset does
	 * not end the life of the variable at this level. [Bug 3185009]
	 */

	VarHashRefCount(infoPtr->cachedObjectVar)++;
    }
    return TclVarHashGetValue(hPtr);
}

static void
ProcedureMethodCompiledVarDelete(
    Tcl_ResolvedVarInfo *rPtr)
{
    OOResVarInfo *infoPtr = (OOResVarInfo *) rPtr;

    /*
     * Release the reference to the variable if we were holding it.
     */

    if (infoPtr->cachedObjectVar) {
	VarHashRefCount(infoPtr->cachedObjectVar)--;
	TclCleanupVar((Var *) infoPtr->cachedObjectVar, NULL);
    }
    Tcl_DecrRefCount(infoPtr->variableObj);
    ckfree(infoPtr);
}

static int
ProcedureMethodCompiledVarResolver(
    Tcl_Interp *interp,
    const char *varName,
    int length,
    Tcl_Namespace *contextNs,
    Tcl_ResolvedVarInfo **rPtrPtr)
{
    OOResVarInfo *infoPtr;
    Tcl_Obj *variableObj = Tcl_NewStringObj(varName, length);

    /*
     * Do not create resolvers for cases that contain namespace separators or
     * which look like array accesses. Both will lead us astray.
     */

    if (strstr(Tcl_GetString(variableObj), "::") != NULL ||
	    Tcl_StringMatch(Tcl_GetString(variableObj), "*(*)")) {
	Tcl_DecrRefCount(variableObj);
	return TCL_CONTINUE;
    }

    infoPtr = ckalloc(sizeof(OOResVarInfo));
    infoPtr->info.fetchProc = ProcedureMethodCompiledVarConnect;
    infoPtr->info.deleteProc = ProcedureMethodCompiledVarDelete;
    infoPtr->cachedObjectVar = NULL;
    infoPtr->variableObj = variableObj;
    Tcl_IncrRefCount(variableObj);
    *rPtrPtr = &infoPtr->info;
    return TCL_OK;
}

/*
 * ----------------------------------------------------------------------
 *
 * RenderDeclarerName --
 *
 *	Returns the name of the entity (object or class) which declared a
 *	method. Used for producing information for [info frame] in such a way
 *	that the expensive part of this (generating the object or class name
 *	itself) isn't done until it is needed.
 *
 * ----------------------------------------------------------------------
 */

static Tcl_Obj *
RenderDeclarerName(
    ClientData clientData)
{
    struct PNI *pni = clientData;
    Tcl_Object object = Tcl_MethodDeclarerObject(pni->method);

    if (object == NULL) {
	object = Tcl_GetClassAsObject(Tcl_MethodDeclarerClass(pni->method));
    }
    return TclOOObjectName(pni->interp, (Object *) object);
}

/*
 * ----------------------------------------------------------------------
 *
 * MethodErrorHandler, ConstructorErrorHandler, DestructorErrorHandler --
 *
 *	How to fill in the stack trace correctly upon error in various forms
 *	of procedure-like methods. LIMIT is how long the inserted strings in
 *	the error traces should get before being converted to have ellipses,
 *	and ELLIPSIFY is a macro to do the conversion (with the help of a
 *	%.*s%s format field). Note that ELLIPSIFY is only safe for use in
 *	suitable formatting contexts.
 *
 * ----------------------------------------------------------------------
 */

#define LIMIT 60
#define ELLIPSIFY(str,len) \
	((len) > LIMIT ? LIMIT : (len)), (str), ((len) > LIMIT ? "..." : "")

static void
MethodErrorHandler(
    Tcl_Interp *interp,
    Tcl_Obj *methodNameObj)
{
    int nameLen, objectNameLen;
    CallContext *contextPtr = ((Interp *) interp)->varFramePtr->clientData;
    Method *mPtr = contextPtr->callPtr->chain[contextPtr->index].mPtr;
    const char *objectName, *kindName, *methodName =
	    TclGetStringFromObj(mPtr->namePtr, &nameLen);
    Object *declarerPtr;

    if (mPtr->declaringObjectPtr != NULL) {
	declarerPtr = mPtr->declaringObjectPtr;
	kindName = "object";
    } else {
	if (mPtr->declaringClassPtr == NULL) {
	    Tcl_Panic("method not declared in class or object");
	}
	declarerPtr = mPtr->declaringClassPtr->thisPtr;
	kindName = "class";
    }

    objectName = Tcl_GetStringFromObj(TclOOObjectName(interp, declarerPtr),
	    &objectNameLen);
    Tcl_AppendObjToErrorInfo(interp, Tcl_ObjPrintf(
	    "\n    (%s \"%.*s%s\" method \"%.*s%s\" line %d)",
	    kindName, ELLIPSIFY(objectName, objectNameLen),
	    ELLIPSIFY(methodName, nameLen), Tcl_GetErrorLine(interp)));
}

static void
ConstructorErrorHandler(
    Tcl_Interp *interp,
    Tcl_Obj *methodNameObj)
{
    CallContext *contextPtr = ((Interp *) interp)->varFramePtr->clientData;
    Method *mPtr = contextPtr->callPtr->chain[contextPtr->index].mPtr;
    Object *declarerPtr;
    const char *objectName, *kindName;
    int objectNameLen;

    if (mPtr->declaringObjectPtr != NULL) {
	declarerPtr = mPtr->declaringObjectPtr;
	kindName = "object";
    } else {
	if (mPtr->declaringClassPtr == NULL) {
	    Tcl_Panic("method not declared in class or object");
	}
	declarerPtr = mPtr->declaringClassPtr->thisPtr;
	kindName = "class";
    }

    objectName = Tcl_GetStringFromObj(TclOOObjectName(interp, declarerPtr),
	    &objectNameLen);
    Tcl_AppendObjToErrorInfo(interp, Tcl_ObjPrintf(
	    "\n    (%s \"%.*s%s\" constructor line %d)", kindName,
	    ELLIPSIFY(objectName, objectNameLen), Tcl_GetErrorLine(interp)));
}

static void
DestructorErrorHandler(
    Tcl_Interp *interp,
    Tcl_Obj *methodNameObj)
{
    CallContext *contextPtr = ((Interp *) interp)->varFramePtr->clientData;
    Method *mPtr = contextPtr->callPtr->chain[contextPtr->index].mPtr;
    Object *declarerPtr;
    const char *objectName, *kindName;
    int objectNameLen;

    if (mPtr->declaringObjectPtr != NULL) {
	declarerPtr = mPtr->declaringObjectPtr;
	kindName = "object";
    } else {
	if (mPtr->declaringClassPtr == NULL) {
	    Tcl_Panic("method not declared in class or object");
	}
	declarerPtr = mPtr->declaringClassPtr->thisPtr;
	kindName = "class";
    }

    objectName = Tcl_GetStringFromObj(TclOOObjectName(interp, declarerPtr),
	    &objectNameLen);
    Tcl_AppendObjToErrorInfo(interp, Tcl_ObjPrintf(
	    "\n    (%s \"%.*s%s\" destructor line %d)", kindName,
	    ELLIPSIFY(objectName, objectNameLen), Tcl_GetErrorLine(interp)));
}

/*
 * ----------------------------------------------------------------------
 *
 * DeleteProcedureMethod, CloneProcedureMethod --
 *
 *	How to delete and clone procedure-like methods.
 *
 * ----------------------------------------------------------------------
 */

static void
DeleteProcedureMethodRecord(
    ProcedureMethod *pmPtr)
{
    TclProcDeleteProc(pmPtr->procPtr);
    if (pmPtr->deleteClientdataProc) {
	pmPtr->deleteClientdataProc(pmPtr->clientData);
    }
    ckfree(pmPtr);
}

static void
DeleteProcedureMethod(
    ClientData clientData)
{
    register ProcedureMethod *pmPtr = clientData;

    if (pmPtr->refCount-- <= 1) {
	DeleteProcedureMethodRecord(pmPtr);
    }
}

static int
CloneProcedureMethod(
    Tcl_Interp *interp,
    ClientData clientData,
    ClientData *newClientData)
{
    ProcedureMethod *pmPtr = clientData;
    ProcedureMethod *pm2Ptr;
    Tcl_Obj *bodyObj, *argsObj;
    CompiledLocal *localPtr;

    /*
     * Copy the argument list.
     */

    argsObj = Tcl_NewObj();
    for (localPtr=pmPtr->procPtr->firstLocalPtr; localPtr!=NULL;
	    localPtr=localPtr->nextPtr) {
	if (TclIsVarArgument(localPtr)) {
	    Tcl_Obj *argObj = Tcl_NewObj();

	    Tcl_ListObjAppendElement(NULL, argObj,
		    Tcl_NewStringObj(localPtr->name, -1));
	    if (localPtr->defValuePtr != NULL) {
		Tcl_ListObjAppendElement(NULL, argObj, localPtr->defValuePtr);
	    }
	    Tcl_ListObjAppendElement(NULL, argsObj, argObj);
	}
    }

    /*
     * Must strip the internal representation in order to ensure that any
     * bound references to instance variables are removed. [Bug 3609693]
     */

    bodyObj = Tcl_DuplicateObj(pmPtr->procPtr->bodyPtr);
<<<<<<< HEAD
    Tcl_StoreIntRep(pmPtr->procPtr->bodyPtr, &tclByteCodeType, NULL);
=======
    Tcl_GetString(bodyObj);
    TclFreeIntRep(bodyObj);
>>>>>>> ee47b247

    /*
     * Create the actual copy of the method record, manufacturing a new proc
     * record.
     */

    pm2Ptr = ckalloc(sizeof(ProcedureMethod));
    memcpy(pm2Ptr, pmPtr, sizeof(ProcedureMethod));
    pm2Ptr->refCount = 1;
    Tcl_IncrRefCount(argsObj);
    Tcl_IncrRefCount(bodyObj);
    if (TclCreateProc(interp, NULL, "", argsObj, bodyObj,
	    &pm2Ptr->procPtr) != TCL_OK) {
	Tcl_DecrRefCount(argsObj);
	Tcl_DecrRefCount(bodyObj);
	ckfree(pm2Ptr);
	return TCL_ERROR;
    }
    Tcl_DecrRefCount(argsObj);
    Tcl_DecrRefCount(bodyObj);

    if (pmPtr->cloneClientdataProc) {
	pm2Ptr->clientData = pmPtr->cloneClientdataProc(pmPtr->clientData);
    }
    *newClientData = pm2Ptr;
    return TCL_OK;
}

/*
 * ----------------------------------------------------------------------
 *
 * TclOONewForwardInstanceMethod --
 *
 *	Create a forwarded method for an object.
 *
 * ----------------------------------------------------------------------
 */

Method *
TclOONewForwardInstanceMethod(
    Tcl_Interp *interp,		/* Interpreter for error reporting. */
    Object *oPtr,		/* The object to attach the method to. */
    int flags,			/* Whether the method is public or not. */
    Tcl_Obj *nameObj,		/* The name of the method. */
    Tcl_Obj *prefixObj)		/* List of arguments that form the command
				 * prefix to forward to. */
{
    int prefixLen;
    register ForwardMethod *fmPtr;

    if (Tcl_ListObjLength(interp, prefixObj, &prefixLen) != TCL_OK) {
	return NULL;
    }
    if (prefixLen < 1) {
	Tcl_SetObjResult(interp, Tcl_NewStringObj(
		"method forward prefix must be non-empty", -1));
	Tcl_SetErrorCode(interp, "TCL", "OO", "BAD_FORWARD", NULL);
	return NULL;
    }

    fmPtr = ckalloc(sizeof(ForwardMethod));
    fmPtr->prefixObj = prefixObj;
    Tcl_IncrRefCount(prefixObj);
    return (Method *) Tcl_NewInstanceMethod(interp, (Tcl_Object) oPtr,
	    nameObj, flags, &fwdMethodType, fmPtr);
}

/*
 * ----------------------------------------------------------------------
 *
 * TclOONewForwardMethod --
 *
 *	Create a new forwarded method for a class.
 *
 * ----------------------------------------------------------------------
 */

Method *
TclOONewForwardMethod(
    Tcl_Interp *interp,		/* Interpreter for error reporting. */
    Class *clsPtr,		/* The class to attach the method to. */
    int flags,			/* Whether the method is public or not. */
    Tcl_Obj *nameObj,		/* The name of the method. */
    Tcl_Obj *prefixObj)		/* List of arguments that form the command
				 * prefix to forward to. */
{
    int prefixLen;
    register ForwardMethod *fmPtr;

    if (Tcl_ListObjLength(interp, prefixObj, &prefixLen) != TCL_OK) {
	return NULL;
    }
    if (prefixLen < 1) {
	Tcl_SetObjResult(interp, Tcl_NewStringObj(
		"method forward prefix must be non-empty", -1));
	Tcl_SetErrorCode(interp, "TCL", "OO", "BAD_FORWARD", NULL);
	return NULL;
    }

    fmPtr = ckalloc(sizeof(ForwardMethod));
    fmPtr->prefixObj = prefixObj;
    Tcl_IncrRefCount(prefixObj);
    return (Method *) Tcl_NewMethod(interp, (Tcl_Class) clsPtr, nameObj,
	    flags, &fwdMethodType, fmPtr);
}

/*
 * ----------------------------------------------------------------------
 *
 * InvokeForwardMethod --
 *
 *	How to invoke a forwarded method. Works by doing some ensemble-like
 *	command rearranging and then invokes some other Tcl command.
 *
 * ----------------------------------------------------------------------
 */

static int
InvokeForwardMethod(
    ClientData clientData,	/* Pointer to some per-method context. */
    Tcl_Interp *interp,
    Tcl_ObjectContext context,	/* The method calling context. */
    int objc,			/* Number of arguments. */
    Tcl_Obj *const *objv)	/* Arguments as actually seen. */
{
    CallContext *contextPtr = (CallContext *) context;
    ForwardMethod *fmPtr = clientData;
    Tcl_Obj **argObjs, **prefixObjs;
    int numPrefixes, len, skip = contextPtr->skip;

    /*
     * Build the real list of arguments to use. Note that we know that the
     * prefixObj field of the ForwardMethod structure holds a reference to a
     * non-empty list, so there's a whole class of failures ("not a list") we
     * can ignore here.
     */

    Tcl_ListObjGetElements(NULL, fmPtr->prefixObj, &numPrefixes, &prefixObjs);
    argObjs = InitEnsembleRewrite(interp, objc, objv, skip,
	    numPrefixes, prefixObjs, &len);
    Tcl_NRAddCallback(interp, FinalizeForwardCall, argObjs, NULL, NULL, NULL);
    /*
     * NOTE: The combination of direct set of iPtr->lookupNsPtr and the use
     * of the TCL_EVAL_NOERR flag results in an evaluation configuration
     * very much like TCL_EVAL_INVOKE.
     */
    ((Interp *)interp)->lookupNsPtr
	    = (Namespace *) contextPtr->oPtr->namespacePtr;
    return TclNREvalObjv(interp, len, argObjs, TCL_EVAL_NOERR, NULL);
}

static int
FinalizeForwardCall(
    ClientData data[],
    Tcl_Interp *interp,
    int result)
{
    Tcl_Obj **argObjs = data[0];

    TclStackFree(interp, argObjs);
    return result;
}

/*
 * ----------------------------------------------------------------------
 *
 * DeleteForwardMethod, CloneForwardMethod --
 *
 *	How to delete and clone forwarded methods.
 *
 * ----------------------------------------------------------------------
 */

static void
DeleteForwardMethod(
    ClientData clientData)
{
    ForwardMethod *fmPtr = clientData;

    Tcl_DecrRefCount(fmPtr->prefixObj);
    ckfree(fmPtr);
}

static int
CloneForwardMethod(
    Tcl_Interp *interp,
    ClientData clientData,
    ClientData *newClientData)
{
    ForwardMethod *fmPtr = clientData;
    ForwardMethod *fm2Ptr = ckalloc(sizeof(ForwardMethod));

    fm2Ptr->prefixObj = fmPtr->prefixObj;
    Tcl_IncrRefCount(fm2Ptr->prefixObj);
    *newClientData = fm2Ptr;
    return TCL_OK;
}

/*
 * ----------------------------------------------------------------------
 *
 * TclOOGetProcFromMethod, TclOOGetFwdFromMethod --
 *
 *	Utility functions used for procedure-like and forwarding method
 *	introspection.
 *
 * ----------------------------------------------------------------------
 */

Proc *
TclOOGetProcFromMethod(
    Method *mPtr)
{
    if (mPtr->typePtr == &procMethodType) {
	ProcedureMethod *pmPtr = mPtr->clientData;

	return pmPtr->procPtr;
    }
    return NULL;
}

Tcl_Obj *
TclOOGetMethodBody(
    Method *mPtr)
{
    if (mPtr->typePtr == &procMethodType) {
	ProcedureMethod *pmPtr = mPtr->clientData;

	(void) TclGetString(pmPtr->procPtr->bodyPtr);
	return pmPtr->procPtr->bodyPtr;
    }
    return NULL;
}

Tcl_Obj *
TclOOGetFwdFromMethod(
    Method *mPtr)
{
    if (mPtr->typePtr == &fwdMethodType) {
	ForwardMethod *fwPtr = mPtr->clientData;

	return fwPtr->prefixObj;
    }
    return NULL;
}

/*
 * ----------------------------------------------------------------------
 *
 * InitEnsembleRewrite --
 *
 *	Utility function that wraps up a lot of the complexity involved in
 *	doing ensemble-like command forwarding. Here is a picture of memory
 *	management plan:
 *
 *                    <-----------------objc---------------------->
 *      objv:        |=============|===============================|
 *                    <-toRewrite->           |
 *                                             \
 *                    <-rewriteLength->         \
 *      rewriteObjs: |=================|         \
 *                           |                    |
 *                           V                    V
 *      argObjs:     |=================|===============================|
 *                    <------------------*lengthPtr------------------->
 *
 * ----------------------------------------------------------------------
 */

static Tcl_Obj **
InitEnsembleRewrite(
    Tcl_Interp *interp,		/* Place to log the rewrite info. */
    int objc,			/* Number of real arguments. */
    Tcl_Obj *const *objv,	/* The real arguments. */
    int toRewrite,		/* Number of real arguments to replace. */
    int rewriteLength,		/* Number of arguments to insert instead. */
    Tcl_Obj *const *rewriteObjs,/* Arguments to insert instead. */
    int *lengthPtr)		/* Where to write the resulting length of the
				 * array of rewritten arguments. */
{
    unsigned len = rewriteLength + objc - toRewrite;
    Tcl_Obj **argObjs = TclStackAlloc(interp, sizeof(Tcl_Obj *) * len);

    memcpy(argObjs, rewriteObjs, rewriteLength * sizeof(Tcl_Obj *));
    memcpy(argObjs + rewriteLength, objv + toRewrite,
	    sizeof(Tcl_Obj *) * (objc - toRewrite));

    /*
     * Now plumb this into the core ensemble rewrite logging system so that
     * Tcl_WrongNumArgs() can rewrite its result appropriately. The rules for
     * how to store the rewrite rules get complex solely because of the case
     * where an ensemble rewrites itself out of the picture; when that
     * happens, the quality of the error message rewrite falls drastically
     * (and unavoidably).
     */

    if (TclInitRewriteEnsemble(interp, toRewrite, rewriteLength, objv)) {
	TclNRAddCallback(interp, TclClearRootEnsemble, NULL, NULL, NULL, NULL);
    }
    *lengthPtr = len;
    return argObjs;
}

/*
 * ----------------------------------------------------------------------
 *
 * assorted trivial 'getter' functions
 *
 * ----------------------------------------------------------------------
 */

Tcl_Object
Tcl_MethodDeclarerObject(
    Tcl_Method method)
{
    return (Tcl_Object) ((Method *) method)->declaringObjectPtr;
}

Tcl_Class
Tcl_MethodDeclarerClass(
    Tcl_Method method)
{
    return (Tcl_Class) ((Method *) method)->declaringClassPtr;
}

Tcl_Obj *
Tcl_MethodName(
    Tcl_Method method)
{
    return ((Method *) method)->namePtr;
}

int
Tcl_MethodIsType(
    Tcl_Method method,
    const Tcl_MethodType *typePtr,
    ClientData *clientDataPtr)
{
    Method *mPtr = (Method *) method;

    if (mPtr->typePtr == typePtr) {
	if (clientDataPtr != NULL) {
	    *clientDataPtr = mPtr->clientData;
	}
	return 1;
    }
    return 0;
}

int
Tcl_MethodIsPublic(
    Tcl_Method method)
{
    return (((Method *)method)->flags & PUBLIC_METHOD) ? 1 : 0;
}

/*
 * Extended method construction for itcl-ng.
 */

Tcl_Method
TclOONewProcInstanceMethodEx(
    Tcl_Interp *interp,		/* The interpreter containing the object. */
    Tcl_Object oPtr,		/* The object to modify. */
    TclOO_PreCallProc *preCallPtr,
    TclOO_PostCallProc *postCallPtr,
    ProcErrorProc *errProc,
    ClientData clientData,
    Tcl_Obj *nameObj,		/* The name of the method, which must not be
				 * NULL. */
    Tcl_Obj *argsObj,		/* The formal argument list for the method,
				 * which must not be NULL. */
    Tcl_Obj *bodyObj,		/* The body of the method, which must not be
				 * NULL. */
    int flags,			/* Whether this is a public method. */
    void **internalTokenPtr)	/* If non-NULL, points to a variable that gets
				 * the reference to the ProcedureMethod
				 * structure. */
{
    ProcedureMethod *pmPtr;
    Tcl_Method method = (Tcl_Method) TclOONewProcInstanceMethod(interp,
	    (Object *) oPtr, flags, nameObj, argsObj, bodyObj, &pmPtr);

    if (method == NULL) {
	return NULL;
    }
    pmPtr->flags = flags & USE_DECLARER_NS;
    pmPtr->preCallProc = preCallPtr;
    pmPtr->postCallProc = postCallPtr;
    pmPtr->errProc = errProc;
    pmPtr->clientData = clientData;
    if (internalTokenPtr != NULL) {
	*internalTokenPtr = pmPtr;
    }
    return method;
}

Tcl_Method
TclOONewProcMethodEx(
    Tcl_Interp *interp,		/* The interpreter containing the class. */
    Tcl_Class clsPtr,		/* The class to modify. */
    TclOO_PreCallProc *preCallPtr,
    TclOO_PostCallProc *postCallPtr,
    ProcErrorProc *errProc,
    ClientData clientData,
    Tcl_Obj *nameObj,		/* The name of the method, which may be NULL;
				 * if so, up to caller to manage storage
				 * (e.g., because it is a constructor or
				 * destructor). */
    Tcl_Obj *argsObj,		/* The formal argument list for the method,
				 * which may be NULL; if so, it is equivalent
				 * to an empty list. */
    Tcl_Obj *bodyObj,		/* The body of the method, which must not be
				 * NULL. */
    int flags,			/* Whether this is a public method. */
    void **internalTokenPtr)	/* If non-NULL, points to a variable that gets
				 * the reference to the ProcedureMethod
				 * structure. */
{
    ProcedureMethod *pmPtr;
    Tcl_Method method = (Tcl_Method) TclOONewProcMethod(interp,
	    (Class *) clsPtr, flags, nameObj, argsObj, bodyObj, &pmPtr);

    if (method == NULL) {
	return NULL;
    }
    pmPtr->flags = flags & USE_DECLARER_NS;
    pmPtr->preCallProc = preCallPtr;
    pmPtr->postCallProc = postCallPtr;
    pmPtr->errProc = errProc;
    pmPtr->clientData = clientData;
    if (internalTokenPtr != NULL) {
	*internalTokenPtr = pmPtr;
    }
    return method;
}

/*
 * Local Variables:
 * mode: c
 * c-basic-offset: 4
 * fill-column: 78
 * End:
 */<|MERGE_RESOLUTION|>--- conflicted
+++ resolved
@@ -1326,12 +1326,8 @@
      */
 
     bodyObj = Tcl_DuplicateObj(pmPtr->procPtr->bodyPtr);
-<<<<<<< HEAD
+    Tcl_GetString(bodyObj);
     Tcl_StoreIntRep(pmPtr->procPtr->bodyPtr, &tclByteCodeType, NULL);
-=======
-    Tcl_GetString(bodyObj);
-    TclFreeIntRep(bodyObj);
->>>>>>> ee47b247
 
     /*
      * Create the actual copy of the method record, manufacturing a new proc
