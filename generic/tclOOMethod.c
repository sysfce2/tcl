--- conflicted
+++ resolved
@@ -1469,12 +1469,7 @@
     CallContext *contextPtr = (CallContext *) context;
     ForwardMethod *fmPtr = clientData;
     Tcl_Obj **argObjs, **prefixObjs;
-<<<<<<< HEAD
     size_t numPrefixes, len, skip = contextPtr->skip;
-    Command *cmdPtr;
-=======
-    int numPrefixes, len, skip = contextPtr->skip;
->>>>>>> a1fe1358
 
     /*
      * Build the real list of arguments to use. Note that we know that the
