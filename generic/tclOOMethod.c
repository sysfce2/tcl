--- conflicted
+++ resolved
@@ -1351,13 +1351,8 @@
      */
 
     bodyObj = Tcl_DuplicateObj(pmPtr->procPtr->bodyPtr);
-<<<<<<< HEAD
     TclGetString(bodyObj);
-    Tcl_StoreIntRep(pmPtr->procPtr->bodyPtr, &tclByteCodeType, NULL);
-=======
-    Tcl_GetString(bodyObj);
     Tcl_StoreInternalRep(pmPtr->procPtr->bodyPtr, &tclByteCodeType, NULL);
->>>>>>> 34385100
 
     /*
      * Create the actual copy of the method record, manufacturing a new proc
