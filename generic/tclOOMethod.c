--- conflicted
+++ resolved
@@ -1307,11 +1307,7 @@
 DeleteProcedureMethod(
     void *clientData)
 {
-<<<<<<< HEAD
     ProcedureMethod *pmPtr = (ProcedureMethod *)clientData;
-=======
-    ProcedureMethod *pmPtr = clientData;
->>>>>>> 2d85a1f9
 
     if (pmPtr->refCount-- <= 1) {
 	DeleteProcedureMethodRecord(pmPtr);
