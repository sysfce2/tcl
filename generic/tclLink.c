--- conflicted
+++ resolved
@@ -636,18 +636,11 @@
     TCL_UNUSED(Tcl_Interp *),
     Tcl_Obj *objPtr)
 {
-<<<<<<< HEAD
-    size_t length;
-    const char *str, *endPtr;
-
-    str = Tcl_GetStringFromObj(objPtr, &length);
-=======
     const char *str;
     const char *endPtr;
-    int length;
-
-    str = TclGetStringFromObj(objPtr, &length);
->>>>>>> 57f0eb95
+    size_t length;
+
+    str = Tcl_GetStringFromObj(objPtr, &length);
     if ((length == 1) && (str[0] == '.')) {
 	objPtr->typePtr = &invalidRealType;
 	objPtr->internalRep.doubleValue = 0.0;
@@ -656,8 +649,8 @@
     if (TclParseNumber(NULL, objPtr, NULL, str, length, &endPtr,
 	    TCL_PARSE_DECIMAL_ONLY) == TCL_OK) {
 	/*
-	 * If number is followed by [eE][+-]?, then it is an invalid double,
-	 * but it could be the start of a valid double.
+	 * If number is followed by [eE][+-]?, then it is an invalid
+	 * double, but it could be the start of a valid double.
 	 */
 
 	if (*endPtr == 'e' || *endPtr == 'E') {
@@ -680,10 +673,10 @@
 }
 
 /*
- * This function checks for integer representations, which are valid when
- * linking with C variables, but which are invalid in other contexts in Tcl.
- * Handled are "+", "-", "", "0x", "0b", "0d" and "0o" (upper- and
- * lower-case).  See bug [39f6304c2e].
+ * This function checks for integer representations, which are valid
+ * when linking with C variables, but which are invalid in other
+ * contexts in Tcl. Handled are "+", "-", "", "0x", "0b", "0d" and "0o"
+ * (upperand lowercase). See bug [39f6304c2e].
  */
 
 static int
@@ -691,19 +684,11 @@
     Tcl_Obj *objPtr,
     int *intPtr)
 {
-<<<<<<< HEAD
     size_t length;
     const char *str = Tcl_GetStringFromObj(objPtr, &length);
 
-    if ((length == 0) ||
-	    ((length == 2) && (str[0] == '0') && strchr("xXbBoOdD", str[1]))) {
-=======
-    int length;
-    const char *str = TclGetStringFromObj(objPtr, &length);
-
     if ((length == 0) || ((length == 2) && (str[0] == '0')
 	    && strchr("xXbBoOdD", str[1]))) {
->>>>>>> 57f0eb95
 	*intPtr = 0;
 	return TCL_OK;
     } else if ((length == 1) && strchr("+-", str[0])) {
@@ -714,10 +699,10 @@
 }
 
 /*
- * This function checks for double representations, which are valid when
- * linking with C variables, but which are invalid in other contexts in Tcl.
- * Handled are "+", "-", "", ".", "0x", "0b" and "0o" (upper- and lower-case)
- * and sequences like "1e-". See bug [39f6304c2e].
+ * This function checks for double representations, which are valid
+ * when linking with C variables, but which are invalid in other
+ * contexts in Tcl. Handled are "+", "-", "", ".", "0x", "0b" and "0o"
+ * (upper- and lowercase) and sequences like "1e-". See bug [39f6304c2e].
  */
 
 static int
@@ -918,12 +903,7 @@
 
     switch (linkPtr->type) {
     case TCL_LINK_STRING:
-<<<<<<< HEAD
 	value = Tcl_GetStringFromObj(valueObj, &valueLength);
-=======
-	value = TclGetStringFromObj(valueObj, &valueLength);
-	valueLength++;		/* include end of string char */
->>>>>>> 57f0eb95
 	pp = (char **) linkPtr->addr;
 
 	*pp = (char *)Tcl_Realloc(*pp, ++valueLength);
@@ -931,7 +911,7 @@
 	return NULL;
 
     case TCL_LINK_CHARS:
-	value = (char *) TclGetStringFromObj(valueObj, &valueLength);
+	value = (char *) Tcl_GetStringFromObj(valueObj, &valueLength);
 	valueLength++;		/* include end of string char */
 	if (valueLength > linkPtr->bytes) {
 	    return (char *) "wrong size of char* value";
