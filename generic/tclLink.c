/*
 * tclLink.c --
 *
 *	This file implements linked variables (a C variable that is tied to a
 *	Tcl variable). The idea of linked variables was first suggested by
 *	Andreas Stolcke and this implementation is based heavily on a
 *	prototype implementation provided by him.
 *
 * Copyright © 1993 The Regents of the University of California.
 * Copyright © 1994-1997 Sun Microsystems, Inc.
 * Copyright © 2008 Rene Zaumseil
 * Copyright © 2019 Donal K. Fellows
 *
 * See the file "license.terms" for information on usage and redistribution of
 * this file, and for a DISCLAIMER OF ALL WARRANTIES.
 */

#include "tclInt.h"
#include "tclTomMath.h"
#include <math.h>

/*
 * For each linked variable there is a data structure of the following type,
 * which describes the link and is the clientData for the trace set on the Tcl
 * variable.
 */

typedef struct {
    Tcl_Interp *interp;		/* Interpreter containing Tcl variable. */
    Namespace *nsPtr;		/* Namespace containing Tcl variable */
    Tcl_Obj *varName;		/* Name of variable (must be global). This is
				 * needed during trace callbacks, since the
				 * actual variable may be aliased at that time
				 * via upvar. */
    void *addr;			/* Location of C variable. */
    size_t bytes;		/* Size of C variable array. This is 0 when
				 * single variables, and >0 used for array
				 * variables. */
    size_t numElems;	/* Number of elements in C variable array.
				 * Zero for single variables. */
    int type;			/* Type of link (TCL_LINK_INT, etc.). */
    union {
	char c;
	unsigned char uc;
	int i;
	unsigned int ui;
	short s;
	unsigned short us;
#if !defined(TCL_WIDE_INT_IS_LONG) && !defined(_WIN32) && !defined(__CYGWIN__)
	long l;
	unsigned long ul;
#endif
	Tcl_WideInt w;
	Tcl_WideUInt uw;
	float f;
	double d;
	void *aryPtr;		/* Generic array. */
	char *cPtr;		/* char array */
	unsigned char *ucPtr;	/* unsigned char array */
	short *sPtr;		/* short array */
	unsigned short *usPtr;	/* unsigned short array */
	int *iPtr;		/* int array */
	unsigned int *uiPtr;	/* unsigned int array */
	long *lPtr;		/* long array */
	unsigned long *ulPtr;	/* unsigned long array */
	Tcl_WideInt *wPtr;	/* wide (long long) array */
	Tcl_WideUInt *uwPtr;	/* unsigned wide (long long) array */
	float *fPtr;		/* float array */
	double *dPtr;		/* double array */
    } lastValue;		/* Last known value of C variable; used to
				 * avoid string conversions. */
    int flags;			/* Miscellaneous one-bit values; see below for
				 * definitions. */
} Link;

/*
 * Definitions for flag bits:
 * LINK_READ_ONLY -		1 means errors should be generated if Tcl
 *				script attempts to write variable.
 * LINK_BEING_UPDATED -		1 means that a call to Tcl_UpdateLinkedVar is
 *				in progress for this variable, so trace
 *				callbacks on the variable should be ignored.
 * LINK_ALLOC_ADDR -		1 means linkPtr->addr was allocated on the
 *				heap.
 * LINK_ALLOC_LAST -		1 means linkPtr->valueLast.p was allocated on
 *				the heap.
 */

#define LINK_READ_ONLY		1
#define LINK_BEING_UPDATED	2
#define LINK_ALLOC_ADDR		4
#define LINK_ALLOC_LAST		8

/*
 * Forward references to functions defined later in this file:
 */

static char *		LinkTraceProc(ClientData clientData,Tcl_Interp *interp,
			    const char *name1, const char *name2, int flags);
static Tcl_Obj *	ObjValue(Link *linkPtr);
static void		LinkFree(Link *linkPtr);
static int		GetInvalidIntFromObj(Tcl_Obj *objPtr, int *intPtr);
static int		GetInvalidDoubleFromObj(Tcl_Obj *objPtr,
			    double *doublePtr);
static int		SetInvalidRealFromAny(Tcl_Interp *interp,
			    Tcl_Obj *objPtr);

/*
 * A marker type used to flag weirdnesses so we can pass them around right.
 */

static Tcl_ObjType invalidRealType = {
    "invalidReal",			/* name */
    NULL,				/* freeIntRepProc */
    NULL,				/* dupIntRepProc */
    NULL,				/* updateStringProc */
    NULL				/* setFromAnyProc */
};

/*
 * Convenience macro for accessing the value of the C variable pointed to by a
 * link. Note that this macro produces something that may be regarded as an
 * lvalue or rvalue; it may be assigned to as well as read. Also note that
 * this macro assumes the name of the variable being accessed (linkPtr); this
 * is not strictly a good thing, but it keeps the code much shorter and
 * cleaner.
 */

#define LinkedVar(type) (*(type *) linkPtr->addr)

/*
 *----------------------------------------------------------------------
 *
 * Tcl_LinkVar --
 *
 *	Link a C variable to a Tcl variable so that changes to either one
 *	causes the other to change.
 *
 * Results:
 *	The return value is TCL_OK if everything went well or TCL_ERROR if an
 *	error occurred (the interp's result is also set after errors).
 *
 * Side effects:
 *	The value at *addr is linked to the Tcl variable "varName", using
 *	"type" to convert between string values for Tcl and binary values for
 *	*addr.
 *
 *----------------------------------------------------------------------
 */

int
Tcl_LinkVar(
    Tcl_Interp *interp,		/* Interpreter in which varName exists. */
    const char *varName,	/* Name of a global variable in interp. */
    void *addr,			/* Address of a C variable to be linked to
				 * varName. */
    int type)			/* Type of C variable: TCL_LINK_INT, etc. Also
				 * may have TCL_LINK_READ_ONLY OR'ed in. */
{
    Tcl_Obj *objPtr;
    Link *linkPtr;
    Namespace *dummy;
    const char *name;
    int code;

    linkPtr = (Link *) Tcl_VarTraceInfo2(interp, varName, NULL,
	    TCL_GLOBAL_ONLY, LinkTraceProc, NULL);
    if (linkPtr != NULL) {
	Tcl_SetObjResult(interp, Tcl_ObjPrintf(
		"variable '%s' is already linked", varName));
	return TCL_ERROR;
    }

    linkPtr = (Link *)Tcl_Alloc(sizeof(Link));
    linkPtr->interp = interp;
    linkPtr->nsPtr = NULL;
    linkPtr->varName = Tcl_NewStringObj(varName, -1);
    Tcl_IncrRefCount(linkPtr->varName);
    linkPtr->addr = addr;
    linkPtr->type = type & ~TCL_LINK_READ_ONLY;
#if !defined(TCL_NO_DEPRECATED) && (defined(TCL_WIDE_INT_IS_LONG) \
	|| defined(_WIN32) || defined(__CYGWIN__))
    if (linkPtr->type == 11 /* legacy TCL_LINK_LONG */) {
	linkPtr->type = TCL_LINK_LONG;
    } else if (linkPtr->type == 12 /* legacy TCL_LINK_ULONG */) {
	linkPtr->type = TCL_LINK_ULONG;
    }
#endif
    if (type & TCL_LINK_READ_ONLY) {
	linkPtr->flags = LINK_READ_ONLY;
    } else {
	linkPtr->flags = 0;
    }
    linkPtr->bytes = 0;
    linkPtr->numElems = 0;
    objPtr = ObjValue(linkPtr);
    if (Tcl_ObjSetVar2(interp, linkPtr->varName, NULL, objPtr,
	    TCL_GLOBAL_ONLY|TCL_LEAVE_ERR_MSG) == NULL) {
	Tcl_DecrRefCount(linkPtr->varName);
	LinkFree(linkPtr);
	return TCL_ERROR;
    }

    TclGetNamespaceForQualName(interp, varName, NULL, TCL_GLOBAL_ONLY,
	    &(linkPtr->nsPtr), &dummy, &dummy, &name);
    linkPtr->nsPtr->refCount++;

    code = Tcl_TraceVar2(interp, varName, NULL,
	    TCL_GLOBAL_ONLY|TCL_TRACE_READS|TCL_TRACE_WRITES|TCL_TRACE_UNSETS,
	    LinkTraceProc, linkPtr);
    if (code != TCL_OK) {
	Tcl_DecrRefCount(linkPtr->varName);
	LinkFree(linkPtr);
    }
    return code;
}

/*
 *----------------------------------------------------------------------
 *
 * Tcl_LinkArray --
 *
 *	Link a C variable array to a Tcl variable so that changes to either
 *	one causes the other to change.
 *
 * Results:
 *	The return value is TCL_OK if everything went well or TCL_ERROR if an
 *	error occurred (the interp's result is also set after errors).
 *
 * Side effects:
 *	The value at *addr is linked to the Tcl variable "varName", using
 *	"type" to convert between string values for Tcl and binary values for
 *	*addr.
 *
 *----------------------------------------------------------------------
 */

int
Tcl_LinkArray(
    Tcl_Interp *interp,		/* Interpreter in which varName exists. */
    const char *varName,	/* Name of a global variable in interp. */
    void *addr,			/* Address of a C variable to be linked to
				 * varName. If NULL then the necessary space
				 * will be allocated and returned as the
				 * interpreter result. */
    int type,			/* Type of C variable: TCL_LINK_INT, etc. Also
				 * may have TCL_LINK_READ_ONLY OR'ed in. */
    size_t size)			/* Size of C variable array, >1 if array */
{
    Tcl_Obj *objPtr;
    Link *linkPtr;
    Namespace *dummy;
    const char *name;
    int code;

    if (size < 1) {
	Tcl_SetObjResult(interp, Tcl_NewStringObj(
		"wrong array size given", -1));
	return TCL_ERROR;
    }

    linkPtr = (Link *)Tcl_Alloc(sizeof(Link));
    linkPtr->type = type & ~TCL_LINK_READ_ONLY;
#if !defined(TCL_NO_DEPRECATED) && (defined(TCL_WIDE_INT_IS_LONG) \
	|| defined(_WIN32) || defined(__CYGWIN__))
    if (linkPtr->type == 11 /* legacy TCL_LINK_LONG */) {
	linkPtr->type = TCL_LINK_LONG;
    } else if (linkPtr->type == 12 /* legacy TCL_LINK_ULONG */) {
	linkPtr->type = TCL_LINK_ULONG;
    }
#endif
    linkPtr->numElems = size;
    if (type & TCL_LINK_READ_ONLY) {
	linkPtr->flags = LINK_READ_ONLY;
    } else {
	linkPtr->flags = 0;
    }

    switch (linkPtr->type) {
    case TCL_LINK_INT:
    case TCL_LINK_BOOLEAN:
	linkPtr->bytes = size * sizeof(int);
	break;
    case TCL_LINK_DOUBLE:
	linkPtr->bytes = size * sizeof(double);
	break;
    case TCL_LINK_WIDE_INT:
	linkPtr->bytes = size * sizeof(Tcl_WideInt);
	break;
    case TCL_LINK_WIDE_UINT:
	linkPtr->bytes = size * sizeof(Tcl_WideUInt);
	break;
    case TCL_LINK_CHAR:
	linkPtr->bytes = size * sizeof(char);
	break;
    case TCL_LINK_UCHAR:
	linkPtr->bytes = size * sizeof(unsigned char);
	break;
    case TCL_LINK_SHORT:
	linkPtr->bytes = size * sizeof(short);
	break;
    case TCL_LINK_USHORT:
	linkPtr->bytes = size * sizeof(unsigned short);
	break;
    case TCL_LINK_UINT:
	linkPtr->bytes = size * sizeof(unsigned int);
	break;
#if !defined(TCL_WIDE_INT_IS_LONG) && !defined(_WIN32) && !defined(__CYGWIN__)
    case TCL_LINK_LONG:
	linkPtr->bytes = size * sizeof(long);
	break;
    case TCL_LINK_ULONG:
	linkPtr->bytes = size * sizeof(unsigned long);
	break;
#endif
    case TCL_LINK_FLOAT:
	linkPtr->bytes = size * sizeof(float);
	break;
    case TCL_LINK_STRING:
	linkPtr->bytes = size * sizeof(char);
	size = 1;		/* This is a variable length string, no need
				 * to check last value. */

	/*
	 * If no address is given create one and use as address the
         * not needed linkPtr->lastValue
	 */

	if (addr == NULL) {
	    linkPtr->lastValue.aryPtr = Tcl_Alloc(linkPtr->bytes);
	    linkPtr->flags |= LINK_ALLOC_LAST;
	    addr = (char *) &linkPtr->lastValue.cPtr;
	}
	break;
    case TCL_LINK_CHARS:
    case TCL_LINK_BINARY:
	linkPtr->bytes = size * sizeof(char);
	break;
    default:
	LinkFree(linkPtr);
	Tcl_SetObjResult(interp, Tcl_NewStringObj(
		"bad linked array variable type", -1));
	return TCL_ERROR;
    }

    /*
     * Allocate C variable space in case no address is given
     */

    if (addr == NULL) {
	linkPtr->addr = Tcl_Alloc(linkPtr->bytes);
	linkPtr->flags |= LINK_ALLOC_ADDR;
    } else {
	linkPtr->addr = addr;
    }

    /*
     * If necessary create space for last used value.
     */

    if (size > 1) {
	linkPtr->lastValue.aryPtr = Tcl_Alloc(linkPtr->bytes);
	linkPtr->flags |= LINK_ALLOC_LAST;
    }

    /*
     * Initialize allocated space.
     */

    if (linkPtr->flags & LINK_ALLOC_ADDR) {
	memset(linkPtr->addr, 0, linkPtr->bytes);
    }
    if (linkPtr->flags & LINK_ALLOC_LAST) {
	memset(linkPtr->lastValue.aryPtr, 0, linkPtr->bytes);
    }

    /*
     * Set common structure values.
     */

    linkPtr->interp = interp;
    linkPtr->varName = Tcl_NewStringObj(varName, -1);
    Tcl_IncrRefCount(linkPtr->varName);

    TclGetNamespaceForQualName(interp, varName, NULL, TCL_GLOBAL_ONLY,
	    &(linkPtr->nsPtr), &dummy, &dummy, &name);
    linkPtr->nsPtr->refCount++;

    objPtr = ObjValue(linkPtr);
    if (Tcl_ObjSetVar2(interp, linkPtr->varName, NULL, objPtr,
	    TCL_GLOBAL_ONLY|TCL_LEAVE_ERR_MSG) == NULL) {
	Tcl_DecrRefCount(linkPtr->varName);
	LinkFree(linkPtr);
	return TCL_ERROR;
    }

    code = Tcl_TraceVar2(interp, varName, NULL,
	    TCL_GLOBAL_ONLY|TCL_TRACE_READS|TCL_TRACE_WRITES|TCL_TRACE_UNSETS,
	    LinkTraceProc, linkPtr);
    if (code != TCL_OK) {
	Tcl_DecrRefCount(linkPtr->varName);
	LinkFree(linkPtr);
    }
    return code;
}

/*
 *----------------------------------------------------------------------
 *
 * Tcl_UnlinkVar --
 *
 *	Destroy the link between a Tcl variable and a C variable.
 *
 * Results:
 *	None.
 *
 * Side effects:
 *	If "varName" was previously linked to a C variable, the link is broken
 *	to make the variable independent. If there was no previous link for
 *	"varName" then nothing happens.
 *
 *----------------------------------------------------------------------
 */

void
Tcl_UnlinkVar(
    Tcl_Interp *interp,		/* Interpreter containing variable to unlink */
    const char *varName)	/* Global variable in interp to unlink. */
{
    Link *linkPtr = (Link *) Tcl_VarTraceInfo2(interp, varName, NULL,
	    TCL_GLOBAL_ONLY, LinkTraceProc, NULL);

    if (linkPtr == NULL) {
	return;
    }
    Tcl_UntraceVar2(interp, varName, NULL,
	    TCL_GLOBAL_ONLY|TCL_TRACE_READS|TCL_TRACE_WRITES|TCL_TRACE_UNSETS,
	    LinkTraceProc, linkPtr);
    Tcl_DecrRefCount(linkPtr->varName);
    LinkFree(linkPtr);
}

/*
 *----------------------------------------------------------------------
 *
 * Tcl_UpdateLinkedVar --
 *
 *	This function is invoked after a linked variable has been changed by C
 *	code. It updates the Tcl variable so that traces on the variable will
 *	trigger.
 *
 * Results:
 *	None.
 *
 * Side effects:
 *	The Tcl variable "varName" is updated from its C value, causing traces
 *	on the variable to trigger.
 *
 *----------------------------------------------------------------------
 */

void
Tcl_UpdateLinkedVar(
    Tcl_Interp *interp,		/* Interpreter containing variable. */
    const char *varName)	/* Name of global variable that is linked. */
{
    Link *linkPtr = (Link *) Tcl_VarTraceInfo2(interp, varName, NULL,
	    TCL_GLOBAL_ONLY, LinkTraceProc, NULL);
    int savedFlag;

    if (linkPtr == NULL) {
	return;
    }
    savedFlag = linkPtr->flags & LINK_BEING_UPDATED;
    linkPtr->flags |= LINK_BEING_UPDATED;
    Tcl_ObjSetVar2(interp, linkPtr->varName, NULL, ObjValue(linkPtr),
	    TCL_GLOBAL_ONLY);
    /*
     * Callback may have unlinked the variable. [Bug 1740631]
     */
    linkPtr = (Link *) Tcl_VarTraceInfo2(interp, varName, NULL,
	    TCL_GLOBAL_ONLY, LinkTraceProc, NULL);
    if (linkPtr != NULL) {
	linkPtr->flags = (linkPtr->flags & ~LINK_BEING_UPDATED) | savedFlag;
    }
}

/*
 *----------------------------------------------------------------------
 *
 * GetInt, GetWide, GetUWide, GetDouble, EqualDouble, IsSpecial --
 *
 *	Helper functions for LinkTraceProc and ObjValue. These are all
 *	factored out here to make those functions simpler.
 *
 *----------------------------------------------------------------------
 */

static inline int
GetInt(
    Tcl_Obj *objPtr,
    int *intPtr)
{
    return (Tcl_GetIntFromObj(NULL, objPtr, intPtr) != TCL_OK
	    && GetInvalidIntFromObj(objPtr, intPtr) != TCL_OK);
}

static inline int
GetWide(
    Tcl_Obj *objPtr,
    Tcl_WideInt *widePtr)
{
    if (Tcl_GetWideIntFromObj(NULL, objPtr, widePtr) != TCL_OK) {
	int intValue;

	if (GetInvalidIntFromObj(objPtr, &intValue) != TCL_OK) {
	    return 1;
	}
	*widePtr = intValue;
    }
    return 0;
}

static inline int
GetUWide(
    Tcl_Obj *objPtr,
    Tcl_WideUInt *uwidePtr)
{
    Tcl_WideInt *widePtr = (Tcl_WideInt *) uwidePtr;
    ClientData clientData;
    int type, intValue;

    if (TclGetNumberFromObj(NULL, objPtr, &clientData, &type) == TCL_OK) {
	if (type == TCL_NUMBER_INT) {
	    *widePtr = *((const Tcl_WideInt *) clientData);
	    return (*widePtr < 0);
	} else if (type == TCL_NUMBER_BIG) {
	    mp_int *numPtr = (mp_int *)clientData;
	    Tcl_WideUInt value = 0;
	    union {
		Tcl_WideUInt value;
		unsigned char bytes[sizeof(Tcl_WideUInt)];
	    } scratch;
	    size_t numBytes;
	    unsigned char *bytes = scratch.bytes;

	    if (numPtr->sign || (MP_OKAY != mp_to_ubin(numPtr,
		    bytes, sizeof(Tcl_WideUInt), &numBytes))) {
		/*
		 * If the sign bit is set (a negative value) or if the value
		 * can't possibly fit in the bits of an unsigned wide, there's
		 * no point in doing further conversion.
		 */
		return 1;
	    }
#ifdef WORDS_BIGENDIAN
	    while (numBytes-- > 0) {
		value = (value << CHAR_BIT) | *bytes++;
	    }
#else /* !WORDS_BIGENDIAN */
	    /*
	     * Little-endian can read the value directly.
	     */
	    value = scratch.value;
#endif /* WORDS_BIGENDIAN */
	    *uwidePtr = value;
	    return 0;
	}
    }

    /*
     * Evil edge case fallback.
     */

    if (GetInvalidIntFromObj(objPtr, &intValue) != TCL_OK) {
	return 1;
    }
    *uwidePtr = intValue;
    return 0;
}

static inline int
GetDouble(
    Tcl_Obj *objPtr,
    double *dblPtr)
{
    if (Tcl_GetDoubleFromObj(NULL, objPtr, dblPtr) == TCL_OK) {
	return 0;
    } else {
#ifdef ACCEPT_NAN
	Tcl_ObjInternalRep *irPtr = TclFetchInternalRep(objPtr, &tclDoubleType);

	if (irPtr != NULL) {
	    *dblPtr = irPtr->doubleValue;
	    return 0;
	}
#endif /* ACCEPT_NAN */
	return GetInvalidDoubleFromObj(objPtr, dblPtr) != TCL_OK;
    }
}

static inline int
EqualDouble(
    double a,
    double b)
{
    return (a == b)
#ifdef ACCEPT_NAN
	|| (isnan(a) && isnan(b))
#endif /* ACCEPT_NAN */
	;
}

static inline int
IsSpecial(
    double a)
{
    return isinf(a)
#ifdef ACCEPT_NAN
	|| isnan(a)
#endif /* ACCEPT_NAN */
	;
}

/*
 * Mark an object as holding a weird double.
 */

static int
SetInvalidRealFromAny(
    TCL_UNUSED(Tcl_Interp *),
    Tcl_Obj *objPtr)
{
    size_t length;
    const char *str, *endPtr;

    str = Tcl_GetStringFromObj(objPtr, &length);
    if ((length == 1) && (str[0] == '.')) {
	objPtr->typePtr = &invalidRealType;
	objPtr->internalRep.doubleValue = 0.0;
	return TCL_OK;
    }
    if (TclParseNumber(NULL, objPtr, NULL, str, length, &endPtr,
	    TCL_PARSE_DECIMAL_ONLY) == TCL_OK) {
	/*
	 * If number is followed by [eE][+-]?, then it is an invalid double,
	 * but it could be the start of a valid double.
	 */

	if (*endPtr == 'e' || *endPtr == 'E') {
	    ++endPtr;
	    if (*endPtr == '+' || *endPtr == '-') {
		++endPtr;
	    }
	    if (*endPtr == 0) {
		double doubleValue = 0.0;

		Tcl_GetDoubleFromObj(NULL, objPtr, &doubleValue);
		TclFreeInternalRep(objPtr);
		objPtr->typePtr = &invalidRealType;
		objPtr->internalRep.doubleValue = doubleValue;
		return TCL_OK;
	    }
	}
    }
    return TCL_ERROR;
}

/*
 * This function checks for integer representations, which are valid when
 * linking with C variables, but which are invalid in other contexts in Tcl.
 * Handled are "+", "-", "", "0x", "0b", "0d" and "0o" (upper- and
 * lower-case).  See bug [39f6304c2e].
 */

static int
GetInvalidIntFromObj(
    Tcl_Obj *objPtr,
    int *intPtr)
{
    size_t length;
    const char *str = Tcl_GetStringFromObj(objPtr, &length);

    if ((length == 0) ||
	    ((length == 2) && (str[0] == '0') && strchr("xXbBoOdD", str[1]))) {
	*intPtr = 0;
	return TCL_OK;
    } else if ((length == 1) && strchr("+-", str[0])) {
	*intPtr = (str[0] == '+');
	return TCL_OK;
    }
    return TCL_ERROR;
}

/*
 * This function checks for double representations, which are valid when
 * linking with C variables, but which are invalid in other contexts in Tcl.
 * Handled are "+", "-", "", ".", "0x", "0b" and "0o" (upper- and lower-case)
 * and sequences like "1e-". See bug [39f6304c2e].
 */

static int
GetInvalidDoubleFromObj(
    Tcl_Obj *objPtr,
    double *doublePtr)
{
    int intValue;

    if (TclHasInternalRep(objPtr, &invalidRealType)) {
	goto gotdouble;
    }
    if (GetInvalidIntFromObj(objPtr, &intValue) == TCL_OK) {
	*doublePtr = (double) intValue;
	return TCL_OK;
    }
    if (SetInvalidRealFromAny(NULL, objPtr) == TCL_OK) {
    gotdouble:
	*doublePtr = objPtr->internalRep.doubleValue;
	return TCL_OK;
    }
    return TCL_ERROR;
}

/*
 *----------------------------------------------------------------------
 *
 * LinkTraceProc --
 *
 *	This function is invoked when a linked Tcl variable is read, written,
 *	or unset from Tcl. It's responsible for keeping the C variable in sync
 *	with the Tcl variable.
 *
 * Results:
 *	If all goes well, NULL is returned; otherwise an error message is
 *	returned.
 *
 * Side effects:
 *	The C variable may be updated to make it consistent with the Tcl
 *	variable, or the Tcl variable may be overwritten to reject a
 *	modification.
 *
 *----------------------------------------------------------------------
 */

static char *
LinkTraceProc(
    ClientData clientData,	/* Contains information about the link. */
    Tcl_Interp *interp,		/* Interpreter containing Tcl variable. */
    TCL_UNUSED(const char *) /*name1*/,
    TCL_UNUSED(const char *) /*name2*/,
				/* Links can only be made to global variables,
				 * so we can find them with need to resolve
				 * caller-supplied name in caller context. */
    int flags)			/* Miscellaneous additional information. */
{
    Link *linkPtr = (Link *)clientData;
    int changed;
    size_t valueLength = 0;
    const char *value;
    char **pp;
    Tcl_Obj *valueObj;
    int valueInt;
    Tcl_WideInt valueWide;
    Tcl_WideUInt valueUWide;
    double valueDouble;
    size_t objc, i;
    Tcl_Obj **objv;

    /*
     * If the variable is being unset, then just re-create it (with a trace)
     * unless the whole interpreter is going away.
     */

    if (flags & TCL_TRACE_UNSETS) {
	if (Tcl_InterpDeleted(interp) || TclNamespaceDeleted(linkPtr->nsPtr)) {
	    Tcl_DecrRefCount(linkPtr->varName);
	    LinkFree(linkPtr);
	} else if (flags & TCL_TRACE_DESTROYED) {
	    Tcl_ObjSetVar2(interp, linkPtr->varName, NULL, ObjValue(linkPtr),
		    TCL_GLOBAL_ONLY);
	    Tcl_TraceVar2(interp, TclGetString(linkPtr->varName), NULL,
		    TCL_GLOBAL_ONLY|TCL_TRACE_READS|TCL_TRACE_WRITES
		    |TCL_TRACE_UNSETS, LinkTraceProc, linkPtr);
	}
	return NULL;
    }

    /*
     * If we were invoked because of a call to Tcl_UpdateLinkedVar, then don't
     * do anything at all. In particular, we don't want to get upset that the
     * variable is being modified, even if it is supposed to be read-only.
     */

    if (linkPtr->flags & LINK_BEING_UPDATED) {
	return NULL;
    }

    /*
     * For read accesses, update the Tcl variable if the C variable has
     * changed since the last time we updated the Tcl variable.
     */

    if (flags & TCL_TRACE_READS) {
	/*
	 * Variable arrays
	 */

	if (linkPtr->flags & LINK_ALLOC_LAST) {
	    changed = memcmp(linkPtr->addr, linkPtr->lastValue.aryPtr,
		    linkPtr->bytes);
	} else {
	    /* single variables */
	    switch (linkPtr->type) {
	    case TCL_LINK_INT:
	    case TCL_LINK_BOOLEAN:
		changed = (LinkedVar(int) != linkPtr->lastValue.i);
		break;
	    case TCL_LINK_DOUBLE:
		changed = !EqualDouble(LinkedVar(double), linkPtr->lastValue.d);
		break;
	    case TCL_LINK_WIDE_INT:
		changed = (LinkedVar(Tcl_WideInt) != linkPtr->lastValue.w);
		break;
	    case TCL_LINK_WIDE_UINT:
		changed = (LinkedVar(Tcl_WideUInt) != linkPtr->lastValue.uw);
		break;
	    case TCL_LINK_CHAR:
		changed = (LinkedVar(char) != linkPtr->lastValue.c);
		break;
	    case TCL_LINK_UCHAR:
		changed = (LinkedVar(unsigned char) != linkPtr->lastValue.uc);
		break;
	    case TCL_LINK_SHORT:
		changed = (LinkedVar(short) != linkPtr->lastValue.s);
		break;
	    case TCL_LINK_USHORT:
		changed = (LinkedVar(unsigned short) != linkPtr->lastValue.us);
		break;
	    case TCL_LINK_UINT:
		changed = (LinkedVar(unsigned int) != linkPtr->lastValue.ui);
		break;
#if !defined(TCL_WIDE_INT_IS_LONG) && !defined(_WIN32) && !defined(__CYGWIN__)
	    case TCL_LINK_LONG:
		changed = (LinkedVar(long) != linkPtr->lastValue.l);
		break;
	    case TCL_LINK_ULONG:
		changed = (LinkedVar(unsigned long) != linkPtr->lastValue.ul);
		break;
#endif
	    case TCL_LINK_FLOAT:
		changed = !EqualDouble(LinkedVar(float), linkPtr->lastValue.f);
		break;
	    case TCL_LINK_STRING:
	    case TCL_LINK_CHARS:
	    case TCL_LINK_BINARY:
		changed = 1;
		break;
	    default:
		changed = 0;
		/* return (char *) "internal error: bad linked variable type"; */
	    }
	}
	if (changed) {
	    Tcl_ObjSetVar2(interp, linkPtr->varName, NULL, ObjValue(linkPtr),
		    TCL_GLOBAL_ONLY);
	}
	return NULL;
    }

    /*
     * For writes, first make sure that the variable is writable. Then convert
     * the Tcl value to C if possible. If the variable isn't writable or can't
     * be converted, then restore the varaible's old value and return an
     * error. Another tricky thing: we have to save and restore the interp's
     * result, since the variable access could occur when the result has been
     * partially set.
     */

    if (linkPtr->flags & LINK_READ_ONLY) {
	Tcl_ObjSetVar2(interp, linkPtr->varName, NULL, ObjValue(linkPtr),
		TCL_GLOBAL_ONLY);
	return (char *) "linked variable is read-only";
    }
    valueObj = Tcl_ObjGetVar2(interp, linkPtr->varName,NULL, TCL_GLOBAL_ONLY);
    if (valueObj == NULL) {
	/*
	 * This shouldn't ever happen.
	 */

	return (char *) "internal error: linked variable couldn't be read";
    }

    /*
     * Special cases.
     */

    switch (linkPtr->type) {
    case TCL_LINK_STRING:
	value = Tcl_GetStringFromObj(valueObj, &valueLength);
	pp = (char **) linkPtr->addr;

	*pp = (char *)Tcl_Realloc(*pp, ++valueLength);
	memcpy(*pp, value, valueLength);
	return NULL;

    case TCL_LINK_CHARS:
	value = (char *) Tcl_GetStringFromObj(valueObj, &valueLength);
	valueLength++;		/* include end of string char */
	if (valueLength > linkPtr->bytes) {
	    return (char *) "wrong size of char* value";
	}
	if (linkPtr->flags & LINK_ALLOC_LAST) {
	    memcpy(linkPtr->lastValue.aryPtr, value, valueLength);
	    memcpy(linkPtr->addr, value, valueLength);
	} else {
	    linkPtr->lastValue.c = '\0';
	    LinkedVar(char) = linkPtr->lastValue.c;
	}
	return NULL;

    case TCL_LINK_BINARY:
	value = (char *) Tcl_GetByteArrayFromObj(valueObj, &valueLength);
	if (valueLength != linkPtr->bytes) {
	    return (char *) "wrong size of binary value";
	}
	if (linkPtr->flags & LINK_ALLOC_LAST) {
	    memcpy(linkPtr->lastValue.aryPtr, value, valueLength);
	    memcpy(linkPtr->addr, value, valueLength);
	} else {
	    linkPtr->lastValue.uc = (unsigned char) *value;
	    LinkedVar(unsigned char) = linkPtr->lastValue.uc;
	}
	return NULL;
    }

    /*
     * A helper macro. Writing this as a function is messy because of type
     * variance.
     */

#define InRange(lowerLimit, value, upperLimit)			\
    ((value) >= (lowerLimit) && (value) <= (upperLimit))

    /*
     * If we're working with an array of numbers, extract the Tcl list.
     */

    if (linkPtr->flags & LINK_ALLOC_LAST) {
<<<<<<< HEAD
	if (TclListObjGetElements(NULL, (valueObj), &objc, &objv) == TCL_ERROR
		|| objc != linkPtr->numElems) {
=======
	if (TclListObjGetElementsM(NULL, (valueObj), &objc, &objv) == TCL_ERROR
		|| (size_t)objc != linkPtr->numElems) {
>>>>>>> 292c03d1
	    return (char *) "wrong dimension";
	}
    }

    switch (linkPtr->type) {
    case TCL_LINK_INT:
	if (linkPtr->flags & LINK_ALLOC_LAST) {
	    for (i = 0; i < objc; i++) {
		int *varPtr = &linkPtr->lastValue.iPtr[i];

		if (GetInt(objv[i], varPtr)) {
		    Tcl_ObjSetVar2(interp, linkPtr->varName, NULL,
			    ObjValue(linkPtr), TCL_GLOBAL_ONLY);
	            return (char *) "variable array must have integer values";
		}
	    }
	} else {
	    int *varPtr = &linkPtr->lastValue.i;

	    if (GetInt(valueObj, varPtr)) {
		Tcl_ObjSetVar2(interp, linkPtr->varName, NULL,
			ObjValue(linkPtr), TCL_GLOBAL_ONLY);
		return (char *) "variable must have integer value";
	    }
	    LinkedVar(int) = *varPtr;
	}
	break;

    case TCL_LINK_WIDE_INT:
	if (linkPtr->flags & LINK_ALLOC_LAST) {
	    for (i=0; i < objc; i++) {
		Tcl_WideInt *varPtr = &linkPtr->lastValue.wPtr[i];

		if (GetWide(objv[i], varPtr)) {
		    Tcl_ObjSetVar2(interp, linkPtr->varName, NULL,
			    ObjValue(linkPtr), TCL_GLOBAL_ONLY);
		    return (char *)
			    "variable array must have wide integer value";
		}
	    }
	} else {
	    Tcl_WideInt *varPtr = &linkPtr->lastValue.w;

	    if (GetWide(valueObj, varPtr)) {
		Tcl_ObjSetVar2(interp, linkPtr->varName, NULL,
			ObjValue(linkPtr), TCL_GLOBAL_ONLY);
		return (char *) "variable must have wide integer value";
	    }
	    LinkedVar(Tcl_WideInt) = *varPtr;
	}
	break;

    case TCL_LINK_DOUBLE:
	if (linkPtr->flags & LINK_ALLOC_LAST) {
	    for (i=0; i < objc; i++) {
		if (GetDouble(objv[i], &linkPtr->lastValue.dPtr[i])) {
		    Tcl_ObjSetVar2(interp, linkPtr->varName, NULL,
			    ObjValue(linkPtr), TCL_GLOBAL_ONLY);
		    return (char *) "variable array must have real value";
		}
	    }
	} else {
	    double *varPtr = &linkPtr->lastValue.d;

	    if (GetDouble(valueObj, varPtr)) {
		Tcl_ObjSetVar2(interp, linkPtr->varName, NULL,
			ObjValue(linkPtr), TCL_GLOBAL_ONLY);
		return (char *) "variable must have real value";
	    }
	    LinkedVar(double) = *varPtr;
	}
	break;

    case TCL_LINK_BOOLEAN:
	if (linkPtr->flags & LINK_ALLOC_LAST) {
	    for (i=0; i < objc; i++) {
		int *varPtr = &linkPtr->lastValue.iPtr[i];

		if (Tcl_GetBooleanFromObj(NULL, objv[i], varPtr) != TCL_OK) {
		    Tcl_ObjSetVar2(interp, linkPtr->varName, NULL,
			    ObjValue(linkPtr), TCL_GLOBAL_ONLY);
	            return (char *) "variable array must have boolean value";
		}
	    }
	} else {
	    int *varPtr = &linkPtr->lastValue.i;

	    if (Tcl_GetBooleanFromObj(NULL, valueObj, varPtr) != TCL_OK) {
		Tcl_ObjSetVar2(interp, linkPtr->varName, NULL,
			ObjValue(linkPtr), TCL_GLOBAL_ONLY);
		return (char *) "variable must have boolean value";
	    }
	    LinkedVar(int) = *varPtr;
	}
	break;

    case TCL_LINK_CHAR:
	if (linkPtr->flags & LINK_ALLOC_LAST) {
	    for (i=0; i < objc; i++) {
		if (GetInt(objv[i], &valueInt)
		        || !InRange(SCHAR_MIN, valueInt, SCHAR_MAX)) {
		    Tcl_ObjSetVar2(interp, linkPtr->varName, NULL,
			    ObjValue(linkPtr), TCL_GLOBAL_ONLY);
	            return (char *) "variable array must have char value";
		}
		linkPtr->lastValue.cPtr[i] = (char) valueInt;
	    }
	} else {
	    if (GetInt(valueObj, &valueInt)
		    || !InRange(SCHAR_MIN, valueInt, SCHAR_MAX)) {
		Tcl_ObjSetVar2(interp, linkPtr->varName, NULL,
			ObjValue(linkPtr), TCL_GLOBAL_ONLY);
		return (char *) "variable must have char value";
	    }
	    LinkedVar(char) = linkPtr->lastValue.c = (char) valueInt;
	}
	break;

    case TCL_LINK_UCHAR:
	if (linkPtr->flags & LINK_ALLOC_LAST) {
	    for (i=0; i < objc; i++) {
		if (GetInt(objv[i], &valueInt)
		        || !InRange(0, valueInt, (int)UCHAR_MAX)) {
		    Tcl_ObjSetVar2(interp, linkPtr->varName, NULL,
			    ObjValue(linkPtr), TCL_GLOBAL_ONLY);
		    return (char *)
			    "variable array must have unsigned char value";
		}
		linkPtr->lastValue.ucPtr[i] = (unsigned char) valueInt;
	    }
	} else {
	    if (GetInt(valueObj, &valueInt)
		    || !InRange(0, valueInt, (int)UCHAR_MAX)) {
		Tcl_ObjSetVar2(interp, linkPtr->varName, NULL,
			ObjValue(linkPtr), TCL_GLOBAL_ONLY);
		return (char *) "variable must have unsigned char value";
	    }
	    LinkedVar(unsigned char) = linkPtr->lastValue.uc =
		    (unsigned char) valueInt;
	}
	break;

    case TCL_LINK_SHORT:
	if (linkPtr->flags & LINK_ALLOC_LAST) {
	    for (i=0; i < objc; i++) {
		if (GetInt(objv[i], &valueInt)
			|| !InRange(SHRT_MIN, valueInt, SHRT_MAX)) {
		    Tcl_ObjSetVar2(interp, linkPtr->varName, NULL,
			    ObjValue(linkPtr), TCL_GLOBAL_ONLY);
	            return (char *) "variable array must have short value";
		}
		linkPtr->lastValue.sPtr[i] = (short) valueInt;
	    }
	} else {
	    if (GetInt(valueObj, &valueInt)
		    || !InRange(SHRT_MIN, valueInt, SHRT_MAX)) {
		Tcl_ObjSetVar2(interp, linkPtr->varName, NULL,
			ObjValue(linkPtr), TCL_GLOBAL_ONLY);
		return (char *) "variable must have short value";
	    }
	    LinkedVar(short) = linkPtr->lastValue.s = (short) valueInt;
	}
	break;

    case TCL_LINK_USHORT:
	if (linkPtr->flags & LINK_ALLOC_LAST) {
	    for (i=0; i < objc; i++) {
		if (GetInt(objv[i], &valueInt)
		        || !InRange(0, valueInt, (int)USHRT_MAX)) {
		    Tcl_ObjSetVar2(interp, linkPtr->varName, NULL,
			    ObjValue(linkPtr), TCL_GLOBAL_ONLY);
	            return (char *)
			"variable array must have unsigned short value";
		}
		linkPtr->lastValue.usPtr[i] = (unsigned short) valueInt;
	    }
	} else {
	    if (GetInt(valueObj, &valueInt)
		    || !InRange(0, valueInt, (int)USHRT_MAX)) {
		Tcl_ObjSetVar2(interp, linkPtr->varName, NULL,
			ObjValue(linkPtr), TCL_GLOBAL_ONLY);
		return (char *) "variable must have unsigned short value";
	    }
	    LinkedVar(unsigned short) = linkPtr->lastValue.us =
		    (unsigned short) valueInt;
	}
	break;

    case TCL_LINK_UINT:
	if (linkPtr->flags & LINK_ALLOC_LAST) {
	    for (i=0; i < objc; i++) {
		if (GetWide(objv[i], &valueWide)
			|| !InRange(0, valueWide, (Tcl_WideInt)UINT_MAX)) {
		    Tcl_ObjSetVar2(interp, linkPtr->varName, NULL,
			    ObjValue(linkPtr), TCL_GLOBAL_ONLY);
	            return (char *)
			    "variable array must have unsigned int value";
		}
		linkPtr->lastValue.uiPtr[i] = (unsigned int) valueWide;
	    }
	} else {
	    if (GetWide(valueObj, &valueWide)
		    || !InRange(0, valueWide, (Tcl_WideInt)UINT_MAX)) {
		Tcl_ObjSetVar2(interp, linkPtr->varName, NULL,
			ObjValue(linkPtr), TCL_GLOBAL_ONLY);
		return (char *) "variable must have unsigned int value";
	    }
	    LinkedVar(unsigned int) = linkPtr->lastValue.ui =
		    (unsigned int) valueWide;
	}
	break;

#if !defined(TCL_WIDE_INT_IS_LONG) && !defined(_WIN32) && !defined(__CYGWIN__)
    case TCL_LINK_LONG:
	if (linkPtr->flags & LINK_ALLOC_LAST) {
	    for (i=0; i < objc; i++) {
		if (GetWide(objv[i], &valueWide)
			|| !InRange(LONG_MIN, valueWide, LONG_MAX)) {
		    Tcl_ObjSetVar2(interp, linkPtr->varName, NULL,
			    ObjValue(linkPtr), TCL_GLOBAL_ONLY);
	            return (char *) "variable array must have long value";
		}
		linkPtr->lastValue.lPtr[i] = (long) valueWide;
	    }
	} else {
	    if (GetWide(valueObj, &valueWide)
		    || !InRange(LONG_MIN, valueWide, LONG_MAX)) {
		Tcl_ObjSetVar2(interp, linkPtr->varName, NULL,
			ObjValue(linkPtr), TCL_GLOBAL_ONLY);
		return (char *) "variable must have long value";
	    }
	    LinkedVar(long) = linkPtr->lastValue.l = (long) valueWide;
	}
	break;

    case TCL_LINK_ULONG:
	if (linkPtr->flags & LINK_ALLOC_LAST) {
	    for (i=0; i < objc; i++) {
		if (GetUWide(objv[i], &valueUWide)
			|| (valueUWide > ULONG_MAX)) {
		    Tcl_ObjSetVar2(interp, linkPtr->varName, NULL,
			    ObjValue(linkPtr), TCL_GLOBAL_ONLY);
	            return (char *)
			    "variable array must have unsigned long value";
		}
		linkPtr->lastValue.ulPtr[i] = (unsigned long) valueUWide;
	    }
	} else {
	    if (GetUWide(valueObj, &valueUWide)
		    || (valueUWide > ULONG_MAX)) {
		Tcl_ObjSetVar2(interp, linkPtr->varName, NULL,
			ObjValue(linkPtr), TCL_GLOBAL_ONLY);
		return (char *) "variable must have unsigned long value";
	    }
	    LinkedVar(unsigned long) = linkPtr->lastValue.ul =
		    (unsigned long) valueUWide;
	}
	break;
#endif

    case TCL_LINK_WIDE_UINT:
	if (linkPtr->flags & LINK_ALLOC_LAST) {
	    for (i=0; i < objc; i++) {
		if (GetUWide(objv[i], &valueUWide)) {
		    Tcl_ObjSetVar2(interp, linkPtr->varName, NULL,
			    ObjValue(linkPtr), TCL_GLOBAL_ONLY);
	            return (char *)
			    "variable array must have unsigned wide int value";
		}
		linkPtr->lastValue.uwPtr[i] = valueUWide;
	    }
	} else {
	    if (GetUWide(valueObj, &valueUWide)) {
		Tcl_ObjSetVar2(interp, linkPtr->varName, NULL,
			ObjValue(linkPtr), TCL_GLOBAL_ONLY);
		return (char *) "variable must have unsigned wide int value";
	    }
	    LinkedVar(Tcl_WideUInt) = linkPtr->lastValue.uw = valueUWide;
	}
	break;

    case TCL_LINK_FLOAT:
	if (linkPtr->flags & LINK_ALLOC_LAST) {
	    for (i=0; i < objc; i++) {
		if (GetDouble(objv[i], &valueDouble)
			&& !InRange(FLT_MIN, fabs(valueDouble), FLT_MAX)
		        && !IsSpecial(valueDouble)) {
		    Tcl_ObjSetVar2(interp, linkPtr->varName, NULL,
			    ObjValue(linkPtr), TCL_GLOBAL_ONLY);
	            return (char *) "variable array must have float value";
		}
		linkPtr->lastValue.fPtr[i] = (float) valueDouble;
	    }
	} else {
	    if (GetDouble(valueObj, &valueDouble)
		    && !InRange(FLT_MIN, fabs(valueDouble), FLT_MAX)
		    && !IsSpecial(valueDouble)) {
		Tcl_ObjSetVar2(interp, linkPtr->varName, NULL,
			ObjValue(linkPtr), TCL_GLOBAL_ONLY);
		return (char *) "variable must have float value";
	    }
	    LinkedVar(float) = linkPtr->lastValue.f = (float) valueDouble;
	}
	break;

    default:
	return (char *) "internal error: bad linked variable type";
    }

    if (linkPtr->flags & LINK_ALLOC_LAST) {
	memcpy(linkPtr->addr, linkPtr->lastValue.aryPtr, linkPtr->bytes);
    }
    return NULL;
}

/*
 *----------------------------------------------------------------------
 *
 * ObjValue --
 *
 *	Converts the value of a C variable to a Tcl_Obj* for use in a Tcl
 *	variable to which it is linked.
 *
 * Results:
 *	The return value is a pointer to a Tcl_Obj that represents the value
 *	of the C variable given by linkPtr.
 *
 * Side effects:
 *	None.
 *
 *----------------------------------------------------------------------
 */

static Tcl_Obj *
ObjValue(
    Link *linkPtr)		/* Structure describing linked variable. */
{
    char *p;
    Tcl_Obj *resultObj, **objv;
    size_t i;

    switch (linkPtr->type) {
    case TCL_LINK_INT:
	if (linkPtr->flags & LINK_ALLOC_LAST) {
	    memcpy(linkPtr->lastValue.aryPtr, linkPtr->addr, linkPtr->bytes);
	    objv = (Tcl_Obj **)Tcl_Alloc(linkPtr->numElems * sizeof(Tcl_Obj *));
	    for (i=0; i < linkPtr->numElems; i++) {
		TclNewIntObj(objv[i], linkPtr->lastValue.iPtr[i]);
	    }
	    resultObj = Tcl_NewListObj(linkPtr->numElems, objv);
	    Tcl_Free(objv);
	    return resultObj;
	}
	linkPtr->lastValue.i = LinkedVar(int);
	return Tcl_NewWideIntObj(linkPtr->lastValue.i);
    case TCL_LINK_WIDE_INT:
	if (linkPtr->flags & LINK_ALLOC_LAST) {
	    memcpy(linkPtr->lastValue.aryPtr, linkPtr->addr, linkPtr->bytes);
	    objv = (Tcl_Obj **)Tcl_Alloc(linkPtr->numElems * sizeof(Tcl_Obj *));
	    for (i=0; i < linkPtr->numElems; i++) {
		TclNewIntObj(objv[i], linkPtr->lastValue.wPtr[i]);
	    }
	    resultObj = Tcl_NewListObj(linkPtr->numElems, objv);
	    Tcl_Free(objv);
	    return resultObj;
	}
	linkPtr->lastValue.w = LinkedVar(Tcl_WideInt);
	return Tcl_NewWideIntObj(linkPtr->lastValue.w);
    case TCL_LINK_DOUBLE:
	if (linkPtr->flags & LINK_ALLOC_LAST) {
	    memcpy(linkPtr->lastValue.aryPtr, linkPtr->addr, linkPtr->bytes);
	    objv = (Tcl_Obj **)Tcl_Alloc(linkPtr->numElems * sizeof(Tcl_Obj *));
	    for (i=0; i < linkPtr->numElems; i++) {
		objv[i] = Tcl_NewDoubleObj(linkPtr->lastValue.dPtr[i]);
	    }
	    resultObj = Tcl_NewListObj(linkPtr->numElems, objv);
	    Tcl_Free(objv);
	    return resultObj;
	}
	linkPtr->lastValue.d = LinkedVar(double);
	return Tcl_NewDoubleObj(linkPtr->lastValue.d);
    case TCL_LINK_BOOLEAN:
	if (linkPtr->flags & LINK_ALLOC_LAST) {
	    memcpy(linkPtr->lastValue.aryPtr, linkPtr->addr, linkPtr->bytes);
	    objv = (Tcl_Obj **)Tcl_Alloc(linkPtr->numElems * sizeof(Tcl_Obj *));
	    for (i=0; i < linkPtr->numElems; i++) {
		objv[i] = Tcl_NewBooleanObj(linkPtr->lastValue.iPtr[i] != 0);
	    }
	    resultObj = Tcl_NewListObj(linkPtr->numElems, objv);
	    Tcl_Free(objv);
	    return resultObj;
	}
	linkPtr->lastValue.i = LinkedVar(int);
	return Tcl_NewBooleanObj(linkPtr->lastValue.i);
    case TCL_LINK_CHAR:
	if (linkPtr->flags & LINK_ALLOC_LAST) {
	    memcpy(linkPtr->lastValue.aryPtr, linkPtr->addr, linkPtr->bytes);
	    objv = (Tcl_Obj **)Tcl_Alloc(linkPtr->numElems * sizeof(Tcl_Obj *));
	    for (i=0; i < linkPtr->numElems; i++) {
		TclNewIntObj(objv[i], linkPtr->lastValue.cPtr[i]);
	    }
	    resultObj = Tcl_NewListObj(linkPtr->numElems, objv);
	    Tcl_Free(objv);
	    return resultObj;
	}
	linkPtr->lastValue.c = LinkedVar(char);
	return Tcl_NewWideIntObj(linkPtr->lastValue.c);
    case TCL_LINK_UCHAR:
	if (linkPtr->flags & LINK_ALLOC_LAST) {
	    memcpy(linkPtr->lastValue.aryPtr, linkPtr->addr, linkPtr->bytes);
	    objv = (Tcl_Obj **)Tcl_Alloc(linkPtr->numElems * sizeof(Tcl_Obj *));
	    for (i=0; i < linkPtr->numElems; i++) {
		TclNewIntObj(objv[i], linkPtr->lastValue.ucPtr[i]);
	    }
	    resultObj = Tcl_NewListObj(linkPtr->numElems, objv);
	    Tcl_Free(objv);
	    return resultObj;
	}
	linkPtr->lastValue.uc = LinkedVar(unsigned char);
	return Tcl_NewWideIntObj(linkPtr->lastValue.uc);
    case TCL_LINK_SHORT:
	if (linkPtr->flags & LINK_ALLOC_LAST) {
	    memcpy(linkPtr->lastValue.aryPtr, linkPtr->addr, linkPtr->bytes);
	    objv = (Tcl_Obj **)Tcl_Alloc(linkPtr->numElems * sizeof(Tcl_Obj *));
	    for (i=0; i < linkPtr->numElems; i++) {
		TclNewIntObj(objv[i], linkPtr->lastValue.sPtr[i]);
	    }
	    resultObj = Tcl_NewListObj(linkPtr->numElems, objv);
	    Tcl_Free(objv);
	    return resultObj;
	}
	linkPtr->lastValue.s = LinkedVar(short);
	return Tcl_NewWideIntObj(linkPtr->lastValue.s);
    case TCL_LINK_USHORT:
	if (linkPtr->flags & LINK_ALLOC_LAST) {
	    memcpy(linkPtr->lastValue.aryPtr, linkPtr->addr, linkPtr->bytes);
	    objv = (Tcl_Obj **)Tcl_Alloc(linkPtr->numElems * sizeof(Tcl_Obj *));
	    for (i=0; i < linkPtr->numElems; i++) {
		TclNewIntObj(objv[i], linkPtr->lastValue.usPtr[i]);
	    }
	    resultObj = Tcl_NewListObj(linkPtr->numElems, objv);
	    Tcl_Free(objv);
	    return resultObj;
	}
	linkPtr->lastValue.us = LinkedVar(unsigned short);
	return Tcl_NewWideIntObj(linkPtr->lastValue.us);
    case TCL_LINK_UINT:
	if (linkPtr->flags & LINK_ALLOC_LAST) {
	    memcpy(linkPtr->lastValue.aryPtr, linkPtr->addr, linkPtr->bytes);
	    objv = (Tcl_Obj **)Tcl_Alloc(linkPtr->numElems * sizeof(Tcl_Obj *));
	    for (i=0; i < linkPtr->numElems; i++) {
		TclNewIntObj(objv[i], linkPtr->lastValue.uiPtr[i]);
	    }
	    resultObj = Tcl_NewListObj(linkPtr->numElems, objv);
	    Tcl_Free(objv);
	    return resultObj;
	}
	linkPtr->lastValue.ui = LinkedVar(unsigned int);
	return Tcl_NewWideIntObj((Tcl_WideInt) linkPtr->lastValue.ui);
#if !defined(TCL_WIDE_INT_IS_LONG) && !defined(_WIN32) && !defined(__CYGWIN__)
    case TCL_LINK_LONG:
	if (linkPtr->flags & LINK_ALLOC_LAST) {
	    memcpy(linkPtr->lastValue.aryPtr, linkPtr->addr, linkPtr->bytes);
	    objv = (Tcl_Obj **)Tcl_Alloc(linkPtr->numElems * sizeof(Tcl_Obj *));
	    for (i=0; i < linkPtr->numElems; i++) {
		TclNewIntObj(objv[i], linkPtr->lastValue.lPtr[i]);
	    }
	    resultObj = Tcl_NewListObj(linkPtr->numElems, objv);
	    Tcl_Free(objv);
	    return resultObj;
	}
	linkPtr->lastValue.l = LinkedVar(long);
	return Tcl_NewWideIntObj((Tcl_WideInt) linkPtr->lastValue.l);
    case TCL_LINK_ULONG:
	if (linkPtr->flags & LINK_ALLOC_LAST) {
	    memcpy(linkPtr->lastValue.aryPtr, linkPtr->addr, linkPtr->bytes);
	    objv = (Tcl_Obj **)Tcl_Alloc(linkPtr->numElems * sizeof(Tcl_Obj *));
	    for (i=0; i < linkPtr->numElems; i++) {
		TclNewIntObj(objv[i], linkPtr->lastValue.ulPtr[i]);
	    }
	    resultObj = Tcl_NewListObj(linkPtr->numElems, objv);
	    Tcl_Free(objv);
	    return resultObj;
	}
	linkPtr->lastValue.ul = LinkedVar(unsigned long);
	return Tcl_NewWideIntObj((Tcl_WideInt) linkPtr->lastValue.ul);
#endif
    case TCL_LINK_FLOAT:
	if (linkPtr->flags & LINK_ALLOC_LAST) {
	    memcpy(linkPtr->lastValue.aryPtr, linkPtr->addr, linkPtr->bytes);
	    objv = (Tcl_Obj **)Tcl_Alloc(linkPtr->numElems * sizeof(Tcl_Obj *));
	    for (i=0; i < linkPtr->numElems; i++) {
		objv[i] = Tcl_NewDoubleObj(linkPtr->lastValue.fPtr[i]);
	    }
	    resultObj = Tcl_NewListObj(linkPtr->numElems, objv);
	    Tcl_Free(objv);
	    return resultObj;
	}
	linkPtr->lastValue.f = LinkedVar(float);
	return Tcl_NewDoubleObj(linkPtr->lastValue.f);
    case TCL_LINK_WIDE_UINT:
	if (linkPtr->flags & LINK_ALLOC_LAST) {
	    memcpy(linkPtr->lastValue.aryPtr, linkPtr->addr, linkPtr->bytes);
	    objv = (Tcl_Obj **)Tcl_Alloc(linkPtr->numElems * sizeof(Tcl_Obj *));
	    for (i=0; i < linkPtr->numElems; i++) {
		TclNewIntObj(objv[i], (Tcl_WideInt)
			linkPtr->lastValue.uwPtr[i]);
	    }
	    resultObj = Tcl_NewListObj(linkPtr->numElems, objv);
	    Tcl_Free(objv);
	    return resultObj;
	}
	linkPtr->lastValue.uw = LinkedVar(Tcl_WideUInt);
	return Tcl_NewWideIntObj((Tcl_WideInt) linkPtr->lastValue.uw);

    case TCL_LINK_STRING:
	p = LinkedVar(char *);
	if (p == NULL) {
	    TclNewLiteralStringObj(resultObj, "NULL");
	    return resultObj;
	}
	return Tcl_NewStringObj(p, -1);

    case TCL_LINK_CHARS:
	if (linkPtr->flags & LINK_ALLOC_LAST) {
	    memcpy(linkPtr->lastValue.aryPtr, linkPtr->addr, linkPtr->bytes);
	    linkPtr->lastValue.cPtr[linkPtr->bytes-1] = '\0';
	    /* take care of proper string end */
	    return Tcl_NewStringObj(linkPtr->lastValue.cPtr, linkPtr->bytes);
	}
	linkPtr->lastValue.c = '\0';
	return Tcl_NewStringObj(&linkPtr->lastValue.c, 1);

    case TCL_LINK_BINARY:
	if (linkPtr->flags & LINK_ALLOC_LAST) {
	    memcpy(linkPtr->lastValue.aryPtr, linkPtr->addr, linkPtr->bytes);
	    return Tcl_NewByteArrayObj((unsigned char *) linkPtr->addr,
		    linkPtr->bytes);
	}
	linkPtr->lastValue.uc = LinkedVar(unsigned char);
	return Tcl_NewByteArrayObj(&linkPtr->lastValue.uc, 1);

    /*
     * This code only gets executed if the link type is unknown (shouldn't
     * ever happen).
     */

    default:
	TclNewLiteralStringObj(resultObj, "??");
	return resultObj;
    }
}

/*
 *----------------------------------------------------------------------
 *
 * LinkFree --
 *
 *	Free's allocated space of given link and link structure.
 *
 * Results:
 *	None.
 *
 * Side effects:
 *	None.
 *
 *----------------------------------------------------------------------
 */

static void
LinkFree(
    Link *linkPtr)		/* Structure describing linked variable. */
{
    if (linkPtr->nsPtr) {
	TclNsDecrRefCount(linkPtr->nsPtr);
    }
    if (linkPtr->flags & LINK_ALLOC_ADDR) {
	Tcl_Free(linkPtr->addr);
    }
    if (linkPtr->flags & LINK_ALLOC_LAST) {
	Tcl_Free(linkPtr->lastValue.aryPtr);
    }
    Tcl_Free(linkPtr);
}

/*
 * Local Variables:
 * mode: c
 * c-basic-offset: 4
 * fill-column: 78
 * End:
 */<|MERGE_RESOLUTION|>--- conflicted
+++ resolved
@@ -952,13 +952,8 @@
      */
 
     if (linkPtr->flags & LINK_ALLOC_LAST) {
-<<<<<<< HEAD
-	if (TclListObjGetElements(NULL, (valueObj), &objc, &objv) == TCL_ERROR
+	if (TclListObjGetElementsM(NULL, (valueObj), &objc, &objv) == TCL_ERROR
 		|| objc != linkPtr->numElems) {
-=======
-	if (TclListObjGetElementsM(NULL, (valueObj), &objc, &objv) == TCL_ERROR
-		|| (size_t)objc != linkPtr->numElems) {
->>>>>>> 292c03d1
 	    return (char *) "wrong dimension";
 	}
     }
