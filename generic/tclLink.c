/*
 * tclLink.c --
 *
 *	This file implements linked variables (a C variable that is tied to a
 *	Tcl variable). The idea of linked variables was first suggested by
 *	Andreas Stolcke and this implementation is based heavily on a
 *	prototype implementation provided by him.
 *
 * Copyright (c) 1993 The Regents of the University of California.
 * Copyright (c) 1994-1997 Sun Microsystems, Inc.
 *
 * See the file "license.terms" for information on usage and redistribution of
 * this file, and for a DISCLAIMER OF ALL WARRANTIES.
 */

#include "tclInt.h"

/*
 * For each linked variable there is a data structure of the following type,
 * which describes the link and is the clientData for the trace set on the Tcl
 * variable.
 */

typedef struct Link {
    Tcl_Interp *interp;		/* Interpreter containing Tcl variable. */
    Namespace *nsPtr;		/* Namespace containing Tcl variable */
    Tcl_Obj *varName;		/* Name of variable (must be global). This is
				 * needed during trace callbacks, since the
				 * actual variable may be aliased at that time
				 * via upvar. */
    char *addr;			/* Location of C variable. */
    int type;			/* Type of link (TCL_LINK_INT, etc.). */
    union {
	char c;
	unsigned char uc;
	int i;
	unsigned int ui;
	short s;
	unsigned short us;
	long l;
	unsigned long ul;
	Tcl_WideInt w;
	Tcl_WideUInt uw;
	float f;
	double d;
    } lastValue;		/* Last known value of C variable; used to
				 * avoid string conversions. */
    int flags;			/* Miscellaneous one-bit values; see below for
				 * definitions. */
} Link;

/*
 * Definitions for flag bits:
 * LINK_READ_ONLY -		1 means errors should be generated if Tcl
 *				script attempts to write variable.
 * LINK_BEING_UPDATED -		1 means that a call to Tcl_UpdateLinkedVar is
 *				in progress for this variable, so trace
 *				callbacks on the variable should be ignored.
 */

#define LINK_READ_ONLY		1
#define LINK_BEING_UPDATED	2

/*
 * Forward references to functions defined later in this file:
 */

static char *		LinkTraceProc(ClientData clientData,Tcl_Interp *interp,
			    const char *name1, const char *name2, int flags);
static Tcl_Obj *	ObjValue(Link *linkPtr);
static int		GetInvalidIntFromObj(Tcl_Obj *objPtr, int *intPtr);
static int		GetInvalidWideFromObj(Tcl_Obj *objPtr, Tcl_WideInt *widePtr);
static int		GetInvalidDoubleFromObj(Tcl_Obj *objPtr, double *doublePtr);

/*
 * Convenience macro for accessing the value of the C variable pointed to by a
 * link. Note that this macro produces something that may be regarded as an
 * lvalue or rvalue; it may be assigned to as well as read. Also note that
 * this macro assumes the name of the variable being accessed (linkPtr); this
 * is not strictly a good thing, but it keeps the code much shorter and
 * cleaner.
 */

#define LinkedVar(type) (*(type *) linkPtr->addr)

/*
 *----------------------------------------------------------------------
 *
 * Tcl_LinkVar --
 *
 *	Link a C variable to a Tcl variable so that changes to either one
 *	causes the other to change.
 *
 * Results:
 *	The return value is TCL_OK if everything went well or TCL_ERROR if an
 *	error occurred (the interp's result is also set after errors).
 *
 * Side effects:
 *	The value at *addr is linked to the Tcl variable "varName", using
 *	"type" to convert between string values for Tcl and binary values for
 *	*addr.
 *
 *----------------------------------------------------------------------
 */

int
Tcl_LinkVar(
    Tcl_Interp *interp,		/* Interpreter in which varName exists. */
    const char *varName,	/* Name of a global variable in interp. */
    char *addr,			/* Address of a C variable to be linked to
				 * varName. */
    int type)			/* Type of C variable: TCL_LINK_INT, etc. Also
				 * may have TCL_LINK_READ_ONLY OR'ed in. */
{
    Tcl_Obj *objPtr;
    Link *linkPtr;
    Namespace *dummy;
    const char *name;
    int code;

    linkPtr = (Link *) Tcl_VarTraceInfo2(interp, varName, NULL,
	    TCL_GLOBAL_ONLY, LinkTraceProc, (ClientData) NULL);
    if (linkPtr != NULL) {
	Tcl_SetObjResult(interp, Tcl_ObjPrintf(
		"variable '%s' is already linked", varName));
	return TCL_ERROR;
    }

    linkPtr = ckalloc(sizeof(Link));
    linkPtr->interp = interp;
    linkPtr->nsPtr = NULL;
    linkPtr->varName = Tcl_NewStringObj(varName, -1);
    Tcl_IncrRefCount(linkPtr->varName);
    linkPtr->addr = addr;
    linkPtr->type = type & ~TCL_LINK_READ_ONLY;
    if (type & TCL_LINK_READ_ONLY) {
	linkPtr->flags = LINK_READ_ONLY;
    } else {
	linkPtr->flags = 0;
    }
    objPtr = ObjValue(linkPtr);
    if (Tcl_ObjSetVar2(interp, linkPtr->varName, NULL, objPtr,
	    TCL_GLOBAL_ONLY|TCL_LEAVE_ERR_MSG) == NULL) {
	Tcl_DecrRefCount(linkPtr->varName);
	ckfree(linkPtr);
	return TCL_ERROR;
    }
<<<<<<< HEAD
    code = Tcl_TraceVar2(interp, varName, NULL,
	    TCL_GLOBAL_ONLY|TCL_TRACE_READS|TCL_TRACE_WRITES|TCL_TRACE_UNSETS,
	    LinkTraceProc, linkPtr);
    if (code != TCL_OK) {
	Tcl_DecrRefCount(linkPtr->varName);
	ckfree(linkPtr);
=======

    TclGetNamespaceForQualName(interp, varName, NULL, TCL_GLOBAL_ONLY,
	    &(linkPtr->nsPtr), &dummy, &dummy, &name);
    linkPtr->nsPtr->refCount++;

    code = Tcl_TraceVar(interp, varName, TCL_GLOBAL_ONLY|TCL_TRACE_READS
	    |TCL_TRACE_WRITES|TCL_TRACE_UNSETS, LinkTraceProc,
	    (ClientData) linkPtr);
    if (code != TCL_OK) {
	Tcl_DecrRefCount(linkPtr->varName);
	TclNsDecrRefCount(linkPtr->nsPtr);
	ckfree((char *) linkPtr);
>>>>>>> 4909a5cc
    }
    return code;
}

/*
 *----------------------------------------------------------------------
 *
 * Tcl_UnlinkVar --
 *
 *	Destroy the link between a Tcl variable and a C variable.
 *
 * Results:
 *	None.
 *
 * Side effects:
 *	If "varName" was previously linked to a C variable, the link is broken
 *	to make the variable independent. If there was no previous link for
 *	"varName" then nothing happens.
 *
 *----------------------------------------------------------------------
 */

void
Tcl_UnlinkVar(
    Tcl_Interp *interp,		/* Interpreter containing variable to unlink */
    const char *varName)	/* Global variable in interp to unlink. */
{
    Link *linkPtr = (Link *) Tcl_VarTraceInfo2(interp, varName, NULL,
	    TCL_GLOBAL_ONLY, LinkTraceProc, NULL);

    if (linkPtr == NULL) {
	return;
    }
    Tcl_UntraceVar2(interp, varName, NULL,
	    TCL_GLOBAL_ONLY|TCL_TRACE_READS|TCL_TRACE_WRITES|TCL_TRACE_UNSETS,
	    LinkTraceProc, linkPtr);
    Tcl_DecrRefCount(linkPtr->varName);
<<<<<<< HEAD
    ckfree(linkPtr);
=======
    if (linkPtr->nsPtr) {
	TclNsDecrRefCount(linkPtr->nsPtr);
    }
    ckfree((char *) linkPtr);
>>>>>>> 4909a5cc
}

/*
 *----------------------------------------------------------------------
 *
 * Tcl_UpdateLinkedVar --
 *
 *	This function is invoked after a linked variable has been changed by C
 *	code. It updates the Tcl variable so that traces on the variable will
 *	trigger.
 *
 * Results:
 *	None.
 *
 * Side effects:
 *	The Tcl variable "varName" is updated from its C value, causing traces
 *	on the variable to trigger.
 *
 *----------------------------------------------------------------------
 */

void
Tcl_UpdateLinkedVar(
    Tcl_Interp *interp,		/* Interpreter containing variable. */
    const char *varName)	/* Name of global variable that is linked. */
{
    Link *linkPtr = (Link *) Tcl_VarTraceInfo2(interp, varName, NULL,
	    TCL_GLOBAL_ONLY, LinkTraceProc, NULL);
    int savedFlag;

    if (linkPtr == NULL) {
	return;
    }
    savedFlag = linkPtr->flags & LINK_BEING_UPDATED;
    linkPtr->flags |= LINK_BEING_UPDATED;
    Tcl_ObjSetVar2(interp, linkPtr->varName, NULL, ObjValue(linkPtr),
	    TCL_GLOBAL_ONLY);
    /*
     * Callback may have unlinked the variable. [Bug 1740631]
     */
    linkPtr = (Link *) Tcl_VarTraceInfo2(interp, varName, NULL,
	    TCL_GLOBAL_ONLY, LinkTraceProc, NULL);
    if (linkPtr != NULL) {
	linkPtr->flags = (linkPtr->flags & ~LINK_BEING_UPDATED) | savedFlag;
    }
}

/*
 *----------------------------------------------------------------------
 *
 * LinkTraceProc --
 *
 *	This function is invoked when a linked Tcl variable is read, written,
 *	or unset from Tcl. It's responsible for keeping the C variable in sync
 *	with the Tcl variable.
 *
 * Results:
 *	If all goes well, NULL is returned; otherwise an error message is
 *	returned.
 *
 * Side effects:
 *	The C variable may be updated to make it consistent with the Tcl
 *	variable, or the Tcl variable may be overwritten to reject a
 *	modification.
 *
 *----------------------------------------------------------------------
 */

static char *
LinkTraceProc(
    ClientData clientData,	/* Contains information about the link. */
    Tcl_Interp *interp,		/* Interpreter containing Tcl variable. */
    const char *name1,		/* First part of variable name. */
    const char *name2,		/* Second part of variable name. */
    int flags)			/* Miscellaneous additional information. */
{
    Link *linkPtr = clientData;
    int changed;
    size_t valueLength;
    const char *value;
    char **pp;
    Tcl_Obj *valueObj;
    int valueInt;
    Tcl_WideInt valueWide;
    double valueDouble;

    /*
     * If the variable is being unset, then just re-create it (with a trace)
     * unless the whole interpreter is going away.
     */

    if (flags & TCL_TRACE_UNSETS) {
	if (Tcl_InterpDeleted(interp) || TclNamespaceDeleted(linkPtr->nsPtr)) {
	    Tcl_DecrRefCount(linkPtr->varName);
<<<<<<< HEAD
	    ckfree(linkPtr);
=======
	    if (linkPtr->nsPtr) {
		TclNsDecrRefCount(linkPtr->nsPtr);
	    }
	    ckfree((char *) linkPtr);
>>>>>>> 4909a5cc
	} else if (flags & TCL_TRACE_DESTROYED) {
	    Tcl_ObjSetVar2(interp, linkPtr->varName, NULL, ObjValue(linkPtr),
		    TCL_GLOBAL_ONLY);
	    Tcl_TraceVar2(interp, Tcl_GetString(linkPtr->varName), NULL,
		    TCL_GLOBAL_ONLY|TCL_TRACE_READS|TCL_TRACE_WRITES
		    |TCL_TRACE_UNSETS, LinkTraceProc, linkPtr);
	}
	return NULL;
    }

    /*
     * If we were invoked because of a call to Tcl_UpdateLinkedVar, then don't
     * do anything at all. In particular, we don't want to get upset that the
     * variable is being modified, even if it is supposed to be read-only.
     */

    if (linkPtr->flags & LINK_BEING_UPDATED) {
	return NULL;
    }

    /*
     * For read accesses, update the Tcl variable if the C variable has
     * changed since the last time we updated the Tcl variable.
     */

    if (flags & TCL_TRACE_READS) {
	switch (linkPtr->type) {
	case TCL_LINK_INT:
	case TCL_LINK_BOOLEAN:
	    changed = (LinkedVar(int) != linkPtr->lastValue.i);
	    break;
	case TCL_LINK_DOUBLE:
	    changed = (LinkedVar(double) != linkPtr->lastValue.d);
	    break;
	case TCL_LINK_WIDE_INT:
	    changed = (LinkedVar(Tcl_WideInt) != linkPtr->lastValue.w);
	    break;
	case TCL_LINK_WIDE_UINT:
	    changed = (LinkedVar(Tcl_WideUInt) != linkPtr->lastValue.uw);
	    break;
	case TCL_LINK_CHAR:
	    changed = (LinkedVar(char) != linkPtr->lastValue.c);
	    break;
	case TCL_LINK_UCHAR:
	    changed = (LinkedVar(unsigned char) != linkPtr->lastValue.uc);
	    break;
	case TCL_LINK_SHORT:
	    changed = (LinkedVar(short) != linkPtr->lastValue.s);
	    break;
	case TCL_LINK_USHORT:
	    changed = (LinkedVar(unsigned short) != linkPtr->lastValue.us);
	    break;
	case TCL_LINK_UINT:
	    changed = (LinkedVar(unsigned int) != linkPtr->lastValue.ui);
	    break;
	case TCL_LINK_LONG:
	    changed = (LinkedVar(long) != linkPtr->lastValue.l);
	    break;
	case TCL_LINK_ULONG:
	    changed = (LinkedVar(unsigned long) != linkPtr->lastValue.ul);
	    break;
	case TCL_LINK_FLOAT:
	    changed = (LinkedVar(float) != linkPtr->lastValue.f);
	    break;
	case TCL_LINK_STRING:
	    changed = 1;
	    break;
	default:
	    return (char *) "internal error: bad linked variable type";
	}
	if (changed) {
	    Tcl_ObjSetVar2(interp, linkPtr->varName, NULL, ObjValue(linkPtr),
		    TCL_GLOBAL_ONLY);
	}
	return NULL;
    }

    /*
     * For writes, first make sure that the variable is writable. Then convert
     * the Tcl value to C if possible. If the variable isn't writable or can't
     * be converted, then restore the varaible's old value and return an
     * error. Another tricky thing: we have to save and restore the interp's
     * result, since the variable access could occur when the result has been
     * partially set.
     */

    if (linkPtr->flags & LINK_READ_ONLY) {
	Tcl_ObjSetVar2(interp, linkPtr->varName, NULL, ObjValue(linkPtr),
		TCL_GLOBAL_ONLY);
	return (char *) "linked variable is read-only";
    }
    valueObj = Tcl_ObjGetVar2(interp, linkPtr->varName,NULL, TCL_GLOBAL_ONLY);
    if (valueObj == NULL) {
	/*
	 * This shouldn't ever happen.
	 */

	return (char *) "internal error: linked variable couldn't be read";
    }

    switch (linkPtr->type) {
    case TCL_LINK_INT:
	if (Tcl_GetIntFromObj(NULL, valueObj, &linkPtr->lastValue.i) != TCL_OK
		&& GetInvalidIntFromObj(valueObj, &linkPtr->lastValue.i) != TCL_OK) {
	    Tcl_ObjSetVar2(interp, linkPtr->varName, NULL, ObjValue(linkPtr),
		    TCL_GLOBAL_ONLY);
	    return (char *) "variable must have integer value";
	}
	LinkedVar(int) = linkPtr->lastValue.i;
	break;

    case TCL_LINK_WIDE_INT:
	if (Tcl_GetWideIntFromObj(NULL, valueObj, &linkPtr->lastValue.w) != TCL_OK
		&& GetInvalidWideFromObj(valueObj, &linkPtr->lastValue.w) != TCL_OK) {
	    Tcl_ObjSetVar2(interp, linkPtr->varName, NULL, ObjValue(linkPtr),
		    TCL_GLOBAL_ONLY);
	    return (char *) "variable must have integer value";
	}
	LinkedVar(Tcl_WideInt) = linkPtr->lastValue.w;
	break;

    case TCL_LINK_DOUBLE:
	if (Tcl_GetDoubleFromObj(NULL, valueObj, &linkPtr->lastValue.d) != TCL_OK) {
#ifdef ACCEPT_NAN
	    if (valueObj->typePtr != &tclDoubleType) {
#endif
		if (GetInvalidDoubleFromObj(valueObj, &linkPtr->lastValue.d) != TCL_OK) {
		    Tcl_ObjSetVar2(interp, linkPtr->varName, NULL, ObjValue(linkPtr),
			TCL_GLOBAL_ONLY);
		    return (char *) "variable must have real value";
		}
#ifdef ACCEPT_NAN
	    }
	    linkPtr->lastValue.d = valueObj->internalRep.doubleValue;
#endif
	}
	LinkedVar(double) = linkPtr->lastValue.d;
	break;

    case TCL_LINK_BOOLEAN:
	if (Tcl_GetBooleanFromObj(NULL, valueObj, &linkPtr->lastValue.i) != TCL_OK) {
	    Tcl_ObjSetVar2(interp, linkPtr->varName, NULL, ObjValue(linkPtr),
		    TCL_GLOBAL_ONLY);
	    return (char *) "variable must have boolean value";
	}
	LinkedVar(int) = linkPtr->lastValue.i;
	break;

    case TCL_LINK_CHAR:
	if ((Tcl_GetIntFromObj(NULL, valueObj, &valueInt) != TCL_OK
		&& GetInvalidIntFromObj(valueObj, &valueInt) != TCL_OK)
		|| valueInt < SCHAR_MIN || valueInt > SCHAR_MAX) {
	    Tcl_ObjSetVar2(interp, linkPtr->varName, NULL, ObjValue(linkPtr),
		    TCL_GLOBAL_ONLY);
	    return (char *) "variable must have char value";
	}
	LinkedVar(char) = linkPtr->lastValue.c = (char)valueInt;
	break;

    case TCL_LINK_UCHAR:
	if ((Tcl_GetIntFromObj(NULL, valueObj, &valueInt) != TCL_OK
		&& GetInvalidIntFromObj(valueObj, &valueInt) != TCL_OK)
		|| valueInt < 0 || valueInt > UCHAR_MAX) {
	    Tcl_ObjSetVar2(interp, linkPtr->varName, NULL, ObjValue(linkPtr),
		    TCL_GLOBAL_ONLY);
	    return (char *) "variable must have unsigned char value";
	}
	LinkedVar(unsigned char) = linkPtr->lastValue.uc = (unsigned char) valueInt;
	break;

    case TCL_LINK_SHORT:
	if ((Tcl_GetIntFromObj(NULL, valueObj, &valueInt) != TCL_OK
		&& GetInvalidIntFromObj(valueObj, &valueInt) != TCL_OK)
		|| valueInt < SHRT_MIN || valueInt > SHRT_MAX) {
	    Tcl_ObjSetVar2(interp, linkPtr->varName, NULL, ObjValue(linkPtr),
		    TCL_GLOBAL_ONLY);
	    return (char *) "variable must have short value";
	}
	LinkedVar(short) = linkPtr->lastValue.s = (short)valueInt;
	break;

    case TCL_LINK_USHORT:
	if ((Tcl_GetIntFromObj(NULL, valueObj, &valueInt) != TCL_OK
		&& GetInvalidIntFromObj(valueObj, &valueInt) != TCL_OK)
		|| valueInt < 0 || valueInt > USHRT_MAX) {
	    Tcl_ObjSetVar2(interp, linkPtr->varName, NULL, ObjValue(linkPtr),
		    TCL_GLOBAL_ONLY);
	    return (char *) "variable must have unsigned short value";
	}
	LinkedVar(unsigned short) = linkPtr->lastValue.us = (unsigned short)valueInt;
	break;

    case TCL_LINK_UINT:
	if ((Tcl_GetWideIntFromObj(NULL, valueObj, &valueWide) != TCL_OK
		&& GetInvalidWideFromObj(valueObj, &valueWide) != TCL_OK)
		|| valueWide < 0 || valueWide > UINT_MAX) {
	    Tcl_ObjSetVar2(interp, linkPtr->varName, NULL, ObjValue(linkPtr),
		    TCL_GLOBAL_ONLY);
	    return (char *) "variable must have unsigned int value";
	}
	LinkedVar(unsigned int) = linkPtr->lastValue.ui = (unsigned int)valueWide;
	break;

    case TCL_LINK_LONG:
	if ((Tcl_GetWideIntFromObj(NULL, valueObj, &valueWide) != TCL_OK
		&& GetInvalidWideFromObj(valueObj, &valueWide) != TCL_OK)
		|| valueWide < LONG_MIN || valueWide > LONG_MAX) {
	    Tcl_ObjSetVar2(interp, linkPtr->varName, NULL, ObjValue(linkPtr),
		    TCL_GLOBAL_ONLY);
	    return (char *) "variable must have long value";
	}
	LinkedVar(long) = linkPtr->lastValue.l = (long)valueWide;
	break;

    case TCL_LINK_ULONG:
	if ((Tcl_GetWideIntFromObj(NULL, valueObj, &valueWide) != TCL_OK
		&& GetInvalidWideFromObj(valueObj, &valueWide) != TCL_OK)
		|| valueWide < 0 || (Tcl_WideUInt) valueWide > ULONG_MAX) {
	    Tcl_ObjSetVar2(interp, linkPtr->varName, NULL, ObjValue(linkPtr),
		    TCL_GLOBAL_ONLY);
	    return (char *) "variable must have unsigned long value";
	}
	LinkedVar(unsigned long) = linkPtr->lastValue.ul = (unsigned long)valueWide;
	break;

    case TCL_LINK_WIDE_UINT:
	/*
	 * FIXME: represent as a bignum.
	 */
	if (Tcl_GetWideIntFromObj(NULL, valueObj, &valueWide) != TCL_OK
		&& GetInvalidWideFromObj(valueObj, &valueWide) != TCL_OK) {
	    Tcl_ObjSetVar2(interp, linkPtr->varName, NULL, ObjValue(linkPtr),
		    TCL_GLOBAL_ONLY);
	    return (char *) "variable must have unsigned wide int value";
	}
	LinkedVar(Tcl_WideUInt) = linkPtr->lastValue.uw = (Tcl_WideUInt)valueWide;
	break;

    case TCL_LINK_FLOAT:
	if ((Tcl_GetDoubleFromObj(NULL, valueObj, &valueDouble) != TCL_OK
		&& GetInvalidDoubleFromObj(valueObj, &valueDouble) != TCL_OK)
		|| valueDouble < -FLT_MAX || valueDouble > FLT_MAX) {
	    Tcl_ObjSetVar2(interp, linkPtr->varName, NULL, ObjValue(linkPtr),
		    TCL_GLOBAL_ONLY);
	    return (char *) "variable must have float value";
	}
	LinkedVar(float) = linkPtr->lastValue.f = (float)valueDouble;
	break;

    case TCL_LINK_STRING:
	value = TclGetString(valueObj);
	valueLength = valueObj->length + 1;
	pp = (char **) linkPtr->addr;

	*pp = ckrealloc(*pp, valueLength);
	memcpy(*pp, value, valueLength);
	break;

    default:
	return (char *) "internal error: bad linked variable type";
    }
    return NULL;
}

/*
 *----------------------------------------------------------------------
 *
 * ObjValue --
 *
 *	Converts the value of a C variable to a Tcl_Obj* for use in a Tcl
 *	variable to which it is linked.
 *
 * Results:
 *	The return value is a pointer to a Tcl_Obj that represents the value
 *	of the C variable given by linkPtr.
 *
 * Side effects:
 *	None.
 *
 *----------------------------------------------------------------------
 */

static Tcl_Obj *
ObjValue(
    Link *linkPtr)		/* Structure describing linked variable. */
{
    char *p;
    Tcl_Obj *resultObj;

    switch (linkPtr->type) {
    case TCL_LINK_INT:
	linkPtr->lastValue.i = LinkedVar(int);
	return Tcl_NewIntObj(linkPtr->lastValue.i);
    case TCL_LINK_WIDE_INT:
	linkPtr->lastValue.w = LinkedVar(Tcl_WideInt);
	return Tcl_NewWideIntObj(linkPtr->lastValue.w);
    case TCL_LINK_DOUBLE:
	linkPtr->lastValue.d = LinkedVar(double);
	return Tcl_NewDoubleObj(linkPtr->lastValue.d);
    case TCL_LINK_BOOLEAN:
	linkPtr->lastValue.i = LinkedVar(int);
	return Tcl_NewBooleanObj(linkPtr->lastValue.i != 0);
    case TCL_LINK_CHAR:
	linkPtr->lastValue.c = LinkedVar(char);
	return Tcl_NewIntObj(linkPtr->lastValue.c);
    case TCL_LINK_UCHAR:
	linkPtr->lastValue.uc = LinkedVar(unsigned char);
	return Tcl_NewIntObj(linkPtr->lastValue.uc);
    case TCL_LINK_SHORT:
	linkPtr->lastValue.s = LinkedVar(short);
	return Tcl_NewIntObj(linkPtr->lastValue.s);
    case TCL_LINK_USHORT:
	linkPtr->lastValue.us = LinkedVar(unsigned short);
	return Tcl_NewIntObj(linkPtr->lastValue.us);
    case TCL_LINK_UINT:
	linkPtr->lastValue.ui = LinkedVar(unsigned int);
	return Tcl_NewWideIntObj((Tcl_WideInt) linkPtr->lastValue.ui);
    case TCL_LINK_LONG:
	linkPtr->lastValue.l = LinkedVar(long);
	return Tcl_NewWideIntObj((Tcl_WideInt) linkPtr->lastValue.l);
    case TCL_LINK_ULONG:
	linkPtr->lastValue.ul = LinkedVar(unsigned long);
	return Tcl_NewWideIntObj((Tcl_WideInt) linkPtr->lastValue.ul);
    case TCL_LINK_FLOAT:
	linkPtr->lastValue.f = LinkedVar(float);
	return Tcl_NewDoubleObj(linkPtr->lastValue.f);
    case TCL_LINK_WIDE_UINT:
	linkPtr->lastValue.uw = LinkedVar(Tcl_WideUInt);
	/*
	 * FIXME: represent as a bignum.
	 */
	return Tcl_NewWideIntObj((Tcl_WideInt) linkPtr->lastValue.uw);
    case TCL_LINK_STRING:
	p = LinkedVar(char *);
	if (p == NULL) {
	    TclNewLiteralStringObj(resultObj, "NULL");
	    return resultObj;
	}
	return Tcl_NewStringObj(p, -1);

    /*
     * This code only gets executed if the link type is unknown (shouldn't
     * ever happen).
     */

    default:
	TclNewLiteralStringObj(resultObj, "??");
	return resultObj;
    }
}

static int SetInvalidRealFromAny(Tcl_Interp *interp, Tcl_Obj *objPtr);

static Tcl_ObjType invalidRealType = {
    "invalidReal",			/* name */
    NULL,				/* freeIntRepProc */
    NULL,				/* dupIntRepProc */
    NULL,				/* updateStringProc */
    NULL				/* setFromAnyProc */
};

static int
SetInvalidRealFromAny(Tcl_Interp *interp, Tcl_Obj *objPtr) {
    int length;
    const char *str;
    const char *endPtr;

    str = TclGetStringFromObj(objPtr, &length);
    if ((length == 1) && (str[0] == '.')){
	objPtr->typePtr = &invalidRealType;
	objPtr->internalRep.doubleValue = 0.0;
	return TCL_OK;
    }
    if (TclParseNumber(NULL, objPtr, NULL, str, length, &endPtr,
	    TCL_PARSE_DECIMAL_ONLY) == TCL_OK) {
	/* If number is followed by [eE][+-]?, then it is an invalid
	 * double, but it could be the start of a valid double. */
	if (*endPtr == 'e' || *endPtr == 'E') {
	    ++endPtr;
	    if (*endPtr == '+' || *endPtr == '-') ++endPtr;
	    if (*endPtr == 0) {
		double doubleValue = 0.0;
		Tcl_GetDoubleFromObj(NULL, objPtr, &doubleValue);
		if (objPtr->typePtr->freeIntRepProc) objPtr->typePtr->freeIntRepProc(objPtr);
		objPtr->typePtr = &invalidRealType;
		objPtr->internalRep.doubleValue = doubleValue;
		return TCL_OK;
	    }
	}
    }
    return TCL_ERROR;
}


/*
 * This function checks for integer representations, which are valid
 * when linking with C variables, but which are invalid in other
 * contexts in Tcl. Handled are "+", "-", "", "0x", "0b" and "0o"
 * (upperand lowercase). See bug [39f6304c2e].
 */
int
GetInvalidIntFromObj(Tcl_Obj *objPtr,
				int *intPtr)
{
    const char *str = TclGetString(objPtr);

    if ((objPtr->length == 0) ||
	    ((objPtr->length == 2) && (str[0] == '0') && strchr("xXbBoO", str[1]))) {
	*intPtr = 0;
	return TCL_OK;
    } else if ((objPtr->length == 1) && strchr("+-", str[0])) {
	*intPtr = (str[0] == '+');
	return TCL_OK;
    }
    return TCL_ERROR;
}

int
GetInvalidWideFromObj(Tcl_Obj *objPtr, Tcl_WideInt *widePtr)
{
    int intValue;

    if (GetInvalidIntFromObj(objPtr, &intValue) != TCL_OK) {
	return TCL_ERROR;
    }
    *widePtr = intValue;
    return TCL_OK;
}

/*
 * This function checks for double representations, which are valid
 * when linking with C variables, but which are invalid in other
 * contexts in Tcl. Handled are "+", "-", "", ".", "0x", "0b" and "0o"
 * (upper- and lowercase) and sequences like "1e-". See bug [39f6304c2e].
 */
int
GetInvalidDoubleFromObj(Tcl_Obj *objPtr,
				double *doublePtr)
{
    int intValue;

    if (objPtr->typePtr == &invalidRealType) {
	goto gotdouble;
    }
    if (GetInvalidIntFromObj(objPtr, &intValue) == TCL_OK) {
	*doublePtr = (double) intValue;
	return TCL_OK;
    }
    if (SetInvalidRealFromAny(NULL, objPtr) == TCL_OK) {
    gotdouble:
	*doublePtr = objPtr->internalRep.doubleValue;
	return TCL_OK;
    }
    return TCL_ERROR;
}

/*
 * Local Variables:
 * mode: c
 * c-basic-offset: 4
 * fill-column: 78
 * End:
 */<|MERGE_RESOLUTION|>--- conflicted
+++ resolved
@@ -146,27 +146,18 @@
 	ckfree(linkPtr);
 	return TCL_ERROR;
     }
-<<<<<<< HEAD
+
+    TclGetNamespaceForQualName(interp, varName, NULL, TCL_GLOBAL_ONLY,
+	    &(linkPtr->nsPtr), &dummy, &dummy, &name);
+    linkPtr->nsPtr->refCount++;
+
     code = Tcl_TraceVar2(interp, varName, NULL,
 	    TCL_GLOBAL_ONLY|TCL_TRACE_READS|TCL_TRACE_WRITES|TCL_TRACE_UNSETS,
 	    LinkTraceProc, linkPtr);
     if (code != TCL_OK) {
 	Tcl_DecrRefCount(linkPtr->varName);
+	TclNsDecrRefCount(linkPtr->nsPtr);
 	ckfree(linkPtr);
-=======
-
-    TclGetNamespaceForQualName(interp, varName, NULL, TCL_GLOBAL_ONLY,
-	    &(linkPtr->nsPtr), &dummy, &dummy, &name);
-    linkPtr->nsPtr->refCount++;
-
-    code = Tcl_TraceVar(interp, varName, TCL_GLOBAL_ONLY|TCL_TRACE_READS
-	    |TCL_TRACE_WRITES|TCL_TRACE_UNSETS, LinkTraceProc,
-	    (ClientData) linkPtr);
-    if (code != TCL_OK) {
-	Tcl_DecrRefCount(linkPtr->varName);
-	TclNsDecrRefCount(linkPtr->nsPtr);
-	ckfree((char *) linkPtr);
->>>>>>> 4909a5cc
     }
     return code;
 }
@@ -205,14 +196,10 @@
 	    TCL_GLOBAL_ONLY|TCL_TRACE_READS|TCL_TRACE_WRITES|TCL_TRACE_UNSETS,
 	    LinkTraceProc, linkPtr);
     Tcl_DecrRefCount(linkPtr->varName);
-<<<<<<< HEAD
-    ckfree(linkPtr);
-=======
     if (linkPtr->nsPtr) {
 	TclNsDecrRefCount(linkPtr->nsPtr);
     }
-    ckfree((char *) linkPtr);
->>>>>>> 4909a5cc
+    ckfree(linkPtr);
 }
  
@@ -309,14 +296,10 @@
     if (flags & TCL_TRACE_UNSETS) {
 	if (Tcl_InterpDeleted(interp) || TclNamespaceDeleted(linkPtr->nsPtr)) {
 	    Tcl_DecrRefCount(linkPtr->varName);
-<<<<<<< HEAD
-	    ckfree(linkPtr);
-=======
 	    if (linkPtr->nsPtr) {
 		TclNsDecrRefCount(linkPtr->nsPtr);
 	    }
-	    ckfree((char *) linkPtr);
->>>>>>> 4909a5cc
+	    ckfree(linkPtr);
 	} else if (flags & TCL_TRACE_DESTROYED) {
 	    Tcl_ObjSetVar2(interp, linkPtr->varName, NULL, ObjValue(linkPtr),
 		    TCL_GLOBAL_ONLY);
