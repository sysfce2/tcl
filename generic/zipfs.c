--- conflicted
+++ resolved
@@ -3915,7 +3915,7 @@
 /*
  *-------------------------------------------------------------------------
  *
- * Zipfs_doInit --
+ * doInit --
  *
  *	Perform per interpreter initialization of this module.
  *
@@ -3930,12 +3930,7 @@
  */
 
 static int
-<<<<<<< HEAD
-Zipfs_doInit(Tcl_Interp *interp, int safe)
-{
-=======
 doInit(Tcl_Interp *interp, int safe) {
->>>>>>> 3c03a492
 #ifdef HAVE_ZLIB
     static const char findproc[] =
 	"proc ::zipfs::find dir {\n"
@@ -4027,13 +4022,13 @@
 int
 Zipfs_Init(Tcl_Interp *interp)
 {
-    return Zipfs_doInit(interp, 0);
+    return doInit(interp, 0);
 }
 
 int
 Zipfs_SafeInit(Tcl_Interp *interp)
 {
-    return Zipfs_doInit(interp, 1);
+    return doInit(interp, 1);
 }
 
 #ifndef HAVE_ZLIB
@@ -4053,13 +4048,13 @@
 Zipfs_Mount(Tcl_Interp *interp, const char *zipname, const char *mntpt,
 	    const char *passwd)
 {
-    return Zipfs_doInit(interp, 1);
+    return doInit(interp, 1);
 }
 
 int
 Zipfs_Unmount(Tcl_Interp *interp, const char *zipname)
 {
-    return Zipfs_doInit(interp, 1);
+    return doInit(interp, 1);
 }
 
 #endif
