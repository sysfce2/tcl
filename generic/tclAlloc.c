/*
 * tclAlloc.c --
 *
 *	This is a very fast storage allocator. It allocates blocks of a small
 *	number of different sizes, and keeps free lists of each size. Blocks
 *	that don't exactly fit are passed up to the next larger size. Blocks
 *	over a certain size are directly allocated from the system.
 *
 * Copyright © 1983 Regents of the University of California.
 * Copyright © 1996-1997 Sun Microsystems, Inc.
 * Copyright © 1998-1999 Scriptics Corporation.
 *
 * Portions contributed by Chris Kingsley, Jack Jansen and Ray Johnson.
 *
 * See the file "license.terms" for information on usage and redistribution of
 * this file, and for a DISCLAIMER OF ALL WARRANTIES.
 */

/*
 * Windows and Unix use an alternative allocator when building with threads
 * that has significantly reduced lock contention.
 */

#include "tclInt.h"
#if !TCL_THREADS || !defined(USE_THREAD_ALLOC)

#if defined(USE_TCLALLOC) && USE_TCLALLOC

/*
 * We should really make use of AC_CHECK_TYPE(caddr_t) here, but it can wait
 * until Tcl uses config.h properly.
 */

#if defined(_MSC_VER) || defined(__MSVCRT__)
typedef size_t caddr_t;
#endif

/*
 * The overhead on a block is at least 8 bytes. When free, this space contains
 * a pointer to the next free block, and the bottom two bits must be zero.
 * When in use, the first byte is set to MAGIC, and the second byte is the
 * size index. The remaining bytes are for alignment. If range checking is
 * enabled then a second word holds the size of the requested block, less 1,
 * rounded up to a multiple of sizeof(RMAGIC). The order of elements is
 * critical: ov.magic must overlay the low order bits of ov.next, and ov.magic
 * can not be a valid ov.next bit pattern.
 */

union overhead {
    union overhead *next;		/* when free */
    unsigned char padding[TCL_ALLOCALIGN];	/* align struct to TCL_ALLOCALIGN bytes */
    struct {
	unsigned char magic0;		/* magic number */
	unsigned char index;		/* bucket # */
	unsigned char unused;		/* unused */
	unsigned char magic1;		/* other magic number */
#ifndef NDEBUG
	unsigned short rmagic;		/* range magic number */
	size_t size;		/* actual block size */
	unsigned short unused2;		/* padding to 8-byte align */
#endif
    } ovu;
#define overMagic0	ovu.magic0
#define overMagic1	ovu.magic1
#define bucketIndex	ovu.index
#define rangeCheckMagic	ovu.rmagic
#define realBlockSize	ovu.size
};


#define MAGIC		0xEF	/* magic # on accounting info */
#define RMAGIC		0x5555	/* magic # on range info */

#ifndef NDEBUG
#define	RSLOP		sizeof(unsigned short)
#else
#define	RSLOP		0
#endif

#define OVERHEAD (sizeof(union overhead) + RSLOP)

/*
 * Macro to make it easier to refer to the end-of-block guard magic.
 */

#define BLOCK_END(overPtr) \
    (*(unsigned short *)((caddr_t)((overPtr) + 1) + (overPtr)->realBlockSize))

/*
 * nextf[i] is the pointer to the next free block of size 2^(i+3). The
 * smallest allocatable block is MINBLOCK bytes. The overhead information
 * precedes the data area returned to the user.
 */

#define MINBLOCK	((sizeof(union overhead) + (TCL_ALLOCALIGN-1)) & ~(TCL_ALLOCALIGN-1))
#define NBUCKETS	(13 - (MINBLOCK >> 4))
#define MAXMALLOC	((size_t)1 << (NBUCKETS+2))
static union overhead *nextf[NBUCKETS];

/*
 * The following structure is used to keep track of all system memory
 * currently owned by Tcl. When finalizing, all this memory will be returned
 * to the system.
 */

struct block {
    struct block *nextPtr;	/* Linked list. */
    struct block *prevPtr;	/* Linked list for big blocks, ensures 8-byte
				 * alignment for suballocated blocks. */
};

static struct block *blockList;	/* Tracks the suballocated blocks. */
static struct block bigBlocks={	/* Big blocks aren't suballocated. */
    &bigBlocks, &bigBlocks
};

/*
 * The allocator is protected by a special mutex that must be explicitly
 * initialized. Furthermore, because Tcl_Alloc may be used before anything else
 * in Tcl, we make this module self-initializing after all with the allocInit
 * variable.
 */

#if TCL_THREADS
static Tcl_Mutex *allocMutexPtr;
#endif
static int allocInit = 0;

#ifdef MSTATS

/*
 * numMallocs[i] is the difference between the number of mallocs and frees for
 * a given block size.
 */

static	size_t numMallocs[NBUCKETS+1];
#endif

#if !defined(NDEBUG)
#define	ASSERT(p)	if (!(p)) Tcl_Panic(# p)
#define RANGE_ASSERT(p) if (!(p)) Tcl_Panic(# p)
#else
#define	ASSERT(p)
#define RANGE_ASSERT(p)
#endif

/*
 * Prototypes for functions used only in this file.
 */

static void		MoreCore(size_t bucket);

/*
 *-------------------------------------------------------------------------
 *
 * TclInitAlloc --
 *
 *	Initialize the memory system.
 *
 * Results:
 *	None.
 *
 * Side effects:
 *	Initialize the mutex used to serialize allocations.
 *
 *-------------------------------------------------------------------------
 */

void
TclInitAlloc(void)
{
    if (!allocInit) {
	allocInit = 1;
#if TCL_THREADS
	allocMutexPtr = Tcl_GetAllocMutex();
#endif
    }
}

/*
 *-------------------------------------------------------------------------
 *
 * TclFinalizeAllocSubsystem --
 *
 *	Release all resources being used by this subsystem, including
 *	aggressively freeing all memory allocated by TclpAlloc() that has not
 *	yet been released with TclpFree().
 *
 *	After this function is called, all memory allocated with TclpAlloc()
 *	should be considered unusable.
 *
 * Results:
 *	None.
 *
 * Side effects:
 *	This subsystem is self-initializing, since memory can be allocated
 *	before Tcl is formally initialized. After this call, this subsystem
 *	has been reset to its initial state and is usable again.
 *
 *-------------------------------------------------------------------------
 */

void
TclFinalizeAllocSubsystem(void)
{
    unsigned int i;
    struct block *blockPtr, *nextPtr;

    Tcl_MutexLock(allocMutexPtr);
    for (blockPtr = blockList; blockPtr != NULL; blockPtr = nextPtr) {
	nextPtr = blockPtr->nextPtr;
	TclpSysFree(blockPtr);
    }
    blockList = NULL;

    for (blockPtr = bigBlocks.nextPtr; blockPtr != &bigBlocks; ) {
	nextPtr = blockPtr->nextPtr;
	TclpSysFree(blockPtr);
	blockPtr = nextPtr;
    }
    bigBlocks.nextPtr = &bigBlocks;
    bigBlocks.prevPtr = &bigBlocks;

    for (i=0 ; i<NBUCKETS ; i++) {
	nextf[i] = NULL;
#ifdef MSTATS
	numMallocs[i] = 0;
#endif
    }
#ifdef MSTATS
    numMallocs[i] = 0;
#endif
    Tcl_MutexUnlock(allocMutexPtr);
}

/*
 *----------------------------------------------------------------------
 *
 * TclpAlloc --
 *
 *	Allocate more memory.
 *
 * Results:
 *	None.
 *
 * Side effects:
 *	None.
 *
 *----------------------------------------------------------------------
 */

void *
TclpAlloc(
    size_t numBytes)	/* Number of bytes to allocate. */
{
    union overhead *overPtr;
    size_t bucket;
    size_t amount;
    struct block *bigBlockPtr = NULL;

    if (!allocInit) {
	/*
	 * We have to make the "self initializing" because Tcl_Alloc may be
	 * used before any other part of Tcl. E.g., see main() for tclsh!
	 */

	TclInitAlloc();
    }
    Tcl_MutexLock(allocMutexPtr);

    /*
     * First the simple case: we simple allocate big blocks directly.
     */

    if (numBytes >= MAXMALLOC - OVERHEAD) {
	if (numBytes <= UINT_MAX - OVERHEAD -sizeof(struct block)) {
	    bigBlockPtr = TclpSysAlloc(
		    sizeof(struct block) + OVERHEAD + numBytes);
	}
	if (bigBlockPtr == NULL) {
	    Tcl_MutexUnlock(allocMutexPtr);
	    return NULL;
	}
	bigBlockPtr->nextPtr = bigBlocks.nextPtr;
	bigBlocks.nextPtr = bigBlockPtr;
	bigBlockPtr->prevPtr = &bigBlocks;
	bigBlockPtr->nextPtr->prevPtr = bigBlockPtr;

	overPtr = (union overhead *) (bigBlockPtr + 1);
	overPtr->overMagic0 = overPtr->overMagic1 = MAGIC;
	overPtr->bucketIndex = 0xFF;
#ifdef MSTATS
	numMallocs[NBUCKETS]++;
#endif

#ifndef NDEBUG
	/*
	 * Record allocated size of block and bound space with magic numbers.
	 */

	overPtr->realBlockSize = (numBytes + RSLOP - 1) & ~(RSLOP - 1);
	overPtr->rangeCheckMagic = RMAGIC;
	BLOCK_END(overPtr) = RMAGIC;
#endif

	Tcl_MutexUnlock(allocMutexPtr);
	return (void *)(overPtr+1);
    }

    /*
     * Convert amount of memory requested into closest block size stored in
     * hash buckets which satisfies request. Account for space used per block
     * for accounting.
     */

    amount = MINBLOCK;		/* size of first bucket */
    bucket = MINBLOCK >> 4;

    while (numBytes + OVERHEAD > amount) {
	amount <<= 1;
	if (amount == 0) {
	    Tcl_MutexUnlock(allocMutexPtr);
	    return NULL;
	}
	bucket++;
    }
    ASSERT(bucket < NBUCKETS);

    /*
     * If nothing in hash bucket right now, request more memory from the
     * system.
     */

    if ((overPtr = nextf[bucket]) == NULL) {
	MoreCore(bucket);
	if ((overPtr = nextf[bucket]) == NULL) {
	    Tcl_MutexUnlock(allocMutexPtr);
	    return NULL;
	}
    }

    /*
     * Remove from linked list
     */

    nextf[bucket] = overPtr->next;
    overPtr->overMagic0 = overPtr->overMagic1 = MAGIC;
    overPtr->bucketIndex = UCHAR(bucket);

#ifdef MSTATS
    numMallocs[bucket]++;
#endif

#ifndef NDEBUG
    /*
     * Record allocated size of block and bound space with magic numbers.
     */

    overPtr->realBlockSize = (numBytes + RSLOP - 1) & ~(RSLOP - 1);
    overPtr->rangeCheckMagic = RMAGIC;
    BLOCK_END(overPtr) = RMAGIC;
#endif

    Tcl_MutexUnlock(allocMutexPtr);
    return ((char *)(overPtr + 1));
}

/*
 *----------------------------------------------------------------------
 *
 * MoreCore --
 *
 *	Allocate more memory to the indicated bucket.
 *
 *	Assumes Mutex is already held.
 *
 * Results:
 *	None.
 *
 * Side effects:
 *	Attempts to get more memory from the system.
 *
 *----------------------------------------------------------------------
 */

static void
MoreCore(
    size_t bucket)	/* What bucket to allocate to. */
{
    union overhead *overPtr;
    size_t size;	/* size of desired block */
    size_t amount;		/* amount to allocate */
    size_t numBlocks;		/* how many blocks we get */
    struct block *blockPtr;

    /*
     * sbrk_size <= 0 only for big, FLUFFY, requests (about 2^30 bytes on a
     * VAX, I think) or for a negative arg.
     */

    size = ((size_t)1) << (bucket + 3);
    ASSERT(size > 0);

    amount = MAXMALLOC;
    numBlocks = amount / size;
    ASSERT(numBlocks*size == amount);

    blockPtr = TclpSysAlloc(sizeof(struct block) + amount);
    /* no more room! */
    if (blockPtr == NULL) {
	return;
    }
    blockPtr->nextPtr = blockList;
    blockList = blockPtr;

    overPtr = (union overhead *) (blockPtr + 1);

    /*
     * Add new memory allocated to that on free list for this hash bucket.
     */

    nextf[bucket] = overPtr;
    while (--numBlocks > 0) {
	overPtr->next = (union overhead *)((caddr_t)overPtr + size);
	overPtr = (union overhead *)((caddr_t)overPtr + size);
    }
    overPtr->next = NULL;
}

/*
 *----------------------------------------------------------------------
 *
 * TclpFree --
 *
 *	Free memory.
 *
 * Results:
 *	None.
 *
 * Side effects:
 *	None.
 *
 *----------------------------------------------------------------------
 */

void
TclpFree(
    void *oldPtr)		/* Pointer to memory to free. */
{
    size_t size;
    union overhead *overPtr;
    struct block *bigBlockPtr;

    if (oldPtr == NULL) {
	return;
    }

    Tcl_MutexLock(allocMutexPtr);
    overPtr = (union overhead *)((caddr_t)oldPtr - sizeof(union overhead));

    ASSERT(overPtr->overMagic0 == MAGIC);	/* make sure it was in use */
    ASSERT(overPtr->overMagic1 == MAGIC);
    if (overPtr->overMagic0 != MAGIC || overPtr->overMagic1 != MAGIC) {
	Tcl_MutexUnlock(allocMutexPtr);
	return;
    }

    RANGE_ASSERT(overPtr->rangeCheckMagic == RMAGIC);
    RANGE_ASSERT(BLOCK_END(overPtr) == RMAGIC);
    size = overPtr->bucketIndex;
    if (size == 0xFF) {
#ifdef MSTATS
	numMallocs[NBUCKETS]--;
#endif

	bigBlockPtr = (struct block *) overPtr - 1;
	bigBlockPtr->prevPtr->nextPtr = bigBlockPtr->nextPtr;
	bigBlockPtr->nextPtr->prevPtr = bigBlockPtr->prevPtr;
	TclpSysFree(bigBlockPtr);

	Tcl_MutexUnlock(allocMutexPtr);
	return;
    }
    ASSERT(size < NBUCKETS);
    overPtr->next = nextf[size];	/* also clobbers overMagic */
    nextf[size] = overPtr;

#ifdef MSTATS
    numMallocs[size]--;
#endif

    Tcl_MutexUnlock(allocMutexPtr);
}

/*
 *----------------------------------------------------------------------
 *
 * TclpRealloc --
 *
 *	Reallocate memory.
 *
 * Results:
 *	None.
 *
 * Side effects:
 *	None.
 *
 *----------------------------------------------------------------------
 */

void *
TclpRealloc(
<<<<<<< HEAD
    void *oldPtr,		/* Pointer to alloced block. */
    size_t numBytes)	/* New size of memory. */
=======
    void *oldPtr,		/* Pointer to alloc'ed block. */
    unsigned int numBytes)	/* New size of memory. */
>>>>>>> 83677a47
{
    int i;
    union overhead *overPtr;
    struct block *bigBlockPtr;
    int expensive;
    size_t maxSize;

    if (oldPtr == NULL) {
	return TclpAlloc(numBytes);
    }

    Tcl_MutexLock(allocMutexPtr);

    overPtr = (union overhead *)((caddr_t)oldPtr - sizeof(union overhead));

    ASSERT(overPtr->overMagic0 == MAGIC);	/* make sure it was in use */
    ASSERT(overPtr->overMagic1 == MAGIC);
    if (overPtr->overMagic0 != MAGIC || overPtr->overMagic1 != MAGIC) {
	Tcl_MutexUnlock(allocMutexPtr);
	return NULL;
    }

    RANGE_ASSERT(overPtr->rangeCheckMagic == RMAGIC);
    RANGE_ASSERT(BLOCK_END(overPtr) == RMAGIC);
    i = overPtr->bucketIndex;

    /*
     * If the block isn't in a bin, just realloc it.
     */

    if (i == 0xFF) {
	struct block *prevPtr, *nextPtr;
	bigBlockPtr = (struct block *) overPtr - 1;
	prevPtr = bigBlockPtr->prevPtr;
	nextPtr = bigBlockPtr->nextPtr;
	bigBlockPtr = (struct block *) TclpSysRealloc(bigBlockPtr,
		sizeof(struct block) + OVERHEAD + numBytes);
	if (bigBlockPtr == NULL) {
	    Tcl_MutexUnlock(allocMutexPtr);
	    return NULL;
	}

	if (prevPtr->nextPtr != bigBlockPtr) {
	    /*
	     * If the block has moved, splice the new block into the list
	     * where the old block used to be.
	     */

	    prevPtr->nextPtr = bigBlockPtr;
	    nextPtr->prevPtr = bigBlockPtr;
	}

	overPtr = (union overhead *) (bigBlockPtr + 1);

#ifdef MSTATS
	numMallocs[NBUCKETS]++;
#endif

#ifndef NDEBUG
	/*
	 * Record allocated size of block and update magic number bounds.
	 */

	overPtr->realBlockSize = (numBytes + RSLOP - 1) & ~(RSLOP - 1);
	BLOCK_END(overPtr) = RMAGIC;
#endif

	Tcl_MutexUnlock(allocMutexPtr);
	return (void *)(overPtr+1);
    }
    maxSize = (size_t)1 << (i+3);
    expensive = 0;
    if (numBytes+OVERHEAD > maxSize) {
	expensive = 1;
    } else if (i>0 && numBytes+OVERHEAD < maxSize/2) {
	expensive = 1;
    }

    if (expensive) {
	void *newPtr;

	Tcl_MutexUnlock(allocMutexPtr);

	newPtr = TclpAlloc(numBytes);
	if (newPtr == NULL) {
	    return NULL;
	}
	maxSize -= OVERHEAD;
	if (maxSize < numBytes) {
	    numBytes = maxSize;
	}
	memcpy(newPtr, oldPtr, numBytes);
	TclpFree(oldPtr);
	return newPtr;
    }

    /*
     * No need to copy. It fits as-is.
     */

#ifndef NDEBUG
    overPtr->realBlockSize = (numBytes + RSLOP - 1) & ~(RSLOP - 1);
    BLOCK_END(overPtr) = RMAGIC;
#endif

    Tcl_MutexUnlock(allocMutexPtr);
    return(oldPtr);
}

/*
 *----------------------------------------------------------------------
 *
 * mstats --
 *
 *	Prints two lines of numbers, one showing the length of the free list
 *	for each size category, the second showing the number of mallocs -
 *	frees for each size category.
 *
 * Results:
 *	None.
 *
 * Side effects:
 *	None.
 *
 *----------------------------------------------------------------------
 */

#ifdef MSTATS
void
mstats(
    char *s)			/* Where to write info. */
{
    unsigned int i, j;
    union overhead *overPtr;
    size_t totalFree = 0, totalUsed = 0;

    Tcl_MutexLock(allocMutexPtr);

    fprintf(stderr, "Memory allocation statistics %s\nTclpFree:\t", s);
    for (i = 0; i < NBUCKETS; i++) {
	for (j=0, overPtr=nextf[i]; overPtr; overPtr=overPtr->next, j++) {
	    fprintf(stderr, " %u", j);
	}
	totalFree += ((size_t)j) * ((size_t)1 << (i + 3));
    }

    fprintf(stderr, "\nused:\t");
    for (i = 0; i < NBUCKETS; i++) {
	fprintf(stderr, " %" TCL_Z_MODIFIER "u", numMallocs[i]);
	totalUsed += numMallocs[i] * ((size_t)1 << (i + 3));
    }

    fprintf(stderr, "\n\tTotal small in use: %" TCL_Z_MODIFIER "u, total free: %" TCL_Z_MODIFIER "u\n",
	totalUsed, totalFree);
    fprintf(stderr, "\n\tNumber of big (>%" TCL_Z_MODIFIER "u) blocks in use: %" TCL_Z_MODIFIER "u\n",
	    MAXMALLOC, numMallocs[NBUCKETS]);

    Tcl_MutexUnlock(allocMutexPtr);
}
#endif

#else	/* !USE_TCLALLOC */

/*
 *----------------------------------------------------------------------
 *
 * TclpAlloc --
 *
 *	Allocate more memory.
 *
 * Results:
 *	None.
 *
 * Side effects:
 *	None.
 *
 *----------------------------------------------------------------------
 */

#undef TclpAlloc
void *
TclpAlloc(
    size_t numBytes)	/* Number of bytes to allocate. */
{
    return malloc(numBytes);
}

/*
 *----------------------------------------------------------------------
 *
 * TclpFree --
 *
 *	Free memory.
 *
 * Results:
 *	None.
 *
 * Side effects:
 *	None.
 *
 *----------------------------------------------------------------------
 */

#undef TclpFree
void
TclpFree(
    void *oldPtr)		/* Pointer to memory to free. */
{
    free(oldPtr);
    return;
}

/*
 *----------------------------------------------------------------------
 *
 * TclpRealloc --
 *
 *	Reallocate memory.
 *
 * Results:
 *	None.
 *
 * Side effects:
 *	None.
 *
 *----------------------------------------------------------------------
 */

void *
TclpRealloc(
    void *oldPtr,		/* Pointer to alloced block. */
    size_t numBytes)	/* New size of memory. */
{
    return realloc(oldPtr, numBytes);
}

#endif /* !USE_TCLALLOC */
#else
TCL_MAC_EMPTY_FILE(generic_tclAlloc_c)
#endif /* !TCL_THREADS */

/*
 * Local Variables:
 * mode: c
 * c-basic-offset: 4
 * fill-column: 78
 * End:
 */<|MERGE_RESOLUTION|>--- conflicted
+++ resolved
@@ -516,13 +516,8 @@
 
 void *
 TclpRealloc(
-<<<<<<< HEAD
-    void *oldPtr,		/* Pointer to alloced block. */
+    void *oldPtr,		/* Pointer to alloc'ed block. */
     size_t numBytes)	/* New size of memory. */
-=======
-    void *oldPtr,		/* Pointer to alloc'ed block. */
-    unsigned int numBytes)	/* New size of memory. */
->>>>>>> 83677a47
 {
     int i;
     union overhead *overPtr;
