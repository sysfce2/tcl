--- conflicted
+++ resolved
@@ -190,11 +190,7 @@
 
     Tcl_MutexLock(&pipeMutex);
     for (i = 0; i < numPids; i++) {
-<<<<<<< HEAD
-	detPtr = Tcl_Alloc(sizeof(Detached));
-=======
-	detPtr = (Detached *)ckalloc(sizeof(Detached));
->>>>>>> e676594f
+	detPtr = (Detached *)Tcl_Alloc(sizeof(Detached));
 	detPtr->pid = pidPtr[i];
 	detPtr->nextPtr = detList;
 	detList = detPtr;
@@ -833,11 +829,7 @@
      */
 
     Tcl_ReapDetachedProcs();
-<<<<<<< HEAD
-    pidPtr = Tcl_Alloc(cmdCount * sizeof(Tcl_Pid));
-=======
-    pidPtr = (Tcl_Pid *)ckalloc(cmdCount * sizeof(Tcl_Pid));
->>>>>>> e676594f
+    pidPtr = (Tcl_Pid *)Tcl_Alloc(cmdCount * sizeof(Tcl_Pid));
 
     curInFile = inputFile;
 
