/*
 * tclPipe.c --
 *
 *	This file contains the generic portion of the command channel driver
 *	as well as various utility routines used in managing subprocesses.
 *
 * Copyright (c) 1997 by Sun Microsystems, Inc.
 *
 * See the file "license.terms" for information on usage and redistribution of
 * this file, and for a DISCLAIMER OF ALL WARRANTIES.
 */

#include "tclInt.h"

/*
 * A linked list of the following structures is used to keep track of child
 * processes that have been detached but haven't exited yet, so we can make
 * sure that they're properly "reaped" (officially waited for) and don't lie
 * around as zombies cluttering the system.
 */

typedef struct Detached {
    Tcl_Pid pid;		/* Id of process that's been detached but
				 * isn't known to have exited. */
    struct Detached *nextPtr;	/* Next in list of all detached processes. */
} Detached;

static Detached *detList = NULL;/* List of all detached proceses. */
TCL_DECLARE_MUTEX(pipeMutex)	/* Guard access to detList. */

/*
 * Declarations for local functions defined in this file:
 */

static TclFile		FileForRedirect(Tcl_Interp *interp, CONST char *spec,
			    int atOk, CONST char *arg, CONST char *nextArg,
			    int flags, int *skipPtr, int *closePtr,
			    int *releasePtr);

/*
 *----------------------------------------------------------------------
 *
 * FileForRedirect --
 *
 *	This function does much of the work of parsing redirection operators.
 *	It handles "@" if specified and allowed, and a file name, and opens
 *	the file if necessary.
 *
 * Results:
 *	The return value is the descriptor number for the file. If an error
 *	occurs then NULL is returned and an error message is left in the
 *	interp's result. Several arguments are side-effected; see the argument
 *	list below for details.
 *
 * Side effects:
 *	None.
 *
 *----------------------------------------------------------------------
 */

static TclFile
FileForRedirect(
    Tcl_Interp *interp,		/* Intepreter to use for error reporting. */
    CONST char *spec,		/* Points to character just after redirection
				 * character. */
    int atOK,			/* Non-zero means that '@' notation can be
				 * used to specify a channel, zero means that
				 * it isn't. */
    CONST char *arg,		/* Pointer to entire argument containing spec:
				 * used for error reporting. */
    CONST char *nextArg,	/* Next argument in argc/argv array, if needed
				 * for file name or channel name. May be
				 * NULL. */
    int flags,			/* Flags to use for opening file or to specify
				 * mode for channel. */
    int *skipPtr,		/* Filled with 1 if redirection target was in
				 * spec, 2 if it was in nextArg. */
    int *closePtr,		/* Filled with one if the caller should close
				 * the file when done with it, zero
				 * otherwise. */
    int *releasePtr)
{
    int writing = (flags & O_WRONLY);
    Tcl_Channel chan;
    TclFile file;

    *skipPtr = 1;
    if ((atOK != 0) && (*spec == '@')) {
	spec++;
	if (*spec == '\0') {
	    spec = nextArg;
	    if (spec == NULL) {
		goto badLastArg;
	    }
	    *skipPtr = 2;
	}
        chan = Tcl_GetChannel(interp, spec, NULL);
        if (chan == (Tcl_Channel) NULL) {
            return NULL;
        }
	file = TclpMakeFile(chan, writing ? TCL_WRITABLE : TCL_READABLE);
        if (file == NULL) {
	    Tcl_Obj* msg;
	    Tcl_GetChannelError(chan, &msg);
	    if (msg) {
		Tcl_SetObjResult (interp, msg);
	    } else {
		Tcl_AppendResult(interp, "channel \"", Tcl_GetChannelName(chan),
				 "\" wasn't opened for ",
				 ((writing) ? "writing" : "reading"), NULL);
	    }
            return NULL;
        }
	*releasePtr = 1;
	if (writing) {
	    /*
	     * Be sure to flush output to the file, so that anything written
	     * by the child appears after stuff we've already written.
	     */

            Tcl_Flush(chan);
	}
    } else {
	CONST char *name;
	Tcl_DString nameString;

	if (*spec == '\0') {
	    spec = nextArg;
	    if (spec == NULL) {
		goto badLastArg;
	    }
	    *skipPtr = 2;
	}
	name = Tcl_TranslateFileName(interp, spec, &nameString);
	if (name == NULL) {
	    return NULL;
	}
	file = TclpOpenFile(name, flags);
	Tcl_DStringFree(&nameString);
	if (file == NULL) {
	    Tcl_AppendResult(interp, "couldn't ",
		    ((writing) ? "write" : "read"), " file \"", spec, "\": ",
		    Tcl_PosixError(interp), NULL);
	    return NULL;
	}
        *closePtr = 1;
    }
    return file;

  badLastArg:
    Tcl_AppendResult(interp, "can't specify \"", arg,
	    "\" as last word in command", NULL);
    return NULL;
}

/*
 *----------------------------------------------------------------------
 *
 * Tcl_DetachPids --
 *
 *	This function is called to indicate that one or more child processes
 *	have been placed in background and will never be waited for; they
 *	should eventually be reaped by Tcl_ReapDetachedProcs.
 *
 * Results:
 *	None.
 *
 * Side effects:
 *	None.
 *
 *----------------------------------------------------------------------
 */

void
Tcl_DetachPids(
    int numPids,		/* Number of pids to detach: gives size of
				 * array pointed to by pidPtr. */
    Tcl_Pid *pidPtr)		/* Array of pids to detach. */
{
    register Detached *detPtr;
    int i;

    Tcl_MutexLock(&pipeMutex);
    for (i = 0; i < numPids; i++) {
	detPtr = (Detached *) ckalloc(sizeof(Detached));
	detPtr->pid = pidPtr[i];
	detPtr->nextPtr = detList;
	detList = detPtr;
    }
    Tcl_MutexUnlock(&pipeMutex);

}

/*
 *----------------------------------------------------------------------
 *
 * Tcl_ReapDetachedProcs --
 *
 *	This function checks to see if any detached processes have exited and,
 *	if so, it "reaps" them by officially waiting on them. It should be
 *	called "occasionally" to make sure that all detached processes are
 *	eventually reaped.
 *
 * Results:
 *	None.
 *
 * Side effects:
 *	Processes are waited on, so that they can be reaped by the system.
 *
 *----------------------------------------------------------------------
 */

void
Tcl_ReapDetachedProcs(void)
{
    register Detached *detPtr;
    Detached *nextPtr, *prevPtr;
    int status;
    Tcl_Pid pid;

    Tcl_MutexLock(&pipeMutex);
    for (detPtr = detList, prevPtr = NULL; detPtr != NULL; ) {
	pid = Tcl_WaitPid(detPtr->pid, &status, WNOHANG);
	if ((pid == 0) || ((pid == (Tcl_Pid) -1) && (errno != ECHILD))) {
	    prevPtr = detPtr;
	    detPtr = detPtr->nextPtr;
	    continue;
	}
	nextPtr = detPtr->nextPtr;
	if (prevPtr == NULL) {
	    detList = detPtr->nextPtr;
	} else {
	    prevPtr->nextPtr = detPtr->nextPtr;
	}
	ckfree((char *) detPtr);
	detPtr = nextPtr;
    }
    Tcl_MutexUnlock(&pipeMutex);
}

/*
 *----------------------------------------------------------------------
 *
 * TclCleanupChildren --
 *
 *	This is a utility function used to wait for child processes to exit,
 *	record information about abnormal exits, and then collect any stderr
 *	output generated by them.
 *
 * Results:
 *	The return value is a standard Tcl result. If anything at weird
 *	happened with the child processes, TCL_ERROR is returned and a message
 *	is left in the interp's result.
 *
 * Side effects:
 *	If the last character of the interp's result is a newline, then it is
 *	removed unless keepNewline is non-zero. File errorId gets closed, and
 *	pidPtr is freed back to the storage allocator.
 *
 *----------------------------------------------------------------------
 */

int
TclCleanupChildren(
    Tcl_Interp *interp,		/* Used for error messages. */
    int numPids,		/* Number of entries in pidPtr array. */
    Tcl_Pid *pidPtr,		/* Array of process ids of children. */
    Tcl_Channel errorChan)	/* Channel for file containing stderr output
				 * from pipeline. NULL means there isn't any
				 * stderr output. */
{
    int result = TCL_OK;
    int i, abnormalExit, anyErrorInfo;
    Tcl_Pid pid;
    WAIT_STATUS_TYPE waitStatus;
    CONST char *msg;
    unsigned long resolvedPid;

    abnormalExit = 0;
    for (i = 0; i < numPids; i++) {
	/*
<<<<<<< HEAD
	 * We need to get the resolved pid before we wait on it as the windows
	 * implimentation of Tcl_WaitPid deletes the information such that any
	 * following calls to TclpGetPid fail.
=======
	 * We need to get the resolved pid before we wait on it as
	 * the windows implementation of Tcl_WaitPid deletes the
	 * information such that any following calls to TclpGetPid
	 * fail.
>>>>>>> 40cddf0e
	 */

	resolvedPid = TclpGetPid(pidPtr[i]);
        pid = Tcl_WaitPid(pidPtr[i], (int *) &waitStatus, 0);
	if (pid == (Tcl_Pid) -1) {
	    result = TCL_ERROR;
            if (interp != NULL) {
                msg = Tcl_PosixError(interp);
                if (errno == ECHILD) {
		    /*
                     * This changeup in message suggested by Mark Diekhans to
                     * remind people that ECHILD errors can occur on some
                     * systems if SIGCHLD isn't in its default state.
                     */

                    msg =
                        "child process lost (is SIGCHLD ignored or trapped?)";
                }
                Tcl_AppendResult(interp, "error waiting for process to exit: ",
                        msg, NULL);
            }
	    continue;
	}

	/*
	 * Create error messages for unusual process exits. An extra newline
	 * gets appended to each error message, but it gets removed below (in
	 * the same fashion that an extra newline in the command's output is
	 * removed).
	 */

	if (!WIFEXITED(waitStatus) || (WEXITSTATUS(waitStatus) != 0)) {
	    char msg1[TCL_INTEGER_SPACE], msg2[TCL_INTEGER_SPACE];

	    result = TCL_ERROR;
	    sprintf(msg1, "%lu", resolvedPid);
	    if (WIFEXITED(waitStatus)) {
                if (interp != (Tcl_Interp *) NULL) {
		    sprintf(msg2, "%lu",
			    (unsigned long) WEXITSTATUS(waitStatus));
                    Tcl_SetErrorCode(interp, "CHILDSTATUS", msg1, msg2, NULL);
                }
		abnormalExit = 1;
	    } else if (interp != NULL) {
		CONST char *p;

		if (WIFSIGNALED(waitStatus)) {
                    p = Tcl_SignalMsg((int) (WTERMSIG(waitStatus)));
                    Tcl_SetErrorCode(interp, "CHILDKILLED", msg1,
                            Tcl_SignalId((int) (WTERMSIG(waitStatus))), p,
                            NULL);
                    Tcl_AppendResult(interp, "child killed: ", p, "\n", NULL);
		} else if (WIFSTOPPED(waitStatus)) {
                    p = Tcl_SignalMsg((int) (WSTOPSIG(waitStatus)));
                    Tcl_SetErrorCode(interp, "CHILDSUSP", msg1,
                            Tcl_SignalId((int) (WSTOPSIG(waitStatus))), p,
			    NULL);
                    Tcl_AppendResult(interp, "child suspended: ", p, "\n",
                            NULL);
		} else {
                    Tcl_AppendResult(interp,
                            "child wait status didn't make sense\n", NULL);
                }
	    }
	}
    }

    /*
     * Read the standard error file. If there's anything there, then return an
     * error and add the file's contents to the result string.
     */

    anyErrorInfo = 0;
    if (errorChan != NULL) {
	/*
	 * Make sure we start at the beginning of the file.
	 */

        if (interp != NULL) {
	    int count;
	    Tcl_Obj *objPtr;

	    Tcl_Seek(errorChan, (Tcl_WideInt)0, SEEK_SET);
	    objPtr = Tcl_NewObj();
	    count = Tcl_ReadChars(errorChan, objPtr, -1, 0);
	    if (count < 0) {
		result = TCL_ERROR;
		Tcl_DecrRefCount(objPtr);
		Tcl_ResetResult(interp);
		Tcl_AppendResult(interp, "error reading stderr output file: ",
			Tcl_PosixError(interp), NULL);
	    } else if (count > 0) {
		anyErrorInfo = 1;
		Tcl_SetObjResult(interp, objPtr);
		result = TCL_ERROR;
	    } else {
		Tcl_DecrRefCount(objPtr);
	    }
	}
	Tcl_Close(NULL, errorChan);
    }

    /*
     * If a child exited abnormally but didn't output any error information at
     * all, generate an error message here.
     */

    if ((abnormalExit != 0) && (anyErrorInfo == 0) && (interp != NULL)) {
	Tcl_AppendResult(interp, "child process exited abnormally", NULL);
    }
    return result;
}

/*
 *----------------------------------------------------------------------
 *
 * TclCreatePipeline --
 *
 *	Given an argc/argv array, instantiate a pipeline of processes as
 *	described by the argv.
 *
 *	This function is unofficially exported for use by BLT.
 *
 * Results:
 *	The return value is a count of the number of new processes created, or
 *	-1 if an error occurred while creating the pipeline. *pidArrayPtr is
 *	filled in with the address of a dynamically allocated array giving the
 *	ids of all of the processes. It is up to the caller to free this array
 *	when it isn't needed anymore. If inPipePtr is non-NULL, *inPipePtr is
 *	filled in with the file id for the input pipe for the pipeline (if
 *	any): the caller must eventually close this file. If outPipePtr isn't
 *	NULL, then *outPipePtr is filled in with the file id for the output
 *	pipe from the pipeline: the caller must close this file. If errFilePtr
 *	isn't NULL, then *errFilePtr is filled with a file id that may be used
 *	to read error output after the pipeline completes.
 *
 * Side effects:
 *	Processes and pipes are created.
 *
 *----------------------------------------------------------------------
 */

int
TclCreatePipeline(
    Tcl_Interp *interp,		/* Interpreter to use for error reporting. */
    int argc,			/* Number of entries in argv. */
    CONST char **argv,		/* Array of strings describing commands in
				 * pipeline plus I/O redirection with <, <<,
				 * >, etc. Argv[argc] must be NULL. */
    Tcl_Pid **pidArrayPtr,	/* Word at *pidArrayPtr gets filled in with
				 * address of array of pids for processes in
				 * pipeline (first pid is first process in
				 * pipeline). */
    TclFile *inPipePtr,		/* If non-NULL, input to the pipeline comes
				 * from a pipe (unless overridden by
				 * redirection in the command). The file id
				 * with which to write to this pipe is stored
				 * at *inPipePtr. NULL means command specified
				 * its own input source. */
    TclFile *outPipePtr,	/* If non-NULL, output to the pipeline goes to
				 * a pipe, unless overriden by redirection in
				 * the command. The file id with which to read
				 * frome this pipe is stored at *outPipePtr.
				 * NULL means command specified its own output
				 * sink. */
    TclFile *errFilePtr)	/* If non-NULL, all stderr output from the
				 * pipeline will go to a temporary file
				 * created here, and a descriptor to read the
				 * file will be left at *errFilePtr. The file
				 * will be removed already, so closing this
				 * descriptor will be the end of the file. If
				 * this is NULL, then all stderr output goes
				 * to our stderr. If the pipeline specifies
				 * redirection then the file will still be
				 * created but it will never get any data. */
{
    Tcl_Pid *pidPtr = NULL;	/* Points to malloc-ed array holding all the
				 * pids of child processes. */
    int numPids;		/* Actual number of processes that exist at
				 * *pidPtr right now. */
    int cmdCount;		/* Count of number of distinct commands found
				 * in argc/argv. */
    CONST char *inputLiteral = NULL;
				/* If non-null, then this points to a string
				 * containing input data (specified via <<) to
				 * be piped to the first process in the
				 * pipeline. */
    TclFile inputFile = NULL;	/* If != NULL, gives file to use as input for
				 * first process in pipeline (specified via <
				 * or <@). */
    int inputClose = 0;		/* If non-zero, then inputFile should be
    				 * closed when cleaning up. */
    int inputRelease = 0;
    TclFile outputFile = NULL;	/* Writable file for output from last command
				 * in pipeline (could be file or pipe). NULL
				 * means use stdout. */
    int outputClose = 0;	/* If non-zero, then outputFile should be
    				 * closed when cleaning up. */
    int outputRelease = 0;
    TclFile errorFile = NULL;	/* Writable file for error output from all
				 * commands in pipeline. NULL means use
				 * stderr. */
    int errorClose = 0;		/* If non-zero, then errorFile should be
    				 * closed when cleaning up. */
    int errorRelease = 0;
    CONST char *p;
    CONST char *nextArg;
    int skip, lastBar, lastArg, i, j, atOK, flags, needCmd, errorToOutput = 0;
    Tcl_DString execBuffer;
    TclFile pipeIn;
    TclFile curInFile, curOutFile, curErrFile;
    Tcl_Channel channel;

    if (inPipePtr != NULL) {
	*inPipePtr = NULL;
    }
    if (outPipePtr != NULL) {
	*outPipePtr = NULL;
    }
    if (errFilePtr != NULL) {
	*errFilePtr = NULL;
    }

    Tcl_DStringInit(&execBuffer);

    pipeIn = NULL;
    curInFile = NULL;
    curOutFile = NULL;
    numPids = 0;

    /*
     * First, scan through all the arguments to figure out the structure of
     * the pipeline. Process all of the input and output redirection arguments
     * and remove them from the argument list in the pipeline. Count the
     * number of distinct processes (it's the number of "|" arguments plus
     * one) but don't remove the "|" arguments because they'll be used in the
     * second pass to seperate the individual child processes. Cannot start
     * the child processes in this pass because the redirection symbols may
     * appear anywhere in the command line - e.g., the '<' that specifies the
     * input to the entire pipe may appear at the very end of the argument
     * list.
     */

    lastBar = -1;
    cmdCount = 1;
    needCmd = 1;
    for (i = 0; i < argc; i++) {
	errorToOutput = 0;
	skip = 0;
	p = argv[i];
	switch (*p++) {
	case '|':
	    if (*p == '&') {
		p++;
	    }
	    if (*p == '\0') {
		if ((i == (lastBar + 1)) || (i == (argc - 1))) {
		    Tcl_SetResult(interp, "illegal use of | or |& in command",
			    TCL_STATIC);
		    goto error;
		}
	    }
	    lastBar = i;
	    cmdCount++;
	    needCmd = 1;
	    break;

	case '<':
	    if (inputClose != 0) {
		inputClose = 0;
		TclpCloseFile(inputFile);
	    }
	    if (inputRelease != 0) {
		inputRelease = 0;
		TclpReleaseFile(inputFile);
	    }
	    if (*p == '<') {
		inputFile = NULL;
		inputLiteral = p + 1;
		skip = 1;
		if (*inputLiteral == '\0') {
		    inputLiteral = ((i + 1) == argc) ? NULL : argv[i + 1];
		    if (inputLiteral == NULL) {
			Tcl_AppendResult(interp, "can't specify \"", argv[i],
				"\" as last word in command", NULL);
			goto error;
		    }
		    skip = 2;
		}
	    } else {
		nextArg = ((i + 1) == argc) ? NULL : argv[i + 1];
		inputLiteral = NULL;
		inputFile = FileForRedirect(interp, p, 1, argv[i], nextArg,
			O_RDONLY, &skip, &inputClose, &inputRelease);
		if (inputFile == NULL) {
		    goto error;
		}
	    }
	    break;

	case '>':
	    atOK = 1;
	    flags = O_WRONLY | O_CREAT | O_TRUNC;
	    if (*p == '>') {
		p++;
		atOK = 0;

		/*
		 * Note that the O_APPEND flag only has an effect on POSIX
		 * platforms. On Windows, we just have to carry on regardless.
		 */

		flags = O_WRONLY | O_CREAT | O_APPEND;
	    }
	    if (*p == '&') {
		if (errorClose != 0) {
		    errorClose = 0;
		    TclpCloseFile(errorFile);
		}
		errorToOutput = 1;
		p++;
	    }

	    /*
	     * Close the old output file, but only if the error file is not
	     * also using it.
	     */

	    if (outputClose != 0) {
		outputClose = 0;
		if (errorFile == outputFile) {
		    errorClose = 1;
		} else {
		    TclpCloseFile(outputFile);
		}
	    }
	    if (outputRelease != 0) {
		outputRelease = 0;
		if (errorFile == outputFile) {
		    errorRelease = 1;
		} else {
		    TclpReleaseFile(outputFile);
		}
	    }
	    nextArg = ((i + 1) == argc) ? NULL : argv[i + 1];
	    outputFile = FileForRedirect(interp, p, atOK, argv[i], nextArg,
		    flags, &skip, &outputClose, &outputRelease);
	    if (outputFile == NULL) {
		goto error;
	    }
	    if (errorToOutput) {
		if (errorClose != 0) {
		    errorClose = 0;
		    TclpCloseFile(errorFile);
		}
		if (errorRelease != 0) {
		    errorRelease = 0;
		    TclpReleaseFile(errorFile);
		}
		errorFile = outputFile;
	    }
	    break;

	case '2':
	    if (*p != '>') {
		break;
	    }
	    p++;
	    atOK = 1;
	    flags = O_WRONLY | O_CREAT | O_TRUNC;
	    if (*p == '>') {
		p++;
		atOK = 0;
		flags = O_WRONLY | O_CREAT;
	    }
	    if (errorClose != 0) {
		errorClose = 0;
		TclpCloseFile(errorFile);
	    }
	    if (errorRelease != 0) {
		errorRelease = 0;
		TclpReleaseFile(errorFile);
	    }
	    if (atOK && p[0] == '@' && p[1] == '1' && p[2] == '\0') {
		/*
		 * Special case handling of 2>@1 to redirect stderr to the
		 * exec/open output pipe as well. This is meant for the end of
		 * the command string, otherwise use |& between commands.
		 */

		if (i != argc-1) {
		    Tcl_AppendResult(interp, "must specify \"", argv[i],
			    "\" as last word in command", NULL);
		    goto error;
		}
		errorFile = outputFile;
		errorToOutput = 2;
		skip = 1;
	    } else {
		nextArg = ((i + 1) == argc) ? NULL : argv[i + 1];
		errorFile = FileForRedirect(interp, p, atOK, argv[i],
			nextArg, flags, &skip, &errorClose, &errorRelease);
		if (errorFile == NULL) {
		    goto error;
		}
	    }
	    break;

	default:
	  /* Got a command word, not a redirection */
	  needCmd = 0;
	  break;
	}

	if (skip != 0) {
	    for (j = i + skip; j < argc; j++) {
		argv[j - skip] = argv[j];
	    }
	    argc -= skip;
	    i -= 1;
	}
    }

    if (needCmd) {
	/* We had a bar followed only by redirections. */

        Tcl_SetResult(interp,
		      "illegal use of | or |& in command",
		      TCL_STATIC);
	goto error;
    }

    if (inputFile == NULL) {
	if (inputLiteral != NULL) {
	    /*
	     * The input for the first process is immediate data coming from
	     * Tcl. Create a temporary file for it and put the data into the
	     * file.
	     */

	    inputFile = TclpCreateTempFile(inputLiteral);
	    if (inputFile == NULL) {
		Tcl_AppendResult(interp,
			"couldn't create input file for command: ",
			Tcl_PosixError(interp), NULL);
		goto error;
	    }
	    inputClose = 1;
	} else if (inPipePtr != NULL) {
	    /*
	     * The input for the first process in the pipeline is to come from
	     * a pipe that can be written from by the caller.
	     */

	    if (TclpCreatePipe(&inputFile, inPipePtr) == 0) {
		Tcl_AppendResult(interp,
			"couldn't create input pipe for command: ",
			Tcl_PosixError(interp), NULL);
		goto error;
	    }
	    inputClose = 1;
	} else {
	    /*
	     * The input for the first process comes from stdin.
	     */

	    channel = Tcl_GetStdChannel(TCL_STDIN);
	    if (channel != NULL) {
		inputFile = TclpMakeFile(channel, TCL_READABLE);
		if (inputFile != NULL) {
		    inputRelease = 1;
		}
	    }
	}
    }

    if (outputFile == NULL) {
	if (outPipePtr != NULL) {
	    /*
	     * Output from the last process in the pipeline is to go to a pipe
	     * that can be read by the caller.
	     */

	    if (TclpCreatePipe(outPipePtr, &outputFile) == 0) {
		Tcl_AppendResult(interp,
			"couldn't create output pipe for command: ",
			Tcl_PosixError(interp), NULL);
		goto error;
	    }
	    outputClose = 1;
	} else {
	    /*
	     * The output for the last process goes to stdout.
	     */

	    channel = Tcl_GetStdChannel(TCL_STDOUT);
	    if (channel) {
		outputFile = TclpMakeFile(channel, TCL_WRITABLE);
		if (outputFile != NULL) {
		    outputRelease = 1;
		}
	    }
	}
    }

    if (errorFile == NULL) {
	if (errorToOutput == 2) {
	    /*
	     * Handle 2>@1 special case at end of cmd line.
	     */

	    errorFile = outputFile;
	} else if (errFilePtr != NULL) {
	    /*
	     * Set up the standard error output sink for the pipeline, if
	     * requested. Use a temporary file which is opened, then deleted.
	     * Could potentially just use pipe, but if it filled up it could
	     * cause the pipeline to deadlock: we'd be waiting for processes
	     * to complete before reading stderr, and processes couldn't
	     * complete because stderr was backed up.
	     */

	    errorFile = TclpCreateTempFile(NULL);
	    if (errorFile == NULL) {
		Tcl_AppendResult(interp,
			"couldn't create error file for command: ",
			Tcl_PosixError(interp), NULL);
		goto error;
	    }
	    *errFilePtr = errorFile;
	} else {
	    /*
	     * Errors from the pipeline go to stderr.
	     */

	    channel = Tcl_GetStdChannel(TCL_STDERR);
	    if (channel) {
		errorFile = TclpMakeFile(channel, TCL_WRITABLE);
		if (errorFile != NULL) {
		    errorRelease = 1;
		}
	    }
	}
    }

    /*
     * Scan through the argc array, creating a process for each group of
     * arguments between the "|" characters.
     */

    Tcl_ReapDetachedProcs();
    pidPtr = (Tcl_Pid *) ckalloc((unsigned) (cmdCount * sizeof(Tcl_Pid)));

    curInFile = inputFile;

    for (i = 0; i < argc; i = lastArg + 1) {
	int result, joinThisError;
	Tcl_Pid pid;
	CONST char *oldName;

	/*
	 * Convert the program name into native form.
	 */

	if (Tcl_TranslateFileName(interp, argv[i], &execBuffer) == NULL) {
	    goto error;
	}

	/*
	 * Find the end of the current segment of the pipeline.
	 */

	joinThisError = 0;
	for (lastArg = i; lastArg < argc; lastArg++) {
	    if (argv[lastArg][0] != '|') {
		continue;
	    }
	    if (argv[lastArg][1] == '\0') {
		break;
	    }
	    if ((argv[lastArg][1] == '&') && (argv[lastArg][2] == '\0')) {
		joinThisError = 1;
		break;
	    }
	}

	/*
	 * If this is the last segment, use the specified outputFile.
	 * Otherwise create an intermediate pipe. pipeIn will become the
	 * curInFile for the next segment of the pipe.
	 */

	if (lastArg == argc) {
	    curOutFile = outputFile;
	} else {
	    argv[lastArg] = NULL;
	    if (TclpCreatePipe(&pipeIn, &curOutFile) == 0) {
		Tcl_AppendResult(interp, "couldn't create pipe: ",
			Tcl_PosixError(interp), NULL);
		goto error;
	    }
	}

	if (joinThisError != 0) {
	    curErrFile = curOutFile;
	} else {
	    curErrFile = errorFile;
	}

	/*
	 * Restore argv[i], since a caller wouldn't expect the contents of
	 * argv to be modified.
	 */

	oldName = argv[i];
	argv[i] = Tcl_DStringValue(&execBuffer);
	result = TclpCreateProcess(interp, lastArg - i, argv + i,
		curInFile, curOutFile, curErrFile, &pid);
	argv[i] = oldName;
	if (result != TCL_OK) {
	    goto error;
	}
	Tcl_DStringFree(&execBuffer);

	pidPtr[numPids] = pid;
	numPids++;

	/*
	 * Close off our copies of file descriptors that were set up for this
	 * child, then set up the input for the next child.
	 */

	if ((curInFile != NULL) && (curInFile != inputFile)) {
	    TclpCloseFile(curInFile);
	}
	curInFile = pipeIn;
	pipeIn = NULL;

	if ((curOutFile != NULL) && (curOutFile != outputFile)) {
	    TclpCloseFile(curOutFile);
	}
	curOutFile = NULL;
    }

    *pidArrayPtr = pidPtr;

    /*
     * All done. Cleanup open files lying around and then return.
     */

  cleanup:
    Tcl_DStringFree(&execBuffer);

    if (inputClose) {
	TclpCloseFile(inputFile);
    } else if (inputRelease) {
	TclpReleaseFile(inputFile);
    }
    if (outputClose) {
	TclpCloseFile(outputFile);
    } else if (outputRelease) {
	TclpReleaseFile(outputFile);
    }
    if (errorClose) {
	TclpCloseFile(errorFile);
    } else if (errorRelease) {
	TclpReleaseFile(errorFile);
    }
    return numPids;

    /*
     * An error occurred. There could have been extra files open, such as
     * pipes between children. Clean them all up. Detach any child processes
     * that have been created.
     */

  error:
    if (pipeIn != NULL) {
	TclpCloseFile(pipeIn);
    }
    if ((curOutFile != NULL) && (curOutFile != outputFile)) {
	TclpCloseFile(curOutFile);
    }
    if ((curInFile != NULL) && (curInFile != inputFile)) {
	TclpCloseFile(curInFile);
    }
    if ((inPipePtr != NULL) && (*inPipePtr != NULL)) {
	TclpCloseFile(*inPipePtr);
	*inPipePtr = NULL;
    }
    if ((outPipePtr != NULL) && (*outPipePtr != NULL)) {
	TclpCloseFile(*outPipePtr);
	*outPipePtr = NULL;
    }
    if ((errFilePtr != NULL) && (*errFilePtr != NULL)) {
	TclpCloseFile(*errFilePtr);
	*errFilePtr = NULL;
    }
    if (pidPtr != NULL) {
	for (i = 0; i < numPids; i++) {
	    if (pidPtr[i] != (Tcl_Pid) -1) {
		Tcl_DetachPids(1, &pidPtr[i]);
	    }
	}
	ckfree((char *) pidPtr);
    }
    numPids = -1;
    goto cleanup;
}

/*
 *----------------------------------------------------------------------
 *
 * Tcl_OpenCommandChannel --
 *
 *	Opens an I/O channel to one or more subprocesses specified by argc and
 *	argv. The flags argument determines the disposition of the stdio
 *	handles. If the TCL_STDIN flag is set then the standard input for the
 *	first subprocess will be tied to the channel: writing to the channel
 *	will provide input to the subprocess. If TCL_STDIN is not set, then
 *	standard input for the first subprocess will be the same as this
 *	application's standard input. If TCL_STDOUT is set then standard
 *	output from the last subprocess can be read from the channel;
 *	otherwise it goes to this application's standard output. If TCL_STDERR
 *	is set, standard error output for all subprocesses is returned to the
 *	channel and results in an error when the channel is closed; otherwise
 *	it goes to this application's standard error. If TCL_ENFORCE_MODE is
 *	not set, then argc and argv can redirect the stdio handles to override
 *	TCL_STDIN, TCL_STDOUT, and TCL_STDERR; if it is set, then it is an
 *	error for argc and argv to override stdio channels for which
 *	TCL_STDIN, TCL_STDOUT, and TCL_STDERR have been set.
 *
 * Results:
 *	A new command channel, or NULL on failure with an error message left
 *	in interp.
 *
 * Side effects:
 *	Creates processes, opens pipes.
 *
 *----------------------------------------------------------------------
 */

Tcl_Channel
Tcl_OpenCommandChannel(
    Tcl_Interp *interp,		/* Interpreter for error reporting. Can NOT be
                                 * NULL. */
    int argc,			/* How many arguments. */
    CONST char **argv,		/* Array of arguments for command pipe. */
    int flags)			/* Or'ed combination of TCL_STDIN, TCL_STDOUT,
				 * TCL_STDERR, and TCL_ENFORCE_MODE. */
{
    TclFile *inPipePtr, *outPipePtr, *errFilePtr;
    TclFile inPipe, outPipe, errFile;
    int numPids;
    Tcl_Pid *pidPtr;
    Tcl_Channel channel;

    inPipe = outPipe = errFile = NULL;

    inPipePtr = (flags & TCL_STDIN) ? &inPipe : NULL;
    outPipePtr = (flags & TCL_STDOUT) ? &outPipe : NULL;
    errFilePtr = (flags & TCL_STDERR) ? &errFile : NULL;

    numPids = TclCreatePipeline(interp, argc, argv, &pidPtr, inPipePtr,
            outPipePtr, errFilePtr);

    if (numPids < 0) {
	goto error;
    }

    /*
     * Verify that the pipes that were created satisfy the readable/writable
     * constraints.
     */

    if (flags & TCL_ENFORCE_MODE) {
	if ((flags & TCL_STDOUT) && (outPipe == NULL)) {
	    Tcl_AppendResult(interp, "can't read output from command:"
		    " standard output was redirected", NULL);
	    goto error;
	}
	if ((flags & TCL_STDIN) && (inPipe == NULL)) {
	    Tcl_AppendResult(interp, "can't write input to command:"
		    " standard input was redirected", NULL);
	    goto error;
	}
    }

    channel = TclpCreateCommandChannel(outPipe, inPipe, errFile,
	    numPids, pidPtr);

    if (channel == (Tcl_Channel) NULL) {
        Tcl_AppendResult(interp, "pipe for command could not be created",
                NULL);
	goto error;
    }
    return channel;

  error:
    if (numPids > 0) {
	Tcl_DetachPids(numPids, pidPtr);
	ckfree((char *) pidPtr);
    }
    if (inPipe != NULL) {
	TclpCloseFile(inPipe);
    }
    if (outPipe != NULL) {
	TclpCloseFile(outPipe);
    }
    if (errFile != NULL) {
	TclpCloseFile(errFile);
    }
    return NULL;
}

/*
 * Local Variables:
 * mode: c
 * c-basic-offset: 4
 * fill-column: 78
 * End:
 */<|MERGE_RESOLUTION|>--- conflicted
+++ resolved
@@ -283,16 +283,9 @@
     abnormalExit = 0;
     for (i = 0; i < numPids; i++) {
 	/*
-<<<<<<< HEAD
 	 * We need to get the resolved pid before we wait on it as the windows
-	 * implimentation of Tcl_WaitPid deletes the information such that any
+	 * implementation of Tcl_WaitPid deletes the information such that any
 	 * following calls to TclpGetPid fail.
-=======
-	 * We need to get the resolved pid before we wait on it as
-	 * the windows implementation of Tcl_WaitPid deletes the
-	 * information such that any following calls to TclpGetPid
-	 * fail.
->>>>>>> 40cddf0e
 	 */
 
 	resolvedPid = TclpGetPid(pidPtr[i]);
