--- conflicted
+++ resolved
@@ -852,16 +852,10 @@
 
     AddRef(oPtr);
     if (objc == 3) {
-<<<<<<< HEAD
+	Tcl_Obj *objNameObj = TclOOObjectName(interp, oPtr);
+
+	Tcl_IncrRefCount(objNameObj);
 	result = Tcl_EvalObjEx(interp, objv[2], 0);
-
-=======
-	Tcl_Obj *objNameObj = TclOOObjectName(interp, oPtr);
-
-	Tcl_IncrRefCount(objNameObj);
-	result = TclEvalObjEx(interp, objv[2], 0,
-		((Interp *)interp)->cmdFramePtr, 2);
->>>>>>> c0845253
 	if (result == TCL_ERROR) {
 	    GenerateErrorInfo(interp, oPtr, objNameObj, "class");
 	}
@@ -972,16 +966,10 @@
 
     AddRef(oPtr);
     if (objc == 3) {
-<<<<<<< HEAD
+	Tcl_Obj *objNameObj = TclOOObjectName(interp, oPtr);
+
+	Tcl_IncrRefCount(objNameObj);
 	result = Tcl_EvalObjEx(interp, objv[2], 0);
-
-=======
-	Tcl_Obj *objNameObj = TclOOObjectName(interp, oPtr);
-
-	Tcl_IncrRefCount(objNameObj);
-	result = TclEvalObjEx(interp, objv[2], 0,
-		((Interp *)interp)->cmdFramePtr, 2);
->>>>>>> c0845253
 	if (result == TCL_ERROR) {
 	    GenerateErrorInfo(interp, oPtr, objNameObj, "object");
 	}
@@ -1092,16 +1080,10 @@
 
     AddRef(oPtr);
     if (objc == 2) {
-<<<<<<< HEAD
+	Tcl_Obj *objNameObj = TclOOObjectName(interp, oPtr);
+
+	Tcl_IncrRefCount(objNameObj);
 	result = Tcl_EvalObjEx(interp, objv[1], 0);
-
-=======
-	Tcl_Obj *objNameObj = TclOOObjectName(interp, oPtr);
-
-	Tcl_IncrRefCount(objNameObj);
-	result = TclEvalObjEx(interp, objv[1], 0,
-		((Interp *)interp)->cmdFramePtr, 2);
->>>>>>> c0845253
 	if (result == TCL_ERROR) {
 	    GenerateErrorInfo(interp, oPtr, objNameObj, "class object");
 	}
