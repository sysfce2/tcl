/*
 * tclOODefineCmds.c --
 *
 *	This file contains the implementation of the ::oo::define command,
 *	part of the object-system core (NB: not Tcl_Obj, but ::oo).
 *
 * Copyright © 2006-2019 Donal K. Fellows
 *
 * See the file "license.terms" for information on usage and redistribution of
 * this file, and for a DISCLAIMER OF ALL WARRANTIES.
 */

#ifdef HAVE_CONFIG_H
#include "config.h"
#endif
#include "tclInt.h"
#include "tclOOInt.h"

/*
 * The actual value used to mark private declaration frames.
 */

#define PRIVATE_FRAME (FRAME_IS_OO_DEFINE | FRAME_IS_PRIVATE_DEFINE)

/*
 * The maximum length of fully-qualified object name to use in an errorinfo
 * message. Longer than this will be curtailed.
 */

#define OBJNAME_LENGTH_IN_ERRORINFO_LIMIT 30

/*
 * Some things that make it easier to declare a slot.
 */

struct DeclaredSlot {
    const char *name;
    const Tcl_MethodType getterType;
    const Tcl_MethodType setterType;
    const Tcl_MethodType resolverType;
};

#define SLOT(name,getter,setter,resolver)				\
    {"::oo::" name,							\
	    {TCL_OO_METHOD_VERSION_CURRENT, "core method: " name " Getter", \
		    getter, NULL, NULL},				\
	    {TCL_OO_METHOD_VERSION_CURRENT, "core method: " name " Setter", \
		    setter, NULL, NULL},				\
	    {TCL_OO_METHOD_VERSION_CURRENT, "core method: " name " Resolver", \
		    resolver, NULL, NULL}}

/*
 * A [string match] pattern used to determine if a method should be exported.
 */

#define PUBLIC_PATTERN		"[a-z]*"

/*
 * Forward declarations.
 */

static inline void	BumpGlobalEpoch(Tcl_Interp *interp, Class *classPtr);
static inline void	BumpInstanceEpoch(Object *oPtr);
static Tcl_Command	FindCommand(Tcl_Interp *interp, Tcl_Obj *stringObj,
			    Tcl_Namespace *const namespacePtr);
static inline void	GenerateErrorInfo(Tcl_Interp *interp, Object *oPtr,
			    Tcl_Obj *savedNameObj, const char *typeOfSubject);
static inline int	MagicDefinitionInvoke(Tcl_Interp *interp,
			    Tcl_Namespace *nsPtr, int cmdIndex,
			    int objc, Tcl_Obj *const *objv);
static inline Class *	GetClassInOuterContext(Tcl_Interp *interp,
			    Tcl_Obj *className, const char *errMsg);
static inline Tcl_Namespace *GetNamespaceInOuterContext(Tcl_Interp *interp,
			    Tcl_Obj *namespaceName);
static inline int	InitDefineContext(Tcl_Interp *interp,
			    Tcl_Namespace *namespacePtr, Object *oPtr,
			    int objc, Tcl_Obj *const objv[]);
static inline void	RecomputeClassCacheFlag(Object *oPtr);
static int		RenameDeleteMethod(Tcl_Interp *interp, Object *oPtr,
			    int useClass, Tcl_Obj *const fromPtr,
			    Tcl_Obj *const toPtr);
static int		ClassFilterGet(void *clientData,
			    Tcl_Interp *interp, Tcl_ObjectContext context,
			    int objc, Tcl_Obj *const *objv);
static int		ClassFilterSet(void *clientData,
			    Tcl_Interp *interp, Tcl_ObjectContext context,
			    int objc, Tcl_Obj *const *objv);
static int		ClassMixinGet(void *clientData,
			    Tcl_Interp *interp, Tcl_ObjectContext context,
			    int objc, Tcl_Obj *const *objv);
static int		ClassMixinSet(void *clientData,
			    Tcl_Interp *interp, Tcl_ObjectContext context,
			    int objc, Tcl_Obj *const *objv);
static int		ClassSuperGet(void *clientData,
			    Tcl_Interp *interp, Tcl_ObjectContext context,
			    int objc, Tcl_Obj *const *objv);
static int		ClassSuperSet(void *clientData,
			    Tcl_Interp *interp, Tcl_ObjectContext context,
			    int objc, Tcl_Obj *const *objv);
static int		ClassVarsGet(void *clientData,
			    Tcl_Interp *interp, Tcl_ObjectContext context,
			    int objc, Tcl_Obj *const *objv);
static int		ClassVarsSet(void *clientData,
			    Tcl_Interp *interp, Tcl_ObjectContext context,
			    int objc, Tcl_Obj *const *objv);
static Tcl_MethodCallProc ClassRPropsGet, ClassRPropsSet;
static Tcl_MethodCallProc ClassWPropsGet, ClassWPropsSet;
static int		ObjFilterGet(void *clientData,
			    Tcl_Interp *interp, Tcl_ObjectContext context,
			    int objc, Tcl_Obj *const *objv);
static int		ObjFilterSet(void *clientData,
			    Tcl_Interp *interp, Tcl_ObjectContext context,
			    int objc, Tcl_Obj *const *objv);
static int		ObjMixinGet(void *clientData,
			    Tcl_Interp *interp, Tcl_ObjectContext context,
			    int objc, Tcl_Obj *const *objv);
static int		ObjMixinSet(void *clientData,
			    Tcl_Interp *interp, Tcl_ObjectContext context,
			    int objc, Tcl_Obj *const *objv);
static int		ObjVarsGet(void *clientData,
			    Tcl_Interp *interp, Tcl_ObjectContext context,
			    int objc, Tcl_Obj *const *objv);
static int		ObjVarsSet(void *clientData,
			    Tcl_Interp *interp, Tcl_ObjectContext context,
			    int objc, Tcl_Obj *const *objv);
static Tcl_MethodCallProc ObjRPropsGet, ObjRPropsSet;
static Tcl_MethodCallProc ObjWPropsGet, ObjWPropsSet;
static int		ResolveClass(void *clientData,
			    Tcl_Interp *interp, Tcl_ObjectContext context,
			    int objc, Tcl_Obj *const *objv);

/*
 * Now define the slots used in declarations.
 */

static const struct DeclaredSlot slots[] = {
    SLOT("define::filter",      ClassFilterGet, ClassFilterSet, NULL),
    SLOT("define::mixin",       ClassMixinGet,  ClassMixinSet, ResolveClass),
    SLOT("define::superclass",  ClassSuperGet,  ClassSuperSet, ResolveClass),
    SLOT("define::variable",    ClassVarsGet,   ClassVarsSet, NULL),
    SLOT("objdefine::filter",   ObjFilterGet,   ObjFilterSet, NULL),
    SLOT("objdefine::mixin",    ObjMixinGet,    ObjMixinSet, ResolveClass),
    SLOT("objdefine::variable", ObjVarsGet,     ObjVarsSet, NULL),
    SLOT("configuresupport::readableproperties",
	    ClassRPropsGet, ClassRPropsSet, NULL),
    SLOT("configuresupport::writableproperties",
	    ClassWPropsGet, ClassWPropsSet, NULL),
    SLOT("configuresupport::objreadableproperties",
	    ObjRPropsGet, ObjRPropsSet, NULL),
    SLOT("configuresupport::objwritableproperties",
	    ObjWPropsGet, ObjWPropsSet, NULL),
    {NULL, {0, 0, 0, 0, 0}, {0, 0, 0, 0, 0}, {0, 0, 0, 0, 0}}
};

/*
 * How to build the in-namespace name of a private variable. This is a pattern
 * used with Tcl_ObjPrintf().
 */

#define PRIVATE_VARIABLE_PATTERN "%d : %s"

/*
 * ----------------------------------------------------------------------
 *
 * IsPrivateDefine --
 *
 *	Extracts whether the current context is handling private definitions.
 *
 * ----------------------------------------------------------------------
 */

static inline int
IsPrivateDefine(
    Tcl_Interp *interp)
{
    Interp *iPtr = (Interp *) interp;

    if (!iPtr->varFramePtr) {
	return 0;
    }
    return iPtr->varFramePtr->isProcCallFrame == PRIVATE_FRAME;
}

/*
 * ----------------------------------------------------------------------
 *
 * BumpGlobalEpoch --
 *
 *	Utility that ensures that call chains that are invalid will get thrown
 *	away at an appropriate time. Note that exactly which epoch gets
 *	advanced will depend on exactly what the class is tangled up in; in
 *	the worst case, the simplest option is to advance the global epoch,
 *	causing *everything* to be thrown away on next usage.
 *
 * ----------------------------------------------------------------------
 */

static inline void
BumpGlobalEpoch(
    Tcl_Interp *interp,
    Class *classPtr)
{
    if (classPtr != NULL
	    && classPtr->subclasses.num == 0
	    && classPtr->instances.num == 0
	    && classPtr->mixinSubs.num == 0) {
	/*
	 * If a class has no subclasses or instances, and is not mixed into
	 * anything, a change to its structure does not require us to
	 * invalidate any call chains. Note that we still bump our object's
	 * epoch if it has any mixins; the relation between a class and its
	 * representative object is special. But it won't hurt.
	 */

	if (classPtr->thisPtr->mixins.num > 0) {
	    classPtr->thisPtr->epoch++;

	    /*
	     * Invalidate the property caches directly.
	     */

	    if (classPtr->properties.allReadableCache) {
		Tcl_DecrRefCount(classPtr->properties.allReadableCache);
		classPtr->properties.allReadableCache = NULL;
	    }
	    if (classPtr->properties.allWritableCache) {
		Tcl_DecrRefCount(classPtr->properties.allWritableCache);
		classPtr->properties.allWritableCache = NULL;
	    }
	}
	return;
    }

    /*
     * Either there's no class (?!) or we're reconfiguring something that is
     * in use. Force regeneration of call chains and properties.
     */

    TclOOGetFoundation(interp)->epoch++;
}

/*
 * ----------------------------------------------------------------------
 *
 * BumpInstanceEpoch --
 *
 *	Advances the epoch and clears the property cache of an object. The
 *	equivalent for classes is BumpGlobalEpoch(), as classes have a more
 *	complex set of relationships to other entities.
 *
 * ----------------------------------------------------------------------
 */

static inline void
BumpInstanceEpoch(
    Object *oPtr)
{
    oPtr->epoch++;
    if (oPtr->properties.allReadableCache) {
	Tcl_DecrRefCount(oPtr->properties.allReadableCache);
	oPtr->properties.allReadableCache = NULL;
    }
    if (oPtr->properties.allWritableCache) {
	Tcl_DecrRefCount(oPtr->properties.allWritableCache);
	oPtr->properties.allWritableCache = NULL;
    }
}

/*
 * ----------------------------------------------------------------------
 *
 * RecomputeClassCacheFlag --
 *
 *	Determine whether the object is prototypical of its class, and hence
 *	able to use the class's method chain cache.
 *
 * ----------------------------------------------------------------------
 */

static inline void
RecomputeClassCacheFlag(
    Object *oPtr)
{
    if ((oPtr->methodsPtr == NULL || oPtr->methodsPtr->numEntries == 0)
	    && (oPtr->mixins.num == 0) && (oPtr->filters.num == 0)) {
	oPtr->flags |= USE_CLASS_CACHE;
    } else {
	oPtr->flags &= ~USE_CLASS_CACHE;
    }
}

/*
 * ----------------------------------------------------------------------
 *
 * TclOOObjectSetFilters --
 *
 *	Install a list of filter method names into an object.
 *
 * ----------------------------------------------------------------------
 */

void
TclOOObjectSetFilters(
    Object *oPtr,
    Tcl_Size numFilters,
    Tcl_Obj *const *filters)
{
    Tcl_Size i;

    if (oPtr->filters.num) {
	Tcl_Obj *filterObj;

	FOREACH(filterObj, oPtr->filters) {
	    Tcl_DecrRefCount(filterObj);
	}
    }

    if (numFilters == 0) {
	/*
	 * No list of filters was supplied, so we're deleting filters.
	 */

	Tcl_Free(oPtr->filters.list);
	oPtr->filters.list = NULL;
	oPtr->filters.num = 0;
	RecomputeClassCacheFlag(oPtr);
    } else {
	/*
	 * We've got a list of filters, so we're creating filters.
	 */

	Tcl_Obj **filtersList;
	int size = sizeof(Tcl_Obj *) * numFilters;	/* should be size_t */

	if (oPtr->filters.num == 0) {
	    filtersList = (Tcl_Obj **)Tcl_Alloc(size);
	} else {
	    filtersList = (Tcl_Obj **)Tcl_Realloc(oPtr->filters.list, size);
	}
	for (i = 0 ; i < numFilters ; i++) {
	    filtersList[i] = filters[i];
	    Tcl_IncrRefCount(filters[i]);
	}
	oPtr->filters.list = filtersList;
	oPtr->filters.num = numFilters;
	oPtr->flags &= ~USE_CLASS_CACHE;
    }
    BumpInstanceEpoch(oPtr);	/* Only this object can be affected. */
}

/*
 * ----------------------------------------------------------------------
 *
 * TclOOClassSetFilters --
 *
 *	Install a list of filter method names into a class.
 *
 * ----------------------------------------------------------------------
 */

void
TclOOClassSetFilters(
    Tcl_Interp *interp,
    Class *classPtr,
    Tcl_Size numFilters,
    Tcl_Obj *const *filters)
{
    Tcl_Size i;

    if (classPtr->filters.num) {
	Tcl_Obj *filterObj;

	FOREACH(filterObj, classPtr->filters) {
	    Tcl_DecrRefCount(filterObj);
	}
    }

    if (numFilters == 0) {
	/*
	 * No list of filters was supplied, so we're deleting filters.
	 */

	Tcl_Free(classPtr->filters.list);
	classPtr->filters.list = NULL;
	classPtr->filters.num = 0;
    } else {
	/*
	 * We've got a list of filters, so we're creating filters.
	 */

	Tcl_Obj **filtersList;
	int size = sizeof(Tcl_Obj *) * numFilters;	/* should be size_t */

	if (classPtr->filters.num == 0) {
	    filtersList = (Tcl_Obj **)Tcl_Alloc(size);
	} else {
	    filtersList = (Tcl_Obj **)Tcl_Realloc(classPtr->filters.list, size);
	}
	for (i = 0 ; i < numFilters ; i++) {
	    filtersList[i] = filters[i];
	    Tcl_IncrRefCount(filters[i]);
	}
	classPtr->filters.list = filtersList;
	classPtr->filters.num = numFilters;
    }

    /*
     * There may be many objects affected, so bump the global epoch.
     */

    BumpGlobalEpoch(interp, classPtr);
}

/*
 * ----------------------------------------------------------------------
 *
 * TclOOObjectSetMixins --
 *
 *	Install a list of mixin classes into an object.
 *
 * ----------------------------------------------------------------------
 */

void
TclOOObjectSetMixins(
    Object *oPtr,
    Tcl_Size numMixins,
    Class *const *mixins)
{
    Class *mixinPtr;
    Tcl_Size i;

    if (numMixins == 0) {
	if (oPtr->mixins.num != 0) {
	    FOREACH(mixinPtr, oPtr->mixins) {
		TclOORemoveFromInstances(oPtr, mixinPtr);
		TclOODecrRefCount(mixinPtr->thisPtr);
	    }
	    Tcl_Free(oPtr->mixins.list);
	    oPtr->mixins.num = 0;
	}
	RecomputeClassCacheFlag(oPtr);
    } else {
	if (oPtr->mixins.num != 0) {
	    FOREACH(mixinPtr, oPtr->mixins) {
		if (mixinPtr && mixinPtr != oPtr->selfCls) {
		    TclOORemoveFromInstances(oPtr, mixinPtr);
		}
		TclOODecrRefCount(mixinPtr->thisPtr);
	    }
	    oPtr->mixins.list = (Class **)Tcl_Realloc(oPtr->mixins.list,
		    sizeof(Class *) * numMixins);
	} else {
	    oPtr->mixins.list = (Class **)Tcl_Alloc(sizeof(Class *) * numMixins);
	    oPtr->flags &= ~USE_CLASS_CACHE;
	}
	oPtr->mixins.num = numMixins;
	memcpy(oPtr->mixins.list, mixins, sizeof(Class *) * numMixins);
	FOREACH(mixinPtr, oPtr->mixins) {
	    if (mixinPtr != oPtr->selfCls) {
		TclOOAddToInstances(oPtr, mixinPtr);

		/*
		 * For the new copy created by memcpy().
		 */

		AddRef(mixinPtr->thisPtr);
	    }
	}
    }
    BumpInstanceEpoch(oPtr);
}

/*
 * ----------------------------------------------------------------------
 *
 * TclOOClassSetMixins --
 *
 *	Install a list of mixin classes into a class.
 *
 * ----------------------------------------------------------------------
 */

void
TclOOClassSetMixins(
    Tcl_Interp *interp,
    Class *classPtr,
    Tcl_Size numMixins,
    Class *const *mixins)
{
    Class *mixinPtr;
    Tcl_Size i;

    if (numMixins == 0) {
	if (classPtr->mixins.num != 0) {
	    FOREACH(mixinPtr, classPtr->mixins) {
		TclOORemoveFromMixinSubs(classPtr, mixinPtr);
		TclOODecrRefCount(mixinPtr->thisPtr);
	    }
	    Tcl_Free(classPtr->mixins.list);
	    classPtr->mixins.num = 0;
	}
    } else {
	if (classPtr->mixins.num != 0) {
	    FOREACH(mixinPtr, classPtr->mixins) {
		TclOORemoveFromMixinSubs(classPtr, mixinPtr);
		TclOODecrRefCount(mixinPtr->thisPtr);
	    }
	    classPtr->mixins.list = (Class **)Tcl_Realloc(classPtr->mixins.list,
		    sizeof(Class *) * numMixins);
	} else {
	    classPtr->mixins.list = (Class **)Tcl_Alloc(sizeof(Class *) * numMixins);
	}
	classPtr->mixins.num = numMixins;
	memcpy(classPtr->mixins.list, mixins, sizeof(Class *) * numMixins);
	FOREACH(mixinPtr, classPtr->mixins) {
	    TclOOAddToMixinSubs(classPtr, mixinPtr);

	    /*
	     * For the new copy created by memcpy.
	     */

	    AddRef(mixinPtr->thisPtr);
	}
    }
    BumpGlobalEpoch(interp, classPtr);
}

/*
 * ----------------------------------------------------------------------
 *
 * InstallStandardVariableMapping, InstallPrivateVariableMapping --
 *
 *	Helpers for installing standard and private variable maps.
 *
 * ----------------------------------------------------------------------
 */

static inline void
InstallStandardVariableMapping(
    VariableNameList *vnlPtr,
    Tcl_Size varc,
    Tcl_Obj *const *varv)
{
    Tcl_Obj *variableObj;
    Tcl_Size i, n;
    int created;
    Tcl_HashTable uniqueTable;

    for (i=0 ; i<varc ; i++) {
	Tcl_IncrRefCount(varv[i]);
    }
    FOREACH(variableObj, *vnlPtr) {
	Tcl_DecrRefCount(variableObj);
    }
    if (i != varc) {
	if (varc == 0) {
	    Tcl_Free(vnlPtr->list);
	} else if (i) {
	    vnlPtr->list = (Tcl_Obj **)Tcl_Realloc(vnlPtr->list, sizeof(Tcl_Obj *) * varc);
	} else {
	    vnlPtr->list = (Tcl_Obj **)Tcl_Alloc(sizeof(Tcl_Obj *) * varc);
	}
    }
    vnlPtr->num = 0;
    if (varc > 0) {
	Tcl_InitObjHashTable(&uniqueTable);
	for (i=n=0 ; i<varc ; i++) {
	    Tcl_CreateHashEntry(&uniqueTable, varv[i], &created);
	    if (created) {
		vnlPtr->list[n++] = varv[i];
	    } else {
		Tcl_DecrRefCount(varv[i]);
	    }
	}
	vnlPtr->num = n;

	/*
	 * Shouldn't be necessary, but maintain num/list invariant.
	 */

	if (n != varc) {
	    vnlPtr->list = (Tcl_Obj **)Tcl_Realloc(vnlPtr->list, sizeof(Tcl_Obj *) * n);
	}
	Tcl_DeleteHashTable(&uniqueTable);
    }
}

static inline void
InstallPrivateVariableMapping(
    PrivateVariableList *pvlPtr,
    Tcl_Size varc,
    Tcl_Obj *const *varv,
    int creationEpoch)
{
    PrivateVariableMapping *privatePtr;
    Tcl_Size i, n;
    int created;
    Tcl_HashTable uniqueTable;

    for (i=0 ; i<varc ; i++) {
	Tcl_IncrRefCount(varv[i]);
    }
    FOREACH_STRUCT(privatePtr, *pvlPtr) {
	Tcl_DecrRefCount(privatePtr->variableObj);
	Tcl_DecrRefCount(privatePtr->fullNameObj);
    }
    if (i != varc) {
	if (varc == 0) {
	    Tcl_Free(pvlPtr->list);
	} else if (i) {
	    pvlPtr->list = (PrivateVariableMapping *)Tcl_Realloc(pvlPtr->list,
		    sizeof(PrivateVariableMapping) * varc);
	} else {
	    pvlPtr->list = (PrivateVariableMapping *)Tcl_Alloc(sizeof(PrivateVariableMapping) * varc);
	}
    }

    pvlPtr->num = 0;
    if (varc > 0) {
	Tcl_InitObjHashTable(&uniqueTable);
	for (i=n=0 ; i<varc ; i++) {
	    Tcl_CreateHashEntry(&uniqueTable, varv[i], &created);
	    if (created) {
		privatePtr = &(pvlPtr->list[n++]);
		privatePtr->variableObj = varv[i];
		privatePtr->fullNameObj = Tcl_ObjPrintf(
			PRIVATE_VARIABLE_PATTERN,
			creationEpoch, TclGetString(varv[i]));
		Tcl_IncrRefCount(privatePtr->fullNameObj);
	    } else {
		Tcl_DecrRefCount(varv[i]);
	    }
	}
	pvlPtr->num = n;

	/*
	 * Shouldn't be necessary, but maintain num/list invariant.
	 */

	if (n != varc) {
	    pvlPtr->list = (PrivateVariableMapping *)Tcl_Realloc(pvlPtr->list,
		    sizeof(PrivateVariableMapping) * n);
	}
	Tcl_DeleteHashTable(&uniqueTable);
    }
}

/*
 * ----------------------------------------------------------------------
 *
 * RenameDeleteMethod --
 *
 *	Core of the code to rename and delete methods.
 *
 * ----------------------------------------------------------------------
 */

static int
RenameDeleteMethod(
    Tcl_Interp *interp,
    Object *oPtr,
    int useClass,
    Tcl_Obj *const fromPtr,
    Tcl_Obj *const toPtr)
{
    Tcl_HashEntry *hPtr, *newHPtr = NULL;
    Method *mPtr;
    int isNew;

    if (!useClass) {
	if (!oPtr->methodsPtr) {
	noSuchMethod:
	    Tcl_SetObjResult(interp, Tcl_ObjPrintf(
		    "method %s does not exist", TclGetString(fromPtr)));
	    Tcl_SetErrorCode(interp, "TCL", "LOOKUP", "METHOD",
		    TclGetString(fromPtr), (void *)NULL);
	    return TCL_ERROR;
	}
	hPtr = Tcl_FindHashEntry(oPtr->methodsPtr, fromPtr);
	if (hPtr == NULL) {
	    goto noSuchMethod;
	}
	if (toPtr) {
	    newHPtr = Tcl_CreateHashEntry(oPtr->methodsPtr, toPtr,
		    &isNew);
	    if (hPtr == newHPtr) {
	    renameToSelf:
		Tcl_SetObjResult(interp, Tcl_NewStringObj(
			"cannot rename method to itself", -1));
		Tcl_SetErrorCode(interp, "TCL", "OO", "RENAME_TO_SELF", (void *)NULL);
		return TCL_ERROR;
	    } else if (!isNew) {
	    renameToExisting:
		Tcl_SetObjResult(interp, Tcl_ObjPrintf(
			"method called %s already exists",
			TclGetString(toPtr)));
		Tcl_SetErrorCode(interp, "TCL", "OO", "RENAME_OVER", (void *)NULL);
		return TCL_ERROR;
	    }
	}
    } else {
	hPtr = Tcl_FindHashEntry(&oPtr->classPtr->classMethods, fromPtr);
	if (hPtr == NULL) {
	    goto noSuchMethod;
	}
	if (toPtr) {
	    newHPtr = Tcl_CreateHashEntry(&oPtr->classPtr->classMethods,
		    (char *) toPtr, &isNew);
	    if (hPtr == newHPtr) {
		goto renameToSelf;
	    } else if (!isNew) {
		goto renameToExisting;
	    }
	}
    }

    /*
     * Complete the splicing by changing the method's name.
     */

    mPtr = (Method *)Tcl_GetHashValue(hPtr);
    if (toPtr) {
	Tcl_IncrRefCount(toPtr);
	Tcl_DecrRefCount(mPtr->namePtr);
	mPtr->namePtr = toPtr;
	Tcl_SetHashValue(newHPtr, mPtr);
    } else {
	if (!useClass) {
	    RecomputeClassCacheFlag(oPtr);
	}
	TclOODelMethodRef(mPtr);
    }
    Tcl_DeleteHashEntry(hPtr);
    return TCL_OK;
}

/*
 * ----------------------------------------------------------------------
 *
 * TclOOUnknownDefinition --
 *
 *	Handles what happens when an unknown command is encountered during the
 *	processing of a definition script. Works by finding a command in the
 *	operating definition namespace that the requested command is a unique
 *	prefix of.
 *
 * ----------------------------------------------------------------------
 */

int
TclOOUnknownDefinition(
    TCL_UNUSED(void *),
    Tcl_Interp *interp,
    int objc,
    Tcl_Obj *const *objv)
{
    Namespace *nsPtr = (Namespace *) Tcl_GetCurrentNamespace(interp);
    Tcl_HashSearch search;
    Tcl_HashEntry *hPtr;
    Tcl_Size soughtLen;
    const char *soughtStr, *matchedStr = NULL;

    if (objc < 2) {
	Tcl_SetObjResult(interp, Tcl_NewStringObj(
		"bad call of unknown handler", -1));
	Tcl_SetErrorCode(interp, "TCL", "OO", "BAD_UNKNOWN", (void *)NULL);
	return TCL_ERROR;
    }
    if (TclOOGetDefineCmdContext(interp) == NULL) {
	return TCL_ERROR;
    }

    soughtStr = Tcl_GetStringFromObj(objv[1], &soughtLen);
    if (soughtLen == 0) {
	goto noMatch;
    }
    hPtr = Tcl_FirstHashEntry(&nsPtr->cmdTable, &search);
    while (hPtr != NULL) {
	const char *nameStr = (const char *)Tcl_GetHashKey(&nsPtr->cmdTable, hPtr);

	if (strncmp(soughtStr, nameStr, soughtLen) == 0) {
	    if (matchedStr != NULL) {
		goto noMatch;
	    }
	    matchedStr = nameStr;
	}
	hPtr = Tcl_NextHashEntry(&search);
    }

    if (matchedStr != NULL) {
	/*
	 * Got one match, and only one match!
	 */

	Tcl_Obj **newObjv = (Tcl_Obj **)
		TclStackAlloc(interp, sizeof(Tcl_Obj*) * (objc - 1));
	int result;

	newObjv[0] = Tcl_NewStringObj(matchedStr, -1);
	Tcl_IncrRefCount(newObjv[0]);
	if (objc > 2) {
	    memcpy(newObjv + 1, objv + 2, sizeof(Tcl_Obj *) * (objc - 2));
	}
	result = Tcl_EvalObjv(interp, objc - 1, newObjv, 0);
	Tcl_DecrRefCount(newObjv[0]);
	TclStackFree(interp, newObjv);
	return result;
    }

  noMatch:
    Tcl_SetObjResult(interp, Tcl_ObjPrintf(
	    "invalid command name \"%s\"", soughtStr));
    Tcl_SetErrorCode(interp, "TCL", "LOOKUP", "COMMAND", soughtStr, (void *)NULL);
    return TCL_ERROR;
}

/*
 * ----------------------------------------------------------------------
 *
 * FindCommand --
 *
 *	Specialized version of Tcl_FindCommand that handles command prefixes
 *	and disallows namespace magic.
 *
 * ----------------------------------------------------------------------
 */

static Tcl_Command
FindCommand(
    Tcl_Interp *interp,
    Tcl_Obj *stringObj,
    Tcl_Namespace *const namespacePtr)
{
    Tcl_Size length;
    const char *nameStr, *string = Tcl_GetStringFromObj(stringObj, &length);
    Namespace *const nsPtr = (Namespace *) namespacePtr;
    FOREACH_HASH_DECLS;
    Tcl_Command cmd, cmd2;

    /*
     * If someone is playing games, we stop playing right now.
     */

    if (string[0] == '\0' || strstr(string, "::") != NULL) {
	return NULL;
    }

    /*
     * Do the exact lookup first.
     */

    cmd = Tcl_FindCommand(interp, string, namespacePtr, TCL_NAMESPACE_ONLY);
    if (cmd != NULL) {
	return cmd;
    }

    /*
     * Bother, need to perform an approximate match. Iterate across the hash
     * table of commands in the namespace.
     */

    FOREACH_HASH(nameStr, cmd2, &nsPtr->cmdTable) {
	if (strncmp(string, nameStr, length) == 0) {
	    if (cmd != NULL) {
		return NULL;
	    }
	    cmd = cmd2;
	}
    }

    /*
     * Either we found one thing or we found nothing. Either way, return it.
     */

    return cmd;
}

/*
 * ----------------------------------------------------------------------
 *
 * InitDefineContext --
 *
 *	Does the magic incantations necessary to push the special stack frame
 *	used when processing object definitions. It is up to the caller to
 *	dispose of the frame (with TclPopStackFrame) when finished.
 *
 * ----------------------------------------------------------------------
 */

static inline int
InitDefineContext(
    Tcl_Interp *interp,
    Tcl_Namespace *namespacePtr,
    Object *oPtr,
    int objc,
    Tcl_Obj *const objv[])
{
    CallFrame *framePtr, **framePtrPtr = &framePtr;

    if (namespacePtr == NULL) {
	Tcl_SetObjResult(interp, Tcl_NewStringObj(
		"no definition namespace available", -1));
	Tcl_SetErrorCode(interp, "TCL", "OO", "MONKEY_BUSINESS", (void *)NULL);
	return TCL_ERROR;
    }

    /*
     * framePtrPtr is needed to satisfy GCC 3.3's strict aliasing rules.
     */

    (void) TclPushStackFrame(interp, (Tcl_CallFrame **) framePtrPtr,
	    namespacePtr, FRAME_IS_OO_DEFINE);
    framePtr->clientData = oPtr;
    framePtr->objc = objc;
    framePtr->objv = objv;	/* Reference counts do not need to be
				 * incremented here. */
    return TCL_OK;
}

/*
 * ----------------------------------------------------------------------
 *
 * TclOOGetDefineCmdContext --
 *
 *	Extracts the magic token from the current stack frame, or returns NULL
 *	(and leaves an error message) otherwise.
 *
 * ----------------------------------------------------------------------
 */

Tcl_Object
TclOOGetDefineCmdContext(
    Tcl_Interp *interp)
{
    Interp *iPtr = (Interp *) interp;
    Tcl_Object object;

    if ((iPtr->varFramePtr == NULL)
	    || (iPtr->varFramePtr->isProcCallFrame != FRAME_IS_OO_DEFINE
	    && iPtr->varFramePtr->isProcCallFrame != PRIVATE_FRAME)) {
	Tcl_SetObjResult(interp, Tcl_NewStringObj(
		"this command may only be called from within the context of"
		" an ::oo::define or ::oo::objdefine command", -1));
	Tcl_SetErrorCode(interp, "TCL", "OO", "MONKEY_BUSINESS", (void *)NULL);
	return NULL;
    }
    object = (Tcl_Object)iPtr->varFramePtr->clientData;
    if (Tcl_ObjectDeleted(object)) {
	Tcl_SetObjResult(interp, Tcl_NewStringObj(
		"this command cannot be called when the object has been"
		" deleted", -1));
	Tcl_SetErrorCode(interp, "TCL", "OO", "MONKEY_BUSINESS", (void *)NULL);
	return NULL;
    }
    return object;
}

/*
 * ----------------------------------------------------------------------
 *
 * GetClassInOuterContext, GetNamespaceInOuterContext --
 *
 *	Wrappers round Tcl_GetObjectFromObj and TclGetNamespaceFromObj to
 *	perform the lookup in the context that called oo::define (or
 *	equivalent). Note that this may have to go up multiple levels to get
 *	the level that we started doing definitions at.
 *
 * ----------------------------------------------------------------------
 */

static inline Class *
GetClassInOuterContext(
    Tcl_Interp *interp,
    Tcl_Obj *className,
    const char *errMsg)
{
    Interp *iPtr = (Interp *) interp;
    Object *oPtr;
    CallFrame *savedFramePtr = iPtr->varFramePtr;

    while (iPtr->varFramePtr->isProcCallFrame == FRAME_IS_OO_DEFINE
	    || iPtr->varFramePtr->isProcCallFrame == PRIVATE_FRAME) {
	if (iPtr->varFramePtr->callerVarPtr == NULL) {
	    Tcl_Panic("getting outer context when already in global context");
	}
	iPtr->varFramePtr = iPtr->varFramePtr->callerVarPtr;
    }
    oPtr = (Object *) Tcl_GetObjectFromObj(interp, className);
    iPtr->varFramePtr = savedFramePtr;
    if (oPtr == NULL) {
	return NULL;
    }
    if (oPtr->classPtr == NULL) {
	Tcl_SetObjResult(interp, Tcl_NewStringObj(errMsg, -1));
	Tcl_SetErrorCode(interp, "TCL", "LOOKUP", "CLASS",
		TclGetString(className), (void *)NULL);
	return NULL;
    }
    return oPtr->classPtr;
}

static inline Tcl_Namespace *
GetNamespaceInOuterContext(
    Tcl_Interp *interp,
    Tcl_Obj *namespaceName)
{
    Interp *iPtr = (Interp *) interp;
    Tcl_Namespace *nsPtr;
    int result;
    CallFrame *savedFramePtr = iPtr->varFramePtr;

    while (iPtr->varFramePtr->isProcCallFrame == FRAME_IS_OO_DEFINE
	    || iPtr->varFramePtr->isProcCallFrame == PRIVATE_FRAME) {
	if (iPtr->varFramePtr->callerVarPtr == NULL) {
	    Tcl_Panic("getting outer context when already in global context");
	}
	iPtr->varFramePtr = iPtr->varFramePtr->callerVarPtr;
    }
    result = TclGetNamespaceFromObj(interp, namespaceName, &nsPtr);
    iPtr->varFramePtr = savedFramePtr;
    if (result != TCL_OK) {
	return NULL;
    }
    return nsPtr;
}

/*
 * ----------------------------------------------------------------------
 *
 * GenerateErrorInfo --
 *
 *	Factored out code to generate part of the error trace messages.
 *
 * ----------------------------------------------------------------------
 */

static inline void
GenerateErrorInfo(
    Tcl_Interp *interp,		/* Where to store the error info trace. */
    Object *oPtr,		/* What object (or class) was being configured
				 * when the error occurred? */
    Tcl_Obj *savedNameObj,	/* Name of object saved from before script was
				 * evaluated, which is needed if the object
				 * goes away part way through execution. OTOH,
				 * if the object isn't deleted then its
				 * current name (post-execution) has to be
				 * used. This matters, because the object
				 * could have been renamed... */
    const char *typeOfSubject)	/* Part of the message, saying whether it was
				 * an object, class or class-as-object that
				 * was being configured. */
{
    Tcl_Size length;
    Tcl_Obj *realNameObj = Tcl_ObjectDeleted((Tcl_Object) oPtr)
	    ? savedNameObj : TclOOObjectName(interp, oPtr);
    const char *objName = Tcl_GetStringFromObj(realNameObj, &length);
    int limit = OBJNAME_LENGTH_IN_ERRORINFO_LIMIT;
    int overflow = (length > limit);

    Tcl_AppendObjToErrorInfo(interp, Tcl_ObjPrintf(
	    "\n    (in definition script for %s \"%.*s%s\" line %d)",
	    typeOfSubject, (overflow ? limit : (int)length), objName,
	    (overflow ? "..." : ""), Tcl_GetErrorLine(interp)));
}

/*
 * ----------------------------------------------------------------------
 *
 * MagicDefinitionInvoke --
 *
 *	Part of the implementation of the "oo::define" and "oo::objdefine"
 *	commands that is used to implement the more-than-one-argument case,
 *	applying ensemble-like tricks with dispatch so that error messages are
 *	clearer. Doesn't handle the management of the stack frame.
 *
 * ----------------------------------------------------------------------
 */

static inline int
MagicDefinitionInvoke(
    Tcl_Interp *interp,
    Tcl_Namespace *nsPtr,
    int cmdIndex,
    int objc,
    Tcl_Obj *const *objv)
{
    Tcl_Obj *objPtr, *obj2Ptr, **objs;
    Tcl_Command cmd;
    int isRoot, result, offset = cmdIndex + 1;
    Tcl_Size dummy;

    /*
     * More than one argument: fire them through the ensemble processing
     * engine so that everything appears to be good and proper in error
     * messages. Note that we cannot just concatenate and send through
     * Tcl_EvalObjEx, as that doesn't do ensemble processing, and we cannot go
     * through Tcl_EvalObjv without the extra work to pre-find the command, as
     * that finds command names in the wrong namespace at the moment. Ugly!
     */

    isRoot = TclInitRewriteEnsemble(interp, offset, 1, objv);

    /*
     * Build the list of arguments using a Tcl_Obj as a workspace. See
     * comments above for why these contortions are necessary.
     */

    TclNewObj(objPtr);
    TclNewObj(obj2Ptr);
    cmd = FindCommand(interp, objv[cmdIndex], nsPtr);
    if (cmd == NULL) {
	/*
	 * Punt this case!
	 */

	Tcl_AppendObjToObj(obj2Ptr, objv[cmdIndex]);
    } else {
	Tcl_GetCommandFullName(interp, cmd, obj2Ptr);
    }
    Tcl_ListObjAppendElement(NULL, objPtr, obj2Ptr);
    /* TODO: overflow? */
    Tcl_ListObjReplace(NULL, objPtr, 1, 0, objc - offset, objv + offset);
    TclListObjGetElementsM(NULL, objPtr, &dummy, &objs);

    result = Tcl_EvalObjv(interp, objc - cmdIndex, objs, TCL_EVAL_INVOKE);
    if (isRoot) {
	TclResetRewriteEnsemble(interp, 1);
    }
    Tcl_DecrRefCount(objPtr);

    return result;
}

/*
 * ----------------------------------------------------------------------
 *
 * TclOODefineObjCmd --
 *
 *	Implementation of the "oo::define" command. Works by effectively doing
 *	the same as 'namespace eval', but with extra magic applied so that the
 *	object to be modified is known to the commands in the target
 *	namespace. Also does ensemble-like tricks with dispatch so that error
 *	messages are clearer.
 *
 * ----------------------------------------------------------------------
 */

int
TclOODefineObjCmd(
    TCL_UNUSED(void *),
    Tcl_Interp *interp,
    int objc,
    Tcl_Obj *const *objv)
{
    Tcl_Namespace *nsPtr;
    Object *oPtr;
    int result;

    if (objc < 3) {
	Tcl_WrongNumArgs(interp, 1, objv, "className arg ?arg ...?");
	return TCL_ERROR;
    }

    oPtr = (Object *) Tcl_GetObjectFromObj(interp, objv[1]);
    if (oPtr == NULL) {
	return TCL_ERROR;
    }
    if (oPtr->classPtr == NULL) {
	Tcl_SetObjResult(interp, Tcl_ObjPrintf(
		"%s does not refer to a class", TclGetString(objv[1])));
	Tcl_SetErrorCode(interp, "TCL", "LOOKUP", "CLASS",
		TclGetString(objv[1]), (void *)NULL);
	return TCL_ERROR;
    }

    /*
     * Make the oo::define namespace the current namespace and evaluate the
     * command(s).
     */

    nsPtr = TclOOGetDefineContextNamespace(interp, oPtr, 1);
    if (InitDefineContext(interp, nsPtr, oPtr, objc, objv) != TCL_OK) {
	return TCL_ERROR;
    }

    AddRef(oPtr);
    if (objc == 3) {
	Tcl_Obj *objNameObj = TclOOObjectName(interp, oPtr);

	Tcl_IncrRefCount(objNameObj);
	result = TclEvalObjEx(interp, objv[2], 0,
		((Interp *)interp)->cmdFramePtr, 2);
	if (result == TCL_ERROR) {
	    GenerateErrorInfo(interp, oPtr, objNameObj, "class");
	}
	TclDecrRefCount(objNameObj);
    } else {
	result = MagicDefinitionInvoke(interp, nsPtr, 2, objc, objv);
    }
    TclOODecrRefCount(oPtr);

    /*
     * Restore the previous "current" namespace.
     */

    TclPopStackFrame(interp);
    return result;
}

/*
 * ----------------------------------------------------------------------
 *
 * TclOOObjDefObjCmd --
 *
 *	Implementation of the "oo::objdefine" command. Works by effectively
 *	doing the same as 'namespace eval', but with extra magic applied so
 *	that the object to be modified is known to the commands in the target
 *	namespace. Also does ensemble-like tricks with dispatch so that error
 *	messages are clearer.
 *
 * ----------------------------------------------------------------------
 */

int
TclOOObjDefObjCmd(
    TCL_UNUSED(void *),
    Tcl_Interp *interp,
    int objc,
    Tcl_Obj *const *objv)
{
    Tcl_Namespace *nsPtr;
    Object *oPtr;
    int result;

    if (objc < 3) {
	Tcl_WrongNumArgs(interp, 1, objv, "objectName arg ?arg ...?");
	return TCL_ERROR;
    }

    oPtr = (Object *) Tcl_GetObjectFromObj(interp, objv[1]);
    if (oPtr == NULL) {
	return TCL_ERROR;
    }

    /*
     * Make the oo::objdefine namespace the current namespace and evaluate the
     * command(s).
     */

    nsPtr = TclOOGetDefineContextNamespace(interp, oPtr, 0);
    if (InitDefineContext(interp, nsPtr, oPtr, objc, objv) != TCL_OK) {
	return TCL_ERROR;
    }

    AddRef(oPtr);
    if (objc == 3) {
	Tcl_Obj *objNameObj = TclOOObjectName(interp, oPtr);

	Tcl_IncrRefCount(objNameObj);
	result = TclEvalObjEx(interp, objv[2], 0,
		((Interp *)interp)->cmdFramePtr, 2);
	if (result == TCL_ERROR) {
	    GenerateErrorInfo(interp, oPtr, objNameObj, "object");
	}
	TclDecrRefCount(objNameObj);
    } else {
	result = MagicDefinitionInvoke(interp, nsPtr, 2, objc, objv);
    }
    TclOODecrRefCount(oPtr);

    /*
     * Restore the previous "current" namespace.
     */

    TclPopStackFrame(interp);
    return result;
}

/*
 * ----------------------------------------------------------------------
 *
 * TclOODefineSelfObjCmd --
 *
 *	Implementation of the "self" subcommand of the "oo::define" command.
 *	Works by effectively doing the same as 'namespace eval', but with
 *	extra magic applied so that the object to be modified is known to the
 *	commands in the target namespace. Also does ensemble-like tricks with
 *	dispatch so that error messages are clearer.
 *
 * ----------------------------------------------------------------------
 */

int
TclOODefineSelfObjCmd(
    TCL_UNUSED(void *),
    Tcl_Interp *interp,
    int objc,
    Tcl_Obj *const *objv)
{
    Tcl_Namespace *nsPtr;
    Object *oPtr;
    int result, isPrivate;

    oPtr = (Object *) TclOOGetDefineCmdContext(interp);
    if (oPtr == NULL) {
	return TCL_ERROR;
    }

    if (objc < 2) {
	Tcl_SetObjResult(interp, TclOOObjectName(interp, oPtr));
	return TCL_OK;
    }

    isPrivate = IsPrivateDefine(interp);

    /*
     * Make the oo::objdefine namespace the current namespace and evaluate the
     * command(s).
     */

    nsPtr = TclOOGetDefineContextNamespace(interp, oPtr, 0);
    if (InitDefineContext(interp, nsPtr, oPtr, objc, objv) != TCL_OK) {
	return TCL_ERROR;
    }
    if (isPrivate) {
	((Interp *) interp)->varFramePtr->isProcCallFrame = PRIVATE_FRAME;
    }

    AddRef(oPtr);
    if (objc == 2) {
	Tcl_Obj *objNameObj = TclOOObjectName(interp, oPtr);

	Tcl_IncrRefCount(objNameObj);
	result = TclEvalObjEx(interp, objv[1], 0,
		((Interp *)interp)->cmdFramePtr, 1);
	if (result == TCL_ERROR) {
	    GenerateErrorInfo(interp, oPtr, objNameObj, "class object");
	}
	TclDecrRefCount(objNameObj);
    } else {
	result = MagicDefinitionInvoke(interp, nsPtr, 1, objc, objv);
    }
    TclOODecrRefCount(oPtr);

    /*
     * Restore the previous "current" namespace.
     */

    TclPopStackFrame(interp);
    return result;
}

/*
 * ----------------------------------------------------------------------
 *
 * TclOODefineObjSelfObjCmd --
 *
 *	Implementation of the "self" subcommand of the "oo::objdefine"
 *	command.
 *
 * ----------------------------------------------------------------------
 */

int
TclOODefineObjSelfObjCmd(
    TCL_UNUSED(void *),
    Tcl_Interp *interp,
    int objc,
    Tcl_Obj *const *objv)
{
    Object *oPtr;

    if (objc != 1) {
	Tcl_WrongNumArgs(interp, 1, objv, NULL);
	return TCL_ERROR;
    }

    oPtr = (Object *) TclOOGetDefineCmdContext(interp);
    if (oPtr == NULL) {
	return TCL_ERROR;
    }

    Tcl_SetObjResult(interp, TclOOObjectName(interp, oPtr));
    return TCL_OK;
}

/*
 * ----------------------------------------------------------------------
 *
 * TclOODefinePrivateObjCmd --
 *
 *	Implementation of the "private" subcommand of the "oo::define"
 *	and "oo::objdefine" commands.
 *
 * ----------------------------------------------------------------------
 */

int
TclOODefinePrivateObjCmd(
    void *clientData,
    Tcl_Interp *interp,
    int objc,
    Tcl_Obj *const *objv)
{
    int isInstancePrivate = (clientData != NULL);
				/* Just so that we can generate the correct
				 * error message depending on the context of
				 * usage of this function. */
    Interp *iPtr = (Interp *) interp;
    Object *oPtr = (Object *) TclOOGetDefineCmdContext(interp);
    int saved;			/* The saved flag. We restore it on exit so
				 * that [private private ...] doesn't make
				 * things go weird. */
    int result;

    if (oPtr == NULL) {
	return TCL_ERROR;
    }
    if (objc == 1) {
	Tcl_SetObjResult(interp, Tcl_NewBooleanObj(IsPrivateDefine(interp)));
	return TCL_OK;
    }

    /*
     * Change the frame type flag while evaluating the body.
     */

    saved = iPtr->varFramePtr->isProcCallFrame;
    iPtr->varFramePtr->isProcCallFrame = PRIVATE_FRAME;

    /*
     * Evaluate the body; standard pattern.
     */

    AddRef(oPtr);
    if (objc == 2) {
	Tcl_Obj *objNameObj = TclOOObjectName(interp, oPtr);

	Tcl_IncrRefCount(objNameObj);
	result = TclEvalObjEx(interp, objv[1], 0, iPtr->cmdFramePtr, 1);
	if (result == TCL_ERROR) {
	    GenerateErrorInfo(interp, oPtr, objNameObj,
		    isInstancePrivate ? "object" : "class");
	}
	TclDecrRefCount(objNameObj);
    } else {
	result = MagicDefinitionInvoke(interp, TclGetCurrentNamespace(interp),
		1, objc, objv);
    }
    TclOODecrRefCount(oPtr);

    /*
     * Restore the frame type flag to what it was previously.
     */

    iPtr->varFramePtr->isProcCallFrame = saved;
    return result;
}

/*
 * ----------------------------------------------------------------------
 *
 * TclOODefineClassObjCmd --
 *
 *	Implementation of the "class" subcommand of the "oo::objdefine"
 *	command.
 *
 * ----------------------------------------------------------------------
 */

int
TclOODefineClassObjCmd(
    TCL_UNUSED(void *),
    Tcl_Interp *interp,
    int objc,
    Tcl_Obj *const *objv)
{
    Object *oPtr;
    Class *clsPtr;
    Foundation *fPtr = TclOOGetFoundation(interp);
    int wasClass, willBeClass;

    /*
     * Parse the context to get the object to operate on.
     */

    oPtr = (Object *) TclOOGetDefineCmdContext(interp);
    if (oPtr == NULL) {
	return TCL_ERROR;
    }
    if (oPtr->flags & ROOT_OBJECT) {
	Tcl_SetObjResult(interp, Tcl_NewStringObj(
		"may not modify the class of the root object class", -1));
	Tcl_SetErrorCode(interp, "TCL", "OO", "MONKEY_BUSINESS", (void *)NULL);
	return TCL_ERROR;
    }
    if (oPtr->flags & ROOT_CLASS) {
	Tcl_SetObjResult(interp, Tcl_NewStringObj(
		"may not modify the class of the class of classes", -1));
	Tcl_SetErrorCode(interp, "TCL", "OO", "MONKEY_BUSINESS", (void *)NULL);
	return TCL_ERROR;
    }

    /*
     * Parse the argument to get the class to set the object's class to.
     */

    if (objc != 2) {
	Tcl_WrongNumArgs(interp, 1, objv, "className");
	return TCL_ERROR;
    }
    clsPtr = GetClassInOuterContext(interp, objv[1],
	    "the class of an object must be a class");
    if (clsPtr == NULL) {
	return TCL_ERROR;
    }
    if (oPtr == clsPtr->thisPtr) {
	Tcl_SetObjResult(interp, Tcl_NewStringObj(
		"may not change classes into an instance of themselves", -1));
	Tcl_SetErrorCode(interp, "TCL", "OO", "MONKEY_BUSINESS", (void *)NULL);
	return TCL_ERROR;
    }

    /*
     * Set the object's class.
     */

    wasClass = (oPtr->classPtr != NULL);
    willBeClass = (TclOOIsReachable(fPtr->classCls, clsPtr));

    if (oPtr->selfCls != clsPtr) {
	TclOORemoveFromInstances(oPtr, oPtr->selfCls);
	TclOODecrRefCount(oPtr->selfCls->thisPtr);
	oPtr->selfCls = clsPtr;
	AddRef(oPtr->selfCls->thisPtr);
	TclOOAddToInstances(oPtr, oPtr->selfCls);

	/*
	 * Create or delete the class guts if necessary.
	 */

	if (wasClass && !willBeClass) {
	    /*
	     * This is the most global of all epochs. Bump it! No cache can be
	     * trusted!
	     */

	    TclOORemoveFromMixins(oPtr->classPtr, oPtr);
	    oPtr->fPtr->epoch++;
	    oPtr->flags |= DONT_DELETE;
	    TclOODeleteDescendants(interp, oPtr);
	    oPtr->flags &= ~DONT_DELETE;
	    TclOOReleaseClassContents(interp, oPtr);
	    Tcl_Free(oPtr->classPtr);
	    oPtr->classPtr = NULL;
	} else if (!wasClass && willBeClass) {
	    TclOOAllocClass(interp, oPtr);
	}

	if (oPtr->classPtr != NULL) {
	    BumpGlobalEpoch(interp, oPtr->classPtr);
	} else {
	    BumpInstanceEpoch(oPtr);
	}
    }
    return TCL_OK;
}

/*
 * ----------------------------------------------------------------------
 *
 * TclOODefineConstructorObjCmd --
 *
 *	Implementation of the "constructor" subcommand of the "oo::define"
 *	command.
 *
 * ----------------------------------------------------------------------
 */

int
TclOODefineConstructorObjCmd(
    TCL_UNUSED(void *),
    Tcl_Interp *interp,
    int objc,
    Tcl_Obj *const *objv)
{
    Object *oPtr;
    Class *clsPtr;
    Tcl_Method method;
    Tcl_Size bodyLength;

    if (objc != 3) {
	Tcl_WrongNumArgs(interp, 1, objv, "arguments body");
	return TCL_ERROR;
    }

    /*
     * Extract and validate the context, which is the class that we wish to
     * modify.
     */

    oPtr = (Object *) TclOOGetDefineCmdContext(interp);
    if (oPtr == NULL) {
	return TCL_ERROR;
    }
    clsPtr = oPtr->classPtr;

    (void)Tcl_GetStringFromObj(objv[2], &bodyLength);
    if (bodyLength > 0) {
	/*
	 * Create the method structure.
	 */

	method = (Tcl_Method) TclOONewProcMethod(interp, clsPtr,
		PUBLIC_METHOD, NULL, objv[1], objv[2], NULL);
	if (method == NULL) {
	    return TCL_ERROR;
	}
    } else {
	/*
	 * Delete the constructor method record and set the field in the
	 * class record to NULL.
	 */

	method = NULL;
    }

    /*
     * Place the method structure in the class record. Note that we might not
     * immediately delete the constructor as this might be being done during
     * execution of the constructor itself.
     */

    Tcl_ClassSetConstructor(interp, (Tcl_Class) clsPtr, method);
    return TCL_OK;
}

/*
 * ----------------------------------------------------------------------
 *
 * TclOODefineDefnNsObjCmd --
 *
 *	Implementation of the "definitionnamespace" subcommand of the
 *	"oo::define" command.
 *
 * ----------------------------------------------------------------------
 */

int
TclOODefineDefnNsObjCmd(
    TCL_UNUSED(void *),
    Tcl_Interp *interp,
    int objc,
    Tcl_Obj *const *objv)
{
    static const char *kindList[] = {
	"-class",
	"-instance",
	NULL
    };
    int kind = 0;
    Object *oPtr;
    Tcl_Namespace *nsPtr;
    Tcl_Obj *nsNamePtr, **storagePtr;

    oPtr = (Object *) TclOOGetDefineCmdContext(interp);
    if (oPtr == NULL) {
	return TCL_ERROR;
    }
    if (!oPtr->classPtr) {
	Tcl_SetObjResult(interp, Tcl_NewStringObj(
		"attempt to misuse API", -1));
	Tcl_SetErrorCode(interp, "TCL", "OO", "MONKEY_BUSINESS", (void *)NULL);
	return TCL_ERROR;
    }
    if (oPtr->flags & (ROOT_OBJECT | ROOT_CLASS)) {
	Tcl_SetObjResult(interp, Tcl_NewStringObj(
		"may not modify the definition namespace of the root classes",
		-1));
	Tcl_SetErrorCode(interp, "TCL", "OO", "MONKEY_BUSINESS", (void *)NULL);
	return TCL_ERROR;
    }

    /*
     * Parse the arguments and work out what the user wants to do.
     */

    if (objc != 2 && objc != 3) {
	Tcl_WrongNumArgs(interp, 1, objv, "?kind? namespace");
	return TCL_ERROR;
    }
    if (objc == 3 && Tcl_GetIndexFromObj(interp, objv[1], kindList, "kind", 0,
	    &kind) != TCL_OK) {
	return TCL_ERROR;
    }
    if (!TclGetString(objv[objc - 1])[0]) {
	nsNamePtr = NULL;
    } else {
	nsPtr = GetNamespaceInOuterContext(interp, objv[objc - 1]);
	if (nsPtr == NULL) {
	    return TCL_ERROR;
	}
	nsNamePtr = Tcl_NewStringObj(nsPtr->fullName, -1);
	Tcl_IncrRefCount(nsNamePtr);
    }

    /*
     * Update the correct field of the class definition.
     */

    if (kind) {
	storagePtr = &oPtr->classPtr->objDefinitionNs;
    } else {
	storagePtr = &oPtr->classPtr->clsDefinitionNs;
    }
    if (*storagePtr != NULL) {
	Tcl_DecrRefCount(*storagePtr);
    }
    *storagePtr = nsNamePtr;
    return TCL_OK;
}

/*
 * ----------------------------------------------------------------------
 *
 * TclOODefineDeleteMethodObjCmd --
 *
 *	Implementation of the "deletemethod" subcommand of the "oo::define"
 *	and "oo::objdefine" commands.
 *
 * ----------------------------------------------------------------------
 */

int
TclOODefineDeleteMethodObjCmd(
    void *clientData,
    Tcl_Interp *interp,
    int objc,
    Tcl_Obj *const *objv)
{
    int isInstanceDeleteMethod = (clientData != NULL);
    Object *oPtr;
    int i;

    if (objc < 2) {
	Tcl_WrongNumArgs(interp, 1, objv, "name ?name ...?");
	return TCL_ERROR;
    }

    oPtr = (Object *) TclOOGetDefineCmdContext(interp);
    if (oPtr == NULL) {
	return TCL_ERROR;
    }
    if (!isInstanceDeleteMethod && !oPtr->classPtr) {
	Tcl_SetObjResult(interp, Tcl_NewStringObj(
		"attempt to misuse API", -1));
	Tcl_SetErrorCode(interp, "TCL", "OO", "MONKEY_BUSINESS", (void *)NULL);
	return TCL_ERROR;
    }

    for (i = 1; i < objc; i++) {
	/*
	 * Delete the method structure from the appropriate hash table.
	 */

	if (RenameDeleteMethod(interp, oPtr, !isInstanceDeleteMethod,
		objv[i], NULL) != TCL_OK) {
	    return TCL_ERROR;
	}
    }

    if (isInstanceDeleteMethod) {
	BumpInstanceEpoch(oPtr);
    } else {
	BumpGlobalEpoch(interp, oPtr->classPtr);
    }
    return TCL_OK;
}

/*
 * ----------------------------------------------------------------------
 *
 * TclOODefineDestructorObjCmd --
 *
 *	Implementation of the "destructor" subcommand of the "oo::define"
 *	command.
 *
 * ----------------------------------------------------------------------
 */

int
TclOODefineDestructorObjCmd(
    TCL_UNUSED(void *),
    Tcl_Interp *interp,
    int objc,
    Tcl_Obj *const *objv)
{
    Object *oPtr;
    Class *clsPtr;
    Tcl_Method method;
    Tcl_Size bodyLength;

    if (objc != 2) {
	Tcl_WrongNumArgs(interp, 1, objv, "body");
	return TCL_ERROR;
    }

    oPtr = (Object *) TclOOGetDefineCmdContext(interp);
    if (oPtr == NULL) {
	return TCL_ERROR;
    }
    clsPtr = oPtr->classPtr;

    (void)Tcl_GetStringFromObj(objv[1], &bodyLength);
    if (bodyLength > 0) {
	/*
	 * Create the method structure.
	 */

	method = (Tcl_Method) TclOONewProcMethod(interp, clsPtr,
		PUBLIC_METHOD, NULL, NULL, objv[1], NULL);
	if (method == NULL) {
	    return TCL_ERROR;
	}
    } else {
	/*
	 * Delete the destructor method record and set the field in the class
	 * record to NULL.
	 */

	method = NULL;
    }

    /*
     * Place the method structure in the class record. Note that we might not
     * immediately delete the destructor as this might be being done during
     * execution of the destructor itself. Also note that setting a
     * destructor during a destructor is fairly dumb anyway.
     */

    Tcl_ClassSetDestructor(interp, (Tcl_Class) clsPtr, method);
    return TCL_OK;
}

/*
 * ----------------------------------------------------------------------
 *
 * TclOODefineExportObjCmd --
 *
 *	Implementation of the "export" subcommand of the "oo::define" and
 *	"oo::objdefine" commands.
 *
 * ----------------------------------------------------------------------
 */

int
TclOODefineExportObjCmd(
    void *clientData,
    Tcl_Interp *interp,
    int objc,
    Tcl_Obj *const *objv)
{
    int isInstanceExport = (clientData != NULL);
    Object *oPtr;
    Method *mPtr;
    Tcl_HashEntry *hPtr;
    Class *clsPtr;
    int i, isNew, changed = 0;

    if (objc < 2) {
	Tcl_WrongNumArgs(interp, 1, objv, "name ?name ...?");
	return TCL_ERROR;
    }

    oPtr = (Object *) TclOOGetDefineCmdContext(interp);
    if (oPtr == NULL) {
	return TCL_ERROR;
    }
    clsPtr = oPtr->classPtr;
    if (!isInstanceExport && !clsPtr) {
	Tcl_SetObjResult(interp, Tcl_NewStringObj(
		"attempt to misuse API", -1));
	Tcl_SetErrorCode(interp, "TCL", "OO", "MONKEY_BUSINESS", (void *)NULL);
	return TCL_ERROR;
    }

    for (i = 1; i < objc; i++) {
	/*
	 * Exporting is done by adding the PUBLIC_METHOD flag to the method
	 * record. If there is no such method in this object or class (i.e.
	 * the method comes from something inherited from or that we're an
	 * instance of) then we put in a blank record with that flag; such
	 * records are skipped over by the call chain engine *except* for
	 * their flags member.
	 */

	if (isInstanceExport) {
	    if (!oPtr->methodsPtr) {
		oPtr->methodsPtr = (Tcl_HashTable *)Tcl_Alloc(sizeof(Tcl_HashTable));
		Tcl_InitObjHashTable(oPtr->methodsPtr);
		oPtr->flags &= ~USE_CLASS_CACHE;
	    }
	    hPtr = Tcl_CreateHashEntry(oPtr->methodsPtr, objv[i],
		    &isNew);
	} else {
	    hPtr = Tcl_CreateHashEntry(&clsPtr->classMethods, objv[i],
		    &isNew);
	}

	if (isNew) {
	    mPtr = (Method *)Tcl_Alloc(sizeof(Method));
	    memset(mPtr, 0, sizeof(Method));
	    mPtr->refCount = 1;
	    mPtr->namePtr = objv[i];
	    Tcl_IncrRefCount(objv[i]);
	    Tcl_SetHashValue(hPtr, mPtr);
	} else {
	    mPtr = (Method *)Tcl_GetHashValue(hPtr);
	}
	if (isNew || !(mPtr->flags & (PUBLIC_METHOD | PRIVATE_METHOD))) {
	    mPtr->flags |= PUBLIC_METHOD;
	    mPtr->flags &= ~TRUE_PRIVATE_METHOD;
	    changed = 1;
	}
    }

    /*
     * Bump the right epoch if we actually changed anything.
     */

    if (changed) {
	if (isInstanceExport) {
	    BumpInstanceEpoch(oPtr);
	} else {
	    BumpGlobalEpoch(interp, clsPtr);
	}
    }
    return TCL_OK;
}

/*
 * ----------------------------------------------------------------------
 *
 * TclOODefineForwardObjCmd --
 *
 *	Implementation of the "forward" subcommand of the "oo::define" and
 *	"oo::objdefine" commands.
 *
 * ----------------------------------------------------------------------
 */

int
TclOODefineForwardObjCmd(
    void *clientData,
    Tcl_Interp *interp,
    int objc,
    Tcl_Obj *const *objv)
{
    int isInstanceForward = (clientData != NULL);
    Object *oPtr;
    Method *mPtr;
    int isPublic;
    Tcl_Obj *prefixObj;

    if (objc < 3) {
	Tcl_WrongNumArgs(interp, 1, objv, "name cmdName ?arg ...?");
	return TCL_ERROR;
    }

    oPtr = (Object *) TclOOGetDefineCmdContext(interp);
    if (oPtr == NULL) {
	return TCL_ERROR;
    }
    if (!isInstanceForward && !oPtr->classPtr) {
	Tcl_SetObjResult(interp, Tcl_NewStringObj(
		"attempt to misuse API", -1));
	Tcl_SetErrorCode(interp, "TCL", "OO", "MONKEY_BUSINESS", (void *)NULL);
	return TCL_ERROR;
    }
    isPublic = Tcl_StringMatch(TclGetString(objv[1]), PUBLIC_PATTERN)
	    ? PUBLIC_METHOD : 0;
    if (IsPrivateDefine(interp)) {
	isPublic = TRUE_PRIVATE_METHOD;
    }

    /*
     * Create the method structure.
     */

    prefixObj = Tcl_NewListObj(objc - 2, objv + 2);
    if (isInstanceForward) {
	mPtr = TclOONewForwardInstanceMethod(interp, oPtr, isPublic, objv[1],
		prefixObj);
    } else {
	mPtr = TclOONewForwardMethod(interp, oPtr->classPtr, isPublic,
		objv[1], prefixObj);
    }
    if (mPtr == NULL) {
	Tcl_DecrRefCount(prefixObj);
	return TCL_ERROR;
    }
    return TCL_OK;
}

/*
 * ----------------------------------------------------------------------
 *
 * TclOODefineMethodObjCmd --
 *
 *	Implementation of the "method" subcommand of the "oo::define" and
 *	"oo::objdefine" commands.
 *
 * ----------------------------------------------------------------------
 */

int
TclOODefineMethodObjCmd(
    void *clientData,
    Tcl_Interp *interp,
    int objc,
    Tcl_Obj *const *objv)
{
    /*
     * Table of export modes for methods and their corresponding enum.
     */

    static const char *const exportModes[] = {
	"-export",
	"-private",
	"-unexport",
	NULL
    };
    enum ExportMode {
	MODE_EXPORT,
	MODE_PRIVATE,
	MODE_UNEXPORT
    } exportMode;

    int isInstanceMethod = (clientData != NULL);
    Object *oPtr;
    int isPublic = 0;

    if (objc < 4 || objc > 5) {
	Tcl_WrongNumArgs(interp, 1, objv, "name ?option? args body");
	return TCL_ERROR;
    }

    oPtr = (Object *) TclOOGetDefineCmdContext(interp);
    if (oPtr == NULL) {
	return TCL_ERROR;
    }
    if (!isInstanceMethod && !oPtr->classPtr) {
	Tcl_SetObjResult(interp, Tcl_NewStringObj(
		"attempt to misuse API", -1));
	Tcl_SetErrorCode(interp, "TCL", "OO", "MONKEY_BUSINESS", (void *)NULL);
	return TCL_ERROR;
    }
    if (objc == 5) {
	if (Tcl_GetIndexFromObj(interp, objv[2], exportModes, "export flag",
		0, &exportMode) != TCL_OK) {
	    return TCL_ERROR;
	}
	switch (exportMode) {
	case MODE_EXPORT:
	    isPublic = PUBLIC_METHOD;
	    break;
	case MODE_PRIVATE:
	    isPublic = TRUE_PRIVATE_METHOD;
	    break;
	case MODE_UNEXPORT:
	    isPublic = 0;
	    break;
	}
    } else {
	if (IsPrivateDefine(interp)) {
	    isPublic = TRUE_PRIVATE_METHOD;
	} else {
	    isPublic = Tcl_StringMatch(TclGetString(objv[1]), PUBLIC_PATTERN)
		    ? PUBLIC_METHOD : 0;
	}
    }

    /*
     * Create the method by using the right back-end API.
     */

    if (isInstanceMethod) {
	if (TclOONewProcInstanceMethod(interp, oPtr, isPublic, objv[1],
		objv[objc - 2], objv[objc - 1], NULL) == NULL) {
	    return TCL_ERROR;
	}
    } else {
	if (TclOONewProcMethod(interp, oPtr->classPtr, isPublic, objv[1],
		objv[objc - 2], objv[objc - 1], NULL) == NULL) {
	    return TCL_ERROR;
	}
    }
    return TCL_OK;
}

/*
 * ----------------------------------------------------------------------
 *
 * TclOODefineRenameMethodObjCmd --
 *
 *	Implementation of the "renamemethod" subcommand of the "oo::define"
 *	and "oo::objdefine" commands.
 *
 * ----------------------------------------------------------------------
 */

int
TclOODefineRenameMethodObjCmd(
    void *clientData,
    Tcl_Interp *interp,
    int objc,
    Tcl_Obj *const *objv)
{
    int isInstanceRenameMethod = (clientData != NULL);
    Object *oPtr;

    if (objc != 3) {
	Tcl_WrongNumArgs(interp, 1, objv, "oldName newName");
	return TCL_ERROR;
    }

    oPtr = (Object *) TclOOGetDefineCmdContext(interp);
    if (oPtr == NULL) {
	return TCL_ERROR;
    }
    if (!isInstanceRenameMethod && !oPtr->classPtr) {
	Tcl_SetObjResult(interp, Tcl_NewStringObj(
		"attempt to misuse API", -1));
	Tcl_SetErrorCode(interp, "TCL", "OO", "MONKEY_BUSINESS", (void *)NULL);
	return TCL_ERROR;
    }

    /*
     * Delete the method entry from the appropriate hash table, and transfer
     * the thing it points to to its new entry. To do this, we first need to
     * get the entries from the appropriate hash tables (this can generate a
     * range of errors...)
     */

    if (RenameDeleteMethod(interp, oPtr, !isInstanceRenameMethod,
	    objv[1], objv[2]) != TCL_OK) {
	return TCL_ERROR;
    }

    if (isInstanceRenameMethod) {
	BumpInstanceEpoch(oPtr);
    } else {
	BumpGlobalEpoch(interp, oPtr->classPtr);
    }
    return TCL_OK;
}

/*
 * ----------------------------------------------------------------------
 *
 * TclOODefineUnexportObjCmd --
 *
 *	Implementation of the "unexport" subcommand of the "oo::define" and
 *	"oo::objdefine" commands.
 *
 * ----------------------------------------------------------------------
 */

int
TclOODefineUnexportObjCmd(
    void *clientData,
    Tcl_Interp *interp,
    int objc,
    Tcl_Obj *const *objv)
{
    int isInstanceUnexport = (clientData != NULL);
    Object *oPtr;
    Method *mPtr;
    Tcl_HashEntry *hPtr;
    Class *clsPtr;
    int i, isNew, changed = 0;

    if (objc < 2) {
	Tcl_WrongNumArgs(interp, 1, objv, "name ?name ...?");
	return TCL_ERROR;
    }

    oPtr = (Object *) TclOOGetDefineCmdContext(interp);
    if (oPtr == NULL) {
	return TCL_ERROR;
    }
    clsPtr = oPtr->classPtr;
    if (!isInstanceUnexport && !clsPtr) {
	Tcl_SetObjResult(interp, Tcl_NewStringObj(
		"attempt to misuse API", -1));
	Tcl_SetErrorCode(interp, "TCL", "OO", "MONKEY_BUSINESS", (void *)NULL);
	return TCL_ERROR;
    }

    for (i = 1; i < objc; i++) {
	/*
	 * Unexporting is done by removing the PUBLIC_METHOD flag from the
	 * method record. If there is no such method in this object or class
	 * (i.e. the method comes from something inherited from or that we're
	 * an instance of) then we put in a blank record without that flag;
	 * such records are skipped over by the call chain engine *except* for
	 * their flags member.
	 */

	if (isInstanceUnexport) {
	    if (!oPtr->methodsPtr) {
		oPtr->methodsPtr = (Tcl_HashTable *)Tcl_Alloc(sizeof(Tcl_HashTable));
		Tcl_InitObjHashTable(oPtr->methodsPtr);
		oPtr->flags &= ~USE_CLASS_CACHE;
	    }
	    hPtr = Tcl_CreateHashEntry(oPtr->methodsPtr, objv[i],
		    &isNew);
	} else {
	    hPtr = Tcl_CreateHashEntry(&clsPtr->classMethods, objv[i],
		    &isNew);
	}

	if (isNew) {
	    mPtr = (Method *)Tcl_Alloc(sizeof(Method));
	    memset(mPtr, 0, sizeof(Method));
	    mPtr->refCount = 1;
	    mPtr->namePtr = objv[i];
	    Tcl_IncrRefCount(objv[i]);
	    Tcl_SetHashValue(hPtr, mPtr);
	} else {
	    mPtr = (Method *)Tcl_GetHashValue(hPtr);
	}
	if (isNew || mPtr->flags & (PUBLIC_METHOD | TRUE_PRIVATE_METHOD)) {
	    mPtr->flags &= ~(PUBLIC_METHOD | TRUE_PRIVATE_METHOD);
	    changed = 1;
	}
    }

    /*
     * Bump the right epoch if we actually changed anything.
     */

    if (changed) {
	if (isInstanceUnexport) {
	    BumpInstanceEpoch(oPtr);
	} else {
	    BumpGlobalEpoch(interp, clsPtr);
	}
    }
    return TCL_OK;
}

/*
 * ----------------------------------------------------------------------
 *
 * Tcl_ClassSetConstructor, Tcl_ClassSetDestructor --
 *
 *	How to install a constructor or destructor into a class; API to call
 *	from C.
 *
 * ----------------------------------------------------------------------
 */

void
Tcl_ClassSetConstructor(
    Tcl_Interp *interp,
    Tcl_Class clazz,
    Tcl_Method method)
{
    Class *clsPtr = (Class *) clazz;

    if (method != (Tcl_Method) clsPtr->constructorPtr) {
	TclOODelMethodRef(clsPtr->constructorPtr);
	clsPtr->constructorPtr = (Method *) method;

	/*
	 * Remember to invalidate the cached constructor chain for this class.
	 * [Bug 2531577]
	 */

	if (clsPtr->constructorChainPtr) {
	    TclOODeleteChain(clsPtr->constructorChainPtr);
	    clsPtr->constructorChainPtr = NULL;
	}
	BumpGlobalEpoch(interp, clsPtr);
    }
}

void
Tcl_ClassSetDestructor(
    Tcl_Interp *interp,
    Tcl_Class clazz,
    Tcl_Method method)
{
    Class *clsPtr = (Class *) clazz;

    if (method != (Tcl_Method) clsPtr->destructorPtr) {
	TclOODelMethodRef(clsPtr->destructorPtr);
	clsPtr->destructorPtr = (Method *) method;
	if (clsPtr->destructorChainPtr) {
	    TclOODeleteChain(clsPtr->destructorChainPtr);
	    clsPtr->destructorChainPtr = NULL;
	}
	BumpGlobalEpoch(interp, clsPtr);
    }
}

/*
 * ----------------------------------------------------------------------
 *
 * TclOODefineSlots --
 *
 *	Create the "::oo::Slot" class and its standard instances. Class
 *	definition is empty at the stage (added by scripting).
 *
 * ----------------------------------------------------------------------
 */

int
TclOODefineSlots(
    Foundation *fPtr)
{
    const struct DeclaredSlot *slotInfoPtr;
    Tcl_Obj *getName = Tcl_NewStringObj("Get", -1);
    Tcl_Obj *setName = Tcl_NewStringObj("Set", -1);
    Tcl_Obj *resolveName = Tcl_NewStringObj("Resolve", -1);
    Class *slotCls;

    slotCls = ((Object *) Tcl_NewObjectInstance(fPtr->interp, (Tcl_Class)
	    fPtr->classCls, "::oo::Slot", NULL, TCL_INDEX_NONE, NULL, 0))->classPtr;
    if (slotCls == NULL) {
	return TCL_ERROR;
    }
    Tcl_IncrRefCount(getName);
    Tcl_IncrRefCount(setName);
    Tcl_IncrRefCount(resolveName);
    for (slotInfoPtr = slots ; slotInfoPtr->name ; slotInfoPtr++) {
	Tcl_Object slotObject = Tcl_NewObjectInstance(fPtr->interp,
		(Tcl_Class) slotCls, slotInfoPtr->name, NULL, TCL_INDEX_NONE, NULL, 0);

	if (slotObject == NULL) {
	    continue;
	}
	TclNewInstanceMethod(fPtr->interp, slotObject, getName, 0,
		&slotInfoPtr->getterType, NULL);
	TclNewInstanceMethod(fPtr->interp, slotObject, setName, 0,
		&slotInfoPtr->setterType, NULL);
	if (slotInfoPtr->resolverType.callProc) {
	    TclNewInstanceMethod(fPtr->interp, slotObject, resolveName, 0,
		    &slotInfoPtr->resolverType, NULL);
	}
    }
    Tcl_DecrRefCount(getName);
    Tcl_DecrRefCount(setName);
    Tcl_DecrRefCount(resolveName);
    return TCL_OK;
}

/*
 * ----------------------------------------------------------------------
 *
 * ClassFilterGet, ClassFilterSet --
 *
 *	Implementation of the "filter" slot accessors of the "oo::define"
 *	command.
 *
 * ----------------------------------------------------------------------
 */

static int
ClassFilterGet(
    TCL_UNUSED(void *),
    Tcl_Interp *interp,
    Tcl_ObjectContext context,
    int objc,
    Tcl_Obj *const *objv)
{
    Object *oPtr = (Object *) TclOOGetDefineCmdContext(interp);
    Tcl_Obj *resultObj, *filterObj;
    Tcl_Size i;

    if (Tcl_ObjectContextSkippedArgs(context) != objc) {
	Tcl_WrongNumArgs(interp, Tcl_ObjectContextSkippedArgs(context), objv,
		NULL);
	return TCL_ERROR;
    }
    if (oPtr == NULL) {
	return TCL_ERROR;
    } else if (!oPtr->classPtr) {
	Tcl_SetObjResult(interp, Tcl_NewStringObj(
		"attempt to misuse API", -1));
	Tcl_SetErrorCode(interp, "TCL", "OO", "MONKEY_BUSINESS", (void *)NULL);
	return TCL_ERROR;
    }

    TclNewObj(resultObj);
    FOREACH(filterObj, oPtr->classPtr->filters) {
	Tcl_ListObjAppendElement(NULL, resultObj, filterObj);
    }
    Tcl_SetObjResult(interp, resultObj);
    return TCL_OK;
}

static int
ClassFilterSet(
    TCL_UNUSED(void *),
    Tcl_Interp *interp,
    Tcl_ObjectContext context,
    int objc,
    Tcl_Obj *const *objv)
{
    Object *oPtr = (Object *) TclOOGetDefineCmdContext(interp);
    Tcl_Size filterc;
    Tcl_Obj **filterv;

    if (Tcl_ObjectContextSkippedArgs(context) + 1 != objc) {
	Tcl_WrongNumArgs(interp, Tcl_ObjectContextSkippedArgs(context), objv,
		"filterList");
	return TCL_ERROR;
    }
    objv += Tcl_ObjectContextSkippedArgs(context);

    if (oPtr == NULL) {
	return TCL_ERROR;
    } else if (!oPtr->classPtr) {
	Tcl_SetObjResult(interp, Tcl_NewStringObj(
		"attempt to misuse API", -1));
	Tcl_SetErrorCode(interp, "TCL", "OO", "MONKEY_BUSINESS", (void *)NULL);
	return TCL_ERROR;
    } else if (TclListObjGetElementsM(interp, objv[0], &filterc,
	    &filterv) != TCL_OK) {
	return TCL_ERROR;
    }

    TclOOClassSetFilters(interp, oPtr->classPtr, filterc, filterv);
    return TCL_OK;
}

/*
 * ----------------------------------------------------------------------
 *
 * ClassMixinGet, ClassMixinSet --
 *
 *	Implementation of the "mixin" slot accessors of the "oo::define"
 *	command.
 *
 * ----------------------------------------------------------------------
 */

static int
ClassMixinGet(
    TCL_UNUSED(void *),
    Tcl_Interp *interp,
    Tcl_ObjectContext context,
    int objc,
    Tcl_Obj *const *objv)
{
    Object *oPtr = (Object *) TclOOGetDefineCmdContext(interp);
    Tcl_Obj *resultObj;
    Class *mixinPtr;
    Tcl_Size i;

    if (Tcl_ObjectContextSkippedArgs(context) != objc) {
	Tcl_WrongNumArgs(interp, Tcl_ObjectContextSkippedArgs(context), objv,
		NULL);
	return TCL_ERROR;
    }
    if (oPtr == NULL) {
	return TCL_ERROR;
    } else if (!oPtr->classPtr) {
	Tcl_SetObjResult(interp, Tcl_NewStringObj(
		"attempt to misuse API", -1));
	Tcl_SetErrorCode(interp, "TCL", "OO", "MONKEY_BUSINESS", (void *)NULL);
	return TCL_ERROR;
    }

    TclNewObj(resultObj);
    FOREACH(mixinPtr, oPtr->classPtr->mixins) {
	Tcl_ListObjAppendElement(NULL, resultObj,
		TclOOObjectName(interp, mixinPtr->thisPtr));
    }
    Tcl_SetObjResult(interp, resultObj);
    return TCL_OK;

}

static int
ClassMixinSet(
    TCL_UNUSED(void *),
    Tcl_Interp *interp,
    Tcl_ObjectContext context,
    int objc,
    Tcl_Obj *const *objv)
{
    Object *oPtr = (Object *) TclOOGetDefineCmdContext(interp);
<<<<<<< HEAD
    Tcl_Size mixinc, i;
=======
    int mixinc, i, isNew;
>>>>>>> ceffda60
    Tcl_Obj **mixinv;
    Class **mixins;;		/* The references to the classes to actually
				 * install. */
    Tcl_HashTable uniqueCheck;	/* Note that this hash table is just used as a
				 * set of class references; it has no payload
				 * values and keys are always pointers. */

    if (Tcl_ObjectContextSkippedArgs(context) + 1 != objc) {
	Tcl_WrongNumArgs(interp, Tcl_ObjectContextSkippedArgs(context), objv,
		"mixinList");
	return TCL_ERROR;
    }
    objv += Tcl_ObjectContextSkippedArgs(context);

    if (oPtr == NULL) {
	return TCL_ERROR;
    } else if (!oPtr->classPtr) {
	Tcl_SetObjResult(interp, Tcl_NewStringObj(
		"attempt to misuse API", -1));
	Tcl_SetErrorCode(interp, "TCL", "OO", "MONKEY_BUSINESS", (void *)NULL);
	return TCL_ERROR;
    } else if (TclListObjGetElementsM(interp, objv[0], &mixinc,
	    &mixinv) != TCL_OK) {
	return TCL_ERROR;
    }

    mixins = (Class **)TclStackAlloc(interp, sizeof(Class *) * mixinc);
    Tcl_InitHashTable(&uniqueCheck, TCL_ONE_WORD_KEYS);

    for (i = 0; i < mixinc; i++) {
	mixins[i] = GetClassInOuterContext(interp, mixinv[i],
		"may only mix in classes");
	if (mixins[i] == NULL) {
	    i--;
	    goto freeAndError;
	}
	(void) Tcl_CreateHashEntry(&uniqueCheck, (void *) mixins[i], &isNew);
	if (!isNew) {
	    Tcl_SetObjResult(interp, Tcl_NewStringObj(
		    "class should only be a direct mixin once", -1));
	    Tcl_SetErrorCode(interp, "TCL", "OO", "REPETITIOUS",NULL);
	    goto freeAndError;
	}
	if (TclOOIsReachable(oPtr->classPtr, mixins[i])) {
	    Tcl_SetObjResult(interp, Tcl_NewStringObj(
		    "may not mix a class into itself", -1));
	    Tcl_SetErrorCode(interp, "TCL", "OO", "SELF_MIXIN", (void *)NULL);
	    goto freeAndError;
	}
    }

    TclOOClassSetMixins(interp, oPtr->classPtr, mixinc, mixins);
    Tcl_DeleteHashTable(&uniqueCheck);
    TclStackFree(interp, mixins);
    return TCL_OK;

  freeAndError:
    Tcl_DeleteHashTable(&uniqueCheck);
    TclStackFree(interp, mixins);
    return TCL_ERROR;
}

/*
 * ----------------------------------------------------------------------
 *
 * ClassSuperGet, ClassSuperSet --
 *
 *	Implementation of the "superclass" slot accessors of the "oo::define"
 *	command.
 *
 * ----------------------------------------------------------------------
 */

static int
ClassSuperGet(
    TCL_UNUSED(void *),
    Tcl_Interp *interp,
    Tcl_ObjectContext context,
    int objc,
    Tcl_Obj *const *objv)
{
    Object *oPtr = (Object *) TclOOGetDefineCmdContext(interp);
    Tcl_Obj *resultObj;
    Class *superPtr;
    Tcl_Size i;

    if (Tcl_ObjectContextSkippedArgs(context) != objc) {
	Tcl_WrongNumArgs(interp, Tcl_ObjectContextSkippedArgs(context), objv,
		NULL);
	return TCL_ERROR;
    }
    if (oPtr == NULL) {
	return TCL_ERROR;
    } else if (!oPtr->classPtr) {
	Tcl_SetObjResult(interp, Tcl_NewStringObj(
		"attempt to misuse API", -1));
	Tcl_SetErrorCode(interp, "TCL", "OO", "MONKEY_BUSINESS", (void *)NULL);
	return TCL_ERROR;
    }

    TclNewObj(resultObj);
    FOREACH(superPtr, oPtr->classPtr->superclasses) {
	Tcl_ListObjAppendElement(NULL, resultObj,
		TclOOObjectName(interp, superPtr->thisPtr));
    }
    Tcl_SetObjResult(interp, resultObj);
    return TCL_OK;
}

static int
ClassSuperSet(
    TCL_UNUSED(void *),
    Tcl_Interp *interp,
    Tcl_ObjectContext context,
    int objc,
    Tcl_Obj *const *objv)
{
    Object *oPtr = (Object *) TclOOGetDefineCmdContext(interp);
    Tcl_Size superc, j;
    Tcl_Size i;
    Tcl_Obj **superv;
    Class **superclasses, *superPtr;

    if (Tcl_ObjectContextSkippedArgs(context) + 1 != objc) {
	Tcl_WrongNumArgs(interp, Tcl_ObjectContextSkippedArgs(context), objv,
		"superclassList");
	return TCL_ERROR;
    }
    objv += Tcl_ObjectContextSkippedArgs(context);

    if (oPtr == NULL) {
	return TCL_ERROR;
    } else if (!oPtr->classPtr) {
	Tcl_SetObjResult(interp, Tcl_NewStringObj(
		"attempt to misuse API", -1));
	Tcl_SetErrorCode(interp, "TCL", "OO", "MONKEY_BUSINESS", (void *)NULL);
	return TCL_ERROR;
    } else if (oPtr == oPtr->fPtr->objectCls->thisPtr) {
	Tcl_SetObjResult(interp, Tcl_NewStringObj(
		"may not modify the superclass of the root object", -1));
	Tcl_SetErrorCode(interp, "TCL", "OO", "MONKEY_BUSINESS", (void *)NULL);
	return TCL_ERROR;
    } else if (TclListObjGetElementsM(interp, objv[0], &superc,
	    &superv) != TCL_OK) {
	return TCL_ERROR;
    }

    /*
     * Allocate some working space.
     */

    superclasses = (Class **) Tcl_Alloc(sizeof(Class *) * superc);

    /*
     * Parse the arguments to get the class to use as superclasses.
     *
     * Note that zero classes is special, as it is equivalent to just the
     * class of objects. [Bug 9d61624b3d]
     */

    if (superc == 0) {
	superclasses = (Class **)Tcl_Realloc(superclasses, sizeof(Class *));
	if (TclOOIsReachable(oPtr->fPtr->classCls, oPtr->classPtr)) {
	    superclasses[0] = oPtr->fPtr->classCls;
	} else {
	    superclasses[0] = oPtr->fPtr->objectCls;
	}
	superc = 1;
	AddRef(superclasses[0]->thisPtr);
    } else {
	for (i = 0; i < superc; i++) {
	    superclasses[i] = GetClassInOuterContext(interp, superv[i],
		    "only a class can be a superclass");
	    if (superclasses[i] == NULL) {
		goto failedAfterAlloc;
	    }
	    for (j = 0; j < i; j++) {
		if (superclasses[j] == superclasses[i]) {
		    Tcl_SetObjResult(interp, Tcl_NewStringObj(
			    "class should only be a direct superclass once",
			    -1));
		    Tcl_SetErrorCode(interp, "TCL", "OO", "REPETITIOUS",(void *)NULL);
		    goto failedAfterAlloc;
		}
	    }
	    if (TclOOIsReachable(oPtr->classPtr, superclasses[i])) {
		Tcl_SetObjResult(interp, Tcl_NewStringObj(
			"attempt to form circular dependency graph", -1));
		Tcl_SetErrorCode(interp, "TCL", "OO", "CIRCULARITY", (void *)NULL);
	    failedAfterAlloc:
		for (; i-- > 0 ;) {
		    TclOODecrRefCount(superclasses[i]->thisPtr);
		}
		Tcl_Free(superclasses);
		return TCL_ERROR;
	    }

	    /*
	     * Corresponding TclOODecrRefCount() is near the end of this
	     * function.
	     */

	    AddRef(superclasses[i]->thisPtr);
	}
    }

    /*
     * Install the list of superclasses into the class. Note that this also
     * involves splicing the class out of the superclasses' subclass list that
     * it used to be a member of and splicing it into the new superclasses'
     * subclass list.
     */

    if (oPtr->classPtr->superclasses.num != 0) {
	FOREACH(superPtr, oPtr->classPtr->superclasses) {
	    TclOORemoveFromSubclasses(oPtr->classPtr, superPtr);
	    TclOODecrRefCount(superPtr->thisPtr);
	}
	Tcl_Free(oPtr->classPtr->superclasses.list);
    }
    oPtr->classPtr->superclasses.list = superclasses;
    oPtr->classPtr->superclasses.num = superc;
    FOREACH(superPtr, oPtr->classPtr->superclasses) {
	TclOOAddToSubclasses(oPtr->classPtr, superPtr);
    }
    BumpGlobalEpoch(interp, oPtr->classPtr);

    return TCL_OK;
}

/*
 * ----------------------------------------------------------------------
 *
 * ClassVarsGet, ClassVarsSet --
 *
 *	Implementation of the "variable" slot accessors of the "oo::define"
 *	command.
 *
 * ----------------------------------------------------------------------
 */

static int
ClassVarsGet(
    TCL_UNUSED(void *),
    Tcl_Interp *interp,
    Tcl_ObjectContext context,
    int objc,
    Tcl_Obj *const *objv)
{
    Object *oPtr = (Object *) TclOOGetDefineCmdContext(interp);
    Tcl_Obj *resultObj;
    Tcl_Size i;

    if (Tcl_ObjectContextSkippedArgs(context) != objc) {
	Tcl_WrongNumArgs(interp, Tcl_ObjectContextSkippedArgs(context), objv,
		NULL);
	return TCL_ERROR;
    }
    if (oPtr == NULL) {
	return TCL_ERROR;
    } else if (!oPtr->classPtr) {
	Tcl_SetObjResult(interp, Tcl_NewStringObj(
		"attempt to misuse API", -1));
	Tcl_SetErrorCode(interp, "TCL", "OO", "MONKEY_BUSINESS", (void *)NULL);
	return TCL_ERROR;
    }

    TclNewObj(resultObj);
    if (IsPrivateDefine(interp)) {
	PrivateVariableMapping *privatePtr;

	FOREACH_STRUCT(privatePtr, oPtr->classPtr->privateVariables) {
	    Tcl_ListObjAppendElement(NULL, resultObj, privatePtr->variableObj);
	}
    } else {
	Tcl_Obj *variableObj;

	FOREACH(variableObj, oPtr->classPtr->variables) {
	    Tcl_ListObjAppendElement(NULL, resultObj, variableObj);
	}
    }
    Tcl_SetObjResult(interp, resultObj);
    return TCL_OK;
}

static int
ClassVarsSet(
    TCL_UNUSED(void *),
    Tcl_Interp *interp,
    Tcl_ObjectContext context,
    int objc,
    Tcl_Obj *const *objv)
{
    Object *oPtr = (Object *) TclOOGetDefineCmdContext(interp);
    Tcl_Size i;
    Tcl_Size varc;
    Tcl_Obj **varv;

    if (Tcl_ObjectContextSkippedArgs(context) + 1 != objc) {
	Tcl_WrongNumArgs(interp, Tcl_ObjectContextSkippedArgs(context), objv,
		"filterList");
	return TCL_ERROR;
    }
    objv += Tcl_ObjectContextSkippedArgs(context);

    if (oPtr == NULL) {
	return TCL_ERROR;
    } else if (!oPtr->classPtr) {
	Tcl_SetObjResult(interp, Tcl_NewStringObj(
		"attempt to misuse API", -1));
	Tcl_SetErrorCode(interp, "TCL", "OO", "MONKEY_BUSINESS", (void *)NULL);
	return TCL_ERROR;
    } else if (TclListObjGetElementsM(interp, objv[0], &varc,
	    &varv) != TCL_OK) {
	return TCL_ERROR;
    }

    for (i = 0; i < varc; i++) {
	const char *varName = TclGetString(varv[i]);

	if (strstr(varName, "::") != NULL) {
	    Tcl_SetObjResult(interp, Tcl_ObjPrintf(
		    "invalid declared variable name \"%s\": must not %s",
		    varName, "contain namespace separators"));
	    Tcl_SetErrorCode(interp, "TCL", "OO", "BAD_DECLVAR", (void *)NULL);
	    return TCL_ERROR;
	}
	if (Tcl_StringMatch(varName, "*(*)")) {
	    Tcl_SetObjResult(interp, Tcl_ObjPrintf(
		    "invalid declared variable name \"%s\": must not %s",
		    varName, "refer to an array element"));
	    Tcl_SetErrorCode(interp, "TCL", "OO", "BAD_DECLVAR", (void *)NULL);
	    return TCL_ERROR;
	}
    }

    if (IsPrivateDefine(interp)) {
	InstallPrivateVariableMapping(&oPtr->classPtr->privateVariables,
		varc, varv, oPtr->classPtr->thisPtr->creationEpoch);
    } else {
	InstallStandardVariableMapping(&oPtr->classPtr->variables, varc, varv);
    }
    return TCL_OK;
}

/*
 * ----------------------------------------------------------------------
 *
 * ObjectFilterGet, ObjectFilterSet --
 *
 *	Implementation of the "filter" slot accessors of the "oo::objdefine"
 *	command.
 *
 * ----------------------------------------------------------------------
 */

static int
ObjFilterGet(
    TCL_UNUSED(void *),
    Tcl_Interp *interp,
    Tcl_ObjectContext context,
    int objc,
    Tcl_Obj *const *objv)
{
    Object *oPtr = (Object *) TclOOGetDefineCmdContext(interp);
    Tcl_Obj *resultObj, *filterObj;
    Tcl_Size i;

    if (Tcl_ObjectContextSkippedArgs(context) != objc) {
	Tcl_WrongNumArgs(interp, Tcl_ObjectContextSkippedArgs(context), objv,
		NULL);
	return TCL_ERROR;
    } else if (oPtr == NULL) {
	return TCL_ERROR;
    }

    TclNewObj(resultObj);
    FOREACH(filterObj, oPtr->filters) {
	Tcl_ListObjAppendElement(NULL, resultObj, filterObj);
    }
    Tcl_SetObjResult(interp, resultObj);
    return TCL_OK;
}

static int
ObjFilterSet(
    TCL_UNUSED(void *),
    Tcl_Interp *interp,
    Tcl_ObjectContext context,
    int objc,
    Tcl_Obj *const *objv)
{
    Object *oPtr = (Object *) TclOOGetDefineCmdContext(interp);
    Tcl_Size filterc;
    Tcl_Obj **filterv;

    if (Tcl_ObjectContextSkippedArgs(context) + 1 != objc) {
	Tcl_WrongNumArgs(interp, Tcl_ObjectContextSkippedArgs(context), objv,
		"filterList");
	return TCL_ERROR;
    } else if (oPtr == NULL) {
	return TCL_ERROR;
    }
    objv += Tcl_ObjectContextSkippedArgs(context);
    if (TclListObjGetElementsM(interp, objv[0], &filterc,
	    &filterv) != TCL_OK) {
	return TCL_ERROR;
    }

    TclOOObjectSetFilters(oPtr, filterc, filterv);
    return TCL_OK;
}

/*
 * ----------------------------------------------------------------------
 *
 * ObjectMixinGet, ObjectMixinSet --
 *
 *	Implementation of the "mixin" slot accessors of the "oo::objdefine"
 *	command.
 *
 * ----------------------------------------------------------------------
 */

static int
ObjMixinGet(
    TCL_UNUSED(void *),
    Tcl_Interp *interp,
    Tcl_ObjectContext context,
    int objc,
    Tcl_Obj *const *objv)
{
    Object *oPtr = (Object *) TclOOGetDefineCmdContext(interp);
    Tcl_Obj *resultObj;
    Class *mixinPtr;
    Tcl_Size i;

    if (Tcl_ObjectContextSkippedArgs(context) != objc) {
	Tcl_WrongNumArgs(interp, Tcl_ObjectContextSkippedArgs(context), objv,
		NULL);
	return TCL_ERROR;
    } else if (oPtr == NULL) {
	return TCL_ERROR;
    }

    TclNewObj(resultObj);
    FOREACH(mixinPtr, oPtr->mixins) {
	if (mixinPtr) {
	    Tcl_ListObjAppendElement(NULL, resultObj,
		    TclOOObjectName(interp, mixinPtr->thisPtr));
	}
    }
    Tcl_SetObjResult(interp, resultObj);
    return TCL_OK;
}

static int
ObjMixinSet(
    TCL_UNUSED(void *),
    Tcl_Interp *interp,
    Tcl_ObjectContext context,
    int objc,
    Tcl_Obj *const *objv)
{
    Object *oPtr = (Object *) TclOOGetDefineCmdContext(interp);
<<<<<<< HEAD
    Tcl_Size i;
    Tcl_Size mixinc;
    Tcl_Obj **mixinv;
    Class **mixins;
=======
    int mixinc, i, isNew;
    Tcl_Obj **mixinv;
    Class **mixins;		/* The references to the classes to actually
				 * install. */
    Tcl_HashTable uniqueCheck;	/* Note that this hash table is just used as a
				 * set of class references; it has no payload
				 * values and keys are always pointers. */
>>>>>>> ceffda60

    if (Tcl_ObjectContextSkippedArgs(context) + 1 != objc) {
	Tcl_WrongNumArgs(interp, Tcl_ObjectContextSkippedArgs(context), objv,
		"mixinList");
	return TCL_ERROR;
    } else if (oPtr == NULL) {
	return TCL_ERROR;
    }
    objv += Tcl_ObjectContextSkippedArgs(context);
    if (TclListObjGetElementsM(interp, objv[0], &mixinc,
	    &mixinv) != TCL_OK) {
	return TCL_ERROR;
    }

    mixins = (Class **)TclStackAlloc(interp, sizeof(Class *) * mixinc);
    Tcl_InitHashTable(&uniqueCheck, TCL_ONE_WORD_KEYS);

    for (i = 0; i < mixinc; i++) {
	mixins[i] = GetClassInOuterContext(interp, mixinv[i],
		"may only mix in classes");
	if (mixins[i] == NULL) {
	    goto freeAndError;
	}
	(void) Tcl_CreateHashEntry(&uniqueCheck, (void *) mixins[i], &isNew);
	if (!isNew) {
	    Tcl_SetObjResult(interp, Tcl_NewStringObj(
		    "class should only be a direct mixin once", -1));
	    Tcl_SetErrorCode(interp, "TCL", "OO", "REPETITIOUS",NULL);
	    goto freeAndError;
	}
    }

    TclOOObjectSetMixins(oPtr, mixinc, mixins);
    TclStackFree(interp, mixins);
    Tcl_DeleteHashTable(&uniqueCheck);
    return TCL_OK;

  freeAndError:
    TclStackFree(interp, mixins);
    Tcl_DeleteHashTable(&uniqueCheck);
    return TCL_ERROR;
}

/*
 * ----------------------------------------------------------------------
 *
 * ObjectVarsGet, ObjectVarsSet --
 *
 *	Implementation of the "variable" slot accessors of the "oo::objdefine"
 *	command.
 *
 * ----------------------------------------------------------------------
 */

static int
ObjVarsGet(
    TCL_UNUSED(void *),
    Tcl_Interp *interp,
    Tcl_ObjectContext context,
    int objc,
    Tcl_Obj *const *objv)
{
    Object *oPtr = (Object *) TclOOGetDefineCmdContext(interp);
    Tcl_Obj *resultObj;
    Tcl_Size i;

    if (Tcl_ObjectContextSkippedArgs(context) != objc) {
	Tcl_WrongNumArgs(interp, Tcl_ObjectContextSkippedArgs(context), objv,
		NULL);
	return TCL_ERROR;
    } else if (oPtr == NULL) {
	return TCL_ERROR;
    }

    TclNewObj(resultObj);
    if (IsPrivateDefine(interp)) {
	PrivateVariableMapping *privatePtr;

	FOREACH_STRUCT(privatePtr, oPtr->privateVariables) {
	    Tcl_ListObjAppendElement(NULL, resultObj, privatePtr->variableObj);
	}
    } else {
	Tcl_Obj *variableObj;

	FOREACH(variableObj, oPtr->variables) {
	    Tcl_ListObjAppendElement(NULL, resultObj, variableObj);
	}
    }
    Tcl_SetObjResult(interp, resultObj);
    return TCL_OK;
}

static int
ObjVarsSet(
    TCL_UNUSED(void *),
    Tcl_Interp *interp,
    Tcl_ObjectContext context,
    int objc,
    Tcl_Obj *const *objv)
{
    Object *oPtr = (Object *) TclOOGetDefineCmdContext(interp);
    Tcl_Size varc, i;
    Tcl_Obj **varv;

    if (Tcl_ObjectContextSkippedArgs(context) + 1 != objc) {
	Tcl_WrongNumArgs(interp, Tcl_ObjectContextSkippedArgs(context), objv,
		"variableList");
	return TCL_ERROR;
    } else if (oPtr == NULL) {
	return TCL_ERROR;
    }
    objv += Tcl_ObjectContextSkippedArgs(context);
    if (TclListObjGetElementsM(interp, objv[0], &varc,
	    &varv) != TCL_OK) {
	return TCL_ERROR;
    }

    for (i = 0; i < varc; i++) {
	const char *varName = TclGetString(varv[i]);

	if (strstr(varName, "::") != NULL) {
	    Tcl_SetObjResult(interp, Tcl_ObjPrintf(
		    "invalid declared variable name \"%s\": must not %s",
		    varName, "contain namespace separators"));
	    Tcl_SetErrorCode(interp, "TCL", "OO", "BAD_DECLVAR", (void *)NULL);
	    return TCL_ERROR;
	}
	if (Tcl_StringMatch(varName, "*(*)")) {
	    Tcl_SetObjResult(interp, Tcl_ObjPrintf(
		    "invalid declared variable name \"%s\": must not %s",
		    varName, "refer to an array element"));
	    Tcl_SetErrorCode(interp, "TCL", "OO", "BAD_DECLVAR", (void *)NULL);
	    return TCL_ERROR;
	}
    }

    if (IsPrivateDefine(interp)) {
	InstallPrivateVariableMapping(&oPtr->privateVariables, varc, varv,
		oPtr->creationEpoch);
    } else {
	InstallStandardVariableMapping(&oPtr->variables, varc, varv);
    }
    return TCL_OK;
}

/*
 * ----------------------------------------------------------------------
 *
 * ResolveClass --
 *
 *	Implementation of the "Resolve" support method for some slots (those
 *	that are slots around a list of classes). This resolves possible class
 *	names to their fully-qualified names if possible.
 *
 * ----------------------------------------------------------------------
 */

static int
ResolveClass(
    TCL_UNUSED(void *),
    Tcl_Interp *interp,
    Tcl_ObjectContext context,
    int objc,
    Tcl_Obj *const *objv)
{
    int idx = Tcl_ObjectContextSkippedArgs(context);
    Object *oPtr = (Object *) TclOOGetDefineCmdContext(interp);
    Class *clsPtr;

    /*
     * Check if were called wrongly. The definition context isn't used...
     * except that GetClassInOuterContext() assumes that it is there.
     */

    if (oPtr == NULL) {
	return TCL_ERROR;
    } else if (objc != idx + 1) {
	Tcl_WrongNumArgs(interp, idx, objv, "slotElement");
	return TCL_ERROR;
    }

    /*
     * Resolve the class if possible. If not, remove any resolution error and
     * return what we've got anyway as the failure might not be fatal overall.
     */

    clsPtr = GetClassInOuterContext(interp, objv[idx],
	    "USER SHOULD NOT SEE THIS MESSAGE");
    if (clsPtr == NULL) {
	Tcl_ResetResult(interp);
	Tcl_SetObjResult(interp, objv[idx]);
    } else {
	Tcl_SetObjResult(interp, TclOOObjectName(interp, clsPtr->thisPtr));
    }

    return TCL_OK;
}

/*
 * ----------------------------------------------------------------------
 *
 * ClassRPropsGet, ClassRPropsSet, ObjRPropsGet, ObjRPropsSet --
 *
 *	Implementations of the "readableproperties" slot accessors for classes
 *	and instances.
 *
 * ----------------------------------------------------------------------
 */

static void
InstallReadableProps(
    PropertyStorage *props,
    Tcl_Size objc,
    Tcl_Obj *const objv[])
{
    Tcl_Obj *propObj;
    Tcl_Size i, n;
    int created;
    Tcl_HashTable uniqueTable;

    if (props->allReadableCache) {
	Tcl_DecrRefCount(props->allReadableCache);
	props->allReadableCache = NULL;
    }

    for (i=0 ; i<objc ; i++) {
	Tcl_IncrRefCount(objv[i]);
    }
    FOREACH(propObj, props->readable) {
	Tcl_DecrRefCount(propObj);
    }
    if (i != objc) {
	if (objc == 0) {
	    Tcl_Free(props->readable.list);
	} else if (i) {
	    props->readable.list = (Tcl_Obj **)Tcl_Realloc(props->readable.list,
		    sizeof(Tcl_Obj *) * objc);
	} else {
	    props->readable.list = (Tcl_Obj **)Tcl_Alloc(sizeof(Tcl_Obj *) * objc);
	}
    }
    props->readable.num = 0;
    if (objc > 0) {
	Tcl_InitObjHashTable(&uniqueTable);
	for (i=n=0 ; i<objc ; i++) {
	    Tcl_CreateHashEntry(&uniqueTable, objv[i], &created);
	    if (created) {
		props->readable.list[n++] = objv[i];
	    } else {
		Tcl_DecrRefCount(objv[i]);
	    }
	}
	props->readable.num = n;

	/*
	 * Shouldn't be necessary, but maintain num/list invariant.
	 */

	if (n != objc) {
	    props->readable.list = (Tcl_Obj **)Tcl_Realloc(props->readable.list,
		    sizeof(Tcl_Obj *) * n);
	}
	Tcl_DeleteHashTable(&uniqueTable);
    }
}

static int
ClassRPropsGet(
    TCL_UNUSED(void *),
    Tcl_Interp *interp,
    Tcl_ObjectContext context,
    int objc,
    Tcl_Obj *const *objv)
{
    Object *oPtr = (Object *) TclOOGetDefineCmdContext(interp);
    Tcl_Obj *resultObj, *propNameObj;
    int i;

    if (Tcl_ObjectContextSkippedArgs(context) != objc) {
	Tcl_WrongNumArgs(interp, Tcl_ObjectContextSkippedArgs(context), objv,
		NULL);
	return TCL_ERROR;
    }
    if (oPtr == NULL) {
	return TCL_ERROR;
    } else if (!oPtr->classPtr) {
	Tcl_SetObjResult(interp, Tcl_NewStringObj(
		"attempt to misuse API", -1));
	Tcl_SetErrorCode(interp, "TCL", "OO", "MONKEY_BUSINESS", (void *)NULL);
	return TCL_ERROR;
    }

    TclNewObj(resultObj);
    FOREACH(propNameObj, oPtr->classPtr->properties.readable) {
	Tcl_ListObjAppendElement(NULL, resultObj, propNameObj);
    }
    Tcl_SetObjResult(interp, resultObj);
    return TCL_OK;
}

static int
ClassRPropsSet(
    TCL_UNUSED(void *),
    Tcl_Interp *interp,
    Tcl_ObjectContext context,
    int objc,
    Tcl_Obj *const *objv)
{
    Object *oPtr = (Object *) TclOOGetDefineCmdContext(interp);
    Tcl_Size varc;
    Tcl_Obj **varv;

    if (Tcl_ObjectContextSkippedArgs(context) + 1 != objc) {
	Tcl_WrongNumArgs(interp, Tcl_ObjectContextSkippedArgs(context), objv,
		"filterList");
	return TCL_ERROR;
    }
    objv += Tcl_ObjectContextSkippedArgs(context);

    if (oPtr == NULL) {
	return TCL_ERROR;
    } else if (!oPtr->classPtr) {
	Tcl_SetObjResult(interp, Tcl_NewStringObj(
		"attempt to misuse API", -1));
	Tcl_SetErrorCode(interp, "TCL", "OO", "MONKEY_BUSINESS", (void *)NULL);
	return TCL_ERROR;
    } else if (Tcl_ListObjGetElements(interp, objv[0], &varc,
	    &varv) != TCL_OK) {
	return TCL_ERROR;
    }

    InstallReadableProps(&oPtr->classPtr->properties, varc, varv);
    BumpGlobalEpoch(interp, oPtr->classPtr);
    return TCL_OK;
}

static int
ObjRPropsGet(
    TCL_UNUSED(void *),
    Tcl_Interp *interp,
    Tcl_ObjectContext context,
    int objc,
    Tcl_Obj *const *objv)
{
    Object *oPtr = (Object *) TclOOGetDefineCmdContext(interp);
    Tcl_Obj *resultObj, *propNameObj;
    int i;

    if (Tcl_ObjectContextSkippedArgs(context) != objc) {
	Tcl_WrongNumArgs(interp, Tcl_ObjectContextSkippedArgs(context), objv,
		NULL);
	return TCL_ERROR;
    }
    if (oPtr == NULL) {
	return TCL_ERROR;
    }

    TclNewObj(resultObj);
    FOREACH(propNameObj, oPtr->properties.readable) {
	Tcl_ListObjAppendElement(NULL, resultObj, propNameObj);
    }
    Tcl_SetObjResult(interp, resultObj);
    return TCL_OK;
}

static int
ObjRPropsSet(
    TCL_UNUSED(void *),
    Tcl_Interp *interp,
    Tcl_ObjectContext context,
    int objc,
    Tcl_Obj *const *objv)
{
    Object *oPtr = (Object *) TclOOGetDefineCmdContext(interp);
    Tcl_Size varc;
    Tcl_Obj **varv;

    if (Tcl_ObjectContextSkippedArgs(context) + 1 != objc) {
	Tcl_WrongNumArgs(interp, Tcl_ObjectContextSkippedArgs(context), objv,
		"filterList");
	return TCL_ERROR;
    }
    objv += Tcl_ObjectContextSkippedArgs(context);

    if (oPtr == NULL) {
	return TCL_ERROR;
    } else if (Tcl_ListObjGetElements(interp, objv[0], &varc,
	    &varv) != TCL_OK) {
	return TCL_ERROR;
    }

    InstallReadableProps(&oPtr->properties, varc, varv);
    return TCL_OK;
}

/*
 * ----------------------------------------------------------------------
 *
 * ClassWPropsGet, ClassWPropsSet, ObjWPropsGet, ObjWPropsSet --
 *
 *	Implementations of the "writableproperties" slot accessors for classes
 *	and instances.
 *
 * ----------------------------------------------------------------------
 */

static void
InstallWritableProps(
    PropertyStorage *props,
    Tcl_Size objc,
    Tcl_Obj *const objv[])
{
    Tcl_Obj *propObj;
    Tcl_Size i, n;
    int created;
    Tcl_HashTable uniqueTable;

    if (props->allWritableCache) {
	Tcl_DecrRefCount(props->allWritableCache);
	props->allWritableCache = NULL;
    }

    for (i=0 ; i<objc ; i++) {
	Tcl_IncrRefCount(objv[i]);
    }
    FOREACH(propObj, props->writable) {
	Tcl_DecrRefCount(propObj);
    }
    if (i != objc) {
	if (objc == 0) {
	    Tcl_Free(props->writable.list);
	} else if (i) {
	    props->writable.list = (Tcl_Obj **)Tcl_Realloc(props->writable.list,
		    sizeof(Tcl_Obj *) * objc);
	} else {
	    props->writable.list = (Tcl_Obj **)Tcl_Alloc(sizeof(Tcl_Obj *) * objc);
	}
    }
    props->writable.num = 0;
    if (objc > 0) {
	Tcl_InitObjHashTable(&uniqueTable);
	for (i=n=0 ; i<objc ; i++) {
	    Tcl_CreateHashEntry(&uniqueTable, objv[i], &created);
	    if (created) {
		props->writable.list[n++] = objv[i];
	    } else {
		Tcl_DecrRefCount(objv[i]);
	    }
	}
	props->writable.num = n;

	/*
	 * Shouldn't be necessary, but maintain num/list invariant.
	 */

	if (n != objc) {
	    props->writable.list = (Tcl_Obj **)Tcl_Realloc(props->writable.list,
		    sizeof(Tcl_Obj *) * n);
	}
	Tcl_DeleteHashTable(&uniqueTable);
    }
}

static int
ClassWPropsGet(
    TCL_UNUSED(void *),
    Tcl_Interp *interp,
    Tcl_ObjectContext context,
    int objc,
    Tcl_Obj *const *objv)
{
    Object *oPtr = (Object *) TclOOGetDefineCmdContext(interp);
    Tcl_Obj *resultObj, *propNameObj;
    int i;

    if (Tcl_ObjectContextSkippedArgs(context) != objc) {
	Tcl_WrongNumArgs(interp, Tcl_ObjectContextSkippedArgs(context), objv,
		NULL);
	return TCL_ERROR;
    }
    if (oPtr == NULL) {
	return TCL_ERROR;
    } else if (!oPtr->classPtr) {
	Tcl_SetObjResult(interp, Tcl_NewStringObj(
		"attempt to misuse API", -1));
	Tcl_SetErrorCode(interp, "TCL", "OO", "MONKEY_BUSINESS", (void *)NULL);
	return TCL_ERROR;
    }

    TclNewObj(resultObj);
    FOREACH(propNameObj, oPtr->classPtr->properties.writable) {
	Tcl_ListObjAppendElement(NULL, resultObj, propNameObj);
    }
    Tcl_SetObjResult(interp, resultObj);
    return TCL_OK;
}

static int
ClassWPropsSet(
    TCL_UNUSED(void *),
    Tcl_Interp *interp,
    Tcl_ObjectContext context,
    int objc,
    Tcl_Obj *const *objv)
{
    Object *oPtr = (Object *) TclOOGetDefineCmdContext(interp);
    Tcl_Size varc;
    Tcl_Obj **varv;

    if (Tcl_ObjectContextSkippedArgs(context) + 1 != objc) {
	Tcl_WrongNumArgs(interp, Tcl_ObjectContextSkippedArgs(context), objv,
		"propertyList");
	return TCL_ERROR;
    }
    objv += Tcl_ObjectContextSkippedArgs(context);

    if (oPtr == NULL) {
	return TCL_ERROR;
    } else if (!oPtr->classPtr) {
	Tcl_SetObjResult(interp, Tcl_NewStringObj(
		"attempt to misuse API", -1));
	Tcl_SetErrorCode(interp, "TCL", "OO", "MONKEY_BUSINESS", (void *)NULL);
	return TCL_ERROR;
    } else if (Tcl_ListObjGetElements(interp, objv[0], &varc,
	    &varv) != TCL_OK) {
	return TCL_ERROR;
    }

    InstallWritableProps(&oPtr->classPtr->properties, varc, varv);
    BumpGlobalEpoch(interp, oPtr->classPtr);
    return TCL_OK;
}

static int
ObjWPropsGet(
    TCL_UNUSED(void *),
    Tcl_Interp *interp,
    Tcl_ObjectContext context,
    int objc,
    Tcl_Obj *const *objv)
{
    Object *oPtr = (Object *) TclOOGetDefineCmdContext(interp);
    Tcl_Obj *resultObj, *propNameObj;
    int i;

    if (Tcl_ObjectContextSkippedArgs(context) != objc) {
	Tcl_WrongNumArgs(interp, Tcl_ObjectContextSkippedArgs(context), objv,
		NULL);
	return TCL_ERROR;
    }
    if (oPtr == NULL) {
	return TCL_ERROR;
    }

    TclNewObj(resultObj);
    FOREACH(propNameObj, oPtr->properties.writable) {
	Tcl_ListObjAppendElement(NULL, resultObj, propNameObj);
    }
    Tcl_SetObjResult(interp, resultObj);
    return TCL_OK;
}

static int
ObjWPropsSet(
    TCL_UNUSED(void *),
    Tcl_Interp *interp,
    Tcl_ObjectContext context,
    int objc,
    Tcl_Obj *const *objv)
{
    Object *oPtr = (Object *) TclOOGetDefineCmdContext(interp);
    Tcl_Size varc;
    Tcl_Obj **varv;

    if (Tcl_ObjectContextSkippedArgs(context) + 1 != objc) {
	Tcl_WrongNumArgs(interp, Tcl_ObjectContextSkippedArgs(context), objv,
		"propertyList");
	return TCL_ERROR;
    }
    objv += Tcl_ObjectContextSkippedArgs(context);

    if (oPtr == NULL) {
	return TCL_ERROR;
    } else if (Tcl_ListObjGetElements(interp, objv[0], &varc,
	    &varv) != TCL_OK) {
	return TCL_ERROR;
    }

    InstallWritableProps(&oPtr->properties, varc, varv);
    return TCL_OK;
}

/*
 * Local Variables:
 * mode: c
 * c-basic-offset: 4
 * fill-column: 78
 * End:
 */<|MERGE_RESOLUTION|>--- conflicted
+++ resolved
@@ -2530,17 +2530,14 @@
     Tcl_Obj *const *objv)
 {
     Object *oPtr = (Object *) TclOOGetDefineCmdContext(interp);
-<<<<<<< HEAD
     Tcl_Size mixinc, i;
-=======
-    int mixinc, i, isNew;
->>>>>>> ceffda60
     Tcl_Obj **mixinv;
-    Class **mixins;;		/* The references to the classes to actually
+    Class **mixins;		/* The references to the classes to actually
 				 * install. */
     Tcl_HashTable uniqueCheck;	/* Note that this hash table is just used as a
 				 * set of class references; it has no payload
 				 * values and keys are always pointers. */
+    int isNew;
 
     if (Tcl_ObjectContextSkippedArgs(context) + 1 != objc) {
 	Tcl_WrongNumArgs(interp, Tcl_ObjectContextSkippedArgs(context), objv,
@@ -3004,20 +3001,14 @@
     Tcl_Obj *const *objv)
 {
     Object *oPtr = (Object *) TclOOGetDefineCmdContext(interp);
-<<<<<<< HEAD
-    Tcl_Size i;
-    Tcl_Size mixinc;
-    Tcl_Obj **mixinv;
-    Class **mixins;
-=======
-    int mixinc, i, isNew;
+    Tcl_Size mixinc, i;
     Tcl_Obj **mixinv;
     Class **mixins;		/* The references to the classes to actually
 				 * install. */
     Tcl_HashTable uniqueCheck;	/* Note that this hash table is just used as a
 				 * set of class references; it has no payload
 				 * values and keys are always pointers. */
->>>>>>> ceffda60
+    int isNew;
 
     if (Tcl_ObjectContextSkippedArgs(context) + 1 != objc) {
 	Tcl_WrongNumArgs(interp, Tcl_ObjectContextSkippedArgs(context), objv,
