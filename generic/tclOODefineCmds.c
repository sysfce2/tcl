--- conflicted
+++ resolved
@@ -79,7 +79,6 @@
 static int		RenameDeleteMethod(Tcl_Interp *interp, Object *oPtr,
 			    int useClass, Tcl_Obj *const fromPtr,
 			    Tcl_Obj *const toPtr);
-<<<<<<< HEAD
 static int		ClassFilterGet(void *clientData,
 			    Tcl_Interp *interp, Tcl_ObjectContext context,
 			    int objc, Tcl_Obj *const *objv);
@@ -104,6 +103,8 @@
 static int		ClassVarsSet(void *clientData,
 			    Tcl_Interp *interp, Tcl_ObjectContext context,
 			    int objc, Tcl_Obj *const *objv);
+static Tcl_MethodCallProc ClassRPropsGet, ClassRPropsSet;
+static Tcl_MethodCallProc ClassWPropsGet, ClassWPropsSet;
 static int		ObjFilterGet(void *clientData,
 			    Tcl_Interp *interp, Tcl_ObjectContext context,
 			    int objc, Tcl_Obj *const *objv);
@@ -122,23 +123,11 @@
 static int		ObjVarsSet(void *clientData,
 			    Tcl_Interp *interp, Tcl_ObjectContext context,
 			    int objc, Tcl_Obj *const *objv);
+static Tcl_MethodCallProc ObjRPropsGet, ObjRPropsSet;
+static Tcl_MethodCallProc ObjWPropsGet, ObjWPropsSet;
 static int		ResolveClass(void *clientData,
 			    Tcl_Interp *interp, Tcl_ObjectContext context,
 			    int objc, Tcl_Obj *const *objv);
-=======
-static Tcl_MethodCallProc ClassFilterGet, ClassFilterSet;
-static Tcl_MethodCallProc ClassMixinGet, ClassMixinSet;
-static Tcl_MethodCallProc ClassRPropsGet, ClassRPropsSet;
-static Tcl_MethodCallProc ClassSuperGet, ClassSuperSet;
-static Tcl_MethodCallProc ClassVarsGet, ClassVarsSet;
-static Tcl_MethodCallProc ClassWPropsGet, ClassWPropsSet;
-static Tcl_MethodCallProc ObjFilterGet, ObjFilterSet;
-static Tcl_MethodCallProc ObjMixinGet, ObjMixinSet;
-static Tcl_MethodCallProc ObjRPropsGet, ObjRPropsSet;
-static Tcl_MethodCallProc ObjVarsGet, ObjVarsSet;
-static Tcl_MethodCallProc ObjWPropsGet, ObjWPropsSet;
-static Tcl_MethodCallProc ResolveClass;
->>>>>>> d6a3425e
 
 /*
  * Now define the slots used in declarations.
