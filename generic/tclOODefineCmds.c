/*
 * tclOODefineCmds.c --
 *
 *	This file contains the implementation of the ::oo::define command,
 *	part of the object-system core (NB: not Tcl_Obj, but ::oo).
 *
 * Copyright (c) 2006-2013 by Donal K. Fellows
 *
 * See the file "license.terms" for information on usage and redistribution of
 * this file, and for a DISCLAIMER OF ALL WARRANTIES.
 */

#ifdef HAVE_CONFIG_H
#include "config.h"
#endif
#include "tclInt.h"
#include "tclOOInt.h"

/*
 * The actual value used to mark private declaration frames.
 */

#define PRIVATE_FRAME (FRAME_IS_OO_DEFINE | FRAME_IS_PRIVATE_DEFINE)

/*
 * The maximum length of fully-qualified object name to use in an errorinfo
 * message. Longer than this will be curtailed.
 */

#define OBJNAME_LENGTH_IN_ERRORINFO_LIMIT 30

/*
 * Some things that make it easier to declare a slot.
 */

struct DeclaredSlot {
    const char *name;
    const Tcl_MethodType getterType;
    const Tcl_MethodType setterType;
};

#define SLOT(name,getter,setter)					\
    {"::oo::" name,							\
	    {TCL_OO_METHOD_VERSION_CURRENT, "core method: " name " Getter", \
		    getter, NULL, NULL},				\
	    {TCL_OO_METHOD_VERSION_CURRENT, "core method: " name " Setter", \
		    setter, NULL, NULL}}

/*
 * Forward declarations.
 */

static inline void	BumpGlobalEpoch(Tcl_Interp *interp, Class *classPtr);
static Tcl_Command	FindCommand(Tcl_Interp *interp, Tcl_Obj *stringObj,
			    Tcl_Namespace *const namespacePtr);
static inline void	GenerateErrorInfo(Tcl_Interp *interp, Object *oPtr,
			    Tcl_Obj *savedNameObj, const char *typeOfSubject);
static inline int	MagicDefinitionInvoke(Tcl_Interp *interp,
			    Tcl_Namespace *nsPtr, int cmdIndex,
			    int objc, Tcl_Obj *const *objv);
static inline Class *	GetClassInOuterContext(Tcl_Interp *interp,
			    Tcl_Obj *className, const char *errMsg);
static inline int	InitDefineContext(Tcl_Interp *interp,
			    Tcl_Namespace *namespacePtr, Object *oPtr,
			    int objc, Tcl_Obj *const objv[]);
static inline void	RecomputeClassCacheFlag(Object *oPtr);
static int		RenameDeleteMethod(Tcl_Interp *interp, Object *oPtr,
			    int useClass, Tcl_Obj *const fromPtr,
			    Tcl_Obj *const toPtr);
static int		ClassFilterGet(ClientData clientData,
			    Tcl_Interp *interp, Tcl_ObjectContext context,
			    int objc, Tcl_Obj *const *objv);
static int		ClassFilterSet(ClientData clientData,
			    Tcl_Interp *interp, Tcl_ObjectContext context,
			    int objc, Tcl_Obj *const *objv);
static int		ClassMixinGet(ClientData clientData,
			    Tcl_Interp *interp, Tcl_ObjectContext context,
			    int objc, Tcl_Obj *const *objv);
static int		ClassMixinSet(ClientData clientData,
			    Tcl_Interp *interp, Tcl_ObjectContext context,
			    int objc, Tcl_Obj *const *objv);
static int		ClassSuperGet(ClientData clientData,
			    Tcl_Interp *interp, Tcl_ObjectContext context,
			    int objc, Tcl_Obj *const *objv);
static int		ClassSuperSet(ClientData clientData,
			    Tcl_Interp *interp, Tcl_ObjectContext context,
			    int objc, Tcl_Obj *const *objv);
static int		ClassVarsGet(ClientData clientData,
			    Tcl_Interp *interp, Tcl_ObjectContext context,
			    int objc, Tcl_Obj *const *objv);
static int		ClassVarsSet(ClientData clientData,
			    Tcl_Interp *interp, Tcl_ObjectContext context,
			    int objc, Tcl_Obj *const *objv);
static int		ObjFilterGet(ClientData clientData,
			    Tcl_Interp *interp, Tcl_ObjectContext context,
			    int objc, Tcl_Obj *const *objv);
static int		ObjFilterSet(ClientData clientData,
			    Tcl_Interp *interp, Tcl_ObjectContext context,
			    int objc, Tcl_Obj *const *objv);
static int		ObjMixinGet(ClientData clientData,
			    Tcl_Interp *interp, Tcl_ObjectContext context,
			    int objc, Tcl_Obj *const *objv);
static int		ObjMixinSet(ClientData clientData,
			    Tcl_Interp *interp, Tcl_ObjectContext context,
			    int objc, Tcl_Obj *const *objv);
static int		ObjVarsGet(ClientData clientData,
			    Tcl_Interp *interp, Tcl_ObjectContext context,
			    int objc, Tcl_Obj *const *objv);
static int		ObjVarsSet(ClientData clientData,
			    Tcl_Interp *interp, Tcl_ObjectContext context,
			    int objc, Tcl_Obj *const *objv);

/*
 * Now define the slots used in declarations.
 */

static const struct DeclaredSlot slots[] = {
    SLOT("define::filter",      ClassFilterGet, ClassFilterSet),
    SLOT("define::mixin",       ClassMixinGet,  ClassMixinSet),
    SLOT("define::superclass",  ClassSuperGet,  ClassSuperSet),
    SLOT("define::variable",    ClassVarsGet,   ClassVarsSet),
    SLOT("objdefine::filter",   ObjFilterGet,   ObjFilterSet),
    SLOT("objdefine::mixin",    ObjMixinGet,    ObjMixinSet),
    SLOT("objdefine::variable", ObjVarsGet,     ObjVarsSet),
    {NULL, {0, 0, 0, 0, 0}, {0, 0, 0, 0, 0}}
};

/*
 * How to build the in-namespace name of a private variable. This is a pattern
 * used with Tcl_ObjPrintf().
 */

#define PRIVATE_VARIABLE_PATTERN "%d : %s"

/*
 * ----------------------------------------------------------------------
 *
 * IsPrivateDefine --
 *
 *	Extracts whether the current context is handling private definitions.
 *
 * ----------------------------------------------------------------------
 */

static inline int
IsPrivateDefine(
    Tcl_Interp *interp)
{
    Interp *iPtr = (Interp *) interp;

    if (!iPtr->varFramePtr) {
	return 0;
    }
    return iPtr->varFramePtr->isProcCallFrame == PRIVATE_FRAME;
}

/*
 * ----------------------------------------------------------------------
 *
 * BumpGlobalEpoch --
 *
 *	Utility that ensures that call chains that are invalid will get thrown
 *	away at an appropriate time. Note that exactly which epoch gets
 *	advanced will depend on exactly what the class is tangled up in; in
 *	the worst case, the simplest option is to advance the global epoch,
 *	causing *everything* to be thrown away on next usage.
 *
 * ----------------------------------------------------------------------
 */

static inline void
BumpGlobalEpoch(
    Tcl_Interp *interp,
    Class *classPtr)
{
    if (classPtr != NULL
	    && classPtr->subclasses.num == 0
	    && classPtr->instances.num == 0
	    && classPtr->mixinSubs.num == 0) {
	/*
	 * If a class has no subclasses or instances, and is not mixed into
	 * anything, a change to its structure does not require us to
	 * invalidate any call chains. Note that we still bump our object's
	 * epoch if it has any mixins; the relation between a class and its
	 * representative object is special. But it won't hurt.
	 */

	if (classPtr->thisPtr->mixins.num > 0) {
	    classPtr->thisPtr->epoch++;
	}
	return;
    }

    /*
     * Either there's no class (?!) or we're reconfiguring something that is
     * in use. Force regeneration of call chains.
     */

    TclOOGetFoundation(interp)->epoch++;
}

/*
 * ----------------------------------------------------------------------
 *
 * RecomputeClassCacheFlag --
 *
 *	Determine whether the object is prototypical of its class, and hence
 *	able to use the class's method chain cache.
 *
 * ----------------------------------------------------------------------
 */

static inline void
RecomputeClassCacheFlag(
    Object *oPtr)
{
    if ((oPtr->methodsPtr == NULL || oPtr->methodsPtr->numEntries == 0)
	    && (oPtr->mixins.num == 0) && (oPtr->filters.num == 0)) {
	oPtr->flags |= USE_CLASS_CACHE;
    } else {
	oPtr->flags &= ~USE_CLASS_CACHE;
    }
}

/*
 * ----------------------------------------------------------------------
 *
 * TclOOObjectSetFilters --
 *
 *	Install a list of filter method names into an object.
 *
 * ----------------------------------------------------------------------
 */

void
TclOOObjectSetFilters(
    Object *oPtr,
    int numFilters,
    Tcl_Obj *const *filters)
{
    int i;

    if (oPtr->filters.num) {
	Tcl_Obj *filterObj;

	FOREACH(filterObj, oPtr->filters) {
	    Tcl_DecrRefCount(filterObj);
	}
    }

    if (numFilters == 0) {
	/*
	 * No list of filters was supplied, so we're deleting filters.
	 */

	ckfree(oPtr->filters.list);
	oPtr->filters.list = NULL;
	oPtr->filters.num = 0;
	RecomputeClassCacheFlag(oPtr);
    } else {
	/*
	 * We've got a list of filters, so we're creating filters.
	 */

	Tcl_Obj **filtersList;
	int size = sizeof(Tcl_Obj *) * numFilters;	/* should be size_t */

	if (oPtr->filters.num == 0) {
	    filtersList = ckalloc(size);
	} else {
	    filtersList = ckrealloc(oPtr->filters.list, size);
	}
	for (i=0 ; i<numFilters ; i++) {
	    filtersList[i] = filters[i];
	    Tcl_IncrRefCount(filters[i]);
	}
	oPtr->filters.list = filtersList;
	oPtr->filters.num = numFilters;
	oPtr->flags &= ~USE_CLASS_CACHE;
    }
    oPtr->epoch++;		/* Only this object can be affected. */
}

/*
 * ----------------------------------------------------------------------
 *
 * TclOOClassSetFilters --
 *
 *	Install a list of filter method names into a class.
 *
 * ----------------------------------------------------------------------
 */

void
TclOOClassSetFilters(
    Tcl_Interp *interp,
    Class *classPtr,
    int numFilters,
    Tcl_Obj *const *filters)
{
    int i;

    if (classPtr->filters.num) {
	Tcl_Obj *filterObj;

	FOREACH(filterObj, classPtr->filters) {
	    Tcl_DecrRefCount(filterObj);
	}
    }

    if (numFilters == 0) {
	/*
	 * No list of filters was supplied, so we're deleting filters.
	 */

	ckfree(classPtr->filters.list);
	classPtr->filters.list = NULL;
	classPtr->filters.num = 0;
    } else {
	/*
	 * We've got a list of filters, so we're creating filters.
	 */

	Tcl_Obj **filtersList;
	int size = sizeof(Tcl_Obj *) * numFilters;	/* should be size_t */

	if (classPtr->filters.num == 0) {
	    filtersList = ckalloc(size);
	} else {
	    filtersList = ckrealloc(classPtr->filters.list, size);
	}
	for (i=0 ; i<numFilters ; i++) {
	    filtersList[i] = filters[i];
	    Tcl_IncrRefCount(filters[i]);
	}
	classPtr->filters.list = filtersList;
	classPtr->filters.num = numFilters;
    }

    /*
     * There may be many objects affected, so bump the global epoch.
     */

    BumpGlobalEpoch(interp, classPtr);
}

/*
 * ----------------------------------------------------------------------
 *
 * TclOOObjectSetMixins --
 *
 *	Install a list of mixin classes into an object.
 *
 * ----------------------------------------------------------------------
 */

void
TclOOObjectSetMixins(
    Object *oPtr,
    int numMixins,
    Class *const *mixins)
{
    Class *mixinPtr;
    int i;

    if (numMixins == 0) {
	if (oPtr->mixins.num != 0) {
	    FOREACH(mixinPtr, oPtr->mixins) {
		TclOORemoveFromInstances(oPtr, mixinPtr);
		TclOODecrRefCount(mixinPtr->thisPtr);
	    }
	    ckfree(oPtr->mixins.list);
	    oPtr->mixins.num = 0;
	}
	RecomputeClassCacheFlag(oPtr);
    } else {
	if (oPtr->mixins.num != 0) {
	    FOREACH(mixinPtr, oPtr->mixins) {
		if (mixinPtr && mixinPtr != oPtr->selfCls) {
		    TclOORemoveFromInstances(oPtr, mixinPtr);
		}
		TclOODecrRefCount(mixinPtr->thisPtr);
	    }
	    oPtr->mixins.list = ckrealloc(oPtr->mixins.list,
		    sizeof(Class *) * numMixins);
	} else {
	    oPtr->mixins.list = ckalloc(sizeof(Class *) * numMixins);
	    oPtr->flags &= ~USE_CLASS_CACHE;
	}
	oPtr->mixins.num = numMixins;
	memcpy(oPtr->mixins.list, mixins, sizeof(Class *) * numMixins);
	FOREACH(mixinPtr, oPtr->mixins) {
	    if (mixinPtr != oPtr->selfCls) {
		TclOOAddToInstances(oPtr, mixinPtr);
		/* For the new copy created by memcpy */
		AddRef(mixinPtr->thisPtr);
	    }
	}
    }
    oPtr->epoch++;
}

/*
 * ----------------------------------------------------------------------
 *
 * TclOOClassSetMixins --
 *
 *	Install a list of mixin classes into a class.
 *
 * ----------------------------------------------------------------------
 */

void
TclOOClassSetMixins(
    Tcl_Interp *interp,
    Class *classPtr,
    int numMixins,
    Class *const *mixins)
{
    Class *mixinPtr;
    int i;

    if (numMixins == 0) {
	if (classPtr->mixins.num != 0) {
	    FOREACH(mixinPtr, classPtr->mixins) {
		TclOORemoveFromMixinSubs(classPtr, mixinPtr);
		TclOODecrRefCount(mixinPtr->thisPtr);
	    }
	    ckfree(classPtr->mixins.list);
	    classPtr->mixins.num = 0;
	}
    } else {
	if (classPtr->mixins.num != 0) {
	    FOREACH(mixinPtr, classPtr->mixins) {
		TclOORemoveFromMixinSubs(classPtr, mixinPtr);
		TclOODecrRefCount(mixinPtr->thisPtr);
	    }
	    classPtr->mixins.list = ckrealloc(classPtr->mixins.list,
		    sizeof(Class *) * numMixins);
	} else {
	    classPtr->mixins.list = ckalloc(sizeof(Class *) * numMixins);
	}
	classPtr->mixins.num = numMixins;
	memcpy(classPtr->mixins.list, mixins, sizeof(Class *) * numMixins);
	FOREACH(mixinPtr, classPtr->mixins) {
	    TclOOAddToMixinSubs(classPtr, mixinPtr);
	    /* For the new copy created by memcpy */
	    AddRef(mixinPtr->thisPtr);
	}
    }
    BumpGlobalEpoch(interp, classPtr);
}

/*
 * ----------------------------------------------------------------------
 *
 * InstallStandardVariableMapping, InstallPrivateVariableMapping --
 *
 *	Helpers for installing standard and private variable maps.
 *
 * ----------------------------------------------------------------------
 */
static inline void
InstallStandardVariableMapping(
    VariableNameList *vnlPtr,
    int varc,
    Tcl_Obj *const *varv)
{
    Tcl_Obj *variableObj;
    int i, n, created;
    Tcl_HashTable uniqueTable;

    for (i=0 ; i<varc ; i++) {
	Tcl_IncrRefCount(varv[i]);
    }
    FOREACH(variableObj, *vnlPtr) {
	Tcl_DecrRefCount(variableObj);
    }
    if (i != varc) {
	if (varc == 0) {
	    ckfree(vnlPtr->list);
	} else if (i) {
	    vnlPtr->list = ckrealloc(vnlPtr->list, sizeof(Tcl_Obj *) * varc);
	} else {
	    vnlPtr->list = ckalloc(sizeof(Tcl_Obj *) * varc);
	}
    }
    vnlPtr->num = 0;
    if (varc > 0) {
	Tcl_InitObjHashTable(&uniqueTable);
	for (i=n=0 ; i<varc ; i++) {
	    Tcl_CreateHashEntry(&uniqueTable, varv[i], &created);
	    if (created) {
		vnlPtr->list[n++] = varv[i];
	    } else {
		Tcl_DecrRefCount(varv[i]);
	    }
	}
	vnlPtr->num = n;

	/*
	 * Shouldn't be necessary, but maintain num/list invariant.
	 */

	if (n != varc) {
	    vnlPtr->list = ckrealloc(vnlPtr->list, sizeof(Tcl_Obj *) * n);
	}
	Tcl_DeleteHashTable(&uniqueTable);
    }
}

static inline void
InstallPrivateVariableMapping(
    PrivateVariableList *pvlPtr,
    int varc,
    Tcl_Obj *const *varv,
    int creationEpoch)
{
    PrivateVariableMapping *privatePtr;
    int i, n, created;
    Tcl_HashTable uniqueTable;

    for (i=0 ; i<varc ; i++) {
	Tcl_IncrRefCount(varv[i]);
    }
    FOREACH_STRUCT(privatePtr, *pvlPtr) {
	Tcl_DecrRefCount(privatePtr->variableObj);
	Tcl_DecrRefCount(privatePtr->fullNameObj);
    }
    if (i != varc) {
	if (varc == 0) {
	    ckfree(pvlPtr->list);
	} else if (i) {
	    pvlPtr->list = ckrealloc(pvlPtr->list,
		    sizeof(PrivateVariableMapping) * varc);
	} else {
	    pvlPtr->list = ckalloc(sizeof(PrivateVariableMapping) * varc);
	}
    }

    pvlPtr->num = 0;
    if (varc > 0) {
	Tcl_InitObjHashTable(&uniqueTable);
	for (i=n=0 ; i<varc ; i++) {
	    Tcl_CreateHashEntry(&uniqueTable, varv[i], &created);
	    if (created) {
		privatePtr = &(pvlPtr->list[n++]);
		privatePtr->variableObj = varv[i];
		privatePtr->fullNameObj = Tcl_ObjPrintf(
			PRIVATE_VARIABLE_PATTERN,
			creationEpoch, Tcl_GetString(varv[i]));
		Tcl_IncrRefCount(privatePtr->fullNameObj);
	    } else {
		Tcl_DecrRefCount(varv[i]);
	    }
	}
	pvlPtr->num = n;

	/*
	 * Shouldn't be necessary, but maintain num/list invariant.
	 */

	if (n != varc) {
	    pvlPtr->list = ckrealloc(pvlPtr->list,
		    sizeof(PrivateVariableMapping) * n);
	}
	Tcl_DeleteHashTable(&uniqueTable);
    }
}

/*
 * ----------------------------------------------------------------------
 *
 * RenameDeleteMethod --
 *
 *	Core of the code to rename and delete methods.
 *
 * ----------------------------------------------------------------------
 */

static int
RenameDeleteMethod(
    Tcl_Interp *interp,
    Object *oPtr,
    int useClass,
    Tcl_Obj *const fromPtr,
    Tcl_Obj *const toPtr)
{
    Tcl_HashEntry *hPtr, *newHPtr = NULL;
    Method *mPtr;
    int isNew;

    if (!useClass) {
	if (!oPtr->methodsPtr) {
	noSuchMethod:
	    Tcl_SetObjResult(interp, Tcl_ObjPrintf(
		    "method %s does not exist", TclGetString(fromPtr)));
	    Tcl_SetErrorCode(interp, "TCL", "LOOKUP", "METHOD",
		    TclGetString(fromPtr), NULL);
	    return TCL_ERROR;
	}
	hPtr = Tcl_FindHashEntry(oPtr->methodsPtr, (char *) fromPtr);
	if (hPtr == NULL) {
	    goto noSuchMethod;
	}
	if (toPtr) {
	    newHPtr = Tcl_CreateHashEntry(oPtr->methodsPtr, (char *) toPtr,
		    &isNew);
	    if (hPtr == newHPtr) {
	    renameToSelf:
		Tcl_SetObjResult(interp, Tcl_NewStringObj(
			"cannot rename method to itself", -1));
		Tcl_SetErrorCode(interp, "TCL", "OO", "RENAME_TO_SELF", NULL);
		return TCL_ERROR;
	    } else if (!isNew) {
	    renameToExisting:
		Tcl_SetObjResult(interp, Tcl_ObjPrintf(
			"method called %s already exists",
			TclGetString(toPtr)));
		Tcl_SetErrorCode(interp, "TCL", "OO", "RENAME_OVER", NULL);
		return TCL_ERROR;
	    }
	}
    } else {
	hPtr = Tcl_FindHashEntry(&oPtr->classPtr->classMethods,
		(char *) fromPtr);
	if (hPtr == NULL) {
	    goto noSuchMethod;
	}
	if (toPtr) {
	    newHPtr = Tcl_CreateHashEntry(&oPtr->classPtr->classMethods,
		    (char *) toPtr, &isNew);
	    if (hPtr == newHPtr) {
		goto renameToSelf;
	    } else if (!isNew) {
		goto renameToExisting;
	    }
	}
    }

    /*
     * Complete the splicing by changing the method's name.
     */

    mPtr = Tcl_GetHashValue(hPtr);
    if (toPtr) {
	Tcl_IncrRefCount(toPtr);
	Tcl_DecrRefCount(mPtr->namePtr);
	mPtr->namePtr = toPtr;
	Tcl_SetHashValue(newHPtr, mPtr);
    } else {
	if (!useClass) {
	    RecomputeClassCacheFlag(oPtr);
	}
	TclOODelMethodRef(mPtr);
    }
    Tcl_DeleteHashEntry(hPtr);
    return TCL_OK;
}

/*
 * ----------------------------------------------------------------------
 *
 * TclOOUnknownDefinition --
 *
 *	Handles what happens when an unknown command is encountered during the
 *	processing of a definition script. Works by finding a command in the
 *	operating definition namespace that the requested command is a unique
 *	prefix of.
 *
 * ----------------------------------------------------------------------
 */

int
TclOOUnknownDefinition(
    ClientData clientData,
    Tcl_Interp *interp,
    int objc,
    Tcl_Obj *const *objv)
{
    Namespace *nsPtr = (Namespace *) Tcl_GetCurrentNamespace(interp);
    Tcl_HashSearch search;
    Tcl_HashEntry *hPtr;
    int soughtLen;
    const char *soughtStr, *matchedStr = NULL;

    if (objc < 2) {
	Tcl_SetObjResult(interp, Tcl_NewStringObj(
		"bad call of unknown handler", -1));
	Tcl_SetErrorCode(interp, "TCL", "OO", "BAD_UNKNOWN", NULL);
	return TCL_ERROR;
    }
    if (TclOOGetDefineCmdContext(interp) == NULL) {
	return TCL_ERROR;
    }

    soughtStr = TclGetStringFromObj(objv[1], &soughtLen);
    if (soughtLen == 0) {
	goto noMatch;
    }
    hPtr = Tcl_FirstHashEntry(&nsPtr->cmdTable, &search);
    while (hPtr != NULL) {
	const char *nameStr = Tcl_GetHashKey(&nsPtr->cmdTable, hPtr);

	if (strncmp(soughtStr, nameStr, soughtLen) == 0) {
	    if (matchedStr != NULL) {
		goto noMatch;
	    }
	    matchedStr = nameStr;
	}
	hPtr = Tcl_NextHashEntry(&search);
    }

    if (matchedStr != NULL) {
	/*
	 * Got one match, and only one match!
	 */

	Tcl_Obj **newObjv = TclStackAlloc(interp, sizeof(Tcl_Obj*)*(objc-1));
	int result;

	newObjv[0] = Tcl_NewStringObj(matchedStr, -1);
	Tcl_IncrRefCount(newObjv[0]);
	if (objc > 2) {
	    memcpy(newObjv+1, objv+2, sizeof(Tcl_Obj *) * (objc-2));
	}
	result = Tcl_EvalObjv(interp, objc-1, newObjv, 0);
	Tcl_DecrRefCount(newObjv[0]);
	TclStackFree(interp, newObjv);
	return result;
    }

  noMatch:
    Tcl_SetObjResult(interp, Tcl_ObjPrintf(
	    "invalid command name \"%s\"", soughtStr));
    Tcl_SetErrorCode(interp, "TCL", "LOOKUP", "COMMAND", soughtStr, NULL);
    return TCL_ERROR;
}

/*
 * ----------------------------------------------------------------------
 *
 * FindCommand --
 *
 *	Specialized version of Tcl_FindCommand that handles command prefixes
 *	and disallows namespace magic.
 *
 * ----------------------------------------------------------------------
 */

static Tcl_Command
FindCommand(
    Tcl_Interp *interp,
    Tcl_Obj *stringObj,
    Tcl_Namespace *const namespacePtr)
{
    int length;
    const char *nameStr, *string = TclGetStringFromObj(stringObj, &length);
    register Namespace *const nsPtr = (Namespace *) namespacePtr;
    FOREACH_HASH_DECLS;
    Tcl_Command cmd, cmd2;

    /*
     * If someone is playing games, we stop playing right now.
     */

    if (string[0] == '\0' || strstr(string, "::") != NULL) {
	return NULL;
    }

    /*
     * Do the exact lookup first.
     */

    cmd = Tcl_FindCommand(interp, string, namespacePtr, TCL_NAMESPACE_ONLY);
    if (cmd != NULL) {
	return cmd;
    }

    /*
     * Bother, need to perform an approximate match. Iterate across the hash
     * table of commands in the namespace.
     */

    FOREACH_HASH(nameStr, cmd2, &nsPtr->cmdTable) {
	if (strncmp(string, nameStr, length) == 0) {
	    if (cmd != NULL) {
		return NULL;
	    }
	    cmd = cmd2;
	}
    }

    /*
     * Either we found one thing or we found nothing. Either way, return it.
     */

    return cmd;
}

/*
 * ----------------------------------------------------------------------
 *
 * InitDefineContext --
 *
 *	Does the magic incantations necessary to push the special stack frame
 *	used when processing object definitions. It is up to the caller to
 *	dispose of the frame (with TclPopStackFrame) when finished.
 *
 * ----------------------------------------------------------------------
 */

static inline int
InitDefineContext(
    Tcl_Interp *interp,
    Tcl_Namespace *namespacePtr,
    Object *oPtr,
    int objc,
    Tcl_Obj *const objv[])
{
    CallFrame *framePtr, **framePtrPtr = &framePtr;

    if (namespacePtr == NULL) {
	Tcl_SetObjResult(interp, Tcl_NewStringObj(
		"cannot process definitions; support namespace deleted",
		-1));
	Tcl_SetErrorCode(interp, "TCL", "OO", "MONKEY_BUSINESS", NULL);
	return TCL_ERROR;
    }

    /*
     * framePtrPtr is needed to satisfy GCC 3.3's strict aliasing rules.
     */

    (void) TclPushStackFrame(interp, (Tcl_CallFrame **) framePtrPtr,
	    namespacePtr, FRAME_IS_OO_DEFINE);
    framePtr->clientData = oPtr;
    framePtr->objc = objc;
    framePtr->objv = objv;	/* Reference counts do not need to be
				 * incremented here. */
    return TCL_OK;
}

/*
 * ----------------------------------------------------------------------
 *
 * TclOOGetDefineCmdContext --
 *
 *	Extracts the magic token from the current stack frame, or returns NULL
 *	(and leaves an error message) otherwise.
 *
 * ----------------------------------------------------------------------
 */

Tcl_Object
TclOOGetDefineCmdContext(
    Tcl_Interp *interp)
{
    Interp *iPtr = (Interp *) interp;
    Tcl_Object object;

    if ((iPtr->varFramePtr == NULL)
	    || (iPtr->varFramePtr->isProcCallFrame != FRAME_IS_OO_DEFINE
	    && iPtr->varFramePtr->isProcCallFrame != PRIVATE_FRAME)) {
	Tcl_SetObjResult(interp, Tcl_NewStringObj(
		"this command may only be called from within the context of"
		" an ::oo::define or ::oo::objdefine command", -1));
	Tcl_SetErrorCode(interp, "TCL", "OO", "MONKEY_BUSINESS", NULL);
	return NULL;
    }
    object = iPtr->varFramePtr->clientData;
    if (Tcl_ObjectDeleted(object)) {
	Tcl_SetObjResult(interp, Tcl_NewStringObj(
		"this command cannot be called when the object has been"
		" deleted", -1));
	Tcl_SetErrorCode(interp, "TCL", "OO", "MONKEY_BUSINESS", NULL);
	return NULL;
    }
    return object;
}

/*
 * ----------------------------------------------------------------------
 *
 * GetClassInOuterContext --
 *
 *	Wrapper round Tcl_GetObjectFromObj to perform the lookup in the
 *	context that called oo::define (or equivalent). Note that this may
 *	have to go up multiple levels to get the level that we started doing
 *	definitions at.
 *
 * ----------------------------------------------------------------------
 */

static inline Class *
GetClassInOuterContext(
    Tcl_Interp *interp,
    Tcl_Obj *className,
    const char *errMsg)
{
    Interp *iPtr = (Interp *) interp;
    Object *oPtr;
    CallFrame *savedFramePtr = iPtr->varFramePtr;

    while (iPtr->varFramePtr->isProcCallFrame == FRAME_IS_OO_DEFINE
	    || iPtr->varFramePtr->isProcCallFrame == PRIVATE_FRAME) {
	if (iPtr->varFramePtr->callerVarPtr == NULL) {
	    Tcl_Panic("getting outer context when already in global context");
	}
	iPtr->varFramePtr = iPtr->varFramePtr->callerVarPtr;
    }
    oPtr = (Object *) Tcl_GetObjectFromObj(interp, className);
    iPtr->varFramePtr = savedFramePtr;
    if (oPtr == NULL) {
	return NULL;
    }
    if (oPtr->classPtr == NULL) {
	Tcl_SetObjResult(interp, Tcl_NewStringObj(errMsg, -1));
	Tcl_SetErrorCode(interp, "TCL", "LOOKUP", "CLASS",
		TclGetString(className), NULL);
	return NULL;
    }
    return oPtr->classPtr;
}

/*
 * ----------------------------------------------------------------------
 *
 * GenerateErrorInfo --
 *
 *	Factored out code to generate part of the error trace messages.
 *
 * ----------------------------------------------------------------------
 */

static inline void
GenerateErrorInfo(
    Tcl_Interp *interp,		/* Where to store the error info trace. */
    Object *oPtr,		/* What object (or class) was being configured
				 * when the error occurred? */
    Tcl_Obj *savedNameObj,	/* Name of object saved from before script was
				 * evaluated, which is needed if the object
				 * goes away part way through execution. OTOH,
				 * if the object isn't deleted then its
				 * current name (post-execution) has to be
				 * used. This matters, because the object
				 * could have been renamed... */
    const char *typeOfSubject)	/* Part of the message, saying whether it was
				 * an object, class or class-as-object that
				 * was being configured. */
{
    int length;
    Tcl_Obj *realNameObj = Tcl_ObjectDeleted((Tcl_Object) oPtr)
	    ? savedNameObj : TclOOObjectName(interp, oPtr);
    const char *objName = TclGetStringFromObj(realNameObj, &length);
    int limit = OBJNAME_LENGTH_IN_ERRORINFO_LIMIT;
    int overflow = (length > limit);

    Tcl_AppendObjToErrorInfo(interp, Tcl_ObjPrintf(
	    "\n    (in definition script for %s \"%.*s%s\" line %d)",
	    typeOfSubject, (overflow ? limit : length), objName,
	    (overflow ? "..." : ""), Tcl_GetErrorLine(interp)));
}

/*
 * ----------------------------------------------------------------------
 *
 * MagicDefinitionInvoke --
 *
 *	Part of the implementation of the "oo::define" and "oo::objdefine"
 *	commands that is used to implement the more-than-one-argument case,
 *	applying ensemble-like tricks with dispatch so that error messages are
 *	clearer. Doesn't handle the management of the stack frame.
 *
 * ----------------------------------------------------------------------
 */

static inline int
MagicDefinitionInvoke(
    Tcl_Interp *interp,
    Tcl_Namespace *nsPtr,
    int cmdIndex,
    int objc,
    Tcl_Obj *const *objv)
{
    Tcl_Obj *objPtr, *obj2Ptr, **objs;
    Tcl_Command cmd;
    int isRoot, dummy, result, offset = cmdIndex + 1;

    /*
     * More than one argument: fire them through the ensemble processing
     * engine so that everything appears to be good and proper in error
     * messages. Note that we cannot just concatenate and send through
     * Tcl_EvalObjEx, as that doesn't do ensemble processing, and we cannot go
     * through Tcl_EvalObjv without the extra work to pre-find the command, as
     * that finds command names in the wrong namespace at the moment. Ugly!
     */

    isRoot = TclInitRewriteEnsemble(interp, offset, 1, objv);

    /*
     * Build the list of arguments using a Tcl_Obj as a workspace. See
     * comments above for why these contortions are necessary.
     */

    objPtr = Tcl_NewObj();
    obj2Ptr = Tcl_NewObj();
    cmd = FindCommand(interp, objv[cmdIndex], nsPtr);
    if (cmd == NULL) {
	/* punt this case! */
	Tcl_AppendObjToObj(obj2Ptr, objv[cmdIndex]);
    } else {
	Tcl_GetCommandFullName(interp, cmd, obj2Ptr);
    }
    Tcl_ListObjAppendElement(NULL, objPtr, obj2Ptr);
    /* TODO: overflow? */
    Tcl_ListObjReplace(NULL, objPtr, 1, 0, objc-offset, objv+offset);
    Tcl_ListObjGetElements(NULL, objPtr, &dummy, &objs);

    result = Tcl_EvalObjv(interp, objc-cmdIndex, objs, TCL_EVAL_INVOKE);
    if (isRoot) {
	TclResetRewriteEnsemble(interp, 1);
    }
    Tcl_DecrRefCount(objPtr);

    return result;
}

/*
 * ----------------------------------------------------------------------
 *
 * TclOODefineObjCmd --
 *
 *	Implementation of the "oo::define" command. Works by effectively doing
 *	the same as 'namespace eval', but with extra magic applied so that the
 *	object to be modified is known to the commands in the target
 *	namespace. Also does ensemble-like tricks with dispatch so that error
 *	messages are clearer.
 *
 * ----------------------------------------------------------------------
 */

int
TclOODefineObjCmd(
    ClientData clientData,
    Tcl_Interp *interp,
    int objc,
    Tcl_Obj *const *objv)
{
    Foundation *fPtr = TclOOGetFoundation(interp);
    Object *oPtr;
    int result;

    if (objc < 3) {
	Tcl_WrongNumArgs(interp, 1, objv, "className arg ?arg ...?");
	return TCL_ERROR;
    }

    oPtr = (Object *) Tcl_GetObjectFromObj(interp, objv[1]);
    if (oPtr == NULL) {
	return TCL_ERROR;
    }
    if (oPtr->classPtr == NULL) {
	Tcl_SetObjResult(interp, Tcl_ObjPrintf(
		"%s does not refer to a class",TclGetString(objv[1])));
	Tcl_SetErrorCode(interp, "TCL", "LOOKUP", "CLASS",
		TclGetString(objv[1]), NULL);
	return TCL_ERROR;
    }

    /*
     * Make the oo::define namespace the current namespace and evaluate the
     * command(s).
     */

    if (InitDefineContext(interp, fPtr->defineNs, oPtr, objc,objv) != TCL_OK){
	return TCL_ERROR;
    }

    AddRef(oPtr);
    if (objc == 3) {
	Tcl_Obj *objNameObj = TclOOObjectName(interp, oPtr);

	Tcl_IncrRefCount(objNameObj);
	result = TclEvalObjEx(interp, objv[2], 0,
		((Interp *)interp)->cmdFramePtr, 2);
	if (result == TCL_ERROR) {
	    GenerateErrorInfo(interp, oPtr, objNameObj, "class");
	}
	TclDecrRefCount(objNameObj);
    } else {
	result = MagicDefinitionInvoke(interp, fPtr->defineNs, 2, objc, objv);
    }
    TclOODecrRefCount(oPtr);

    /*
     * Restore the previous "current" namespace.
     */

    TclPopStackFrame(interp);
    return result;
}

/*
 * ----------------------------------------------------------------------
 *
 * TclOOObjDefObjCmd --
 *
 *	Implementation of the "oo::objdefine" command. Works by effectively
 *	doing the same as 'namespace eval', but with extra magic applied so
 *	that the object to be modified is known to the commands in the target
 *	namespace. Also does ensemble-like tricks with dispatch so that error
 *	messages are clearer.
 *
 * ----------------------------------------------------------------------
 */

int
TclOOObjDefObjCmd(
    ClientData clientData,
    Tcl_Interp *interp,
    int objc,
    Tcl_Obj *const *objv)
{
    Foundation *fPtr = TclOOGetFoundation(interp);
    Object *oPtr;
    int result;

    if (objc < 3) {
	Tcl_WrongNumArgs(interp, 1, objv, "objectName arg ?arg ...?");
	return TCL_ERROR;
    }

    oPtr = (Object *) Tcl_GetObjectFromObj(interp, objv[1]);
    if (oPtr == NULL) {
	return TCL_ERROR;
    }

    /*
     * Make the oo::objdefine namespace the current namespace and evaluate the
     * command(s).
     */

    if (InitDefineContext(interp, fPtr->objdefNs, oPtr, objc,objv) != TCL_OK){
	return TCL_ERROR;
    }

    AddRef(oPtr);
    if (objc == 3) {
	Tcl_Obj *objNameObj = TclOOObjectName(interp, oPtr);

	Tcl_IncrRefCount(objNameObj);
	result = TclEvalObjEx(interp, objv[2], 0,
		((Interp *)interp)->cmdFramePtr, 2);
	if (result == TCL_ERROR) {
	    GenerateErrorInfo(interp, oPtr, objNameObj, "object");
	}
	TclDecrRefCount(objNameObj);
    } else {
	result = MagicDefinitionInvoke(interp, fPtr->objdefNs, 2, objc, objv);
    }
    TclOODecrRefCount(oPtr);

    /*
     * Restore the previous "current" namespace.
     */

    TclPopStackFrame(interp);
    return result;
}

/*
 * ----------------------------------------------------------------------
 *
 * TclOODefineSelfObjCmd --
 *
 *	Implementation of the "self" subcommand of the "oo::define" command.
 *	Works by effectively doing the same as 'namespace eval', but with
 *	extra magic applied so that the object to be modified is known to the
 *	commands in the target namespace. Also does ensemble-like tricks with
 *	dispatch so that error messages are clearer.
 *
 * ----------------------------------------------------------------------
 */

int
TclOODefineSelfObjCmd(
    ClientData clientData,
    Tcl_Interp *interp,
    int objc,
    Tcl_Obj *const *objv)
{
    Foundation *fPtr = TclOOGetFoundation(interp);
    Object *oPtr;
    int result, private;

    oPtr = (Object *) TclOOGetDefineCmdContext(interp);
    if (oPtr == NULL) {
	return TCL_ERROR;
    }

    if (objc < 2) {
	Tcl_SetObjResult(interp, TclOOObjectName(interp, oPtr));
	return TCL_OK;
    }

    private = IsPrivateDefine(interp);

    /*
     * Make the oo::objdefine namespace the current namespace and evaluate the
     * command(s).
     */

    if (InitDefineContext(interp, fPtr->objdefNs, oPtr, objc,objv) != TCL_OK){
	return TCL_ERROR;
    }
    if (private) {
	((Interp *) interp)->varFramePtr->isProcCallFrame = PRIVATE_FRAME;
    }

    AddRef(oPtr);
    if (objc == 2) {
	Tcl_Obj *objNameObj = TclOOObjectName(interp, oPtr);

	Tcl_IncrRefCount(objNameObj);
	result = TclEvalObjEx(interp, objv[1], 0,
		((Interp *)interp)->cmdFramePtr, 1);
	if (result == TCL_ERROR) {
	    GenerateErrorInfo(interp, oPtr, objNameObj, "class object");
	}
	TclDecrRefCount(objNameObj);
    } else {
	result = MagicDefinitionInvoke(interp, fPtr->objdefNs, 1, objc, objv);
    }
    TclOODecrRefCount(oPtr);

    /*
     * Restore the previous "current" namespace.
     */

    TclPopStackFrame(interp);
    return result;
}

/*
 * ----------------------------------------------------------------------
 *
 * TclOODefineObjSelfObjCmd --
 *
 *	Implementation of the "self" subcommand of the "oo::objdefine"
 *	command.
 *
 * ----------------------------------------------------------------------
 */

int
TclOODefineObjSelfObjCmd(
    ClientData clientData,
    Tcl_Interp *interp,
    int objc,
    Tcl_Obj *const *objv)
{
    Object *oPtr;

    if (objc != 1) {
	Tcl_WrongNumArgs(interp, 1, objv, NULL);
	return TCL_ERROR;
    }

    oPtr = (Object *) TclOOGetDefineCmdContext(interp);
    if (oPtr == NULL) {
	return TCL_ERROR;
    }

    Tcl_SetObjResult(interp, TclOOObjectName(interp, oPtr));
    return TCL_OK;
}

/*
 * ----------------------------------------------------------------------
 *
 * TclOODefinePrivateObjCmd --
 *
 *	Implementation of the "private" subcommand of the "oo::define"
 *	and "oo::objdefine" commands.
 *
 * ----------------------------------------------------------------------
 */

int
TclOODefinePrivateObjCmd(
    ClientData clientData,
    Tcl_Interp *interp,
    int objc,
    Tcl_Obj *const *objv)
{
    int isInstancePrivate = (clientData != NULL);
				/* Just so that we can generate the correct
				 * error message depending on the context of
				 * usage of this function. */
    Interp *iPtr = (Interp *) interp;
    Object *oPtr = (Object *) TclOOGetDefineCmdContext(interp);
    int saved;			/* The saved flag. We restore it on exit so
				 * that [private private ...] doesn't make
				 * things go weird. */
    int result;

    if (oPtr == NULL) {
	return TCL_ERROR;
    }
    if (objc == 1) {
	Tcl_SetObjResult(interp, Tcl_NewBooleanObj(IsPrivateDefine(interp)));
	return TCL_OK;
    }

    /*
     * Change the frame type flag while evaluating the body.
     */

    saved = iPtr->varFramePtr->isProcCallFrame;
    iPtr->varFramePtr->isProcCallFrame = PRIVATE_FRAME;

    /*
     * Evaluate the body; standard pattern.
     */

    AddRef(oPtr);
    if (objc == 2) {
	Tcl_Obj *objNameObj = TclOOObjectName(interp, oPtr);

	Tcl_IncrRefCount(objNameObj);
	result = TclEvalObjEx(interp, objv[1], 0, iPtr->cmdFramePtr, 1);
	if (result == TCL_ERROR) {
	    GenerateErrorInfo(interp, oPtr, objNameObj,
		    isInstancePrivate ? "object" : "class");
	}
	TclDecrRefCount(objNameObj);
    } else {
	result = MagicDefinitionInvoke(interp, TclGetCurrentNamespace(interp),
		1, objc, objv);
    }
    TclOODecrRefCount(oPtr);

    /*
     * Restore the frame type flag to what it was previously.
     */

    iPtr->varFramePtr->isProcCallFrame = saved;
    return result;
}

/*
 * ----------------------------------------------------------------------
 *
 * TclOODefineClassObjCmd --
 *
 *	Implementation of the "class" subcommand of the "oo::objdefine"
 *	command.
 *
 * ----------------------------------------------------------------------
 */

int
TclOODefineClassObjCmd(
    ClientData clientData,
    Tcl_Interp *interp,
    int objc,
    Tcl_Obj *const *objv)
{
    Object *oPtr;
    Class *clsPtr;

    /*
     * Parse the context to get the object to operate on.
     */

    oPtr = (Object *) TclOOGetDefineCmdContext(interp);
    if (oPtr == NULL) {
	return TCL_ERROR;
    }
    if (oPtr->flags & ROOT_OBJECT) {
	Tcl_SetObjResult(interp, Tcl_NewStringObj(
		"may not modify the class of the root object class", -1));
	Tcl_SetErrorCode(interp, "TCL", "OO", "MONKEY_BUSINESS", NULL);
	return TCL_ERROR;
    }
    if (oPtr->flags & ROOT_CLASS) {
	Tcl_SetObjResult(interp, Tcl_NewStringObj(
		"may not modify the class of the class of classes", -1));
	Tcl_SetErrorCode(interp, "TCL", "OO", "MONKEY_BUSINESS", NULL);
	return TCL_ERROR;
    }

    /*
     * Parse the argument to get the class to set the object's class to.
     */

    if (objc != 2) {
	Tcl_WrongNumArgs(interp, 1, objv, "className");
	return TCL_ERROR;
    }
    clsPtr = GetClassInOuterContext(interp, objv[1],
	    "the class of an object must be a class");
    if (clsPtr == NULL) {
	return TCL_ERROR;
    }


    /*
     * Set the object's class.
     */

    if (oPtr->selfCls != clsPtr) {
	TclOORemoveFromInstances(oPtr, oPtr->selfCls);
	TclOODecrRefCount(oPtr->selfCls->thisPtr);
	oPtr->selfCls = clsPtr;
	AddRef(oPtr->selfCls->thisPtr);
	TclOOAddToInstances(oPtr, oPtr->selfCls);

	if (oPtr->classPtr != NULL) {
	    BumpGlobalEpoch(interp, oPtr->classPtr);
	} else {
	    oPtr->epoch++;
	}
    }
    return TCL_OK;
}

/*
 * ----------------------------------------------------------------------
 *
 * TclOODefineConstructorObjCmd --
 *
 *	Implementation of the "constructor" subcommand of the "oo::define"
 *	command.
 *
 * ----------------------------------------------------------------------
 */

int
TclOODefineConstructorObjCmd(
    ClientData clientData,
    Tcl_Interp *interp,
    int objc,
    Tcl_Obj *const *objv)
{
    Object *oPtr;
    Class *clsPtr;
    Tcl_Method method;
    int bodyLength;

    if (objc != 3) {
	Tcl_WrongNumArgs(interp, 1, objv, "arguments body");
	return TCL_ERROR;
    }

    /*
     * Extract and validate the context, which is the class that we wish to
     * modify.
     */

    oPtr = (Object *) TclOOGetDefineCmdContext(interp);
    if (oPtr == NULL) {
	return TCL_ERROR;
    }
    clsPtr = oPtr->classPtr;

    TclGetStringFromObj(objv[2], &bodyLength);
    if (bodyLength > 0) {
	/*
	 * Create the method structure.
	 */

	method = (Tcl_Method) TclOONewProcMethod(interp, clsPtr,
		PUBLIC_METHOD, NULL, objv[1], objv[2], NULL);
	if (method == NULL) {
	    return TCL_ERROR;
	}
    } else {
	/*
	 * Delete the constructor method record and set the field in the
	 * class record to NULL.
	 */

	method = NULL;
    }

    /*
     * Place the method structure in the class record. Note that we might not
     * immediately delete the constructor as this might be being done during
     * execution of the constructor itself.
     */

    Tcl_ClassSetConstructor(interp, (Tcl_Class) clsPtr, method);
    return TCL_OK;
}

/*
 * ----------------------------------------------------------------------
 *
 * TclOODefineDeleteMethodObjCmd --
 *
 *	Implementation of the "deletemethod" subcommand of the "oo::define"
 *	and "oo::objdefine" commands.
 *
 * ----------------------------------------------------------------------
 */

int
TclOODefineDeleteMethodObjCmd(
    ClientData clientData,
    Tcl_Interp *interp,
    int objc,
    Tcl_Obj *const *objv)
{
    int isInstanceDeleteMethod = (clientData != NULL);
    Object *oPtr;
    int i;

    if (objc < 2) {
	Tcl_WrongNumArgs(interp, 1, objv, "name ?name ...?");
	return TCL_ERROR;
    }

    oPtr = (Object *) TclOOGetDefineCmdContext(interp);
    if (oPtr == NULL) {
	return TCL_ERROR;
    }
    if (!isInstanceDeleteMethod && !oPtr->classPtr) {
	Tcl_SetObjResult(interp, Tcl_NewStringObj(
		"attempt to misuse API", -1));
	Tcl_SetErrorCode(interp, "TCL", "OO", "MONKEY_BUSINESS", NULL);
	return TCL_ERROR;
    }

    for (i=1 ; i<objc ; i++) {
	/*
	 * Delete the method structure from the appropriate hash table.
	 */

	if (RenameDeleteMethod(interp, oPtr, !isInstanceDeleteMethod,
		objv[i], NULL) != TCL_OK) {
	    return TCL_ERROR;
	}
    }

    if (isInstanceDeleteMethod) {
	oPtr->epoch++;
    } else {
	BumpGlobalEpoch(interp, oPtr->classPtr);
    }
    return TCL_OK;
}

/*
 * ----------------------------------------------------------------------
 *
 * TclOODefineDestructorObjCmd --
 *
 *	Implementation of the "destructor" subcommand of the "oo::define"
 *	command.
 *
 * ----------------------------------------------------------------------
 */

int
TclOODefineDestructorObjCmd(
    ClientData clientData,
    Tcl_Interp *interp,
    int objc,
    Tcl_Obj *const *objv)
{
    Object *oPtr;
    Class *clsPtr;
    Tcl_Method method;
    int bodyLength;

    if (objc != 2) {
	Tcl_WrongNumArgs(interp, 1, objv, "body");
	return TCL_ERROR;
    }

    oPtr = (Object *) TclOOGetDefineCmdContext(interp);
    if (oPtr == NULL) {
	return TCL_ERROR;
    }
    clsPtr = oPtr->classPtr;

    TclGetStringFromObj(objv[1], &bodyLength);
    if (bodyLength > 0) {
	/*
	 * Create the method structure.
	 */

	method = (Tcl_Method) TclOONewProcMethod(interp, clsPtr,
		PUBLIC_METHOD, NULL, NULL, objv[1], NULL);
	if (method == NULL) {
	    return TCL_ERROR;
	}
    } else {
	/*
	 * Delete the destructor method record and set the field in the class
	 * record to NULL.
	 */

	method = NULL;
    }

    /*
     * Place the method structure in the class record. Note that we might not
     * immediately delete the destructor as this might be being done during
     * execution of the destructor itself. Also note that setting a
     * destructor during a destructor is fairly dumb anyway.
     */

    Tcl_ClassSetDestructor(interp, (Tcl_Class) clsPtr, method);
    return TCL_OK;
}

/*
 * ----------------------------------------------------------------------
 *
 * TclOODefineExportObjCmd --
 *
 *	Implementation of the "export" subcommand of the "oo::define" and
 *	"oo::objdefine" commands.
 *
 * ----------------------------------------------------------------------
 */

int
TclOODefineExportObjCmd(
    ClientData clientData,
    Tcl_Interp *interp,
    int objc,
    Tcl_Obj *const *objv)
{
    int isInstanceExport = (clientData != NULL);
    Object *oPtr;
    Method *mPtr;
    Tcl_HashEntry *hPtr;
    Class *clsPtr;
    int i, isNew, changed = 0;

    if (objc < 2) {
	Tcl_WrongNumArgs(interp, 1, objv, "name ?name ...?");
	return TCL_ERROR;
    }

    oPtr = (Object *) TclOOGetDefineCmdContext(interp);
    if (oPtr == NULL) {
	return TCL_ERROR;
    }
    clsPtr = oPtr->classPtr;
    if (!isInstanceExport && !clsPtr) {
	Tcl_SetObjResult(interp, Tcl_NewStringObj(
		"attempt to misuse API", -1));
	Tcl_SetErrorCode(interp, "TCL", "OO", "MONKEY_BUSINESS", NULL);
	return TCL_ERROR;
    }

    for (i=1 ; i<objc ; i++) {
	/*
	 * Exporting is done by adding the PUBLIC_METHOD flag to the method
	 * record. If there is no such method in this object or class (i.e.
	 * the method comes from something inherited from or that we're an
	 * instance of) then we put in a blank record with that flag; such
	 * records are skipped over by the call chain engine *except* for
	 * their flags member.
	 */

	if (isInstanceExport) {
	    if (!oPtr->methodsPtr) {
		oPtr->methodsPtr = ckalloc(sizeof(Tcl_HashTable));
		Tcl_InitObjHashTable(oPtr->methodsPtr);
		oPtr->flags &= ~USE_CLASS_CACHE;
	    }
	    hPtr = Tcl_CreateHashEntry(oPtr->methodsPtr, (char *) objv[i],
		    &isNew);
	} else {
	    hPtr = Tcl_CreateHashEntry(&clsPtr->classMethods, (char*) objv[i],
		    &isNew);
	}

	if (isNew) {
	    mPtr = ckalloc(sizeof(Method));
	    memset(mPtr, 0, sizeof(Method));
	    mPtr->refCount = 1;
	    mPtr->namePtr = objv[i];
	    Tcl_IncrRefCount(objv[i]);
	    Tcl_SetHashValue(hPtr, mPtr);
	} else {
	    mPtr = Tcl_GetHashValue(hPtr);
	}
	if (isNew || !(mPtr->flags & (PUBLIC_METHOD | PRIVATE_METHOD))) {
	    mPtr->flags |= PUBLIC_METHOD;
	    mPtr->flags &= ~TRUE_PRIVATE_METHOD;
	    changed = 1;
	}
    }

    /*
     * Bump the right epoch if we actually changed anything.
     */

    if (changed) {
	if (isInstanceExport) {
	    oPtr->epoch++;
	} else {
	    BumpGlobalEpoch(interp, clsPtr);
	}
    }
    return TCL_OK;
}

/*
 * ----------------------------------------------------------------------
 *
 * TclOODefineForwardObjCmd --
 *
 *	Implementation of the "forward" subcommand of the "oo::define" and
 *	"oo::objdefine" commands.
 *
 * ----------------------------------------------------------------------
 */

int
TclOODefineForwardObjCmd(
    ClientData clientData,
    Tcl_Interp *interp,
    int objc,
    Tcl_Obj *const *objv)
{
    int isInstanceForward = (clientData != NULL);
    Object *oPtr;
    Method *mPtr;
    int isPublic;
    Tcl_Obj *prefixObj;

    if (objc < 3) {
	Tcl_WrongNumArgs(interp, 1, objv, "name cmdName ?arg ...?");
	return TCL_ERROR;
    }

    oPtr = (Object *) TclOOGetDefineCmdContext(interp);
    if (oPtr == NULL) {
	return TCL_ERROR;
    }
    if (!isInstanceForward && !oPtr->classPtr) {
	Tcl_SetObjResult(interp, Tcl_NewStringObj(
		"attempt to misuse API", -1));
	Tcl_SetErrorCode(interp, "TCL", "OO", "MONKEY_BUSINESS", NULL);
	return TCL_ERROR;
    }
    isPublic = Tcl_StringMatch(TclGetString(objv[1]), "[a-z]*")
	    ? PUBLIC_METHOD : 0;
    if (IsPrivateDefine(interp)) {
	isPublic = TRUE_PRIVATE_METHOD;
    }

    /*
     * Create the method structure.
     */

    prefixObj = Tcl_NewListObj(objc-2, objv+2);
    if (isInstanceForward) {
	mPtr = TclOONewForwardInstanceMethod(interp, oPtr, isPublic, objv[1],
		prefixObj);
    } else {
	mPtr = TclOONewForwardMethod(interp, oPtr->classPtr, isPublic,
		objv[1], prefixObj);
    }
    if (mPtr == NULL) {
	Tcl_DecrRefCount(prefixObj);
	return TCL_ERROR;
    }
    return TCL_OK;
}

/*
 * ----------------------------------------------------------------------
 *
 * TclOODefineMethodObjCmd --
 *
 *	Implementation of the "method" subcommand of the "oo::define" and
 *	"oo::objdefine" commands.
 *
 * ----------------------------------------------------------------------
 */

int
TclOODefineMethodObjCmd(
    ClientData clientData,
    Tcl_Interp *interp,
    int objc,
    Tcl_Obj *const *objv)
{
    int isInstanceMethod = (clientData != NULL);
    Object *oPtr;
    int isPublic;

    if (objc != 4) {
	Tcl_WrongNumArgs(interp, 1, objv, "name args body");
	return TCL_ERROR;
    }

    oPtr = (Object *) TclOOGetDefineCmdContext(interp);
    if (oPtr == NULL) {
	return TCL_ERROR;
    }
    if (!isInstanceMethod && !oPtr->classPtr) {
	Tcl_SetObjResult(interp, Tcl_NewStringObj(
		"attempt to misuse API", -1));
	Tcl_SetErrorCode(interp, "TCL", "OO", "MONKEY_BUSINESS", NULL);
	return TCL_ERROR;
    }
    isPublic = Tcl_StringMatch(TclGetString(objv[1]), "[a-z]*")
	    ? PUBLIC_METHOD : 0;
    if (IsPrivateDefine(interp)) {
	isPublic = TRUE_PRIVATE_METHOD;
    }

    /*
     * Create the method by using the right back-end API.
     */

    if (isInstanceMethod) {
	if (TclOONewProcInstanceMethod(interp, oPtr, isPublic, objv[1],
		objv[2], objv[3], NULL) == NULL) {
	    return TCL_ERROR;
	}
    } else {
	if (TclOONewProcMethod(interp, oPtr->classPtr, isPublic, objv[1],
		objv[2], objv[3], NULL) == NULL) {
	    return TCL_ERROR;
	}
    }
    return TCL_OK;
}

/*
 * ----------------------------------------------------------------------
 *
<<<<<<< HEAD
 * TclOODefineMixinObjCmd --
 *
 *	Implementation of the "mixin" subcommand of the "oo::define" and
 *	"oo::objdefine" commands.
 *
 * ----------------------------------------------------------------------
 */

int
TclOODefineMixinObjCmd(
    ClientData clientData,
    Tcl_Interp *interp,
    const int objc,
    Tcl_Obj *const *objv)
{
    int isInstanceMixin = (clientData != NULL);
    Object *oPtr = (Object *) TclOOGetDefineCmdContext(interp);
    Class **mixins;
    int i;

    if (oPtr == NULL) {
	return TCL_ERROR;
    }
    if (!isInstanceMixin && !oPtr->classPtr) {
	Tcl_SetObjResult(interp, Tcl_NewStringObj(
		"attempt to misuse API", -1));
	Tcl_SetErrorCode(interp, "TCL", "OO", "MONKEY_BUSINESS", NULL);
	return TCL_ERROR;
    }
    mixins = TclStackAlloc(interp, sizeof(Class *) * (objc-1));

    for (i=1 ; i<objc ; i++) {
	Class *clsPtr = GetClassInOuterContext(interp, objv[i],
		"may only mix in classes");

	if (clsPtr == NULL) {
	    goto freeAndError;
	}
	if (!isInstanceMixin && TclOOIsReachable(oPtr->classPtr, clsPtr)) {
	    Tcl_SetObjResult(interp, Tcl_NewStringObj(
		    "may not mix a class into itself", -1));
	    Tcl_SetErrorCode(interp, "TCL", "OO", "SELF_MIXIN", NULL);
	    goto freeAndError;
	}
	mixins[i-1] = clsPtr;
    }

    if (isInstanceMixin) {
	TclOOObjectSetMixins(oPtr, objc-1, mixins);
    } else {
	TclOOClassSetMixins(interp, oPtr->classPtr, objc-1, mixins);
    }

    TclStackFree(interp, mixins);
    return TCL_OK;

  freeAndError:
    TclStackFree(interp, mixins);
    return TCL_ERROR;
}

/*
 * ----------------------------------------------------------------------
 *
=======
>>>>>>> 914afd1f
 * TclOODefineRenameMethodObjCmd --
 *
 *	Implementation of the "renamemethod" subcommand of the "oo::define"
 *	and "oo::objdefine" commands.
 *
 * ----------------------------------------------------------------------
 */

int
TclOODefineRenameMethodObjCmd(
    ClientData clientData,
    Tcl_Interp *interp,
    int objc,
    Tcl_Obj *const *objv)
{
    int isInstanceRenameMethod = (clientData != NULL);
    Object *oPtr;

    if (objc != 3) {
	Tcl_WrongNumArgs(interp, 1, objv, "oldName newName");
	return TCL_ERROR;
    }

    oPtr = (Object *) TclOOGetDefineCmdContext(interp);
    if (oPtr == NULL) {
	return TCL_ERROR;
    }
    if (!isInstanceRenameMethod && !oPtr->classPtr) {
	Tcl_SetObjResult(interp, Tcl_NewStringObj(
		"attempt to misuse API", -1));
	Tcl_SetErrorCode(interp, "TCL", "OO", "MONKEY_BUSINESS", NULL);
	return TCL_ERROR;
    }

    /*
     * Delete the method entry from the appropriate hash table, and transfer
     * the thing it points to to its new entry. To do this, we first need to
     * get the entries from the appropriate hash tables (this can generate a
     * range of errors...)
     */

    if (RenameDeleteMethod(interp, oPtr, !isInstanceRenameMethod,
	    objv[1], objv[2]) != TCL_OK) {
	return TCL_ERROR;
    }

    if (isInstanceRenameMethod) {
	oPtr->epoch++;
    } else {
	BumpGlobalEpoch(interp, oPtr->classPtr);
    }
    return TCL_OK;
}

/*
 * ----------------------------------------------------------------------
 *
 * TclOODefineUnexportObjCmd --
 *
 *	Implementation of the "unexport" subcommand of the "oo::define" and
 *	"oo::objdefine" commands.
 *
 * ----------------------------------------------------------------------
 */

int
TclOODefineUnexportObjCmd(
    ClientData clientData,
    Tcl_Interp *interp,
    int objc,
    Tcl_Obj *const *objv)
{
    int isInstanceUnexport = (clientData != NULL);
    Object *oPtr;
    Method *mPtr;
    Tcl_HashEntry *hPtr;
    Class *clsPtr;
    int i, isNew, changed = 0;

    if (objc < 2) {
	Tcl_WrongNumArgs(interp, 1, objv, "name ?name ...?");
	return TCL_ERROR;
    }

    oPtr = (Object *) TclOOGetDefineCmdContext(interp);
    if (oPtr == NULL) {
	return TCL_ERROR;
    }
    clsPtr = oPtr->classPtr;
    if (!isInstanceUnexport && !clsPtr) {
	Tcl_SetObjResult(interp, Tcl_NewStringObj(
		"attempt to misuse API", -1));
	Tcl_SetErrorCode(interp, "TCL", "OO", "MONKEY_BUSINESS", NULL);
	return TCL_ERROR;
    }

    for (i=1 ; i<objc ; i++) {
	/*
	 * Unexporting is done by removing the PUBLIC_METHOD flag from the
	 * method record. If there is no such method in this object or class
	 * (i.e. the method comes from something inherited from or that we're
	 * an instance of) then we put in a blank record without that flag;
	 * such records are skipped over by the call chain engine *except* for
	 * their flags member.
	 */

	if (isInstanceUnexport) {
	    if (!oPtr->methodsPtr) {
		oPtr->methodsPtr = ckalloc(sizeof(Tcl_HashTable));
		Tcl_InitObjHashTable(oPtr->methodsPtr);
		oPtr->flags &= ~USE_CLASS_CACHE;
	    }
	    hPtr = Tcl_CreateHashEntry(oPtr->methodsPtr, (char *) objv[i],
		    &isNew);
	} else {
	    hPtr = Tcl_CreateHashEntry(&clsPtr->classMethods, (char*) objv[i],
		    &isNew);
	}

	if (isNew) {
	    mPtr = ckalloc(sizeof(Method));
	    memset(mPtr, 0, sizeof(Method));
	    mPtr->refCount = 1;
	    mPtr->namePtr = objv[i];
	    Tcl_IncrRefCount(objv[i]);
	    Tcl_SetHashValue(hPtr, mPtr);
	} else {
	    mPtr = Tcl_GetHashValue(hPtr);
	}
	if (isNew || mPtr->flags & (PUBLIC_METHOD | TRUE_PRIVATE_METHOD)) {
	    mPtr->flags &= ~(PUBLIC_METHOD | TRUE_PRIVATE_METHOD);
	    changed = 1;
	}
    }

    /*
     * Bump the right epoch if we actually changed anything.
     */

    if (changed) {
	if (isInstanceUnexport) {
	    oPtr->epoch++;
	} else {
	    BumpGlobalEpoch(interp, clsPtr);
	}
    }
    return TCL_OK;
}

/*
 * ----------------------------------------------------------------------
 *
 * Tcl_ClassSetConstructor, Tcl_ClassSetDestructor --
 *
 *	How to install a constructor or destructor into a class; API to call
 *	from C.
 *
 * ----------------------------------------------------------------------
 */

void
Tcl_ClassSetConstructor(
    Tcl_Interp *interp,
    Tcl_Class clazz,
    Tcl_Method method)
{
    Class *clsPtr = (Class *) clazz;

    if (method != (Tcl_Method) clsPtr->constructorPtr) {
	TclOODelMethodRef(clsPtr->constructorPtr);
	clsPtr->constructorPtr = (Method *) method;

	/*
	 * Remember to invalidate the cached constructor chain for this class.
	 * [Bug 2531577]
	 */

	if (clsPtr->constructorChainPtr) {
	    TclOODeleteChain(clsPtr->constructorChainPtr);
	    clsPtr->constructorChainPtr = NULL;
	}
	BumpGlobalEpoch(interp, clsPtr);
    }
}

void
Tcl_ClassSetDestructor(
    Tcl_Interp *interp,
    Tcl_Class clazz,
    Tcl_Method method)
{
    Class *clsPtr = (Class *) clazz;

    if (method != (Tcl_Method) clsPtr->destructorPtr) {
	TclOODelMethodRef(clsPtr->destructorPtr);
	clsPtr->destructorPtr = (Method *) method;
	if (clsPtr->destructorChainPtr) {
	    TclOODeleteChain(clsPtr->destructorChainPtr);
	    clsPtr->destructorChainPtr = NULL;
	}
	BumpGlobalEpoch(interp, clsPtr);
    }
}

/*
 * ----------------------------------------------------------------------
 *
 * TclOODefineSlots --
 *
 *	Create the "::oo::Slot" class and its standard instances. Class
 *	definition is empty at the stage (added by scripting).
 *
 * ----------------------------------------------------------------------
 */

int
TclOODefineSlots(
    Foundation *fPtr)
{
    const struct DeclaredSlot *slotInfoPtr;
    Tcl_Obj *getName = Tcl_NewStringObj("Get", -1);
    Tcl_Obj *setName = Tcl_NewStringObj("Set", -1);
    Class *slotCls;

    slotCls = ((Object *) Tcl_NewObjectInstance(fPtr->interp, (Tcl_Class)
	    fPtr->classCls, "::oo::Slot", NULL, -1, NULL, 0))->classPtr;
    if (slotCls == NULL) {
	return TCL_ERROR;
    }
    Tcl_IncrRefCount(getName);
    Tcl_IncrRefCount(setName);
    for (slotInfoPtr = slots ; slotInfoPtr->name ; slotInfoPtr++) {
	Tcl_Object slotObject = Tcl_NewObjectInstance(fPtr->interp,
		(Tcl_Class) slotCls, slotInfoPtr->name, NULL,-1,NULL,0);

	if (slotObject == NULL) {
	    continue;
	}
	Tcl_NewInstanceMethod(fPtr->interp, slotObject, getName, 0,
		&slotInfoPtr->getterType, NULL);
	Tcl_NewInstanceMethod(fPtr->interp, slotObject, setName, 0,
		&slotInfoPtr->setterType, NULL);
    }
    Tcl_DecrRefCount(getName);
    Tcl_DecrRefCount(setName);
    return TCL_OK;
}

/*
 * ----------------------------------------------------------------------
 *
 * ClassFilterGet, ClassFilterSet --
 *
 *	Implementation of the "filter" slot accessors of the "oo::define"
 *	command.
 *
 * ----------------------------------------------------------------------
 */

static int
ClassFilterGet(
    ClientData clientData,
    Tcl_Interp *interp,
    Tcl_ObjectContext context,
    int objc,
    Tcl_Obj *const *objv)
{
    Object *oPtr = (Object *) TclOOGetDefineCmdContext(interp);
    Tcl_Obj *resultObj, *filterObj;
    int i;

    if (Tcl_ObjectContextSkippedArgs(context) != objc) {
	Tcl_WrongNumArgs(interp, Tcl_ObjectContextSkippedArgs(context), objv,
		NULL);
	return TCL_ERROR;
    }
    if (oPtr == NULL) {
	return TCL_ERROR;
    } else if (!oPtr->classPtr) {
	Tcl_SetObjResult(interp, Tcl_NewStringObj(
		"attempt to misuse API", -1));
	Tcl_SetErrorCode(interp, "TCL", "OO", "MONKEY_BUSINESS", NULL);
	return TCL_ERROR;
    }

    resultObj = Tcl_NewObj();
    FOREACH(filterObj, oPtr->classPtr->filters) {
	Tcl_ListObjAppendElement(NULL, resultObj, filterObj);
    }
    Tcl_SetObjResult(interp, resultObj);
    return TCL_OK;
}

static int
ClassFilterSet(
    ClientData clientData,
    Tcl_Interp *interp,
    Tcl_ObjectContext context,
    int objc,
    Tcl_Obj *const *objv)
{
    Object *oPtr = (Object *) TclOOGetDefineCmdContext(interp);
    int filterc;
    Tcl_Obj **filterv;

    if (Tcl_ObjectContextSkippedArgs(context)+1 != objc) {
	Tcl_WrongNumArgs(interp, Tcl_ObjectContextSkippedArgs(context), objv,
		"filterList");
	return TCL_ERROR;
    }
    objv += Tcl_ObjectContextSkippedArgs(context);

    if (oPtr == NULL) {
	return TCL_ERROR;
    } else if (!oPtr->classPtr) {
	Tcl_SetObjResult(interp, Tcl_NewStringObj(
		"attempt to misuse API", -1));
	Tcl_SetErrorCode(interp, "TCL", "OO", "MONKEY_BUSINESS", NULL);
	return TCL_ERROR;
    } else if (Tcl_ListObjGetElements(interp, objv[0], &filterc,
	    &filterv) != TCL_OK) {
	return TCL_ERROR;
    }

    TclOOClassSetFilters(interp, oPtr->classPtr, filterc, filterv);
    return TCL_OK;
}

/*
 * ----------------------------------------------------------------------
 *
 * ClassMixinGet, ClassMixinSet --
 *
 *	Implementation of the "mixin" slot accessors of the "oo::define"
 *	command.
 *
 * ----------------------------------------------------------------------
 */

static int
ClassMixinGet(
    ClientData clientData,
    Tcl_Interp *interp,
    Tcl_ObjectContext context,
    int objc,
    Tcl_Obj *const *objv)
{
    Object *oPtr = (Object *) TclOOGetDefineCmdContext(interp);
    Tcl_Obj *resultObj;
    Class *mixinPtr;
    int i;

    if (Tcl_ObjectContextSkippedArgs(context) != objc) {
	Tcl_WrongNumArgs(interp, Tcl_ObjectContextSkippedArgs(context), objv,
		NULL);
	return TCL_ERROR;
    }
    if (oPtr == NULL) {
	return TCL_ERROR;
    } else if (!oPtr->classPtr) {
	Tcl_SetObjResult(interp, Tcl_NewStringObj(
		"attempt to misuse API", -1));
	Tcl_SetErrorCode(interp, "TCL", "OO", "MONKEY_BUSINESS", NULL);
	return TCL_ERROR;
    }

    resultObj = Tcl_NewObj();
    FOREACH(mixinPtr, oPtr->classPtr->mixins) {
	Tcl_ListObjAppendElement(NULL, resultObj,
		TclOOObjectName(interp, mixinPtr->thisPtr));
    }
    Tcl_SetObjResult(interp, resultObj);
    return TCL_OK;

}

static int
ClassMixinSet(
    ClientData clientData,
    Tcl_Interp *interp,
    Tcl_ObjectContext context,
    int objc,
    Tcl_Obj *const *objv)
{
    Object *oPtr = (Object *) TclOOGetDefineCmdContext(interp);
    int mixinc, i;
    Tcl_Obj **mixinv;
    Class **mixins;

    if (Tcl_ObjectContextSkippedArgs(context)+1 != objc) {
	Tcl_WrongNumArgs(interp, Tcl_ObjectContextSkippedArgs(context), objv,
		"mixinList");
	return TCL_ERROR;
    }
    objv += Tcl_ObjectContextSkippedArgs(context);

    if (oPtr == NULL) {
	return TCL_ERROR;
    } else if (!oPtr->classPtr) {
	Tcl_SetObjResult(interp, Tcl_NewStringObj(
		"attempt to misuse API", -1));
	Tcl_SetErrorCode(interp, "TCL", "OO", "MONKEY_BUSINESS", NULL);
	return TCL_ERROR;
    } else if (Tcl_ListObjGetElements(interp, objv[0], &mixinc,
	    &mixinv) != TCL_OK) {
	return TCL_ERROR;
    }

    mixins = TclStackAlloc(interp, sizeof(Class *) * mixinc);

    for (i=0 ; i<mixinc ; i++) {
	mixins[i] = GetClassInOuterContext(interp, mixinv[i],
		"may only mix in classes");
	if (mixins[i] == NULL) {
	    i--;
	    goto freeAndError;
	}
	if (TclOOIsReachable(oPtr->classPtr, mixins[i])) {
	    Tcl_SetObjResult(interp, Tcl_NewStringObj(
		    "may not mix a class into itself", -1));
	    Tcl_SetErrorCode(interp, "TCL", "OO", "SELF_MIXIN", NULL);
	    goto freeAndError;
	}
    }

    TclOOClassSetMixins(interp, oPtr->classPtr, mixinc, mixins);
    TclStackFree(interp, mixins);
    return TCL_OK;

  freeAndError:
    TclStackFree(interp, mixins);
    return TCL_ERROR;
}

/*
 * ----------------------------------------------------------------------
 *
 * ClassSuperGet, ClassSuperSet --
 *
 *	Implementation of the "superclass" slot accessors of the "oo::define"
 *	command.
 *
 * ----------------------------------------------------------------------
 */

static int
ClassSuperGet(
    ClientData clientData,
    Tcl_Interp *interp,
    Tcl_ObjectContext context,
    int objc,
    Tcl_Obj *const *objv)
{
    Object *oPtr = (Object *) TclOOGetDefineCmdContext(interp);
    Tcl_Obj *resultObj;
    Class *superPtr;
    int i;

    if (Tcl_ObjectContextSkippedArgs(context) != objc) {
	Tcl_WrongNumArgs(interp, Tcl_ObjectContextSkippedArgs(context), objv,
		NULL);
	return TCL_ERROR;
    }
    if (oPtr == NULL) {
	return TCL_ERROR;
    } else if (!oPtr->classPtr) {
	Tcl_SetObjResult(interp, Tcl_NewStringObj(
		"attempt to misuse API", -1));
	Tcl_SetErrorCode(interp, "TCL", "OO", "MONKEY_BUSINESS", NULL);
	return TCL_ERROR;
    }

    resultObj = Tcl_NewObj();
    FOREACH(superPtr, oPtr->classPtr->superclasses) {
	Tcl_ListObjAppendElement(NULL, resultObj,
		TclOOObjectName(interp, superPtr->thisPtr));
    }
    Tcl_SetObjResult(interp, resultObj);
    return TCL_OK;
}

static int
ClassSuperSet(
    ClientData clientData,
    Tcl_Interp *interp,
    Tcl_ObjectContext context,
    int objc,
    Tcl_Obj *const *objv)
{
    Object *oPtr = (Object *) TclOOGetDefineCmdContext(interp);
    int superc, i, j;
    Tcl_Obj **superv;
    Class **superclasses, *superPtr;

    if (Tcl_ObjectContextSkippedArgs(context)+1 != objc) {
	Tcl_WrongNumArgs(interp, Tcl_ObjectContextSkippedArgs(context), objv,
		"superclassList");
	return TCL_ERROR;
    }
    objv += Tcl_ObjectContextSkippedArgs(context);

    if (oPtr == NULL) {
	return TCL_ERROR;
    } else if (!oPtr->classPtr) {
	Tcl_SetObjResult(interp, Tcl_NewStringObj(
		"attempt to misuse API", -1));
	Tcl_SetErrorCode(interp, "TCL", "OO", "MONKEY_BUSINESS", NULL);
	return TCL_ERROR;
    } else if (oPtr == oPtr->fPtr->objectCls->thisPtr) {
	Tcl_SetObjResult(interp, Tcl_NewStringObj(
		"may not modify the superclass of the root object", -1));
	Tcl_SetErrorCode(interp, "TCL", "OO", "MONKEY_BUSINESS", NULL);
	return TCL_ERROR;
    } else if (Tcl_ListObjGetElements(interp, objv[0], &superc,
	    &superv) != TCL_OK) {
	return TCL_ERROR;
    }

    /*
     * Allocate some working space.
     */

    superclasses = (Class **) ckalloc(sizeof(Class *) * superc);

    /*
     * Parse the arguments to get the class to use as superclasses.
     *
     * Note that zero classes is special, as it is equivalent to just the
     * class of objects. [Bug 9d61624b3d]
     */

    if (superc == 0) {
	superclasses = ckrealloc(superclasses, sizeof(Class *));
	if (TclOOIsReachable(oPtr->fPtr->classCls, oPtr->classPtr)) {
	    superclasses[0] = oPtr->fPtr->classCls;
	} else {
	    superclasses[0] = oPtr->fPtr->objectCls;
	}
	superc = 1;
	AddRef(superclasses[0]->thisPtr);
    } else {
	for (i=0 ; i<superc ; i++) {
	    superclasses[i] = GetClassInOuterContext(interp, superv[i],
		    "only a class can be a superclass");
	    if (superclasses[i] == NULL) {
		i--;
		goto failedAfterAlloc;
	    }
	    for (j=0 ; j<i ; j++) {
		if (superclasses[j] == superclasses[i]) {
		    Tcl_SetObjResult(interp, Tcl_NewStringObj(
			    "class should only be a direct superclass once",
			    -1));
		    Tcl_SetErrorCode(interp, "TCL", "OO", "REPETITIOUS",NULL);
		    goto failedAfterAlloc;
		}
	    }
	    if (TclOOIsReachable(oPtr->classPtr, superclasses[i])) {
		Tcl_SetObjResult(interp, Tcl_NewStringObj(
			"attempt to form circular dependency graph", -1));
		Tcl_SetErrorCode(interp, "TCL", "OO", "CIRCULARITY", NULL);
	    failedAfterAlloc:
		for (; i > 0; i--) {
		    TclOODecrRefCount(superclasses[i]->thisPtr);
		}
		ckfree(superclasses);
		return TCL_ERROR;
	    }

	    /*
	     * Corresponding TclOODecrRefCount() is near the end of this
	     * function.
	     */

	    AddRef(superclasses[i]->thisPtr);
	}
    }

    /*
     * Install the list of superclasses into the class. Note that this also
     * involves splicing the class out of the superclasses' subclass list that
     * it used to be a member of and splicing it into the new superclasses'
     * subclass list.
     */

    if (oPtr->classPtr->superclasses.num != 0) {
	FOREACH(superPtr, oPtr->classPtr->superclasses) {
	    TclOORemoveFromSubclasses(oPtr->classPtr, superPtr);
	    TclOODecrRefCount(superPtr->thisPtr);
	}
	ckfree(oPtr->classPtr->superclasses.list);
    }
    oPtr->classPtr->superclasses.list = superclasses;
    oPtr->classPtr->superclasses.num = superc;
    FOREACH(superPtr, oPtr->classPtr->superclasses) {
	TclOOAddToSubclasses(oPtr->classPtr, superPtr);
    }
    BumpGlobalEpoch(interp, oPtr->classPtr);

    return TCL_OK;
}

/*
 * ----------------------------------------------------------------------
 *
 * ClassVarsGet, ClassVarsSet --
 *
 *	Implementation of the "variable" slot accessors of the "oo::define"
 *	command.
 *
 * ----------------------------------------------------------------------
 */

static int
ClassVarsGet(
    ClientData clientData,
    Tcl_Interp *interp,
    Tcl_ObjectContext context,
    int objc,
    Tcl_Obj *const *objv)
{
    Object *oPtr = (Object *) TclOOGetDefineCmdContext(interp);
    Tcl_Obj *resultObj;
    int i;

    if (Tcl_ObjectContextSkippedArgs(context) != objc) {
	Tcl_WrongNumArgs(interp, Tcl_ObjectContextSkippedArgs(context), objv,
		NULL);
	return TCL_ERROR;
    }
    if (oPtr == NULL) {
	return TCL_ERROR;
    } else if (!oPtr->classPtr) {
	Tcl_SetObjResult(interp, Tcl_NewStringObj(
		"attempt to misuse API", -1));
	Tcl_SetErrorCode(interp, "TCL", "OO", "MONKEY_BUSINESS", NULL);
	return TCL_ERROR;
    }

    resultObj = Tcl_NewObj();
    if (IsPrivateDefine(interp)) {
	PrivateVariableMapping *privatePtr;

	FOREACH_STRUCT(privatePtr, oPtr->classPtr->privateVariables) {
	    Tcl_ListObjAppendElement(NULL, resultObj, privatePtr->variableObj);
	}
    } else {
	Tcl_Obj *variableObj;

	FOREACH(variableObj, oPtr->classPtr->variables) {
	    Tcl_ListObjAppendElement(NULL, resultObj, variableObj);
	}
    }
    Tcl_SetObjResult(interp, resultObj);
    return TCL_OK;
}

static int
ClassVarsSet(
    ClientData clientData,
    Tcl_Interp *interp,
    Tcl_ObjectContext context,
    int objc,
    Tcl_Obj *const *objv)
{
    Object *oPtr = (Object *) TclOOGetDefineCmdContext(interp);
    int varc;
    Tcl_Obj **varv;
    int i;

    if (Tcl_ObjectContextSkippedArgs(context)+1 != objc) {
	Tcl_WrongNumArgs(interp, Tcl_ObjectContextSkippedArgs(context), objv,
		"filterList");
	return TCL_ERROR;
    }
    objv += Tcl_ObjectContextSkippedArgs(context);

    if (oPtr == NULL) {
	return TCL_ERROR;
    } else if (!oPtr->classPtr) {
	Tcl_SetObjResult(interp, Tcl_NewStringObj(
		"attempt to misuse API", -1));
	Tcl_SetErrorCode(interp, "TCL", "OO", "MONKEY_BUSINESS", NULL);
	return TCL_ERROR;
    } else if (Tcl_ListObjGetElements(interp, objv[0], &varc,
	    &varv) != TCL_OK) {
	return TCL_ERROR;
    }

    for (i=0 ; i<varc ; i++) {
	const char *varName = TclGetString(varv[i]);

	if (strstr(varName, "::") != NULL) {
	    Tcl_SetObjResult(interp, Tcl_ObjPrintf(
		    "invalid declared variable name \"%s\": must not %s",
		    varName, "contain namespace separators"));
	    Tcl_SetErrorCode(interp, "TCL", "OO", "BAD_DECLVAR", NULL);
	    return TCL_ERROR;
	}
	if (Tcl_StringMatch(varName, "*(*)")) {
	    Tcl_SetObjResult(interp, Tcl_ObjPrintf(
		    "invalid declared variable name \"%s\": must not %s",
		    varName, "refer to an array element"));
	    Tcl_SetErrorCode(interp, "TCL", "OO", "BAD_DECLVAR", NULL);
	    return TCL_ERROR;
	}
    }

    if (IsPrivateDefine(interp)) {
	InstallPrivateVariableMapping(&oPtr->classPtr->privateVariables,
		varc, varv, oPtr->classPtr->thisPtr->creationEpoch);
    } else {
	InstallStandardVariableMapping(&oPtr->classPtr->variables, varc, varv);
    }
    return TCL_OK;
}

/*
 * ----------------------------------------------------------------------
 *
 * ObjectFilterGet, ObjectFilterSet --
 *
 *	Implementation of the "filter" slot accessors of the "oo::objdefine"
 *	command.
 *
 * ----------------------------------------------------------------------
 */

static int
ObjFilterGet(
    ClientData clientData,
    Tcl_Interp *interp,
    Tcl_ObjectContext context,
    int objc,
    Tcl_Obj *const *objv)
{
    Object *oPtr = (Object *) TclOOGetDefineCmdContext(interp);
    Tcl_Obj *resultObj, *filterObj;
    int i;

    if (Tcl_ObjectContextSkippedArgs(context) != objc) {
	Tcl_WrongNumArgs(interp, Tcl_ObjectContextSkippedArgs(context), objv,
		NULL);
	return TCL_ERROR;
    } else if (oPtr == NULL) {
	return TCL_ERROR;
    }

    resultObj = Tcl_NewObj();
    FOREACH(filterObj, oPtr->filters) {
	Tcl_ListObjAppendElement(NULL, resultObj, filterObj);
    }
    Tcl_SetObjResult(interp, resultObj);
    return TCL_OK;
}

static int
ObjFilterSet(
    ClientData clientData,
    Tcl_Interp *interp,
    Tcl_ObjectContext context,
    int objc,
    Tcl_Obj *const *objv)
{
    Object *oPtr = (Object *) TclOOGetDefineCmdContext(interp);
    int filterc;
    Tcl_Obj **filterv;

    if (Tcl_ObjectContextSkippedArgs(context)+1 != objc) {
	Tcl_WrongNumArgs(interp, Tcl_ObjectContextSkippedArgs(context), objv,
		"filterList");
	return TCL_ERROR;
    } else if (oPtr == NULL) {
	return TCL_ERROR;
    }
    objv += Tcl_ObjectContextSkippedArgs(context);
    if (Tcl_ListObjGetElements(interp, objv[0], &filterc,
	    &filterv) != TCL_OK) {
	return TCL_ERROR;
    }

    TclOOObjectSetFilters(oPtr, filterc, filterv);
    return TCL_OK;
}

/*
 * ----------------------------------------------------------------------
 *
 * ObjectMixinGet, ObjectMixinSet --
 *
 *	Implementation of the "mixin" slot accessors of the "oo::objdefine"
 *	command.
 *
 * ----------------------------------------------------------------------
 */

static int
ObjMixinGet(
    ClientData clientData,
    Tcl_Interp *interp,
    Tcl_ObjectContext context,
    int objc,
    Tcl_Obj *const *objv)
{
    Object *oPtr = (Object *) TclOOGetDefineCmdContext(interp);
    Tcl_Obj *resultObj;
    Class *mixinPtr;
    int i;

    if (Tcl_ObjectContextSkippedArgs(context) != objc) {
	Tcl_WrongNumArgs(interp, Tcl_ObjectContextSkippedArgs(context), objv,
		NULL);
	return TCL_ERROR;
    } else if (oPtr == NULL) {
	return TCL_ERROR;
    }

    resultObj = Tcl_NewObj();
    FOREACH(mixinPtr, oPtr->mixins) {
	if (mixinPtr) {
	    Tcl_ListObjAppendElement(NULL, resultObj,
		    TclOOObjectName(interp, mixinPtr->thisPtr));
	}
    }
    Tcl_SetObjResult(interp, resultObj);
    return TCL_OK;
}

static int
ObjMixinSet(
    ClientData clientData,
    Tcl_Interp *interp,
    Tcl_ObjectContext context,
    int objc,
    Tcl_Obj *const *objv)
{
    Object *oPtr = (Object *) TclOOGetDefineCmdContext(interp);
    int mixinc;
    Tcl_Obj **mixinv;
    Class **mixins;
    int i;

    if (Tcl_ObjectContextSkippedArgs(context)+1 != objc) {
	Tcl_WrongNumArgs(interp, Tcl_ObjectContextSkippedArgs(context), objv,
		"mixinList");
	return TCL_ERROR;
    } else if (oPtr == NULL) {
	return TCL_ERROR;
    }
    objv += Tcl_ObjectContextSkippedArgs(context);
    if (Tcl_ListObjGetElements(interp, objv[0], &mixinc,
	    &mixinv) != TCL_OK) {
	return TCL_ERROR;
    }

    mixins = TclStackAlloc(interp, sizeof(Class *) * mixinc);

    for (i=0 ; i<mixinc ; i++) {
	mixins[i] = GetClassInOuterContext(interp, mixinv[i],
		"may only mix in classes");
	if (mixins[i] == NULL) {
	    TclStackFree(interp, mixins);
	    return TCL_ERROR;
	}
    }

    TclOOObjectSetMixins(oPtr, mixinc, mixins);
    TclStackFree(interp, mixins);
    return TCL_OK;
}

/*
 * ----------------------------------------------------------------------
 *
 * ObjectVarsGet, ObjectVarsSet --
 *
 *	Implementation of the "variable" slot accessors of the "oo::objdefine"
 *	command.
 *
 * ----------------------------------------------------------------------
 */

static int
ObjVarsGet(
    ClientData clientData,
    Tcl_Interp *interp,
    Tcl_ObjectContext context,
    int objc,
    Tcl_Obj *const *objv)
{
    Object *oPtr = (Object *) TclOOGetDefineCmdContext(interp);
    Tcl_Obj *resultObj;
    int i;

    if (Tcl_ObjectContextSkippedArgs(context) != objc) {
	Tcl_WrongNumArgs(interp, Tcl_ObjectContextSkippedArgs(context), objv,
		NULL);
	return TCL_ERROR;
    } else if (oPtr == NULL) {
	return TCL_ERROR;
    }

    resultObj = Tcl_NewObj();
    if (IsPrivateDefine(interp)) {
	PrivateVariableMapping *privatePtr;

	FOREACH_STRUCT(privatePtr, oPtr->privateVariables) {
	    Tcl_ListObjAppendElement(NULL, resultObj, privatePtr->variableObj);
	}
    } else {
	Tcl_Obj *variableObj;

	FOREACH(variableObj, oPtr->variables) {
	    Tcl_ListObjAppendElement(NULL, resultObj, variableObj);
	}
    }
    Tcl_SetObjResult(interp, resultObj);
    return TCL_OK;
}

static int
ObjVarsSet(
    ClientData clientData,
    Tcl_Interp *interp,
    Tcl_ObjectContext context,
    int objc,
    Tcl_Obj *const *objv)
{
    Object *oPtr = (Object *) TclOOGetDefineCmdContext(interp);
    int varc, i;
    Tcl_Obj **varv;

    if (Tcl_ObjectContextSkippedArgs(context)+1 != objc) {
	Tcl_WrongNumArgs(interp, Tcl_ObjectContextSkippedArgs(context), objv,
		"variableList");
	return TCL_ERROR;
    } else if (oPtr == NULL) {
	return TCL_ERROR;
    }
    objv += Tcl_ObjectContextSkippedArgs(context);
    if (Tcl_ListObjGetElements(interp, objv[0], &varc,
	    &varv) != TCL_OK) {
	return TCL_ERROR;
    }

    for (i=0 ; i<varc ; i++) {
	const char *varName = TclGetString(varv[i]);

	if (strstr(varName, "::") != NULL) {
	    Tcl_SetObjResult(interp, Tcl_ObjPrintf(
		    "invalid declared variable name \"%s\": must not %s",
		    varName, "contain namespace separators"));
	    Tcl_SetErrorCode(interp, "TCL", "OO", "BAD_DECLVAR", NULL);
	    return TCL_ERROR;
	}
	if (Tcl_StringMatch(varName, "*(*)")) {
	    Tcl_SetObjResult(interp, Tcl_ObjPrintf(
		    "invalid declared variable name \"%s\": must not %s",
		    varName, "refer to an array element"));
	    Tcl_SetErrorCode(interp, "TCL", "OO", "BAD_DECLVAR", NULL);
	    return TCL_ERROR;
	}
    }

    if (IsPrivateDefine(interp)) {
	InstallPrivateVariableMapping(&oPtr->privateVariables, varc, varv,
		oPtr->creationEpoch);
    } else {
	InstallStandardVariableMapping(&oPtr->variables, varc, varv);
    }
    return TCL_OK;
}

/*
 * Local Variables:
 * mode: c
 * c-basic-offset: 4
 * fill-column: 78
 * End:
 */<|MERGE_RESOLUTION|>--- conflicted
+++ resolved
@@ -1870,74 +1870,6 @@
 /*
  * ----------------------------------------------------------------------
  *
-<<<<<<< HEAD
- * TclOODefineMixinObjCmd --
- *
- *	Implementation of the "mixin" subcommand of the "oo::define" and
- *	"oo::objdefine" commands.
- *
- * ----------------------------------------------------------------------
- */
-
-int
-TclOODefineMixinObjCmd(
-    ClientData clientData,
-    Tcl_Interp *interp,
-    const int objc,
-    Tcl_Obj *const *objv)
-{
-    int isInstanceMixin = (clientData != NULL);
-    Object *oPtr = (Object *) TclOOGetDefineCmdContext(interp);
-    Class **mixins;
-    int i;
-
-    if (oPtr == NULL) {
-	return TCL_ERROR;
-    }
-    if (!isInstanceMixin && !oPtr->classPtr) {
-	Tcl_SetObjResult(interp, Tcl_NewStringObj(
-		"attempt to misuse API", -1));
-	Tcl_SetErrorCode(interp, "TCL", "OO", "MONKEY_BUSINESS", NULL);
-	return TCL_ERROR;
-    }
-    mixins = TclStackAlloc(interp, sizeof(Class *) * (objc-1));
-
-    for (i=1 ; i<objc ; i++) {
-	Class *clsPtr = GetClassInOuterContext(interp, objv[i],
-		"may only mix in classes");
-
-	if (clsPtr == NULL) {
-	    goto freeAndError;
-	}
-	if (!isInstanceMixin && TclOOIsReachable(oPtr->classPtr, clsPtr)) {
-	    Tcl_SetObjResult(interp, Tcl_NewStringObj(
-		    "may not mix a class into itself", -1));
-	    Tcl_SetErrorCode(interp, "TCL", "OO", "SELF_MIXIN", NULL);
-	    goto freeAndError;
-	}
-	mixins[i-1] = clsPtr;
-    }
-
-    if (isInstanceMixin) {
-	TclOOObjectSetMixins(oPtr, objc-1, mixins);
-    } else {
-	TclOOClassSetMixins(interp, oPtr->classPtr, objc-1, mixins);
-    }
-
-    TclStackFree(interp, mixins);
-    return TCL_OK;
-
-  freeAndError:
-    TclStackFree(interp, mixins);
-    return TCL_ERROR;
-}
--
-/*
- * ----------------------------------------------------------------------
- *
-=======
->>>>>>> 914afd1f
  * TclOODefineRenameMethodObjCmd --
  *
  *	Implementation of the "renamemethod" subcommand of the "oo::define"
