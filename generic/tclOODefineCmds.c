--- conflicted
+++ resolved
@@ -2501,12 +2501,8 @@
 	return TCL_ERROR;
     }
 
-<<<<<<< HEAD
-    mixins = TclStackAlloc(interp, sizeof(Class *) * mixinc);
+    mixins = (Class **)TclStackAlloc(interp, sizeof(Class *) * mixinc);
     Tcl_InitHashTable(&uniqueCheck, TCL_ONE_WORD_KEYS);
-=======
-    mixins = (Class **)TclStackAlloc(interp, sizeof(Class *) * mixinc);
->>>>>>> 89dbd5ce
 
     for (i = 0; i < mixinc; i++) {
 	mixins[i] = GetClassInOuterContext(interp, mixinv[i],
@@ -2969,12 +2965,8 @@
 	return TCL_ERROR;
     }
 
-<<<<<<< HEAD
-    mixins = TclStackAlloc(interp, sizeof(Class *) * mixinc);
+    mixins = (Class **)TclStackAlloc(interp, sizeof(Class *) * mixinc);
     Tcl_InitHashTable(&uniqueCheck, TCL_ONE_WORD_KEYS);
-=======
-    mixins = (Class **)TclStackAlloc(interp, sizeof(Class *) * mixinc);
->>>>>>> 89dbd5ce
 
     for (i = 0; i < mixinc; i++) {
 	mixins[i] = GetClassInOuterContext(interp, mixinv[i],
