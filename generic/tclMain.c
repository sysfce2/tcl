--- conflicted
+++ resolved
@@ -746,11 +746,7 @@
     TCL_UNUSED(int) /*mask*/)
 {
     int code;
-<<<<<<< HEAD
     size_t length;
-=======
-    int length;
->>>>>>> 11cc37e8
     InteractiveState *isPtr = (InteractiveState *)clientData;
     Tcl_Channel chan = isPtr->input;
     Tcl_Obj *commandPtr = isPtr->commandPtr;
