--- conflicted
+++ resolved
@@ -231,7 +231,7 @@
 	    } else {
 		globalPtr->refCount++;
 #ifdef TCL_COMPILE_DEBUG
-    if (globalPtr->refCount < 1 || globalPtr->refCount == (size_t)-1) {
+    if (globalPtr->refCount + 1 < 2) {
 	Tcl_Panic("%s: global literal \"%.*s\" had bad refCount %d",
 		"TclRegisterLiteral", (length>60? 60 : length), bytes,
 		globalPtr->refCount);
@@ -436,7 +436,6 @@
     objPtr = CreateLiteral(iPtr, bytes, length, &globalNew, nsPtr,
 	    flags, &globalPtr);
 
-<<<<<<< HEAD
     hePtr = Tcl_CreateHashEntry(&envPtr->litMap, objPtr, &new);
     if (new) {
 	objIndex = TclAddLiteralObj(envPtr, objPtr, NULL);
@@ -446,18 +445,6 @@
 	}
     } else {
 	objIndex = PTR2INT(Tcl_GetHashValue(hePtr));
-=======
-    globalPtr = NULL;
-    objPtr = TclCreateLiteral(iPtr, bytes, length, hash, &new, nsPtr, flags,
-	    &globalPtr);
-    objIndex = AddLocalLiteralEntry(envPtr, objPtr, localHash);
-
-#ifdef TCL_COMPILE_DEBUG
-    if (globalPtr != NULL && (globalPtr->refCount + 1 < 2)) {
-	Tcl_Panic("%s: global literal \"%.*s\" had bad refCount %" TCL_Z_MODIFIER "d",
-		"TclRegisterLiteral", (length>60? 60 : (int)length), bytes,
-		globalPtr->refCount);
->>>>>>> f8c36541
     }
     return objIndex;
 }
@@ -1042,7 +1029,6 @@
     Tcl_HashSearch search;
     Tcl_HashEntry *hePtr = Tcl_FirstHashEntry(mapPtr, &search);
 
-<<<<<<< HEAD
     while (hePtr) {
 	Tcl_Obj *objPtr = Tcl_GetHashKey(mapPtr, hePtr);
 
@@ -1051,29 +1037,6 @@
 		    "TclVerifyLocalLiteralTable");
 	}
 	hePtr = Tcl_NextHashEntry(&search);
-=======
-    for (i=0 ; i<localTablePtr->numBuckets ; i++) {
-	for (localPtr=localTablePtr->buckets[i] ; localPtr!=NULL;
-		localPtr=localPtr->nextPtr) {
-	    count++;
-	    if (localPtr->refCount != TCL_AUTO_LENGTH) {
-		bytes = TclGetString(localPtr->objPtr);
-		length = localPtr->objPtr->length;
-		Tcl_Panic("%s: local literal \"%.*s\" had bad refCount %" TCL_Z_MODIFIER "u",
-			"TclVerifyLocalLiteralTable",
-			(length>60? 60 : (int) length), bytes, localPtr->refCount);
-	    }
-	    if (localPtr->objPtr->bytes == NULL) {
-		Tcl_Panic("%s: literal has NULL string rep",
-			"TclVerifyLocalLiteralTable");
-	    }
-	}
-    }
-    if (count != localTablePtr->numEntries) {
-	Tcl_Panic("%s: local literal table had %" TCL_Z_MODIFIER "d entries, should be %" TCL_Z_MODIFIER "d",
-		"TclVerifyLocalLiteralTable", count,
-		localTablePtr->numEntries);
->>>>>>> f8c36541
     }
 }
 