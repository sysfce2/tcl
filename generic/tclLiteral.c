--- conflicted
+++ resolved
@@ -28,9 +28,9 @@
  * Function prototypes for static functions in this file:
  */
 
-static Tcl_Obj *	CreateLiteral(Interp *iPtr, char *bytes, int length,
-			    int *newPtr, Namespace *nsPtr, int flags,
-			    LiteralEntry **globalPtrPtr);
+static Tcl_Obj *	CreateLiteral(Interp *iPtr, const char *bytes,
+			    int length, int *newPtr, Namespace *nsPtr,
+			    int flags, LiteralEntry **globalPtrPtr);
 static void		ExpandLocalLiteralArray(CompileEnv *envPtr);
 static unsigned		HashString(const char *string, int length);
 #ifdef TCL_COMPILE_DEBUG
@@ -188,7 +188,7 @@
 static Tcl_Obj *
 CreateLiteral(
     Interp *iPtr,
-    char *bytes,		/* The start of the string. Note that this is
+    const char *bytes,		/* The start of the string. Note that this is
 				 * not a NUL-terminated string. */
     int length,			/* Number of bytes in the string. */
     int *newPtr,
@@ -223,14 +223,7 @@
 	    if (newPtr) {
 		*newPtr = 0;
 	    }
-<<<<<<< HEAD
-	    if (flags & LITERAL_ON_HEAP) {
-=======
-	    if (globalPtrPtr) {
-		*globalPtrPtr = globalPtr;
-	    }
 	    if ((flags & LITERAL_ON_HEAP)) {
->>>>>>> 3da8f74e
 		ckfree(bytes);
 	    }
 	    if (globalPtrPtr) {
@@ -248,13 +241,8 @@
 	    return objPtr;
 	}
     }
-<<<<<<< HEAD
     if (newPtr == NULL) {
-	if (flags & LITERAL_ON_HEAP) {
-=======
-    if (!newPtr) {
 	if ((flags & LITERAL_ON_HEAP)) {
->>>>>>> 3da8f74e
 	    ckfree(bytes);
 	}
 	return NULL;
@@ -420,44 +408,9 @@
     Interp *iPtr = envPtr->iPtr;
     Namespace *nsPtr = NULL;
     Tcl_Obj *objPtr;
-<<<<<<< HEAD
     LiteralEntry *globalPtr;
     Tcl_HashEntry *hePtr;
     int objIndex, globalNew, new = 0;
-=======
-    unsigned hash;
-    int localHash, objIndex, new;
-    Namespace *nsPtr;
-
-    if (length < 0) {
-	length = (bytes ? strlen(bytes) : 0);
-    }
-    hash = HashString(bytes, length);
-
-    /*
-     * Is the literal already in the CompileEnv's local literal array? If so,
-     * just return its index.
-     */
-
-    localHash = (hash & localTablePtr->mask);
-    for (localPtr=localTablePtr->buckets[localHash] ; localPtr!=NULL;
-	    localPtr = localPtr->nextPtr) {
-	objPtr = localPtr->objPtr;
-	if ((objPtr->length == length) && ((length == 0)
-		|| ((objPtr->bytes[0] == bytes[0])
-		&& (memcmp(objPtr->bytes, bytes, (unsigned) length) == 0)))) {
-	    if ((flags & LITERAL_ON_HEAP)) {
-		ckfree(bytes);
-	    }
-	    objIndex = (localPtr - envPtr->literalArrayPtr);
-#ifdef TCL_COMPILE_DEBUG
-	    TclVerifyLocalLiteralTable(envPtr);
-#endif /*TCL_COMPILE_DEBUG*/
-
-	    return objIndex;
-	}
-    }
->>>>>>> 3da8f74e
 
     /*
      * If the literal is a command name, avoid sharing it across namespaces,
@@ -481,7 +434,7 @@
     if (new) {
 	objIndex = TclAddLiteralObj(envPtr, objPtr, NULL);
 	Tcl_SetHashValue(hePtr, INT2PTR(objIndex));
-	if (!globalNew) {
+	if (!globalNew && globalPtr) {
 	    globalPtr->refCount++;
 	}
     } else {
@@ -961,14 +914,8 @@
 				 * invalidate a cmd literal. */
 {
     Interp *iPtr = (Interp *) interp;
-<<<<<<< HEAD
-    LiteralEntry *globalPtr;
-    Tcl_Obj *literalObjPtr = CreateLiteral(iPtr, (char *) name, -1,
-	    NULL, nsPtr, 0, &globalPtr);
-=======
-    Tcl_Obj *literalObjPtr = TclCreateLiteral(iPtr, name,
-	    strlen(name), -1, NULL, nsPtr, 0, NULL);
->>>>>>> 3da8f74e
+    Tcl_Obj *literalObjPtr = CreateLiteral(iPtr, name, strlen(name),
+	    NULL, nsPtr, 0, NULL);
 
     if (literalObjPtr != NULL) {
 	if (literalObjPtr->typePtr == &tclCmdNameType) {
@@ -1083,37 +1030,12 @@
     Tcl_HashSearch search;
     Tcl_HashEntry *hePtr = Tcl_FirstHashEntry(mapPtr, &search);
 
-<<<<<<< HEAD
     while (hePtr) {
 	Tcl_Obj *objPtr = Tcl_GetHashKey(mapPtr, hePtr);
 
 	if (objPtr->bytes == NULL) {
 	    Tcl_Panic("%s: literal has NULL string rep",
 		    "TclVerifyLocalLiteralTable");
-	}
-	if (LookupLiteralEntry((Tcl_Interp *) envPtr->iPtr, objPtr) == NULL) {
-	    int length;
-	    const char *bytes = TclGetStringFromObj(objPtr, &length);
-	    Tcl_Panic("%s: local literal \"%.*s\" is not global",
-			"TclVerifyLocalLiteralTable",
-			(length>60? 60 : length), bytes);
-=======
-    count = 0;
-    for (i=0 ; i<localTablePtr->numBuckets ; i++) {
-	for (localPtr=localTablePtr->buckets[i] ; localPtr!=NULL;
-		localPtr=localPtr->nextPtr) {
-	    count++;
-	    if (localPtr->refCount != -1) {
-		bytes = TclGetStringFromObj(localPtr->objPtr, &length);
-		Tcl_Panic("%s: local literal \"%.*s\" had bad refCount %d",
-			"TclVerifyLocalLiteralTable",
-			(length>60? 60 : length), bytes, localPtr->refCount);
-	    }
-	    if (localPtr->objPtr->bytes == NULL) {
-		Tcl_Panic("%s: literal has NULL string rep",
-			"TclVerifyLocalLiteralTable");
-	    }
->>>>>>> 3da8f74e
 	}
 	hePtr = Tcl_NextHashEntry(&search);
     }
