--- conflicted
+++ resolved
@@ -28,11 +28,11 @@
  * Function prototypes for static functions in this file:
  */
 
-static Tcl_Obj *	CreateLiteral(Interp *iPtr, const char *bytes, size_t length,
-			    int *newPtr, Namespace *nsPtr, int flags,
-			    LiteralEntry **globalPtrPtr);
+static Tcl_Obj *	CreateLiteral(Interp *iPtr, const char *bytes,
+			    Tcl_Size length, int *newPtr, Namespace *nsPtr,
+			    int flags, LiteralEntry **globalPtrPtr);
 static void		ExpandLocalLiteralArray(CompileEnv *envPtr);
-static size_t		HashString(const char *string, size_t length);
+static size_t		HashString(const char *string, Tcl_Size length);
 #ifdef TCL_COMPILE_DEBUG
 static LiteralEntry *	LookupLiteralEntry(Tcl_Interp *interp,
 			    Tcl_Obj *objPtr);
@@ -181,8 +181,7 @@
     Interp *iPtr,
     const char *bytes,	/* The start of the string. Note that this is
 				 * not a NUL-terminated string. */
-<<<<<<< HEAD
-    size_t length)		/* Number of bytes in the string. */
+    Tcl_Size length)		/* Number of bytes in the string. */
 {
     int isNew;
     return CreateLiteral(iPtr, bytes, length, &isNew, NULL, 0, NULL);
@@ -193,12 +192,7 @@
     Interp *iPtr,
     const char *bytes,		/* The start of the string. Note that this is
 				 * not a NUL-terminated string. */
-    size_t length,		/* Number of bytes in the string. */
-=======
-    Tcl_Size length,	/* Number of bytes in the string. */
-    TCL_HASH_TYPE hash, /* The string's hash. If the value is
-				         * TCL_INDEX_NONE, it will be computed here. */
->>>>>>> e90011ea
+    Tcl_Size length,		/* Number of bytes in the string. */
     int *newPtr,
     Namespace *nsPtr,
     int flags,
@@ -213,8 +207,7 @@
      * Is it in the interpreter's global literal table?
      */
 
-<<<<<<< HEAD
-    if (length == TCL_INDEX_NONE) {
+    if (length == -1) {
 	length = strlen(bytes);
     }
 
@@ -231,10 +224,6 @@
 	} else {
 	    nsPtr = iPtr->varFramePtr->nsPtr;
 	}
-=======
-    if (hash == (TCL_HASH_TYPE) TCL_INDEX_NONE) {
-	hash = HashString(bytes, length);
->>>>>>> e90011ea
     }
 
     globalHash = (HashString(bytes, length) & globalTablePtr->mask);
@@ -348,7 +337,7 @@
     {
 	LiteralEntry *entryPtr;
 	int found;
-	size_t i;
+	Tcl_Size i;
 
 	found = 0;
 	for (i=0 ; i<globalTablePtr->numBuckets ; i++) {
@@ -443,15 +432,9 @@
     const char *bytes,	/* Points to string for which to find or
 				 * create an object in CompileEnv's object
 				 * array. */
-<<<<<<< HEAD
-    size_t length,		/* Number of bytes in the string. If
-				 * TCL_INDEX_NONE, the string consists of
-				 * all bytes up to the first null character. */
-=======
-    Tcl_Size length,			/* Number of bytes in the string. If -1, the
+    Tcl_Size length,		/* Number of bytes in the string. If -1, the
 				 * string consists of all bytes up to the
 				 * first null character. */
->>>>>>> e90011ea
     int flags)			/* If LITERAL_ON_HEAP then the caller already
 				 * malloc'd bytes and ownership is passed to
 				 * this function. If LITERAL_CMD_NAME then
@@ -462,7 +445,6 @@
     Interp *iPtr = envPtr->iPtr;
     Namespace *nsPtr = NULL;
     Tcl_Obj *objPtr;
-<<<<<<< HEAD
     LiteralEntry *globalPtr;
     Tcl_HashEntry *hePtr;
     int objIndex, globalNew, isNew = 0;
@@ -476,69 +458,14 @@
 	Tcl_SetHashValue(hePtr, INT2PTR(objIndex));
 	if (!globalNew && globalPtr) {
 	    globalPtr->refCount++;
-=======
-    size_t hash, localHash, objIndex;
-    int isNew;
-    Namespace *nsPtr;
-
-    if (length < 0) {
-	length = (bytes ? strlen(bytes) : 0);
-    }
-    hash = HashString(bytes, length);
-
-    /*
-     * Is the literal already in the CompileEnv's local literal array? If so,
-     * just return its index.
-     */
-
-    localHash = (hash & localTablePtr->mask);
-    for (localPtr=localTablePtr->buckets[localHash] ; localPtr!=NULL;
-	    localPtr = localPtr->nextPtr) {
-	objPtr = localPtr->objPtr;
-	if ((objPtr->length == length) && ((length == 0)
-		|| ((objPtr->bytes[0] == bytes[0])
-		&& (memcmp(objPtr->bytes, bytes, length) == 0)))) {
-	    if ((flags & LITERAL_ON_HEAP)) {
-		Tcl_Free((void *)bytes);
-	    }
-	    objIndex = (localPtr - envPtr->literalArrayPtr);
-#ifdef TCL_COMPILE_DEBUG
-	    TclVerifyLocalLiteralTable(envPtr);
-#endif /*TCL_COMPILE_DEBUG*/
-
-	    if (objIndex > INT_MAX) {
-		Tcl_Panic("Literal table index too large. Cannot be handled by TclEmitPush");
-	    }
-	    return objIndex;
-	}
-    }
-
-    /*
-     * The literal is new to this CompileEnv. If it is a command name, avoid
-     * sharing it across namespaces, and try not to share it with non-cmd
-     * literals. Note that FQ command names can be shared, so that we register
-     * the namespace as the interp's global NS.
-     */
-
-    if ((flags & LITERAL_CMD_NAME)) {
-	if ((length >= 2) && (bytes[0] == ':') && (bytes[1] == ':')) {
-	    nsPtr = iPtr->globalNsPtr;
-	} else {
-	    nsPtr = iPtr->varFramePtr->nsPtr;
->>>>>>> e90011ea
 	}
     } else {
 	objIndex = PTR2INT(Tcl_GetHashValue(hePtr));
     }
-<<<<<<< HEAD
-=======
-    TclVerifyLocalLiteralTable(envPtr);
-#endif /*TCL_COMPILE_DEBUG*/
     if (objIndex > INT_MAX) {
 	Tcl_Panic(
 	    "Literal table index too large. Cannot be handled by TclEmitPush");
     }
->>>>>>> e90011ea
     return objIndex;
 }
 @@ -573,7 +500,8 @@
     LiteralTable *globalTablePtr = &iPtr->literalTable;
     LiteralEntry *entryPtr;
     const char *bytes;
-    size_t globalHash, length;
+    size_t globalHash;
+    Tcl_Size length;
 
     bytes = Tcl_GetStringFromObj(objPtr, &length);
     globalHash = (HashString(bytes, length) & globalTablePtr->mask);
@@ -670,7 +598,7 @@
 				 * in the internal stubs table, and use by
 				 * tclcompiler. */
 {
-    size_t objIndex;
+    Tcl_Size objIndex;
 
     if (envPtr->literalArrayNext >= envPtr->literalArrayEnd) {
 	ExpandLocalLiteralArray(envPtr);
@@ -684,17 +612,7 @@
 
     envPtr->literalArrayPtr[objIndex] = objPtr;
     Tcl_IncrRefCount(objPtr);
-<<<<<<< HEAD
-
-=======
-    lPtr->refCount = TCL_INDEX_NONE;	/* i.e., unused */
-    lPtr->nextPtr = NULL;
-
-    if (litPtrPtr) {
-	*litPtrPtr = lPtr;
-    }
     
->>>>>>> e90011ea
     return objIndex;
 
     (void)litPtrPtr;
@@ -731,11 +649,11 @@
      * 0 and (envPtr->literalArrayNext - 1) [inclusive].
      */
 
-    size_t currElems = envPtr->literalArrayNext;
-    size_t currBytes = (currElems * sizeof(Tcl_Obj *));
+    Tcl_Size currElems = envPtr->literalArrayNext;
+    Tcl_Size currBytes = (currElems * sizeof(Tcl_Obj *));
     Tcl_Obj **currArrayPtr = envPtr->literalArrayPtr;
     Tcl_Obj **newArrayPtr;
-    size_t newSize = (currBytes <= UINT_MAX / 2) ? 2*currBytes : UINT_MAX;
+    Tcl_Size newSize = (currBytes <= UINT_MAX / 2) ? 2*currBytes : UINT_MAX;
 
     if (currBytes == newSize) {
 	Tcl_Panic("max size of Tcl literal array (%" TCL_Z_MODIFIER "u literals) exceeded",
@@ -793,7 +711,8 @@
     LiteralTable *globalTablePtr;
     LiteralEntry *entryPtr, *prevPtr;
     const char *bytes;
-    size_t length, index;
+    Tcl_Size length;
+    size_t index;
 
     if (iPtr == NULL) {
 	goto done;
@@ -866,7 +785,7 @@
 static size_t
 HashString(
     const char *string,	/* String for which to compute hash value. */
-    size_t length)			/* Number of bytes in the string. */
+    Tcl_Size length)			/* Number of bytes in the string. */
 {
     size_t result = 0;
 
@@ -938,7 +857,8 @@
     LiteralEntry *entryPtr;
     LiteralEntry **bucketPtr;
     const char *bytes;
-    size_t oldSize, count, index, length;
+    Tcl_Size count, length;
+    size_t oldSize, index;
 
     oldSize = tablePtr->numBuckets;
     oldBuckets = tablePtr->buckets;
@@ -1059,7 +979,7 @@
     LiteralTable *tablePtr)	/* Table for which to produce stats. */
 {
 #define NUM_COUNTERS 10
-    size_t count[NUM_COUNTERS], overflow, i, j;
+    Tcl_Size count[NUM_COUNTERS], overflow, i, j;
     double average, tmp;
     LiteralEntry *entryPtr;
     char *result, *p;
@@ -1085,6 +1005,7 @@
 	} else {
 	    overflow++;
 	}
+	/* TODO: This is going to be trouble for large enough j */
 	tmp = j;
 	average += (tmp+1.0)*(tmp/tablePtr->numEntries)/2.0;
     }
@@ -1173,7 +1094,7 @@
     LiteralTable *globalTablePtr = &iPtr->literalTable;
     LiteralEntry *globalPtr;
     char *bytes;
-    size_t i, length, count = 0;
+    Tcl_Size i, length, count = 0;
 
     for (i=0 ; i<globalTablePtr->numBuckets ; i++) {
 	for (globalPtr=globalTablePtr->buckets[i] ; globalPtr!=NULL;
