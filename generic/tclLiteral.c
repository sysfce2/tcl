/*
 * tclLiteral.c --
 *
 *	Implementation of the global and ByteCode-local literal tables used to
 *	manage the Tcl objects created for literal values during compilation
 *	of Tcl scripts. This implementation borrows heavily from the more
 *	general hashtable implementation of Tcl hash tables that appears in
 *	tclHash.c.
 *
 * Copyright (c) 1997-1998 Sun Microsystems, Inc.
 * Copyright (c) 2004 by Kevin B. Kenny.  All rights reserved.
 *
 * See the file "license.terms" for information on usage and redistribution of
 * this file, and for a DISCLAIMER OF ALL WARRANTIES.
 */

#include "tclInt.h"
#include "tclCompile.h"

/*
 * When there are this many entries per bucket, on average, rebuild a
 * literal's hash table to make it larger.
 */

#define REBUILD_MULTIPLIER	3

/*
 * Function prototypes for static functions in this file:
 */

static int		AddLocalLiteralEntry(CompileEnv *envPtr,
			    Tcl_Obj *objPtr, int localHash);
static void		ExpandLocalLiteralArray(CompileEnv *envPtr);
static unsigned		HashString(const char *string, int length);
#ifdef TCL_COMPILE_DEBUG
static LiteralEntry *	LookupLiteralEntry(Tcl_Interp *interp,
			    Tcl_Obj *objPtr);
#endif
static void		RebuildLiteralTable(LiteralTable *tablePtr);

/*
 *----------------------------------------------------------------------
 *
 * TclInitLiteralTable --
 *
 *	This function is called to initialize the fields of a literal table
 *	structure for either an interpreter or a compilation's CompileEnv
 *	structure.
 *
 * Results:
 *	None.
 *
 * Side effects:
 *	The literal table is made ready for use.
 *
 *----------------------------------------------------------------------
 */

void
TclInitLiteralTable(
    register LiteralTable *tablePtr)
				/* Pointer to table structure, which is
				 * supplied by the caller. */
{
#if (TCL_SMALL_HASH_TABLE != 4)
    Tcl_Panic("%s: TCL_SMALL_HASH_TABLE is %d, not 4", "TclInitLiteralTable",
	    TCL_SMALL_HASH_TABLE);
#endif

    tablePtr->buckets = tablePtr->staticBuckets;
    tablePtr->staticBuckets[0] = tablePtr->staticBuckets[1] = 0;
    tablePtr->staticBuckets[2] = tablePtr->staticBuckets[3] = 0;
    tablePtr->numBuckets = TCL_SMALL_HASH_TABLE;
    tablePtr->numEntries = 0;
    tablePtr->rebuildSize = TCL_SMALL_HASH_TABLE * REBUILD_MULTIPLIER;
    tablePtr->mask = 3;
}

/*
 *----------------------------------------------------------------------
 *
 * TclDeleteLiteralTable --
 *
 *	This function frees up everything associated with a literal table
 *	except for the table's structure itself. It is called when the
 *	interpreter is deleted.
 *
 * Results:
 *	None.
 *
 * Side effects:
 *	Each literal in the table is released: i.e., its reference count in
 *	the global literal table is decremented and, if it becomes zero, the
 *	literal is freed. In addition, the table's bucket array is freed.
 *
 *----------------------------------------------------------------------
 */

void
TclDeleteLiteralTable(
    Tcl_Interp *interp,		/* Interpreter containing shared literals
				 * referenced by the table to delete. */
    LiteralTable *tablePtr)	/* Points to the literal table to delete. */
{
    LiteralEntry *entryPtr, *nextPtr;
    Tcl_Obj *objPtr;
    int i;

    /*
     * Release remaining literals in the table. Note that releasing a literal
     * might release other literals, modifying the table, so we restart the
     * search from the bucket chain we last found an entry.
     */

#ifdef TCL_COMPILE_DEBUG
    TclVerifyGlobalLiteralTable((Interp *) interp);
#endif /*TCL_COMPILE_DEBUG*/

    /*
     * We used to call TclReleaseLiteral for each literal in the table, which
     * is rather inefficient as it causes one lookup-by-hash for each
     * reference to the literal. We now rely at interp-deletion on each
     * bytecode object to release its references to the literal Tcl_Obj
     * without requiring that it updates the global table itself, and deal
     * here only with the table.
     */

    for (i=0 ; i<tablePtr->numBuckets ; i++) {
	entryPtr = tablePtr->buckets[i];
	while (entryPtr != NULL) {
	    objPtr = entryPtr->objPtr;
	    TclDecrRefCount(objPtr);
	    nextPtr = entryPtr->nextPtr;
	    ckfree(entryPtr);
	    entryPtr = nextPtr;
	}
    }

    /*
     * Free up the table's bucket array if it was dynamically allocated.
     */

    if (tablePtr->buckets != tablePtr->staticBuckets) {
	ckfree(tablePtr->buckets);
    }
}

/*
 *----------------------------------------------------------------------
 *
 * TclCreateLiteral --
 *
 *	Find, or if necessary create, an object in the interpreter's literal
 *	table that has a string representation matching the argument
 *	string. If nsPtr!=NULL then only literals stored for the namespace are
 *	considered.
 *
 * Results:
 *	The literal object. If it was created in this call *newPtr is set to
 *	1, else 0. NULL is returned if newPtr==NULL and no literal is found.
 *
 * Side effects:
 *	Increments the ref count of the global LiteralEntry since the caller
 *	now holds a reference. If LITERAL_ON_HEAP is set in flags, this
 *	function is given ownership of the string: if an object is created
 *	then its string representation is set directly from string, otherwise
 *	the string is freed. Typically, a caller sets LITERAL_ON_HEAP if
 *	"string" is an already heap-allocated buffer holding the result of
 *	backslash substitutions.
 *
 *----------------------------------------------------------------------
 */

Tcl_Obj *
TclCreateLiteral(
    Interp *iPtr,
    char *bytes,		/* The start of the string. Note that this is
				 * not a NUL-terminated string. */
    int length,			/* Number of bytes in the string. */
    unsigned hash,		/* The string's hash. If -1, it will be
				 * computed here. */
    int *newPtr,
    Namespace *nsPtr,
    int flags,
    LiteralEntry **globalPtrPtr)
{
    LiteralTable *globalTablePtr = &iPtr->literalTable;
    LiteralEntry *globalPtr;
    int globalHash;
    Tcl_Obj *objPtr;

    /*
     * Is it in the interpreter's global literal table?
     */

    if (hash == (unsigned) -1) {
	hash = HashString(bytes, length);
    }
    globalHash = (hash & globalTablePtr->mask);
    for (globalPtr=globalTablePtr->buckets[globalHash] ; globalPtr!=NULL;
	    globalPtr = globalPtr->nextPtr) {
	objPtr = globalPtr->objPtr;
	if ((globalPtr->nsPtr == nsPtr)
		&& (objPtr->length == length) && ((length == 0)
		|| ((objPtr->bytes[0] == bytes[0])
		&& (memcmp(objPtr->bytes, bytes, (unsigned) length) == 0)))) {
	    /*
	     * A literal was found: return it
	     */

	    if (newPtr) {
		*newPtr = 0;
	    }
	    if (globalPtrPtr) {
		*globalPtrPtr = globalPtr;
	    }
	    if (flags & LITERAL_ON_HEAP) {
		ckfree(bytes);
	    }
	    globalPtr->refCount++;
	    return objPtr;
	}
    }
    if (!newPtr) {
	if (flags & LITERAL_ON_HEAP) {
	    ckfree(bytes);
	}
	return NULL;
    }

    /*
     * The literal is new to the interpreter. Add it to the global literal
     * table.
     */

    TclNewObj(objPtr);
    Tcl_IncrRefCount(objPtr);
    if (flags & LITERAL_ON_HEAP) {
	objPtr->bytes = bytes;
	objPtr->length = length;
    } else {
	TclInitStringRep(objPtr, bytes, length);
    }

#ifdef TCL_COMPILE_DEBUG
    if (LookupLiteralEntry((Tcl_Interp *) iPtr, objPtr) != NULL) {
	Tcl_Panic("%s: literal \"%.*s\" found globally but shouldn't be",
		"TclRegisterLiteral", (length>60? 60 : length), bytes);
    }
#endif

    globalPtr = ckalloc(sizeof(LiteralEntry));
    globalPtr->objPtr = objPtr;
    globalPtr->refCount = 1;
    globalPtr->nsPtr = nsPtr;
    globalPtr->nextPtr = globalTablePtr->buckets[globalHash];
    globalTablePtr->buckets[globalHash] = globalPtr;
    globalTablePtr->numEntries++;

    /*
     * If the global literal table has exceeded a decent size, rebuild it with
     * more buckets.
     */

    if (globalTablePtr->numEntries >= globalTablePtr->rebuildSize) {
	RebuildLiteralTable(globalTablePtr);
    }

#ifdef TCL_COMPILE_DEBUG
    TclVerifyGlobalLiteralTable(iPtr);
    {
	LiteralEntry *entryPtr;
	int found, i;

	found = 0;
	for (i=0 ; i<globalTablePtr->numBuckets ; i++) {
	    for (entryPtr=globalTablePtr->buckets[i]; entryPtr!=NULL ;
		    entryPtr=entryPtr->nextPtr) {
		if ((entryPtr == globalPtr) && (entryPtr->objPtr == objPtr)) {
		    found = 1;
		}
	    }
	}
	if (!found) {
	    Tcl_Panic("%s: literal \"%.*s\" wasn't global",
		    "TclRegisterLiteral", (length>60? 60 : length), bytes);
	}
    }
#endif /*TCL_COMPILE_DEBUG*/

#ifdef TCL_COMPILE_STATS
    iPtr->stats.numLiteralsCreated++;
    iPtr->stats.totalLitStringBytes += (double) (length + 1);
    iPtr->stats.currentLitStringBytes += (double) (length + 1);
    iPtr->stats.literalCount[TclLog2(length)]++;
#endif /*TCL_COMPILE_STATS*/

    if (globalPtrPtr) {
	*globalPtrPtr = globalPtr;
    }
    *newPtr = 1;
    return objPtr;
}

/*
 *----------------------------------------------------------------------
 *
 * TclFetchLiteral --
 *
 *	Fetch from a CompileEnv the literal value identified by an index
 *	value, as returned by a prior call to TclRegisterLiteral().
 *
 * Results:
 *	The literal value, or NULL if the index is out of range.
 *
 *----------------------------------------------------------------------
 */

Tcl_Obj *
TclFetchLiteral(
    CompileEnv *envPtr,		/* Points to the CompileEnv from which to
				 * fetch the registered literal value. */
    unsigned int index)		/* Index of the desired literal, as returned
				 * by prior call to TclRegisterLiteral() */
{
    if (index >= (unsigned int) envPtr->literalArrayNext) {
	return NULL;
    }
    return envPtr->literalArrayPtr[index].objPtr;
}

/*
 *----------------------------------------------------------------------
 *
 * TclRegisterLiteral --
 *
 *	Find, or if necessary create, an object in a CompileEnv literal array
 *	that has a string representation matching the argument string.
 *
 * Results:
 *	The index in the CompileEnv's literal array that references a shared
 *	literal matching the string. The object is created if necessary.
 *
 * Side effects:
 *	To maximize sharing, we look up the string in the interpreter's global
 *	literal table. If not found, we create a new shared literal in the
 *	global table. We then add a reference to the shared literal in the
 *	CompileEnv's literal array.
 *
 *	If LITERAL_ON_HEAP is set in flags, this function is given ownership
 *	of the string: if an object is created then its string representation
 *	is set directly from string, otherwise the string is freed. Typically,
 *	a caller sets LITERAL_ON_HEAP if "string" is an already heap-allocated
 *	buffer holding the result of backslash substitutions.
 *
 *----------------------------------------------------------------------
 */

int
TclRegisterLiteral(
    void *ePtr,		/* Points to the CompileEnv in whose object
				 * array an object is found or created. */
    register char *bytes,	/* Points to string for which to find or
				 * create an object in CompileEnv's object
				 * array. */
    int length,			/* Number of bytes in the string. If < 0, the
				 * string consists of all bytes up to the
				 * first null character. */
    int flags)			/* If LITERAL_ON_HEAP then the caller already
				 * malloc'd bytes and ownership is passed to
				 * this function. If LITERAL_CMD_NAME then
				 * the literal should not be shared accross
				 * namespaces. */
{
    CompileEnv *envPtr = ePtr;
    Interp *iPtr = envPtr->iPtr;
    LiteralTable *localTablePtr = &envPtr->localLitTable;
    LiteralEntry *globalPtr, *localPtr;
    Tcl_Obj *objPtr;
    unsigned hash;
    int localHash, objIndex, new;
    Namespace *nsPtr;

    if (length < 0) {
	length = (bytes ? strlen(bytes) : 0);
    }
    hash = HashString(bytes, length);

    /*
     * Is the literal already in the CompileEnv's local literal array? If so,
     * just return its index.
     */

    localHash = (hash & localTablePtr->mask);
    for (localPtr=localTablePtr->buckets[localHash] ; localPtr!=NULL;
	    localPtr = localPtr->nextPtr) {
	objPtr = localPtr->objPtr;
	if ((objPtr->length == length) && ((length == 0)
		|| ((objPtr->bytes[0] == bytes[0])
		&& (memcmp(objPtr->bytes, bytes, (unsigned) length) == 0)))) {
	    if (flags & LITERAL_ON_HEAP) {
		ckfree(bytes);
	    }
	    objIndex = (localPtr - envPtr->literalArrayPtr);
#ifdef TCL_COMPILE_DEBUG
	    TclVerifyLocalLiteralTable(envPtr);
#endif /*TCL_COMPILE_DEBUG*/

	    return objIndex;
	}
    }

    /*
     * The literal is new to this CompileEnv. If it is a command name, avoid
     * sharing it accross namespaces, and try not to share it with non-cmd
     * literals. Note that FQ command names can be shared, so that we register
     * the namespace as the interp's global NS.
     */

    if (flags & LITERAL_CMD_NAME) {
	if ((length >= 2) && (bytes[0] == ':') && (bytes[1] == ':')) {
	    nsPtr = iPtr->globalNsPtr;
	} else {
	    nsPtr = iPtr->varFramePtr->nsPtr;
	}
    } else {
	nsPtr = NULL;
    }
    
    /*
     * Is it in the interpreter's global literal table? If not, create it.
     */

    objPtr = TclCreateLiteral(iPtr, bytes, length, hash, &new, nsPtr, flags,
	    &globalPtr);
    objIndex = AddLocalLiteralEntry(envPtr, objPtr, localHash);

#ifdef TCL_COMPILE_DEBUG
    if (globalPtr->refCount < 1) {
	Tcl_Panic("%s: global literal \"%.*s\" had bad refCount %d",
		"TclRegisterLiteral", (length>60? 60 : length), bytes,
		globalPtr->refCount);
    }
    TclVerifyLocalLiteralTable(envPtr);
#endif /*TCL_COMPILE_DEBUG*/
    return objIndex;
}

#ifdef TCL_COMPILE_DEBUG
/*
 *----------------------------------------------------------------------
 *
 * LookupLiteralEntry --
 *
 *	Finds the LiteralEntry that corresponds to a literal Tcl object
 *	holding a literal.
 *
 * Results:
 *	Returns the matching LiteralEntry if found, otherwise NULL.
 *
 * Side effects:
 *	None.
 *
 *----------------------------------------------------------------------
 */

static LiteralEntry *
LookupLiteralEntry(
    Tcl_Interp *interp,		/* Interpreter for which objPtr was created to
				 * hold a literal. */
    register Tcl_Obj *objPtr)	/* Points to a Tcl object holding a literal
				 * that was previously created by a call to
				 * TclRegisterLiteral. */
{
    Interp *iPtr = (Interp *) interp;
    LiteralTable *globalTablePtr = &iPtr->literalTable;
    register LiteralEntry *entryPtr;
    const char *bytes;
    int length, globalHash;

    bytes = TclGetStringFromObj(objPtr, &length);
    globalHash = (HashString(bytes, length) & globalTablePtr->mask);
    for (entryPtr=globalTablePtr->buckets[globalHash] ; entryPtr!=NULL;
	    entryPtr=entryPtr->nextPtr) {
	if (entryPtr->objPtr == objPtr) {
	    return entryPtr;
	}
    }
    return NULL;
}

#endif
/*
 *----------------------------------------------------------------------
 *
 * TclHideLiteral --
 *
 *	Remove a literal entry from the literal hash tables, leaving it in the
 *	literal array so existing references continue to function. This makes
 *	it possible to turn a shared literal into a private literal that
 *	cannot be shared.
 *
 * Results:
 *	None.
 *
 * Side effects:
 *	Removes the literal from the local hash table and decrements the
 *	global hash entry's reference count.
 *
 *----------------------------------------------------------------------
 */

void
TclHideLiteral(
    Tcl_Interp *interp,		/* Interpreter for which objPtr was created to
				 * hold a literal. */
    register CompileEnv *envPtr,/* Points to CompileEnv whose literal array
				 * contains the entry being hidden. */
    int index)			/* The index of the entry in the literal
				 * array. */
{
    LiteralEntry **nextPtrPtr, *entryPtr, *lPtr;
    LiteralTable *localTablePtr = &envPtr->localLitTable;
    int localHash, length;
    const char *bytes;
    Tcl_Obj *newObjPtr;

    lPtr = &envPtr->literalArrayPtr[index];

    /*
     * To avoid unwanted sharing we need to copy the object and remove it from
     * the local and global literal tables. It still has a slot in the literal
     * array so it can be referred to by byte codes, but it will not be
     * matched by literal searches.
     */

    newObjPtr = Tcl_DuplicateObj(lPtr->objPtr);
    Tcl_IncrRefCount(newObjPtr);
    TclReleaseLiteral(interp, lPtr->objPtr);
    lPtr->objPtr = newObjPtr;

    bytes = TclGetStringFromObj(newObjPtr, &length);
    localHash = (HashString(bytes, length) & localTablePtr->mask);
    nextPtrPtr = &localTablePtr->buckets[localHash];

    for (entryPtr=*nextPtrPtr ; entryPtr!=NULL ; entryPtr=*nextPtrPtr) {
	if (entryPtr == lPtr) {
	    *nextPtrPtr = lPtr->nextPtr;
	    lPtr->nextPtr = NULL;
	    localTablePtr->numEntries--;
	    break;
	}
	nextPtrPtr = &entryPtr->nextPtr;
    }
}

/*
 *----------------------------------------------------------------------
 *
 * TclAddLiteralObj --
 *
 *	Add a single literal object to the literal array. This function does
 *	not add the literal to the local or global literal tables. The caller
 *	is expected to add the entry to whatever tables are appropriate.
 *
 * Results:
 *	The index in the CompileEnv's literal array that references the
 *	literal. Stores the pointer to the new literal entry in the location
 *	referenced by the localPtrPtr argument.
 *
 * Side effects:
 *	Expands the literal array if necessary. Increments the refcount on the
 *	literal object.
 *
 *----------------------------------------------------------------------
 */

int
TclAddLiteralObj(
    register CompileEnv *envPtr,/* Points to CompileEnv in whose literal array
				 * the object is to be inserted. */
    Tcl_Obj *objPtr,		/* The object to insert into the array. */
    LiteralEntry **litPtrPtr)	/* The location where the pointer to the new
				 * literal entry should be stored. May be
				 * NULL. */
{
    register LiteralEntry *lPtr;
    int objIndex;

    if (envPtr->literalArrayNext >= envPtr->literalArrayEnd) {
	ExpandLocalLiteralArray(envPtr);
    }
    objIndex = envPtr->literalArrayNext;
    envPtr->literalArrayNext++;

    lPtr = &envPtr->literalArrayPtr[objIndex];
    lPtr->objPtr = objPtr;
    Tcl_IncrRefCount(objPtr);
    lPtr->refCount = -1;	/* i.e., unused */
    lPtr->nextPtr = NULL;

    if (litPtrPtr) {
	*litPtrPtr = lPtr;
    }

    return objIndex;
}

/*
 *----------------------------------------------------------------------
 *
 * AddLocalLiteralEntry --
 *
 *	Insert a new literal into a CompileEnv's local literal array.
 *
 * Results:
 *	The index in the CompileEnv's literal array that references the
 *	literal.
 *
 * Side effects:
 *	Expands the literal array if necessary. May rebuild the hash bucket
 *	array of the CompileEnv's literal array if it becomes too large.
 *
 *----------------------------------------------------------------------
 */

static int
AddLocalLiteralEntry(
    register CompileEnv *envPtr,/* Points to CompileEnv in whose literal array
				 * the object is to be inserted. */
    Tcl_Obj *objPtr,		/* The literal to add to the CompileEnv. */
    int localHash)		/* Hash value for the literal's string. */
{
    register LiteralTable *localTablePtr = &envPtr->localLitTable;
    LiteralEntry *localPtr;
    int objIndex;

    objIndex = TclAddLiteralObj(envPtr, objPtr, &localPtr);

    /*
     * Add the literal to the local table.
     */

    localPtr->nextPtr = localTablePtr->buckets[localHash];
    localTablePtr->buckets[localHash] = localPtr;
    localTablePtr->numEntries++;

    /*
     * If the CompileEnv's local literal table has exceeded a decent size,
     * rebuild it with more buckets.
     */

    if (localTablePtr->numEntries >= localTablePtr->rebuildSize) {
	RebuildLiteralTable(localTablePtr);
    }

#ifdef TCL_COMPILE_DEBUG
    TclVerifyLocalLiteralTable(envPtr);
    {
	char *bytes;
	int length, found, i;

	found = 0;
	for (i=0 ; i<localTablePtr->numBuckets ; i++) {
	    for (localPtr=localTablePtr->buckets[i] ; localPtr!=NULL ;
		    localPtr=localPtr->nextPtr) {
		if (localPtr->objPtr == objPtr) {
		    found = 1;
		}
	    }
	}

	if (!found) {
	    bytes = Tcl_GetStringFromObj(objPtr, &length);
	    Tcl_Panic("%s: literal \"%.*s\" wasn't found locally",
		    "AddLocalLiteralEntry", (length>60? 60 : length), bytes);
	}
    }
#endif /*TCL_COMPILE_DEBUG*/

    return objIndex;
}

/*
 *----------------------------------------------------------------------
 *
 * ExpandLocalLiteralArray --
 *
 *	Function that uses malloc to allocate more storage for a CompileEnv's
 *	local literal array.
 *
 * Results:
 *	None.
 *
 * Side effects:
 *	The literal array in *envPtr is reallocated to a new array of double
 *	the size, and if envPtr->mallocedLiteralArray is non-zero the old
 *	array is freed. Entries are copied from the old array to the new one.
 *	The local literal table is updated to refer to the new entries.
 *
 *----------------------------------------------------------------------
 */

static void
ExpandLocalLiteralArray(
    register CompileEnv *envPtr)/* Points to the CompileEnv whose object array
				 * must be enlarged. */
{
    /*
     * The current allocated local literal entries are stored between elements
     * 0 and (envPtr->literalArrayNext - 1) [inclusive].
     */

    LiteralTable *localTablePtr = &envPtr->localLitTable;
    int currElems = envPtr->literalArrayNext;
    size_t currBytes = (currElems * sizeof(LiteralEntry));
    LiteralEntry *currArrayPtr = envPtr->literalArrayPtr;
    LiteralEntry *newArrayPtr;
    int i;
    unsigned int newSize = (currBytes <= UINT_MAX / 2) ? 2*currBytes : UINT_MAX;

    if (currBytes == newSize) {
	Tcl_Panic("max size of Tcl literal array (%d literals) exceeded",
		currElems);
    }

    if (envPtr->mallocedLiteralArray) {
<<<<<<< HEAD
	newArrayPtr = ckrealloc(currArrayPtr, 2 * currBytes);
=======
	newArrayPtr = (LiteralEntry *) ckrealloc(
		(char *)currArrayPtr, newSize);
>>>>>>> ec20498a
    } else {
	/*
	 * envPtr->literalArrayPtr isn't a ckalloc'd pointer, so we must
	 * code a ckrealloc equivalent for ourselves.
	 */
<<<<<<< HEAD

	newArrayPtr = ckalloc(2 * currBytes);
=======
	newArrayPtr = (LiteralEntry *) ckalloc(newSize);
>>>>>>> ec20498a
	memcpy(newArrayPtr, currArrayPtr, currBytes);
	envPtr->mallocedLiteralArray = 1;
    }

    /*
     * Update the local literal table's bucket array.
     */

    if (currArrayPtr != newArrayPtr) {
	for (i=0 ; i<currElems ; i++) {
	    if (newArrayPtr[i].nextPtr != NULL) {
		newArrayPtr[i].nextPtr = newArrayPtr
			+ (newArrayPtr[i].nextPtr - currArrayPtr);
	    }
	}
	for (i=0 ; i<localTablePtr->numBuckets ; i++) {
	    if (localTablePtr->buckets[i] != NULL) {
		localTablePtr->buckets[i] = newArrayPtr
			+ (localTablePtr->buckets[i] - currArrayPtr);
	    }
	}
    }

    envPtr->literalArrayPtr = newArrayPtr;
    envPtr->literalArrayEnd = newSize / sizeof(LiteralEntry);
}

/*
 *----------------------------------------------------------------------
 *
 * TclReleaseLiteral --
 *
 *	This function releases a reference to one of the shared Tcl objects
 *	that hold literals. It is called to release the literals referenced by
 *	a ByteCode that is being destroyed, and it is also called by
 *	TclDeleteLiteralTable.
 *
 * Results:
 *	None.
 *
 * Side effects:
 *	The reference count for the global LiteralTable entry that corresponds
 *	to the literal is decremented. If no other reference to a global
 *	literal object remains, it is freed.
 *
 *----------------------------------------------------------------------
 */

void
TclReleaseLiteral(
    Tcl_Interp *interp,		/* Interpreter for which objPtr was created to
				 * hold a literal. */
    register Tcl_Obj *objPtr)	/* Points to a literal object that was
				 * previously created by a call to
				 * TclRegisterLiteral. */
{
    Interp *iPtr = (Interp *) interp;
    LiteralTable *globalTablePtr;
    register LiteralEntry *entryPtr, *prevPtr;
    const char *bytes;
    int length, index;

    if (iPtr == NULL) {
	goto done;
    }

    globalTablePtr = &iPtr->literalTable;
    bytes = TclGetStringFromObj(objPtr, &length);
    index = (HashString(bytes, length) & globalTablePtr->mask);

    /*
     * Check to see if the object is in the global literal table and remove
     * this reference. The object may not be in the table if it is a hidden
     * local literal.
     */

    for (prevPtr=NULL, entryPtr=globalTablePtr->buckets[index];
	    entryPtr!=NULL ; prevPtr=entryPtr, entryPtr=entryPtr->nextPtr) {
	if (entryPtr->objPtr == objPtr) {
	    entryPtr->refCount--;

	    /*
	     * If the literal is no longer being used by any ByteCode, delete
	     * the entry then remove the reference corresponding to the global
	     * literal table entry (decrement the ref count of the object).
	     */

	    if (entryPtr->refCount == 0) {
		if (prevPtr == NULL) {
		    globalTablePtr->buckets[index] = entryPtr->nextPtr;
		} else {
		    prevPtr->nextPtr = entryPtr->nextPtr;
		}
		ckfree(entryPtr);
		globalTablePtr->numEntries--;

		TclDecrRefCount(objPtr);

#ifdef TCL_COMPILE_STATS
		iPtr->stats.currentLitStringBytes -= (double) (length + 1);
#endif /*TCL_COMPILE_STATS*/
	    }
	    break;
	}
    }

    /*
     * Remove the reference corresponding to the local literal table entry.
     */

    done:
    Tcl_DecrRefCount(objPtr);
}

/*
 *----------------------------------------------------------------------
 *
 * HashString --
 *
 *	Compute a one-word summary of a text string, which can be used to
 *	generate a hash index.
 *
 * Results:
 *	The return value is a one-word summary of the information in string.
 *
 * Side effects:
 *	None.
 *
 *----------------------------------------------------------------------
 */

static unsigned
HashString(
    register const char *string,	/* String for which to compute hash value. */
    int length)			/* Number of bytes in the string. */
{
    register unsigned int result = 0;

    /*
     * I tried a zillion different hash functions and asked many other people
     * for advice. Many people had their own favorite functions, all
     * different, but no-one had much idea why they were good ones. I chose
     * the one below (multiply by 9 and add new character) because of the
     * following reasons:
     *
     * 1. Multiplying by 10 is perfect for keys that are decimal strings, and
     *    multiplying by 9 is just about as good.
     * 2. Times-9 is (shift-left-3) plus (old). This means that each
     *    character's bits hang around in the low-order bits of the hash value
     *    for ever, plus they spread fairly rapidly up to the high-order bits
     *    to fill out the hash value. This seems works well both for decimal
     *    and non-decimal strings.
     *
     * Note that this function is very weak against malicious strings; it's
     * very easy to generate multiple keys that have the same hashcode. On the
     * other hand, that hardly ever actually occurs and this function *is*
     * very cheap, even by comparison with industry-standard hashes like FNV.
     * If real strength of hash is required though, use a custom hash based on
     * Bob Jenkins's lookup3(), but be aware that it's significantly slower.
     * Tcl scripts tend to not have a big issue in this area, and literals
     * mostly aren't looked up by name anyway.
     *
     * See also HashStringKey in tclHash.c.
     * See also TclObjHashKey in tclObj.c.
     *
     * See [tcl-Feature Request #2958832]
     */

    if (length > 0) {
	result = UCHAR(*string);
	while (--length) {
	    result += (result << 3) + UCHAR(*++string);
	}
    }
    return result;
}

/*
 *----------------------------------------------------------------------
 *
 * RebuildLiteralTable --
 *
 *	This function is invoked when the ratio of entries to hash buckets
 *	becomes too large in a local or global literal table. It allocates a
 *	larger bucket array and moves the entries into the new buckets.
 *
 * Results:
 *	None.
 *
 * Side effects:
 *	Memory gets reallocated and entries get rehashed into new buckets.
 *
 *----------------------------------------------------------------------
 */

static void
RebuildLiteralTable(
    register LiteralTable *tablePtr)
				/* Local or global table to enlarge. */
{
    LiteralEntry **oldBuckets;
    register LiteralEntry **oldChainPtr, **newChainPtr;
    register LiteralEntry *entryPtr;
    LiteralEntry **bucketPtr;
    const char *bytes;
    int oldSize, count, index, length;

    oldSize = tablePtr->numBuckets;
    oldBuckets = tablePtr->buckets;

    /*
     * Allocate and initialize the new bucket array, and set up hashing
     * constants for new array size.
     */

    if (oldSize > UINT_MAX/(4 * sizeof(LiteralEntry *))) {
	/*
	 * Memory allocator limitations will not let us create the
	 * next larger table size.  Best option is to limp along
	 * with what we have.
	 */

	return;
    }

    tablePtr->numBuckets *= 4;
    tablePtr->buckets = ckalloc(tablePtr->numBuckets * sizeof(LiteralEntry*));
    for (count=tablePtr->numBuckets, newChainPtr=tablePtr->buckets;
	    count>0 ; count--, newChainPtr++) {
	*newChainPtr = NULL;
    }
    tablePtr->rebuildSize *= 4;
    tablePtr->mask = (tablePtr->mask << 2) + 3;

    /*
     * Rehash all of the existing entries into the new bucket array.
     */

    for (oldChainPtr=oldBuckets ; oldSize>0 ; oldSize--,oldChainPtr++) {
	for (entryPtr=*oldChainPtr ; entryPtr!=NULL ; entryPtr=*oldChainPtr) {
	    bytes = TclGetStringFromObj(entryPtr->objPtr, &length);
	    index = (HashString(bytes, length) & tablePtr->mask);

	    *oldChainPtr = entryPtr->nextPtr;
	    bucketPtr = &tablePtr->buckets[index];
	    entryPtr->nextPtr = *bucketPtr;
	    *bucketPtr = entryPtr;
	}
    }

    /*
     * Free up the old bucket array, if it was dynamically allocated.
     */

    if (oldBuckets != tablePtr->staticBuckets) {
	ckfree(oldBuckets);
    }
}

/*
 *----------------------------------------------------------------------
 *
 * TclInvalidateCmdLiteral --
 *
 *	Invalidate a command literal entry, if present in the literal hash
 *	tables, by resetting its internal representation. This invalidation
 *	leaves it in the literal tables and in existing literal arrays. As a
 *	result, existing references continue to work but we force a fresh
 *	command look-up upon the next use (see, in particular,
 *	TclSetCmdNameObj()).
 *
 * Results:
 *	None.
 *
 * Side effects: 
 *	Resets the internal representation of the CmdName Tcl_Obj
 *	using TclFreeIntRep().
 *
 *----------------------------------------------------------------------
 */

void
TclInvalidateCmdLiteral(
    Tcl_Interp *interp,		/* Interpreter for which to invalidate a
				 * command literal. */
    const char *name,		/* Points to the start of the cmd literal
				 * name. */
    Namespace *nsPtr)		/* The namespace for which to lookup and
				 * invalidate a cmd literal. */
{
    Interp *iPtr = (Interp *) interp;
    Tcl_Obj *literalObjPtr = TclCreateLiteral(iPtr, (char *) name,
	    strlen(name), -1, NULL, nsPtr, 0, NULL);

    if (literalObjPtr != NULL) {
	if (literalObjPtr->typePtr == &tclCmdNameType) {
	    TclFreeIntRep(literalObjPtr);
	}
	/* Balance the refcount effects of TclCreateLiteral() above */
	Tcl_IncrRefCount(literalObjPtr);
	TclReleaseLiteral(interp, literalObjPtr);
    }
}

#ifdef TCL_COMPILE_STATS
/*
 *----------------------------------------------------------------------
 *
 * TclLiteralStats --
 *
 *	Return statistics describing the layout of the hash table in its hash
 *	buckets.
 *
 * Results:
 *	The return value is a malloc-ed string containing information about
 *	tablePtr. It is the caller's responsibility to free this string.
 *
 * Side effects:
 *	None.
 *
 *----------------------------------------------------------------------
 */

char *
TclLiteralStats(
    LiteralTable *tablePtr)	/* Table for which to produce stats. */
{
#define NUM_COUNTERS 10
    int count[NUM_COUNTERS], overflow, i, j;
    double average, tmp;
    register LiteralEntry *entryPtr;
    char *result, *p;

    /*
     * Compute a histogram of bucket usage. For each bucket chain i, j is the
     * number of entries in the chain.
     */

    for (i=0 ; i<NUM_COUNTERS ; i++) {
	count[i] = 0;
    }
    overflow = 0;
    average = 0.0;
    for (i=0 ; i<tablePtr->numBuckets ; i++) {
	j = 0;
	for (entryPtr=tablePtr->buckets[i] ; entryPtr!=NULL;
		entryPtr=entryPtr->nextPtr) {
	    j++;
	}
	if (j < NUM_COUNTERS) {
	    count[j]++;
	} else {
	    overflow++;
	}
	tmp = j;
	average += (tmp+1.0)*(tmp/tablePtr->numEntries)/2.0;
    }

    /*
     * Print out the histogram and a few other pieces of information.
     */

    result = ckalloc(NUM_COUNTERS*60 + 300);
    sprintf(result, "%d entries in table, %d buckets\n",
	    tablePtr->numEntries, tablePtr->numBuckets);
    p = result + strlen(result);
    for (i=0 ; i<NUM_COUNTERS ; i++) {
	sprintf(p, "number of buckets with %d entries: %d\n",
		i, count[i]);
	p += strlen(p);
    }
    sprintf(p, "number of buckets with %d or more entries: %d\n",
	    NUM_COUNTERS, overflow);
    p += strlen(p);
    sprintf(p, "average search distance for entry: %.1f", average);
    return result;
}
#endif /*TCL_COMPILE_STATS*/

#ifdef TCL_COMPILE_DEBUG
/*
 *----------------------------------------------------------------------
 *
 * TclVerifyLocalLiteralTable --
 *
 *	Check a CompileEnv's local literal table for consistency.
 *
 * Results:
 *	None.
 *
 * Side effects:
 *	Tcl_Panic if problems are found.
 *
 *----------------------------------------------------------------------
 */

void
TclVerifyLocalLiteralTable(
    CompileEnv *envPtr)		/* Points to CompileEnv whose literal table is
				 * to be validated. */
{
    register LiteralTable *localTablePtr = &envPtr->localLitTable;
    register LiteralEntry *localPtr;
    char *bytes;
    register int i;
    int length, count;

    count = 0;
    for (i=0 ; i<localTablePtr->numBuckets ; i++) {
	for (localPtr=localTablePtr->buckets[i] ; localPtr!=NULL;
		localPtr=localPtr->nextPtr) {
	    count++;
	    if (localPtr->refCount != -1) {
		bytes = Tcl_GetStringFromObj(localPtr->objPtr, &length);
		Tcl_Panic("%s: local literal \"%.*s\" had bad refCount %d",
			"TclVerifyLocalLiteralTable",
			(length>60? 60 : length), bytes, localPtr->refCount);
	    }
	    if (LookupLiteralEntry((Tcl_Interp *) envPtr->iPtr,
		    localPtr->objPtr) == NULL) {
		bytes = Tcl_GetStringFromObj(localPtr->objPtr, &length);
		Tcl_Panic("%s: local literal \"%.*s\" is not global",
			"TclVerifyLocalLiteralTable",
			(length>60? 60 : length), bytes);
	    }
	    if (localPtr->objPtr->bytes == NULL) {
		Tcl_Panic("%s: literal has NULL string rep",
			"TclVerifyLocalLiteralTable");
	    }
	}
    }
    if (count != localTablePtr->numEntries) {
	Tcl_Panic("%s: local literal table had %d entries, should be %d",
		"TclVerifyLocalLiteralTable", count,
		localTablePtr->numEntries);
    }
}

/*
 *----------------------------------------------------------------------
 *
 * TclVerifyGlobalLiteralTable --
 *
 *	Check an interpreter's global literal table literal for consistency.
 *
 * Results:
 *	None.
 *
 * Side effects:
 *	Tcl_Panic if problems are found.
 *
 *----------------------------------------------------------------------
 */

void
TclVerifyGlobalLiteralTable(
    Interp *iPtr)		/* Points to interpreter whose global literal
				 * table is to be validated. */
{
    register LiteralTable *globalTablePtr = &iPtr->literalTable;
    register LiteralEntry *globalPtr;
    char *bytes;
    register int i;
    int length, count;

    count = 0;
    for (i=0 ; i<globalTablePtr->numBuckets ; i++) {
	for (globalPtr=globalTablePtr->buckets[i] ; globalPtr!=NULL;
		globalPtr=globalPtr->nextPtr) {
	    count++;
	    if (globalPtr->refCount < 1) {
		bytes = Tcl_GetStringFromObj(globalPtr->objPtr, &length);
		Tcl_Panic("%s: global literal \"%.*s\" had bad refCount %d",
			"TclVerifyGlobalLiteralTable",
			(length>60? 60 : length), bytes, globalPtr->refCount);
	    }
	    if (globalPtr->objPtr->bytes == NULL) {
		Tcl_Panic("%s: literal has NULL string rep",
			"TclVerifyGlobalLiteralTable");
	    }
	}
    }
    if (count != globalTablePtr->numEntries) {
	Tcl_Panic("%s: global literal table had %d entries, should be %d",
		"TclVerifyGlobalLiteralTable", count,
		globalTablePtr->numEntries);
    }
}
#endif /*TCL_COMPILE_DEBUG*/

/*
 * Local Variables:
 * mode: c
 * c-basic-offset: 4
 * fill-column: 78
 * End:
 */<|MERGE_RESOLUTION|>--- conflicted
+++ resolved
@@ -735,23 +735,14 @@
     }
 
     if (envPtr->mallocedLiteralArray) {
-<<<<<<< HEAD
-	newArrayPtr = ckrealloc(currArrayPtr, 2 * currBytes);
-=======
-	newArrayPtr = (LiteralEntry *) ckrealloc(
-		(char *)currArrayPtr, newSize);
->>>>>>> ec20498a
+	newArrayPtr = ckrealloc(currArrayPtr, newSize);
     } else {
 	/*
 	 * envPtr->literalArrayPtr isn't a ckalloc'd pointer, so we must
 	 * code a ckrealloc equivalent for ourselves.
 	 */
-<<<<<<< HEAD
-
-	newArrayPtr = ckalloc(2 * currBytes);
-=======
-	newArrayPtr = (LiteralEntry *) ckalloc(newSize);
->>>>>>> ec20498a
+
+	newArrayPtr = ckalloc(newSize);
 	memcpy(newArrayPtr, currArrayPtr, currBytes);
 	envPtr->mallocedLiteralArray = 1;
     }
