--- conflicted
+++ resolved
@@ -416,17 +416,6 @@
 	    nsPtr = iPtr->varFramePtr->nsPtr;
 	}
     }
-<<<<<<< HEAD
-=======
-
-    /*
-     * Is it in the interpreter's global literal table? If not, create it.
-     */
-
-    objPtr = TclCreateLiteral(iPtr, bytes, length, hash, &new, nsPtr, flags,
-	    &globalPtr);
-    objIndex = AddLocalLiteralEntry(envPtr, objPtr, localHash);
->>>>>>> b1b31a32
 
     objPtr = CreateLiteral(iPtr, bytes, length, &globalNew, nsPtr,
 	    flags, &globalPtr);
@@ -619,22 +608,15 @@
      */
 
     int currElems = envPtr->literalArrayNext;
-<<<<<<< HEAD
     size_t currBytes = (currElems * sizeof(Tcl_Obj *));
     Tcl_Obj **currArrayPtr = envPtr->literalArrayPtr;
     Tcl_Obj **newArrayPtr;
-=======
-    size_t currBytes = (currElems * sizeof(LiteralEntry));
-    LiteralEntry *currArrayPtr = envPtr->literalArrayPtr;
-    LiteralEntry *newArrayPtr;
-    int i;
     unsigned int newSize = (currBytes <= UINT_MAX / 2) ? 2*currBytes : UINT_MAX;
 
     if (currBytes == newSize) {
 	Tcl_Panic("max size of Tcl literal array (%d literals) exceeded",
 		currElems);
     }
->>>>>>> b1b31a32
 
     if (envPtr->mallocedLiteralArray) {
 	newArrayPtr = ckrealloc(currArrayPtr, newSize);
