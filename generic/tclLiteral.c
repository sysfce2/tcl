--- conflicted
+++ resolved
@@ -193,11 +193,6 @@
     const char *bytes,		/* The start of the string. Note that this is
 				 * not a NUL-terminated string. */
     size_t length,		/* Number of bytes in the string. */
-<<<<<<< HEAD
-=======
-    size_t hash,		/* The string's hash. If the value is
-				 * TCL_INDEX_NONE, it will be computed here. */
->>>>>>> 5e5a852f
     int *newPtr,
     Namespace *nsPtr,
     int flags,
