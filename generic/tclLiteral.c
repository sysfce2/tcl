--- conflicted
+++ resolved
@@ -163,7 +163,6 @@
  *	1, else 0. NULL is returned if newPtr==NULL and no literal is found.
  *
  * Side effects:
-<<<<<<< HEAD
  *	Increments the ref count of the global LiteralEntry since the caller
  *	now holds a reference. If LITERAL_ON_HEAP is set in flags, this
  *	function is given ownership of the string: if an object is created
@@ -171,15 +170,6 @@
  *	the string is freed. Typically, a caller sets LITERAL_ON_HEAP if
  *	"string" is an already heap-allocated buffer holding the result of
  *	backslash substitutions.
-=======
- *      Increments the ref count of the global LiteralEntry since the caller
- *      now holds a reference.
- *	If LITERAL_ON_HEAP is set in flags, this function is given ownership
- *	of the string: if an object is created then its string representation
- *	is set directly from string, otherwise the string is freed. Typically,
- *	a caller sets LITERAL_ON_HEAP if "string" is an already heap-allocated
- *	buffer holding the result of backslash substitutions.
->>>>>>> 03a3a2d7
  *
  *----------------------------------------------------------------------
  */
@@ -441,7 +431,7 @@
     } else {
 	nsPtr = NULL;
     }
-    
+
     /*
      * Is it in the interpreter's global literal table? If not, create it.
      */
@@ -960,14 +950,9 @@
     register LiteralEntry **oldChainPtr, **newChainPtr;
     register LiteralEntry *entryPtr;
     LiteralEntry **bucketPtr;
-<<<<<<< HEAD
     const char *bytes;
-    int oldSize, count, index, length;
-=======
-    char *bytes;
     unsigned int oldSize;
     int count, index, length;
->>>>>>> 03a3a2d7
 
     oldSize = tablePtr->numBuckets;
     oldBuckets = tablePtr->buckets;
@@ -1037,7 +1022,7 @@
  * Results:
  *	None.
  *
- * Side effects: 
+ * Side effects:
  *	Resets the internal representation of the CmdName Tcl_Obj
  *	using TclFreeIntRep().
  *
