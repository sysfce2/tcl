--- conflicted
+++ resolved
@@ -425,44 +425,9 @@
     Interp *iPtr = envPtr->iPtr;
     Namespace *nsPtr = NULL;
     Tcl_Obj *objPtr;
-<<<<<<< HEAD
     LiteralEntry *globalPtr;
     Tcl_HashEntry *hePtr;
     int objIndex, globalNew, new = 0;
-=======
-    size_t hash, localHash, objIndex;
-    int new;
-    Namespace *nsPtr;
-
-    if (length == TCL_AUTO_LENGTH) {
-	length = (bytes ? strlen(bytes) : 0);
-    }
-    hash = HashString(bytes, length);
-
-    /*
-     * Is the literal already in the CompileEnv's local literal array? If so,
-     * just return its index.
-     */
-
-    localHash = (hash & localTablePtr->mask);
-    for (localPtr=localTablePtr->buckets[localHash] ; localPtr!=NULL;
-	    localPtr = localPtr->nextPtr) {
-	objPtr = localPtr->objPtr;
-	if ((objPtr->length == length) && ((length == 0)
-		|| ((objPtr->bytes[0] == bytes[0])
-		&& (memcmp(objPtr->bytes, bytes, length) == 0)))) {
-	    if ((flags & LITERAL_ON_HEAP)) {
-		Tcl_Free((void *)bytes);
-	    }
-	    objIndex = (localPtr - envPtr->literalArrayPtr);
-#ifdef TCL_COMPILE_DEBUG
-	    TclVerifyLocalLiteralTable(envPtr);
-#endif /*TCL_COMPILE_DEBUG*/
-
-	    return objIndex;
-	}
-    }
->>>>>>> 2dad23ad
 
     /*
      * If the literal is a command name, avoid sharing it across namespaces,
@@ -570,14 +535,7 @@
     int index)			/* The index of the entry in the literal
 				 * array. */
 {
-<<<<<<< HEAD
     Tcl_Obj **lPtr;
-=======
-    LiteralEntry **nextPtrPtr, *entryPtr, *lPtr;
-    LiteralTable *localTablePtr = &envPtr->localLitTable;
-    size_t localHash, length;
-    const char *bytes;
->>>>>>> 2dad23ad
     Tcl_Obj *newObjPtr;
     Tcl_HashEntry *hePtr;
 
@@ -590,29 +548,9 @@
      * matched by literal searches.
      */
 
-<<<<<<< HEAD
     hePtr = Tcl_FindHashEntry(&envPtr->litMap, *lPtr);
     if (hePtr) {
 	Tcl_DeleteHashEntry(hePtr);
-=======
-    newObjPtr = Tcl_DuplicateObj(lPtr->objPtr);
-    Tcl_IncrRefCount(newObjPtr);
-    TclReleaseLiteral(interp, lPtr->objPtr);
-    lPtr->objPtr = newObjPtr;
-
-    bytes = TclGetStringFromObj(newObjPtr, &length);
-    localHash = HashString(bytes, length) & localTablePtr->mask;
-    nextPtrPtr = &localTablePtr->buckets[localHash];
-
-    for (entryPtr=*nextPtrPtr ; entryPtr!=NULL ; entryPtr=*nextPtrPtr) {
-	if (entryPtr == lPtr) {
-	    *nextPtrPtr = lPtr->nextPtr;
-	    lPtr->nextPtr = NULL;
-	    localTablePtr->numEntries--;
-	    break;
-	}
-	nextPtrPtr = &entryPtr->nextPtr;
->>>>>>> 2dad23ad
     }
 
     newObjPtr = Tcl_DuplicateObj(*lPtr);
@@ -660,92 +598,6 @@
 
     envPtr->literalArrayPtr[objIndex] = objPtr;
     Tcl_IncrRefCount(objPtr);
-<<<<<<< HEAD
-=======
-    lPtr->refCount = TCL_AUTO_LENGTH;	/* i.e., unused */
-    lPtr->nextPtr = NULL;
-
-    if (litPtrPtr) {
-	*litPtrPtr = lPtr;
-    }
-
-    return objIndex;
-}
--
-/*
- *----------------------------------------------------------------------
- *
- * AddLocalLiteralEntry --
- *
- *	Insert a new literal into a CompileEnv's local literal array.
- *
- * Results:
- *	The index in the CompileEnv's literal array that references the
- *	literal.
- *
- * Side effects:
- *	Expands the literal array if necessary. May rebuild the hash bucket
- *	array of the CompileEnv's literal array if it becomes too large.
- *
- *----------------------------------------------------------------------
- */
-
-static int
-AddLocalLiteralEntry(
-    register CompileEnv *envPtr,/* Points to CompileEnv in whose literal array
-				 * the object is to be inserted. */
-    Tcl_Obj *objPtr,		/* The literal to add to the CompileEnv. */
-    int localHash)		/* Hash value for the literal's string. */
-{
-    register LiteralTable *localTablePtr = &envPtr->localLitTable;
-    LiteralEntry *localPtr;
-    int objIndex;
-
-    objIndex = TclAddLiteralObj(envPtr, objPtr, &localPtr);
-
-    /*
-     * Add the literal to the local table.
-     */
-
-    localPtr->nextPtr = localTablePtr->buckets[localHash];
-    localTablePtr->buckets[localHash] = localPtr;
-    localTablePtr->numEntries++;
-
-    /*
-     * If the CompileEnv's local literal table has exceeded a decent size,
-     * rebuild it with more buckets.
-     */
-
-    if (localTablePtr->numEntries >= localTablePtr->rebuildSize) {
-	RebuildLiteralTable(localTablePtr);
-    }
-
-#ifdef TCL_COMPILE_DEBUG
-    TclVerifyLocalLiteralTable(envPtr);
-    {
-	char *bytes;
-	int found;
-	size_t length, i;
-
-	found = 0;
-	for (i=0 ; i<localTablePtr->numBuckets ; i++) {
-	    for (localPtr=localTablePtr->buckets[i] ; localPtr!=NULL ;
-		    localPtr=localPtr->nextPtr) {
-		if (localPtr->objPtr == objPtr) {
-		    found = 1;
-		}
-	    }
-	}
-
-	if (!found) {
-	    bytes = TclGetStringFromObj(objPtr, &length);
-	    Tcl_Panic("%s: literal \"%.*s\" wasn't found locally",
-		    "AddLocalLiteralEntry", (length>60? 60 : (int)length), bytes);
-	}
-    }
-#endif /*TCL_COMPILE_DEBUG*/
->>>>>>> 2dad23ad
 
     return objIndex;
 }
@@ -1186,29 +1038,12 @@
     Tcl_HashSearch search;
     Tcl_HashEntry *hePtr = Tcl_FirstHashEntry(mapPtr, &search);
 
-<<<<<<< HEAD
     while (hePtr) {
 	Tcl_Obj *objPtr = Tcl_GetHashKey(mapPtr, hePtr);
 
 	if (objPtr->bytes == NULL) {
 	    Tcl_Panic("%s: literal has NULL string rep",
 		    "TclVerifyLocalLiteralTable");
-=======
-    for (i=0 ; i<localTablePtr->numBuckets ; i++) {
-	for (localPtr=localTablePtr->buckets[i] ; localPtr!=NULL;
-		localPtr=localPtr->nextPtr) {
-	    count++;
-	    if (localPtr->refCount != TCL_AUTO_LENGTH) {
-		bytes = TclGetStringFromObj(localPtr->objPtr, &length);
-		Tcl_Panic("%s: local literal \"%.*s\" had bad refCount %" TCL_Z_MODIFIER "u",
-			"TclVerifyLocalLiteralTable",
-			(length>60? 60 : (int) length), bytes, localPtr->refCount);
-	    }
-	    if (localPtr->objPtr->bytes == NULL) {
-		Tcl_Panic("%s: literal has NULL string rep",
-			"TclVerifyLocalLiteralTable");
-	    }
->>>>>>> 2dad23ad
 	}
 	hePtr = Tcl_NextHashEntry(&search);
     }
