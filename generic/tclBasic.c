/*
 * tclBasic.c --
 *
 *	Contains the basic facilities for TCL command interpretation,
 *	including interpreter creation and deletion, command creation and
 *	deletion, and command/script execution.
 *
 * Copyright (c) 1987-1994 The Regents of the University of California.
 * Copyright (c) 1994-1997 Sun Microsystems, Inc.
 * Copyright (c) 1998-1999 by Scriptics Corporation.
 * Copyright (c) 2001, 2002 by Kevin B. Kenny.  All rights reserved.
 * Copyright (c) 2007 Daniel A. Steffen <das@users.sourceforge.net>
 * Copyright (c) 2006-2008 by Joe Mistachkin.  All rights reserved.
 * Copyright (c) 2008 Miguel Sofer <msofer@users.sourceforge.net>
 *
 * See the file "license.terms" for information on usage and redistribution of
 * this file, and for a DISCLAIMER OF ALL WARRANTIES.
 */

#include "tclInt.h"
#include "tclOOInt.h"
#include "tclCompile.h"
#include "tclTomMath.h"
#include <math.h>
#include <assert.h>

/*
 * TCL_FPCLASSIFY_MODE:
 *	0  - fpclassify
 *	1  - _fpclass
 *	2  - simulate
 *	3  - __builtin_fpclassify
 */

#ifndef TCL_FPCLASSIFY_MODE
#if defined(__MINGW32__) && defined(_X86_) /* mingw 32-bit */
/*
 * MINGW x86 (tested up to gcc 8.1) seems to have a bug in fpclassify,
 * [fpclassify 1e-314], x86 => normal, x64 => subnormal, so switch to using a
 * version using a compiler built-in.
 */
#define TCL_FPCLASSIFY_MODE 1
#elif defined(fpclassify)		/* fpclassify */
/*
 * This is the C99 standard.
 */
#include <float.h>
#define TCL_FPCLASSIFY_MODE 0
#elif defined(_FPCLASS_NN)		/* _fpclass */
/*
 * This case handles newer MSVC on Windows, which doesn't have the standard
 * operation but does have something that can tell us the same thing.
 */
#define TCL_FPCLASSIFY_MODE 1
#else	/* !fpclassify && !_fpclass (older MSVC), simulate */
/*
 * Older MSVC on Windows. So broken that we just have to do it our way. This
 * assumes that we're on x86 (or at least a system with classic little-endian
 * double layout and a 32-bit 'int' type).
 */
#define TCL_FPCLASSIFY_MODE 2
#endif /* !fpclassify */
/* actually there is no fallback to builtin fpclassify */
#endif /* !TCL_FPCLASSIFY_MODE */


#define INTERP_STACK_INITIAL_SIZE 2000
#define CORO_STACK_INITIAL_SIZE    200

/*
 * Determine whether we're using IEEE floating point
 */

#if (FLT_RADIX == 2) && (DBL_MANT_DIG == 53) && (DBL_MAX_EXP == 1024)
#   define IEEE_FLOATING_POINT
/* Largest odd integer that can be represented exactly in a double */
#   define MAX_EXACT 9007199254740991.0
#endif

/*
 * This is the script cancellation struct and hash table. The hash table is
 * used to keep track of the information necessary to process script
 * cancellation requests, including the original interp, asynchronous handler
 * tokens (created by Tcl_AsyncCreate), and the clientData and flags arguments
 * passed to Tcl_CancelEval on a per-interp basis. The cancelLock mutex is
 * used for protecting calls to Tcl_CancelEval as well as protecting access to
 * the hash table below.
 */

typedef struct {
    Tcl_Interp *interp;		/* Interp this struct belongs to. */
    Tcl_AsyncHandler async;	/* Async handler token for script
				 * cancellation. */
    char *result;		/* The script cancellation result or NULL for
				 * a default result. */
    size_t length;		/* Length of the above error message. */
    ClientData clientData;	/* Ignored */
    int flags;			/* Additional flags */
} CancelInfo;
static Tcl_HashTable cancelTable;
static int cancelTableInitialized = 0;	/* 0 means not yet initialized. */
TCL_DECLARE_MUTEX(cancelLock);

/*
 * Table used to map command implementation functions to a human-readable type
 * name, for [info type]. The keys in the table are function addresses, and
 * the values in the table are static char* containing strings in Tcl's
 * internal encoding (almost UTF-8).
 */

static Tcl_HashTable commandTypeTable;
static int commandTypeInit = 0;
TCL_DECLARE_MUTEX(commandTypeLock);

/*
 * Declarations for managing contexts for non-recursive coroutines. Contexts
 * are used to save the evaluation state between NR calls to each coro.
 */

#define SAVE_CONTEXT(context)				\
    (context).framePtr = iPtr->framePtr;		\
    (context).varFramePtr = iPtr->varFramePtr;		\
    (context).cmdFramePtr = iPtr->cmdFramePtr;		\
    (context).lineLABCPtr = iPtr->lineLABCPtr

#define RESTORE_CONTEXT(context)			\
    iPtr->framePtr = (context).framePtr;		\
    iPtr->varFramePtr = (context).varFramePtr;		\
    iPtr->cmdFramePtr = (context).cmdFramePtr;		\
    iPtr->lineLABCPtr = (context).lineLABCPtr

/*
 * Static functions in this file:
 */

static Tcl_ObjCmdProc   BadEnsembleSubcommand;
static char *		CallCommandTraces(Interp *iPtr, Command *cmdPtr,
			    const char *oldName, const char *newName,
			    int flags);
static int		CancelEvalProc(ClientData clientData,
			    Tcl_Interp *interp, int code);
static int		CheckDoubleResult(Tcl_Interp *interp, double dResult);
static void		DeleteCoroutine(ClientData clientData);
static void		DeleteInterpProc(Tcl_Interp *interp);
static void		DeleteOpCmdClientData(ClientData clientData);
#ifdef USE_DTRACE
static Tcl_ObjCmdProc	DTraceObjCmd;
static Tcl_NRPostProc	DTraceCmdReturn;
#else
#   define DTraceCmdReturn	NULL
#endif /* USE_DTRACE */
static Tcl_ObjCmdProc	ExprAbsFunc;
static Tcl_ObjCmdProc	ExprBinaryFunc;
static Tcl_ObjCmdProc	ExprBoolFunc;
static Tcl_ObjCmdProc	ExprCeilFunc;
static Tcl_ObjCmdProc	ExprDoubleFunc;
static Tcl_ObjCmdProc	ExprFloorFunc;
static Tcl_ObjCmdProc	ExprIntFunc;
static Tcl_ObjCmdProc	ExprIsqrtFunc;
static Tcl_ObjCmdProc   ExprIsFiniteFunc;
static Tcl_ObjCmdProc   ExprIsInfinityFunc;
static Tcl_ObjCmdProc   ExprIsNaNFunc;
static Tcl_ObjCmdProc   ExprIsNormalFunc;
static Tcl_ObjCmdProc   ExprIsSubnormalFunc;
static Tcl_ObjCmdProc   ExprIsUnorderedFunc;
static Tcl_ObjCmdProc	ExprMaxFunc;
static Tcl_ObjCmdProc	ExprMinFunc;
static Tcl_ObjCmdProc	ExprRandFunc;
static Tcl_ObjCmdProc	ExprRoundFunc;
static Tcl_ObjCmdProc	ExprSqrtFunc;
static Tcl_ObjCmdProc	ExprSrandFunc;
static Tcl_ObjCmdProc	ExprUnaryFunc;
static Tcl_ObjCmdProc	ExprWideFunc;
static Tcl_ObjCmdProc   FloatClassifyObjCmd;
static void		MathFuncWrongNumArgs(Tcl_Interp *interp, int expected,
			    int actual, Tcl_Obj *const *objv);
static Tcl_NRPostProc	NRCoroutineCallerCallback;
static Tcl_NRPostProc	NRCoroutineExitCallback;
static Tcl_NRPostProc	NRCommand;

static void		ProcessUnexpectedResult(Tcl_Interp *interp,
			    int returnCode);
static int		RewindCoroutine(CoroutineData *corPtr, int result);
static void		TEOV_SwitchVarFrame(Tcl_Interp *interp);
static void		TEOV_PushExceptionHandlers(Tcl_Interp *interp,
			    int objc, Tcl_Obj *const objv[], int flags);
static inline Command *	TEOV_LookupCmdFromObj(Tcl_Interp *interp,
			    Tcl_Obj *namePtr, Namespace *lookupNsPtr);
static int		TEOV_NotFound(Tcl_Interp *interp, int objc,
			    Tcl_Obj *const objv[], Namespace *lookupNsPtr);
static int		TEOV_RunEnterTraces(Tcl_Interp *interp,
			    Command **cmdPtrPtr, Tcl_Obj *commandPtr, int objc,
			    Tcl_Obj *const objv[]);
static Tcl_NRPostProc	RewindCoroutineCallback;
static Tcl_NRPostProc	TEOEx_ByteCodeCallback;
static Tcl_NRPostProc	TEOEx_ListCallback;
static Tcl_NRPostProc	TEOV_Error;
static Tcl_NRPostProc	TEOV_Exception;
static Tcl_NRPostProc	TEOV_NotFoundCallback;
static Tcl_NRPostProc	TEOV_RestoreVarFrame;
static Tcl_NRPostProc	TEOV_RunLeaveTraces;
static Tcl_NRPostProc	EvalObjvCore;
static Tcl_NRPostProc	Dispatch;

static Tcl_ObjCmdProc NRInjectObjCmd;
static Tcl_NRPostProc NRPostInvoke;
static Tcl_ObjCmdProc CoroTypeObjCmd;
static Tcl_ObjCmdProc TclNRCoroInjectObjCmd;
static Tcl_ObjCmdProc TclNRCoroProbeObjCmd;
static Tcl_NRPostProc InjectHandler;
static Tcl_NRPostProc InjectHandlerPostCall;

MODULE_SCOPE const TclStubs tclStubs;

/*
 * Magical counts for the number of arguments accepted by a coroutine command
 * after particular kinds of [yield].
 */

#define CORO_ACTIVATE_YIELD    PTR2INT(NULL)
#define CORO_ACTIVATE_YIELDM   PTR2INT(NULL)+1

#define COROUTINE_ARGUMENTS_SINGLE_OPTIONAL     (-1)
#define COROUTINE_ARGUMENTS_ARBITRARY           (-2)

/*
 * The following structure define the commands in the Tcl core.
 */

typedef struct {
    const char *name;		/* Name of object-based command. */
    Tcl_ObjCmdProc *objProc;	/* Object-based function for command. */
    CompileProc *compileProc;	/* Function called to compile command. */
    Tcl_ObjCmdProc *nreProc;	/* NR-based function for command */
    int flags;			/* Various flag bits, as defined below. */
} CmdInfo;

#define CMD_IS_SAFE         1   /* Whether this command is part of the set of
                                 * commands present by default in a safe
                                 * interpreter. */
/* CMD_COMPILES_EXPANDED - Whether the compiler for this command can handle
 * expansion for itself rather than needing the generic layer to take care of
 * it for it. Defined in tclInt.h. */

/*
 * The following struct states that the command it talks about (a subcommand
 * of one of Tcl's built-in ensembles) is unsafe and must be hidden when an
 * interpreter is made safe. (TclHideUnsafeCommands accesses an array of these
 * structs.) Alas, we can't sensibly just store the information directly in
 * the commands.
 */

typedef struct {
    const char *ensembleNsName; /* The ensemble's name within ::tcl. NULL for
                                 * the end of the list of commands to hide. */
    const char *commandName;    /* The name of the command within the
                                 * ensemble. If this is NULL, we want to also
                                 * make the overall command be hidden, an ugly
                                 * hack because it is expected by security
                                 * policies in the wild. */
} UnsafeEnsembleInfo;

/*
 * The built-in commands, and the functions that implement them:
 */

static const CmdInfo builtInCmds[] = {
    /*
     * Commands in the generic core.
     */

    {"append",		Tcl_AppendObjCmd,	TclCompileAppendCmd,	NULL,	CMD_IS_SAFE},
    {"apply",		Tcl_ApplyObjCmd,	NULL,			TclNRApplyObjCmd,	CMD_IS_SAFE},
    {"break",		Tcl_BreakObjCmd,	TclCompileBreakCmd,	NULL,	CMD_IS_SAFE},
    {"catch",		Tcl_CatchObjCmd,	TclCompileCatchCmd,	TclNRCatchObjCmd,	CMD_IS_SAFE},
    {"concat",		Tcl_ConcatObjCmd,	TclCompileConcatCmd,	NULL,	CMD_IS_SAFE},
    {"continue",	Tcl_ContinueObjCmd,	TclCompileContinueCmd,	NULL,	CMD_IS_SAFE},
    {"coroinject",	NULL,			NULL,                   TclNRCoroInjectObjCmd,	CMD_IS_SAFE},
    {"coroprobe",	NULL,			NULL,                   TclNRCoroProbeObjCmd,	CMD_IS_SAFE},
    {"coroutine",	NULL,			NULL,			TclNRCoroutineObjCmd,	CMD_IS_SAFE},
    {"error",		Tcl_ErrorObjCmd,	TclCompileErrorCmd,	NULL,	CMD_IS_SAFE},
    {"eval",		Tcl_EvalObjCmd,		NULL,			TclNREvalObjCmd,	CMD_IS_SAFE},
    {"expr",		Tcl_ExprObjCmd,		TclCompileExprCmd,	TclNRExprObjCmd,	CMD_IS_SAFE},
    {"for",		Tcl_ForObjCmd,		TclCompileForCmd,	TclNRForObjCmd,	CMD_IS_SAFE},
    {"foreach",		Tcl_ForeachObjCmd,	TclCompileForeachCmd,	TclNRForeachCmd,	CMD_IS_SAFE},
    {"format",		Tcl_FormatObjCmd,	TclCompileFormatCmd,	NULL,	CMD_IS_SAFE},
    {"fpclassify",      FloatClassifyObjCmd,    NULL,                   NULL,   CMD_IS_SAFE},
    {"global",		Tcl_GlobalObjCmd,	TclCompileGlobalCmd,	NULL,	CMD_IS_SAFE},
    {"if",		Tcl_IfObjCmd,		TclCompileIfCmd,	TclNRIfObjCmd,	CMD_IS_SAFE},
    {"incr",		Tcl_IncrObjCmd,		TclCompileIncrCmd,	NULL,	CMD_IS_SAFE},
    {"join",		Tcl_JoinObjCmd,		NULL,			NULL,	CMD_IS_SAFE},
    {"lappend",		Tcl_LappendObjCmd,	TclCompileLappendCmd,	NULL,	CMD_IS_SAFE},
    {"lassign",		Tcl_LassignObjCmd,	TclCompileLassignCmd,	NULL,	CMD_IS_SAFE},
    {"lindex",		Tcl_LindexObjCmd,	TclCompileLindexCmd,	NULL,	CMD_IS_SAFE},
    {"linsert",		Tcl_LinsertObjCmd,	TclCompileLinsertCmd,	NULL,	CMD_IS_SAFE},
    {"list",		Tcl_ListObjCmd,		TclCompileListCmd,	NULL,	CMD_IS_SAFE|CMD_COMPILES_EXPANDED},
    {"llength",		Tcl_LlengthObjCmd,	TclCompileLlengthCmd,	NULL,	CMD_IS_SAFE},
    {"lmap",		Tcl_LmapObjCmd,		TclCompileLmapCmd,	TclNRLmapCmd,	CMD_IS_SAFE},
    {"lpop",		Tcl_LpopObjCmd,		NULL,			NULL,	CMD_IS_SAFE},
    {"lrange",		Tcl_LrangeObjCmd,	TclCompileLrangeCmd,	NULL,	CMD_IS_SAFE},
    {"lremove", 	Tcl_LremoveObjCmd,	NULL,           	NULL,	CMD_IS_SAFE},
    {"lrepeat",		Tcl_LrepeatObjCmd,	NULL,			NULL,	CMD_IS_SAFE},
    {"lreplace",	Tcl_LreplaceObjCmd,	TclCompileLreplaceCmd,	NULL,	CMD_IS_SAFE},
    {"lreverse",	Tcl_LreverseObjCmd,	NULL,			NULL,	CMD_IS_SAFE},
    {"lsearch",		Tcl_LsearchObjCmd,	NULL,			NULL,	CMD_IS_SAFE},
    {"lset",		Tcl_LsetObjCmd,		TclCompileLsetCmd,	NULL,	CMD_IS_SAFE},
    {"lsort",		Tcl_LsortObjCmd,	NULL,			NULL,	CMD_IS_SAFE},
    {"package",		Tcl_PackageObjCmd,	NULL,			TclNRPackageObjCmd,	CMD_IS_SAFE},
    {"proc",		Tcl_ProcObjCmd,		NULL,			NULL,	CMD_IS_SAFE},
    {"regexp",		Tcl_RegexpObjCmd,	TclCompileRegexpCmd,	NULL,	CMD_IS_SAFE},
    {"regsub",		Tcl_RegsubObjCmd,	TclCompileRegsubCmd,	NULL,	CMD_IS_SAFE},
    {"rename",		Tcl_RenameObjCmd,	NULL,			NULL,	CMD_IS_SAFE},
    {"return",		Tcl_ReturnObjCmd,	TclCompileReturnCmd,	NULL,	CMD_IS_SAFE},
    {"scan",		Tcl_ScanObjCmd,		NULL,			NULL,	CMD_IS_SAFE},
    {"set",		Tcl_SetObjCmd,		TclCompileSetCmd,	NULL,	CMD_IS_SAFE},
    {"split",		Tcl_SplitObjCmd,	NULL,			NULL,	CMD_IS_SAFE},
    {"subst",		Tcl_SubstObjCmd,	TclCompileSubstCmd,	TclNRSubstObjCmd,	CMD_IS_SAFE},
    {"switch",		Tcl_SwitchObjCmd,	TclCompileSwitchCmd,	TclNRSwitchObjCmd, CMD_IS_SAFE},
    {"tailcall",	NULL,			TclCompileTailcallCmd,	TclNRTailcallObjCmd,	CMD_IS_SAFE},
    {"throw",		Tcl_ThrowObjCmd,	TclCompileThrowCmd,	NULL,	CMD_IS_SAFE},
    {"trace",		Tcl_TraceObjCmd,	NULL,			NULL,	CMD_IS_SAFE},
    {"try",		Tcl_TryObjCmd,		TclCompileTryCmd,	TclNRTryObjCmd,	CMD_IS_SAFE},
    {"unset",		Tcl_UnsetObjCmd,	TclCompileUnsetCmd,	NULL,	CMD_IS_SAFE},
    {"uplevel",		Tcl_UplevelObjCmd,	NULL,			TclNRUplevelObjCmd,	CMD_IS_SAFE},
    {"upvar",		Tcl_UpvarObjCmd,	TclCompileUpvarCmd,	NULL,	CMD_IS_SAFE},
    {"variable",	Tcl_VariableObjCmd,	TclCompileVariableCmd,	NULL,	CMD_IS_SAFE},
    {"while",		Tcl_WhileObjCmd,	TclCompileWhileCmd,	TclNRWhileObjCmd,	CMD_IS_SAFE},
    {"yield",		NULL,			TclCompileYieldCmd,	TclNRYieldObjCmd,	CMD_IS_SAFE},
    {"yieldto",		NULL,			TclCompileYieldToCmd,	TclNRYieldToObjCmd,	CMD_IS_SAFE},

    /*
     * Commands in the OS-interface. Note that many of these are unsafe.
     */

    {"after",		Tcl_AfterObjCmd,	NULL,			NULL,	CMD_IS_SAFE},
    {"cd",		Tcl_CdObjCmd,		NULL,			NULL,	0},
    {"close",		Tcl_CloseObjCmd,	NULL,			NULL,	CMD_IS_SAFE},
    {"eof",		Tcl_EofObjCmd,		NULL,			NULL,	CMD_IS_SAFE},
    {"exec",		Tcl_ExecObjCmd,		NULL,			NULL,	0},
    {"exit",		Tcl_ExitObjCmd,		NULL,			NULL,	0},
    {"fblocked",	Tcl_FblockedObjCmd,	NULL,			NULL,	CMD_IS_SAFE},
    {"fconfigure",	Tcl_FconfigureObjCmd,	NULL,			NULL,	0},
    {"fcopy",		Tcl_FcopyObjCmd,	NULL,			NULL,	CMD_IS_SAFE},
    {"fileevent",	Tcl_FileEventObjCmd,	NULL,			NULL,	CMD_IS_SAFE},
    {"flush",		Tcl_FlushObjCmd,	NULL,			NULL,	CMD_IS_SAFE},
    {"gets",		Tcl_GetsObjCmd,		NULL,			NULL,	CMD_IS_SAFE},
    {"glob",		Tcl_GlobObjCmd,		NULL,			NULL,	0},
    {"load",		Tcl_LoadObjCmd,		NULL,			NULL,	0},
    {"open",		Tcl_OpenObjCmd,		NULL,			NULL,	0},
    {"pid",		Tcl_PidObjCmd,		NULL,			NULL,	CMD_IS_SAFE},
    {"puts",		Tcl_PutsObjCmd,		NULL,			NULL,	CMD_IS_SAFE},
    {"pwd",		Tcl_PwdObjCmd,		NULL,			NULL,	0},
    {"read",		Tcl_ReadObjCmd,		NULL,			NULL,	CMD_IS_SAFE},
    {"seek",		Tcl_SeekObjCmd,		NULL,			NULL,	CMD_IS_SAFE},
    {"socket",		Tcl_SocketObjCmd,	NULL,			NULL,	0},
    {"source",		Tcl_SourceObjCmd,	NULL,			TclNRSourceObjCmd,	0},
    {"tell",		Tcl_TellObjCmd,		NULL,			NULL,	CMD_IS_SAFE},
    {"time",		Tcl_TimeObjCmd,		NULL,			NULL,	CMD_IS_SAFE},
    {"timerate",	Tcl_TimeRateObjCmd,	NULL,			NULL,	CMD_IS_SAFE},
    {"unload",		Tcl_UnloadObjCmd,	NULL,			NULL,	0},
    {"update",		Tcl_UpdateObjCmd,	NULL,			NULL,	CMD_IS_SAFE},
    {"vwait",		Tcl_VwaitObjCmd,	NULL,			NULL,	CMD_IS_SAFE},
    {NULL,		NULL,			NULL,			NULL,	0}
};

/*
 * Information about which pieces of ensembles to hide when making an
 * interpreter safe:
 */

static const UnsafeEnsembleInfo unsafeEnsembleCommands[] = {
    /* [encoding] has two unsafe commands. Assumed by older security policies
     * to be overall unsafe; it isn't but... */
    {"encoding", NULL},
    {"encoding", "dirs"},
    {"encoding", "system"},
    /* [file] has MANY unsafe commands! Assumed by older security policies to
     * be overall unsafe; it isn't but... */
    {"file", NULL},
    {"file", "atime"},
    {"file", "attributes"},
    {"file", "copy"},
    {"file", "delete"},
    {"file", "dirname"},
    {"file", "executable"},
    {"file", "exists"},
    {"file", "extension"},
    {"file", "isdirectory"},
    {"file", "isfile"},
    {"file", "link"},
    {"file", "lstat"},
    {"file", "mtime"},
    {"file", "mkdir"},
    {"file", "nativename"},
    {"file", "normalize"},
    {"file", "owned"},
    {"file", "readable"},
    {"file", "readlink"},
    {"file", "rename"},
    {"file", "rootname"},
    {"file", "size"},
    {"file", "stat"},
    {"file", "tail"},
    {"file", "tempdir"},
    {"file", "tempfile"},
    {"file", "type"},
    {"file", "volumes"},
    {"file", "writable"},
    /* [info] has two unsafe commands */
    {"info", "cmdtype"},
    {"info", "nameofexecutable"},
    /* [tcl::process] has ONLY unsafe commands! */
    {"process", "list"},
    {"process", "status"},
    {"process", "purge"},
    {"process", "autopurge"},
    /* [zipfs] has MANY unsafe commands! */
    {"zipfs", "lmkimg"},
    {"zipfs", "lmkzip"},
    {"zipfs", "mkimg"},
    {"zipfs", "mkkey"},
    {"zipfs", "mkzip"},
    {"zipfs", "mount"},
    {"zipfs", "mount_data"},
    {"zipfs", "unmount"},
    {NULL, NULL}
};

/*
 * Math functions. All are safe.
 */

typedef struct {
    const char *name;		/* Name of the function. The full name is
				 * "::tcl::mathfunc::<name>". */
    Tcl_ObjCmdProc *objCmdProc;	/* Function that evaluates the function */
    ClientData clientData;	/* Client data for the function */
} BuiltinFuncDef;
static const BuiltinFuncDef BuiltinFuncTable[] = {
    { "abs",	ExprAbsFunc,	NULL			},
    { "acos",	ExprUnaryFunc,	(ClientData) acos	},
    { "asin",	ExprUnaryFunc,	(ClientData) asin	},
    { "atan",	ExprUnaryFunc,	(ClientData) atan	},
    { "atan2",	ExprBinaryFunc,	(ClientData) atan2	},
    { "bool",	ExprBoolFunc,	NULL			},
    { "ceil",	ExprCeilFunc,	NULL			},
    { "cos",	ExprUnaryFunc,	(ClientData) cos	},
    { "cosh",	ExprUnaryFunc,	(ClientData) cosh	},
    { "double",	ExprDoubleFunc,	NULL			},
    { "entier",	ExprIntFunc,	NULL			},
    { "exp",	ExprUnaryFunc,	(ClientData) exp	},
    { "floor",	ExprFloorFunc,	NULL			},
    { "fmod",	ExprBinaryFunc,	(ClientData) fmod	},
    { "hypot",	ExprBinaryFunc,	(ClientData) hypot	},
    { "int",	ExprIntFunc,	NULL			},
    { "isfinite", ExprIsFiniteFunc, NULL        	},
    { "isinf",	ExprIsInfinityFunc, NULL        	},
    { "isnan",	ExprIsNaNFunc,	NULL            	},
    { "isnormal", ExprIsNormalFunc, NULL        	},
    { "isqrt",	ExprIsqrtFunc,	NULL			},
    { "issubnormal", ExprIsSubnormalFunc, NULL,         },
    { "isunordered", ExprIsUnorderedFunc, NULL,         },
    { "log",	ExprUnaryFunc,	(ClientData) log	},
    { "log10",	ExprUnaryFunc,	(ClientData) log10	},
    { "max",	ExprMaxFunc,	NULL			},
    { "min",	ExprMinFunc,	NULL			},
    { "pow",	ExprBinaryFunc,	(ClientData) pow	},
    { "rand",	ExprRandFunc,	NULL			},
    { "round",	ExprRoundFunc,	NULL			},
    { "sin",	ExprUnaryFunc,	(ClientData) sin	},
    { "sinh",	ExprUnaryFunc,	(ClientData) sinh	},
    { "sqrt",	ExprSqrtFunc,	NULL			},
    { "srand",	ExprSrandFunc,	NULL			},
    { "tan",	ExprUnaryFunc,	(ClientData) tan	},
    { "tanh",	ExprUnaryFunc,	(ClientData) tanh	},
    { "wide",	ExprWideFunc,	NULL			},
    { NULL, NULL, NULL }
};

/*
 * TIP#174's math operators. All are safe.
 */

typedef struct {
    const char *name;		/* Name of object-based command. */
    Tcl_ObjCmdProc *objProc;	/* Object-based function for command. */
    CompileProc *compileProc;	/* Function called to compile command. */
    union {
	int numArgs;
	int identity;
    } i;
    const char *expected;	/* For error message, what argument(s)
				 * were expected. */
} OpCmdInfo;
static const OpCmdInfo mathOpCmds[] = {
    { "~",	TclSingleOpCmd,		TclCompileInvertOpCmd,
		/* numArgs */ {1},	"integer"},
    { "!",	TclSingleOpCmd,		TclCompileNotOpCmd,
		/* numArgs */ {1},	"boolean"},
    { "+",	TclVariadicOpCmd,	TclCompileAddOpCmd,
		/* identity */ {0},	NULL},
    { "*",	TclVariadicOpCmd,	TclCompileMulOpCmd,
		/* identity */ {1},	NULL},
    { "&",	TclVariadicOpCmd,	TclCompileAndOpCmd,
		/* identity */ {-1},	NULL},
    { "|",	TclVariadicOpCmd,	TclCompileOrOpCmd,
		/* identity */ {0},	NULL},
    { "^",	TclVariadicOpCmd,	TclCompileXorOpCmd,
		/* identity */ {0},	NULL},
    { "**",	TclVariadicOpCmd,	TclCompilePowOpCmd,
		/* identity */ {1},	NULL},
    { "<<",	TclSingleOpCmd,		TclCompileLshiftOpCmd,
		/* numArgs */ {2},	"integer shift"},
    { ">>",	TclSingleOpCmd,		TclCompileRshiftOpCmd,
		/* numArgs */ {2},	"integer shift"},
    { "%",	TclSingleOpCmd,		TclCompileModOpCmd,
		/* numArgs */ {2},	"integer integer"},
    { "!=",	TclSingleOpCmd,		TclCompileNeqOpCmd,
		/* numArgs */ {2},	"value value"},
    { "ne",	TclSingleOpCmd,		TclCompileStrneqOpCmd,
		/* numArgs */ {2},	"value value"},
    { "in",	TclSingleOpCmd,		TclCompileInOpCmd,
		/* numArgs */ {2},	"value list"},
    { "ni",	TclSingleOpCmd,		TclCompileNiOpCmd,
		/* numArgs */ {2},	"value list"},
    { "-",	TclNoIdentOpCmd,	TclCompileMinusOpCmd,
		/* unused */ {0},	"value ?value ...?"},
    { "/",	TclNoIdentOpCmd,	TclCompileDivOpCmd,
		/* unused */ {0},	"value ?value ...?"},
    { "<",	TclSortingOpCmd,	TclCompileLessOpCmd,
		/* unused */ {0},	NULL},
    { "<=",	TclSortingOpCmd,	TclCompileLeqOpCmd,
		/* unused */ {0},	NULL},
    { ">",	TclSortingOpCmd,	TclCompileGreaterOpCmd,
		/* unused */ {0},	NULL},
    { ">=",	TclSortingOpCmd,	TclCompileGeqOpCmd,
		/* unused */ {0},	NULL},
    { "==",	TclSortingOpCmd,	TclCompileEqOpCmd,
		/* unused */ {0},	NULL},
    { "eq",	TclSortingOpCmd,	TclCompileStreqOpCmd,
		/* unused */ {0},	NULL},
    { "lt",	TclSortingOpCmd,	TclCompileStrLtOpCmd,
		/* unused */ {0},	NULL},
    { "le",	TclSortingOpCmd,	TclCompileStrLeOpCmd,
		/* unused */ {0},	NULL},
    { "gt",	TclSortingOpCmd,	TclCompileStrGtOpCmd,
		/* unused */ {0},	NULL},
    { "ge",	TclSortingOpCmd,	TclCompileStrGeOpCmd,
		/* unused */ {0},	NULL},
    { NULL,	NULL,			NULL,
		{0},			NULL}
};

/*
 *----------------------------------------------------------------------
 *
 * TclFinalizeEvaluation --
 *
 *	Finalizes the script cancellation hash table.
 *
 * Results:
 *	None.
 *
 * Side effects:
 *	None.
 *
 *----------------------------------------------------------------------
 */

void
TclFinalizeEvaluation(void)
{
    Tcl_MutexLock(&cancelLock);
    if (cancelTableInitialized == 1) {
	Tcl_DeleteHashTable(&cancelTable);
	cancelTableInitialized = 0;
    }
    Tcl_MutexUnlock(&cancelLock);

    Tcl_MutexLock(&commandTypeLock);
    if (commandTypeInit) {
        Tcl_DeleteHashTable(&commandTypeTable);
        commandTypeInit = 0;
    }
    Tcl_MutexUnlock(&commandTypeLock);
}

/*
 *----------------------------------------------------------------------
 *
 * Tcl_CreateInterp --
 *
 *	Create a new TCL command interpreter.
 *
 * Results:
 *	The return value is a token for the interpreter, which may be used in
 *	calls to functions like Tcl_CreateCmd, Tcl_Eval, or Tcl_DeleteInterp.
 *
 * Side effects:
 *	The command interpreter is initialized with the built-in commands and
 *	with the variables documented in tclvars(n).
 *
 *----------------------------------------------------------------------
 */

Tcl_Interp *
Tcl_CreateInterp(void)
{
    Interp *iPtr;
    Tcl_Interp *interp;
    Command *cmdPtr;
    const BuiltinFuncDef *builtinFuncPtr;
    const OpCmdInfo *opcmdInfoPtr;
    const CmdInfo *cmdInfoPtr;
    Tcl_Namespace *nsPtr;
    Tcl_HashEntry *hPtr;
    int isNew;
    CancelInfo *cancelInfo;
    union {
	char c[sizeof(short)];
	short s;
    } order;
#ifdef TCL_COMPILE_STATS
    ByteCodeStats *statsPtr;
#endif /* TCL_COMPILE_STATS */
    char mathFuncName[32];
    CallFrame *framePtr;

    Tcl_InitSubsystems();

    /*
     * Panic if someone updated the CallFrame structure without also updating
     * the Tcl_CallFrame structure (or vice versa).
     */

    if (sizeof(Tcl_CallFrame) < sizeof(CallFrame)) {
	/*NOTREACHED*/
	Tcl_Panic("Tcl_CallFrame must not be smaller than CallFrame");
    }

#if defined(_WIN32) && !defined(_WIN64)
    if (sizeof(time_t) != 8) {
	/*NOTREACHED*/
	Tcl_Panic("<time.h> is not compatible with VS2005+");
    }
    if ((offsetof(Tcl_StatBuf,st_atime) != 32)
	    || (offsetof(Tcl_StatBuf,st_ctime) != 48)) {
	/*NOTREACHED*/
	Tcl_Panic("<sys/stat.h> is not compatible with VS2005+");
    }
#endif

    if (cancelTableInitialized == 0) {
	Tcl_MutexLock(&cancelLock);
	if (cancelTableInitialized == 0) {
	    Tcl_InitHashTable(&cancelTable, TCL_ONE_WORD_KEYS);
	    cancelTableInitialized = 1;
	}

	Tcl_MutexUnlock(&cancelLock);
    }

    if (commandTypeInit == 0) {
        TclRegisterCommandTypeName(TclObjInterpProc, "proc");
        TclRegisterCommandTypeName(TclEnsembleImplementationCmd, "ensemble");
        TclRegisterCommandTypeName(TclAliasObjCmd, "alias");
        TclRegisterCommandTypeName(TclLocalAliasObjCmd, "alias");
        TclRegisterCommandTypeName(TclSlaveObjCmd, "slave");
        TclRegisterCommandTypeName(TclInvokeImportedCmd, "import");
        TclRegisterCommandTypeName(TclOOPublicObjectCmd, "object");
        TclRegisterCommandTypeName(TclOOPrivateObjectCmd, "privateObject");
        TclRegisterCommandTypeName(TclOOMyClassObjCmd, "privateClass");
        TclRegisterCommandTypeName(TclNRInterpCoroutine, "coroutine");
    }

    /*
     * Initialize support for namespaces and create the global namespace
     * (whose name is ""; an alias is "::"). This also initializes the Tcl
     * object type table and other object management code.
     */

    iPtr = Tcl_Alloc(sizeof(Interp));
    interp = (Tcl_Interp *) iPtr;

    iPtr->legacyResult = NULL;
    /* Special invalid value: Any attempt to free the legacy result
     * will cause a crash. */
    iPtr->legacyFreeProc = (void (*) (void))-1;
    iPtr->errorLine = 0;
    iPtr->stubTable = &tclStubs;
    iPtr->objResultPtr = Tcl_NewObj();
    Tcl_IncrRefCount(iPtr->objResultPtr);
    iPtr->handle = TclHandleCreate(iPtr);
    iPtr->globalNsPtr = NULL;
    iPtr->hiddenCmdTablePtr = NULL;
    iPtr->interpInfo = NULL;

    iPtr->optimizer = TclOptimizeBytecode;

    iPtr->numLevels = 0;
    iPtr->maxNestingDepth = MAX_NESTING_DEPTH;
    iPtr->framePtr = NULL;	/* Initialise as soon as :: is available */
    iPtr->varFramePtr = NULL;	/* Initialise as soon as :: is available */

    /*
     * TIP #280 - Initialize the arrays used to extend the ByteCode and Proc
     * structures.
     */

    iPtr->cmdFramePtr = NULL;
    iPtr->linePBodyPtr = Tcl_Alloc(sizeof(Tcl_HashTable));
    iPtr->lineBCPtr = Tcl_Alloc(sizeof(Tcl_HashTable));
    iPtr->lineLAPtr = Tcl_Alloc(sizeof(Tcl_HashTable));
    iPtr->lineLABCPtr = Tcl_Alloc(sizeof(Tcl_HashTable));
    Tcl_InitHashTable(iPtr->linePBodyPtr, TCL_ONE_WORD_KEYS);
    Tcl_InitHashTable(iPtr->lineBCPtr, TCL_ONE_WORD_KEYS);
    Tcl_InitHashTable(iPtr->lineLAPtr, TCL_ONE_WORD_KEYS);
    Tcl_InitHashTable(iPtr->lineLABCPtr, TCL_ONE_WORD_KEYS);
    iPtr->scriptCLLocPtr = NULL;

    iPtr->activeVarTracePtr = NULL;

    iPtr->returnOpts = NULL;
    iPtr->errorInfo = NULL;
    TclNewLiteralStringObj(iPtr->eiVar, "::errorInfo");
    Tcl_IncrRefCount(iPtr->eiVar);
    iPtr->errorStack = Tcl_NewListObj(0, NULL);
    Tcl_IncrRefCount(iPtr->errorStack);
    iPtr->resetErrorStack = 1;
    TclNewLiteralStringObj(iPtr->upLiteral,"UP");
    Tcl_IncrRefCount(iPtr->upLiteral);
    TclNewLiteralStringObj(iPtr->callLiteral,"CALL");
    Tcl_IncrRefCount(iPtr->callLiteral);
    TclNewLiteralStringObj(iPtr->innerLiteral,"INNER");
    Tcl_IncrRefCount(iPtr->innerLiteral);
    iPtr->innerContext = Tcl_NewListObj(0, NULL);
    Tcl_IncrRefCount(iPtr->innerContext);
    iPtr->errorCode = NULL;
    TclNewLiteralStringObj(iPtr->ecVar, "::errorCode");
    Tcl_IncrRefCount(iPtr->ecVar);
    iPtr->returnLevel = 1;
    iPtr->returnCode = TCL_OK;

    iPtr->rootFramePtr = NULL;	/* Initialise as soon as :: is available */
    iPtr->lookupNsPtr = NULL;

    Tcl_InitHashTable(&iPtr->packageTable, TCL_STRING_KEYS);
    iPtr->packageUnknown = NULL;

    /* TIP #268 */
#if (TCL_RELEASE_LEVEL == TCL_FINAL_RELEASE)
    if (getenv("TCL_PKG_PREFER_LATEST") == NULL) {
	iPtr->packagePrefer = PKG_PREFER_STABLE;
    } else
#endif
	iPtr->packagePrefer = PKG_PREFER_LATEST;

    iPtr->cmdCount = 0;
    TclInitLiteralTable(&iPtr->literalTable);
    iPtr->compileEpoch = 1;
    iPtr->compiledProcPtr = NULL;
    iPtr->resolverPtr = NULL;
    iPtr->evalFlags = 0;
    iPtr->scriptFile = NULL;
    iPtr->flags = 0;
    iPtr->tracePtr = NULL;
    iPtr->tracesForbiddingInline = 0;
    iPtr->activeCmdTracePtr = NULL;
    iPtr->activeInterpTracePtr = NULL;
    iPtr->assocData = NULL;
    iPtr->execEnvPtr = NULL;	/* Set after namespaces initialized. */
    iPtr->emptyObjPtr = Tcl_NewObj();
				/* Another empty object. */
    Tcl_IncrRefCount(iPtr->emptyObjPtr);
    iPtr->threadId = Tcl_GetCurrentThread();

    /* TIP #378 */
#ifdef TCL_INTERP_DEBUG_FRAME
    iPtr->flags |= INTERP_DEBUG_FRAME;
#else
    if (getenv("TCL_INTERP_DEBUG_FRAME") != NULL) {
        iPtr->flags |= INTERP_DEBUG_FRAME;
    }
#endif

    /*
     * Initialise the tables for variable traces and searches *before*
     * creating the global ns - so that the trace on errorInfo can be
     * recorded.
     */

    Tcl_InitHashTable(&iPtr->varTraces, TCL_ONE_WORD_KEYS);
    Tcl_InitHashTable(&iPtr->varSearches, TCL_ONE_WORD_KEYS);

    iPtr->globalNsPtr = NULL;	/* Force creation of global ns below. */
    iPtr->globalNsPtr = (Namespace *) Tcl_CreateNamespace(interp, "",
	    NULL, NULL);
    if (iPtr->globalNsPtr == NULL) {
	Tcl_Panic("Tcl_CreateInterp: can't create global namespace");
    }

    /*
     * Initialise the rootCallframe. It cannot be allocated on the stack, as
     * it has to be in place before TclCreateExecEnv tries to use a variable.
     */

    /* This is needed to satisfy GCC 3.3's strict aliasing rules */
    framePtr = Tcl_Alloc(sizeof(CallFrame));
    (void) Tcl_PushCallFrame(interp, (Tcl_CallFrame *) framePtr,
	    (Tcl_Namespace *) iPtr->globalNsPtr, /*isProcCallFrame*/ 0);
    framePtr->objc = 0;

    iPtr->framePtr = framePtr;
    iPtr->varFramePtr = framePtr;
    iPtr->rootFramePtr = framePtr;

    /*
     * Initialize support for code compilation and execution. We call
     * TclCreateExecEnv after initializing namespaces since it tries to
     * reference a Tcl variable (it links to the Tcl "tcl_traceExec"
     * variable).
     */

    iPtr->execEnvPtr = TclCreateExecEnv(interp, INTERP_STACK_INITIAL_SIZE);

    /*
     * TIP #219, Tcl Channel Reflection API support.
     */

    iPtr->chanMsg = NULL;

    /*
     * TIP #285, Script cancellation support.
     */

    iPtr->asyncCancelMsg = Tcl_NewObj();

    cancelInfo = Tcl_Alloc(sizeof(CancelInfo));
    cancelInfo->interp = interp;

    iPtr->asyncCancel = Tcl_AsyncCreate(CancelEvalProc, cancelInfo);
    cancelInfo->async = iPtr->asyncCancel;
    cancelInfo->result = NULL;
    cancelInfo->length = 0;

    Tcl_MutexLock(&cancelLock);
    hPtr = Tcl_CreateHashEntry(&cancelTable, iPtr, &isNew);
    Tcl_SetHashValue(hPtr, cancelInfo);
    Tcl_MutexUnlock(&cancelLock);

    /*
     * Initialize the compilation and execution statistics kept for this
     * interpreter.
     */

#ifdef TCL_COMPILE_STATS
    statsPtr = &iPtr->stats;
    statsPtr->numExecutions = 0;
    statsPtr->numCompilations = 0;
    statsPtr->numByteCodesFreed = 0;
    memset(statsPtr->instructionCount, 0,
	    sizeof(statsPtr->instructionCount));

    statsPtr->totalSrcBytes = 0.0;
    statsPtr->totalByteCodeBytes = 0.0;
    statsPtr->currentSrcBytes = 0.0;
    statsPtr->currentByteCodeBytes = 0.0;
    memset(statsPtr->srcCount, 0, sizeof(statsPtr->srcCount));
    memset(statsPtr->byteCodeCount, 0, sizeof(statsPtr->byteCodeCount));
    memset(statsPtr->lifetimeCount, 0, sizeof(statsPtr->lifetimeCount));

    statsPtr->currentInstBytes = 0.0;
    statsPtr->currentLitBytes = 0.0;
    statsPtr->currentExceptBytes = 0.0;
    statsPtr->currentAuxBytes = 0.0;
    statsPtr->currentCmdMapBytes = 0.0;

    statsPtr->numLiteralsCreated = 0;
    statsPtr->totalLitStringBytes = 0.0;
    statsPtr->currentLitStringBytes = 0.0;
    memset(statsPtr->literalCount, 0, sizeof(statsPtr->literalCount));
#endif /* TCL_COMPILE_STATS */

    /*
     * Initialize the ensemble error message rewriting support.
     */

    TclResetRewriteEnsemble(interp, 1);

    /*
     * TIP#143: Initialise the resource limit support.
     */

    TclInitLimitSupport(interp);

    /*
     * Initialise the thread-specific data ekeko. Note that the thread's alloc
     * cache was already initialised by the call to alloc the interp struct.
     */

#if TCL_THREADS && defined(USE_THREAD_ALLOC)
    iPtr->allocCache = TclpGetAllocCache();
#else
    iPtr->allocCache = NULL;
#endif
    iPtr->pendingObjDataPtr = NULL;
    iPtr->asyncReadyPtr = TclGetAsyncReadyPtr();
    iPtr->deferredCallbacks = NULL;

    /*
     * Create the core commands. Do it here, rather than calling
     * Tcl_CreateCommand, because it's faster (there's no need to check for a
     * pre-existing command by the same name). If a command has a Tcl_CmdProc
     * but no Tcl_ObjCmdProc, set the Tcl_ObjCmdProc to
     * TclInvokeStringCommand. This is an object-based wrapper function that
     * extracts strings, calls the string function, and creates an object for
     * the result. Similarly, if a command has a Tcl_ObjCmdProc but no
     * Tcl_CmdProc, set the Tcl_CmdProc to TclInvokeObjectCommand.
     */

    for (cmdInfoPtr = builtInCmds; cmdInfoPtr->name != NULL; cmdInfoPtr++) {
	if ((cmdInfoPtr->objProc == NULL)
		&& (cmdInfoPtr->compileProc == NULL)
		&& (cmdInfoPtr->nreProc == NULL)) {
	    Tcl_Panic("builtin command with NULL object command proc and a NULL compile proc");
	}

	hPtr = Tcl_CreateHashEntry(&iPtr->globalNsPtr->cmdTable,
		cmdInfoPtr->name, &isNew);
	if (isNew) {
	    cmdPtr = Tcl_Alloc(sizeof(Command));
	    cmdPtr->hPtr = hPtr;
	    cmdPtr->nsPtr = iPtr->globalNsPtr;
	    cmdPtr->refCount = 1;
	    cmdPtr->cmdEpoch = 0;
	    cmdPtr->compileProc = cmdInfoPtr->compileProc;
	    cmdPtr->proc = TclInvokeObjectCommand;
	    cmdPtr->clientData = cmdPtr;
	    cmdPtr->objProc = cmdInfoPtr->objProc;
	    cmdPtr->objClientData = NULL;
	    cmdPtr->deleteProc = NULL;
	    cmdPtr->deleteData = NULL;
	    cmdPtr->flags = 0;
            if (cmdInfoPtr->flags & CMD_COMPILES_EXPANDED) {
                cmdPtr->flags |= CMD_COMPILES_EXPANDED;
            }
	    cmdPtr->importRefPtr = NULL;
	    cmdPtr->tracePtr = NULL;
	    cmdPtr->nreProc = cmdInfoPtr->nreProc;
	    Tcl_SetHashValue(hPtr, cmdPtr);
	}
    }

    /*
     * Create the "array", "binary", "chan", "clock", "dict", "encoding",
     * "file", "info", "namespace" and "string" ensembles. Note that all these
     * commands (and their subcommands that are not present in the global
     * namespace) are wholly safe *except* for "clock", "encoding" and "file".
     */

    TclInitArrayCmd(interp);
    TclInitBinaryCmd(interp);
    TclInitChanCmd(interp);
    TclInitDictCmd(interp);
    TclInitEncodingCmd(interp);
    TclInitFileCmd(interp);
    TclInitInfoCmd(interp);
    TclInitNamespaceCmd(interp);
    TclInitStringCmd(interp);
    TclInitPrefixCmd(interp);
    TclInitProcessCmd(interp);

    /*
     * Register "clock" subcommands. These *do* go through
     * Tcl_CreateObjCommand, since they aren't in the global namespace and
     * involve ensembles.
     */

    TclClockInit(interp);

    /*
     * Register the built-in functions. This is empty now that they are
     * implemented as commands in the ::tcl::mathfunc namespace.
     */

    /*
     * Register the default [interp bgerror] handler.
     */

    Tcl_CreateObjCommand(interp, "::tcl::Bgerror",
	    TclDefaultBgErrorHandlerObjCmd, NULL, NULL);

    /*
     * Create unsupported commands for debugging bytecode and objects.
     */

    Tcl_CreateObjCommand(interp, "::tcl::unsupported::disassemble",
	    Tcl_DisassembleObjCmd, INT2PTR(0), NULL);
    Tcl_CreateObjCommand(interp, "::tcl::unsupported::getbytecode",
	    Tcl_DisassembleObjCmd, INT2PTR(1), NULL);
    Tcl_CreateObjCommand(interp, "::tcl::unsupported::representation",
	    Tcl_RepresentationCmd, NULL, NULL);

    /* Adding the bytecode assembler command */
    cmdPtr = (Command *) Tcl_NRCreateCommand(interp,
            "::tcl::unsupported::assemble", Tcl_AssembleObjCmd,
            TclNRAssembleObjCmd, NULL, NULL);
    cmdPtr->compileProc = &TclCompileAssembleCmd;

    /* Coroutine monkeybusiness */
    Tcl_NRCreateCommand(interp, "::tcl::unsupported::inject", NULL,
	    NRInjectObjCmd, NULL, NULL);
    Tcl_CreateObjCommand(interp, "::tcl::unsupported::corotype",
            CoroTypeObjCmd, NULL, NULL);

    /* Export unsupported commands */
    nsPtr = Tcl_FindNamespace(interp, "::tcl::unsupported", NULL, 0);
    if (nsPtr) {
	Tcl_Export(interp, nsPtr, "*", 1);
    }


#ifdef USE_DTRACE
    /*
     * Register the tcl::dtrace command.
     */

    Tcl_CreateObjCommand(interp, "::tcl::dtrace", DTraceObjCmd, NULL, NULL);
#endif /* USE_DTRACE */

    /*
     * Register the builtin math functions.
     */

    nsPtr = Tcl_CreateNamespace(interp, "::tcl::mathfunc", NULL,NULL);
    if (nsPtr == NULL) {
	Tcl_Panic("Can't create math function namespace");
    }
#define MATH_FUNC_PREFIX_LEN 17 /* == strlen("::tcl::mathfunc::") */
    memcpy(mathFuncName, "::tcl::mathfunc::", MATH_FUNC_PREFIX_LEN);
    for (builtinFuncPtr = BuiltinFuncTable; builtinFuncPtr->name != NULL;
	    builtinFuncPtr++) {
	strcpy(mathFuncName+MATH_FUNC_PREFIX_LEN, builtinFuncPtr->name);
	Tcl_CreateObjCommand(interp, mathFuncName,
		builtinFuncPtr->objCmdProc, builtinFuncPtr->clientData, NULL);
	Tcl_Export(interp, nsPtr, builtinFuncPtr->name, 0);
    }

    /*
     * Register the mathematical "operator" commands. [TIP #174]
     */

    nsPtr = Tcl_CreateNamespace(interp, "::tcl::mathop", NULL, NULL);
    if (nsPtr == NULL) {
	Tcl_Panic("can't create math operator namespace");
    }
    Tcl_Export(interp, nsPtr, "*", 1);
#define MATH_OP_PREFIX_LEN 15 /* == strlen("::tcl::mathop::") */
    memcpy(mathFuncName, "::tcl::mathop::", MATH_OP_PREFIX_LEN);
    for (opcmdInfoPtr=mathOpCmds ; opcmdInfoPtr->name!=NULL ; opcmdInfoPtr++){
	TclOpCmdClientData *occdPtr = Tcl_Alloc(sizeof(TclOpCmdClientData));

	occdPtr->op = opcmdInfoPtr->name;
	occdPtr->i.numArgs = opcmdInfoPtr->i.numArgs;
	occdPtr->expected = opcmdInfoPtr->expected;
	strcpy(mathFuncName + MATH_OP_PREFIX_LEN, opcmdInfoPtr->name);
	cmdPtr = (Command *) Tcl_CreateObjCommand(interp, mathFuncName,
		opcmdInfoPtr->objProc, occdPtr, DeleteOpCmdClientData);
	if (cmdPtr == NULL) {
	    Tcl_Panic("failed to create math operator %s",
		    opcmdInfoPtr->name);
	} else if (opcmdInfoPtr->compileProc != NULL) {
	    cmdPtr->compileProc = opcmdInfoPtr->compileProc;
	}
    }

    /*
     * Do Multiple/Safe Interps Tcl init stuff
     */

    TclInterpInit(interp);
    TclSetupEnv(interp);

    /*
     * TIP #59: Make embedded configuration information available.
     */

    TclInitEmbeddedConfigurationInformation(interp);

    /*
     * TIP #440: Declare the name of the script engine to be "Tcl".
     */

    Tcl_SetVar2(interp, "tcl_platform", "engine", "Tcl",
	    TCL_GLOBAL_ONLY);

    /*
     * Compute the byte order of this machine.
     */

    order.s = 1;
    Tcl_SetVar2(interp, "tcl_platform", "byteOrder",
	    ((order.c[0] == 1) ? "littleEndian" : "bigEndian"),
	    TCL_GLOBAL_ONLY);

    Tcl_SetVar2Ex(interp, "tcl_platform", "wordSize",
	    Tcl_NewWideIntObj(sizeof(long)), TCL_GLOBAL_ONLY);

    /* TIP #291 */
    Tcl_SetVar2Ex(interp, "tcl_platform", "pointerSize",
	    Tcl_NewWideIntObj(sizeof(void *)), TCL_GLOBAL_ONLY);

    /*
     * Set up other variables such as tcl_version and tcl_library
     */

    Tcl_SetVar2(interp, "tcl_patchLevel", NULL, TCL_PATCH_LEVEL, TCL_GLOBAL_ONLY);
    Tcl_SetVar2(interp, "tcl_version", NULL, TCL_VERSION, TCL_GLOBAL_ONLY);
    TclpSetVariables(interp);

#if TCL_THREADS
    /*
     * The existence of the "threaded" element of the tcl_platform array
     * indicates that this particular Tcl shell has been compiled with threads
     * turned on. Using "info exists tcl_platform(threaded)" a Tcl script can
     * introspect on the interpreter level of thread safety.
     */

    Tcl_SetVar2(interp, "tcl_platform", "threaded", "1", TCL_GLOBAL_ONLY);
#endif

    /*
     * Register Tcl's version number.
     * TIP #268: Full patchlevel instead of just major.minor
     */

    Tcl_PkgProvideEx(interp, "Tcl", TCL_PATCH_LEVEL, &tclStubs);

    if (TclTommath_Init(interp) != TCL_OK) {
	Tcl_Panic("%s", Tcl_GetStringResult(interp));
    }

    if (TclOOInit(interp) != TCL_OK) {
	Tcl_Panic("%s", Tcl_GetStringResult(interp));
    }

    /*
     * Only build in zlib support if we've successfully detected a library to
     * compile and link against.
     */

#ifdef HAVE_ZLIB
    if (TclZlibInit(interp) != TCL_OK) {
	Tcl_Panic("%s", Tcl_GetStringResult(interp));
    }
    if (TclZipfs_Init(interp) != TCL_OK) {
	Tcl_Panic("%s", Tcl_GetStringResult(interp));
    }
#endif

    TOP_CB(iPtr) = NULL;
    return interp;
}

static void
DeleteOpCmdClientData(
    ClientData clientData)
{
    TclOpCmdClientData *occdPtr = clientData;

    Tcl_Free(occdPtr);
}

/*
 * ---------------------------------------------------------------------
 *
 * TclRegisterCommandTypeName, TclGetCommandTypeName --
 *
 *      Command type registration and lookup mechanism. Everything is keyed by
 *      the Tcl_ObjCmdProc for the command, and that is used as the *key* into
 *      the hash table that maps to constant strings that are names. (It is
 *      recommended that those names be ASCII.)
 *
 * ---------------------------------------------------------------------
 */

void
TclRegisterCommandTypeName(
    Tcl_ObjCmdProc *implementationProc,
    const char *nameStr)
{
    Tcl_HashEntry *hPtr;

    Tcl_MutexLock(&commandTypeLock);
    if (commandTypeInit == 0) {
        Tcl_InitHashTable(&commandTypeTable, TCL_ONE_WORD_KEYS);
        commandTypeInit = 1;
    }
    if (nameStr != NULL) {
        int isNew;

        hPtr = Tcl_CreateHashEntry(&commandTypeTable,
                (void *) implementationProc, &isNew);
        Tcl_SetHashValue(hPtr, (void *) nameStr);
    } else {
        hPtr = Tcl_FindHashEntry(&commandTypeTable,
                (void *) implementationProc);
        if (hPtr != NULL) {
            Tcl_DeleteHashEntry(hPtr);
        }
    }
    Tcl_MutexUnlock(&commandTypeLock);
}

const char *
TclGetCommandTypeName(
    Tcl_Command command)
{
    Command *cmdPtr = (Command *) command;
    void *procPtr = cmdPtr->objProc;
    const char *name = "native";

    if (procPtr == NULL) {
        procPtr = cmdPtr->nreProc;
    }
    Tcl_MutexLock(&commandTypeLock);
    if (commandTypeInit) {
        Tcl_HashEntry *hPtr = Tcl_FindHashEntry(&commandTypeTable, procPtr);

        if (hPtr && Tcl_GetHashValue(hPtr)) {
            name = (const char *) Tcl_GetHashValue(hPtr);
        }
    }
    Tcl_MutexUnlock(&commandTypeLock);

    return name;
}

/*
 *----------------------------------------------------------------------
 *
 * TclHideUnsafeCommands --
 *
 *	Hides base commands that are not marked as safe from this interpreter.
 *
 * Results:
 *	TCL_OK if it succeeds, TCL_ERROR else.
 *
 * Side effects:
 *	Hides functionality in an interpreter.
 *
 *----------------------------------------------------------------------
 */

int
TclHideUnsafeCommands(
    Tcl_Interp *interp)		/* Hide commands in this interpreter. */
{
    const CmdInfo *cmdInfoPtr;
    const UnsafeEnsembleInfo *unsafePtr;

    if (interp == NULL) {
	return TCL_ERROR;
    }
    for (cmdInfoPtr = builtInCmds; cmdInfoPtr->name != NULL; cmdInfoPtr++) {
	if (!(cmdInfoPtr->flags & CMD_IS_SAFE)) {
	    Tcl_HideCommand(interp, cmdInfoPtr->name, cmdInfoPtr->name);
	}
    }

    for (unsafePtr = unsafeEnsembleCommands;
            unsafePtr->ensembleNsName; unsafePtr++) {
        if (unsafePtr->commandName) {
            /*
             * Hide an ensemble subcommand.
             */

            Tcl_Obj *cmdName = Tcl_ObjPrintf("::tcl::%s::%s",
                    unsafePtr->ensembleNsName, unsafePtr->commandName);
            Tcl_Obj *hideName = Tcl_ObjPrintf("tcl:%s:%s",
                    unsafePtr->ensembleNsName, unsafePtr->commandName);

            if (TclRenameCommand(interp, TclGetString(cmdName),
                        "___tmp") != TCL_OK
                    || Tcl_HideCommand(interp, "___tmp",
                            TclGetString(hideName)) != TCL_OK) {
                Tcl_Panic("problem making '%s %s' safe: %s",
                        unsafePtr->ensembleNsName, unsafePtr->commandName,
                        Tcl_GetStringResult(interp));
            }
            Tcl_CreateObjCommand(interp, TclGetString(cmdName),
                    BadEnsembleSubcommand, (ClientData) unsafePtr, NULL);
            TclDecrRefCount(cmdName);
            TclDecrRefCount(hideName);
        } else {
            /*
             * Hide an ensemble main command (for compatibility).
             */

            if (Tcl_HideCommand(interp, unsafePtr->ensembleNsName,
                    unsafePtr->ensembleNsName) != TCL_OK) {
                Tcl_Panic("problem making '%s' safe: %s",
                        unsafePtr->ensembleNsName,
                        Tcl_GetStringResult(interp));
            }
        }
    }

    return TCL_OK;
}

/*
 *----------------------------------------------------------------------
 *
 * BadEnsembleSubcommand --
 *
 *	Command used to act as a backstop implementation when subcommands of
 *	ensembles are unsafe (the real implementations of the subcommands are
 *	hidden). The clientData is description of what was hidden.
 *
 * Results:
 *	A standard Tcl result (always a TCL_ERROR).
 *
 * Side effects:
 *	None.
 *
 *----------------------------------------------------------------------
 */

static int
BadEnsembleSubcommand(
    ClientData clientData,
    Tcl_Interp *interp,
    int objc,
    Tcl_Obj *const objv[])
{
    const UnsafeEnsembleInfo *infoPtr = clientData;

    Tcl_SetObjResult(interp, Tcl_ObjPrintf(
            "not allowed to invoke subcommand %s of %s",
            infoPtr->commandName, infoPtr->ensembleNsName));
    Tcl_SetErrorCode(interp, "TCL", "SAFE", "SUBCOMMAND", NULL);
    return TCL_ERROR;
}

/*
 *--------------------------------------------------------------
 *
 * Tcl_CallWhenDeleted --
 *
 *	Arrange for a function to be called before a given interpreter is
 *	deleted. The function is called as soon as Tcl_DeleteInterp is called;
 *	if Tcl_CallWhenDeleted is called on an interpreter that has already
 *	been deleted, the function will be called when the last Tcl_Release is
 *	done on the interpreter.
 *
 * Results:
 *	None.
 *
 * Side effects:
 *	When Tcl_DeleteInterp is invoked to delete interp, proc will be
 *	invoked. See the manual entry for details.
 *
 *--------------------------------------------------------------
 */

void
Tcl_CallWhenDeleted(
    Tcl_Interp *interp,		/* Interpreter to watch. */
    Tcl_InterpDeleteProc *proc,	/* Function to call when interpreter is about
				 * to be deleted. */
    ClientData clientData)	/* One-word value to pass to proc. */
{
    Interp *iPtr = (Interp *) interp;
    static Tcl_ThreadDataKey assocDataCounterKey;
    int *assocDataCounterPtr =
	    Tcl_GetThreadData(&assocDataCounterKey, sizeof(int));
    int isNew;
    char buffer[32 + TCL_INTEGER_SPACE];
    AssocData *dPtr = Tcl_Alloc(sizeof(AssocData));
    Tcl_HashEntry *hPtr;

    sprintf(buffer, "Assoc Data Key #%d", *assocDataCounterPtr);
    (*assocDataCounterPtr)++;

    if (iPtr->assocData == NULL) {
	iPtr->assocData = Tcl_Alloc(sizeof(Tcl_HashTable));
	Tcl_InitHashTable(iPtr->assocData, TCL_STRING_KEYS);
    }
    hPtr = Tcl_CreateHashEntry(iPtr->assocData, buffer, &isNew);
    dPtr->proc = proc;
    dPtr->clientData = clientData;
    Tcl_SetHashValue(hPtr, dPtr);
}

/*
 *--------------------------------------------------------------
 *
 * Tcl_DontCallWhenDeleted --
 *
 *	Cancel the arrangement for a function to be called when a given
 *	interpreter is deleted.
 *
 * Results:
 *	None.
 *
 * Side effects:
 *	If proc and clientData were previously registered as a callback via
 *	Tcl_CallWhenDeleted, they are unregistered. If they weren't previously
 *	registered then nothing happens.
 *
 *--------------------------------------------------------------
 */

void
Tcl_DontCallWhenDeleted(
    Tcl_Interp *interp,		/* Interpreter to watch. */
    Tcl_InterpDeleteProc *proc,	/* Function to call when interpreter is about
				 * to be deleted. */
    ClientData clientData)	/* One-word value to pass to proc. */
{
    Interp *iPtr = (Interp *) interp;
    Tcl_HashTable *hTablePtr;
    Tcl_HashSearch hSearch;
    Tcl_HashEntry *hPtr;
    AssocData *dPtr;

    hTablePtr = iPtr->assocData;
    if (hTablePtr == NULL) {
	return;
    }
    for (hPtr = Tcl_FirstHashEntry(hTablePtr, &hSearch); hPtr != NULL;
	    hPtr = Tcl_NextHashEntry(&hSearch)) {
	dPtr = Tcl_GetHashValue(hPtr);
	if ((dPtr->proc == proc) && (dPtr->clientData == clientData)) {
	    Tcl_Free(dPtr);
	    Tcl_DeleteHashEntry(hPtr);
	    return;
	}
    }
}

/*
 *----------------------------------------------------------------------
 *
 * Tcl_SetAssocData --
 *
 *	Creates a named association between user-specified data, a delete
 *	function and this interpreter. If the association already exists the
 *	data is overwritten with the new data. The delete function will be
 *	invoked when the interpreter is deleted.
 *
 * Results:
 *	None.
 *
 * Side effects:
 *	Sets the associated data, creates the association if needed.
 *
 *----------------------------------------------------------------------
 */

void
Tcl_SetAssocData(
    Tcl_Interp *interp,		/* Interpreter to associate with. */
    const char *name,		/* Name for association. */
    Tcl_InterpDeleteProc *proc,	/* Proc to call when interpreter is about to
				 * be deleted. */
    ClientData clientData)	/* One-word value to pass to proc. */
{
    Interp *iPtr = (Interp *) interp;
    AssocData *dPtr;
    Tcl_HashEntry *hPtr;
    int isNew;

    if (iPtr->assocData == NULL) {
	iPtr->assocData = Tcl_Alloc(sizeof(Tcl_HashTable));
	Tcl_InitHashTable(iPtr->assocData, TCL_STRING_KEYS);
    }
    hPtr = Tcl_CreateHashEntry(iPtr->assocData, name, &isNew);
    if (isNew == 0) {
	dPtr = Tcl_GetHashValue(hPtr);
    } else {
	dPtr = Tcl_Alloc(sizeof(AssocData));
    }
    dPtr->proc = proc;
    dPtr->clientData = clientData;

    Tcl_SetHashValue(hPtr, dPtr);
}

/*
 *----------------------------------------------------------------------
 *
 * Tcl_DeleteAssocData --
 *
 *	Deletes a named association of user-specified data with the specified
 *	interpreter.
 *
 * Results:
 *	None.
 *
 * Side effects:
 *	Deletes the association.
 *
 *----------------------------------------------------------------------
 */

void
Tcl_DeleteAssocData(
    Tcl_Interp *interp,		/* Interpreter to associate with. */
    const char *name)		/* Name of association. */
{
    Interp *iPtr = (Interp *) interp;
    AssocData *dPtr;
    Tcl_HashEntry *hPtr;

    if (iPtr->assocData == NULL) {
	return;
    }
    hPtr = Tcl_FindHashEntry(iPtr->assocData, name);
    if (hPtr == NULL) {
	return;
    }
    dPtr = Tcl_GetHashValue(hPtr);
    if (dPtr->proc != NULL) {
	dPtr->proc(dPtr->clientData, interp);
    }
    Tcl_Free(dPtr);
    Tcl_DeleteHashEntry(hPtr);
}

/*
 *----------------------------------------------------------------------
 *
 * Tcl_GetAssocData --
 *
 *	Returns the client data associated with this name in the specified
 *	interpreter.
 *
 * Results:
 *	The client data in the AssocData record denoted by the named
 *	association, or NULL.
 *
 * Side effects:
 *	None.
 *
 *----------------------------------------------------------------------
 */

ClientData
Tcl_GetAssocData(
    Tcl_Interp *interp,		/* Interpreter associated with. */
    const char *name,		/* Name of association. */
    Tcl_InterpDeleteProc **procPtr)
				/* Pointer to place to store address of
				 * current deletion callback. */
{
    Interp *iPtr = (Interp *) interp;
    AssocData *dPtr;
    Tcl_HashEntry *hPtr;

    if (iPtr->assocData == NULL) {
	return NULL;
    }
    hPtr = Tcl_FindHashEntry(iPtr->assocData, name);
    if (hPtr == NULL) {
	return NULL;
    }
    dPtr = Tcl_GetHashValue(hPtr);
    if (procPtr != NULL) {
	*procPtr = dPtr->proc;
    }
    return dPtr->clientData;
}

/*
 *----------------------------------------------------------------------
 *
 * Tcl_InterpDeleted --
 *
 *	Returns nonzero if the interpreter has been deleted with a call to
 *	Tcl_DeleteInterp.
 *
 * Results:
 *	Nonzero if the interpreter is deleted, zero otherwise.
 *
 * Side effects:
 *	None.
 *
 *----------------------------------------------------------------------
 */

int
Tcl_InterpDeleted(
    Tcl_Interp *interp)
{
    return (((Interp *) interp)->flags & DELETED) ? 1 : 0;
}

/*
 *----------------------------------------------------------------------
 *
 * Tcl_DeleteInterp --
 *
 *	Ensures that the interpreter will be deleted eventually. If there are
 *	no Tcl_Preserve calls in effect for this interpreter, it is deleted
 *	immediately, otherwise the interpreter is deleted when the last
 *	Tcl_Preserve is matched by a call to Tcl_Release. In either case, the
 *	function runs the currently registered deletion callbacks.
 *
 * Results:
 *	None.
 *
 * Side effects:
 *	The interpreter is marked as deleted. The caller may still use it
 *	safely if there are calls to Tcl_Preserve in effect for the
 *	interpreter, but further calls to Tcl_Eval etc in this interpreter
 *	will fail.
 *
 *----------------------------------------------------------------------
 */

void
Tcl_DeleteInterp(
    Tcl_Interp *interp)		/* Token for command interpreter (returned by
				 * a previous call to Tcl_CreateInterp). */
{
    Interp *iPtr = (Interp *) interp;

    /*
     * If the interpreter has already been marked deleted, just punt.
     */

    if (iPtr->flags & DELETED) {
	return;
    }

    /*
     * Mark the interpreter as deleted. No further evals will be allowed.
     * Increase the compileEpoch as a signal to compiled bytecodes.
     */

    iPtr->flags |= DELETED;
    iPtr->compileEpoch++;

    /*
     * Ensure that the interpreter is eventually deleted.
     */

    Tcl_EventuallyFree(interp, (Tcl_FreeProc *) DeleteInterpProc);
}

/*
 *----------------------------------------------------------------------
 *
 * DeleteInterpProc --
 *
 *	Helper function to delete an interpreter. This function is called when
 *	the last call to Tcl_Preserve on this interpreter is matched by a call
 *	to Tcl_Release. The function cleans up all resources used in the
 *	interpreter and calls all currently registered interpreter deletion
 *	callbacks.
 *
 * Results:
 *	None.
 *
 * Side effects:
 *	Whatever the interpreter deletion callbacks do. Frees resources used
 *	by the interpreter.
 *
 *----------------------------------------------------------------------
 */

static void
DeleteInterpProc(
    Tcl_Interp *interp)		/* Interpreter to delete. */
{
    Interp *iPtr = (Interp *) interp;
    Tcl_HashEntry *hPtr;
    Tcl_HashSearch search;
    Tcl_HashTable *hTablePtr;
    ResolverScheme *resPtr, *nextResPtr;
    int i;

    /*
     * Punt if there is an error in the Tcl_Release/Tcl_Preserve matchup,
	 * unless we are exiting.
     */

    if ((iPtr->numLevels > 0) && !TclInExit()) {
	Tcl_Panic("DeleteInterpProc called with active evals");
    }

    /*
     * The interpreter should already be marked deleted; otherwise how did we
     * get here?
     */

    if (!(iPtr->flags & DELETED)) {
	Tcl_Panic("DeleteInterpProc called on interpreter not marked deleted");
    }

    /*
     * TIP #219, Tcl Channel Reflection API. Discard a leftover state.
     */

    if (iPtr->chanMsg != NULL) {
	Tcl_DecrRefCount(iPtr->chanMsg);
	iPtr->chanMsg = NULL;
    }

    /*
     * TIP #285, Script cancellation support. Delete this interp from the
     * global hash table of CancelInfo structs.
     */

    Tcl_MutexLock(&cancelLock);
    hPtr = Tcl_FindHashEntry(&cancelTable, (char *) iPtr);
    if (hPtr != NULL) {
	CancelInfo *cancelInfo = Tcl_GetHashValue(hPtr);

	if (cancelInfo != NULL) {
	    if (cancelInfo->result != NULL) {
		Tcl_Free(cancelInfo->result);
	    }
	    Tcl_Free(cancelInfo);
	}

	Tcl_DeleteHashEntry(hPtr);
    }

    if (iPtr->asyncCancel != NULL) {
	Tcl_AsyncDelete(iPtr->asyncCancel);
	iPtr->asyncCancel = NULL;
    }

    if (iPtr->asyncCancelMsg != NULL) {
	Tcl_DecrRefCount(iPtr->asyncCancelMsg);
	iPtr->asyncCancelMsg = NULL;
    }
    Tcl_MutexUnlock(&cancelLock);

    /*
     * Shut down all limit handler callback scripts that call back into this
     * interpreter. Then eliminate all limit handlers for this interpreter.
     */

    TclRemoveScriptLimitCallbacks(interp);
    TclLimitRemoveAllHandlers(interp);

    /*
     * Dismantle the namespace here, before we clear the assocData. If any
     * background errors occur here, they will be deleted below.
     *
     * Dismantle the namespace after freeing the iPtr->handle so that each
     * bytecode releases its literals without caring to update the literal
     * table, as it will be freed later in this function without further use.
     */

    TclHandleFree(iPtr->handle);
    TclTeardownNamespace(iPtr->globalNsPtr);

    /*
     * Delete all the hidden commands.
     */

    hTablePtr = iPtr->hiddenCmdTablePtr;
    if (hTablePtr != NULL) {
	/*
	 * Non-pernicious deletion. The deletion callbacks will not be allowed
	 * to create any new hidden or non-hidden commands.
	 * Tcl_DeleteCommandFromToken will remove the entry from the
	 * hiddenCmdTablePtr.
	 */

	hPtr = Tcl_FirstHashEntry(hTablePtr, &search);
	for (; hPtr != NULL; hPtr = Tcl_NextHashEntry(&search)) {
	    Tcl_DeleteCommandFromToken(interp, Tcl_GetHashValue(hPtr));
	}
	Tcl_DeleteHashTable(hTablePtr);
	Tcl_Free(hTablePtr);
    }

    /*
     * Invoke deletion callbacks; note that a callback can create new
     * callbacks, so we iterate.
     */

    while (iPtr->assocData != NULL) {
	AssocData *dPtr;

	hTablePtr = iPtr->assocData;
	iPtr->assocData = NULL;
	for (hPtr = Tcl_FirstHashEntry(hTablePtr, &search);
		hPtr != NULL;
		hPtr = Tcl_FirstHashEntry(hTablePtr, &search)) {
	    dPtr = Tcl_GetHashValue(hPtr);
	    Tcl_DeleteHashEntry(hPtr);
	    if (dPtr->proc != NULL) {
		dPtr->proc(dPtr->clientData, interp);
	    }
	    Tcl_Free(dPtr);
	}
	Tcl_DeleteHashTable(hTablePtr);
	Tcl_Free(hTablePtr);
    }

    /*
     * Pop the root frame pointer and finish deleting the global
     * namespace. The order is important [Bug 1658572].
     */

    if ((iPtr->framePtr != iPtr->rootFramePtr) && !TclInExit()) {
	Tcl_Panic("DeleteInterpProc: popping rootCallFrame with other frames on top");
    }
    Tcl_PopCallFrame(interp);
    Tcl_Free(iPtr->rootFramePtr);
    iPtr->rootFramePtr = NULL;
    Tcl_DeleteNamespace((Tcl_Namespace *) iPtr->globalNsPtr);

    /*
     * Free up the result *after* deleting variables, since variable deletion
     * could have transferred ownership of the result string to Tcl.
     */

#ifndef TCL_NO_DEPRECATED
    Tcl_FreeResult(interp);
<<<<<<< HEAD
=======
    iPtr->result = NULL;
#endif
>>>>>>> edcdd9af
    Tcl_DecrRefCount(iPtr->objResultPtr);
    iPtr->objResultPtr = NULL;
    Tcl_DecrRefCount(iPtr->ecVar);
    if (iPtr->errorCode) {
	Tcl_DecrRefCount(iPtr->errorCode);
	iPtr->errorCode = NULL;
    }
    Tcl_DecrRefCount(iPtr->eiVar);
    if (iPtr->errorInfo) {
	Tcl_DecrRefCount(iPtr->errorInfo);
	iPtr->errorInfo = NULL;
    }
    Tcl_DecrRefCount(iPtr->errorStack);
    iPtr->errorStack = NULL;
    Tcl_DecrRefCount(iPtr->upLiteral);
    Tcl_DecrRefCount(iPtr->callLiteral);
    Tcl_DecrRefCount(iPtr->innerLiteral);
    Tcl_DecrRefCount(iPtr->innerContext);
    if (iPtr->returnOpts) {
	Tcl_DecrRefCount(iPtr->returnOpts);
    }
    TclFreePackageInfo(iPtr);
    while (iPtr->tracePtr != NULL) {
	Tcl_DeleteTrace((Tcl_Interp *) iPtr, (Tcl_Trace) iPtr->tracePtr);
    }
    if (iPtr->execEnvPtr != NULL) {
	TclDeleteExecEnv(iPtr->execEnvPtr);
    }
    if (iPtr->scriptFile) {
	Tcl_DecrRefCount(iPtr->scriptFile);
	iPtr->scriptFile = NULL;
    }
    Tcl_DecrRefCount(iPtr->emptyObjPtr);
    iPtr->emptyObjPtr = NULL;

    resPtr = iPtr->resolverPtr;
    while (resPtr) {
	nextResPtr = resPtr->nextPtr;
	Tcl_Free(resPtr->name);
	Tcl_Free(resPtr);
	resPtr = nextResPtr;
    }

    /*
     * Free up literal objects created for scripts compiled by the
     * interpreter.
     */

    TclDeleteLiteralTable(interp, &iPtr->literalTable);

    /*
     * TIP #280 - Release the arrays for ByteCode/Proc extension, and
     * contents.
     */

    for (hPtr = Tcl_FirstHashEntry(iPtr->linePBodyPtr, &search);
	    hPtr != NULL;
	    hPtr = Tcl_NextHashEntry(&search)) {
	CmdFrame *cfPtr = Tcl_GetHashValue(hPtr);
	Proc *procPtr = (Proc *) Tcl_GetHashKey(iPtr->linePBodyPtr, hPtr);

	procPtr->iPtr = NULL;
	if (cfPtr) {
	    if (cfPtr->type == TCL_LOCATION_SOURCE) {
		Tcl_DecrRefCount(cfPtr->data.eval.path);
	    }
	    Tcl_Free(cfPtr->line);
	    Tcl_Free(cfPtr);
	}
	Tcl_DeleteHashEntry(hPtr);
    }
    Tcl_DeleteHashTable(iPtr->linePBodyPtr);
    Tcl_Free(iPtr->linePBodyPtr);
    iPtr->linePBodyPtr = NULL;

    /*
     * See also tclCompile.c, TclCleanupByteCode
     */

    for (hPtr = Tcl_FirstHashEntry(iPtr->lineBCPtr, &search);
	    hPtr != NULL;
	    hPtr = Tcl_NextHashEntry(&search)) {
	ExtCmdLoc *eclPtr = Tcl_GetHashValue(hPtr);

	if (eclPtr->type == TCL_LOCATION_SOURCE) {
	    Tcl_DecrRefCount(eclPtr->path);
	}
	for (i=0; i< eclPtr->nuloc; i++) {
	    Tcl_Free(eclPtr->loc[i].line);
	}

	if (eclPtr->loc != NULL) {
	    Tcl_Free(eclPtr->loc);
	}

	Tcl_Free(eclPtr);
	Tcl_DeleteHashEntry(hPtr);
    }
    Tcl_DeleteHashTable(iPtr->lineBCPtr);
    Tcl_Free(iPtr->lineBCPtr);
    iPtr->lineBCPtr = NULL;

    /*
     * Location stack for uplevel/eval/... scripts which were passed through
     * proc arguments. Actually we track all arguments as we do not and cannot
     * know which arguments will be used as scripts and which will not.
     */

    if (iPtr->lineLAPtr->numEntries && !TclInExit()) {
	/*
	 * When the interp goes away we have nothing on the stack, so there
	 * are no arguments, so this table has to be empty.
	 */

	Tcl_Panic("Argument location tracking table not empty");
    }

    Tcl_DeleteHashTable(iPtr->lineLAPtr);
    Tcl_Free(iPtr->lineLAPtr);
    iPtr->lineLAPtr = NULL;

    if (iPtr->lineLABCPtr->numEntries && !TclInExit()) {
	/*
	 * When the interp goes away we have nothing on the stack, so there
	 * are no arguments, so this table has to be empty.
	 */

	Tcl_Panic("Argument location tracking table not empty");
    }

    Tcl_DeleteHashTable(iPtr->lineLABCPtr);
    Tcl_Free(iPtr->lineLABCPtr);
    iPtr->lineLABCPtr = NULL;

    /*
     * Squelch the tables of traces on variables and searches over arrays in
     * the in the interpreter.
     */

    Tcl_DeleteHashTable(&iPtr->varTraces);
    Tcl_DeleteHashTable(&iPtr->varSearches);

    Tcl_Free(iPtr);
}

/*
 *---------------------------------------------------------------------------
 *
 * Tcl_HideCommand --
 *
 *	Makes a command hidden so that it cannot be invoked from within an
 *	interpreter, only from within an ancestor.
 *
 * Results:
 *	A standard Tcl result; also leaves a message in the interp's result if
 *	an error occurs.
 *
 * Side effects:
 *	Removes a command from the command table and create an entry into the
 *	hidden command table under the specified token name.
 *
 *---------------------------------------------------------------------------
 */

int
Tcl_HideCommand(
    Tcl_Interp *interp,		/* Interpreter in which to hide command. */
    const char *cmdName,	/* Name of command to hide. */
    const char *hiddenCmdToken)	/* Token name of the to-be-hidden command. */
{
    Interp *iPtr = (Interp *) interp;
    Tcl_Command cmd;
    Command *cmdPtr;
    Tcl_HashTable *hiddenCmdTablePtr;
    Tcl_HashEntry *hPtr;
    int isNew;

    if (iPtr->flags & DELETED) {
	/*
	 * The interpreter is being deleted. Do not create any new structures,
	 * because it is not safe to modify the interpreter.
	 */

	return TCL_ERROR;
    }

    /*
     * Disallow hiding of commands that are currently in a namespace or
     * renaming (as part of hiding) into a namespace (because the current
     * implementation with a single global table and the needed uniqueness of
     * names cause problems with namespaces).
     *
     * We don't need to check for "::" in cmdName because the real check is on
     * the nsPtr below.
     *
     * hiddenCmdToken is just a string which is not interpreted in any way. It
     * may contain :: but the string is not interpreted as a namespace
     * qualifier command name. Thus, hiding foo::bar to foo::bar and then
     * trying to expose or invoke ::foo::bar will NOT work; but if the
     * application always uses the same strings it will get consistent
     * behaviour.
     *
     * But as we currently limit ourselves to the global namespace only for
     * the source, in order to avoid potential confusion, lets prevent "::" in
     * the token too. - dl
     */

    if (strstr(hiddenCmdToken, "::") != NULL) {
	Tcl_SetObjResult(interp, Tcl_NewStringObj(
		"cannot use namespace qualifiers in hidden command"
		" token (rename)", -1));
        Tcl_SetErrorCode(interp, "TCL", "VALUE", "HIDDENTOKEN", NULL);
	return TCL_ERROR;
    }

    /*
     * Find the command to hide. An error is returned if cmdName can't be
     * found. Look up the command only from the global namespace. Full path of
     * the command must be given if using namespaces.
     */

    cmd = Tcl_FindCommand(interp, cmdName, NULL,
	    /*flags*/ TCL_LEAVE_ERR_MSG | TCL_GLOBAL_ONLY);
    if (cmd == (Tcl_Command) NULL) {
	return TCL_ERROR;
    }
    cmdPtr = (Command *) cmd;

    /*
     * Check that the command is really in global namespace
     */

    if (cmdPtr->nsPtr != iPtr->globalNsPtr) {
	Tcl_SetObjResult(interp, Tcl_NewStringObj(
                "can only hide global namespace commands (use rename then hide)",
                -1));
        Tcl_SetErrorCode(interp, "TCL", "HIDE", "NON_GLOBAL", NULL);
	return TCL_ERROR;
    }

    /*
     * Initialize the hidden command table if necessary.
     */

    hiddenCmdTablePtr = iPtr->hiddenCmdTablePtr;
    if (hiddenCmdTablePtr == NULL) {
	hiddenCmdTablePtr = Tcl_Alloc(sizeof(Tcl_HashTable));
	Tcl_InitHashTable(hiddenCmdTablePtr, TCL_STRING_KEYS);
	iPtr->hiddenCmdTablePtr = hiddenCmdTablePtr;
    }

    /*
     * It is an error to move an exposed command to a hidden command with
     * hiddenCmdToken if a hidden command with the name hiddenCmdToken already
     * exists.
     */

    hPtr = Tcl_CreateHashEntry(hiddenCmdTablePtr, hiddenCmdToken, &isNew);
    if (!isNew) {
	Tcl_SetObjResult(interp, Tcl_ObjPrintf(
                "hidden command named \"%s\" already exists",
                hiddenCmdToken));
        Tcl_SetErrorCode(interp, "TCL", "HIDE", "ALREADY_HIDDEN", NULL);
	return TCL_ERROR;
    }

    /*
     * NB: This code is currently 'like' a rename to a specialy set apart name
     * table. Changes here and in TclRenameCommand must be kept in synch until
     * the common parts are actually factorized out.
     */

    /*
     * Remove the hash entry for the command from the interpreter command
     * table. This is like deleting the command, so bump its command epoch;
     * this invalidates any cached references that point to the command.
     */

    if (cmdPtr->hPtr != NULL) {
	Tcl_DeleteHashEntry(cmdPtr->hPtr);
	cmdPtr->hPtr = NULL;
	cmdPtr->cmdEpoch++;
    }

    /*
     * The list of command exported from the namespace might have changed.
     * However, we do not need to recompute this just yet; next time we need
     * the info will be soon enough.
     */

    TclInvalidateNsCmdLookup(cmdPtr->nsPtr);

    /*
     * Now link the hash table entry with the command structure. We ensured
     * above that the nsPtr was right.
     */

    cmdPtr->hPtr = hPtr;
    Tcl_SetHashValue(hPtr, cmdPtr);

    /*
     * If the command being hidden has a compile function, increment the
     * interpreter's compileEpoch to invalidate its compiled code. This makes
     * sure that we don't later try to execute old code compiled with
     * command-specific (i.e., inline) bytecodes for the now-hidden command.
     * This field is checked in Tcl_EvalObj and ObjInterpProc, and code whose
     * compilation epoch doesn't match is recompiled.
     */

    if (cmdPtr->compileProc != NULL) {
	iPtr->compileEpoch++;
    }
    return TCL_OK;
}

/*
 *----------------------------------------------------------------------
 *
 * Tcl_ExposeCommand --
 *
 *	Makes a previously hidden command callable from inside the interpreter
 *	instead of only by its ancestors.
 *
 * Results:
 *	A standard Tcl result. If an error occurs, a message is left in the
 *	interp's result.
 *
 * Side effects:
 *	Moves commands from one hash table to another.
 *
 *----------------------------------------------------------------------
 */

int
Tcl_ExposeCommand(
    Tcl_Interp *interp,		/* Interpreter in which to make command
				 * callable. */
    const char *hiddenCmdToken,	/* Name of hidden command. */
    const char *cmdName)	/* Name of to-be-exposed command. */
{
    Interp *iPtr = (Interp *) interp;
    Command *cmdPtr;
    Namespace *nsPtr;
    Tcl_HashEntry *hPtr;
    Tcl_HashTable *hiddenCmdTablePtr;
    int isNew;

    if (iPtr->flags & DELETED) {
	/*
	 * The interpreter is being deleted. Do not create any new structures,
	 * because it is not safe to modify the interpreter.
	 */

	return TCL_ERROR;
    }

    /*
     * Check that we have a regular name for the command (that the user is not
     * trying to do an expose and a rename (to another namespace) at the same
     * time).
     */

    if (strstr(cmdName, "::") != NULL) {
	Tcl_SetObjResult(interp, Tcl_NewStringObj(
                "cannot expose to a namespace (use expose to toplevel, then rename)",
                -1));
        Tcl_SetErrorCode(interp, "TCL", "EXPOSE", "NON_GLOBAL", NULL);
	return TCL_ERROR;
    }

    /*
     * Get the command from the hidden command table:
     */

    hPtr = NULL;
    hiddenCmdTablePtr = iPtr->hiddenCmdTablePtr;
    if (hiddenCmdTablePtr != NULL) {
	hPtr = Tcl_FindHashEntry(hiddenCmdTablePtr, hiddenCmdToken);
    }
    if (hPtr == NULL) {
	Tcl_SetObjResult(interp, Tcl_ObjPrintf(
                "unknown hidden command \"%s\"", hiddenCmdToken));
        Tcl_SetErrorCode(interp, "TCL", "LOOKUP", "HIDDENTOKEN",
                hiddenCmdToken, NULL);
	return TCL_ERROR;
    }
    cmdPtr = Tcl_GetHashValue(hPtr);

    /*
     * Check that we have a true global namespace command (enforced by
     * Tcl_HideCommand but let's double check. (If it was not, we would not
     * really know how to handle it).
     */

    if (cmdPtr->nsPtr != iPtr->globalNsPtr) {
	/*
	 * This case is theoritically impossible, we might rather Tcl_Panic
	 * than 'nicely' erroring out ?
	 */

	Tcl_SetObjResult(interp, Tcl_NewStringObj(
		"trying to expose a non-global command namespace command",
		-1));
	return TCL_ERROR;
    }

    /*
     * This is the global table.
     */

    nsPtr = cmdPtr->nsPtr;

    /*
     * It is an error to overwrite an existing exposed command as a result of
     * exposing a previously hidden command.
     */

    hPtr = Tcl_CreateHashEntry(&nsPtr->cmdTable, cmdName, &isNew);
    if (!isNew) {
	Tcl_SetObjResult(interp, Tcl_ObjPrintf(
                "exposed command \"%s\" already exists", cmdName));
        Tcl_SetErrorCode(interp, "TCL", "EXPOSE", "COMMAND_EXISTS", NULL);
	return TCL_ERROR;
    }

    /*
     * Command resolvers (per-interp, per-namespace) might have resolved to a
     * command for the given namespace scope with this command not being
     * registered with the namespace's command table. During BC compilation,
     * the so-resolved command turns into a CmdName literal. Without
     * invalidating a possible CmdName literal here explicitly, such literals
     * keep being reused while pointing to overhauled commands.
     */

    TclInvalidateCmdLiteral(interp, cmdName, nsPtr);

    /*
     * The list of command exported from the namespace might have changed.
     * However, we do not need to recompute this just yet; next time we need
     * the info will be soon enough.
     */

    TclInvalidateNsCmdLookup(nsPtr);

    /*
     * Remove the hash entry for the command from the interpreter hidden
     * command table.
     */

    if (cmdPtr->hPtr != NULL) {
	Tcl_DeleteHashEntry(cmdPtr->hPtr);
	cmdPtr->hPtr = NULL;
    }

    /*
     * Now link the hash table entry with the command structure. This is like
     * creating a new command, so deal with any shadowing of commands in the
     * global namespace.
     */

    cmdPtr->hPtr = hPtr;

    Tcl_SetHashValue(hPtr, cmdPtr);

    /*
     * Not needed as we are only in the global namespace (but would be needed
     * again if we supported namespace command hiding)
     *
     * TclResetShadowedCmdRefs(interp, cmdPtr);
     */

    /*
     * If the command being exposed has a compile function, increment
     * interpreter's compileEpoch to invalidate its compiled code. This makes
     * sure that we don't later try to execute old code compiled assuming the
     * command is hidden. This field is checked in Tcl_EvalObj and
     * ObjInterpProc, and code whose compilation epoch doesn't match is
     * recompiled.
     */

    if (cmdPtr->compileProc != NULL) {
	iPtr->compileEpoch++;
    }
    return TCL_OK;
}

/*
 *----------------------------------------------------------------------
 *
 * Tcl_CreateCommand --
 *
 *	Define a new command in a command table.
 *
 * Results:
 *	The return value is a token for the command, which can be used in
 *	future calls to Tcl_GetCommandName.
 *
 * Side effects:
 *	If a command named cmdName already exists for interp, it is deleted.
 *	In the future, when cmdName is seen as the name of a command by
 *	Tcl_Eval, proc will be called. To support the bytecode interpreter,
 *	the command is created with a wrapper Tcl_ObjCmdProc
 *	(TclInvokeStringCommand) that eventially calls proc. When the command
 *	is deleted from the table, deleteProc will be called. See the manual
 *	entry for details on the calling sequence.
 *
 *----------------------------------------------------------------------
 */

Tcl_Command
Tcl_CreateCommand(
    Tcl_Interp *interp,		/* Token for command interpreter returned by a
				 * previous call to Tcl_CreateInterp. */
    const char *cmdName,	/* Name of command. If it contains namespace
				 * qualifiers, the new command is put in the
				 * specified namespace; otherwise it is put in
				 * the global namespace. */
    Tcl_CmdProc *proc,		/* Function to associate with cmdName. */
    ClientData clientData,	/* Arbitrary value passed to string proc. */
    Tcl_CmdDeleteProc *deleteProc)
				/* If not NULL, gives a function to call when
				 * this command is deleted. */
{
    Interp *iPtr = (Interp *) interp;
    ImportRef *oldRefPtr = NULL;
    Namespace *nsPtr;
    Command *cmdPtr;
    Tcl_HashEntry *hPtr;
    const char *tail;
    int isNew = 0, deleted = 0;
    ImportedCmdData *dataPtr;

    if (iPtr->flags & DELETED) {
	/*
	 * The interpreter is being deleted. Don't create any new commands;
	 * it's not safe to muck with the interpreter anymore.
	 */

	return (Tcl_Command) NULL;
    }

    /*
     * If the command name we seek to create already exists, we need to
     * delete that first.  That can be tricky in the presence of traces.
     * Loop until we no longer find an existing command in the way, or
     * until we've deleted one command and that didn't finish the job.
     */

    while (1) {
        /*
         * Determine where the command should reside. If its name contains
         * namespace qualifiers, we put it in the specified namespace;
	 * otherwise, we always put it in the global namespace.
         */

        if (strstr(cmdName, "::") != NULL) {
	    Namespace *dummy1, *dummy2;

	    TclGetNamespaceForQualName(interp, cmdName, NULL,
		    TCL_CREATE_NS_IF_UNKNOWN, &nsPtr, &dummy1, &dummy2, &tail);
	    if ((nsPtr == NULL) || (tail == NULL)) {
	        return (Tcl_Command) NULL;
	    }
        } else {
	    nsPtr = iPtr->globalNsPtr;
	    tail = cmdName;
        }

        hPtr = Tcl_CreateHashEntry(&nsPtr->cmdTable, tail, &isNew);

	if (isNew || deleted) {
	    /*
	     * isNew - No conflict with existing command.
	     * deleted - We've already deleted a conflicting command
	     */
	    break;
	}

	/*
         * An existing command conflicts. Try to delete it...
         */

	cmdPtr = Tcl_GetHashValue(hPtr);

	/*
	 * Be careful to preserve any existing import links so we can restore
	 * them down below. That way, you can redefine a command and its
	 * import status will remain intact.
	 */

	cmdPtr->refCount++;
	if (cmdPtr->importRefPtr) {
	    cmdPtr->flags |= CMD_REDEF_IN_PROGRESS;
	}

	Tcl_DeleteCommandFromToken(interp, (Tcl_Command) cmdPtr);

	if (cmdPtr->flags & CMD_REDEF_IN_PROGRESS) {
	    oldRefPtr = cmdPtr->importRefPtr;
	    cmdPtr->importRefPtr = NULL;
	}
	TclCleanupCommandMacro(cmdPtr);
	deleted = 1;
    }

    if (!isNew) {
	/*
	 * If the deletion callback recreated the command, just throw away the
	 * new command (if we try to delete it again, we could get stuck in an
	 * infinite loop).
	 */

	Tcl_Free(Tcl_GetHashValue(hPtr));
    }

    if (!deleted) {
	/*
	 * Command resolvers (per-interp, per-namespace) might have resolved
	 * to a command for the given namespace scope with this command not
	 * being registered with the namespace's command table. During BC
	 * compilation, the so-resolved command turns into a CmdName literal.
	 * Without invalidating a possible CmdName literal here explicitly,
	 * such literals keep being reused while pointing to overhauled
	 * commands.
	 */

	TclInvalidateCmdLiteral(interp, tail, nsPtr);

	/*
	 * The list of command exported from the namespace might have changed.
	 * However, we do not need to recompute this just yet; next time we
	 * need the info will be soon enough.
	 */

	TclInvalidateNsCmdLookup(nsPtr);
	TclInvalidateNsPath(nsPtr);
    }
    cmdPtr = Tcl_Alloc(sizeof(Command));
    Tcl_SetHashValue(hPtr, cmdPtr);
    cmdPtr->hPtr = hPtr;
    cmdPtr->nsPtr = nsPtr;
    cmdPtr->refCount = 1;
    cmdPtr->cmdEpoch = 0;
    cmdPtr->compileProc = NULL;
    cmdPtr->objProc = TclInvokeStringCommand;
    cmdPtr->objClientData = cmdPtr;
    cmdPtr->proc = proc;
    cmdPtr->clientData = clientData;
    cmdPtr->deleteProc = deleteProc;
    cmdPtr->deleteData = clientData;
    cmdPtr->flags = 0;
    cmdPtr->importRefPtr = NULL;
    cmdPtr->tracePtr = NULL;
    cmdPtr->nreProc = NULL;

    /*
     * Plug in any existing import references found above. Be sure to update
     * all of these references to point to the new command.
     */

    if (oldRefPtr != NULL) {
	cmdPtr->importRefPtr = oldRefPtr;
	while (oldRefPtr != NULL) {
	    Command *refCmdPtr = oldRefPtr->importedCmdPtr;
	    dataPtr = refCmdPtr->objClientData;
	    dataPtr->realCmdPtr = cmdPtr;
	    oldRefPtr = oldRefPtr->nextPtr;
	}
    }

    /*
     * We just created a command, so in its namespace and all of its parent
     * namespaces, it may shadow global commands with the same name. If any
     * shadowed commands are found, invalidate all cached command references
     * in the affected namespaces.
     */

    TclResetShadowedCmdRefs(interp, cmdPtr);
    return (Tcl_Command) cmdPtr;
}

/*
 *----------------------------------------------------------------------
 *
 * Tcl_CreateObjCommand --
 *
 *	Define a new object-based command in a command table.
 *
 * Results:
 *	The return value is a token for the command, which can be used in
 *	future calls to Tcl_GetCommandName.
 *
 * Side effects:
 *	If a command named "cmdName" already exists for interp, it is
 *	first deleted.  Then the new command is created from the arguments.
 *
 *	In the future, during bytecode evaluation when "cmdName" is seen as
 *	the name of a command by Tcl_EvalObj or Tcl_Eval, the object-based
 *	Tcl_ObjCmdProc proc will be called. When the command is deleted from
 *	the table, deleteProc will be called. See the manual entry for details
 *	on the calling sequence.
 *
 *----------------------------------------------------------------------
 */

Tcl_Command
Tcl_CreateObjCommand(
    Tcl_Interp *interp,		/* Token for command interpreter (returned by
				 * previous call to Tcl_CreateInterp). */
    const char *cmdName,	/* Name of command. If it contains namespace
				 * qualifiers, the new command is put in the
				 * specified namespace; otherwise it is put in
				 * the global namespace. */
    Tcl_ObjCmdProc *proc,	/* Object-based function to associate with
				 * name. */
    ClientData clientData,	/* Arbitrary value to pass to object
				 * function. */
    Tcl_CmdDeleteProc *deleteProc
				/* If not NULL, gives a function to call when
				 * this command is deleted. */
)
{
    Interp *iPtr = (Interp *) interp;
    Namespace *nsPtr;
    const char *tail;

    if (iPtr->flags & DELETED) {
	/*
	 * The interpreter is being deleted. Don't create any new commands;
	 * it's not safe to muck with the interpreter anymore.
	 */
	return (Tcl_Command) NULL;
    }

    /*
     * Determine where the command should reside. If its name contains
     * namespace qualifiers, we put it in the specified namespace;
     * otherwise, we always put it in the global namespace.
     */

    if (strstr(cmdName, "::") != NULL) {
	Namespace *dummy1, *dummy2;

	TclGetNamespaceForQualName(interp, cmdName, NULL,
	    TCL_CREATE_NS_IF_UNKNOWN, &nsPtr, &dummy1, &dummy2, &tail);
	if ((nsPtr == NULL) || (tail == NULL)) {
	    return (Tcl_Command) NULL;
	}
    } else {
	nsPtr = iPtr->globalNsPtr;
	tail = cmdName;
    }

    return TclCreateObjCommandInNs(interp, tail, (Tcl_Namespace *) nsPtr,
	proc, clientData, deleteProc);
}

Tcl_Command
TclCreateObjCommandInNs(
    Tcl_Interp *interp,
    const char *cmdName,	/* Name of command, without any namespace
                                 * components. */
    Tcl_Namespace *namesp,   /* The namespace to create the command in */
    Tcl_ObjCmdProc *proc,	/* Object-based function to associate with
				 * name. */
    ClientData clientData,	/* Arbitrary value to pass to object
				 * function. */
    Tcl_CmdDeleteProc *deleteProc)
				/* If not NULL, gives a function to call when
				 * this command is deleted. */
{
    int deleted = 0, isNew = 0;
    Command *cmdPtr;
    ImportRef *oldRefPtr = NULL;
    ImportedCmdData *dataPtr;
    Tcl_HashEntry *hPtr;
    Namespace *nsPtr = (Namespace *) namesp;

    /*
     * If the command name we seek to create already exists, we need to delete
     * that first. That can be tricky in the presence of traces. Loop until we
     * no longer find an existing command in the way, or until we've deleted
     * one command and that didn't finish the job.
     */

    while (1) {
	hPtr = Tcl_CreateHashEntry(&nsPtr->cmdTable, cmdName, &isNew);

	if (isNew || deleted) {
	    /*
	     * isNew - No conflict with existing command.
	     * deleted - We've already deleted a conflicting command
	     */
	    break;
	}

	/*
         * An existing command conflicts. Try to delete it...
         */

	cmdPtr = Tcl_GetHashValue(hPtr);

	/*
	 * Command already exists; delete it. Be careful to preserve any
	 * existing import links so we can restore them down below. That way,
	 * you can redefine a command and its import status will remain
	 * intact.
	 */

	cmdPtr->refCount++;
	if (cmdPtr->importRefPtr) {
	    cmdPtr->flags |= CMD_REDEF_IN_PROGRESS;
	}

	/*
         * Make sure namespace doesn't get deallocated.
         */

	cmdPtr->nsPtr->refCount++;

	Tcl_DeleteCommandFromToken(interp, (Tcl_Command) cmdPtr);
	nsPtr = (Namespace *) TclEnsureNamespace(interp,
                (Tcl_Namespace *) cmdPtr->nsPtr);
	TclNsDecrRefCount(cmdPtr->nsPtr);

	if (cmdPtr->flags & CMD_REDEF_IN_PROGRESS) {
	    oldRefPtr = cmdPtr->importRefPtr;
	    cmdPtr->importRefPtr = NULL;
	}
	TclCleanupCommandMacro(cmdPtr);
	deleted = 1;
    }
    if (!isNew) {
	/*
	 * If the deletion callback recreated the command, just throw away the
	 * new command (if we try to delete it again, we could get stuck in an
	 * infinite loop).
	 */

	Tcl_Free(Tcl_GetHashValue(hPtr));
    }

    if (!deleted) {
	/*
	 * Command resolvers (per-interp, per-namespace) might have resolved
	 * to a command for the given namespace scope with this command not
	 * being registered with the namespace's command table. During BC
	 * compilation, the so-resolved command turns into a CmdName literal.
	 * Without invalidating a possible CmdName literal here explicitly,
	 * such literals keep being reused while pointing to overhauled
	 * commands.
	 */

	TclInvalidateCmdLiteral(interp, cmdName, nsPtr);

	/*
	 * The list of command exported from the namespace might have changed.
	 * However, we do not need to recompute this just yet; next time we
	 * need the info will be soon enough.
	 */

	TclInvalidateNsCmdLookup(nsPtr);
	TclInvalidateNsPath(nsPtr);
    }
    cmdPtr = Tcl_Alloc(sizeof(Command));
    Tcl_SetHashValue(hPtr, cmdPtr);
    cmdPtr->hPtr = hPtr;
    cmdPtr->nsPtr = nsPtr;
    cmdPtr->refCount = 1;
    cmdPtr->cmdEpoch = 0;
    cmdPtr->compileProc = NULL;
    cmdPtr->objProc = proc;
    cmdPtr->objClientData = clientData;
    cmdPtr->proc = TclInvokeObjectCommand;
    cmdPtr->clientData = cmdPtr;
    cmdPtr->deleteProc = deleteProc;
    cmdPtr->deleteData = clientData;
    cmdPtr->flags = 0;
    cmdPtr->importRefPtr = NULL;
    cmdPtr->tracePtr = NULL;
    cmdPtr->nreProc = NULL;

    /*
     * Plug in any existing import references found above. Be sure to update
     * all of these references to point to the new command.
     */

    if (oldRefPtr != NULL) {
	cmdPtr->importRefPtr = oldRefPtr;
	while (oldRefPtr != NULL) {
	    Command *refCmdPtr = oldRefPtr->importedCmdPtr;

	    dataPtr = refCmdPtr->objClientData;
	    dataPtr->realCmdPtr = cmdPtr;
	    oldRefPtr = oldRefPtr->nextPtr;
	}
    }

    /*
     * We just created a command, so in its namespace and all of its parent
     * namespaces, it may shadow global commands with the same name. If any
     * shadowed commands are found, invalidate all cached command references
     * in the affected namespaces.
     */

    TclResetShadowedCmdRefs(interp, cmdPtr);
    return (Tcl_Command) cmdPtr;
}

/*
 *----------------------------------------------------------------------
 *
 * TclInvokeStringCommand --
 *
 *	"Wrapper" Tcl_ObjCmdProc used to call an existing string-based
 *	Tcl_CmdProc if no object-based function exists for a command. A
 *	pointer to this function is stored as the Tcl_ObjCmdProc in a Command
 *	structure. It simply turns around and calls the string Tcl_CmdProc in
 *	the Command structure.
 *
 * Results:
 *	A standard Tcl object result value.
 *
 * Side effects:
 *	Besides those side effects of the called Tcl_CmdProc,
 *	TclInvokeStringCommand allocates and frees storage.
 *
 *----------------------------------------------------------------------
 */

int
TclInvokeStringCommand(
    ClientData clientData,	/* Points to command's Command structure. */
    Tcl_Interp *interp,		/* Current interpreter. */
    int objc,		/* Number of arguments. */
    Tcl_Obj *const objv[])	/* Argument objects. */
{
    Command *cmdPtr = clientData;
    int i, result;
    const char **argv =
	    TclStackAlloc(interp, (objc + 1) * sizeof(char *));

    for (i = 0; i < objc; i++) {
	argv[i] = TclGetString(objv[i]);
    }
    argv[objc] = 0;

    /*
     * Invoke the command's string-based Tcl_CmdProc.
     */

    result = cmdPtr->proc(cmdPtr->clientData, interp, objc, argv);

    TclStackFree(interp, (void *) argv);
    return result;
}

/*
 *----------------------------------------------------------------------
 *
 * TclInvokeObjectCommand --
 *
 *	"Wrapper" Tcl_CmdProc used to call an existing object-based
 *	Tcl_ObjCmdProc if no string-based function exists for a command. A
 *	pointer to this function is stored as the Tcl_CmdProc in a Command
 *	structure. It simply turns around and calls the object Tcl_ObjCmdProc
 *	in the Command structure.
 *
 * Results:
 *	A standard Tcl result value.
 *
 * Side effects:
 *	Besides those side effects of the called Tcl_ObjCmdProc,
 *	TclInvokeObjectCommand allocates and frees storage.
 *
 *----------------------------------------------------------------------
 */

int
TclInvokeObjectCommand(
    ClientData clientData,	/* Points to command's Command structure. */
    Tcl_Interp *interp,		/* Current interpreter. */
    int argc,			/* Number of arguments. */
    const char **argv)	/* Argument strings. */
{
    Command *cmdPtr = clientData;
    Tcl_Obj *objPtr;
    int i, length, result;
    Tcl_Obj **objv =
	    TclStackAlloc(interp, (argc * sizeof(Tcl_Obj *)));

    for (i = 0; i < argc; i++) {
	length = strlen(argv[i]);
	TclNewStringObj(objPtr, argv[i], length);
	Tcl_IncrRefCount(objPtr);
	objv[i] = objPtr;
    }

    /*
     * Invoke the command's object-based Tcl_ObjCmdProc.
     */

    if (cmdPtr->objProc != NULL) {
	result = cmdPtr->objProc(cmdPtr->objClientData, interp, argc, objv);
    } else {
	result = Tcl_NRCallObjProc(interp, cmdPtr->nreProc,
		cmdPtr->objClientData, argc, objv);
    }

    /*
     * Decrement the ref counts for the argument objects created above, then
     * free the objv array if malloc'ed storage was used.
     */

    for (i = 0; i < argc; i++) {
	objPtr = objv[i];
	Tcl_DecrRefCount(objPtr);
    }
    TclStackFree(interp, objv);
    return result;
}

/*
 *----------------------------------------------------------------------
 *
 * TclRenameCommand --
 *
 *	Called to give an existing Tcl command a different name. Both the old
 *	command name and the new command name can have "::" namespace
 *	qualifiers. If the new command has a different namespace context, the
 *	command will be moved to that namespace and will execute in the
 *	context of that new namespace.
 *
 *	If the new command name is NULL or the null string, the command is
 *	deleted.
 *
 * Results:
 *	Returns TCL_OK if successful, and TCL_ERROR if anything goes wrong.
 *
 * Side effects:
 *	If anything goes wrong, an error message is returned in the
 *	interpreter's result object.
 *
 *----------------------------------------------------------------------
 */

int
TclRenameCommand(
    Tcl_Interp *interp,		/* Current interpreter. */
    const char *oldName,	/* Existing command name. */
    const char *newName)	/* New command name. */
{
    Interp *iPtr = (Interp *) interp;
    const char *newTail;
    Namespace *cmdNsPtr, *newNsPtr, *dummy1, *dummy2;
    Tcl_Command cmd;
    Command *cmdPtr;
    Tcl_HashEntry *hPtr, *oldHPtr;
    int isNew, result;
    Tcl_Obj *oldFullName;
    Tcl_DString newFullName;

    /*
     * Find the existing command. An error is returned if cmdName can't be
     * found.
     */

    cmd = Tcl_FindCommand(interp, oldName, NULL, /*flags*/ 0);
    cmdPtr = (Command *) cmd;
    if (cmdPtr == NULL) {
	Tcl_SetObjResult(interp, Tcl_ObjPrintf(
                "can't %s \"%s\": command doesn't exist",
		((newName == NULL)||(*newName == '\0'))? "delete":"rename",
		oldName));
        Tcl_SetErrorCode(interp, "TCL", "LOOKUP", "COMMAND", oldName, NULL);
	return TCL_ERROR;
    }

    /*
     * If the new command name is NULL or empty, delete the command. Do this
     * with Tcl_DeleteCommandFromToken, since we already have the command.
     */

    if ((newName == NULL) || (*newName == '\0')) {
	Tcl_DeleteCommandFromToken(interp, cmd);
	return TCL_OK;
    }

    cmdNsPtr = cmdPtr->nsPtr;
    oldFullName = Tcl_NewObj();
    Tcl_IncrRefCount(oldFullName);
    Tcl_GetCommandFullName(interp, cmd, oldFullName);

    /*
     * Make sure that the destination command does not already exist. The
     * rename operation is like creating a command, so we should automatically
     * create the containing namespaces just like Tcl_CreateCommand would.
     */

    TclGetNamespaceForQualName(interp, newName, NULL,
	    TCL_CREATE_NS_IF_UNKNOWN, &newNsPtr, &dummy1, &dummy2, &newTail);

    if ((newNsPtr == NULL) || (newTail == NULL)) {
	Tcl_SetObjResult(interp, Tcl_ObjPrintf(
                "can't rename to \"%s\": bad command name", newName));
        Tcl_SetErrorCode(interp, "TCL", "VALUE", "COMMAND", NULL);
	result = TCL_ERROR;
	goto done;
    }
    if (Tcl_FindHashEntry(&newNsPtr->cmdTable, newTail) != NULL) {
	Tcl_SetObjResult(interp, Tcl_ObjPrintf(
                "can't rename to \"%s\": command already exists", newName));
        Tcl_SetErrorCode(interp, "TCL", "OPERATION", "RENAME",
                "TARGET_EXISTS", NULL);
	result = TCL_ERROR;
	goto done;
    }

    /*
     * Warning: any changes done in the code here are likely to be needed in
     * Tcl_HideCommand code too (until the common parts are extracted out).
     * - dl
     */

    /*
     * Put the command in the new namespace so we can check for an alias loop.
     * Since we are adding a new command to a namespace, we must handle any
     * shadowing of the global commands that this might create.
     */

    oldHPtr = cmdPtr->hPtr;
    hPtr = Tcl_CreateHashEntry(&newNsPtr->cmdTable, newTail, &isNew);
    Tcl_SetHashValue(hPtr, cmdPtr);
    cmdPtr->hPtr = hPtr;
    cmdPtr->nsPtr = newNsPtr;
    TclResetShadowedCmdRefs(interp, cmdPtr);

    /*
     * Now check for an alias loop. If we detect one, put everything back the
     * way it was and report the error.
     */

    result = TclPreventAliasLoop(interp, interp, (Tcl_Command) cmdPtr);
    if (result != TCL_OK) {
	Tcl_DeleteHashEntry(cmdPtr->hPtr);
	cmdPtr->hPtr = oldHPtr;
	cmdPtr->nsPtr = cmdNsPtr;
	goto done;
    }

    /*
     * The list of command exported from the namespace might have changed.
     * However, we do not need to recompute this just yet; next time we need
     * the info will be soon enough. These might refer to the same variable,
     * but that's no big deal.
     */

    TclInvalidateNsCmdLookup(cmdNsPtr);
    TclInvalidateNsCmdLookup(cmdPtr->nsPtr);

    /*
     * Command resolvers (per-interp, per-namespace) might have resolved to a
     * command for the given namespace scope with this command not being
     * registered with the namespace's command table. During BC compilation,
     * the so-resolved command turns into a CmdName literal. Without
     * invalidating a possible CmdName literal here explicitly, such literals
     * keep being reused while pointing to overhauled commands.
     */

    TclInvalidateCmdLiteral(interp, newTail, cmdPtr->nsPtr);

    /*
     * Script for rename traces can delete the command "oldName". Therefore
     * increment the reference count for cmdPtr so that it's Command structure
     * is freed only towards the end of this function by calling
     * TclCleanupCommand.
     *
     * The trace function needs to get a fully qualified name for old and new
     * commands [Tcl bug #651271], or else there's no way for the trace
     * function to get the namespace from which the old command is being
     * renamed!
     */

    Tcl_DStringInit(&newFullName);
    Tcl_DStringAppend(&newFullName, newNsPtr->fullName, -1);
    if (newNsPtr != iPtr->globalNsPtr) {
	TclDStringAppendLiteral(&newFullName, "::");
    }
    Tcl_DStringAppend(&newFullName, newTail, -1);
    cmdPtr->refCount++;
    CallCommandTraces(iPtr, cmdPtr, TclGetString(oldFullName),
	    Tcl_DStringValue(&newFullName), TCL_TRACE_RENAME);
    Tcl_DStringFree(&newFullName);

    /*
     * The new command name is okay, so remove the command from its current
     * namespace. This is like deleting the command, so bump the cmdEpoch to
     * invalidate any cached references to the command.
     */

    Tcl_DeleteHashEntry(oldHPtr);
    cmdPtr->cmdEpoch++;

    /*
     * If the command being renamed has a compile function, increment the
     * interpreter's compileEpoch to invalidate its compiled code. This makes
     * sure that we don't later try to execute old code compiled for the
     * now-renamed command.
     */

    if (cmdPtr->compileProc != NULL) {
	iPtr->compileEpoch++;
    }

    /*
     * Now free the Command structure, if the "oldName" command has been
     * deleted by invocation of rename traces.
     */

    TclCleanupCommandMacro(cmdPtr);
    result = TCL_OK;

  done:
    TclDecrRefCount(oldFullName);
    return result;
}

/*
 *----------------------------------------------------------------------
 *
 * Tcl_SetCommandInfo --
 *
 *	Modifies various information about a Tcl command. Note that this
 *	function will not change a command's namespace; use TclRenameCommand
 *	to do that. Also, the isNativeObjectProc member of *infoPtr is
 *	ignored.
 *
 * Results:
 *	If cmdName exists in interp, then the information at *infoPtr is
 *	stored with the command in place of the current information and 1 is
 *	returned. If the command doesn't exist then 0 is returned.
 *
 * Side effects:
 *	None.
 *
 *----------------------------------------------------------------------
 */

int
Tcl_SetCommandInfo(
    Tcl_Interp *interp,		/* Interpreter in which to look for
				 * command. */
    const char *cmdName,	/* Name of desired command. */
    const Tcl_CmdInfo *infoPtr)	/* Where to find information to store in the
				 * command. */
{
    Tcl_Command cmd;

    cmd = Tcl_FindCommand(interp, cmdName, NULL, /*flags*/ 0);
    return Tcl_SetCommandInfoFromToken(cmd, infoPtr);
}

/*
 *----------------------------------------------------------------------
 *
 * Tcl_SetCommandInfoFromToken --
 *
 *	Modifies various information about a Tcl command. Note that this
 *	function will not change a command's namespace; use TclRenameCommand
 *	to do that. Also, the isNativeObjectProc member of *infoPtr is
 *	ignored.
 *
 * Results:
 *	If cmdName exists in interp, then the information at *infoPtr is
 *	stored with the command in place of the current information and 1 is
 *	returned. If the command doesn't exist then 0 is returned.
 *
 * Side effects:
 *	None.
 *
 *----------------------------------------------------------------------
 */

int
Tcl_SetCommandInfoFromToken(
    Tcl_Command cmd,
    const Tcl_CmdInfo *infoPtr)
{
    Command *cmdPtr;		/* Internal representation of the command */

    if (cmd == NULL) {
	return 0;
    }

    /*
     * The isNativeObjectProc and nsPtr members of *infoPtr are ignored.
     */

    cmdPtr = (Command *) cmd;
    cmdPtr->proc = infoPtr->proc;
    cmdPtr->clientData = infoPtr->clientData;
    if (infoPtr->objProc == NULL) {
	cmdPtr->objProc = TclInvokeStringCommand;
	cmdPtr->objClientData = cmdPtr;
	cmdPtr->nreProc = NULL;
    } else {
	if (infoPtr->objProc != cmdPtr->objProc) {
	    cmdPtr->nreProc = NULL;
	    cmdPtr->objProc = infoPtr->objProc;
	}
	cmdPtr->objClientData = infoPtr->objClientData;
    }
    cmdPtr->deleteProc = infoPtr->deleteProc;
    cmdPtr->deleteData = infoPtr->deleteData;
    return 1;
}

/*
 *----------------------------------------------------------------------
 *
 * Tcl_GetCommandInfo --
 *
 *	Returns various information about a Tcl command.
 *
 * Results:
 *	If cmdName exists in interp, then *infoPtr is modified to hold
 *	information about cmdName and 1 is returned. If the command doesn't
 *	exist then 0 is returned and *infoPtr isn't modified.
 *
 * Side effects:
 *	None.
 *
 *----------------------------------------------------------------------
 */

int
Tcl_GetCommandInfo(
    Tcl_Interp *interp,		/* Interpreter in which to look for
				 * command. */
    const char *cmdName,	/* Name of desired command. */
    Tcl_CmdInfo *infoPtr)	/* Where to store information about
				 * command. */
{
    Tcl_Command cmd;

    cmd = Tcl_FindCommand(interp, cmdName, NULL, /*flags*/ 0);
    return Tcl_GetCommandInfoFromToken(cmd, infoPtr);
}

/*
 *----------------------------------------------------------------------
 *
 * Tcl_GetCommandInfoFromToken --
 *
 *	Returns various information about a Tcl command.
 *
 * Results:
 *	Copies information from the command identified by 'cmd' into a
 *	caller-supplied structure and returns 1. If the 'cmd' is NULL, leaves
 *	the structure untouched and returns 0.
 *
 * Side effects:
 *	None.
 *
 *----------------------------------------------------------------------
 */

int
Tcl_GetCommandInfoFromToken(
    Tcl_Command cmd,
    Tcl_CmdInfo *infoPtr)
{
    Command *cmdPtr;		/* Internal representation of the command */

    if (cmd == NULL) {
	return 0;
    }

    /*
     * Set isNativeObjectProc 1 if objProc was registered by a call to
     * Tcl_CreateObjCommand. Otherwise set it to 0.
     */

    cmdPtr = (Command *) cmd;
    infoPtr->isNativeObjectProc =
	    (cmdPtr->objProc != TclInvokeStringCommand);
    infoPtr->objProc = cmdPtr->objProc;
    infoPtr->objClientData = cmdPtr->objClientData;
    infoPtr->proc = cmdPtr->proc;
    infoPtr->clientData = cmdPtr->clientData;
    infoPtr->deleteProc = cmdPtr->deleteProc;
    infoPtr->deleteData = cmdPtr->deleteData;
    infoPtr->namespacePtr = (Tcl_Namespace *) cmdPtr->nsPtr;

    return 1;
}

/*
 *----------------------------------------------------------------------
 *
 * Tcl_GetCommandName --
 *
 *	Given a token returned by Tcl_CreateCommand, this function returns the
 *	current name of the command (which may have changed due to renaming).
 *
 * Results:
 *	The return value is the name of the given command.
 *
 * Side effects:
 *	None.
 *
 *----------------------------------------------------------------------
 */

const char *
Tcl_GetCommandName(
    Tcl_Interp *interp,		/* Interpreter containing the command. */
    Tcl_Command command)	/* Token for command returned by a previous
				 * call to Tcl_CreateCommand. The command must
				 * not have been deleted. */
{
    Command *cmdPtr = (Command *) command;

    if ((cmdPtr == NULL) || (cmdPtr->hPtr == NULL)) {
	/*
	 * This should only happen if command was "created" after the
	 * interpreter began to be deleted, so there isn't really any command.
	 * Just return an empty string.
	 */

	return "";
    }

    return Tcl_GetHashKey(cmdPtr->hPtr->tablePtr, cmdPtr->hPtr);
}

/*
 *----------------------------------------------------------------------
 *
 * Tcl_GetCommandFullName --
 *
 *	Given a token returned by, e.g., Tcl_CreateCommand or Tcl_FindCommand,
 *	this function appends to an object the command's full name, qualified
 *	by a sequence of parent namespace names. The command's fully-qualified
 *	name may have changed due to renaming.
 *
 * Results:
 *	None.
 *
 * Side effects:
 *	The command's fully-qualified name is appended to the string
 *	representation of objPtr.
 *
 *----------------------------------------------------------------------
 */

void
Tcl_GetCommandFullName(
    Tcl_Interp *interp,		/* Interpreter containing the command. */
    Tcl_Command command,	/* Token for command returned by a previous
				 * call to Tcl_CreateCommand. The command must
				 * not have been deleted. */
    Tcl_Obj *objPtr)		/* Points to the object onto which the
				 * command's full name is appended. */

{
    Interp *iPtr = (Interp *) interp;
    Command *cmdPtr = (Command *) command;
    char *name;

    /*
     * Add the full name of the containing namespace, followed by the "::"
     * separator, and the command name.
     */

    if (cmdPtr != NULL) {
	if (cmdPtr->nsPtr != NULL) {
	    Tcl_AppendToObj(objPtr, cmdPtr->nsPtr->fullName, -1);
	    if (cmdPtr->nsPtr != iPtr->globalNsPtr) {
		Tcl_AppendToObj(objPtr, "::", 2);
	    }
	}
	if (cmdPtr->hPtr != NULL) {
	    name = Tcl_GetHashKey(cmdPtr->hPtr->tablePtr, cmdPtr->hPtr);
	    Tcl_AppendToObj(objPtr, name, -1);
	}
    }
}

/*
 *----------------------------------------------------------------------
 *
 * Tcl_DeleteCommand --
 *
 *	Remove the given command from the given interpreter.
 *
 * Results:
 *	0 is returned if the command was deleted successfully. -1 is returned
 *	if there didn't exist a command by that name.
 *
 * Side effects:
 *	cmdName will no longer be recognized as a valid command for interp.
 *
 *----------------------------------------------------------------------
 */

int
Tcl_DeleteCommand(
    Tcl_Interp *interp,		/* Token for command interpreter (returned by
				 * a previous Tcl_CreateInterp call). */
    const char *cmdName)	/* Name of command to remove. */
{
    Tcl_Command cmd;

    /*
     * Find the desired command and delete it.
     */

    cmd = Tcl_FindCommand(interp, cmdName, NULL, /*flags*/ 0);
    if (cmd == NULL) {
	return -1;
    }
    return Tcl_DeleteCommandFromToken(interp, cmd);
}

/*
 *----------------------------------------------------------------------
 *
 * Tcl_DeleteCommandFromToken --
 *
 *	Removes the given command from the given interpreter. This function
 *	resembles Tcl_DeleteCommand, but takes a Tcl_Command token instead of
 *	a command name for efficiency.
 *
 * Results:
 *	0 is returned if the command was deleted successfully. -1 is returned
 *	if there didn't exist a command by that name.
 *
 * Side effects:
 *	The command specified by "cmd" will no longer be recognized as a valid
 *	command for "interp".
 *
 *----------------------------------------------------------------------
 */

int
Tcl_DeleteCommandFromToken(
    Tcl_Interp *interp,		/* Token for command interpreter returned by a
				 * previous call to Tcl_CreateInterp. */
    Tcl_Command cmd)		/* Token for command to delete. */
{
    Interp *iPtr = (Interp *) interp;
    Command *cmdPtr = (Command *) cmd;
    ImportRef *refPtr, *nextRefPtr;
    Tcl_Command importCmd;

    /*
     * The code here is tricky. We can't delete the hash table entry before
     * invoking the deletion callback because there are cases where the
     * deletion callback needs to invoke the command (e.g. object systems such
     * as OTcl). However, this means that the callback could try to delete or
     * rename the command. The deleted flag allows us to detect these cases
     * and skip nested deletes.
     */

    if (cmdPtr->flags & CMD_IS_DELETED) {
	/*
	 * Another deletion is already in progress. Remove the hash table
	 * entry now, but don't invoke a callback or free the command
	 * structure. Take care to only remove the hash entry if it has not
	 * already been removed; otherwise if we manage to hit this function
	 * three times, everything goes up in smoke. [Bug 1220058]
	 */

	if (cmdPtr->hPtr != NULL) {
	    Tcl_DeleteHashEntry(cmdPtr->hPtr);
	    cmdPtr->hPtr = NULL;
	}

	/*
	 * Bump the command epoch counter. This will invalidate all cached
	 * references that point to this command.
	 */

	cmdPtr->cmdEpoch++;

	return 0;
    }

    /*
     * We must delete this command, even though both traces and delete procs
     * may try to avoid this (renaming the command etc). Also traces and
     * delete procs may try to delete the command themselves. This flag
     * declares that a delete is in progress and that recursive deletes should
     * be ignored.
     */

    cmdPtr->flags |= CMD_IS_DELETED;

    /*
     * Call trace functions for the command being deleted. Then delete its
     * traces.
     */

    cmdPtr->nsPtr->refCount++;

    if (cmdPtr->tracePtr != NULL) {
	CommandTrace *tracePtr;
	CallCommandTraces(iPtr,cmdPtr,NULL,NULL,TCL_TRACE_DELETE);

	/*
	 * Now delete these traces.
	 */

	tracePtr = cmdPtr->tracePtr;
	while (tracePtr != NULL) {
	    CommandTrace *nextPtr = tracePtr->nextPtr;

	    if (tracePtr->refCount-- <= 1) {
		Tcl_Free(tracePtr);
	    }
	    tracePtr = nextPtr;
	}
	cmdPtr->tracePtr = NULL;
    }

    /*
     * The list of command exported from the namespace might have changed.
     * However, we do not need to recompute this just yet; next time we need
     * the info will be soon enough.
     */

    TclInvalidateNsCmdLookup(cmdPtr->nsPtr);
    TclNsDecrRefCount(cmdPtr->nsPtr);

    /*
     * If the command being deleted has a compile function, increment the
     * interpreter's compileEpoch to invalidate its compiled code. This makes
     * sure that we don't later try to execute old code compiled with
     * command-specific (i.e., inline) bytecodes for the now-deleted command.
     * This field is checked in Tcl_EvalObj and ObjInterpProc, and code whose
     * compilation epoch doesn't match is recompiled.
     */

    if (cmdPtr->compileProc != NULL) {
	iPtr->compileEpoch++;
    }

    if (cmdPtr->deleteProc != NULL) {
	/*
	 * Delete the command's client data. If this was an imported command
	 * created when a command was imported into a namespace, this client
	 * data will be a pointer to a ImportedCmdData structure describing
	 * the "real" command that this imported command refers to.
	 *
	 * If you are getting a crash during the call to deleteProc and
	 * cmdPtr->deleteProc is a pointer to the function free(), the most
	 * likely cause is that your extension allocated memory for the
	 * clientData argument to Tcl_CreateObjCommand with the Tcl_Alloc()
	 * macro and you are now trying to deallocate this memory with free()
	 * instead of Tcl_Free(). You should pass a pointer to your own method
	 * that calls Tcl_Free().
	 */

	cmdPtr->deleteProc(cmdPtr->deleteData);
    }

    /*
     * If this command was imported into other namespaces, then imported
     * commands were created that refer back to this command. Delete these
     * imported commands now.
     */
    if (!(cmdPtr->flags & CMD_REDEF_IN_PROGRESS)) {
	for (refPtr = cmdPtr->importRefPtr; refPtr != NULL;
		refPtr = nextRefPtr) {
	    nextRefPtr = refPtr->nextPtr;
	    importCmd = (Tcl_Command) refPtr->importedCmdPtr;
	    Tcl_DeleteCommandFromToken(interp, importCmd);
	}
    }

    /*
     * Don't use hPtr to delete the hash entry here, because it's possible
     * that the deletion callback renamed the command. Instead, use
     * cmdPtr->hptr, and make sure that no-one else has already deleted the
     * hash entry.
     */

    if (cmdPtr->hPtr != NULL) {
	Tcl_DeleteHashEntry(cmdPtr->hPtr);
	cmdPtr->hPtr = NULL;

	/*
	 * Bump the command epoch counter. This will invalidate all cached
	 * references that point to this command.
	 */

	cmdPtr->cmdEpoch++;
    }

    /*
     * A number of tests for particular kinds of commands are done by checking
     * whether the objProc field holds a known value. Set the field to NULL so
     * that such tests won't have false positives when applied to deleted
     * commands.
     */

    cmdPtr->objProc = NULL;

    /*
     * Now free the Command structure, unless there is another reference to it
     * from a CmdName Tcl object in some ByteCode code sequence. In that case,
     * delay the cleanup until all references are either discarded (when a
     * ByteCode is freed) or replaced by a new reference (when a cached
     * CmdName Command reference is found to be invalid and
     * TclNRExecuteByteCode looks up the command in the command hashtable).
     */

    TclCleanupCommandMacro(cmdPtr);
    return 0;
}

/*
 *----------------------------------------------------------------------
 *
 * CallCommandTraces --
 *
 *	Abstraction of the code to call traces on a command.
 *
 * Results:
 *	Currently always NULL.
 *
 * Side effects:
 *	Anything; this may recursively evaluate scripts and code exists to do
 *	just that.
 *
 *----------------------------------------------------------------------
 */

static char *
CallCommandTraces(
    Interp *iPtr,		/* Interpreter containing command. */
    Command *cmdPtr,		/* Command whose traces are to be invoked. */
    const char *oldName,	/* Command's old name, or NULL if we must get
				 * the name from cmdPtr */
    const char *newName,	/* Command's new name, or NULL if the command
				 * is not being renamed */
    int flags)			/* Flags indicating the type of traces to
				 * trigger, either TCL_TRACE_DELETE or
				 * TCL_TRACE_RENAME. */
{
    CommandTrace *tracePtr;
    ActiveCommandTrace active;
    char *result;
    Tcl_Obj *oldNamePtr = NULL;
    Tcl_InterpState state = NULL;

    if (cmdPtr->flags & CMD_TRACE_ACTIVE) {
	/*
	 * While a rename trace is active, we will not process any more rename
	 * traces; while a delete trace is active we will never reach here -
	 * because Tcl_DeleteCommandFromToken checks for the condition
	 * (cmdPtr->flags & CMD_IS_DELETED) and returns immediately when a
	 * command deletion is in progress. For all other traces, delete
	 * traces will not be invoked but a call to TraceCommandProc will
	 * ensure that tracePtr->clientData is freed whenever the command
	 * "oldName" is deleted.
	 */

	if (cmdPtr->flags & TCL_TRACE_RENAME) {
	    flags &= ~TCL_TRACE_RENAME;
	}
	if (flags == 0) {
	    return NULL;
	}
    }
    cmdPtr->flags |= CMD_TRACE_ACTIVE;
    cmdPtr->refCount++;

    result = NULL;
    active.nextPtr = iPtr->activeCmdTracePtr;
    active.reverseScan = 0;
    iPtr->activeCmdTracePtr = &active;

    if (flags & TCL_TRACE_DELETE) {
	flags |= TCL_TRACE_DESTROYED;
    }
    active.cmdPtr = cmdPtr;

    Tcl_Preserve(iPtr);

    for (tracePtr = cmdPtr->tracePtr; tracePtr != NULL;
	    tracePtr = active.nextTracePtr) {
	active.nextTracePtr = tracePtr->nextPtr;
	if (!(tracePtr->flags & flags)) {
	    continue;
	}
	cmdPtr->flags |= tracePtr->flags;
	if (oldName == NULL) {
	    TclNewObj(oldNamePtr);
	    Tcl_IncrRefCount(oldNamePtr);
	    Tcl_GetCommandFullName((Tcl_Interp *) iPtr,
		    (Tcl_Command) cmdPtr, oldNamePtr);
	    oldName = TclGetString(oldNamePtr);
	}
	tracePtr->refCount++;
	if (state == NULL) {
	    state = Tcl_SaveInterpState((Tcl_Interp *) iPtr, TCL_OK);
	}
	tracePtr->traceProc(tracePtr->clientData, (Tcl_Interp *) iPtr,
		oldName, newName, flags);
	cmdPtr->flags &= ~tracePtr->flags;
	if (tracePtr->refCount-- <= 1) {
	    Tcl_Free(tracePtr);
	}
    }

    if (state) {
	Tcl_RestoreInterpState((Tcl_Interp *) iPtr, state);
    }

    /*
     * If a new object was created to hold the full oldName, free it now.
     */

    if (oldNamePtr != NULL) {
	TclDecrRefCount(oldNamePtr);
    }

    /*
     * Restore the variable's flags, remove the record of our active traces,
     * and then return.
     */

    cmdPtr->flags &= ~CMD_TRACE_ACTIVE;
    cmdPtr->refCount--;
    iPtr->activeCmdTracePtr = active.nextPtr;
    Tcl_Release(iPtr);
    return result;
}

/*
 *----------------------------------------------------------------------
 *
 * CancelEvalProc --
 *
 *	Marks this interpreter as being canceled. This causes current
 *	executions to be unwound as the interpreter enters a state where it
 *	refuses to execute more commands or handle [catch] or [try], yet the
 *	interpreter is still able to execute further commands after the
 *	cancelation is cleared (unlike if it is deleted).
 *
 * Results:
 *	The value given for the code argument.
 *
 * Side effects:
 *	Transfers a message from the cancelation message to the interpreter.
 *
 *----------------------------------------------------------------------
 */

static int
CancelEvalProc(
    ClientData clientData,	/* Interp to cancel the script in progress. */
    Tcl_Interp *interp,		/* Ignored */
    int code)			/* Current return code from command. */
{
    CancelInfo *cancelInfo = clientData;
    Interp *iPtr;

    if (cancelInfo != NULL) {
	Tcl_MutexLock(&cancelLock);
	iPtr = (Interp *) cancelInfo->interp;

	if (iPtr != NULL) {
	    /*
	     * Setting the CANCELED flag will cause the script in progress to
	     * be canceled as soon as possible. The core honors this flag at
	     * all the necessary places to ensure script cancellation is
	     * responsive. Extensions can check for this flag by calling
	     * Tcl_Canceled and checking if TCL_ERROR is returned or they can
	     * choose to ignore the script cancellation flag and the
	     * associated functionality altogether. Currently, the only other
	     * flag we care about here is the TCL_CANCEL_UNWIND flag (from
	     * Tcl_CancelEval). We do not want to simply combine all the flags
	     * from original Tcl_CancelEval call with the interp flags here
	     * just in case the caller passed flags that might cause behaviour
	     * unrelated to script cancellation.
	     */

	    TclSetCancelFlags(iPtr, cancelInfo->flags | CANCELED);

	    /*
	     * Now, we must set the script cancellation flags on all the slave
	     * interpreters belonging to this one.
	     */

	    TclSetSlaveCancelFlags((Tcl_Interp *) iPtr,
		    cancelInfo->flags | CANCELED, 0);

	    /*
	     * Create the result object now so that Tcl_Canceled can avoid
	     * locking the cancelLock mutex.
	     */

	    if (cancelInfo->result != NULL) {
		Tcl_SetStringObj(iPtr->asyncCancelMsg, cancelInfo->result,
			cancelInfo->length);
	    } else {
		Tcl_SetObjLength(iPtr->asyncCancelMsg, 0);
	    }
	}
	Tcl_MutexUnlock(&cancelLock);
    }

    return code;
}

/*
 *----------------------------------------------------------------------
 *
 * TclCleanupCommand --
 *
 *	This function frees up a Command structure unless it is still
 *	referenced from an interpreter's command hashtable or from a CmdName
 *	Tcl object representing the name of a command in a ByteCode
 *	instruction sequence.
 *
 * Results:
 *	None.
 *
 * Side effects:
 *	Memory gets freed unless a reference to the Command structure still
 *	exists. In that case the cleanup is delayed until the command is
 *	deleted or when the last ByteCode referring to it is freed.
 *
 *----------------------------------------------------------------------
 */

void
TclCleanupCommand(
    Command *cmdPtr)	/* Points to the Command structure to
				 * be freed. */
{
    if (cmdPtr->refCount-- <= 1) {
	Tcl_Free(cmdPtr);
    }
}

/*
 *----------------------------------------------------------------------
 *
 * TclInterpReady --
 *
 *	Check if an interpreter is ready to eval commands or scripts, i.e., if
 *	it was not deleted and if the nesting level is not too high.
 *
 * Results:
 *	The return value is TCL_OK if it the interpreter is ready, TCL_ERROR
 *	otherwise.
 *
 * Side effects:
 *	The interpreter's result is cleared.
 *
 *----------------------------------------------------------------------
 */

int
TclInterpReady(
    Tcl_Interp *interp)
{
    Interp *iPtr = (Interp *) interp;

    /*
     * Reset the interpreter's result and clear out any previous error
     * information.
     */

    Tcl_ResetResult(interp);

    /*
     * If the interpreter has been deleted, return an error.
     */

    if (iPtr->flags & DELETED) {
	Tcl_SetObjResult(interp, Tcl_NewStringObj(
		"attempt to call eval in deleted interpreter", -1));
	Tcl_SetErrorCode(interp, "TCL", "IDELETE",
		"attempt to call eval in deleted interpreter", NULL);
	return TCL_ERROR;
    }

    if (iPtr->execEnvPtr->rewind) {
	return TCL_ERROR;
    }

    /*
     * Make sure the script being evaluated (if any) has not been canceled.
     */

    if (TclCanceled(iPtr) &&
	    (TCL_OK != Tcl_Canceled(interp, TCL_LEAVE_ERR_MSG))) {
	return TCL_ERROR;
    }

    /*
     * Check depth of nested calls to Tcl_Eval: if this gets too large, it's
     * probably because of an infinite loop somewhere.
     */

    if (((iPtr->numLevels) <= iPtr->maxNestingDepth)) {
	return TCL_OK;
    }

    Tcl_SetObjResult(interp, Tcl_NewStringObj(
	    "too many nested evaluations (infinite loop?)", -1));
    Tcl_SetErrorCode(interp, "TCL", "LIMIT", "STACK", NULL);
    return TCL_ERROR;
}

/*
 *----------------------------------------------------------------------
 *
 * TclResetCancellation --
 *
 *	Reset the script cancellation flags if the nesting level
 *	(iPtr->numLevels) for the interp is zero or argument force is
 *	non-zero.
 *
 * Results:
 *	A standard Tcl result.
 *
 * Side effects:
 *	The script cancellation flags for the interp may be reset.
 *
 *----------------------------------------------------------------------
 */

int
TclResetCancellation(
    Tcl_Interp *interp,
    int force)
{
    Interp *iPtr = (Interp *) interp;

    if (iPtr == NULL) {
	return TCL_ERROR;
    }

    if (force || (iPtr->numLevels == 0)) {
	TclUnsetCancelFlags(iPtr);
    }
    return TCL_OK;
}

/*
 *----------------------------------------------------------------------
 *
 * Tcl_Canceled --
 *
 *	Check if the script in progress has been canceled, i.e.,
 *	Tcl_CancelEval was called for this interpreter or any of its master
 *	interpreters.
 *
 * Results:
 *	The return value is TCL_OK if the script evaluation has not been
 *	canceled, TCL_ERROR otherwise.
 *
 *	If "flags" contains TCL_LEAVE_ERR_MSG, an error message is returned in
 *	the interpreter's result object. Otherwise, the interpreter's result
 *	object is left unchanged. If "flags" contains TCL_CANCEL_UNWIND,
 *	TCL_ERROR will only be returned if the script evaluation is being
 *	completely unwound.
 *
 * Side effects:
 *	The CANCELED flag for the interp will be reset if it is set.
 *
 *----------------------------------------------------------------------
 */

int
Tcl_Canceled(
    Tcl_Interp *interp,
    int flags)
{
    Interp *iPtr = (Interp *) interp;

    /*
     * Has the current script in progress for this interpreter been canceled
     * or is the stack being unwound due to the previous script cancellation?
     */

    if (!TclCanceled(iPtr)) {
        return TCL_OK;
    }

    /*
     * The CANCELED flag is a one-shot flag that is reset immediately upon
     * being detected; however, if the TCL_CANCEL_UNWIND flag is set we will
     * continue to report that the script in progress has been canceled
     * thereby allowing the evaluation stack for the interp to be fully
     * unwound.
     */

    iPtr->flags &= ~CANCELED;

    /*
     * The CANCELED flag was detected and reset; however, if the caller
     * specified the TCL_CANCEL_UNWIND flag, we only return TCL_ERROR
     * (indicating that the script in progress has been canceled) if the
     * evaluation stack for the interp is being fully unwound.
     */

    if ((flags & TCL_CANCEL_UNWIND) && !(iPtr->flags & TCL_CANCEL_UNWIND)) {
        return TCL_OK;
    }

    /*
     * If the TCL_LEAVE_ERR_MSG flags bit is set, place an error in the
     * interp's result; otherwise, we leave it alone.
     */

    if (flags & TCL_LEAVE_ERR_MSG) {
        const char *id, *message = NULL;
        size_t length;

        /*
         * Setup errorCode variables so that we can differentiate between
         * being canceled and unwound.
         */

        if (iPtr->asyncCancelMsg != NULL) {
            message = TclGetStringFromObj(iPtr->asyncCancelMsg, &length);
        } else {
            length = 0;
        }

        if (iPtr->flags & TCL_CANCEL_UNWIND) {
            id = "IUNWIND";
            if (length == 0) {
                message = "eval unwound";
            }
        } else {
            id = "ICANCEL";
            if (length == 0) {
                message = "eval canceled";
            }
        }

        Tcl_SetObjResult(interp, Tcl_NewStringObj(message, -1));
        Tcl_SetErrorCode(interp, "TCL", "CANCEL", id, message, NULL);
    }

    /*
     * Return TCL_ERROR to the caller (not necessarily just the Tcl core
     * itself) that indicates further processing of the script or command in
     * progress should halt gracefully and as soon as possible.
     */

    return TCL_ERROR;
}

/*
 *----------------------------------------------------------------------
 *
 * Tcl_CancelEval --
 *
 *	This function schedules the cancellation of the current script in the
 *	given interpreter.
 *
 * Results:
 *	The return value is a standard Tcl completion code such as TCL_OK or
 *	TCL_ERROR. Since the interp may belong to a different thread, no error
 *	message can be left in the interp's result.
 *
 * Side effects:
 *	The script in progress in the specified interpreter will be canceled
 *	with TCL_ERROR after asynchronous handlers are invoked at the next
 *	Tcl_Canceled check.
 *
 *----------------------------------------------------------------------
 */

int
Tcl_CancelEval(
    Tcl_Interp *interp,		/* Interpreter in which to cancel the
				 * script. */
    Tcl_Obj *resultObjPtr,	/* The script cancellation error message or
				 * NULL for a default error message. */
    ClientData clientData,	/* Passed to CancelEvalProc. */
    int flags)			/* Collection of OR-ed bits that control
				 * the cancellation of the script. Only
				 * TCL_CANCEL_UNWIND is currently
				 * supported. */
{
    Tcl_HashEntry *hPtr;
    CancelInfo *cancelInfo;
    int code = TCL_ERROR;
    const char *result;

    if (interp == NULL) {
	return TCL_ERROR;
    }

    Tcl_MutexLock(&cancelLock);
    if (cancelTableInitialized != 1) {
	/*
	 * No CancelInfo hash table (Tcl_CreateInterp has never been called?)
	 */

	goto done;
    }
    hPtr = Tcl_FindHashEntry(&cancelTable, (char *) interp);
    if (hPtr == NULL) {
	/*
	 * No CancelInfo record for this interpreter.
	 */

	goto done;
    }
    cancelInfo = Tcl_GetHashValue(hPtr);

    /*
     * Populate information needed by the interpreter thread to fulfill the
     * cancellation request. Currently, clientData is ignored. If the
     * TCL_CANCEL_UNWIND flags bit is set, the script in progress is not
     * allowed to catch the script cancellation because the evaluation stack
     * for the interp is completely unwound.
     */

    if (resultObjPtr != NULL) {
	result = TclGetStringFromObj(resultObjPtr, &cancelInfo->length);
	cancelInfo->result = Tcl_Realloc(cancelInfo->result,cancelInfo->length);
	memcpy(cancelInfo->result, result, cancelInfo->length);
	TclDecrRefCount(resultObjPtr);	/* Discard their result object. */
    } else {
	cancelInfo->result = NULL;
	cancelInfo->length = 0;
    }
    cancelInfo->clientData = clientData;
    cancelInfo->flags = flags;
    Tcl_AsyncMark(cancelInfo->async);
    code = TCL_OK;

  done:
    Tcl_MutexUnlock(&cancelLock);
    return code;
}

/*
 *----------------------------------------------------------------------
 *
 * Tcl_InterpActive --
 *
 *	Returns non-zero if the specified interpreter is in use, i.e. if there
 *	is an evaluation currently active in the interpreter.
 *
 * Results:
 *	See above.
 *
 * Side effects:
 *	None.
 *
 *----------------------------------------------------------------------
 */

int
Tcl_InterpActive(
    Tcl_Interp *interp)
{
    return ((Interp *) interp)->numLevels > 0;
}

/*
 *----------------------------------------------------------------------
 *
 * Tcl_EvalObjv --
 *
 *	This function evaluates a Tcl command that has already been parsed
 *	into words, with one Tcl_Obj holding each word.
 *
 * Results:
 *	The return value is a standard Tcl completion code such as TCL_OK or
 *	TCL_ERROR. A result or error message is left in interp's result.
 *
 * Side effects:
 *	Always pushes a callback. Other side effects depend on the command.
 *
 *----------------------------------------------------------------------
 */

int
Tcl_EvalObjv(
    Tcl_Interp *interp,		/* Interpreter in which to evaluate the
				 * command. Also used for error reporting. */
    int objc,			/* Number of words in command. */
    Tcl_Obj *const objv[],	/* An array of pointers to objects that are
				 * the words that make up the command. */
    int flags)			/* Collection of OR-ed bits that control the
				 * evaluation of the script. Only
				 * TCL_EVAL_GLOBAL, TCL_EVAL_INVOKE and
				 * TCL_EVAL_NOERR are currently supported. */
{
    int result;
    NRE_callback *rootPtr = TOP_CB(interp);

    result = TclNREvalObjv(interp, objc, objv, flags, NULL);
    return TclNRRunCallbacks(interp, result, rootPtr);
}

int
TclNREvalObjv(
    Tcl_Interp *interp,		/* Interpreter in which to evaluate the
				 * command. Also used for error reporting. */
    int objc,			/* Number of words in command. */
    Tcl_Obj *const objv[],	/* An array of pointers to objects that are
				 * the words that make up the command. */
    int flags,			/* Collection of OR-ed bits that control the
				 * evaluation of the script. Only
				 * TCL_EVAL_GLOBAL, TCL_EVAL_INVOKE and
				 * TCL_EVAL_NOERR are currently supported. */
    Command *cmdPtr)		/* NULL if the Command is to be looked up
				 * here, otherwise the pointer to the
				 * requested Command struct to be invoked. */
{
    Interp *iPtr = (Interp *) interp;

    /*
     * data[1] stores a marker for use by tailcalls; it will be set to 1 by
     * command redirectors (imports, alias, ensembles) so that tailcall skips
     * this callback (that marks the end of the target command) and goes back
     * to the end of the source command.
     */

    if (iPtr->deferredCallbacks) {
        iPtr->deferredCallbacks = NULL;
    } else {
	TclNRAddCallback(interp, NRCommand, NULL, NULL, NULL, NULL);
    }

    iPtr->numLevels++;
    TclNRAddCallback(interp, EvalObjvCore, cmdPtr, INT2PTR(flags),
	    INT2PTR(objc), objv);
    return TCL_OK;
}

static int
EvalObjvCore(
    ClientData data[],
    Tcl_Interp *interp,
    int result)
{
    Command *cmdPtr = NULL, *preCmdPtr = data[0];
    int flags = PTR2INT(data[1]);
    int objc = PTR2INT(data[2]);
    Tcl_Obj **objv = data[3];
    Interp *iPtr = (Interp *) interp;
    Namespace *lookupNsPtr = NULL;
    int enterTracesDone = 0;

    /*
     * Push records for task to be done on return, in INVERSE order. First, if
     * needed, the exception handlers (as they should happen last).
     */

    if (!(flags & TCL_EVAL_NOERR)) {
	TEOV_PushExceptionHandlers(interp, objc, objv, flags);
    }

    if (TCL_OK != TclInterpReady(interp)) {
	return TCL_ERROR;
    }

    if (objc == 0) {
	return TCL_OK;
    }

    if (TclLimitExceeded(iPtr->limit)) {
	return TCL_ERROR;
    }

    /*
     * Configure evaluation context to match the requested flags.
     */

    if (iPtr->lookupNsPtr) {

	/*
	 * Capture the namespace we should do command name resolution in, as
	 * instructed by our caller sneaking it in to us in a private interp
	 * field.  Clear that field right away so we cannot possibly have its
	 * use leak where it should not.  The sneaky message pass is done.
	 *
	 * Use of this mechanism overrides the TCL_EVAL_GLOBAL flag.
	 * TODO: Is that a bug?
	 */

	lookupNsPtr = iPtr->lookupNsPtr;
	iPtr->lookupNsPtr = NULL;
    } else if (flags & TCL_EVAL_INVOKE) {
	lookupNsPtr = iPtr->globalNsPtr;
    } else {

	/*
	 * TCL_EVAL_INVOKE was not set: clear rewrite rules
	 */

	TclResetRewriteEnsemble(interp, 1);

	if (flags & TCL_EVAL_GLOBAL) {
	    TEOV_SwitchVarFrame(interp);
	    lookupNsPtr = iPtr->globalNsPtr;
	}
    }

    /*
     * Lookup the Command to dispatch.
     */

    reresolve:
    assert(cmdPtr == NULL);
    if (preCmdPtr) {
	/*
         * Caller gave it to us.
         */

	if (!(preCmdPtr->flags & CMD_IS_DELETED)) {
	    /*
             * So long as it exists, use it.
             */

	    cmdPtr = preCmdPtr;
	} else if (flags & TCL_EVAL_NORESOLVE) {
	    /*
	     * When it's been deleted, and we're told not to attempt resolving
	     * it ourselves, all we can do is raise an error.
	     */

	    Tcl_SetObjResult(interp, Tcl_ObjPrintf(
		    "attempt to invoke a deleted command"));
	    Tcl_SetErrorCode(interp, "TCL", "EVAL", "DELETEDCOMMAND", NULL);
	    return TCL_ERROR;
	}
    }
    if (cmdPtr == NULL) {
	cmdPtr = TEOV_LookupCmdFromObj(interp, objv[0], lookupNsPtr);
	if (!cmdPtr) {
	    return TEOV_NotFound(interp, objc, objv, lookupNsPtr);
	}
    }

    if (enterTracesDone || iPtr->tracePtr
	    || (cmdPtr->flags & CMD_HAS_EXEC_TRACES)) {
	Tcl_Obj *commandPtr = TclGetSourceFromFrame(
		flags & TCL_EVAL_SOURCE_IN_FRAME ?  iPtr->cmdFramePtr : NULL,
		objc, objv);

	Tcl_IncrRefCount(commandPtr);
	if (!enterTracesDone) {
	    int code = TEOV_RunEnterTraces(interp, &cmdPtr, commandPtr,
		    objc, objv);

	    /*
	     * Send any exception from enter traces back as an exception
	     * raised by the traced command.
	     * TODO: Is this a bug?  Letting an execution trace BREAK or
	     * CONTINUE or RETURN in the place of the traced command?  Would
	     * either converting all exceptions to TCL_ERROR, or just
	     * swallowing them be better?  (Swallowing them has the problem of
	     * permanently hiding program errors.)
	     */

	    if (code != TCL_OK) {
		Tcl_DecrRefCount(commandPtr);
		return code;
	    }

	    /*
	     * If the enter traces made the resolved cmdPtr unusable, go back
	     * and resolve again, but next time don't run enter traces again.
	     */

	    if (cmdPtr == NULL) {
		enterTracesDone = 1;
		Tcl_DecrRefCount(commandPtr);
		goto reresolve;
	    }
	}

	/*
	 * Schedule leave traces.  Raise the refCount on the resolved cmdPtr,
	 * so that when it passes to the leave traces we know it's still
	 * valid.
	 */

	cmdPtr->refCount++;
	TclNRAddCallback(interp, TEOV_RunLeaveTraces, INT2PTR(objc),
		    commandPtr, cmdPtr, objv);
    }

    TclNRAddCallback(interp, Dispatch,
	    cmdPtr->nreProc ? cmdPtr->nreProc : cmdPtr->objProc,
	    cmdPtr->objClientData, INT2PTR(objc), objv);
    return TCL_OK;
}

static int
Dispatch(
    ClientData data[],
    Tcl_Interp *interp,
    int result)
{
    Tcl_ObjCmdProc *objProc = data[0];
    ClientData clientData = data[1];
    int objc = PTR2INT(data[2]);
    Tcl_Obj **objv = data[3];
    Interp *iPtr = (Interp *) interp;

#ifdef USE_DTRACE
    if (TCL_DTRACE_CMD_ARGS_ENABLED()) {
	const char *a[10];
	int i = 0;

	while (i < 10) {
	    a[i] = i < objc ? TclGetString(objv[i]) : NULL; i++;
	}
	TCL_DTRACE_CMD_ARGS(a[0], a[1], a[2], a[3], a[4], a[5], a[6], a[7],
		a[8], a[9]);
    }
    if (TCL_DTRACE_CMD_INFO_ENABLED() && iPtr->cmdFramePtr) {
	Tcl_Obj *info = TclInfoFrame(interp, iPtr->cmdFramePtr);
	const char *a[6]; int i[2];

	TclDTraceInfo(info, a, i);
	TCL_DTRACE_CMD_INFO(a[0], a[1], a[2], a[3], i[0], i[1], a[4], a[5]);
	TclDecrRefCount(info);
    }
    if ((TCL_DTRACE_CMD_RETURN_ENABLED() || TCL_DTRACE_CMD_RESULT_ENABLED())
	    && objc) {
	TclNRAddCallback(interp, DTraceCmdReturn, objv[0], NULL, NULL, NULL);
    }
    if (TCL_DTRACE_CMD_ENTRY_ENABLED() && objc) {
	TCL_DTRACE_CMD_ENTRY(TclGetString(objv[0]), objc - 1,
		(Tcl_Obj **)(objv + 1));
    }
#endif /* USE_DTRACE */

    iPtr->cmdCount++;
    return objProc(clientData, interp, objc, objv);
}

int
TclNRRunCallbacks(
    Tcl_Interp *interp,
    int result,
    struct NRE_callback *rootPtr)
				/* All callbacks down to rootPtr not inclusive
				 * are to be run. */
{
    while (TOP_CB(interp) != rootPtr) {
        NRE_callback *callbackPtr = TOP_CB(interp);
        Tcl_NRPostProc *procPtr = callbackPtr->procPtr;

	TOP_CB(interp) = callbackPtr->nextPtr;
	result = procPtr(callbackPtr->data, interp, result);
	TCLNR_FREE(interp, callbackPtr);
    }
    return result;
}

static int
NRCommand(
    ClientData data[],
    Tcl_Interp *interp,
    int result)
{
    Interp *iPtr = (Interp *) interp;

    iPtr->numLevels--;

     /*
      * If there is a tailcall, schedule it next
      */

    if (data[1] && (data[1] != INT2PTR(1))) {
        TclNRAddCallback(interp, TclNRTailcallEval, data[1], NULL, NULL, NULL);
    }

    /* OPT ??
     * Do not interrupt a series of cleanups with async or limit checks:
     * just check at the end?
     */

    if (TclAsyncReady(iPtr)) {
	result = Tcl_AsyncInvoke(interp, result);
    }
    if ((result == TCL_OK) && TclCanceled(iPtr)) {
	result = Tcl_Canceled(interp, TCL_LEAVE_ERR_MSG);
    }
    if (result == TCL_OK && TclLimitReady(iPtr->limit)) {
	result = Tcl_LimitCheck(interp);
    }

    return result;
}

/*
 *----------------------------------------------------------------------
 *
 * TEOV_Exception	 -
 * TEOV_LookupCmdFromObj -
 * TEOV_RunEnterTraces	 -
 * TEOV_RunLeaveTraces	 -
 * TEOV_NotFound	 -
 *
 *	These are helper functions for Tcl_EvalObjv.
 *
 *----------------------------------------------------------------------
 */

static void
TEOV_PushExceptionHandlers(
    Tcl_Interp *interp,
    int objc,
    Tcl_Obj *const objv[],
    int flags)
{
    Interp *iPtr = (Interp *) interp;

    /*
     * If any error processing is necessary, push the appropriate records.
     * Note that we have to push them in the inverse order: first the one that
     * has to run last.
     */

    if (!(flags & TCL_EVAL_INVOKE)) {
	/*
	 * Error messages
	 */

	TclNRAddCallback(interp, TEOV_Error, INT2PTR(objc),
		(ClientData) objv, NULL, NULL);
    }

    if (iPtr->numLevels == 1) {
	/*
	 * No CONTINUE or BREAK at level 0, manage RETURN
	 */

	TclNRAddCallback(interp, TEOV_Exception, INT2PTR(iPtr->evalFlags),
		NULL, NULL, NULL);
    }
}

static void
TEOV_SwitchVarFrame(
    Tcl_Interp *interp)
{
    Interp *iPtr = (Interp *) interp;

    /*
     * Change the varFrame to be the rootVarFrame, and push a record to
     * restore things at the end.
     */

    TclNRAddCallback(interp, TEOV_RestoreVarFrame, iPtr->varFramePtr, NULL,
	    NULL, NULL);
    iPtr->varFramePtr = iPtr->rootFramePtr;
}

static int
TEOV_RestoreVarFrame(
    ClientData data[],
    Tcl_Interp *interp,
    int result)
{
    ((Interp *) interp)->varFramePtr = data[0];
    return result;
}

static int
TEOV_Exception(
    ClientData data[],
    Tcl_Interp *interp,
    int result)
{
    Interp *iPtr = (Interp *) interp;
    int allowExceptions = (PTR2INT(data[0]) & TCL_ALLOW_EXCEPTIONS);

    if (result != TCL_OK) {
	if (result == TCL_RETURN) {
	    result = TclUpdateReturnInfo(iPtr);
	}
	if ((result != TCL_OK) && (result != TCL_ERROR) && !allowExceptions) {
	    ProcessUnexpectedResult(interp, result);
	    result = TCL_ERROR;
	}
    }

    /*
     * We are returning to level 0, so should process TclResetCancellation. As
     * numLevels has not *yet* been decreased, do not call it: do the thing
     * here directly.
     */

    TclUnsetCancelFlags(iPtr);
    return result;
}

static int
TEOV_Error(
    ClientData data[],
    Tcl_Interp *interp,
    int result)
{
    Interp *iPtr = (Interp *) interp;
    Tcl_Obj *listPtr;
    const char *cmdString;
    size_t cmdLen;
    int objc = PTR2INT(data[0]);
    Tcl_Obj **objv = data[1];

    if ((result == TCL_ERROR) && !(iPtr->flags & ERR_ALREADY_LOGGED)) {
	/*
	 * If there was an error, a command string will be needed for the
	 * error log: get it out of the itemPtr. The details depend on the
	 * type.
	 */

	listPtr = Tcl_NewListObj(objc, objv);
	cmdString = TclGetStringFromObj(listPtr, &cmdLen);
	Tcl_LogCommandInfo(interp, cmdString, cmdString, cmdLen);
	Tcl_DecrRefCount(listPtr);
    }
    iPtr->flags &= ~ERR_ALREADY_LOGGED;
    return result;
}

static int
TEOV_NotFound(
    Tcl_Interp *interp,
    int objc,
    Tcl_Obj *const objv[],
    Namespace *lookupNsPtr)
{
    Command * cmdPtr;
    Interp *iPtr = (Interp *) interp;
    int i, newObjc, handlerObjc;
    Tcl_Obj **newObjv, **handlerObjv;
    CallFrame *varFramePtr = iPtr->varFramePtr;
    Namespace *currNsPtr = NULL;/* Used to check for and invoke any registered
				 * unknown command handler for the current
				 * namespace (TIP 181). */
    Namespace *savedNsPtr = NULL;

    currNsPtr = varFramePtr->nsPtr;
    if ((currNsPtr == NULL) || (currNsPtr->unknownHandlerPtr == NULL)) {
	currNsPtr = iPtr->globalNsPtr;
	if (currNsPtr == NULL) {
	    Tcl_Panic("Tcl_EvalObjv: NULL global namespace pointer");
	}
    }

    /*
     * Check to see if the resolution namespace has lost its unknown handler.
     * If so, reset it to "::unknown".
     */

    if (currNsPtr->unknownHandlerPtr == NULL) {
	TclNewLiteralStringObj(currNsPtr->unknownHandlerPtr, "::unknown");
	Tcl_IncrRefCount(currNsPtr->unknownHandlerPtr);
    }

    /*
     * Get the list of words for the unknown handler and allocate enough space
     * to hold both the handler prefix and all words of the command invokation
     * itself.
     */

    Tcl_ListObjGetElements(NULL, currNsPtr->unknownHandlerPtr,
	    &handlerObjc, &handlerObjv);
    newObjc = objc + handlerObjc;
    newObjv = TclStackAlloc(interp, sizeof(Tcl_Obj *) * newObjc);

    /*
     * Copy command prefix from unknown handler and add on the real command's
     * full argument list. Note that we only use memcpy() once because we have
     * to increment the reference count of all the handler arguments anyway.
     */

    for (i = 0; i < handlerObjc; ++i) {
	newObjv[i] = handlerObjv[i];
	Tcl_IncrRefCount(newObjv[i]);
    }
    memcpy(newObjv+handlerObjc, objv, sizeof(Tcl_Obj *) * objc);

    /*
     * Look up and invoke the handler (by recursive call to this function). If
     * there is no handler at all, instead of doing the recursive call we just
     * generate a generic error message; it would be an infinite-recursion
     * nightmare otherwise.
     *
     * In this case we worry a bit less about recursion for now, and call the
     * "blocking" interface.
     */

    cmdPtr = TEOV_LookupCmdFromObj(interp, newObjv[0], lookupNsPtr);
    if (cmdPtr == NULL) {
	Tcl_SetObjResult(interp, Tcl_ObjPrintf(
                "invalid command name \"%s\"", TclGetString(objv[0])));
        Tcl_SetErrorCode(interp, "TCL", "LOOKUP", "COMMAND",
                TclGetString(objv[0]), NULL);

	/*
	 * Release any resources we locked and allocated during the handler
	 * call.
	 */

	for (i = 0; i < handlerObjc; ++i) {
	    Tcl_DecrRefCount(newObjv[i]);
	}
	TclStackFree(interp, newObjv);
	return TCL_ERROR;
    }

    if (lookupNsPtr) {
	savedNsPtr = varFramePtr->nsPtr;
	varFramePtr->nsPtr = lookupNsPtr;
    }
    TclSkipTailcall(interp);
    TclNRAddCallback(interp, TEOV_NotFoundCallback, INT2PTR(handlerObjc),
	    newObjv, savedNsPtr, NULL);
    return TclNREvalObjv(interp, newObjc, newObjv, TCL_EVAL_NOERR, NULL);
}

static int
TEOV_NotFoundCallback(
    ClientData data[],
    Tcl_Interp *interp,
    int result)
{
    Interp *iPtr = (Interp *) interp;
    int objc = PTR2INT(data[0]);
    Tcl_Obj **objv = data[1];
    Namespace *savedNsPtr = data[2];

    int i;

    if (savedNsPtr) {
	iPtr->varFramePtr->nsPtr = savedNsPtr;
    }

    /*
     * Release any resources we locked and allocated during the handler call.
     */

    for (i = 0; i < objc; ++i) {
	Tcl_DecrRefCount(objv[i]);
    }
    TclStackFree(interp, objv);

    return result;
}

static int
TEOV_RunEnterTraces(
    Tcl_Interp *interp,
    Command **cmdPtrPtr,
    Tcl_Obj *commandPtr,
    int objc,
    Tcl_Obj *const objv[])
{
    Interp *iPtr = (Interp *) interp;
    Command *cmdPtr = *cmdPtrPtr;
    size_t length, newEpoch, cmdEpoch = cmdPtr->cmdEpoch;
    int traceCode = TCL_OK;
    const char *command = TclGetStringFromObj(commandPtr, &length);

    /*
     * Call trace functions.
     * Execute any command or execution traces. Note that we bump up the
     * command's reference count for the duration of the calling of the
     * traces so that the structure doesn't go away underneath our feet.
     */

    cmdPtr->refCount++;
    if (iPtr->tracePtr) {
	traceCode = TclCheckInterpTraces(interp, command, length,
		cmdPtr, TCL_OK, TCL_TRACE_ENTER_EXEC, objc, objv);
    }
    if ((cmdPtr->flags & CMD_HAS_EXEC_TRACES) && (traceCode == TCL_OK)) {
	traceCode = TclCheckExecutionTraces(interp, command, length,
		cmdPtr, TCL_OK, TCL_TRACE_ENTER_EXEC, objc, objv);
    }
    newEpoch = cmdPtr->cmdEpoch;
    TclCleanupCommandMacro(cmdPtr);

    if (traceCode != TCL_OK) {
	if (traceCode == TCL_ERROR) {
	    Tcl_Obj *info;

	    TclNewLiteralStringObj(info, "\n    (enter trace on \"");
	    Tcl_AppendLimitedToObj(info, command, length, 55, "...");
	    Tcl_AppendToObj(info, "\")", 2);
	    Tcl_AppendObjToErrorInfo(interp, info);
	    iPtr->flags |= ERR_ALREADY_LOGGED;
	}
	return traceCode;
    }
    if (cmdEpoch != newEpoch) {
	*cmdPtrPtr = NULL;
    }
    return TCL_OK;
}

static int
TEOV_RunLeaveTraces(
    ClientData data[],
    Tcl_Interp *interp,
    int result)
{
    Interp *iPtr = (Interp *) interp;
    int traceCode = TCL_OK;
    int objc = PTR2INT(data[0]);
    Tcl_Obj *commandPtr = data[1];
    Command *cmdPtr = data[2];
    Tcl_Obj **objv = data[3];
    size_t length;
    const char *command = TclGetStringFromObj(commandPtr, &length);

    if (!(cmdPtr->flags & CMD_IS_DELETED)) {
	if (cmdPtr->flags & CMD_HAS_EXEC_TRACES) {
	    traceCode = TclCheckExecutionTraces(interp, command, length,
		    cmdPtr, result, TCL_TRACE_LEAVE_EXEC, objc, objv);
	}
	if (iPtr->tracePtr != NULL && traceCode == TCL_OK) {
	    traceCode = TclCheckInterpTraces(interp, command, length,
		    cmdPtr, result, TCL_TRACE_LEAVE_EXEC, objc, objv);
	}
    }

    /*
     * As cmdPtr is set, TclNRRunCallbacks is about to reduce the numlevels.
     * Prevent that by resetting the cmdPtr field and dealing right here with
     * cmdPtr->refCount.
     */

    TclCleanupCommandMacro(cmdPtr);

    if (traceCode != TCL_OK) {
	if (traceCode == TCL_ERROR) {
	    Tcl_Obj *info;

	    TclNewLiteralStringObj(info, "\n    (leave trace on \"");
	    Tcl_AppendLimitedToObj(info, command, length, 55, "...");
	    Tcl_AppendToObj(info, "\")", 2);
	    Tcl_AppendObjToErrorInfo(interp, info);
	    iPtr->flags |= ERR_ALREADY_LOGGED;
	}
	result = traceCode;
    }
    Tcl_DecrRefCount(commandPtr);
    return result;
}

static inline Command *
TEOV_LookupCmdFromObj(
    Tcl_Interp *interp,
    Tcl_Obj *namePtr,
    Namespace *lookupNsPtr)
{
    Interp *iPtr = (Interp *) interp;
    Command *cmdPtr;
    Namespace *savedNsPtr = iPtr->varFramePtr->nsPtr;

    if (lookupNsPtr) {
	iPtr->varFramePtr->nsPtr = lookupNsPtr;
    }
    cmdPtr = (Command *) Tcl_GetCommandFromObj(interp, namePtr);
    iPtr->varFramePtr->nsPtr = savedNsPtr;
    return cmdPtr;
}

/*
 *----------------------------------------------------------------------
 *
 * Tcl_EvalTokensStandard --
 *
 *	Given an array of tokens parsed from a Tcl command (e.g., the tokens
 *	that make up a word or the index for an array variable) this function
 *	evaluates the tokens and concatenates their values to form a single
 *	result value.
 *
 * Results:
 *	The return value is a standard Tcl completion code such as TCL_OK or
 *	TCL_ERROR. A result or error message is left in interp's result.
 *
 * Side effects:
 *	Depends on the array of tokens being evaled.
 *
 *----------------------------------------------------------------------
 */

int
Tcl_EvalTokensStandard(
    Tcl_Interp *interp,		/* Interpreter in which to lookup variables,
				 * execute nested commands, and report
				 * errors. */
    Tcl_Token *tokenPtr,	/* Pointer to first in an array of tokens to
				 * evaluate and concatenate. */
    size_t count)			/* Number of tokens to consider at tokenPtr.
				 * Must be at least 1. */
{
    return TclSubstTokens(interp, tokenPtr, count, /* numLeftPtr */ NULL, 1,
	    NULL, NULL);
}

/*
 *----------------------------------------------------------------------
 *
 * Tcl_EvalEx, TclEvalEx --
 *
 *	This function evaluates a Tcl script without using the compiler or
 *	byte-code interpreter. It just parses the script, creates values for
 *	each word of each command, then calls EvalObjv to execute each
 *	command.
 *
 * Results:
 *	The return value is a standard Tcl completion code such as TCL_OK or
 *	TCL_ERROR. A result or error message is left in interp's result.
 *
 * Side effects:
 *	Depends on the script.
 *
 * TIP #280 : Keep public API, internally extended API.
 *----------------------------------------------------------------------
 */

int
Tcl_EvalEx(
    Tcl_Interp *interp,		/* Interpreter in which to evaluate the
				 * script. Also used for error reporting. */
    const char *script,		/* First character of script to evaluate. */
    size_t numBytes,		/* Number of bytes in script. If -1, the
				 * script consists of all bytes up to the
				 * first null character. */
    int flags)			/* Collection of OR-ed bits that control the
				 * evaluation of the script. Only
				 * TCL_EVAL_GLOBAL is currently supported. */
{
    return TclEvalEx(interp, script, numBytes, flags, 1, NULL, script);
}

int
TclEvalEx(
    Tcl_Interp *interp,		/* Interpreter in which to evaluate the
				 * script. Also used for error reporting. */
    const char *script,		/* First character of script to evaluate. */
    size_t numBytes,		/* Number of bytes in script. If -1, the
				 * script consists of all bytes up to the
				 * first NUL character. */
    int flags,			/* Collection of OR-ed bits that control the
				 * evaluation of the script. Only
				 * TCL_EVAL_GLOBAL is currently supported. */
    int line,			/* The line the script starts on. */
    int *clNextOuter,		/* Information about an outer context for */
    const char *outerScript)	/* continuation line data. This is set only in
				 * TclSubstTokens(), to properly handle
				 * [...]-nested commands. The 'outerScript'
				 * refers to the most-outer script containing
				 * the embedded command, which is refered to
				 * by 'script'. The 'clNextOuter' refers to
				 * the current entry in the table of
				 * continuation lines in this "master script",
				 * and the character offsets are relative to
				 * the 'outerScript' as well.
				 *
				 * If outerScript == script, then this call is
				 * for the outer-most script/command. See
				 * Tcl_EvalEx() and TclEvalObjEx() for places
				 * generating arguments for which this is
				 * true. */
{
    Interp *iPtr = (Interp *) interp;
    const char *p, *next;
    const unsigned int minObjs = 20;
    Tcl_Obj **objv, **objvSpace;
    int *expand, *lines, *lineSpace;
    Tcl_Token *tokenPtr;
    int bytesLeft, expandRequested, code = TCL_OK;
    size_t commandLength;
    CallFrame *savedVarFramePtr;/* Saves old copy of iPtr->varFramePtr in case
				 * TCL_EVAL_GLOBAL was set. */
    int allowExceptions = (iPtr->evalFlags & TCL_ALLOW_EXCEPTIONS);
    int gotParse = 0;
    unsigned int i, objectsUsed = 0;
				/* These variables keep track of how much
				 * state has been allocated while evaluating
				 * the script, so that it can be freed
				 * properly if an error occurs. */
    Tcl_Parse *parsePtr = TclStackAlloc(interp, sizeof(Tcl_Parse));
    CmdFrame *eeFramePtr = TclStackAlloc(interp, sizeof(CmdFrame));
    Tcl_Obj **stackObjArray =
	    TclStackAlloc(interp, minObjs * sizeof(Tcl_Obj *));
    int *expandStack = TclStackAlloc(interp, minObjs * sizeof(int));
    int *linesStack = TclStackAlloc(interp, minObjs * sizeof(int));
				/* TIP #280 Structures for tracking of command
				 * locations. */
    int *clNext = NULL;		/* Pointer for the tracking of invisible
				 * continuation lines. Initialized only if the
				 * caller gave us a table of locations to
				 * track, via scriptCLLocPtr. It always refers
				 * to the table entry holding the location of
				 * the next invisible continuation line to
				 * look for, while parsing the script. */

    if (iPtr->scriptCLLocPtr) {
	if (clNextOuter) {
	    clNext = clNextOuter;
	} else {
	    clNext = &iPtr->scriptCLLocPtr->loc[0];
	}
    }

    if (numBytes == TCL_AUTO_LENGTH) {
	numBytes = strlen(script);
    }
    Tcl_ResetResult(interp);

    savedVarFramePtr = iPtr->varFramePtr;
    if (flags & TCL_EVAL_GLOBAL) {
	iPtr->varFramePtr = iPtr->rootFramePtr;
    }

    /*
     * Each iteration through the following loop parses the next command from
     * the script and then executes it.
     */

    objv = objvSpace = stackObjArray;
    lines = lineSpace = linesStack;
    expand = expandStack;
    p = script;
    bytesLeft = numBytes;

    /*
     * TIP #280 Initialize tracking. Do not push on the frame stack yet.
     *
     * We open a new context, either for a sourced script, or 'eval'.
     * For sourced files we always have a path object, even if nothing was
     * specified in the interp itself. That makes code using it simpler as
     * NULL checks can be left out. Sourced file without path in the
     * 'scriptFile' is possible during Tcl initialization.
     */

    eeFramePtr->level = iPtr->cmdFramePtr ? iPtr->cmdFramePtr->level + 1 : 1;
    eeFramePtr->framePtr = iPtr->framePtr;
    eeFramePtr->nextPtr = iPtr->cmdFramePtr;
    eeFramePtr->nline = 0;
    eeFramePtr->line = NULL;
    eeFramePtr->cmdObj = NULL;

    iPtr->cmdFramePtr = eeFramePtr;
    if (iPtr->evalFlags & TCL_EVAL_FILE) {
	/*
	 * Set up for a sourced file.
	 */

	eeFramePtr->type = TCL_LOCATION_SOURCE;

	if (iPtr->scriptFile) {
	    /*
	     * Normalization here, to have the correct pwd. Should have
	     * negligible impact on performance, as the norm should have been
	     * done already by the 'source' invoking us, and it caches the
	     * result.
	     */

	    Tcl_Obj *norm = Tcl_FSGetNormalizedPath(interp, iPtr->scriptFile);

	    if (norm == NULL) {
		/*
		 * Error message in the interp result.
		 */

		code = TCL_ERROR;
		goto error;
	    }
	    eeFramePtr->data.eval.path = norm;
	} else {
	    TclNewLiteralStringObj(eeFramePtr->data.eval.path, "");
	}
	Tcl_IncrRefCount(eeFramePtr->data.eval.path);
    } else {
	/*
	 * Set up for plain eval.
	 */

	eeFramePtr->type = TCL_LOCATION_EVAL;
	eeFramePtr->data.eval.path = NULL;
    }

    iPtr->evalFlags = 0;
    do {
	if (Tcl_ParseCommand(interp, p, bytesLeft, 0, parsePtr) != TCL_OK) {
	    code = TCL_ERROR;
	    Tcl_LogCommandInfo(interp, script, parsePtr->commandStart,
		    parsePtr->term + 1 - parsePtr->commandStart);
	    goto posterror;
	}

	/*
	 * TIP #280 Track lines. The parser may have skipped text till it
	 * found the command we are now at. We have to count the lines in this
	 * block, and do not forget invisible continuation lines.
	 */

	TclAdvanceLines(&line, p, parsePtr->commandStart);
	TclAdvanceContinuations(&line, &clNext,
		parsePtr->commandStart - outerScript);

	gotParse = 1;
	if (parsePtr->numWords > 0) {
	    /*
	     * TIP #280. Track lines within the words of the current
	     * command. We use a separate pointer into the table of
	     * continuation line locations to not lose our position for the
	     * per-command parsing.
	     */

	    int wordLine = line;
	    const char *wordStart = parsePtr->commandStart;
	    int *wordCLNext = clNext;
	    unsigned int objectsNeeded = 0;
	    unsigned int numWords = parsePtr->numWords;

	    /*
	     * Generate an array of objects for the words of the command.
	     */

	    if (numWords > minObjs) {
		expand =    Tcl_Alloc(numWords * sizeof(int));
		objvSpace = Tcl_Alloc(numWords * sizeof(Tcl_Obj *));
		lineSpace = Tcl_Alloc(numWords * sizeof(int));
	    }
	    expandRequested = 0;
	    objv = objvSpace;
	    lines = lineSpace;

	    iPtr->cmdFramePtr = eeFramePtr->nextPtr;
	    for (objectsUsed = 0, tokenPtr = parsePtr->tokenPtr;
		    objectsUsed < numWords;
		    objectsUsed++, tokenPtr += tokenPtr->numComponents+1) {
		/*
		 * TIP #280. Track lines to current word. Save the information
		 * on a per-word basis, signaling dynamic words as needed.
		 * Make the information available to the recursively called
		 * evaluator as well, including the type of context (source
		 * vs. eval).
		 */

		TclAdvanceLines(&wordLine, wordStart, tokenPtr->start);
		TclAdvanceContinuations(&wordLine, &wordCLNext,
			tokenPtr->start - outerScript);
		wordStart = tokenPtr->start;

		lines[objectsUsed] = TclWordKnownAtCompileTime(tokenPtr, NULL)
			? wordLine : -1;

		if (eeFramePtr->type == TCL_LOCATION_SOURCE) {
		    iPtr->evalFlags |= TCL_EVAL_FILE;
		}

		code = TclSubstTokens(interp, tokenPtr+1,
			tokenPtr->numComponents, NULL, wordLine,
			wordCLNext, outerScript);

		iPtr->evalFlags = 0;

		if (code != TCL_OK) {
		    break;
		}
		objv[objectsUsed] = Tcl_GetObjResult(interp);
		Tcl_IncrRefCount(objv[objectsUsed]);
		if (tokenPtr->type == TCL_TOKEN_EXPAND_WORD) {
		    int numElements;

		    code = TclListObjLength(interp, objv[objectsUsed],
			    &numElements);
		    if (code == TCL_ERROR) {
			/*
			 * Attempt to expand a non-list.
			 */

			Tcl_AppendObjToErrorInfo(interp, Tcl_ObjPrintf(
				"\n    (expanding word %d)", objectsUsed));
			Tcl_DecrRefCount(objv[objectsUsed]);
			break;
		    }
		    expandRequested = 1;
		    expand[objectsUsed] = 1;

		    objectsNeeded += (numElements ? numElements : 1);
		} else {
		    expand[objectsUsed] = 0;
		    objectsNeeded++;
		}

		if (wordCLNext) {
		    TclContinuationsEnterDerived(objv[objectsUsed],
			    wordStart - outerScript, wordCLNext);
		}
	    } /* for loop */
	    iPtr->cmdFramePtr = eeFramePtr;
	    if (code != TCL_OK) {
		goto error;
	    }
	    if (expandRequested) {
		/*
		 * Some word expansion was requested. Check for objv resize.
		 */

		Tcl_Obj **copy = objvSpace;
		int *lcopy = lineSpace;
		int wordIdx = numWords;
		int objIdx = objectsNeeded - 1;

		if ((numWords > minObjs) || (objectsNeeded > minObjs)) {
		    objv = objvSpace =
			    Tcl_Alloc(objectsNeeded * sizeof(Tcl_Obj *));
		    lines = lineSpace = Tcl_Alloc(objectsNeeded * sizeof(int));
		}

		objectsUsed = 0;
		while (wordIdx--) {
		    if (expand[wordIdx]) {
			int numElements;
			Tcl_Obj **elements, *temp = copy[wordIdx];

			Tcl_ListObjGetElements(NULL, temp, &numElements,
				&elements);
			objectsUsed += numElements;
			while (numElements--) {
			    lines[objIdx] = -1;
			    objv[objIdx--] = elements[numElements];
			    Tcl_IncrRefCount(elements[numElements]);
			}
			Tcl_DecrRefCount(temp);
		    } else {
			lines[objIdx] = lcopy[wordIdx];
			objv[objIdx--] = copy[wordIdx];
			objectsUsed++;
		    }
		}
		objv += objIdx+1;

		if (copy != stackObjArray) {
		    Tcl_Free(copy);
		}
		if (lcopy != linesStack) {
		    Tcl_Free(lcopy);
		}
	    }

	    /*
	     * Execute the command and free the objects for its words.
	     *
	     * TIP #280: Remember the command itself for 'info frame'. We
	     * shorten the visible command by one char to exclude the
	     * termination character, if necessary. Here is where we put our
	     * frame on the stack of frames too. _After_ the nested commands
	     * have been executed.
	     */

	    eeFramePtr->cmd = parsePtr->commandStart;
	    eeFramePtr->len = parsePtr->commandSize;

	    if (parsePtr->term ==
		    parsePtr->commandStart + parsePtr->commandSize - 1) {
		eeFramePtr->len--;
	    }

	    eeFramePtr->nline = objectsUsed;
	    eeFramePtr->line = lines;

	    TclArgumentEnter(interp, objv, objectsUsed, eeFramePtr);
	    code = Tcl_EvalObjv(interp, objectsUsed, objv,
		    TCL_EVAL_NOERR | TCL_EVAL_SOURCE_IN_FRAME);
	    TclArgumentRelease(interp, objv, objectsUsed);

	    eeFramePtr->line = NULL;
	    eeFramePtr->nline = 0;
	    if (eeFramePtr->cmdObj) {
		Tcl_DecrRefCount(eeFramePtr->cmdObj);
		eeFramePtr->cmdObj = NULL;
	    }

	    if (code != TCL_OK) {
		goto error;
	    }
	    for (i = 0; i < objectsUsed; i++) {
		Tcl_DecrRefCount(objv[i]);
	    }
	    objectsUsed = 0;
	    if (objvSpace != stackObjArray) {
		Tcl_Free(objvSpace);
		objvSpace = stackObjArray;
		Tcl_Free(lineSpace);
		lineSpace = linesStack;
	    }

	    /*
	     * Free expand separately since objvSpace could have been
	     * reallocated above.
	     */

	    if (expand != expandStack) {
		Tcl_Free(expand);
		expand = expandStack;
	    }
	}

	/*
	 * Advance to the next command in the script.
	 *
	 * TIP #280 Track Lines. Now we track how many lines were in the
	 * executed command.
	 */

	next = parsePtr->commandStart + parsePtr->commandSize;
	bytesLeft -= next - p;
	p = next;
	TclAdvanceLines(&line, parsePtr->commandStart, p);
	Tcl_FreeParse(parsePtr);
	gotParse = 0;
    } while (bytesLeft > 0);
    iPtr->varFramePtr = savedVarFramePtr;
    code = TCL_OK;
    goto cleanup_return;

  error:
    /*
     * Generate and log various pieces of error information.
     */

    if (iPtr->numLevels == 0) {
	if (code == TCL_RETURN) {
	    code = TclUpdateReturnInfo(iPtr);
	}
	if ((code != TCL_OK) && (code != TCL_ERROR) && !allowExceptions) {
	    ProcessUnexpectedResult(interp, code);
	    code = TCL_ERROR;
	}
    }
    if ((code == TCL_ERROR) && !(iPtr->flags & ERR_ALREADY_LOGGED)) {
	commandLength = parsePtr->commandSize;
	if (parsePtr->term == parsePtr->commandStart + commandLength - 1) {
	    /*
	     * The terminator character (such as ; or ]) of the command where
	     * the error occurred is the last character in the parsed command.
	     * Reduce the length by one so that the error message doesn't
	     * include the terminator character.
	     */

	    commandLength -= 1;
	}
	Tcl_LogCommandInfo(interp, script, parsePtr->commandStart,
		commandLength);
    }
 posterror:
    iPtr->flags &= ~ERR_ALREADY_LOGGED;

    /*
     * Then free resources that had been allocated to the command.
     */

    for (i = 0; i < objectsUsed; i++) {
	Tcl_DecrRefCount(objv[i]);
    }
    if (gotParse) {
	Tcl_FreeParse(parsePtr);
    }
    if (objvSpace != stackObjArray) {
	Tcl_Free(objvSpace);
	Tcl_Free(lineSpace);
    }
    if (expand != expandStack) {
	Tcl_Free(expand);
    }
    iPtr->varFramePtr = savedVarFramePtr;

 cleanup_return:
    /*
     * TIP #280. Release the local CmdFrame, and its contents.
     */

    iPtr->cmdFramePtr = iPtr->cmdFramePtr->nextPtr;
    if (eeFramePtr->type == TCL_LOCATION_SOURCE) {
	Tcl_DecrRefCount(eeFramePtr->data.eval.path);
    }
    TclStackFree(interp, linesStack);
    TclStackFree(interp, expandStack);
    TclStackFree(interp, stackObjArray);
    TclStackFree(interp, eeFramePtr);
    TclStackFree(interp, parsePtr);

    return code;
}

/*
 *----------------------------------------------------------------------
 *
 * TclAdvanceLines --
 *
 *	This function is a helper which counts the number of lines in a block
 *	of text and advances an external counter.
 *
 * Results:
 *	None.
 *
 * Side effects:
 *	The specified counter is advanced per the number of lines found.
 *
 * TIP #280
 *----------------------------------------------------------------------
 */

void
TclAdvanceLines(
    int *line,
    const char *start,
    const char *end)
{
    const char *p;

    for (p = start; p < end; p++) {
	if (*p == '\n') {
	    (*line)++;
	}
    }
}

/*
 *----------------------------------------------------------------------
 *
 * TclAdvanceContinuations --
 *
 *	This procedure is a helper which counts the number of continuation
 *	lines (CL) in a block of text using a table of CL locations and
 *	advances an external counter, and the pointer into the table.
 *
 * Results:
 *	None.
 *
 * Side effects:
 *	The specified counter is advanced per the number of continuation lines
 *	found.
 *
 * TIP #280
 *----------------------------------------------------------------------
 */

void
TclAdvanceContinuations(
    int *line,
    int **clNextPtrPtr,
    int loc)
{
    /*
     * Track the invisible continuation lines embedded in a script, if any.
     * Here they are just spaces (already). They were removed by
     * TclSubstTokens via TclParseBackslash.
     *
     * *clNextPtrPtr         <=> We have continuation lines to track.
     * **clNextPtrPtr >= 0   <=> We are not beyond the last possible location.
     * loc >= **clNextPtrPtr <=> We stepped beyond the current cont. line.
     */

    while (*clNextPtrPtr && (**clNextPtrPtr >= 0)
	    && (loc >= **clNextPtrPtr)) {
	/*
	 * We just stepped over an invisible continuation line. Adjust the
	 * line counter and step to the table entry holding the location of
	 * the next continuation line to track.
	 */

	(*line)++;
	(*clNextPtrPtr)++;
    }
}

/*
 *----------------------------------------------------------------------
 * Note: The whole data structure access for argument location tracking is
 * hidden behind these three functions. The only parts open are the lineLAPtr
 * field in the Interp structure. The CFWord definition is internal to here.
 * Should make it easier to redo the data structures if we find something more
 * space/time efficient.
 */

/*
 *----------------------------------------------------------------------
 *
 * TclArgumentEnter --
 *
 *	This procedure is a helper for the TIP #280 uplevel extension. It
 *	enters location references for the arguments of a command to be
 *	invoked. Only the first entry has the actual data, further entries
 *	simply count the usage up.
 *
 * Results:
 *	None.
 *
 * Side effects:
 *	May allocate memory.
 *
 * TIP #280
 *----------------------------------------------------------------------
 */

void
TclArgumentEnter(
    Tcl_Interp *interp,
    Tcl_Obj **objv,
    int objc,
    CmdFrame *cfPtr)
{
    Interp *iPtr = (Interp *) interp;
    int isNew, i;
    Tcl_HashEntry *hPtr;
    CFWord *cfwPtr;

    for (i = 1; i < objc; i++) {
	/*
	 * Ignore argument words without line information (= dynamic). If they
	 * are variables they may have location information associated with
	 * that, either through globally recorded 'set' invokations, or
	 * literals in bytecode. Eitehr way there is no need to record
	 * something here.
	 */

	if (cfPtr->line[i] < 0) {
	    continue;
	}
	hPtr = Tcl_CreateHashEntry(iPtr->lineLAPtr, objv[i], &isNew);
	if (isNew) {
	    /*
	     * The word is not on the stack yet, remember the current location
	     * and initialize references.
	     */

	    cfwPtr = Tcl_Alloc(sizeof(CFWord));
	    cfwPtr->framePtr = cfPtr;
	    cfwPtr->word = i;
	    cfwPtr->refCount = 1;
	    Tcl_SetHashValue(hPtr, cfwPtr);
	} else {
	    /*
	     * The word is already on the stack, its current location is not
	     * relevant. Just remember the reference to prevent early removal.
	     */

	    cfwPtr = Tcl_GetHashValue(hPtr);
	    cfwPtr->refCount++;
	}
    }
}

/*
 *----------------------------------------------------------------------
 *
 * TclArgumentRelease --
 *
 *	This procedure is a helper for the TIP #280 uplevel extension. It
 *	removes the location references for the arguments of a command just
 *	done. Usage is counted down, the data is removed only when no user is
 *	left over.
 *
 * Results:
 *	None.
 *
 * Side effects:
 *	May release memory.
 *
 * TIP #280
 *----------------------------------------------------------------------
 */

void
TclArgumentRelease(
    Tcl_Interp *interp,
    Tcl_Obj **objv,
    int objc)
{
    Interp *iPtr = (Interp *) interp;
    int i;

    for (i = 1; i < objc; i++) {
	CFWord *cfwPtr;
	Tcl_HashEntry *hPtr =
		Tcl_FindHashEntry(iPtr->lineLAPtr, (char *) objv[i]);

	if (!hPtr) {
	    continue;
	}
	cfwPtr = Tcl_GetHashValue(hPtr);

	if (cfwPtr->refCount-- > 1) {
	    continue;
	}

	Tcl_Free(cfwPtr);
	Tcl_DeleteHashEntry(hPtr);
    }
}

/*
 *----------------------------------------------------------------------
 *
 * TclArgumentBCEnter --
 *
 *	This procedure is a helper for the TIP #280 uplevel extension. It
 *	enters location references for the literal arguments of commands in
 *	bytecode about to be invoked. Only the first entry has the actual
 *	data, further entries simply count the usage up.
 *
 * Results:
 *	None.
 *
 * Side effects:
 *	May allocate memory.
 *
 * TIP #280
 *----------------------------------------------------------------------
 */

void
TclArgumentBCEnter(
    Tcl_Interp *interp,
    Tcl_Obj *objv[],
    int objc,
    void *codePtr,
    CmdFrame *cfPtr,
    int cmd,
    size_t pc)
{
    ExtCmdLoc *eclPtr;
    int word;
    ECL *ePtr;
    CFWordBC *lastPtr = NULL;
    Interp *iPtr = (Interp *) interp;
    Tcl_HashEntry *hePtr =
	    Tcl_FindHashEntry(iPtr->lineBCPtr, (char *) codePtr);

    if (!hePtr) {
	return;
    }
    eclPtr = Tcl_GetHashValue(hePtr);
    ePtr = &eclPtr->loc[cmd];

    /*
     * ePtr->nline is the number of words originally parsed.
     *
     * objc is the number of elements getting invoked.
     *
     * If they are not the same, we arrived here by compiling an
     * ensemble dispatch.  Ensemble subcommands that lead to script
     * evaluation are not supposed to get compiled, because a command
     * such as [info level] in the script can expose some of the dispatch
     * shenanigans.  This means that we don't have to tend to the
     * housekeeping, and can escape now.
     */

    if (ePtr->nline != objc) {
        return;
    }

    /*
     * Having disposed of the ensemble cases, we can state...
     * A few truths ...
     * (1) ePtr->nline == objc
     * (2) (ePtr->line[word] < 0) => !literal, for all words
     * (3) (word == 0) => !literal
     *
     * Item (2) is why we can use objv to get the literals, and do not
     * have to save them at compile time.
     */

    for (word = 1; word < objc; word++) {
	if (ePtr->line[word] >= 0) {
	    int isnew;
	    Tcl_HashEntry *hPtr = Tcl_CreateHashEntry(iPtr->lineLABCPtr,
		objv[word], &isnew);
	    CFWordBC *cfwPtr = Tcl_Alloc(sizeof(CFWordBC));

	    cfwPtr->framePtr = cfPtr;
	    cfwPtr->obj = objv[word];
	    cfwPtr->pc = pc;
	    cfwPtr->word = word;
	    cfwPtr->nextPtr = lastPtr;
	    lastPtr = cfwPtr;

	    if (isnew) {
		/*
		 * The word is not on the stack yet, remember the current
		 * location and initialize references.
		 */

		cfwPtr->prevPtr = NULL;
	    } else {
		/*
		 * The object is already on the stack, however it may have
		 * a different location now (literal sharing may map
		 * multiple location to a single Tcl_Obj*. Save the old
		 * information in the new structure.
		 */

		cfwPtr->prevPtr = Tcl_GetHashValue(hPtr);
	    }

	    Tcl_SetHashValue(hPtr, cfwPtr);
	}
    } /* for */

    cfPtr->litarg = lastPtr;
}

/*
 *----------------------------------------------------------------------
 *
 * TclArgumentBCRelease --
 *
 *	This procedure is a helper for the TIP #280 uplevel extension. It
 *	removes the location references for the literal arguments of commands
 *	in bytecode just done. Usage is counted down, the data is removed only
 *	when no user is left over.
 *
 * Results:
 *	None.
 *
 * Side effects:
 *	May release memory.
 *
 * TIP #280
 *----------------------------------------------------------------------
 */

void
TclArgumentBCRelease(
    Tcl_Interp *interp,
    CmdFrame *cfPtr)
{
    Interp *iPtr = (Interp *) interp;
    CFWordBC *cfwPtr = (CFWordBC *) cfPtr->litarg;

    while (cfwPtr) {
	CFWordBC *nextPtr = cfwPtr->nextPtr;
	Tcl_HashEntry *hPtr =
		Tcl_FindHashEntry(iPtr->lineLABCPtr, (char *) cfwPtr->obj);
	CFWordBC *xPtr = Tcl_GetHashValue(hPtr);

	if (xPtr != cfwPtr) {
	    Tcl_Panic("TclArgumentBC Enter/Release Mismatch");
	}

	if (cfwPtr->prevPtr) {
	    Tcl_SetHashValue(hPtr, cfwPtr->prevPtr);
	} else {
	    Tcl_DeleteHashEntry(hPtr);
	}

	Tcl_Free(cfwPtr);
	cfwPtr = nextPtr;
    }

    cfPtr->litarg = NULL;
}

/*
 *----------------------------------------------------------------------
 *
 * TclArgumentGet --
 *
 *	This procedure is a helper for the TIP #280 uplevel extension. It
 *	finds the location references for a Tcl_Obj, if any.
 *
 * Results:
 *	None.
 *
 * Side effects:
 *	Writes found location information into the result arguments.
 *
 * TIP #280
 *----------------------------------------------------------------------
 */

void
TclArgumentGet(
    Tcl_Interp *interp,
    Tcl_Obj *obj,
    CmdFrame **cfPtrPtr,
    int *wordPtr)
{
    Interp *iPtr = (Interp *) interp;
    Tcl_HashEntry *hPtr;
    CmdFrame *framePtr;

    /*
     * An object which either has no string rep or else is a canonical list is
     * guaranteed to have been generated dynamically: bail out, this cannot
     * have a usable absolute location. _Do not touch_ the information the set
     * up by the caller. It knows better than us.
     */

    if (!TclHasStringRep(obj) || TclListObjIsCanonical(obj)) {
	return;
    }

    /*
     * First look for location information recorded in the argument
     * stack. That is nearest.
     */

    hPtr = Tcl_FindHashEntry(iPtr->lineLAPtr, (char *) obj);
    if (hPtr) {
	CFWord *cfwPtr = Tcl_GetHashValue(hPtr);

	*wordPtr = cfwPtr->word;
	*cfPtrPtr = cfwPtr->framePtr;
	return;
    }

    /*
     * Check if the Tcl_Obj has location information as a bytecode literal, in
     * that stack.
     */

    hPtr = Tcl_FindHashEntry(iPtr->lineLABCPtr, (char *) obj);
    if (hPtr) {
	CFWordBC *cfwPtr = Tcl_GetHashValue(hPtr);

	framePtr = cfwPtr->framePtr;
	framePtr->data.tebc.pc = (char *) (((ByteCode *)
		framePtr->data.tebc.codePtr)->codeStart + cfwPtr->pc);
	*cfPtrPtr = cfwPtr->framePtr;
	*wordPtr = cfwPtr->word;
	return;
    }
}

/*
 *----------------------------------------------------------------------
 *
 * Tcl_EvalObjEx, TclEvalObjEx --
 *
 *	Execute Tcl commands stored in a Tcl object. These commands are
 *	compiled into bytecodes if necessary, unless TCL_EVAL_DIRECT is
 *	specified.
 *
 *	If the flag TCL_EVAL_DIRECT is passed in, the value of invoker
 *	must be NULL.  Support for non-NULL invokers in that mode has
 *	been removed since it was unused and untested.  Failure to
 *	follow this limitation will lead to an assertion panic.
 *
 * Results:
 *	The return value is one of the return codes defined in tcl.h (such as
 *	TCL_OK), and the interpreter's result contains a value to supplement
 *	the return code.
 *
 * Side effects:
 *	The object is converted, if necessary, to a ByteCode object that holds
 *	the bytecode instructions for the commands. Executing the commands
 *	will almost certainly have side effects that depend on those commands.
 *
 * TIP #280 : Keep public API, internally extended API.
 *----------------------------------------------------------------------
 */

int
Tcl_EvalObjEx(
    Tcl_Interp *interp,		/* Token for command interpreter (returned by
				 * a previous call to Tcl_CreateInterp). */
    Tcl_Obj *objPtr,	/* Pointer to object containing commands to
				 * execute. */
    int flags)			/* Collection of OR-ed bits that control the
				 * evaluation of the script. Supported values
				 * are TCL_EVAL_GLOBAL and TCL_EVAL_DIRECT. */
{
    return TclEvalObjEx(interp, objPtr, flags, NULL, 0);
}

int
TclEvalObjEx(
    Tcl_Interp *interp,		/* Token for command interpreter (returned by
				 * a previous call to Tcl_CreateInterp). */
    Tcl_Obj *objPtr,	/* Pointer to object containing commands to
				 * execute. */
    int flags,			/* Collection of OR-ed bits that control the
				 * evaluation of the script. Supported values
				 * are TCL_EVAL_GLOBAL and TCL_EVAL_DIRECT. */
    const CmdFrame *invoker,	/* Frame of the command doing the eval. */
    int word)			/* Index of the word which is in objPtr. */
{
    int result = TCL_OK;
    NRE_callback *rootPtr = TOP_CB(interp);

    result = TclNREvalObjEx(interp, objPtr, flags, invoker, word);
    return TclNRRunCallbacks(interp, result, rootPtr);
}

int
TclNREvalObjEx(
    Tcl_Interp *interp,		/* Token for command interpreter (returned by
				 * a previous call to Tcl_CreateInterp). */
    Tcl_Obj *objPtr,	/* Pointer to object containing commands to
				 * execute. */
    int flags,			/* Collection of OR-ed bits that control the
				 * evaluation of the script. Supported values
				 * are TCL_EVAL_GLOBAL and TCL_EVAL_DIRECT. */
    const CmdFrame *invoker,	/* Frame of the command doing the eval. */
    int word)			/* Index of the word which is in objPtr. */
{
    Interp *iPtr = (Interp *) interp;
    int result;

    /*
     * This function consists of three independent blocks for: direct
     * evaluation of canonical lists, compilation and bytecode execution and
     * finally direct evaluation. Precisely one of these blocks will be run.
     */

    if (TclListObjIsCanonical(objPtr)) {
	CmdFrame *eoFramePtr = NULL;
	int objc;
	Tcl_Obj *listPtr, **objv;

	/*
	 * Canonical List Optimization:  In this case, we
	 * can safely use Tcl_EvalObjv instead and get an appreciable
	 * improvement in execution speed. This is because it allows us to
	 * avoid a setFromAny step that would just pack everything into a
	 * string and back out again.
	 *
	 * This also preserves any associations between list elements and
	 * location information for such elements.
	 */

	/*
	 * Shimmer protection! Always pass an unshared obj. The caller could
	 * incr the refCount of objPtr AFTER calling us! To be completely safe
	 * we always make a copy. The callback takes care od the refCounts for
	 * both listPtr and objPtr.
	 *
	 * TODO: Create a test to demo this need, or eliminate it.
	 * FIXME OPT: preserve just the internal rep?
	 */

	Tcl_IncrRefCount(objPtr);
	listPtr = TclListObjCopy(interp, objPtr);
	Tcl_IncrRefCount(listPtr);

	if (word != INT_MIN) {
	    /*
	     * TIP #280 Structures for tracking lines. As we know that this is
	     * dynamic execution we ignore the invoker, even if known.
	     *
	     * TIP #280. We do _not_ compute all the line numbers for the
	     * words in the command. For the eval of a pure list the most
	     * sensible choice is to put all words on line 1. Given that we
	     * neither need memory for them nor compute anything. 'line' is
	     * left NULL. The two places using this information (TclInfoFrame,
	     * and TclInitCompileEnv), are special-cased to use the proper
	     * line number directly instead of accessing the 'line' array.
	     *
	     * Note that we use (word==INTMIN) to signal that no command frame
	     * should be pushed, as needed by alias and ensemble redirections.
	     */

	    eoFramePtr = TclStackAlloc(interp, sizeof(CmdFrame));
	    eoFramePtr->nline = 0;
	    eoFramePtr->line = NULL;

	    eoFramePtr->type = TCL_LOCATION_EVAL;
	    eoFramePtr->level = (iPtr->cmdFramePtr == NULL?
		    1 : iPtr->cmdFramePtr->level + 1);
	    eoFramePtr->framePtr = iPtr->framePtr;
	    eoFramePtr->nextPtr = iPtr->cmdFramePtr;

	    eoFramePtr->cmdObj = objPtr;
	    eoFramePtr->cmd = NULL;
	    eoFramePtr->len = 0;
	    eoFramePtr->data.eval.path = NULL;

	    iPtr->cmdFramePtr = eoFramePtr;

	    flags |= TCL_EVAL_SOURCE_IN_FRAME;
	}

	TclMarkTailcall(interp);
        TclNRAddCallback(interp, TEOEx_ListCallback, listPtr, eoFramePtr,
		objPtr, NULL);

	TclListObjGetElements(NULL, listPtr, &objc, &objv);
	return TclNREvalObjv(interp, objc, objv, flags, NULL);
    }

    if (!(flags & TCL_EVAL_DIRECT)) {
	/*
	 * Let the compiler/engine subsystem do the evaluation.
	 *
	 * TIP #280 The invoker provides us with the context for the script.
	 * We transfer this to the byte code compiler.
	 */

	int allowExceptions = (iPtr->evalFlags & TCL_ALLOW_EXCEPTIONS);
	ByteCode *codePtr;
	CallFrame *savedVarFramePtr = NULL;	/* Saves old copy of
						 * iPtr->varFramePtr in case
						 * TCL_EVAL_GLOBAL was set. */

        if (TclInterpReady(interp) != TCL_OK) {
            return TCL_ERROR;
        }
	if (flags & TCL_EVAL_GLOBAL) {
	    savedVarFramePtr = iPtr->varFramePtr;
	    iPtr->varFramePtr = iPtr->rootFramePtr;
	}
	Tcl_IncrRefCount(objPtr);
	codePtr = TclCompileObj(interp, objPtr, invoker, word);

	TclNRAddCallback(interp, TEOEx_ByteCodeCallback, savedVarFramePtr,
		objPtr, INT2PTR(allowExceptions), NULL);
        return TclNRExecuteByteCode(interp, codePtr);
    }

    {
	/*
	 * We're not supposed to use the compiler or byte-code
	 * interpreter. Let Tcl_EvalEx evaluate the command directly (and
	 * probably more slowly).
	 */

	const char *script;
	size_t numSrcBytes;

	/*
	 * Now we check if we have data about invisible continuation lines for
	 * the script, and make it available to the direct script parser and
	 * evaluator we are about to call, if so.
	 *
	 * It may be possible that the script Tcl_Obj* can be free'd while the
	 * evaluator is using it, leading to the release of the associated
	 * ContLineLoc structure as well. To ensure that the latter doesn't
	 * happen we set a lock on it. We release this lock later in this
	 * function, after the evaluator is done. The relevant "lineCLPtr"
	 * hashtable is managed in the file "tclObj.c".
	 *
	 * Another important action is to save (and later restore) the
	 * continuation line information of the caller, in case we are
	 * executing nested commands in the eval/direct path.
	 */

	ContLineLoc *saveCLLocPtr = iPtr->scriptCLLocPtr;

	assert(invoker == NULL);

	iPtr->scriptCLLocPtr = TclContinuationsGet(objPtr);

	Tcl_IncrRefCount(objPtr);

	script = TclGetStringFromObj(objPtr, &numSrcBytes);
	result = Tcl_EvalEx(interp, script, numSrcBytes, flags);

	TclDecrRefCount(objPtr);

	iPtr->scriptCLLocPtr = saveCLLocPtr;
	return result;
    }
}

static int
TEOEx_ByteCodeCallback(
    ClientData data[],
    Tcl_Interp *interp,
    int result)
{
    Interp *iPtr = (Interp *) interp;
    CallFrame *savedVarFramePtr = data[0];
    Tcl_Obj *objPtr = data[1];
    int allowExceptions = PTR2INT(data[2]);

    if (iPtr->numLevels == 0) {
	if (result == TCL_RETURN) {
	    result = TclUpdateReturnInfo(iPtr);
	}
	if ((result != TCL_OK) && (result != TCL_ERROR) && !allowExceptions) {
	    const char *script;
	    size_t numSrcBytes;

	    ProcessUnexpectedResult(interp, result);
	    result = TCL_ERROR;
	    script = TclGetStringFromObj(objPtr, &numSrcBytes);
	    Tcl_LogCommandInfo(interp, script, script, numSrcBytes);
	}

	/*
	 * We are returning to level 0, so should call TclResetCancellation.
	 * Let us just unset the flags inline.
	 */

	TclUnsetCancelFlags(iPtr);
    }
    iPtr->evalFlags = 0;

    /*
     * Restore the callFrame if this was a TCL_EVAL_GLOBAL.
     */

    if (savedVarFramePtr) {
	iPtr->varFramePtr = savedVarFramePtr;
    }

    TclDecrRefCount(objPtr);
    return result;
}

static int
TEOEx_ListCallback(
    ClientData data[],
    Tcl_Interp *interp,
    int result)
{
    Interp *iPtr = (Interp *) interp;
    Tcl_Obj *listPtr = data[0];
    CmdFrame *eoFramePtr = data[1];
    Tcl_Obj *objPtr = data[2];

    /*
     * Remove the cmdFrame
     */

    if (eoFramePtr) {
	iPtr->cmdFramePtr = eoFramePtr->nextPtr;
	TclStackFree(interp, eoFramePtr);
    }
    TclDecrRefCount(objPtr);
    TclDecrRefCount(listPtr);

    return result;
}

/*
 *----------------------------------------------------------------------
 *
 * ProcessUnexpectedResult --
 *
 *	Function called by Tcl_EvalObj to set the interpreter's result value
 *	to an appropriate error message when the code it evaluates returns an
 *	unexpected result code (not TCL_OK and not TCL_ERROR) to the topmost
 *	evaluation level.
 *
 * Results:
 *	None.
 *
 * Side effects:
 *	The interpreter result is set to an error message appropriate to the
 *	result code.
 *
 *----------------------------------------------------------------------
 */

static void
ProcessUnexpectedResult(
    Tcl_Interp *interp,		/* The interpreter in which the unexpected
				 * result code was returned. */
    int returnCode)		/* The unexpected result code. */
{
    char buf[TCL_INTEGER_SPACE];

    Tcl_ResetResult(interp);
    if (returnCode == TCL_BREAK) {
	Tcl_SetObjResult(interp, Tcl_NewStringObj(
		"invoked \"break\" outside of a loop", -1));
    } else if (returnCode == TCL_CONTINUE) {
	Tcl_SetObjResult(interp, Tcl_NewStringObj(
		"invoked \"continue\" outside of a loop", -1));
    } else {
	Tcl_SetObjResult(interp, Tcl_ObjPrintf(
		"command returned bad code: %d", returnCode));
    }
    sprintf(buf, "%d", returnCode);
    Tcl_SetErrorCode(interp, "TCL", "UNEXPECTED_RESULT_CODE", buf, NULL);
}

/*
 *---------------------------------------------------------------------------
 *
 * Tcl_ExprLong, Tcl_ExprDouble, Tcl_ExprBoolean --
 *
 *	Functions to evaluate an expression and return its value in a
 *	particular form.
 *
 * Results:
 *	Each of the functions below returns a standard Tcl result. If an error
 *	occurs then an error message is left in the interp's result. Otherwise
 *	the value of the expression, in the appropriate form, is stored at
 *	*ptr. If the expression had a result that was incompatible with the
 *	desired form then an error is returned.
 *
 * Side effects:
 *	None.
 *
 *---------------------------------------------------------------------------
 */

int
Tcl_ExprLong(
    Tcl_Interp *interp,		/* Context in which to evaluate the
				 * expression. */
    const char *exprstring,	/* Expression to evaluate. */
    long *ptr)			/* Where to store result. */
{
    Tcl_Obj *exprPtr;
    int result = TCL_OK;
    if (*exprstring == '\0') {
	/*
	 * Legacy compatibility - return 0 for the zero-length string.
	 */

	*ptr = 0;
    } else {
	exprPtr = Tcl_NewStringObj(exprstring, -1);
	Tcl_IncrRefCount(exprPtr);
	result = Tcl_ExprLongObj(interp, exprPtr, ptr);
	Tcl_DecrRefCount(exprPtr);
    }
    return result;
}

int
Tcl_ExprDouble(
    Tcl_Interp *interp,		/* Context in which to evaluate the
				 * expression. */
    const char *exprstring,	/* Expression to evaluate. */
    double *ptr)		/* Where to store result. */
{
    Tcl_Obj *exprPtr;
    int result = TCL_OK;

    if (*exprstring == '\0') {
	/*
	 * Legacy compatibility - return 0 for the zero-length string.
	 */

	*ptr = 0.0;
    } else {
	exprPtr = Tcl_NewStringObj(exprstring, -1);
	Tcl_IncrRefCount(exprPtr);
	result = Tcl_ExprDoubleObj(interp, exprPtr, ptr);
	Tcl_DecrRefCount(exprPtr);
				/* Discard the expression object. */
    }
    return result;
}

int
Tcl_ExprBoolean(
    Tcl_Interp *interp,		/* Context in which to evaluate the
				 * expression. */
    const char *exprstring,	/* Expression to evaluate. */
    int *ptr)			/* Where to store 0/1 result. */
{
    if (*exprstring == '\0') {
	/*
	 * An empty string. Just set the result boolean to 0 (false).
	 */

	*ptr = 0;
	return TCL_OK;
    } else {
	int result;
	Tcl_Obj *exprPtr = Tcl_NewStringObj(exprstring, -1);

	Tcl_IncrRefCount(exprPtr);
	result = Tcl_ExprBooleanObj(interp, exprPtr, ptr);
	Tcl_DecrRefCount(exprPtr);
	return result;
    }
}

/*
 *--------------------------------------------------------------
 *
 * Tcl_ExprLongObj, Tcl_ExprDoubleObj, Tcl_ExprBooleanObj --
 *
 *	Functions to evaluate an expression in an object and return its value
 *	in a particular form.
 *
 * Results:
 *	Each of the functions below returns a standard Tcl result object. If
 *	an error occurs then an error message is left in the interpreter's
 *	result. Otherwise the value of the expression, in the appropriate
 *	form, is stored at *ptr. If the expression had a result that was
 *	incompatible with the desired form then an error is returned.
 *
 * Side effects:
 *	None.
 *
 *--------------------------------------------------------------
 */

int
Tcl_ExprLongObj(
    Tcl_Interp *interp,		/* Context in which to evaluate the
				 * expression. */
    Tcl_Obj *objPtr,	/* Expression to evaluate. */
    long *ptr)			/* Where to store long result. */
{
    Tcl_Obj *resultPtr;
    int result, type;
    double d;
    ClientData internalPtr;

    result = Tcl_ExprObj(interp, objPtr, &resultPtr);
    if (result != TCL_OK) {
	return TCL_ERROR;
    }

    if (TclGetNumberFromObj(interp, resultPtr, &internalPtr, &type)!=TCL_OK) {
	return TCL_ERROR;
    }

    switch (type) {
    case TCL_NUMBER_DOUBLE: {
	mp_int big;

	d = *((const double *) internalPtr);
	Tcl_DecrRefCount(resultPtr);
	if (Tcl_InitBignumFromDouble(interp, d, &big) != TCL_OK) {
	    return TCL_ERROR;
	}
	resultPtr = Tcl_NewBignumObj(&big);
    }
    /* FALLTHRU */
    case TCL_NUMBER_INT:
    case TCL_NUMBER_BIG:
	result = TclGetLongFromObj(interp, resultPtr, ptr);
	break;

    case TCL_NUMBER_NAN:
	Tcl_GetDoubleFromObj(interp, resultPtr, &d);
	result = TCL_ERROR;
    }

    Tcl_DecrRefCount(resultPtr);/* Discard the result object. */
    return result;
}

int
Tcl_ExprDoubleObj(
    Tcl_Interp *interp,		/* Context in which to evaluate the
				 * expression. */
    Tcl_Obj *objPtr,	/* Expression to evaluate. */
    double *ptr)		/* Where to store double result. */
{
    Tcl_Obj *resultPtr;
    int result, type;
    ClientData internalPtr;

    result = Tcl_ExprObj(interp, objPtr, &resultPtr);
    if (result != TCL_OK) {
	return TCL_ERROR;
    }

    result = TclGetNumberFromObj(interp, resultPtr, &internalPtr, &type);
    if (result == TCL_OK) {
	switch (type) {
	case TCL_NUMBER_NAN:
#ifndef ACCEPT_NAN
	    result = Tcl_GetDoubleFromObj(interp, resultPtr, ptr);
	    break;
#endif
	case TCL_NUMBER_DOUBLE:
	    *ptr = *((const double *) internalPtr);
	    result = TCL_OK;
	    break;
	default:
	    result = Tcl_GetDoubleFromObj(interp, resultPtr, ptr);
	}
    }
    Tcl_DecrRefCount(resultPtr);/* Discard the result object. */
    return result;
}

int
Tcl_ExprBooleanObj(
    Tcl_Interp *interp,		/* Context in which to evaluate the
				 * expression. */
    Tcl_Obj *objPtr,	/* Expression to evaluate. */
    int *ptr)			/* Where to store 0/1 result. */
{
    Tcl_Obj *resultPtr;
    int result;

    result = Tcl_ExprObj(interp, objPtr, &resultPtr);
    if (result == TCL_OK) {
	result = Tcl_GetBooleanFromObj(interp, resultPtr, ptr);
	Tcl_DecrRefCount(resultPtr);
				/* Discard the result object. */
    }
    return result;
}

/*
 *----------------------------------------------------------------------
 *
 * TclObjInvokeNamespace --
 *
 *	Object version: Invokes a Tcl command, given an objv/objc, from either
 *	the exposed or hidden set of commands in the given interpreter.
 *
 *	NOTE: The command is invoked in the global stack frame of the
 *	interpreter or namespace, thus it cannot see any current state on the
 *	stack of that interpreter.
 *
 * Results:
 *	A standard Tcl result.
 *
 * Side effects:
 *	Whatever the command does.
 *
 *----------------------------------------------------------------------
 */

int
TclObjInvokeNamespace(
    Tcl_Interp *interp,		/* Interpreter in which command is to be
				 * invoked. */
    int objc,			/* Count of arguments. */
    Tcl_Obj *const objv[],	/* Argument objects; objv[0] points to the
				 * name of the command to invoke. */
    Tcl_Namespace *nsPtr,	/* The namespace to use. */
    int flags)			/* Combination of flags controlling the call:
				 * TCL_INVOKE_HIDDEN, TCL_INVOKE_NO_UNKNOWN,
				 * or TCL_INVOKE_NO_TRACEBACK. */
{
    int result;
    Tcl_CallFrame *framePtr;

    /*
     * Make the specified namespace the current namespace and invoke the
     * command.
     */

    (void) TclPushStackFrame(interp, &framePtr, nsPtr, /*isProcFrame*/0);
    result = TclObjInvoke(interp, objc, objv, flags);

    TclPopStackFrame(interp);
    return result;
}

/*
 *----------------------------------------------------------------------
 *
 * TclObjInvoke --
 *
 *	Invokes a Tcl command, given an objv/objc, from either the exposed or
 *	the hidden sets of commands in the given interpreter.
 *
 * Results:
 *	A standard Tcl object result.
 *
 * Side effects:
 *	Whatever the command does.
 *
 *----------------------------------------------------------------------
 */

int
TclObjInvoke(
    Tcl_Interp *interp,		/* Interpreter in which command is to be
				 * invoked. */
    int objc,			/* Count of arguments. */
    Tcl_Obj *const objv[],	/* Argument objects; objv[0] points to the
				 * name of the command to invoke. */
    int flags)			/* Combination of flags controlling the call:
				 * TCL_INVOKE_HIDDEN, TCL_INVOKE_NO_UNKNOWN,
				 * or TCL_INVOKE_NO_TRACEBACK. */
{
    if (interp == NULL) {
	return TCL_ERROR;
    }
    if ((objc < 1) || (objv == NULL)) {
	Tcl_SetObjResult(interp, Tcl_NewStringObj(
                "illegal argument vector", -1));
	return TCL_ERROR;
    }
    if ((flags & TCL_INVOKE_HIDDEN) == 0) {
	Tcl_Panic("TclObjInvoke: called without TCL_INVOKE_HIDDEN");
    }
    return Tcl_NRCallObjProc(interp, TclNRInvoke, NULL, objc, objv);
}

int
TclNRInvoke(
    ClientData clientData,
    Tcl_Interp *interp,
    int objc,
    Tcl_Obj *const objv[])
{
    Interp *iPtr = (Interp *) interp;
    Tcl_HashTable *hTblPtr;	/* Table of hidden commands. */
    const char *cmdName;	/* Name of the command from objv[0]. */
    Tcl_HashEntry *hPtr = NULL;
    Command *cmdPtr;

    cmdName = TclGetString(objv[0]);
    hTblPtr = iPtr->hiddenCmdTablePtr;
    if (hTblPtr != NULL) {
	hPtr = Tcl_FindHashEntry(hTblPtr, cmdName);
    }
    if (hPtr == NULL) {
	Tcl_SetObjResult(interp, Tcl_ObjPrintf(
                "invalid hidden command name \"%s\"", cmdName));
        Tcl_SetErrorCode(interp, "TCL", "LOOKUP", "HIDDENTOKEN", cmdName,
                NULL);
	return TCL_ERROR;
    }
    cmdPtr = Tcl_GetHashValue(hPtr);

    /*
     * Avoid the exception-handling brain damage when numLevels == 0
     */

    iPtr->numLevels++;
    Tcl_NRAddCallback(interp, NRPostInvoke, NULL, NULL, NULL, NULL);

    /*
     * Normal command resolution of objv[0] isn't going to find cmdPtr.
     * That's the whole point of **hidden** commands.  So tell the Eval core
     * machinery not to even try (and risk finding something wrong).
     */

    return TclNREvalObjv(interp, objc, objv, TCL_EVAL_NORESOLVE, cmdPtr);
}

static int
NRPostInvoke(
    ClientData clientData[],
    Tcl_Interp *interp,
    int result)
{
    Interp *iPtr = (Interp *)interp;
    iPtr->numLevels--;
    return result;
}

/*
 *---------------------------------------------------------------------------
 *
 * Tcl_ExprString --
 *
 *	Evaluate an expression in a string and return its value in string
 *	form.
 *
 * Results:
 *	A standard Tcl result. If the result is TCL_OK, then the interp's
 *	result is set to the string value of the expression. If the result is
 *	TCL_ERROR, then the interp's result contains an error message.
 *
 * Side effects:
 *	A Tcl object is allocated to hold a copy of the expression string.
 *	This expression object is passed to Tcl_ExprObj and then deallocated.
 *
 *---------------------------------------------------------------------------
 */

int
Tcl_ExprString(
    Tcl_Interp *interp,		/* Context in which to evaluate the
				 * expression. */
    const char *expr)		/* Expression to evaluate. */
{
    int code = TCL_OK;

    if (expr[0] == '\0') {
	/*
	 * An empty string. Just set the interpreter's result to 0.
	 */

	Tcl_SetObjResult(interp, Tcl_NewWideIntObj(0));
    } else {
	Tcl_Obj *resultPtr, *exprObj = Tcl_NewStringObj(expr, -1);

	Tcl_IncrRefCount(exprObj);
	code = Tcl_ExprObj(interp, exprObj, &resultPtr);
	Tcl_DecrRefCount(exprObj);
	if (code == TCL_OK) {
	    Tcl_SetObjResult(interp, resultPtr);
	    Tcl_DecrRefCount(resultPtr);
	}
    }
    return code;
}

/*
 *----------------------------------------------------------------------
 *
 * Tcl_AppendObjToErrorInfo --
 *
 *	Add a Tcl_Obj value to the errorInfo field that describes the current
 *	error.
 *
 * Results:
 *	None.
 *
 * Side effects:
 *	The value of the Tcl_obj is appended to the errorInfo field. If we are
 *	just starting to log an error, errorInfo is initialized from the error
 *	message in the interpreter's result.
 *
 *----------------------------------------------------------------------
 */

void
Tcl_AppendObjToErrorInfo(
    Tcl_Interp *interp,		/* Interpreter to which error information
				 * pertains. */
    Tcl_Obj *objPtr)		/* Message to record. */
{
    size_t length;
    const char *message = TclGetStringFromObj(objPtr, &length);
    Interp *iPtr = (Interp *) interp;

    Tcl_IncrRefCount(objPtr);

    /*
     * If we are just starting to log an error, errorInfo is initialized from
     * the error message in the interpreter's result.
     */

    iPtr->flags |= ERR_LEGACY_COPY;
    if (iPtr->errorInfo == NULL) {
	iPtr->errorInfo = iPtr->objResultPtr;
	Tcl_IncrRefCount(iPtr->errorInfo);
	if (!iPtr->errorCode) {
	    Tcl_SetErrorCode(interp, "NONE", NULL);
	}
    }

    /*
     * Now append "message" to the end of errorInfo.
     */

    if (length != 0) {
	if (Tcl_IsShared(iPtr->errorInfo)) {
	    Tcl_DecrRefCount(iPtr->errorInfo);
	    iPtr->errorInfo = Tcl_DuplicateObj(iPtr->errorInfo);
	    Tcl_IncrRefCount(iPtr->errorInfo);
	}
	Tcl_AppendToObj(iPtr->errorInfo, message, length);
    }
    Tcl_DecrRefCount(objPtr);
}

/*
 *----------------------------------------------------------------------
 *
 * Tcl_VarEval --
 *
 *	Given a variable number of string arguments, concatenate them all
 *	together and execute the result as a Tcl command.
 *
 * Results:
 *	A standard Tcl return result. An error message or other result may be
 *	left in the interp.
 *
 * Side effects:
 *	Depends on what was done by the command.
 *
 *----------------------------------------------------------------------
 */
	/* ARGSUSED */
int
Tcl_VarEval(
    Tcl_Interp *interp,
    ...)
{
    va_list argList;
    int result;
    Tcl_DString buf;
    char *string;

    va_start(argList, interp);
    /*
     * Copy the strings one after the other into a single larger string. Use
     * stack-allocated space for small commands, but if the command gets too
     * large than call Tcl_Alloc to create the space.
     */

    Tcl_DStringInit(&buf);
    while (1) {
	string = va_arg(argList, char *);
	if (string == NULL) {
	    break;
	}
	Tcl_DStringAppend(&buf, string, -1);
    }

    result = Tcl_EvalEx(interp, Tcl_DStringValue(&buf), -1, 0);
    Tcl_DStringFree(&buf);
    return result;
}

/*
 *----------------------------------------------------------------------
 *
 * Tcl_SetRecursionLimit --
 *
 *	Set the maximum number of recursive calls that may be active for an
 *	interpreter at once.
 *
 * Results:
 *	The return value is the old limit on nesting for interp.
 *
 * Side effects:
 *	None.
 *
 *----------------------------------------------------------------------
 */

int
Tcl_SetRecursionLimit(
    Tcl_Interp *interp,		/* Interpreter whose nesting limit is to be
				 * set. */
    int depth)			/* New value for maximimum depth. */
{
    Interp *iPtr = (Interp *) interp;
    int old;

    old = iPtr->maxNestingDepth;
    if (depth > 0) {
	iPtr->maxNestingDepth = depth;
    }
    return old;
}

/*
 *----------------------------------------------------------------------
 *
 * Tcl_AllowExceptions --
 *
 *	Sets a flag in an interpreter so that exceptions can occur in the next
 *	call to Tcl_Eval without them being turned into errors.
 *
 * Results:
 *	None.
 *
 * Side effects:
 *	The TCL_ALLOW_EXCEPTIONS flag gets set in the interpreter's evalFlags
 *	structure. See the reference documentation for more details.
 *
 *----------------------------------------------------------------------
 */

void
Tcl_AllowExceptions(
    Tcl_Interp *interp)		/* Interpreter in which to set flag. */
{
    Interp *iPtr = (Interp *) interp;

    iPtr->evalFlags |= TCL_ALLOW_EXCEPTIONS;
}

/*
 *----------------------------------------------------------------------
 *
 * Tcl_GetVersion --
 *
 *	Get the Tcl major, minor, and patchlevel version numbers and the
 *	release type. A patch is a release type TCL_FINAL_RELEASE with a
 *	patchLevel > 0.
 *
 * Results:
 *	None.
 *
 * Side effects:
 *	None.
 *
 *----------------------------------------------------------------------
 */

void
Tcl_GetVersion(
    int *majorV,
    int *minorV,
    int *patchLevelV,
    int *type)
{
    if (majorV != NULL) {
	*majorV = TCL_MAJOR_VERSION;
    }
    if (minorV != NULL) {
	*minorV = TCL_MINOR_VERSION;
    }
    if (patchLevelV != NULL) {
	*patchLevelV = TCL_RELEASE_SERIAL;
    }
    if (type != NULL) {
	*type = TCL_RELEASE_LEVEL;
    }
}

/*
 *----------------------------------------------------------------------
 *
 * Math Functions --
 *
 *	This page contains the functions that implement all of the built-in
 *	math functions for expressions.
 *
 * Results:
 *	Each function returns TCL_OK if it succeeds and pushes an Tcl object
 *	holding the result. If it fails it returns TCL_ERROR and leaves an
 *	error message in the interpreter's result.
 *
 * Side effects:
 *	None.
 *
 *----------------------------------------------------------------------
 */

static int
ExprCeilFunc(
    ClientData clientData,	/* Ignored */
    Tcl_Interp *interp,		/* The interpreter in which to execute the
				 * function. */
    int objc,			/* Actual parameter count. */
    Tcl_Obj *const *objv)	/* Actual parameter list. */
{
    int code;
    double d;
    mp_int big;

    if (objc != 2) {
	MathFuncWrongNumArgs(interp, 2, objc, objv);
	return TCL_ERROR;
    }
    code = Tcl_GetDoubleFromObj(interp, objv[1], &d);
#ifdef ACCEPT_NAN
    if (code != TCL_OK) {
	const Tcl_ObjIntRep *irPtr = TclFetchIntRep(objv[1], &tclDoubleType);

	if (irPtr) {
	    Tcl_SetObjResult(interp, objv[1]);
	    return TCL_OK;
	}
    }
#endif
    if (code != TCL_OK) {
	return TCL_ERROR;
    }

    if (Tcl_GetBignumFromObj(NULL, objv[1], &big) == TCL_OK) {
	Tcl_SetObjResult(interp, Tcl_NewDoubleObj(TclCeil(&big)));
	mp_clear(&big);
    } else {
	Tcl_SetObjResult(interp, Tcl_NewDoubleObj(ceil(d)));
    }
    return TCL_OK;
}

static int
ExprFloorFunc(
    ClientData clientData,	/* Ignored */
    Tcl_Interp *interp,		/* The interpreter in which to execute the
				 * function. */
    int objc,			/* Actual parameter count. */
    Tcl_Obj *const *objv)	/* Actual parameter list. */
{
    int code;
    double d;
    mp_int big;

    if (objc != 2) {
	MathFuncWrongNumArgs(interp, 2, objc, objv);
	return TCL_ERROR;
    }
    code = Tcl_GetDoubleFromObj(interp, objv[1], &d);
#ifdef ACCEPT_NAN
    if (code != TCL_OK) {
	const Tcl_ObjIntRep *irPtr = TclFetchIntRep(objv[1], &tclDoubleType);

	if (irPtr) {
	    Tcl_SetObjResult(interp, objv[1]);
	    return TCL_OK;
	}
    }
#endif
    if (code != TCL_OK) {
	return TCL_ERROR;
    }

    if (Tcl_GetBignumFromObj(NULL, objv[1], &big) == TCL_OK) {
	Tcl_SetObjResult(interp, Tcl_NewDoubleObj(TclFloor(&big)));
	mp_clear(&big);
    } else {
	Tcl_SetObjResult(interp, Tcl_NewDoubleObj(floor(d)));
    }
    return TCL_OK;
}

static int
ExprIsqrtFunc(
    ClientData clientData,	/* Ignored */
    Tcl_Interp *interp,		/* The interpreter in which to execute. */
    int objc,			/* Actual parameter count. */
    Tcl_Obj *const *objv)	/* Actual parameter list. */
{
    ClientData ptr;
    int type;
    double d;
    Tcl_WideInt w;
    mp_int big;
    int exact = 0;		/* Flag ==1 if the argument can be represented
				 * in a double as an exact integer. */

    /*
     * Check syntax.
     */

    if (objc != 2) {
	MathFuncWrongNumArgs(interp, 2, objc, objv);
	return TCL_ERROR;
    }

    /*
     * Make sure that the arg is a number.
     */

    if (TclGetNumberFromObj(interp, objv[1], &ptr, &type) != TCL_OK) {
	return TCL_ERROR;
    }

    switch (type) {
    case TCL_NUMBER_NAN:
	Tcl_GetDoubleFromObj(interp, objv[1], &d);
	return TCL_ERROR;
    case TCL_NUMBER_DOUBLE:
	d = *((const double *) ptr);
	if (d < 0) {
	    goto negarg;
	}
#ifdef IEEE_FLOATING_POINT
	if (d <= MAX_EXACT) {
	    exact = 1;
	}
#endif
	if (!exact) {
	    if (Tcl_InitBignumFromDouble(interp, d, &big) != TCL_OK) {
		return TCL_ERROR;
	    }
	}
	break;
    case TCL_NUMBER_BIG:
	if (Tcl_GetBignumFromObj(interp, objv[1], &big) != TCL_OK) {
	    return TCL_ERROR;
	}
	if (mp_isneg(&big)) {
	    mp_clear(&big);
	    goto negarg;
	}
	break;
    default:
	if (TclGetWideIntFromObj(interp, objv[1], &w) != TCL_OK) {
	    return TCL_ERROR;
	}
	if (w < 0) {
	    goto negarg;
	}
	d = (double) w;
#ifdef IEEE_FLOATING_POINT
	if (d < MAX_EXACT) {
	    exact = 1;
	}
#endif
	if (!exact) {
	    Tcl_GetBignumFromObj(interp, objv[1], &big);
	}
	break;
    }

    if (exact) {
	Tcl_SetObjResult(interp, Tcl_NewWideIntObj((Tcl_WideInt) sqrt(d)));
    } else {
	mp_int root;

	mp_init(&root);
	mp_sqrt(&big, &root);
	mp_clear(&big);
	Tcl_SetObjResult(interp, Tcl_NewBignumObj(&root));
    }
    return TCL_OK;

  negarg:
    Tcl_SetObjResult(interp, Tcl_NewStringObj(
            "square root of negative argument", -1));
    Tcl_SetErrorCode(interp, "ARITH", "DOMAIN",
	    "domain error: argument not in valid range", NULL);
    return TCL_ERROR;
}

static int
ExprSqrtFunc(
    ClientData clientData,	/* Ignored */
    Tcl_Interp *interp,		/* The interpreter in which to execute the
				 * function. */
    int objc,			/* Actual parameter count. */
    Tcl_Obj *const *objv)	/* Actual parameter list. */
{
    int code;
    double d;
    mp_int big;

    if (objc != 2) {
	MathFuncWrongNumArgs(interp, 2, objc, objv);
	return TCL_ERROR;
    }
    code = Tcl_GetDoubleFromObj(interp, objv[1], &d);
#ifdef ACCEPT_NAN
    if (code != TCL_OK) {
	const Tcl_ObjIntRep *irPtr = TclFetchIntRep(objv[1], &tclDoubleType);

	if (irPtr) {
	    Tcl_SetObjResult(interp, objv[1]);
	    return TCL_OK;
	}
    }
#endif
    if (code != TCL_OK) {
	return TCL_ERROR;
    }
    if ((d >= 0.0) && TclIsInfinite(d)
	    && (Tcl_GetBignumFromObj(NULL, objv[1], &big) == TCL_OK)) {
	mp_int root;

	mp_init(&root);
	mp_sqrt(&big, &root);
	mp_clear(&big);
	Tcl_SetObjResult(interp, Tcl_NewDoubleObj(TclBignumToDouble(&root)));
	mp_clear(&root);
    } else {
	Tcl_SetObjResult(interp, Tcl_NewDoubleObj(sqrt(d)));
    }
    return TCL_OK;
}

static int
ExprUnaryFunc(
    ClientData clientData,	/* Contains the address of a function that
				 * takes one double argument and returns a
				 * double result. */
    Tcl_Interp *interp,		/* The interpreter in which to execute the
				 * function. */
    int objc,			/* Actual parameter count */
    Tcl_Obj *const *objv)	/* Actual parameter list */
{
    int code;
    double d;
    double (*func)(double) = (double (*)(double)) clientData;

    if (objc != 2) {
	MathFuncWrongNumArgs(interp, 2, objc, objv);
	return TCL_ERROR;
    }
    code = Tcl_GetDoubleFromObj(interp, objv[1], &d);
#ifdef ACCEPT_NAN
    if (code != TCL_OK) {
	const Tcl_ObjIntRep *irPtr = TclFetchIntRep(objv[1], &tclDoubleType);

	if (irPtr) {
	    d = irPtr->doubleValue;
	    Tcl_ResetResult(interp);
	    code = TCL_OK;
	}
    }
#endif
    if (code != TCL_OK) {
	return TCL_ERROR;
    }
    errno = 0;
    return CheckDoubleResult(interp, func(d));
}

static int
CheckDoubleResult(
    Tcl_Interp *interp,
    double dResult)
{
#ifndef ACCEPT_NAN
    if (TclIsNaN(dResult)) {
	TclExprFloatError(interp, dResult);
	return TCL_ERROR;
    }
#endif
    if ((errno == ERANGE) && ((dResult == 0.0) || TclIsInfinite(dResult))) {
	/*
	 * When ERANGE signals under/overflow, just accept 0.0 or +/-Inf
	 */
    } else if (errno != 0) {
	/*
	 * Report other errno values as errors.
	 */

	TclExprFloatError(interp, dResult);
	return TCL_ERROR;
    }
    Tcl_SetObjResult(interp, Tcl_NewDoubleObj(dResult));
    return TCL_OK;
}

static int
ExprBinaryFunc(
    ClientData clientData,	/* Contains the address of a function that
				 * takes two double arguments and returns a
				 * double result. */
    Tcl_Interp *interp,		/* The interpreter in which to execute the
				 * function. */
    int objc,			/* Actual parameter count. */
    Tcl_Obj *const *objv)	/* Parameter vector. */
{
    int code;
    double d1, d2;
    double (*func)(double, double) = (double (*)(double, double)) clientData;

    if (objc != 3) {
	MathFuncWrongNumArgs(interp, 3, objc, objv);
	return TCL_ERROR;
    }
    code = Tcl_GetDoubleFromObj(interp, objv[1], &d1);
#ifdef ACCEPT_NAN
    if (code != TCL_OK) {
	const Tcl_ObjIntRep *irPtr = TclFetchIntRep(objv[1], &tclDoubleType);

	if (irPtr) {
	    d1 = irPtr->doubleValue;
	    Tcl_ResetResult(interp);
	    code = TCL_OK;
	}
    }
#endif
    if (code != TCL_OK) {
	return TCL_ERROR;
    }
    code = Tcl_GetDoubleFromObj(interp, objv[2], &d2);
#ifdef ACCEPT_NAN
    if (code != TCL_OK) {
	const Tcl_ObjIntRep *irPtr = TclFetchIntRep(objv[1], &tclDoubleType);

	if (irPtr) {
	    d2 = irPtr->doubleValue;
	    Tcl_ResetResult(interp);
	    code = TCL_OK;
	}
    }
#endif
    if (code != TCL_OK) {
	return TCL_ERROR;
    }
    errno = 0;
    return CheckDoubleResult(interp, func(d1, d2));
}

static int
ExprAbsFunc(
    ClientData clientData,	/* Ignored. */
    Tcl_Interp *interp,		/* The interpreter in which to execute the
				 * function. */
    int objc,			/* Actual parameter count. */
    Tcl_Obj *const *objv)	/* Parameter vector. */
{
    ClientData ptr;
    int type;
    mp_int big;

    if (objc != 2) {
	MathFuncWrongNumArgs(interp, 2, objc, objv);
	return TCL_ERROR;
    }

    if (TclGetNumberFromObj(interp, objv[1], &ptr, &type) != TCL_OK) {
	return TCL_ERROR;
    }

    if (type == TCL_NUMBER_INT) {
	Tcl_WideInt l = *((const Tcl_WideInt *) ptr);

	if (l > 0) {
	    goto unChanged;
	} else if (l == 0) {
	    if (TclHasStringRep(objv[1])) {
		size_t numBytes;
		const char *bytes = TclGetStringFromObj(objv[1], &numBytes);

		while (numBytes) {
		    if (*bytes == '-') {
			Tcl_SetObjResult(interp, Tcl_NewWideIntObj(0));
			return TCL_OK;
		    }
		    bytes++; numBytes--;
		}
	    }
	    goto unChanged;
	} else if (l == WIDE_MIN) {
	    mp_init_i64(&big, l);
	    goto tooLarge;
	}
	Tcl_SetObjResult(interp, Tcl_NewWideIntObj(-l));
	return TCL_OK;
    }

    if (type == TCL_NUMBER_DOUBLE) {
	double d = *((const double *) ptr);
	static const double poszero = 0.0;

	/*
	 * We need to distinguish here between positive 0.0 and negative -0.0.
	 * [Bug 2954959]
	 */

	if (d == -0.0) {
	    if (!memcmp(&d, &poszero, sizeof(double))) {
		goto unChanged;
	    }
	} else if (d > -0.0) {
	    goto unChanged;
	}
	Tcl_SetObjResult(interp, Tcl_NewDoubleObj(-d));
	return TCL_OK;
    }

    if (type == TCL_NUMBER_BIG) {
	if (mp_isneg((const mp_int *) ptr)) {
	    Tcl_GetBignumFromObj(NULL, objv[1], &big);
	tooLarge:
	    (void)mp_neg(&big, &big);
	    Tcl_SetObjResult(interp, Tcl_NewBignumObj(&big));
	} else {
	unChanged:
	    Tcl_SetObjResult(interp, objv[1]);
	}
	return TCL_OK;
    }

    if (type == TCL_NUMBER_NAN) {
#ifdef ACCEPT_NAN
	Tcl_SetObjResult(interp, objv[1]);
	return TCL_OK;
#else
	double d;

	Tcl_GetDoubleFromObj(interp, objv[1], &d);
	return TCL_ERROR;
#endif
    }
    return TCL_OK;
}

static int
ExprBoolFunc(
    ClientData clientData,	/* Ignored. */
    Tcl_Interp *interp,		/* The interpreter in which to execute the
				 * function. */
    int objc,			/* Actual parameter count. */
    Tcl_Obj *const *objv)	/* Actual parameter vector. */
{
    int value;

    if (objc != 2) {
	MathFuncWrongNumArgs(interp, 2, objc, objv);
	return TCL_ERROR;
    }
    if (Tcl_GetBooleanFromObj(interp, objv[1], &value) != TCL_OK) {
	return TCL_ERROR;
    }
    Tcl_SetObjResult(interp, Tcl_NewBooleanObj(value));
    return TCL_OK;
}

static int
ExprDoubleFunc(
    ClientData clientData,	/* Ignored. */
    Tcl_Interp *interp,		/* The interpreter in which to execute the
				 * function. */
    int objc,			/* Actual parameter count. */
    Tcl_Obj *const *objv)	/* Actual parameter vector. */
{
    double dResult;

    if (objc != 2) {
	MathFuncWrongNumArgs(interp, 2, objc, objv);
	return TCL_ERROR;
    }
    if (Tcl_GetDoubleFromObj(interp, objv[1], &dResult) != TCL_OK) {
#ifdef ACCEPT_NAN
	if (TclHasIntRep(objv[1], &tclDoubleType)) {
	    Tcl_SetObjResult(interp, objv[1]);
	    return TCL_OK;
	}
#endif
	return TCL_ERROR;
    }
    Tcl_SetObjResult(interp, Tcl_NewDoubleObj(dResult));
    return TCL_OK;
}

static int
ExprIntFunc(
    ClientData clientData,	/* Ignored. */
    Tcl_Interp *interp,		/* The interpreter in which to execute the
				 * function. */
    int objc,			/* Actual parameter count. */
    Tcl_Obj *const *objv)	/* Actual parameter vector. */
{
    double d;
    int type;
    ClientData ptr;

    if (objc != 2) {
	MathFuncWrongNumArgs(interp, 2, objc, objv);
	return TCL_ERROR;
    }
    if (TclGetNumberFromObj(interp, objv[1], &ptr, &type) != TCL_OK) {
	return TCL_ERROR;
    }

    if (type == TCL_NUMBER_DOUBLE) {
	d = *((const double *) ptr);
	if ((d >= (double)WIDE_MAX) || (d <= (double)WIDE_MIN)) {
	    mp_int big;

	    if (Tcl_InitBignumFromDouble(interp, d, &big) != TCL_OK) {
		/* Infinity */
		return TCL_ERROR;
	    }
	    Tcl_SetObjResult(interp, Tcl_NewBignumObj(&big));
	    return TCL_OK;
	} else {
	    Tcl_WideInt result = (Tcl_WideInt) d;

	    Tcl_SetObjResult(interp, Tcl_NewWideIntObj(result));
	    return TCL_OK;
	}
    }

    if (type != TCL_NUMBER_NAN) {
	/*
	 * All integers are already of integer type.
	 */

	Tcl_SetObjResult(interp, objv[1]);
	return TCL_OK;
    }

    /*
     * Get the error message for NaN.
     */

    Tcl_GetDoubleFromObj(interp, objv[1], &d);
    return TCL_ERROR;
}

static int
ExprWideFunc(
    ClientData clientData,	/* Ignored. */
    Tcl_Interp *interp,		/* The interpreter in which to execute the
				 * function. */
    int objc,			/* Actual parameter count. */
    Tcl_Obj *const *objv)	/* Actual parameter vector. */
{
    Tcl_WideInt wResult;

    if (ExprIntFunc(NULL, interp, objc, objv) != TCL_OK) {
	return TCL_ERROR;
    }
    TclGetWideBitsFromObj(NULL, Tcl_GetObjResult(interp), &wResult);
    Tcl_SetObjResult(interp, Tcl_NewWideIntObj(wResult));
    return TCL_OK;
}

/*
 * Common implmentation of max() and min().
 */
static int
ExprMaxMinFunc(
    ClientData clientData,	/* Ignored. */
    Tcl_Interp *interp,		/* The interpreter in which to execute the
				 * function. */
    int objc,			/* Actual parameter count. */
    Tcl_Obj *const *objv,	/* Actual parameter vector. */
    int op)			/* Comparison direction */
{
    Tcl_Obj *res;
    double d;
    int type, i;
    ClientData ptr;

    if (objc < 2) {
	MathFuncWrongNumArgs(interp, 2, objc, objv);
	return TCL_ERROR;
    }
    res = objv[1];
    for (i = 1; i < objc; i++) {
        if (TclGetNumberFromObj(interp, objv[i], &ptr, &type) != TCL_OK) {
            return TCL_ERROR;
        }
        if (type == TCL_NUMBER_NAN) {
            /*
             * Get the error message for NaN.
             */

            Tcl_GetDoubleFromObj(interp, objv[i], &d);
            return TCL_ERROR;
        }
        if (TclCompareTwoNumbers(objv[i], res) == op)  {
            res = objv[i];
        }
    }

    Tcl_SetObjResult(interp, res);
    return TCL_OK;
}

static int
ExprMaxFunc(
    ClientData clientData,	/* Ignored. */
    Tcl_Interp *interp,		/* The interpreter in which to execute the
				 * function. */
    int objc,			/* Actual parameter count. */
    Tcl_Obj *const *objv)	/* Actual parameter vector. */
{
    return ExprMaxMinFunc(clientData, interp, objc, objv, MP_GT);
}

static int
ExprMinFunc(
    ClientData clientData,	/* Ignored. */
    Tcl_Interp *interp,		/* The interpreter in which to execute the
				 * function. */
    int objc,			/* Actual parameter count. */
    Tcl_Obj *const *objv)	/* Actual parameter vector. */
{
    return ExprMaxMinFunc(clientData, interp, objc, objv, MP_LT);
}

static int
ExprRandFunc(
    ClientData clientData,	/* Ignored. */
    Tcl_Interp *interp,		/* The interpreter in which to execute the
				 * function. */
    int objc,			/* Actual parameter count. */
    Tcl_Obj *const *objv)	/* Actual parameter vector. */
{
    Interp *iPtr = (Interp *) interp;
    double dResult;
    long tmp;			/* Algorithm assumes at least 32 bits. Only
				 * long guarantees that. See below. */
    Tcl_Obj *oResult;

    if (objc != 1) {
	MathFuncWrongNumArgs(interp, 1, objc, objv);
	return TCL_ERROR;
    }

    if (!(iPtr->flags & RAND_SEED_INITIALIZED)) {
	iPtr->flags |= RAND_SEED_INITIALIZED;

	/*
	 * To ensure different seeds in different threads (bug #416643),
	 * take into consideration the thread this interp is running in.
	 */

	iPtr->randSeed = TclpGetClicks() + (PTR2INT(Tcl_GetCurrentThread())<<12);

	/*
	 * Make sure 1 <= randSeed <= (2^31) - 2. See below.
	 */

	iPtr->randSeed &= 0x7fffffff;
	if ((iPtr->randSeed == 0) || (iPtr->randSeed == 0x7fffffff)) {
	    iPtr->randSeed ^= 123459876;
	}
    }

    /*
     * Generate the random number using the linear congruential generator
     * defined by the following recurrence:
     *		seed = ( IA * seed ) mod IM
     * where IA is 16807 and IM is (2^31) - 1. The recurrence maps a seed in
     * the range [1, IM - 1] to a new seed in that same range. The recurrence
     * maps IM to 0, and maps 0 back to 0, so those two values must not be
     * allowed as initial values of seed.
     *
     * In order to avoid potential problems with integer overflow, the
     * recurrence is implemented in terms of additional constants IQ and IR
     * such that
     *		IM = IA*IQ + IR
     * None of the operations in the implementation overflows a 32-bit signed
     * integer, and the C type long is guaranteed to be at least 32 bits wide.
     *
     * For more details on how this algorithm works, refer to the following
     * papers:
     *
     *	S.K. Park & K.W. Miller, "Random number generators: good ones are hard
     *	to find," Comm ACM 31(10):1192-1201, Oct 1988
     *
     *	W.H. Press & S.A. Teukolsky, "Portable random number generators,"
     *	Computers in Physics 6(5):522-524, Sep/Oct 1992.
     */

#define RAND_IA		16807
#define RAND_IM		2147483647
#define RAND_IQ		127773
#define RAND_IR		2836
#define RAND_MASK	123459876

    tmp = iPtr->randSeed/RAND_IQ;
    iPtr->randSeed = RAND_IA*(iPtr->randSeed - tmp*RAND_IQ) - RAND_IR*tmp;
    if (iPtr->randSeed < 0) {
	iPtr->randSeed += RAND_IM;
    }

    /*
     * Since the recurrence keeps seed values in the range [1, RAND_IM - 1],
     * dividing by RAND_IM yields a double in the range (0, 1).
     */

    dResult = iPtr->randSeed * (1.0/RAND_IM);

    /*
     * Push a Tcl object with the result.
     */

    TclNewDoubleObj(oResult, dResult);
    Tcl_SetObjResult(interp, oResult);
    return TCL_OK;
}

static int
ExprRoundFunc(
    ClientData clientData,	/* Ignored. */
    Tcl_Interp *interp,		/* The interpreter in which to execute the
				 * function. */
    int objc,			/* Actual parameter count. */
    Tcl_Obj *const *objv)	/* Parameter vector. */
{
    double d;
    ClientData ptr;
    int type;

    if (objc != 2) {
	MathFuncWrongNumArgs(interp, 2, objc, objv);
	return TCL_ERROR;
    }

    if (TclGetNumberFromObj(interp, objv[1], &ptr, &type) != TCL_OK) {
	return TCL_ERROR;
    }

    if (type == TCL_NUMBER_DOUBLE) {
	double fractPart, intPart;
	Tcl_WideInt max = WIDE_MAX, min = WIDE_MIN;

	fractPart = modf(*((const double *) ptr), &intPart);
	if (fractPart <= -0.5) {
	    min++;
	} else if (fractPart >= 0.5) {
	    max--;
	}
	if ((intPart >= (double)max) || (intPart <= (double)min)) {
	    mp_int big;

	    if (Tcl_InitBignumFromDouble(interp, intPart, &big) != TCL_OK) {
		/* Infinity */
		return TCL_ERROR;
	    }
	    if (fractPart <= -0.5) {
		mp_sub_d(&big, 1, &big);
	    } else if (fractPart >= 0.5) {
		mp_add_d(&big, 1, &big);
	    }
	    Tcl_SetObjResult(interp, Tcl_NewBignumObj(&big));
	    return TCL_OK;
	} else {
	    Tcl_WideInt result = (Tcl_WideInt)intPart;

	    if (fractPart <= -0.5) {
		result--;
	    } else if (fractPart >= 0.5) {
		result++;
	    }
	    Tcl_SetObjResult(interp, Tcl_NewWideIntObj(result));
	    return TCL_OK;
	}
    }

    if (type != TCL_NUMBER_NAN) {
	/*
	 * All integers are already rounded
	 */

	Tcl_SetObjResult(interp, objv[1]);
	return TCL_OK;
    }

    /*
     * Get the error message for NaN.
     */

    Tcl_GetDoubleFromObj(interp, objv[1], &d);
    return TCL_ERROR;
}

static int
ExprSrandFunc(
    ClientData clientData,	/* Ignored. */
    Tcl_Interp *interp,		/* The interpreter in which to execute the
				 * function. */
    int objc,			/* Actual parameter count. */
    Tcl_Obj *const *objv)	/* Parameter vector. */
{
    Interp *iPtr = (Interp *) interp;
    Tcl_WideInt w = 0;			/* Initialized to avoid compiler warning. */

    /*
     * Convert argument and use it to reset the seed.
     */

    if (objc != 2) {
	MathFuncWrongNumArgs(interp, 2, objc, objv);
	return TCL_ERROR;
    }

    if (TclGetWideBitsFromObj(NULL, objv[1], &w) != TCL_OK) {
	return TCL_ERROR;
    }

    /*
     * Reset the seed. Make sure 1 <= randSeed <= 2^31 - 2. See comments in
     * ExprRandFunc for more details.
     */

    iPtr->flags |= RAND_SEED_INITIALIZED;
    iPtr->randSeed = (long) w & 0x7fffffff;
    if ((iPtr->randSeed == 0) || (iPtr->randSeed == 0x7fffffff)) {
	iPtr->randSeed ^= 123459876;
    }

    /*
     * To avoid duplicating the random number generation code we simply clean
     * up our state and call the real random number function. That function
     * will always succeed.
     */

    return ExprRandFunc(clientData, interp, 1, objv);
}

/*
 *----------------------------------------------------------------------
 *
 * Double Classification Functions --
 *
 *	This page contains the functions that implement all of the built-in
 *	math functions for classifying IEEE doubles.
 *
 *      These have to be a little bit careful while Tcl_GetDoubleFromObj()
 *      rejects NaN values, which these functions *explicitly* accept.
 *
 * Results:
 *	Each function returns TCL_OK if it succeeds and pushes an Tcl object
 *	holding the result. If it fails it returns TCL_ERROR and leaves an
 *	error message in the interpreter's result.
 *
 * Side effects:
 *	None.
 *
 *----------------------------------------------------------------------
 *
 * Older MSVC is supported by Tcl, but doesn't have fpclassify(). Of course.
 * But it does sometimes have _fpclass() which does almost the same job; if
 * even that is absent, we grobble around directly in the platform's binary
 * representation of double.
 *
 * The ClassifyDouble() function makes all that conform to a common API
 * (effectively the C99 standard API renamed), and just delegates to the
 * standard macro on platforms that do it correctly.
 */

static inline int
ClassifyDouble(
    double d)
{
#if TCL_FPCLASSIFY_MODE == 0
    return fpclassify(d);
#else /* TCL_FPCLASSIFY_MODE != 0 */
    /*
     * If we don't have fpclassify(), we also don't have the values it returns.
     * Hence we define those here.
     */
#ifndef FP_NAN
#   define FP_NAN          1	/* Value is NaN */
#   define FP_INFINITE     2	/* Value is an infinity */
#   define FP_ZERO         3	/* Value is a zero */
#   define FP_NORMAL       4	/* Value is a normal float */
#   define FP_SUBNORMAL    5	/* Value has lost accuracy */
#endif /* !FP_NAN */

#if TCL_FPCLASSIFY_MODE == 3
    return __builtin_fpclassify(
            FP_NAN, FP_INFINITE, FP_NORMAL, FP_SUBNORMAL, FP_ZERO, d);
#elif TCL_FPCLASSIFY_MODE == 2
    /*
     * We assume this hack is only needed on little-endian systems.
     * Specifically, x86 running Windows.  It's fairly easy to enable for
     * others if they need it (because their libc/libm is broken) but we'll
     * jump that hurdle when requred.  We can solve the word ordering then.
     */

    union {
        double d;               /* Interpret as double */
        struct {
            unsigned int low;   /* Lower 32 bits */
            unsigned int high;  /* Upper 32 bits */
        } w;                    /* Interpret as unsigned integer words */
    } doubleMeaning;            /* So we can look at the representation of a
                                 * double directly. Platform (i.e., processor)
                                 * specific; this is for x86 (and most other
                                 * little-endian processors, but those are
                                 * untested). */
    unsigned int exponent, mantissaLow, mantissaHigh;
                                /* The pieces extracted from the double. */
    int zeroMantissa;           /* Was the mantissa zero? That's special. */

    /*
     * Shifts and masks to use with the doubleMeaning variable above.
     */

#define EXPONENT_MASK   0x7ff   /* 11 bits (after shifting) */
#define EXPONENT_SHIFT  20      /* Moves exponent to bottom of word */
#define MANTISSA_MASK   0xfffff /* 20 bits (plus 32 from other word) */

    /*
     * Extract the exponent (11 bits) and mantissa (52 bits).  Note that we
     * totally ignore the sign bit.
     */

    doubleMeaning.d = d;
    exponent = (doubleMeaning.w.high >> EXPONENT_SHIFT) & EXPONENT_MASK;
    mantissaLow = doubleMeaning.w.low;
    mantissaHigh = doubleMeaning.w.high & MANTISSA_MASK;
    zeroMantissa = (mantissaHigh == 0 && mantissaLow == 0);

    /*
     * Look for the special cases of exponent.
     */

    switch (exponent) {
    case 0:
        /*
         * When the exponent is all zeros, it's a ZERO or a SUBNORMAL.
         */

        return zeroMantissa ? FP_ZERO : FP_SUBNORMAL;
    case EXPONENT_MASK:
        /*
         * When the exponent is all ones, it's an INF or a NAN.
         */

        return zeroMantissa ? FP_INFINITE : FP_NAN;
    default:
        /*
         * Everything else is a NORMAL double precision float.
         */

        return FP_NORMAL;
    }
#elif TCL_FPCLASSIFY_MODE == 1
    switch (_fpclass(d)) {
    case _FPCLASS_NZ:
    case _FPCLASS_PZ:
        return FP_ZERO;
    case _FPCLASS_NN:
    case _FPCLASS_PN:
        return FP_NORMAL;
    case _FPCLASS_ND:
    case _FPCLASS_PD:
        return FP_SUBNORMAL;
    case _FPCLASS_NINF:
    case _FPCLASS_PINF:
        return FP_INFINITE;
    default:
        Tcl_Panic("result of _fpclass() outside documented range!");
    case _FPCLASS_QNAN:
    case _FPCLASS_SNAN:
        return FP_NAN;
    }
#else /* TCL_FPCLASSIFY_MODE not in (0..3) */
#error "unknown or unexpected TCL_FPCLASSIFY_MODE"
#endif /* TCL_FPCLASSIFY_MODE */
#endif /* !fpclassify */
}

static int
ExprIsFiniteFunc(
    ClientData ignored,
    Tcl_Interp *interp,		/* The interpreter in which to execute the
				 * function. */
    int objc,			/* Actual parameter count */
    Tcl_Obj *const *objv)	/* Actual parameter list */
{
    double d;
    ClientData ptr;
    int type, result = 0;

    if (objc != 2) {
	MathFuncWrongNumArgs(interp, 2, objc, objv);
	return TCL_ERROR;
    }

    if (TclGetNumberFromObj(interp, objv[1], &ptr, &type) != TCL_OK) {
        return TCL_ERROR;
    }
    if (type != TCL_NUMBER_NAN) {
        if (Tcl_GetDoubleFromObj(interp, objv[1], &d) != TCL_OK) {
            return TCL_ERROR;
        }
        type = ClassifyDouble(d);
        result = (type != FP_INFINITE && type != FP_NAN);
    }
    Tcl_SetObjResult(interp, Tcl_NewBooleanObj(result));
    return TCL_OK;
}

static int
ExprIsInfinityFunc(
    ClientData ignored,
    Tcl_Interp *interp,		/* The interpreter in which to execute the
				 * function. */
    int objc,			/* Actual parameter count */
    Tcl_Obj *const *objv)	/* Actual parameter list */
{
    double d;
    ClientData ptr;
    int type, result = 0;

    if (objc != 2) {
	MathFuncWrongNumArgs(interp, 2, objc, objv);
	return TCL_ERROR;
    }

    if (TclGetNumberFromObj(interp, objv[1], &ptr, &type) != TCL_OK) {
        return TCL_ERROR;
    }
    if (type != TCL_NUMBER_NAN) {
        if (Tcl_GetDoubleFromObj(interp, objv[1], &d) != TCL_OK) {
            return TCL_ERROR;
        }
        result = (ClassifyDouble(d) == FP_INFINITE);
    }
    Tcl_SetObjResult(interp, Tcl_NewBooleanObj(result));
    return TCL_OK;
}

static int
ExprIsNaNFunc(
    ClientData ignored,
    Tcl_Interp *interp,		/* The interpreter in which to execute the
				 * function. */
    int objc,			/* Actual parameter count */
    Tcl_Obj *const *objv)	/* Actual parameter list */
{
    double d;
    ClientData ptr;
    int type, result = 1;

    if (objc != 2) {
	MathFuncWrongNumArgs(interp, 2, objc, objv);
	return TCL_ERROR;
    }

    if (TclGetNumberFromObj(interp, objv[1], &ptr, &type) != TCL_OK) {
        return TCL_ERROR;
    }
    if (type != TCL_NUMBER_NAN) {
        if (Tcl_GetDoubleFromObj(interp, objv[1], &d) != TCL_OK) {
            return TCL_ERROR;
        }
        result = (ClassifyDouble(d) == FP_NAN);
    }
    Tcl_SetObjResult(interp, Tcl_NewBooleanObj(result));
    return TCL_OK;
}

static int
ExprIsNormalFunc(
    ClientData ignored,
    Tcl_Interp *interp,		/* The interpreter in which to execute the
				 * function. */
    int objc,			/* Actual parameter count */
    Tcl_Obj *const *objv)	/* Actual parameter list */
{
    double d;
    ClientData ptr;
    int type, result = 0;

    if (objc != 2) {
	MathFuncWrongNumArgs(interp, 2, objc, objv);
	return TCL_ERROR;
    }

    if (TclGetNumberFromObj(interp, objv[1], &ptr, &type) != TCL_OK) {
        return TCL_ERROR;
    }
    if (type != TCL_NUMBER_NAN) {
        if (Tcl_GetDoubleFromObj(interp, objv[1], &d) != TCL_OK) {
            return TCL_ERROR;
        }
        result = (ClassifyDouble(d) == FP_NORMAL);
    }
    Tcl_SetObjResult(interp, Tcl_NewBooleanObj(result));
    return TCL_OK;
}

static int
ExprIsSubnormalFunc(
    ClientData ignored,
    Tcl_Interp *interp,		/* The interpreter in which to execute the
				 * function. */
    int objc,			/* Actual parameter count */
    Tcl_Obj *const *objv)	/* Actual parameter list */
{
    double d;
    ClientData ptr;
    int type, result = 0;

    if (objc != 2) {
	MathFuncWrongNumArgs(interp, 2, objc, objv);
	return TCL_ERROR;
    }

    if (TclGetNumberFromObj(interp, objv[1], &ptr, &type) != TCL_OK) {
        return TCL_ERROR;
    }
    if (type != TCL_NUMBER_NAN) {
        if (Tcl_GetDoubleFromObj(interp, objv[1], &d) != TCL_OK) {
            return TCL_ERROR;
        }
        result = (ClassifyDouble(d) == FP_SUBNORMAL);
    }
    Tcl_SetObjResult(interp, Tcl_NewBooleanObj(result));
    return TCL_OK;
}

static int
ExprIsUnorderedFunc(
    ClientData ignored,
    Tcl_Interp *interp,		/* The interpreter in which to execute the
				 * function. */
    int objc,			/* Actual parameter count */
    Tcl_Obj *const *objv)	/* Actual parameter list */
{
    double d;
    ClientData ptr;
    int type, result = 0;

    if (objc != 3) {
	MathFuncWrongNumArgs(interp, 3, objc, objv);
	return TCL_ERROR;
    }

    if (TclGetNumberFromObj(interp, objv[1], &ptr, &type) != TCL_OK) {
        return TCL_ERROR;
    }
    if (type == TCL_NUMBER_NAN) {
        result = 1;
    } else {
        d = *((const double *) ptr);
        result = (ClassifyDouble(d) == FP_NAN);
    }

    if (TclGetNumberFromObj(interp, objv[2], &ptr, &type) != TCL_OK) {
        return TCL_ERROR;
    }
    if (type == TCL_NUMBER_NAN) {
        result |= 1;
    } else {
        d = *((const double *) ptr);
        result |= (ClassifyDouble(d) == FP_NAN);
    }

    Tcl_SetObjResult(interp, Tcl_NewBooleanObj(result));
    return TCL_OK;
}

static int
FloatClassifyObjCmd(
    ClientData ignored,
    Tcl_Interp *interp,		/* The interpreter in which to execute the
				 * function. */
    int objc,			/* Actual parameter count */
    Tcl_Obj *const *objv)	/* Actual parameter list */
{
    double d;
    Tcl_Obj *objPtr;
    ClientData ptr;
    int type;

    if (objc != 2) {
        Tcl_WrongNumArgs(interp, 1, objv, "floatValue");
	return TCL_ERROR;
    }

    if (TclGetNumberFromObj(interp, objv[1], &ptr, &type) != TCL_OK) {
        return TCL_ERROR;
    }
    if (type == TCL_NUMBER_NAN) {
        goto gotNaN;
    } else if (Tcl_GetDoubleFromObj(interp, objv[1], &d) != TCL_OK) {
        return TCL_ERROR;
    }
    switch (ClassifyDouble(d)) {
    case FP_INFINITE:
        TclNewLiteralStringObj(objPtr, "infinite");
        break;
    case FP_NAN:
    gotNaN:
        TclNewLiteralStringObj(objPtr, "nan");
        break;
    case FP_NORMAL:
        TclNewLiteralStringObj(objPtr, "normal");
        break;
    case FP_SUBNORMAL:
        TclNewLiteralStringObj(objPtr, "subnormal");
        break;
    case FP_ZERO:
        TclNewLiteralStringObj(objPtr, "zero");
        break;
    default:
        Tcl_SetObjResult(interp, Tcl_ObjPrintf(
                "unable to classify number: %f", d));
        return TCL_ERROR;
    }
    Tcl_SetObjResult(interp, objPtr);
    return TCL_OK;
}

/*
 *----------------------------------------------------------------------
 *
 * MathFuncWrongNumArgs --
 *
 *	Generate an error message when a math function presents the wrong
 *	number of arguments.
 *
 * Results:
 *	None.
 *
 * Side effects:
 *	An error message is stored in the interpreter result.
 *
 *----------------------------------------------------------------------
 */

static void
MathFuncWrongNumArgs(
    Tcl_Interp *interp,		/* Tcl interpreter */
    int expected,		/* Formal parameter count. */
    int found,			/* Actual parameter count. */
    Tcl_Obj *const *objv)	/* Actual parameter vector. */
{
    const char *name = TclGetString(objv[0]);
    const char *tail = name + strlen(name);

    while (tail > name+1) {
	tail--;
	if (*tail == ':' && tail[-1] == ':') {
	    name = tail+1;
	    break;
	}
    }
    Tcl_SetObjResult(interp, Tcl_ObjPrintf(
	    "too %s arguments for math function \"%s\"",
	    (found < expected ? "few" : "many"), name));
    Tcl_SetErrorCode(interp, "TCL", "WRONGARGS", NULL);
}

#ifdef USE_DTRACE
/*
 *----------------------------------------------------------------------
 *
 * DTraceObjCmd --
 *
 *	This function is invoked to process the "::tcl::dtrace" Tcl command.
 *
 * Results:
 *	A standard Tcl object result.
 *
 * Side effects:
 *	The 'tcl-probe' DTrace probe is triggered (if it is enabled).
 *
 *----------------------------------------------------------------------
 */

static int
DTraceObjCmd(
    ClientData dummy,		/* Not used. */
    Tcl_Interp *interp,		/* Current interpreter. */
    int objc,			/* Number of arguments. */
    Tcl_Obj *const objv[])	/* Argument objects. */
{
    if (TCL_DTRACE_TCL_PROBE_ENABLED()) {
	char *a[10];
	int i = 0;

	while (i++ < 10) {
	    a[i-1] = i < objc ? TclGetString(objv[i]) : NULL;
	}
	TCL_DTRACE_TCL_PROBE(a[0], a[1], a[2], a[3], a[4], a[5], a[6], a[7],
		a[8], a[9]);
    }
    return TCL_OK;
}

/*
 *----------------------------------------------------------------------
 *
 * TclDTraceInfo --
 *
 *	Extract information from a TIP280 dict for use by DTrace probes.
 *
 * Results:
 *	None.
 *
 * Side effects:
 *	None.
 *
 *----------------------------------------------------------------------
 */

void
TclDTraceInfo(
    Tcl_Obj *info,
    const char **args,
    int *argsi)
{
    static Tcl_Obj *keys[10] = { NULL };
    Tcl_Obj **k = keys, *val;
    int i = 0;

    if (!*k) {
#define kini(s) TclNewLiteralStringObj(keys[i], s); i++
	kini("cmd");	kini("type");	kini("proc");	kini("file");
	kini("method");	kini("class");	kini("lambda");	kini("object");
	kini("line");	kini("level");
#undef kini
    }
    for (i = 0; i < 6; i++) {
	Tcl_DictObjGet(NULL, info, *k++, &val);
	args[i] = val ? TclGetString(val) : NULL;
    }

    /*
     * no "proc" -> use "lambda"
     */

    if (!args[2]) {
	Tcl_DictObjGet(NULL, info, *k, &val);
	args[2] = val ? TclGetString(val) : NULL;
    }
    k++;

    /*
     * no "class" -> use "object"
     */

    if (!args[5]) {
	Tcl_DictObjGet(NULL, info, *k, &val);
	args[5] = val ? TclGetString(val) : NULL;
    }
    k++;
    for (i = 0; i < 2; i++) {
	Tcl_DictObjGet(NULL, info, *k++, &val);
	if (val) {
	    TclGetIntFromObj(NULL, val, &argsi[i]);
	} else {
	    argsi[i] = 0;
	}
    }
}

/*
 *----------------------------------------------------------------------
 *
 * DTraceCmdReturn --
 *
 *	NR callback for DTrace command return probes.
 *
 * Results:
 *	None.
 *
 * Side effects:
 *	None.
 *
 *----------------------------------------------------------------------
 */

static int
DTraceCmdReturn(
    ClientData data[],
    Tcl_Interp *interp,
    int result)
{
    char *cmdName = TclGetString((Tcl_Obj *) data[0]);

    if (TCL_DTRACE_CMD_RETURN_ENABLED()) {
	TCL_DTRACE_CMD_RETURN(cmdName, result);
    }
    if (TCL_DTRACE_CMD_RESULT_ENABLED()) {
	Tcl_Obj *r = Tcl_GetObjResult(interp);

	TCL_DTRACE_CMD_RESULT(cmdName, result, TclGetString(r), r);
    }
    return result;
}

TCL_DTRACE_DEBUG_LOG()

#endif /* USE_DTRACE */

/*
 *----------------------------------------------------------------------
 *
 * Tcl_NRCallObjProc --
 *
 *	This function calls an objProc directly while managing things properly
 *	if it happens to be an NR objProc. It is meant to be used by extenders
 *	that provide an NR implementation of a command, as this function
 *	permits a trivial coding of the non-NR objProc.
 *
 * Results:
 *	The return value is a standard Tcl completion code such as TCL_OK or
 *	TCL_ERROR. A result or error message is left in interp's result.
 *
 * Side effects:
 *	Depends on the objProc.
 *
 *----------------------------------------------------------------------
 */

int
Tcl_NRCallObjProc(
    Tcl_Interp *interp,
    Tcl_ObjCmdProc *objProc,
    ClientData clientData,
    int objc,
    Tcl_Obj *const objv[])
{
    NRE_callback *rootPtr = TOP_CB(interp);

    TclNRAddCallback(interp, Dispatch, objProc, clientData,
	    INT2PTR(objc), objv);
    return TclNRRunCallbacks(interp, TCL_OK, rootPtr);
}

/*
 *----------------------------------------------------------------------
 *
 * Tcl_NRCreateCommand --
 *
 *	Define a new NRE-enabled object-based command in a command table.
 *
 * Results:
 *	The return value is a token for the command, which can be used in
 *	future calls to Tcl_GetCommandName.
 *
 * Side effects:
 *	If no command named "cmdName" already exists for interp, one is
 *	created. Otherwise, if a command does exist, then if the object-based
 *	Tcl_ObjCmdProc is TclInvokeStringCommand, we assume Tcl_CreateCommand
 *	was called previously for the same command and just set its
 *	Tcl_ObjCmdProc to the argument "proc"; otherwise, we delete the old
 *	command.
 *
 *	In the future, during bytecode evaluation when "cmdName" is seen as
 *	the name of a command by Tcl_EvalObj or Tcl_Eval, the object-based
 *	Tcl_ObjCmdProc proc will be called. When the command is deleted from
 *	the table, deleteProc will be called. See the manual entry for details
 *	on the calling sequence.
 *
 *----------------------------------------------------------------------
 */

Tcl_Command
Tcl_NRCreateCommand(
    Tcl_Interp *interp,		/* Token for command interpreter (returned by
				 * previous call to Tcl_CreateInterp). */
    const char *cmdName,	/* Name of command. If it contains namespace
				 * qualifiers, the new command is put in the
				 * specified namespace; otherwise it is put in
				 * the global namespace. */
    Tcl_ObjCmdProc *proc,	/* Object-based function to associate with
				 * name, provides direct access for direct
				 * calls. */
    Tcl_ObjCmdProc *nreProc,	/* Object-based function to associate with
				 * name, provides NR implementation */
    ClientData clientData,	/* Arbitrary value to pass to object
				 * function. */
    Tcl_CmdDeleteProc *deleteProc)
				/* If not NULL, gives a function to call when
				 * this command is deleted. */
{
    Command *cmdPtr = (Command *)
	    Tcl_CreateObjCommand(interp, cmdName, proc, clientData,
                    deleteProc);

    cmdPtr->nreProc = nreProc;
    return (Tcl_Command) cmdPtr;
}

Tcl_Command
TclNRCreateCommandInNs(
    Tcl_Interp *interp,
    const char *cmdName,
    Tcl_Namespace *nsPtr,
    Tcl_ObjCmdProc *proc,
    Tcl_ObjCmdProc *nreProc,
    ClientData clientData,
    Tcl_CmdDeleteProc *deleteProc)
{
    Command *cmdPtr = (Command *)
            TclCreateObjCommandInNs(interp, cmdName, nsPtr, proc, clientData,
                    deleteProc);

    cmdPtr->nreProc = nreProc;
    return (Tcl_Command) cmdPtr;
}

/****************************************************************************
 * Stuff for the public api
 ****************************************************************************/

int
Tcl_NREvalObj(
    Tcl_Interp *interp,
    Tcl_Obj *objPtr,
    int flags)
{
    return TclNREvalObjEx(interp, objPtr, flags, NULL, INT_MIN);
}

int
Tcl_NREvalObjv(
    Tcl_Interp *interp,		/* Interpreter in which to evaluate the
				 * command. Also used for error reporting. */
    int objc,			/* Number of words in command. */
    Tcl_Obj *const objv[],	/* An array of pointers to objects that are
				 * the words that make up the command. */
    int flags)			/* Collection of OR-ed bits that control the
				 * evaluation of the script. Only
				 * TCL_EVAL_GLOBAL, TCL_EVAL_INVOKE and
				 * TCL_EVAL_NOERR are currently supported. */
{
    return TclNREvalObjv(interp, objc, objv, flags, NULL);
}

int
Tcl_NRCmdSwap(
    Tcl_Interp *interp,
    Tcl_Command cmd,
    int objc,
    Tcl_Obj *const objv[],
    int flags)
{
    return TclNREvalObjv(interp, objc, objv, flags|TCL_EVAL_NOERR,
	    (Command *) cmd);
}

/*****************************************************************************
 * Tailcall related code
 *****************************************************************************
 *
 * The steps of the tailcall dance are as follows:
 *
 *   1. when [tailcall] is invoked, it stores the corresponding callback in
 *      the current CallFrame and returns TCL_RETURN
 *   2. when the CallFrame is popped, it calls TclSetTailcall to store the
 *      callback in the proper NRCommand callback - the spot where the command
 *      that pushed the CallFrame is completely cleaned up
 *   3. when the NRCommand callback runs, it schedules the tailcall callback
 *      to run immediately after it returns
 *
 *   One delicate point is to properly define the NRCommand where the tailcall
 *   will execute. There are functions whose purpose is to help define the
 *   precise spot:
 *     TclMarkTailcall: if the NEXT command to be pushed tailcalls, execution
 *         should continue right here
 *     TclSkipTailcall:  if the NEXT command to be pushed tailcalls, execution
 *         should continue after the CURRENT command is fully returned ("skip
 *         the next command: we are redirecting to it, tailcalls should run
 *         after WE return")
 *     TclPushTailcallPoint: the search for a tailcalling spot cannot traverse
 *         this point. This is special for OO, as some of the oo constructs
 *         that behave like commands may not push an NRCommand callback.
 */

void
TclMarkTailcall(
    Tcl_Interp *interp)
{
    Interp *iPtr = (Interp *) interp;

    if (iPtr->deferredCallbacks == NULL) {
	TclNRAddCallback(interp, NRCommand, NULL, NULL,
                NULL, NULL);
        iPtr->deferredCallbacks = TOP_CB(interp);
    }
}

void
TclSkipTailcall(
    Tcl_Interp *interp)
{
    Interp *iPtr = (Interp *) interp;

    TclMarkTailcall(interp);
    iPtr->deferredCallbacks->data[1] = INT2PTR(1);
}

void
TclPushTailcallPoint(
    Tcl_Interp *interp)
{
    TclNRAddCallback(interp, NRCommand, NULL, NULL, NULL, NULL);
    ((Interp *) interp)->numLevels++;
}

/*
 *----------------------------------------------------------------------
 *
 * TclSetTailcall --
 *
 *	Splice a tailcall command in the proper spot of the NRE callback
 *	stack, so that it runs at the right time.
 *
 *----------------------------------------------------------------------
 */

void
TclSetTailcall(
    Tcl_Interp *interp,
    Tcl_Obj *listPtr)
{
    /*
     * Find the splicing spot: right before the NRCommand of the thing
     * being tailcalled. Note that we skip NRCommands marked by a 1 in data[1]
     * (used by command redirectors).
     */

    NRE_callback *runPtr;

    for (runPtr = TOP_CB(interp); runPtr; runPtr = runPtr->nextPtr) {
        if (((runPtr->procPtr) == NRCommand) && !runPtr->data[1]) {
            break;
        }
    }
    if (!runPtr) {
        Tcl_Panic("tailcall cannot find the right splicing spot: should not happen!");
    }
    runPtr->data[1] = listPtr;
}

/*
 *----------------------------------------------------------------------
 *
 * TclNRTailcallObjCmd --
 *
 *	Prepare the tailcall as a list and store it in the current
 *	varFrame. When the frame is later popped the tailcall will be spliced
 *	at the proper place.
 *
 * Results:
 *	The first NRCommand callback that is not marked to be skipped is
 *	updated so that its data[1] field contains the tailcall list.
 *
 *----------------------------------------------------------------------
 */

int
TclNRTailcallObjCmd(
    ClientData clientData,
    Tcl_Interp *interp,
    int objc,
    Tcl_Obj *const objv[])
{
    Interp *iPtr = (Interp *) interp;

    if (objc < 1) {
	Tcl_WrongNumArgs(interp, 1, objv, "?command? ?arg ...?");
	return TCL_ERROR;
    }

    if (!(iPtr->varFramePtr->isProcCallFrame & 1)) {
        Tcl_SetObjResult(interp, Tcl_NewStringObj(
                "tailcall can only be called from a proc, lambda or method", -1));
        Tcl_SetErrorCode(interp, "TCL", "TAILCALL", "ILLEGAL", NULL);
	return TCL_ERROR;
    }

    /*
     * Invocation without args just clears a scheduled tailcall; invocation
     * with an argument replaces any previously scheduled tailcall.
     */

    if (iPtr->varFramePtr->tailcallPtr) {
        Tcl_DecrRefCount(iPtr->varFramePtr->tailcallPtr);
        iPtr->varFramePtr->tailcallPtr = NULL;
    }

    /*
     * Create the callback to actually evaluate the tailcalled
     * command, then set it in the varFrame so that PopCallFrame can use it
     * at the proper time.
     */

    if (objc > 1) {
        Tcl_Obj *listPtr, *nsObjPtr;
        Tcl_Namespace *nsPtr = (Tcl_Namespace *) iPtr->varFramePtr->nsPtr;

        /*
         * The tailcall data is in a Tcl list: the first element is the
         * namespace, the rest the command to be tailcalled.
         */

        nsObjPtr = Tcl_NewStringObj(nsPtr->fullName, -1);
        listPtr = Tcl_NewListObj(objc, objv);
 	TclListObjSetElement(interp, listPtr, 0, nsObjPtr);

        iPtr->varFramePtr->tailcallPtr = listPtr;
    }
    return TCL_RETURN;
}

/*
 *----------------------------------------------------------------------
 *
 * TclNRTailcallEval --
 *
 *	This NREcallback actually causes the tailcall to be evaluated.
 *
 *----------------------------------------------------------------------
 */

int
TclNRTailcallEval(
    ClientData data[],
    Tcl_Interp *interp,
    int result)
{
    Interp *iPtr = (Interp *) interp;
    Tcl_Obj *listPtr = data[0], *nsObjPtr;
    Tcl_Namespace *nsPtr;
    int objc;
    Tcl_Obj **objv;

    Tcl_ListObjGetElements(interp, listPtr, &objc, &objv);
    nsObjPtr = objv[0];

    if (result == TCL_OK) {
	result = TclGetNamespaceFromObj(interp, nsObjPtr, &nsPtr);
    }

    if (result != TCL_OK) {
        /*
         * Tailcall execution was preempted, eg by an intervening catch or by
         * a now-gone namespace: cleanup and return.
         */

	Tcl_DecrRefCount(listPtr);
        return result;
    }

    /*
     * Perform the tailcall
     */

    TclMarkTailcall(interp);
    TclNRAddCallback(interp, TclNRReleaseValues, listPtr, NULL, NULL,NULL);
    iPtr->lookupNsPtr = (Namespace *) nsPtr;
    return TclNREvalObjv(interp, objc-1, objv+1, 0, NULL);
}

int
TclNRReleaseValues(
    ClientData data[],
    Tcl_Interp *interp,
    int result)
{
    int i = 0;
    while (i < 4) {
	if (data[i]) {
	    Tcl_DecrRefCount((Tcl_Obj *) data[i]);
	} else {
	    break;
	}
	i++;
    }
    return result;
}

void
Tcl_NRAddCallback(
    Tcl_Interp *interp,
    Tcl_NRPostProc *postProcPtr,
    ClientData data0,
    ClientData data1,
    ClientData data2,
    ClientData data3)
{
    if (!(postProcPtr)) {
	Tcl_Panic("Adding a callback without an objProc?!");
    }
    TclNRAddCallback(interp, postProcPtr, data0, data1, data2, data3);
}

/*
 *----------------------------------------------------------------------
 *
 * TclNRCoroutineObjCmd -- (and friends)
 *
 *	This object-based function is invoked to process the "coroutine" Tcl
 *	command. It is heavily based on "apply".
 *
 * Results:
 *	A standard Tcl object result value.
 *
 * Side effects:
 *	A new procedure gets created.
 *
 * ** FIRST EXPERIMENTAL IMPLEMENTATION **
 *
 * It is fairly amateurish and not up to our standards - mainly in terms of
 * error messages and [info] interaction. Just to test the infrastructure in
 * teov and tebc.
 *----------------------------------------------------------------------
 */

#define iPtr ((Interp *) interp)

int
TclNRYieldObjCmd(
    ClientData clientData,
    Tcl_Interp *interp,
    int objc,
    Tcl_Obj *const objv[])
{
    CoroutineData *corPtr = iPtr->execEnvPtr->corPtr;

    if (objc > 2) {
	Tcl_WrongNumArgs(interp, 1, objv, "?returnValue?");
	return TCL_ERROR;
    }

    if (!corPtr) {
	Tcl_SetObjResult(interp, Tcl_NewStringObj(
                "yield can only be called in a coroutine", -1));
	Tcl_SetErrorCode(interp, "TCL", "COROUTINE", "ILLEGAL_YIELD", NULL);
	return TCL_ERROR;
    }

    if (objc == 2) {
	Tcl_SetObjResult(interp, objv[1]);
    }

    NRE_ASSERT(!COR_IS_SUSPENDED(corPtr));
    TclNRAddCallback(interp, TclNRCoroutineActivateCallback, corPtr,
            clientData, NULL, NULL);
    return TCL_OK;
}

int
TclNRYieldToObjCmd(
    ClientData clientData,
    Tcl_Interp *interp,
    int objc,
    Tcl_Obj *const objv[])
{
    CoroutineData *corPtr = iPtr->execEnvPtr->corPtr;
    Tcl_Obj *listPtr, *nsObjPtr;
    Tcl_Namespace *nsPtr = TclGetCurrentNamespace(interp);

    if (objc < 2) {
	Tcl_WrongNumArgs(interp, 1, objv, "command ?arg ...?");
	return TCL_ERROR;
    }

    if (!corPtr) {
	Tcl_SetObjResult(interp, Tcl_NewStringObj(
                "yieldto can only be called in a coroutine", -1));
	Tcl_SetErrorCode(interp, "TCL", "COROUTINE", "ILLEGAL_YIELD", NULL);
	return TCL_ERROR;
    }

    if (((Namespace *) nsPtr)->flags & NS_DYING) {
        Tcl_SetObjResult(interp, Tcl_NewStringObj(
		"yieldto called in deleted namespace", -1));
        Tcl_SetErrorCode(interp, "TCL", "COROUTINE", "YIELDTO_IN_DELETED",
		NULL);
        return TCL_ERROR;
    }

    /*
     * Add the tailcall in the caller env, then just yield.
     *
     * This is essentially code from TclNRTailcallObjCmd
     */

    listPtr = Tcl_NewListObj(objc, objv);
    nsObjPtr = Tcl_NewStringObj(nsPtr->fullName, -1);
    TclListObjSetElement(interp, listPtr, 0, nsObjPtr);

    /*
     * Add the callback in the caller's env, then instruct TEBC to yield.
     */

    iPtr->execEnvPtr = corPtr->callerEEPtr;
    TclSetTailcall(interp, listPtr);
    iPtr->execEnvPtr = corPtr->eePtr;

    return TclNRYieldObjCmd(INT2PTR(CORO_ACTIVATE_YIELDM), interp, 1, objv);
}

static int
RewindCoroutineCallback(
    ClientData data[],
    Tcl_Interp *interp,
    int result)
{
    return Tcl_RestoreInterpState(interp, data[0]);
}

static int
RewindCoroutine(
    CoroutineData *corPtr,
    int result)
{
    Tcl_Interp *interp = corPtr->eePtr->interp;
    Tcl_InterpState state = Tcl_SaveInterpState(interp, result);

    NRE_ASSERT(COR_IS_SUSPENDED(corPtr));
    NRE_ASSERT(corPtr->eePtr != NULL);
    NRE_ASSERT(corPtr->eePtr != iPtr->execEnvPtr);

    corPtr->eePtr->rewind = 1;
    TclNRAddCallback(interp, RewindCoroutineCallback, state,
	    NULL, NULL, NULL);
    return TclNRInterpCoroutine(corPtr, interp, 0, NULL);
}

static void
DeleteCoroutine(
    ClientData clientData)
{
    CoroutineData *corPtr = clientData;
    Tcl_Interp *interp = corPtr->eePtr->interp;
    NRE_callback *rootPtr = TOP_CB(interp);

    if (COR_IS_SUSPENDED(corPtr)) {
	TclNRRunCallbacks(interp, RewindCoroutine(corPtr,TCL_OK), rootPtr);
    }
}

static int
NRCoroutineCallerCallback(
    ClientData data[],
    Tcl_Interp *interp,
    int result)
{
    CoroutineData *corPtr = data[0];
    Command *cmdPtr = corPtr->cmdPtr;

    /*
     * This is the last callback in the caller execEnv, right before switching
     * to the coroutine's
     */

    NRE_ASSERT(iPtr->execEnvPtr == corPtr->callerEEPtr);

    if (!corPtr->eePtr) {
	/*
	 * The execEnv was wound down but not deleted for our sake. We finish
	 * the job here. The caller context has already been restored.
	 */

	NRE_ASSERT(iPtr->varFramePtr == corPtr->caller.varFramePtr);
	NRE_ASSERT(iPtr->framePtr == corPtr->caller.framePtr);
	NRE_ASSERT(iPtr->cmdFramePtr == corPtr->caller.cmdFramePtr);
	Tcl_Free(corPtr);
	return result;
    }

    NRE_ASSERT(COR_IS_SUSPENDED(corPtr));
    SAVE_CONTEXT(corPtr->running);
    RESTORE_CONTEXT(corPtr->caller);

    if (cmdPtr->flags & CMD_IS_DELETED) {
	/*
	 * The command was deleted while it was running: wind down the
	 * execEnv, this will do the complete cleanup. RewindCoroutine will
	 * restore both the caller's context and interp state.
	 */

	return RewindCoroutine(corPtr, result);
    }

    return result;
}

static int
NRCoroutineExitCallback(
    ClientData data[],
    Tcl_Interp *interp,
    int result)
{
    CoroutineData *corPtr = data[0];
    Command *cmdPtr = corPtr->cmdPtr;

    /*
     * This runs at the bottom of the Coroutine's execEnv: it will be executed
     * when the coroutine returns or is wound down, but not when it yields. It
     * deletes the coroutine and restores the caller's environment.
     */

    NRE_ASSERT(interp == corPtr->eePtr->interp);
    NRE_ASSERT(TOP_CB(interp) == NULL);
    NRE_ASSERT(iPtr->execEnvPtr == corPtr->eePtr);
    NRE_ASSERT(!COR_IS_SUSPENDED(corPtr));
    NRE_ASSERT((corPtr->callerEEPtr->callbackPtr->procPtr == NRCoroutineCallerCallback));

    cmdPtr->deleteProc = NULL;
    Tcl_DeleteCommandFromToken(interp, (Tcl_Command) cmdPtr);
    TclCleanupCommandMacro(cmdPtr);

    corPtr->eePtr->corPtr = NULL;
    TclDeleteExecEnv(corPtr->eePtr);
    corPtr->eePtr = NULL;

    corPtr->stackLevel = NULL;

    /*
     * #280.
     * Drop the coroutine-owned copy of the lineLABCPtr hashtable for literal
     * command arguments in bytecode.
     */

    Tcl_DeleteHashTable(corPtr->lineLABCPtr);
    Tcl_Free(corPtr->lineLABCPtr);
    corPtr->lineLABCPtr = NULL;

    RESTORE_CONTEXT(corPtr->caller);
    iPtr->execEnvPtr = corPtr->callerEEPtr;
    iPtr->numLevels++;

    return result;
}

/*
 *----------------------------------------------------------------------
 *
 * TclNRCoroutineActivateCallback --
 *
 *      This is the workhorse for coroutines: it implements both yield and
 *      resume.
 *
 *      It is important that both be implemented in the same callback: the
 *      detection of the impossibility to suspend due to a busy C-stack relies
 *      on the precise position of a local variable in the stack. We do not
 *      want the compiler to play tricks on us, either by moving things around
 *      or inlining.
 *
 *----------------------------------------------------------------------
 */

int
TclNRCoroutineActivateCallback(
    ClientData data[],
    Tcl_Interp *interp,
    int result)
{
    CoroutineData *corPtr = data[0];
    int type = PTR2INT(data[1]);
    int numLevels, unused;
    int *stackLevel = &unused;

    if (!corPtr->stackLevel) {
        /*
         * -- Coroutine is suspended --
         * Push the callback to restore the caller's context on yield or
         * return.
         */

        TclNRAddCallback(interp, NRCoroutineCallerCallback, corPtr,
                NULL, NULL, NULL);

        /*
         * Record the stackLevel at which the resume is happening, then swap
         * the interp's environment to make it suitable to run this coroutine.
         */

        corPtr->stackLevel = stackLevel;
        numLevels = corPtr->auxNumLevels;
        corPtr->auxNumLevels = iPtr->numLevels;

        SAVE_CONTEXT(corPtr->caller);
        corPtr->callerEEPtr = iPtr->execEnvPtr;
        RESTORE_CONTEXT(corPtr->running);
        iPtr->execEnvPtr = corPtr->eePtr;
        iPtr->numLevels += numLevels;
    } else {
        /*
         * Coroutine is active: yield
         */

        if (corPtr->stackLevel != stackLevel) {
            Tcl_SetObjResult(interp, Tcl_NewStringObj(
                    "cannot yield: C stack busy", -1));
            Tcl_SetErrorCode(interp, "TCL", "COROUTINE", "CANT_YIELD",
                    NULL);
            return TCL_ERROR;
        }

        if (type == CORO_ACTIVATE_YIELD) {
            corPtr->nargs = COROUTINE_ARGUMENTS_SINGLE_OPTIONAL;
        } else if (type == CORO_ACTIVATE_YIELDM) {
            corPtr->nargs = COROUTINE_ARGUMENTS_ARBITRARY;
        } else {
            Tcl_Panic("Yield received an option which is not implemented");
        }

        corPtr->stackLevel = NULL;

        numLevels = iPtr->numLevels;
        iPtr->numLevels = corPtr->auxNumLevels;
        corPtr->auxNumLevels = numLevels - corPtr->auxNumLevels;

        iPtr->execEnvPtr = corPtr->callerEEPtr;
    }

    return TCL_OK;
}

/*
 *----------------------------------------------------------------------
 *
 * TclNREvalList --
 *
 *      Callback to invoke command as list, used in order to delayed
 *	processing of canonical list command in sane environment.
 *
 *----------------------------------------------------------------------
 */

static int
TclNREvalList(
    ClientData data[],
    Tcl_Interp *interp,
    int result)
{
    int objc;
    Tcl_Obj **objv;
    Tcl_Obj *listPtr = data[0];

    Tcl_IncrRefCount(listPtr);

    TclMarkTailcall(interp);
    TclNRAddCallback(interp, TclNRReleaseValues, listPtr, NULL, NULL,NULL);
    TclListObjGetElements(NULL, listPtr, &objc, &objv);
    return TclNREvalObjv(interp, objc, objv, 0, NULL);
}

/*
 *----------------------------------------------------------------------
 *
 * CoroTypeObjCmd --
 *
 *      Implementation of [::tcl::unsupported::corotype] command.
 *
 *----------------------------------------------------------------------
 */

static int
CoroTypeObjCmd(
    ClientData clientData,
    Tcl_Interp *interp,
    int objc,
    Tcl_Obj *const objv[])
{
    Command *cmdPtr;
    CoroutineData *corPtr;

    if (objc != 2) {
	Tcl_WrongNumArgs(interp, 1, objv, "coroName");
	return TCL_ERROR;
    }

    /*
     * Look up the coroutine.
     */

    cmdPtr = (Command *) Tcl_GetCommandFromObj(interp, objv[1]);
    if ((!cmdPtr) || (cmdPtr->nreProc != TclNRInterpCoroutine)) {
        Tcl_SetObjResult(interp, Tcl_NewStringObj(
                "can only get coroutine type of a coroutine", -1));
        Tcl_SetErrorCode(interp, "TCL", "LOOKUP", "COROUTINE",
                TclGetString(objv[1]), NULL);
        return TCL_ERROR;
    }

    /*
     * An active coroutine is "active". Can't tell what it might do in the
     * future.
     */

    corPtr = cmdPtr->objClientData;
    if (!COR_IS_SUSPENDED(corPtr)) {
        Tcl_SetObjResult(interp, Tcl_NewStringObj("active", -1));
        return TCL_OK;
    }

    /*
     * Inactive coroutines are classified by the (effective) command used to
     * suspend them, which matters when you're injecting a probe.
     */

    switch (corPtr->nargs) {
    case COROUTINE_ARGUMENTS_SINGLE_OPTIONAL:
        Tcl_SetObjResult(interp, Tcl_NewStringObj("yield", -1));
        return TCL_OK;
    case COROUTINE_ARGUMENTS_ARBITRARY:
        Tcl_SetObjResult(interp, Tcl_NewStringObj("yieldto", -1));
        return TCL_OK;
    default:
        Tcl_SetObjResult(interp, Tcl_NewStringObj(
                "unknown coroutine type", -1));
        Tcl_SetErrorCode(interp, "TCL", "COROUTINE", "BAD_TYPE", NULL);
        return TCL_ERROR;
    }
}

/*
 *----------------------------------------------------------------------
 *
 * TclNRCoroInjectObjCmd, TclNRCoroProbeObjCmd --
 *
 *      Implementation of [coroinject] and [coroprobe] commands.
 *
 *----------------------------------------------------------------------
 */

static inline CoroutineData *
GetCoroutineFromObj(
    Tcl_Interp *interp,
    Tcl_Obj *objPtr,
    const char *errMsg)
{
    /*
     * How to get a coroutine from its handle.
     */

    Command *cmdPtr = (Command *) Tcl_GetCommandFromObj(interp, objPtr);

    if ((!cmdPtr) || (cmdPtr->nreProc != TclNRInterpCoroutine)) {
        Tcl_SetObjResult(interp, Tcl_NewStringObj(errMsg, -1));
        Tcl_SetErrorCode(interp, "TCL", "LOOKUP", "COROUTINE",
                TclGetString(objPtr), NULL);
        return NULL;
    }
    return cmdPtr->objClientData;
}

static int
TclNRCoroInjectObjCmd(
    ClientData clientData,
    Tcl_Interp *interp,
    int objc,
    Tcl_Obj *const objv[])
{
    CoroutineData *corPtr;
    ExecEnv *savedEEPtr = iPtr->execEnvPtr;

    /*
     * Usage more or less like tailcall:
     *   coroinject coroName cmd ?arg1 arg2 ...?
     */

    if (objc < 3) {
	Tcl_WrongNumArgs(interp, 1, objv, "coroName cmd ?arg1 arg2 ...?");
	return TCL_ERROR;
    }

    corPtr = GetCoroutineFromObj(interp, objv[1],
            "can only inject a command into a coroutine");
    if (!corPtr) {
        return TCL_ERROR;
    }
    if (!COR_IS_SUSPENDED(corPtr)) {
        Tcl_SetObjResult(interp, Tcl_NewStringObj(
                "can only inject a command into a suspended coroutine", -1));
        Tcl_SetErrorCode(interp, "TCL", "COROUTINE", "ACTIVE", NULL);
        return TCL_ERROR;
    }

    /*
     * Add the callback to the coro's execEnv, so that it is the first thing
     * to happen when the coro is resumed.
     */

    iPtr->execEnvPtr = corPtr->eePtr;
    TclNRAddCallback(interp, InjectHandler, corPtr,
            Tcl_NewListObj(objc - 2, objv + 2), INT2PTR(corPtr->nargs), NULL);
    iPtr->execEnvPtr = savedEEPtr;

    return TCL_OK;
}

static int
TclNRCoroProbeObjCmd(
    ClientData clientData,
    Tcl_Interp *interp,
    int objc,
    Tcl_Obj *const objv[])
{
    CoroutineData *corPtr;
    ExecEnv *savedEEPtr = iPtr->execEnvPtr;
    int numLevels, unused;
    int *stackLevel = &unused;

    /*
     * Usage more or less like tailcall:
     *   coroprobe coroName cmd ?arg1 arg2 ...?
     */

    if (objc < 3) {
	Tcl_WrongNumArgs(interp, 1, objv, "coroName cmd ?arg1 arg2 ...?");
	return TCL_ERROR;
    }

    corPtr = GetCoroutineFromObj(interp, objv[1],
            "can only inject a probe command into a coroutine");
    if (!corPtr) {
        return TCL_ERROR;
    }
    if (!COR_IS_SUSPENDED(corPtr)) {
        Tcl_SetObjResult(interp, Tcl_NewStringObj(
                "can only inject a probe command into a suspended coroutine",
                -1));
        Tcl_SetErrorCode(interp, "TCL", "COROUTINE", "ACTIVE", NULL);
        return TCL_ERROR;
    }

    /*
     * Add the callback to the coro's execEnv, so that it is the first thing
     * to happen when the coro is resumed.
     */

    iPtr->execEnvPtr = corPtr->eePtr;
    TclNRAddCallback(interp, InjectHandler, corPtr,
            Tcl_NewListObj(objc - 2, objv + 2), INT2PTR(corPtr->nargs), corPtr);
    iPtr->execEnvPtr = savedEEPtr;

    /*
     * Now we immediately transfer control to the coroutine to run our probe.
     * TRICKY STUFF copied from the [yield] implementation.
     *
     * Push the callback to restore the caller's context on yield back.
     */

    TclNRAddCallback(interp, NRCoroutineCallerCallback, corPtr,
            NULL, NULL, NULL);

    /*
     * Record the stackLevel at which the resume is happening, then swap
     * the interp's environment to make it suitable to run this coroutine.
     */

    corPtr->stackLevel = stackLevel;
    numLevels = corPtr->auxNumLevels;
    corPtr->auxNumLevels = iPtr->numLevels;

    /*
     * Do the actual stack swap.
     */

    SAVE_CONTEXT(corPtr->caller);
    corPtr->callerEEPtr = iPtr->execEnvPtr;
    RESTORE_CONTEXT(corPtr->running);
    iPtr->execEnvPtr = corPtr->eePtr;
    iPtr->numLevels += numLevels;
    return TCL_OK;
}

/*
 *----------------------------------------------------------------------
 *
 * InjectHandler, InjectHandlerPostProc --
 *
 *      Part of the implementation of [coroinject] and [coroprobe]. These are
 *      run inside the context of the coroutine being injected/probed into.
 *
 *      InjectHandler runs a script (possibly adding arguments) in the context
 *      of the coroutine. The script is specified as a one-shot list (with
 *      reference count equal to 1) in data[1]. This function also arranges
 *      for InjectHandlerPostProc to be the part that runs after the script
 *      completes.
 *
 *      InjectHandlerPostProc cleans up after InjectHandler (deleting the
 *      list) and, for the [coroprobe] command *only*, yields back to the
 *      caller context (i.e., where [coroprobe] was run).
 *s
 *----------------------------------------------------------------------
 */

static int
InjectHandler(
    ClientData data[],
    Tcl_Interp *interp,
    int result)
{
    CoroutineData *corPtr = data[0];
    Tcl_Obj *listPtr = data[1];
    int nargs = PTR2INT(data[2]);
    ClientData isProbe = data[3];
    int objc;
    Tcl_Obj **objv;

    if (!isProbe) {
        /*
         * If this is [coroinject], add the extra arguments now.
         */

        if (nargs == COROUTINE_ARGUMENTS_SINGLE_OPTIONAL) {
            Tcl_ListObjAppendElement(NULL, listPtr,
                    Tcl_NewStringObj("yield", -1));
        } else if (nargs == COROUTINE_ARGUMENTS_ARBITRARY) {
            Tcl_ListObjAppendElement(NULL, listPtr,
                    Tcl_NewStringObj("yieldto", -1));
        } else {
            /*
             * I don't think this is reachable...
             */

            Tcl_ListObjAppendElement(NULL, listPtr, Tcl_NewIntObj(nargs));
        }
        Tcl_ListObjAppendElement(NULL, listPtr, Tcl_GetObjResult(interp));
    }

    /*
     * Call the user's script; we're in the right place.
     */

    Tcl_IncrRefCount(listPtr);
    TclMarkTailcall(interp);
    TclNRAddCallback(interp, InjectHandlerPostCall, corPtr, listPtr,
            INT2PTR(nargs), isProbe);
    TclListObjGetElements(NULL, listPtr, &objc, &objv);
    return TclNREvalObjv(interp, objc, objv, 0, NULL);
}

static int
InjectHandlerPostCall(
    ClientData data[],
    Tcl_Interp *interp,
    int result)
{
    CoroutineData *corPtr = data[0];
    Tcl_Obj *listPtr = data[1];
    int nargs = PTR2INT(data[2]);
    ClientData isProbe = data[3];
    int numLevels;

    /*
     * Delete the command words for what we just executed.
     */

    Tcl_DecrRefCount(listPtr);

    /*
     * If we were doing a probe, splice ourselves back out of the stack
     * cleanly here. General injection should instead just look after itself.
     *
     * Code from guts of [yield] implementation.
     */

    if (isProbe) {
        if (result == TCL_ERROR) {
            Tcl_AddErrorInfo(interp,
                    "\n    (injected coroutine probe command)");
        }
        corPtr->nargs = nargs;
        corPtr->stackLevel = NULL;
        numLevels = iPtr->numLevels;
        iPtr->numLevels = corPtr->auxNumLevels;
        corPtr->auxNumLevels = numLevels - corPtr->auxNumLevels;
        iPtr->execEnvPtr = corPtr->callerEEPtr;
    }
    return result;
}

/*
 *----------------------------------------------------------------------
 *
 * NRInjectObjCmd --
 *
 *      Implementation of [::tcl::unsupported::inject] command.
 *
 *----------------------------------------------------------------------
 */

static int
NRInjectObjCmd(
    ClientData clientData,
    Tcl_Interp *interp,
    int objc,
    Tcl_Obj *const objv[])
{
    CoroutineData *corPtr;
    ExecEnv *savedEEPtr = iPtr->execEnvPtr;

    /*
     * Usage more or less like tailcall:
     *   inject coroName cmd ?arg1 arg2 ...?
     */

    if (objc < 3) {
	Tcl_WrongNumArgs(interp, 1, objv, "coroName cmd ?arg1 arg2 ...?");
	return TCL_ERROR;
    }

    corPtr = GetCoroutineFromObj(interp, objv[1],
            "can only inject a command into a coroutine");
    if (!corPtr) {
        return TCL_ERROR;
    }
    if (!COR_IS_SUSPENDED(corPtr)) {
        Tcl_SetObjResult(interp, Tcl_NewStringObj(
                "can only inject a command into a suspended coroutine", -1));
        Tcl_SetErrorCode(interp, "TCL", "COROUTINE", "ACTIVE", NULL);
        return TCL_ERROR;
    }

    /*
     * Add the callback to the coro's execEnv, so that it is the first thing
     * to happen when the coro is resumed.
     */

    iPtr->execEnvPtr = corPtr->eePtr;
    TclNRAddCallback(interp, TclNREvalList, Tcl_NewListObj(objc-2, objv+2),
	NULL, NULL, NULL);
    iPtr->execEnvPtr = savedEEPtr;

    return TCL_OK;
}

int
TclNRInterpCoroutine(
    ClientData clientData,
    Tcl_Interp *interp,		/* Current interpreter. */
    int objc,			/* Number of arguments. */
    Tcl_Obj *const objv[])	/* Argument objects. */
{
    CoroutineData *corPtr = clientData;

    if (!COR_IS_SUSPENDED(corPtr)) {
	Tcl_SetObjResult(interp, Tcl_ObjPrintf(
                "coroutine \"%s\" is already running",
                TclGetString(objv[0])));
	Tcl_SetErrorCode(interp, "TCL", "COROUTINE", "BUSY", NULL);
	return TCL_ERROR;
    }

    /*
     * Parse all the arguments to work out what to feed as the result of the
     * [yield]. TRICKY POINT: objc==0 happens here! It occurs when a coroutine
     * is deleted!
     */

    switch (corPtr->nargs) {
    case COROUTINE_ARGUMENTS_SINGLE_OPTIONAL:
        if (objc == 2) {
            Tcl_SetObjResult(interp, objv[1]);
        } else if (objc > 2) {
            Tcl_WrongNumArgs(interp, 1, objv, "?arg?");
            return TCL_ERROR;
        }
        break;
    default:
        if (corPtr->nargs != objc-1) {
            Tcl_SetObjResult(interp,
                    Tcl_NewStringObj("wrong coro nargs; how did we get here? "
                    "not implemented!", -1));
            Tcl_SetErrorCode(interp, "TCL", "WRONGARGS", NULL);
            return TCL_ERROR;
        }
        /* fallthrough */
    case COROUTINE_ARGUMENTS_ARBITRARY:
        if (objc > 1) {
            Tcl_SetObjResult(interp, Tcl_NewListObj(objc-1, objv+1));
        }
        break;
    }

    TclNRAddCallback(interp, TclNRCoroutineActivateCallback, corPtr,
            NULL, NULL, NULL);
    return TCL_OK;
}

/*
 *----------------------------------------------------------------------
 *
 * TclNRCoroutineObjCmd --
 *
 *      Implementation of [coroutine] command; see documentation for
 *      description of what this does.
 *
 *----------------------------------------------------------------------
 */

int
TclNRCoroutineObjCmd(
    ClientData dummy,		/* Not used. */
    Tcl_Interp *interp,		/* Current interpreter. */
    int objc,			/* Number of arguments. */
    Tcl_Obj *const objv[])	/* Argument objects. */
{
    Command *cmdPtr;
    CoroutineData *corPtr;
    const char *procName, *simpleName;
    Namespace *nsPtr, *altNsPtr, *cxtNsPtr,
	*inNsPtr = (Namespace *)TclGetCurrentNamespace(interp);
    Namespace *lookupNsPtr = iPtr->varFramePtr->nsPtr;

    if (objc < 3) {
	Tcl_WrongNumArgs(interp, 1, objv, "name cmd ?arg ...?");
	return TCL_ERROR;
    }

    procName = TclGetString(objv[1]);
    TclGetNamespaceForQualName(interp, procName, inNsPtr, 0,
	    &nsPtr, &altNsPtr, &cxtNsPtr, &simpleName);

    if (nsPtr == NULL) {
	Tcl_SetObjResult(interp, Tcl_ObjPrintf(
                "can't create procedure \"%s\": unknown namespace",
                procName));
        Tcl_SetErrorCode(interp, "TCL", "LOOKUP", "NAMESPACE", NULL);
	return TCL_ERROR;
    }
    if (simpleName == NULL) {
	Tcl_SetObjResult(interp, Tcl_ObjPrintf(
                "can't create procedure \"%s\": bad procedure name",
                procName));
        Tcl_SetErrorCode(interp, "TCL", "VALUE", "COMMAND", procName, NULL);
	return TCL_ERROR;
    }

    /*
     * We ARE creating the coroutine command: allocate the corresponding
     * struct and create the corresponding command.
     */

    corPtr = Tcl_Alloc(sizeof(CoroutineData));

    cmdPtr = (Command *) TclNRCreateCommandInNs(interp, simpleName,
	    (Tcl_Namespace *)nsPtr, /*objProc*/ NULL, TclNRInterpCoroutine,
	    corPtr, DeleteCoroutine);

    corPtr->cmdPtr = cmdPtr;
    cmdPtr->refCount++;

    /*
     * #280.
     * Provide the new coroutine with its own copy of the lineLABCPtr
     * hashtable for literal command arguments in bytecode. Note that that
     * CFWordBC chains are not duplicated, only the entrypoints to them. This
     * means that in the presence of coroutines each chain is potentially a
     * tree. Like the chain -> tree conversion of the CmdFrame stack.
     */

    {
	Tcl_HashSearch hSearch;
	Tcl_HashEntry *hePtr;

	corPtr->lineLABCPtr = Tcl_Alloc(sizeof(Tcl_HashTable));
	Tcl_InitHashTable(corPtr->lineLABCPtr, TCL_ONE_WORD_KEYS);

	for (hePtr = Tcl_FirstHashEntry(iPtr->lineLABCPtr,&hSearch);
		hePtr; hePtr = Tcl_NextHashEntry(&hSearch)) {
	    int isNew;
	    Tcl_HashEntry *newPtr =
		    Tcl_CreateHashEntry(corPtr->lineLABCPtr,
		    Tcl_GetHashKey(iPtr->lineLABCPtr, hePtr),
		    &isNew);

	    Tcl_SetHashValue(newPtr, Tcl_GetHashValue(hePtr));
	}
    }

    /*
     * Create the base context.
     */

    corPtr->running.framePtr = iPtr->rootFramePtr;
    corPtr->running.varFramePtr = iPtr->rootFramePtr;
    corPtr->running.cmdFramePtr = NULL;
    corPtr->running.lineLABCPtr = corPtr->lineLABCPtr;
    corPtr->stackLevel = NULL;
    corPtr->auxNumLevels = 0;

    /*
     * Create the coro's execEnv, switch to it to push the exit and coro
     * command callbacks, then switch back.
     */

    corPtr->eePtr = TclCreateExecEnv(interp, CORO_STACK_INITIAL_SIZE);
    corPtr->callerEEPtr = iPtr->execEnvPtr;
    corPtr->eePtr->corPtr = corPtr;

    SAVE_CONTEXT(corPtr->caller);
    corPtr->callerEEPtr = iPtr->execEnvPtr;
    RESTORE_CONTEXT(corPtr->running);
    iPtr->execEnvPtr = corPtr->eePtr;

    TclNRAddCallback(interp, NRCoroutineExitCallback, corPtr,
	    NULL, NULL, NULL);

    /*
     * Ensure that the command is looked up in the correct namespace.
     */

    iPtr->lookupNsPtr = lookupNsPtr;
    Tcl_NREvalObj(interp, Tcl_NewListObj(objc - 2, objv + 2), 0);
    iPtr->numLevels--;

    SAVE_CONTEXT(corPtr->running);
    RESTORE_CONTEXT(corPtr->caller);
    iPtr->execEnvPtr = corPtr->callerEEPtr;

    /*
     * Now just resume the coroutine.
     */

    TclNRAddCallback(interp, TclNRCoroutineActivateCallback, corPtr,
            NULL, NULL, NULL);
    return TCL_OK;
}

/*
 * This is used in the [info] ensemble
 */

int
TclInfoCoroutineCmd(
    ClientData dummy,
    Tcl_Interp *interp,
    int objc,
    Tcl_Obj *const objv[])
{
    CoroutineData *corPtr = iPtr->execEnvPtr->corPtr;

    if (objc != 1) {
	Tcl_WrongNumArgs(interp, 1, objv, NULL);
	return TCL_ERROR;
    }

    if (corPtr && !(corPtr->cmdPtr->flags & CMD_IS_DELETED)) {
	Tcl_Obj *namePtr;

	TclNewObj(namePtr);
	Tcl_GetCommandFullName(interp, (Tcl_Command) corPtr->cmdPtr, namePtr);
	Tcl_SetObjResult(interp, namePtr);
    }
    return TCL_OK;
}

#undef iPtr

/*
 * Local Variables:
 * mode: c
 * c-basic-offset: 4
 * fill-column: 78
 * tab-width: 8
 * indent-tabs-mode: nil
 * End:
 */<|MERGE_RESOLUTION|>--- conflicted
+++ resolved
@@ -1838,13 +1838,6 @@
      * could have transferred ownership of the result string to Tcl.
      */
 
-#ifndef TCL_NO_DEPRECATED
-    Tcl_FreeResult(interp);
-<<<<<<< HEAD
-=======
-    iPtr->result = NULL;
-#endif
->>>>>>> edcdd9af
     Tcl_DecrRefCount(iPtr->objResultPtr);
     iPtr->objResultPtr = NULL;
     Tcl_DecrRefCount(iPtr->ecVar);
