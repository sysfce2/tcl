--- conflicted
+++ resolved
@@ -852,11 +852,6 @@
     Tcl_NRCreateCommand(interp, "::tcl::unsupported::inject", NULL,
 	    NRCoroInjectObjCmd, NULL, NULL);
 
-<<<<<<< HEAD
-    /* Adding the timerate (unsupported) command */
-    Tcl_CreateObjCommand(interp, "::tcl::unsupported::timerate",
-        Tcl_TimeRateObjCmd, NULL, NULL);
-=======
     /* Create an unsupported command for timerate */
     Tcl_CreateObjCommand(interp, "::tcl::unsupported::timerate",
 	    Tcl_TimeRateObjCmd, NULL, NULL);
@@ -866,8 +861,6 @@
     if (nsPtr) {
 	Tcl_Export(interp, nsPtr, "*", 1);
     }
-
->>>>>>> 78000f7f
 
 #ifdef USE_DTRACE
     /*
