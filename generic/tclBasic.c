--- conflicted
+++ resolved
@@ -4833,7 +4833,6 @@
  */
 
 int
-<<<<<<< HEAD
 TclEvalScriptTokens(
     Tcl_Interp *interp,
     Tcl_Token *tokenPtr,
@@ -4842,36 +4841,6 @@
     int line,
     int*  clNextOuter,		/* Information about an outer context for */
     const char* outerScript)	/* continuation line data. This is set only in
-=======
-Tcl_EvalEx(
-    Tcl_Interp *interp,		/* Interpreter in which to evaluate the
-				 * script. Also used for error reporting. */
-    const char *script,		/* First character of script to evaluate. */
-    size_t numBytes,		/* Number of bytes in script. If -1, the
-				 * script consists of all bytes up to the
-				 * first null character. */
-    int flags)			/* Collection of OR-ed bits that control the
-				 * evaluation of the script. Only
-				 * TCL_EVAL_GLOBAL is currently supported. */
-{
-    return TclEvalEx(interp, script, numBytes, flags, 1, NULL, script);
-}
-
-int
-TclEvalEx(
-    Tcl_Interp *interp,		/* Interpreter in which to evaluate the
-				 * script. Also used for error reporting. */
-    const char *script,		/* First character of script to evaluate. */
-    size_t numBytes,		/* Number of bytes in script. If -1, the
-				 * script consists of all bytes up to the
-				 * first NUL character. */
-    int flags,			/* Collection of OR-ed bits that control the
-				 * evaluation of the script. Only
-				 * TCL_EVAL_GLOBAL is currently supported. */
-    int line,			/* The line the script starts on. */
-    int *clNextOuter,		/* Information about an outer context for */
-    const char *outerScript)	/* continuation line data. This is set only in
->>>>>>> 1812305c
 				 * TclSubstTokens(), to properly handle
 				 * [...]-nested commands. The 'outerScript'
 				 * refers to the most-outer script containing
@@ -4916,13 +4885,8 @@
 	}
     }
 
-<<<<<<< HEAD
     if (iPtr->numLevels == 0) {
 	allowExceptions = iPtr->evalFlags & TCL_ALLOW_EXCEPTIONS;
-=======
-    if (numBytes == TCL_AUTO_LENGTH) {
-	numBytes = strlen(script);
->>>>>>> 1812305c
     }
 
     if (length == 0) {
@@ -5033,17 +4997,17 @@
         if (numWords == 0) continue;
 	if (numWords > objLength) {
 	    if (expand != expandStack) {
-		ckfree(expand);
+		Tcl_Free(expand);
 	    }
-            expand = ckalloc(numWords * sizeof(int));
+            expand = Tcl_Alloc(numWords * sizeof(int));
 	    if (objvSpace != stackObjArray) {
-		ckfree(objvSpace);
+		Tcl_Free(objvSpace);
 	    }
-            objvSpace = ckalloc(numWords * sizeof(Tcl_Obj *));
+            objvSpace = Tcl_Alloc(numWords * sizeof(Tcl_Obj *));
 	    if (lineSpace != linesStack) {
-		ckfree(lineSpace);
+		Tcl_Free(lineSpace);
 	    }
-	    lineSpace = ckalloc(numWords * sizeof(int));
+	    lineSpace = Tcl_Alloc(numWords * sizeof(int));
 	    objLength = numWords;
 	}
 
@@ -5072,38 +5036,10 @@
 	     * vs. eval).
 	     */
 
-<<<<<<< HEAD
 	    TclAdvanceLines(&wordLine, wordStart, tokenPtr->start);
 	    TclAdvanceContinuations (&wordLine, &wordCLNext,
 		    tokenPtr->start - outerScript);
 	    wordStart = tokenPtr->start;
-=======
-	    if (numWords > minObjs) {
-		expand =    Tcl_Alloc(numWords * sizeof(int));
-		objvSpace = Tcl_Alloc(numWords * sizeof(Tcl_Obj *));
-		lineSpace = Tcl_Alloc(numWords * sizeof(int));
-	    }
-	    expandRequested = 0;
-	    objv = objvSpace;
-	    lines = lineSpace;
-
-	    iPtr->cmdFramePtr = eeFramePtr->nextPtr;
-	    for (objectsUsed = 0, tokenPtr = parsePtr->tokenPtr;
-		    objectsUsed < numWords;
-		    objectsUsed++, tokenPtr += tokenPtr->numComponents+1) {
-		/*
-		 * TIP #280. Track lines to current word. Save the information
-		 * on a per-word basis, signaling dynamic words as needed.
-		 * Make the information available to the recursively called
-		 * evaluator as well, including the type of context (source
-		 * vs. eval).
-		 */
-
-		TclAdvanceLines(&wordLine, wordStart, tokenPtr->start);
-		TclAdvanceContinuations(&wordLine, &wordCLNext,
-			tokenPtr->start - outerScript);
-		wordStart = tokenPtr->start;
->>>>>>> 1812305c
 
 	    lines[objc] = TclWordKnownAtCompileTime(tokenPtr, NULL)
 		    ? wordLine : -1;
@@ -5143,7 +5079,6 @@
 		objectsNeeded++;
 	    }
 
-<<<<<<< HEAD
 	    if (wordCLNext) {
 		TclContinuationsEnterDerived (objv[objc],
 			wordStart - outerScript, wordCLNext);
@@ -5163,16 +5098,9 @@
 
 	    if (objectsNeeded > objLength) {
 		inPlaceCopy = 0;
-		objv = objvSpace = ckalloc(objectsNeeded * sizeof(Tcl_Obj*));
-		lines = lineSpace = ckalloc(objectsNeeded * sizeof (int));
+		objv = objvSpace = Tcl_Alloc(objectsNeeded * sizeof(Tcl_Obj*));
+		lines = lineSpace = Tcl_Alloc(objectsNeeded * sizeof (int));
 	    }
-=======
-		if ((numWords > minObjs) || (objectsNeeded > minObjs)) {
-		    objv = objvSpace =
-			    Tcl_Alloc(objectsNeeded * sizeof(Tcl_Obj *));
-		    lines = lineSpace = Tcl_Alloc(objectsNeeded * sizeof(int));
-		}
->>>>>>> 1812305c
 
 	    objc = 0;
 	    while (wordIdx--) {
@@ -5187,33 +5115,21 @@
 			objv[objIdx--] = elements[numElements];
 			Tcl_IncrRefCount(elements[numElements]);
 		    }
-<<<<<<< HEAD
 		    Tcl_DecrRefCount(temp);
 	        } else {
 		    lines[objIdx] = lcopy[wordIdx];
 		    objv[objIdx--] = copy[wordIdx];
 		    objc++;
-=======
-		}
-		objv += objIdx+1;
-
-		if (copy != stackObjArray) {
-		    Tcl_Free(copy);
-		}
-		if (lcopy != linesStack) {
-		    Tcl_Free(lcopy);
->>>>>>> 1812305c
 		}
 	    }
 	    objv += objIdx+1;
 
             if (!inPlaceCopy && (copy != stackObjArray)) {
-		ckfree(copy);
-		ckfree(lcopy);
+		Tcl_Free(copy);
+		Tcl_Free(lcopy);
 	    }
 	}
 
-<<<<<<< HEAD
 	/*
 	 * Execute the command and free the objects for its words.
 	 *
@@ -5221,21 +5137,6 @@
 	 * Here is where we put our frame on the stack of frames too.
 	 * _After_ the nested commands have been executed.
 	 */
-=======
-	    if (code != TCL_OK) {
-		goto error;
-	    }
-	    for (i = 0; i < objectsUsed; i++) {
-		Tcl_DecrRefCount(objv[i]);
-	    }
-	    objectsUsed = 0;
-	    if (objvSpace != stackObjArray) {
-		Tcl_Free(objvSpace);
-		objvSpace = stackObjArray;
-		Tcl_Free(lineSpace);
-		lineSpace = linesStack;
-	    }
->>>>>>> 1812305c
 
 	eeFramePtr->cmd = commandTokenPtr->start;
 	eeFramePtr->len = commandTokenPtr->size;
@@ -5254,16 +5155,9 @@
 	    eeFramePtr->cmdObj = NULL;
 	}
 
-<<<<<<< HEAD
         error:
 	while (objc > 0) {
 	    Tcl_DecrRefCount(objv[--objc]);
-=======
-	    if (expand != expandStack) {
-		Tcl_Free(expand);
-		expand = expandStack;
-	    }
->>>>>>> 1812305c
 	}
 	cmdString = commandTokenPtr->start;
 	cmdSize = commandTokenPtr->size;
@@ -5285,25 +5179,8 @@
 	Tcl_LogCommandInfo(interp, scriptTokenPtr->start, cmdString, cmdSize);
     }
     iPtr->flags &= ~ERR_ALREADY_LOGGED;
-<<<<<<< HEAD
     if (lineSpace != linesStack) {
-        ckfree(lineSpace);
-=======
-
-    /*
-     * Then free resources that had been allocated to the command.
-     */
-
-    for (i = 0; i < objectsUsed; i++) {
-	Tcl_DecrRefCount(objv[i]);
-    }
-    if (gotParse) {
-	Tcl_FreeParse(parsePtr);
-    }
-    if (objvSpace != stackObjArray) {
-	Tcl_Free(objvSpace);
-	Tcl_Free(lineSpace);
->>>>>>> 1812305c
+        Tcl_Free(lineSpace);
     }
     TclStackFree(interp, linesStack);
     if (expand != expandStack) {
@@ -5311,7 +5188,7 @@
     }
     TclStackFree(interp, expandStack);
     if (objvSpace != stackObjArray) {
-        ckfree(objvSpace);
+        Tcl_Free(objvSpace);
     }
     TclStackFree(interp, stackObjArray);
 
@@ -5365,7 +5242,7 @@
     Tcl_Interp *interp,		/* Interpreter in which to evaluate the
 				 * script. Also used for error reporting. */
     const char *script,		/* First character of script to evaluate. */
-    int numBytes,		/* Number of bytes in script. If < 0, the
+    size_t numBytes,		/* Number of bytes in script. If -1, the
 				 * script consists of all bytes up to the
 				 * first null character. */
     int flags)			/* Collection of OR-ed bits that control the
@@ -5380,7 +5257,7 @@
     Tcl_Interp *interp,		/* Interpreter in which to evaluate the
 				 * script. Also used for error reporting. */
     const char *script,		/* First character of script to evaluate. */
-    int numBytes,		/* Number of bytes in script. If < 0, the
+    size_t numBytes,		/* Number of bytes in script. If -1, the
 				 * script consists of all bytes up to the
 				 * first null character. */
     int flags,			/* Collection of OR-ed bits that control
@@ -5411,7 +5288,7 @@
     int code = TclEvalScriptTokens(interp, tokensPtr,
 	    1 + (int)(lastTokenPtr - tokensPtr), flags, line,
 	    clNextOuter, outerScript);
-    ckfree(tokensPtr);
+    Tcl_Free(tokensPtr);
     return code;
 }
 @@ -6055,13 +5932,7 @@
 	 * interpreter. Let Tcl_EvalEx evaluate the command directly (and
 	 * probably more slowly).
 	 */
-<<<<<<< HEAD
 	Tcl_Token *lastTokenPtr, *tokensPtr;
-=======
-
-	const char *script;
-	size_t numSrcBytes;
->>>>>>> 1812305c
 
 	/*
 	 * Now we check if we have data about invisible continuation lines for
