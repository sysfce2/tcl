/*
 * tclBasic.c --
 *
 *	Contains the basic facilities for TCL command interpretation,
 *	including interpreter creation and deletion, command creation and
 *	deletion, and command/script execution.
 *
 * Copyright (c) 1987-1994 The Regents of the University of California.
 * Copyright (c) 1994-1997 Sun Microsystems, Inc.
 * Copyright (c) 1998-1999 by Scriptics Corporation.
 * Copyright (c) 2001, 2002 by Kevin B. Kenny.  All rights reserved.
 * Copyright (c) 2007 Daniel A. Steffen <das@users.sourceforge.net>
 * Copyright (c) 2006-2008 by Joe Mistachkin.  All rights reserved.
 * Copyright (c) 2008 Miguel Sofer <msofer@users.sourceforge.net>
 *
 * See the file "license.terms" for information on usage and redistribution of
 * this file, and for a DISCLAIMER OF ALL WARRANTIES.
 */

#include "tclInt.h"
#include "tclOOInt.h"
#include "tclCompile.h"
#include "tommath.h"
#include <math.h>
#include <assert.h>

#define INTERP_STACK_INITIAL_SIZE 2000
#define CORO_STACK_INITIAL_SIZE    200

/*
 * Determine whether we're using IEEE floating point
 */

#if (FLT_RADIX == 2) && (DBL_MANT_DIG == 53) && (DBL_MAX_EXP == 1024)
#   define IEEE_FLOATING_POINT
/* Largest odd integer that can be represented exactly in a double */
#   define MAX_EXACT 9007199254740991.0
#endif

/*
 * This is the script cancellation struct and hash table. The hash table is
 * used to keep track of the information necessary to process script
 * cancellation requests, including the original interp, asynchronous handler
 * tokens (created by Tcl_AsyncCreate), and the clientData and flags arguments
 * passed to Tcl_CancelEval on a per-interp basis. The cancelLock mutex is
 * used for protecting calls to Tcl_CancelEval as well as protecting access to
 * the hash table below.
 */

typedef struct {
    Tcl_Interp *interp;		/* Interp this struct belongs to. */
    Tcl_AsyncHandler async;	/* Async handler token for script
				 * cancellation. */
    char *result;		/* The script cancellation result or NULL for
				 * a default result. */
    int length;			/* Length of the above error message. */
    ClientData clientData;	/* Ignored */
    int flags;			/* Additional flags */
} CancelInfo;
static Tcl_HashTable cancelTable;
static int cancelTableInitialized = 0;	/* 0 means not yet initialized. */
TCL_DECLARE_MUTEX(cancelLock)

/*
 * Declarations for managing contexts for non-recursive coroutines. Contexts
 * are used to save the evaluation state between NR calls to each coro.
 */

#define SAVE_CONTEXT(context)				\
    (context).framePtr = iPtr->framePtr;		\
    (context).varFramePtr = iPtr->varFramePtr;		\
    (context).cmdFramePtr = iPtr->cmdFramePtr;		\
    (context).lineLABCPtr = iPtr->lineLABCPtr

#define RESTORE_CONTEXT(context)			\
    iPtr->framePtr = (context).framePtr;		\
    iPtr->varFramePtr = (context).varFramePtr;		\
    iPtr->cmdFramePtr = (context).cmdFramePtr;		\
    iPtr->lineLABCPtr = (context).lineLABCPtr

/*
 * Static functions in this file:
 */

static char *		CallCommandTraces(Interp *iPtr, Command *cmdPtr,
			    const char *oldName, const char *newName,
			    int flags);
static int		CancelEvalProc(ClientData clientData,
			    Tcl_Interp *interp, int code);
static int		CheckDoubleResult(Tcl_Interp *interp, double dResult);
static void		DeleteCoroutine(ClientData clientData);
static void		DeleteInterpProc(Tcl_Interp *interp);
static void		DeleteOpCmdClientData(ClientData clientData);
#ifdef USE_DTRACE
static Tcl_ObjCmdProc	DTraceObjCmd;
static Tcl_NRPostProc	DTraceCmdReturn;
#else
#   define DTraceCmdReturn	NULL
#endif /* USE_DTRACE */
static Tcl_ObjCmdProc	ExprAbsFunc;
static Tcl_ObjCmdProc	ExprBinaryFunc;
static Tcl_ObjCmdProc	ExprBoolFunc;
static Tcl_ObjCmdProc	ExprCeilFunc;
static Tcl_ObjCmdProc	ExprDoubleFunc;
static Tcl_ObjCmdProc	ExprEntierFunc;
static Tcl_ObjCmdProc	ExprFloorFunc;
static Tcl_ObjCmdProc	ExprIntFunc;
static Tcl_ObjCmdProc	ExprIsqrtFunc;
static Tcl_ObjCmdProc	ExprRandFunc;
static Tcl_ObjCmdProc	ExprRoundFunc;
static Tcl_ObjCmdProc	ExprSqrtFunc;
static Tcl_ObjCmdProc	ExprSrandFunc;
static Tcl_ObjCmdProc	ExprUnaryFunc;
static Tcl_ObjCmdProc	ExprWideFunc;
static void		MathFuncWrongNumArgs(Tcl_Interp *interp, int expected,
			    int actual, Tcl_Obj *const *objv);
static Tcl_NRPostProc	NRCoroutineCallerCallback;
static Tcl_NRPostProc	NRCoroutineExitCallback;
static Tcl_NRPostProc	NRCommand;

static void		ProcessUnexpectedResult(Tcl_Interp *interp,
			    int returnCode);
static int		RewindCoroutine(CoroutineData *corPtr, int result);
static void		TEOV_SwitchVarFrame(Tcl_Interp *interp);
static void		TEOV_PushExceptionHandlers(Tcl_Interp *interp,
			    int objc, Tcl_Obj *const objv[], int flags);
static inline Command *	TEOV_LookupCmdFromObj(Tcl_Interp *interp,
			    Tcl_Obj *namePtr, Namespace *lookupNsPtr);
static int		TEOV_NotFound(Tcl_Interp *interp, int objc,
			    Tcl_Obj *const objv[], Namespace *lookupNsPtr);
static int		TEOV_RunEnterTraces(Tcl_Interp *interp,
			    Command **cmdPtrPtr, Tcl_Obj *commandPtr, int objc,
			    Tcl_Obj *const objv[]);
static Tcl_NRPostProc	RewindCoroutineCallback;
static Tcl_NRPostProc	TEOEx_ByteCodeCallback;
static Tcl_NRPostProc	TEOEx_ListCallback;
static Tcl_NRPostProc	TEOV_Error;
static Tcl_NRPostProc	TEOV_Exception;
static Tcl_NRPostProc	TEOV_NotFoundCallback;
static Tcl_NRPostProc	TEOV_RestoreVarFrame;
static Tcl_NRPostProc	TEOV_RunLeaveTraces;
static Tcl_NRPostProc	EvalObjvCore;
static Tcl_NRPostProc	Dispatch;

static Tcl_ObjCmdProc NRCoroInjectObjCmd;
static Tcl_NRPostProc NRPostInvoke;

MODULE_SCOPE const TclStubs tclStubs;

/*
 * Magical counts for the number of arguments accepted by a coroutine command
 * after particular kinds of [yield].
 */

#define CORO_ACTIVATE_YIELD    PTR2INT(NULL)
#define CORO_ACTIVATE_YIELDM   PTR2INT(NULL)+1

#define COROUTINE_ARGUMENTS_SINGLE_OPTIONAL     (-1)
#define COROUTINE_ARGUMENTS_ARBITRARY           (-2)

/*
 * The following structure define the commands in the Tcl core.
 */

typedef struct {
    const char *name;		/* Name of object-based command. */
    Tcl_ObjCmdProc *objProc;	/* Object-based function for command. */
    CompileProc *compileProc;	/* Function called to compile command. */
    Tcl_ObjCmdProc *nreProc;	/* NR-based function for command */
    int flags;			/* Various flag bits, as defined below. */
} CmdInfo;

#define CMD_IS_SAFE         1   /* Whether this command is part of the set of
                                 * commands present by default in a safe
                                 * interpreter. */
/* CMD_COMPILES_EXPANDED - Whether the compiler for this command can handle
 * expansion for itself rather than needing the generic layer to take care of
 * it for it. Defined in tclInt.h. */

/*
 * The built-in commands, and the functions that implement them:
 */

static const CmdInfo builtInCmds[] = {
    /*
     * Commands in the generic core.
     */

    {"append",		Tcl_AppendObjCmd,	TclCompileAppendCmd,	NULL,	CMD_IS_SAFE},
    {"apply",		Tcl_ApplyObjCmd,	NULL,			TclNRApplyObjCmd,	CMD_IS_SAFE},
    {"break",		Tcl_BreakObjCmd,	TclCompileBreakCmd,	NULL,	CMD_IS_SAFE},
    {"catch",		Tcl_CatchObjCmd,	TclCompileCatchCmd,	TclNRCatchObjCmd,	CMD_IS_SAFE},
    {"concat",		Tcl_ConcatObjCmd,	TclCompileConcatCmd,	NULL,	CMD_IS_SAFE},
    {"continue",	Tcl_ContinueObjCmd,	TclCompileContinueCmd,	NULL,	CMD_IS_SAFE},
    {"coroutine",	NULL,			NULL,			TclNRCoroutineObjCmd,	CMD_IS_SAFE},
    {"error",		Tcl_ErrorObjCmd,	TclCompileErrorCmd,	NULL,	CMD_IS_SAFE},
    {"eval",		Tcl_EvalObjCmd,		NULL,			TclNREvalObjCmd,	CMD_IS_SAFE},
    {"expr",		Tcl_ExprObjCmd,		TclCompileExprCmd,	TclNRExprObjCmd,	CMD_IS_SAFE},
    {"for",		Tcl_ForObjCmd,		TclCompileForCmd,	TclNRForObjCmd,	CMD_IS_SAFE},
    {"foreach",		Tcl_ForeachObjCmd,	TclCompileForeachCmd,	TclNRForeachCmd,	CMD_IS_SAFE},
    {"format",		Tcl_FormatObjCmd,	TclCompileFormatCmd,	NULL,	CMD_IS_SAFE},
    {"global",		Tcl_GlobalObjCmd,	TclCompileGlobalCmd,	NULL,	CMD_IS_SAFE},
    {"if",		Tcl_IfObjCmd,		TclCompileIfCmd,	TclNRIfObjCmd,	CMD_IS_SAFE},
    {"incr",		Tcl_IncrObjCmd,		TclCompileIncrCmd,	NULL,	CMD_IS_SAFE},
    {"join",		Tcl_JoinObjCmd,		NULL,			NULL,	CMD_IS_SAFE},
    {"lappend",		Tcl_LappendObjCmd,	TclCompileLappendCmd,	NULL,	CMD_IS_SAFE},
    {"lassign",		Tcl_LassignObjCmd,	TclCompileLassignCmd,	NULL,	CMD_IS_SAFE},
    {"lindex",		Tcl_LindexObjCmd,	TclCompileLindexCmd,	NULL,	CMD_IS_SAFE},
    {"linsert",		Tcl_LinsertObjCmd,	TclCompileLinsertCmd,	NULL,	CMD_IS_SAFE},
    {"list",		Tcl_ListObjCmd,		TclCompileListCmd,	NULL,	CMD_IS_SAFE|CMD_COMPILES_EXPANDED},
    {"llength",		Tcl_LlengthObjCmd,	TclCompileLlengthCmd,	NULL,	CMD_IS_SAFE},
    {"lmap",		Tcl_LmapObjCmd,		TclCompileLmapCmd,	TclNRLmapCmd,	CMD_IS_SAFE},
    {"lrange",		Tcl_LrangeObjCmd,	TclCompileLrangeCmd,	NULL,	CMD_IS_SAFE},
    {"lrepeat",		Tcl_LrepeatObjCmd,	NULL,			NULL,	CMD_IS_SAFE},
    {"lreplace",	Tcl_LreplaceObjCmd,	TclCompileLreplaceCmd,	NULL,	CMD_IS_SAFE},
    {"lreverse",	Tcl_LreverseObjCmd,	NULL,			NULL,	CMD_IS_SAFE},
    {"lsearch",		Tcl_LsearchObjCmd,	NULL,			NULL,	CMD_IS_SAFE},
    {"lset",		Tcl_LsetObjCmd,		TclCompileLsetCmd,	NULL,	CMD_IS_SAFE},
    {"lsort",		Tcl_LsortObjCmd,	NULL,			NULL,	CMD_IS_SAFE},
    {"package",		Tcl_PackageObjCmd,	NULL,			NULL,	CMD_IS_SAFE},
    {"proc",		Tcl_ProcObjCmd,		NULL,			NULL,	CMD_IS_SAFE},
    {"regexp",		Tcl_RegexpObjCmd,	TclCompileRegexpCmd,	NULL,	CMD_IS_SAFE},
    {"regsub",		Tcl_RegsubObjCmd,	TclCompileRegsubCmd,	NULL,	CMD_IS_SAFE},
    {"rename",		Tcl_RenameObjCmd,	NULL,			NULL,	CMD_IS_SAFE},
    {"return",		Tcl_ReturnObjCmd,	TclCompileReturnCmd,	NULL,	CMD_IS_SAFE},
    {"scan",		Tcl_ScanObjCmd,		NULL,			NULL,	CMD_IS_SAFE},
    {"set",		Tcl_SetObjCmd,		TclCompileSetCmd,	NULL,	CMD_IS_SAFE},
    {"split",		Tcl_SplitObjCmd,	NULL,			NULL,	CMD_IS_SAFE},
    {"subst",		Tcl_SubstObjCmd,	TclCompileSubstCmd,	TclNRSubstObjCmd,	CMD_IS_SAFE},
    {"switch",		Tcl_SwitchObjCmd,	TclCompileSwitchCmd,	TclNRSwitchObjCmd, CMD_IS_SAFE},
    {"tailcall",	NULL,			TclCompileTailcallCmd,	TclNRTailcallObjCmd,	CMD_IS_SAFE},
    {"throw",		Tcl_ThrowObjCmd,	TclCompileThrowCmd,	NULL,	CMD_IS_SAFE},
    {"trace",		Tcl_TraceObjCmd,	NULL,			NULL,	CMD_IS_SAFE},
    {"try",		Tcl_TryObjCmd,		TclCompileTryCmd,	TclNRTryObjCmd,	CMD_IS_SAFE},
    {"unset",		Tcl_UnsetObjCmd,	TclCompileUnsetCmd,	NULL,	CMD_IS_SAFE},
    {"uplevel",		Tcl_UplevelObjCmd,	NULL,			TclNRUplevelObjCmd,	CMD_IS_SAFE},
    {"upvar",		Tcl_UpvarObjCmd,	TclCompileUpvarCmd,	NULL,	CMD_IS_SAFE},
    {"variable",	Tcl_VariableObjCmd,	TclCompileVariableCmd,	NULL,	CMD_IS_SAFE},
    {"while",		Tcl_WhileObjCmd,	TclCompileWhileCmd,	TclNRWhileObjCmd,	CMD_IS_SAFE},
    {"yield",		NULL,			TclCompileYieldCmd,	TclNRYieldObjCmd,	CMD_IS_SAFE},
    {"yieldto",		NULL,			TclCompileYieldToCmd,	TclNRYieldToObjCmd,	CMD_IS_SAFE},

    /*
     * Commands in the OS-interface. Note that many of these are unsafe.
     */

    {"after",		Tcl_AfterObjCmd,	NULL,			NULL,	CMD_IS_SAFE},
    {"cd",		Tcl_CdObjCmd,		NULL,			NULL,	0},
    {"close",		Tcl_CloseObjCmd,	NULL,			NULL,	CMD_IS_SAFE},
    {"eof",		Tcl_EofObjCmd,		NULL,			NULL,	CMD_IS_SAFE},
    {"exec",		Tcl_ExecObjCmd,		NULL,			NULL,	0},
    {"exit",		Tcl_ExitObjCmd,		NULL,			NULL,	0},
    {"fblocked",	Tcl_FblockedObjCmd,	NULL,			NULL,	CMD_IS_SAFE},
    {"fconfigure",	Tcl_FconfigureObjCmd,	NULL,			NULL,	0},
    {"fcopy",		Tcl_FcopyObjCmd,	NULL,			NULL,	CMD_IS_SAFE},
    {"fileevent",	Tcl_FileEventObjCmd,	NULL,			NULL,	CMD_IS_SAFE},
    {"flush",		Tcl_FlushObjCmd,	NULL,			NULL,	CMD_IS_SAFE},
    {"gets",		Tcl_GetsObjCmd,		NULL,			NULL,	CMD_IS_SAFE},
    {"glob",		Tcl_GlobObjCmd,		NULL,			NULL,	0},
    {"load",		Tcl_LoadObjCmd,		NULL,			NULL,	0},
    {"open",		Tcl_OpenObjCmd,		NULL,			NULL,	0},
    {"pid",		Tcl_PidObjCmd,		NULL,			NULL,	CMD_IS_SAFE},
    {"puts",		Tcl_PutsObjCmd,		NULL,			NULL,	CMD_IS_SAFE},
    {"pwd",		Tcl_PwdObjCmd,		NULL,			NULL,	0},
    {"read",		Tcl_ReadObjCmd,		NULL,			NULL,	CMD_IS_SAFE},
    {"seek",		Tcl_SeekObjCmd,		NULL,			NULL,	CMD_IS_SAFE},
    {"socket",		Tcl_SocketObjCmd,	NULL,			NULL,	0},
    {"source",		Tcl_SourceObjCmd,	NULL,			TclNRSourceObjCmd,	0},
    {"tell",		Tcl_TellObjCmd,		NULL,			NULL,	CMD_IS_SAFE},
    {"time",		Tcl_TimeObjCmd,		NULL,			NULL,	CMD_IS_SAFE},
    {"unload",		Tcl_UnloadObjCmd,	NULL,			NULL,	0},
    {"update",		Tcl_UpdateObjCmd,	NULL,			NULL,	CMD_IS_SAFE},
    {"vwait",		Tcl_VwaitObjCmd,	NULL,			NULL,	CMD_IS_SAFE},
    {NULL,		NULL,			NULL,			NULL,	0}
};

/*
 * Math functions. All are safe.
 */

typedef struct {
    const char *name;		/* Name of the function. The full name is
				 * "::tcl::mathfunc::<name>". */
    Tcl_ObjCmdProc *objCmdProc;	/* Function that evaluates the function */
    ClientData clientData;	/* Client data for the function */
} BuiltinFuncDef;
static const BuiltinFuncDef BuiltinFuncTable[] = {
    { "abs",	ExprAbsFunc,	NULL			},
    { "acos",	ExprUnaryFunc,	(ClientData) acos	},
    { "asin",	ExprUnaryFunc,	(ClientData) asin	},
    { "atan",	ExprUnaryFunc,	(ClientData) atan	},
    { "atan2",	ExprBinaryFunc,	(ClientData) atan2	},
    { "bool",	ExprBoolFunc,	NULL			},
    { "ceil",	ExprCeilFunc,	NULL			},
    { "cos",	ExprUnaryFunc,	(ClientData) cos	},
    { "cosh",	ExprUnaryFunc,	(ClientData) cosh	},
    { "double",	ExprDoubleFunc,	NULL			},
    { "entier",	ExprEntierFunc,	NULL			},
    { "exp",	ExprUnaryFunc,	(ClientData) exp	},
    { "floor",	ExprFloorFunc,	NULL			},
    { "fmod",	ExprBinaryFunc,	(ClientData) fmod	},
    { "hypot",	ExprBinaryFunc,	(ClientData) hypot	},
    { "int",	ExprIntFunc,	NULL			},
    { "isqrt",	ExprIsqrtFunc,	NULL			},
    { "log",	ExprUnaryFunc,	(ClientData) log	},
    { "log10",	ExprUnaryFunc,	(ClientData) log10	},
    { "pow",	ExprBinaryFunc,	(ClientData) pow	},
    { "rand",	ExprRandFunc,	NULL			},
    { "round",	ExprRoundFunc,	NULL			},
    { "sin",	ExprUnaryFunc,	(ClientData) sin	},
    { "sinh",	ExprUnaryFunc,	(ClientData) sinh	},
    { "sqrt",	ExprSqrtFunc,	NULL			},
    { "srand",	ExprSrandFunc,	NULL			},
    { "tan",	ExprUnaryFunc,	(ClientData) tan	},
    { "tanh",	ExprUnaryFunc,	(ClientData) tanh	},
    { "wide",	ExprWideFunc,	NULL			},
    { NULL, NULL, NULL }
};

/*
 * TIP#174's math operators. All are safe.
 */

typedef struct {
    const char *name;		/* Name of object-based command. */
    Tcl_ObjCmdProc *objProc;	/* Object-based function for command. */
    CompileProc *compileProc;	/* Function called to compile command. */
    union {
	int numArgs;
	int identity;
    } i;
    const char *expected;	/* For error message, what argument(s)
				 * were expected. */
} OpCmdInfo;
static const OpCmdInfo mathOpCmds[] = {
    { "~",	TclSingleOpCmd,		TclCompileInvertOpCmd,
		/* numArgs */ {1},	"integer"},
    { "!",	TclSingleOpCmd,		TclCompileNotOpCmd,
		/* numArgs */ {1},	"boolean"},
    { "+",	TclVariadicOpCmd,	TclCompileAddOpCmd,
		/* identity */ {0},	NULL},
    { "*",	TclVariadicOpCmd,	TclCompileMulOpCmd,
		/* identity */ {1},	NULL},
    { "&",	TclVariadicOpCmd,	TclCompileAndOpCmd,
		/* identity */ {-1},	NULL},
    { "|",	TclVariadicOpCmd,	TclCompileOrOpCmd,
		/* identity */ {0},	NULL},
    { "^",	TclVariadicOpCmd,	TclCompileXorOpCmd,
		/* identity */ {0},	NULL},
    { "**",	TclVariadicOpCmd,	TclCompilePowOpCmd,
		/* identity */ {1},	NULL},
    { "<<",	TclSingleOpCmd,		TclCompileLshiftOpCmd,
		/* numArgs */ {2},	"integer shift"},
    { ">>",	TclSingleOpCmd,		TclCompileRshiftOpCmd,
		/* numArgs */ {2},	"integer shift"},
    { "%",	TclSingleOpCmd,		TclCompileModOpCmd,
		/* numArgs */ {2},	"integer integer"},
    { "!=",	TclSingleOpCmd,		TclCompileNeqOpCmd,
		/* numArgs */ {2},	"value value"},
    { "ne",	TclSingleOpCmd,		TclCompileStrneqOpCmd,
		/* numArgs */ {2},	"value value"},
    { "in",	TclSingleOpCmd,		TclCompileInOpCmd,
		/* numArgs */ {2},	"value list"},
    { "ni",	TclSingleOpCmd,		TclCompileNiOpCmd,
		/* numArgs */ {2},	"value list"},
    { "-",	TclNoIdentOpCmd,	TclCompileMinusOpCmd,
		/* unused */ {0},	"value ?value ...?"},
    { "/",	TclNoIdentOpCmd,	TclCompileDivOpCmd,
		/* unused */ {0},	"value ?value ...?"},
    { "<",	TclSortingOpCmd,	TclCompileLessOpCmd,
		/* unused */ {0},	NULL},
    { "<=",	TclSortingOpCmd,	TclCompileLeqOpCmd,
		/* unused */ {0},	NULL},
    { ">",	TclSortingOpCmd,	TclCompileGreaterOpCmd,
		/* unused */ {0},	NULL},
    { ">=",	TclSortingOpCmd,	TclCompileGeqOpCmd,
		/* unused */ {0},	NULL},
    { "==",	TclSortingOpCmd,	TclCompileEqOpCmd,
		/* unused */ {0},	NULL},
    { "eq",	TclSortingOpCmd,	TclCompileStreqOpCmd,
		/* unused */ {0},	NULL},
    { NULL,	NULL,			NULL,
		{0},			NULL}
};

/*
 *----------------------------------------------------------------------
 *
 * TclFinalizeEvaluation --
 *
 *	Finalizes the script cancellation hash table.
 *
 * Results:
 *	None.
 *
 * Side effects:
 *	None.
 *
 *----------------------------------------------------------------------
 */

void
TclFinalizeEvaluation(void)
{
    Tcl_MutexLock(&cancelLock);
    if (cancelTableInitialized == 1) {
	Tcl_DeleteHashTable(&cancelTable);
	cancelTableInitialized = 0;
    }
    Tcl_MutexUnlock(&cancelLock);
}

/*
 *----------------------------------------------------------------------
 *
 * Tcl_CreateInterp --
 *
 *	Create a new TCL command interpreter.
 *
 * Results:
 *	The return value is a token for the interpreter, which may be used in
 *	calls to functions like Tcl_CreateCmd, Tcl_Eval, or Tcl_DeleteInterp.
 *
 * Side effects:
 *	The command interpreter is initialized with the built-in commands and
 *	with the variables documented in tclvars(n).
 *
 *----------------------------------------------------------------------
 */

Tcl_Interp *
Tcl_CreateInterp(void)
{
    Interp *iPtr;
    Tcl_Interp *interp;
    Command *cmdPtr;
    const BuiltinFuncDef *builtinFuncPtr;
    const OpCmdInfo *opcmdInfoPtr;
    const CmdInfo *cmdInfoPtr;
    Tcl_Namespace *mathfuncNSPtr, *mathopNSPtr;
    Tcl_HashEntry *hPtr;
    int isNew;
    CancelInfo *cancelInfo;
    union {
	char c[sizeof(short)];
	short s;
    } order;
#ifdef TCL_COMPILE_STATS
    ByteCodeStats *statsPtr;
#endif /* TCL_COMPILE_STATS */
    char mathFuncName[32];
    CallFrame *framePtr;

    TclInitSubsystems();

    /*
     * Panic if someone updated the CallFrame structure without also updating
     * the Tcl_CallFrame structure (or vice versa).
     */

    if (sizeof(Tcl_CallFrame) < sizeof(CallFrame)) {
	/*NOTREACHED*/
	Tcl_Panic("Tcl_CallFrame must not be smaller than CallFrame");
    }

#if defined(_WIN32) && !defined(_WIN64)
    if (sizeof(time_t) != 4) {
	/*NOTREACHED*/
	Tcl_Panic("<time.h> is not compatible with MSVC");
    }
    if ((TclOffset(Tcl_StatBuf,st_atime) != 32)
	    || (TclOffset(Tcl_StatBuf,st_ctime) != 40)) {
	/*NOTREACHED*/
	Tcl_Panic("<sys/stat.h> is not compatible with MSVC");
    }
#endif

    if (cancelTableInitialized == 0) {
	Tcl_MutexLock(&cancelLock);
	if (cancelTableInitialized == 0) {
	    Tcl_InitHashTable(&cancelTable, TCL_ONE_WORD_KEYS);
	    cancelTableInitialized = 1;
	}
	Tcl_MutexUnlock(&cancelLock);
    }

    /*
     * Initialize support for namespaces and create the global namespace
     * (whose name is ""; an alias is "::"). This also initializes the Tcl
     * object type table and other object management code.
     */

    iPtr = ckalloc(sizeof(Interp));
    interp = (Tcl_Interp *) iPtr;

    iPtr->legacyResult = NULL;
    /* Special invalid value: Any attempt to free the legacy result
     * will cause a crash. */
    iPtr->legacyFreeProc = (void (*) (void))-1;
    iPtr->errorLine = 0;
    iPtr->stubTable = &tclStubs;
    iPtr->objResultPtr = Tcl_NewObj();
    Tcl_IncrRefCount(iPtr->objResultPtr);
    iPtr->handle = TclHandleCreate(iPtr);
    iPtr->globalNsPtr = NULL;
    iPtr->hiddenCmdTablePtr = NULL;
    iPtr->interpInfo = NULL;

    iPtr->optimizer = TclOptimizeBytecode;

    iPtr->numLevels = 0;
    iPtr->maxNestingDepth = MAX_NESTING_DEPTH;
    iPtr->framePtr = NULL;	/* Initialise as soon as :: is available */
    iPtr->varFramePtr = NULL;	/* Initialise as soon as :: is available */

    /*
     * TIP #280 - Initialize the arrays used to extend the ByteCode and Proc
     * structures.
     */

    iPtr->cmdFramePtr = NULL;
    iPtr->linePBodyPtr = ckalloc(sizeof(Tcl_HashTable));
    iPtr->lineBCPtr = ckalloc(sizeof(Tcl_HashTable));
    iPtr->lineLAPtr = ckalloc(sizeof(Tcl_HashTable));
    iPtr->lineLABCPtr = ckalloc(sizeof(Tcl_HashTable));
    Tcl_InitHashTable(iPtr->linePBodyPtr, TCL_ONE_WORD_KEYS);
    Tcl_InitHashTable(iPtr->lineBCPtr, TCL_ONE_WORD_KEYS);
    Tcl_InitHashTable(iPtr->lineLAPtr, TCL_ONE_WORD_KEYS);
    Tcl_InitHashTable(iPtr->lineLABCPtr, TCL_ONE_WORD_KEYS);
    iPtr->scriptCLLocPtr = NULL;

    iPtr->activeVarTracePtr = NULL;

    iPtr->returnOpts = NULL;
    iPtr->errorInfo = NULL;
    TclNewLiteralStringObj(iPtr->eiVar, "::errorInfo");
    Tcl_IncrRefCount(iPtr->eiVar);
    iPtr->errorStack = Tcl_NewListObj(0, NULL);
    Tcl_IncrRefCount(iPtr->errorStack);
    iPtr->resetErrorStack = 1;
    TclNewLiteralStringObj(iPtr->upLiteral,"UP");
    Tcl_IncrRefCount(iPtr->upLiteral);
    TclNewLiteralStringObj(iPtr->callLiteral,"CALL");
    Tcl_IncrRefCount(iPtr->callLiteral);
    TclNewLiteralStringObj(iPtr->innerLiteral,"INNER");
    Tcl_IncrRefCount(iPtr->innerLiteral);
    iPtr->innerContext = Tcl_NewListObj(0, NULL);
    Tcl_IncrRefCount(iPtr->innerContext);
    iPtr->errorCode = NULL;
    TclNewLiteralStringObj(iPtr->ecVar, "::errorCode");
    Tcl_IncrRefCount(iPtr->ecVar);
    iPtr->returnLevel = 1;
    iPtr->returnCode = TCL_OK;

    iPtr->rootFramePtr = NULL;	/* Initialise as soon as :: is available */
    iPtr->lookupNsPtr = NULL;

    Tcl_InitHashTable(&iPtr->packageTable, TCL_STRING_KEYS);
    iPtr->packageUnknown = NULL;

    /* TIP #268 */
#if (TCL_RELEASE_LEVEL == TCL_FINAL_RELEASE)
    if (getenv("TCL_PKG_PREFER_LATEST") == NULL) {
	iPtr->packagePrefer = PKG_PREFER_STABLE;
    } else
#endif
	iPtr->packagePrefer = PKG_PREFER_LATEST;

    iPtr->cmdCount = 0;
    TclInitLiteralTable(&iPtr->literalTable);
    iPtr->compileEpoch = 1;
    iPtr->compiledProcPtr = NULL;
    iPtr->resolverPtr = NULL;
    iPtr->evalFlags = 0;
    iPtr->scriptFile = NULL;
    iPtr->flags = 0;
    iPtr->tracePtr = NULL;
    iPtr->tracesForbiddingInline = 0;
    iPtr->activeCmdTracePtr = NULL;
    iPtr->activeInterpTracePtr = NULL;
    iPtr->assocData = NULL;
    iPtr->execEnvPtr = NULL;	/* Set after namespaces initialized. */
    iPtr->emptyObjPtr = Tcl_NewObj();
				/* Another empty object. */
    Tcl_IncrRefCount(iPtr->emptyObjPtr);
    iPtr->threadId = Tcl_GetCurrentThread();

    /* TIP #378 */
#ifdef TCL_INTERP_DEBUG_FRAME
    iPtr->flags |= INTERP_DEBUG_FRAME;
#else
    if (getenv("TCL_INTERP_DEBUG_FRAME") != NULL) {
        iPtr->flags |= INTERP_DEBUG_FRAME;
    }
#endif

    /*
     * Initialise the tables for variable traces and searches *before*
     * creating the global ns - so that the trace on errorInfo can be
     * recorded.
     */

    Tcl_InitHashTable(&iPtr->varTraces, TCL_ONE_WORD_KEYS);
    Tcl_InitHashTable(&iPtr->varSearches, TCL_ONE_WORD_KEYS);

    iPtr->globalNsPtr = NULL;	/* Force creation of global ns below. */
    iPtr->globalNsPtr = (Namespace *) Tcl_CreateNamespace(interp, "",
	    NULL, NULL);
    if (iPtr->globalNsPtr == NULL) {
	Tcl_Panic("Tcl_CreateInterp: can't create global namespace");
    }

    /*
     * Initialise the rootCallframe. It cannot be allocated on the stack, as
     * it has to be in place before TclCreateExecEnv tries to use a variable.
     */

    /* This is needed to satisfy GCC 3.3's strict aliasing rules */
    framePtr = ckalloc(sizeof(CallFrame));
    (void) Tcl_PushCallFrame(interp, (Tcl_CallFrame *) framePtr,
	    (Tcl_Namespace *) iPtr->globalNsPtr, /*isProcCallFrame*/ 0);
    framePtr->objc = 0;

    iPtr->framePtr = framePtr;
    iPtr->varFramePtr = framePtr;
    iPtr->rootFramePtr = framePtr;

    /*
     * Initialize support for code compilation and execution. We call
     * TclCreateExecEnv after initializing namespaces since it tries to
     * reference a Tcl variable (it links to the Tcl "tcl_traceExec"
     * variable).
     */

    iPtr->execEnvPtr = TclCreateExecEnv(interp, INTERP_STACK_INITIAL_SIZE);

    /*
     * TIP #219, Tcl Channel Reflection API support.
     */

    iPtr->chanMsg = NULL;

    /*
     * TIP #285, Script cancellation support.
     */

    iPtr->asyncCancelMsg = Tcl_NewObj();

    cancelInfo = ckalloc(sizeof(CancelInfo));
    cancelInfo->interp = interp;

    iPtr->asyncCancel = Tcl_AsyncCreate(CancelEvalProc, cancelInfo);
    cancelInfo->async = iPtr->asyncCancel;
    cancelInfo->result = NULL;
    cancelInfo->length = 0;

    Tcl_MutexLock(&cancelLock);
    hPtr = Tcl_CreateHashEntry(&cancelTable, iPtr, &isNew);
    Tcl_SetHashValue(hPtr, cancelInfo);
    Tcl_MutexUnlock(&cancelLock);

    /*
     * Initialize the compilation and execution statistics kept for this
     * interpreter.
     */

#ifdef TCL_COMPILE_STATS
    statsPtr = &iPtr->stats;
    statsPtr->numExecutions = 0;
    statsPtr->numCompilations = 0;
    statsPtr->numByteCodesFreed = 0;
    memset(statsPtr->instructionCount, 0,
	    sizeof(statsPtr->instructionCount));

    statsPtr->totalSrcBytes = 0.0;
    statsPtr->totalByteCodeBytes = 0.0;
    statsPtr->currentSrcBytes = 0.0;
    statsPtr->currentByteCodeBytes = 0.0;
    memset(statsPtr->srcCount, 0, sizeof(statsPtr->srcCount));
    memset(statsPtr->byteCodeCount, 0, sizeof(statsPtr->byteCodeCount));
    memset(statsPtr->lifetimeCount, 0, sizeof(statsPtr->lifetimeCount));

    statsPtr->currentInstBytes = 0.0;
    statsPtr->currentLitBytes = 0.0;
    statsPtr->currentExceptBytes = 0.0;
    statsPtr->currentAuxBytes = 0.0;
    statsPtr->currentCmdMapBytes = 0.0;

    statsPtr->numLiteralsCreated = 0;
    statsPtr->totalLitStringBytes = 0.0;
    statsPtr->currentLitStringBytes = 0.0;
    memset(statsPtr->literalCount, 0, sizeof(statsPtr->literalCount));
#endif /* TCL_COMPILE_STATS */

    /*
     * Initialize the ensemble error message rewriting support.
     */

    iPtr->ensembleRewrite.sourceObjs = NULL;
    iPtr->ensembleRewrite.numRemovedObjs = 0;
    iPtr->ensembleRewrite.numInsertedObjs = 0;

    /*
     * TIP#143: Initialise the resource limit support.
     */

    TclInitLimitSupport(interp);

    /*
     * Initialise the thread-specific data ekeko. Note that the thread's alloc
     * cache was already initialised by the call to alloc the interp struct.
     */

#if defined(TCL_THREADS) && defined(USE_THREAD_ALLOC)
    iPtr->allocCache = TclpGetAllocCache();
#else
    iPtr->allocCache = NULL;
#endif
    iPtr->pendingObjDataPtr = NULL;
    iPtr->asyncReadyPtr = TclGetAsyncReadyPtr();
    iPtr->deferredCallbacks = NULL;

    /*
     * Create the core commands. Do it here, rather than calling
     * Tcl_CreateCommand, because it's faster (there's no need to check for a
     * pre-existing command by the same name). If a command has a Tcl_CmdProc
     * but no Tcl_ObjCmdProc, set the Tcl_ObjCmdProc to
     * TclInvokeStringCommand. This is an object-based wrapper function that
     * extracts strings, calls the string function, and creates an object for
     * the result. Similarly, if a command has a Tcl_ObjCmdProc but no
     * Tcl_CmdProc, set the Tcl_CmdProc to TclInvokeObjectCommand.
     */

    for (cmdInfoPtr = builtInCmds; cmdInfoPtr->name != NULL; cmdInfoPtr++) {
	if ((cmdInfoPtr->objProc == NULL)
		&& (cmdInfoPtr->compileProc == NULL)
		&& (cmdInfoPtr->nreProc == NULL)) {
	    Tcl_Panic("builtin command with NULL object command proc and a NULL compile proc");
	}

	hPtr = Tcl_CreateHashEntry(&iPtr->globalNsPtr->cmdTable,
		cmdInfoPtr->name, &isNew);
	if (isNew) {
	    cmdPtr = ckalloc(sizeof(Command));
	    cmdPtr->hPtr = hPtr;
	    cmdPtr->nsPtr = iPtr->globalNsPtr;
	    cmdPtr->refCount = 1;
	    cmdPtr->cmdEpoch = 0;
	    cmdPtr->compileProc = cmdInfoPtr->compileProc;
	    cmdPtr->proc = TclInvokeObjectCommand;
	    cmdPtr->clientData = cmdPtr;
	    cmdPtr->objProc = cmdInfoPtr->objProc;
	    cmdPtr->objClientData = NULL;
	    cmdPtr->deleteProc = NULL;
	    cmdPtr->deleteData = NULL;
	    cmdPtr->flags = 0;
            if (cmdInfoPtr->flags & CMD_COMPILES_EXPANDED) {
                cmdPtr->flags |= CMD_COMPILES_EXPANDED;
            }
	    cmdPtr->importRefPtr = NULL;
	    cmdPtr->tracePtr = NULL;
	    cmdPtr->nreProc = cmdInfoPtr->nreProc;
	    Tcl_SetHashValue(hPtr, cmdPtr);
	}
    }

    /*
     * Create the "array", "binary", "chan", "clock", "dict", "encoding",
     * "file", "info", "namespace" and "string" ensembles. Note that all these
     * commands (and their subcommands that are not present in the global
     * namespace) are wholly safe *except* for "clock", "encoding" and "file".
     */

    TclInitArrayCmd(interp);
    TclInitBinaryCmd(interp);
    TclInitChanCmd(interp);
    TclInitDictCmd(interp);
    TclInitEncodingCmd(interp);
    TclInitFileCmd(interp);
    TclInitInfoCmd(interp);
    TclInitNamespaceCmd(interp);
    TclInitStringCmd(interp);
    TclInitPrefixCmd(interp);

    /*
     * Register "clock" subcommands. These *do* go through
     * Tcl_CreateObjCommand, since they aren't in the global namespace and
     * involve ensembles.
     */

    TclClockInit(interp);

    /*
     * Register the built-in functions. This is empty now that they are
     * implemented as commands in the ::tcl::mathfunc namespace.
     */

    /*
     * Register the default [interp bgerror] handler.
     */

    Tcl_CreateObjCommand(interp, "::tcl::Bgerror",
	    TclDefaultBgErrorHandlerObjCmd, NULL, NULL);

    /*
     * Create unsupported commands for debugging bytecode and objects.
     */

    Tcl_CreateObjCommand(interp, "::tcl::unsupported::disassemble",
	    Tcl_DisassembleObjCmd, INT2PTR(0), NULL);
    Tcl_CreateObjCommand(interp, "::tcl::unsupported::getbytecode",
	    Tcl_DisassembleObjCmd, INT2PTR(1), NULL);
    Tcl_CreateObjCommand(interp, "::tcl::unsupported::representation",
	    Tcl_RepresentationCmd, NULL, NULL);

    /* Adding the bytecode assembler command */
    cmdPtr = (Command *) Tcl_NRCreateCommand(interp,
            "::tcl::unsupported::assemble", Tcl_AssembleObjCmd,
            TclNRAssembleObjCmd, NULL, NULL);
    cmdPtr->compileProc = &TclCompileAssembleCmd;

    Tcl_NRCreateCommand(interp, "::tcl::unsupported::inject", NULL,
	    NRCoroInjectObjCmd, NULL, NULL);

#ifdef USE_DTRACE
    /*
     * Register the tcl::dtrace command.
     */

    Tcl_CreateObjCommand(interp, "::tcl::dtrace", DTraceObjCmd, NULL, NULL);
#endif /* USE_DTRACE */

    /*
     * Register the builtin math functions.
     */

    mathfuncNSPtr = Tcl_CreateNamespace(interp, "::tcl::mathfunc", NULL,NULL);
    if (mathfuncNSPtr == NULL) {
	Tcl_Panic("Can't create math function namespace");
    }
#define MATH_FUNC_PREFIX_LEN 17 /* == strlen("::tcl::mathfunc::") */
    memcpy(mathFuncName, "::tcl::mathfunc::", MATH_FUNC_PREFIX_LEN);
    for (builtinFuncPtr = BuiltinFuncTable; builtinFuncPtr->name != NULL;
	    builtinFuncPtr++) {
	strcpy(mathFuncName+MATH_FUNC_PREFIX_LEN, builtinFuncPtr->name);
	Tcl_CreateObjCommand(interp, mathFuncName,
		builtinFuncPtr->objCmdProc, builtinFuncPtr->clientData, NULL);
	Tcl_Export(interp, mathfuncNSPtr, builtinFuncPtr->name, 0);
    }

    /*
     * Register the mathematical "operator" commands. [TIP #174]
     */

    mathopNSPtr = Tcl_CreateNamespace(interp, "::tcl::mathop", NULL, NULL);
    if (mathopNSPtr == NULL) {
	Tcl_Panic("can't create math operator namespace");
    }
    Tcl_Export(interp, mathopNSPtr, "*", 1);
#define MATH_OP_PREFIX_LEN 15 /* == strlen("::tcl::mathop::") */
    memcpy(mathFuncName, "::tcl::mathop::", MATH_OP_PREFIX_LEN);
    for (opcmdInfoPtr=mathOpCmds ; opcmdInfoPtr->name!=NULL ; opcmdInfoPtr++){
	TclOpCmdClientData *occdPtr = ckalloc(sizeof(TclOpCmdClientData));

	occdPtr->op = opcmdInfoPtr->name;
	occdPtr->i.numArgs = opcmdInfoPtr->i.numArgs;
	occdPtr->expected = opcmdInfoPtr->expected;
	strcpy(mathFuncName + MATH_OP_PREFIX_LEN, opcmdInfoPtr->name);
	cmdPtr = (Command *) Tcl_CreateObjCommand(interp, mathFuncName,
		opcmdInfoPtr->objProc, occdPtr, DeleteOpCmdClientData);
	if (cmdPtr == NULL) {
	    Tcl_Panic("failed to create math operator %s",
		    opcmdInfoPtr->name);
	} else if (opcmdInfoPtr->compileProc != NULL) {
	    cmdPtr->compileProc = opcmdInfoPtr->compileProc;
	}
    }

    /*
     * Do Multiple/Safe Interps Tcl init stuff
     */

    TclInterpInit(interp);
    TclSetupEnv(interp);

    /*
     * TIP #59: Make embedded configuration information available.
     */

    TclInitEmbeddedConfigurationInformation(interp);

    /*
     * TIP #440: Declare the name of the script engine to be "Tcl".
     */

    Tcl_SetVar2(interp, "tcl_platform", "engine", "Tcl",
	    TCL_GLOBAL_ONLY);

    /*
     * Compute the byte order of this machine.
     */

    order.s = 1;
    Tcl_SetVar2(interp, "tcl_platform", "byteOrder",
	    ((order.c[0] == 1) ? "littleEndian" : "bigEndian"),
	    TCL_GLOBAL_ONLY);

    Tcl_SetVar2Ex(interp, "tcl_platform", "wordSize",
	    Tcl_NewLongObj((long) sizeof(long)), TCL_GLOBAL_ONLY);

    /* TIP #291 */
    Tcl_SetVar2Ex(interp, "tcl_platform", "pointerSize",
	    Tcl_NewLongObj((long) sizeof(void *)), TCL_GLOBAL_ONLY);

    /*
     * Set up other variables such as tcl_version and tcl_library
     */

    Tcl_SetVar(interp, "tcl_patchLevel", TCL_PATCH_LEVEL, TCL_GLOBAL_ONLY);
    Tcl_SetVar(interp, "tcl_version", TCL_VERSION, TCL_GLOBAL_ONLY);
    Tcl_TraceVar2(interp, "tcl_precision", NULL,
	    TCL_GLOBAL_ONLY|TCL_TRACE_READS|TCL_TRACE_WRITES|TCL_TRACE_UNSETS,
	    TclPrecTraceProc, NULL);
    TclpSetVariables(interp);

#ifdef TCL_THREADS
    /*
     * The existence of the "threaded" element of the tcl_platform array
     * indicates that this particular Tcl shell has been compiled with threads
     * turned on. Using "info exists tcl_platform(threaded)" a Tcl script can
     * introspect on the interpreter level of thread safety.
     */

    Tcl_SetVar2(interp, "tcl_platform", "threaded", "1", TCL_GLOBAL_ONLY);
#endif

    /*
     * Register Tcl's version number.
     * TIP #268: Full patchlevel instead of just major.minor
     */

    Tcl_PkgProvideEx(interp, "Tcl", TCL_PATCH_LEVEL, &tclStubs);

    if (TclTommath_Init(interp) != TCL_OK) {
	Tcl_Panic("%s", TclGetString(Tcl_GetObjResult(interp)));
    }

    if (TclOOInit(interp) != TCL_OK) {
	Tcl_Panic("%s", TclGetString(Tcl_GetObjResult(interp)));
    }

    /*
     * Only build in zlib support if we've successfully detected a library to
     * compile and link against.
     */

#ifdef HAVE_ZLIB
    if (TclZlibInit(interp) != TCL_OK) {
	Tcl_Panic("%s", TclGetString(Tcl_GetObjResult(interp)));
    }
#endif

    TOP_CB(iPtr) = NULL;
    return interp;
}

static void
DeleteOpCmdClientData(
    ClientData clientData)
{
    TclOpCmdClientData *occdPtr = clientData;

    ckfree(occdPtr);
}

/*
 *----------------------------------------------------------------------
 *
 * TclHideUnsafeCommands --
 *
 *	Hides base commands that are not marked as safe from this interpreter.
 *
 * Results:
 *	TCL_OK if it succeeds, TCL_ERROR else.
 *
 * Side effects:
 *	Hides functionality in an interpreter.
 *
 *----------------------------------------------------------------------
 */

int
TclHideUnsafeCommands(
    Tcl_Interp *interp)		/* Hide commands in this interpreter. */
{
    register const CmdInfo *cmdInfoPtr;

    if (interp == NULL) {
	return TCL_ERROR;
    }
    for (cmdInfoPtr = builtInCmds; cmdInfoPtr->name != NULL; cmdInfoPtr++) {
	if (!(cmdInfoPtr->flags & CMD_IS_SAFE)) {
	    Tcl_HideCommand(interp, cmdInfoPtr->name, cmdInfoPtr->name);
	}
    }
    TclMakeEncodingCommandSafe(interp); /* Ugh! */
    TclMakeFileCommandSafe(interp);     /* Ugh! */
    return TCL_OK;
}

/*
 *--------------------------------------------------------------
 *
 * Tcl_CallWhenDeleted --
 *
 *	Arrange for a function to be called before a given interpreter is
 *	deleted. The function is called as soon as Tcl_DeleteInterp is called;
 *	if Tcl_CallWhenDeleted is called on an interpreter that has already
 *	been deleted, the function will be called when the last Tcl_Release is
 *	done on the interpreter.
 *
 * Results:
 *	None.
 *
 * Side effects:
 *	When Tcl_DeleteInterp is invoked to delete interp, proc will be
 *	invoked. See the manual entry for details.
 *
 *--------------------------------------------------------------
 */

void
Tcl_CallWhenDeleted(
    Tcl_Interp *interp,		/* Interpreter to watch. */
    Tcl_InterpDeleteProc *proc,	/* Function to call when interpreter is about
				 * to be deleted. */
    ClientData clientData)	/* One-word value to pass to proc. */
{
    Interp *iPtr = (Interp *) interp;
    static Tcl_ThreadDataKey assocDataCounterKey;
    int *assocDataCounterPtr =
	    Tcl_GetThreadData(&assocDataCounterKey, sizeof(int));
    int isNew;
    char buffer[32 + TCL_INTEGER_SPACE];
    AssocData *dPtr = ckalloc(sizeof(AssocData));
    Tcl_HashEntry *hPtr;

    sprintf(buffer, "Assoc Data Key #%d", *assocDataCounterPtr);
    (*assocDataCounterPtr)++;

    if (iPtr->assocData == NULL) {
	iPtr->assocData = ckalloc(sizeof(Tcl_HashTable));
	Tcl_InitHashTable(iPtr->assocData, TCL_STRING_KEYS);
    }
    hPtr = Tcl_CreateHashEntry(iPtr->assocData, buffer, &isNew);
    dPtr->proc = proc;
    dPtr->clientData = clientData;
    Tcl_SetHashValue(hPtr, dPtr);
}

/*
 *--------------------------------------------------------------
 *
 * Tcl_DontCallWhenDeleted --
 *
 *	Cancel the arrangement for a function to be called when a given
 *	interpreter is deleted.
 *
 * Results:
 *	None.
 *
 * Side effects:
 *	If proc and clientData were previously registered as a callback via
 *	Tcl_CallWhenDeleted, they are unregistered. If they weren't previously
 *	registered then nothing happens.
 *
 *--------------------------------------------------------------
 */

void
Tcl_DontCallWhenDeleted(
    Tcl_Interp *interp,		/* Interpreter to watch. */
    Tcl_InterpDeleteProc *proc,	/* Function to call when interpreter is about
				 * to be deleted. */
    ClientData clientData)	/* One-word value to pass to proc. */
{
    Interp *iPtr = (Interp *) interp;
    Tcl_HashTable *hTablePtr;
    Tcl_HashSearch hSearch;
    Tcl_HashEntry *hPtr;
    AssocData *dPtr;

    hTablePtr = iPtr->assocData;
    if (hTablePtr == NULL) {
	return;
    }
    for (hPtr = Tcl_FirstHashEntry(hTablePtr, &hSearch); hPtr != NULL;
	    hPtr = Tcl_NextHashEntry(&hSearch)) {
	dPtr = Tcl_GetHashValue(hPtr);
	if ((dPtr->proc == proc) && (dPtr->clientData == clientData)) {
	    ckfree(dPtr);
	    Tcl_DeleteHashEntry(hPtr);
	    return;
	}
    }
}

/*
 *----------------------------------------------------------------------
 *
 * Tcl_SetAssocData --
 *
 *	Creates a named association between user-specified data, a delete
 *	function and this interpreter. If the association already exists the
 *	data is overwritten with the new data. The delete function will be
 *	invoked when the interpreter is deleted.
 *
 * Results:
 *	None.
 *
 * Side effects:
 *	Sets the associated data, creates the association if needed.
 *
 *----------------------------------------------------------------------
 */

void
Tcl_SetAssocData(
    Tcl_Interp *interp,		/* Interpreter to associate with. */
    const char *name,		/* Name for association. */
    Tcl_InterpDeleteProc *proc,	/* Proc to call when interpreter is about to
				 * be deleted. */
    ClientData clientData)	/* One-word value to pass to proc. */
{
    Interp *iPtr = (Interp *) interp;
    AssocData *dPtr;
    Tcl_HashEntry *hPtr;
    int isNew;

    if (iPtr->assocData == NULL) {
	iPtr->assocData = ckalloc(sizeof(Tcl_HashTable));
	Tcl_InitHashTable(iPtr->assocData, TCL_STRING_KEYS);
    }
    hPtr = Tcl_CreateHashEntry(iPtr->assocData, name, &isNew);
    if (isNew == 0) {
	dPtr = Tcl_GetHashValue(hPtr);
    } else {
	dPtr = ckalloc(sizeof(AssocData));
    }
    dPtr->proc = proc;
    dPtr->clientData = clientData;

    Tcl_SetHashValue(hPtr, dPtr);
}

/*
 *----------------------------------------------------------------------
 *
 * Tcl_DeleteAssocData --
 *
 *	Deletes a named association of user-specified data with the specified
 *	interpreter.
 *
 * Results:
 *	None.
 *
 * Side effects:
 *	Deletes the association.
 *
 *----------------------------------------------------------------------
 */

void
Tcl_DeleteAssocData(
    Tcl_Interp *interp,		/* Interpreter to associate with. */
    const char *name)		/* Name of association. */
{
    Interp *iPtr = (Interp *) interp;
    AssocData *dPtr;
    Tcl_HashEntry *hPtr;

    if (iPtr->assocData == NULL) {
	return;
    }
    hPtr = Tcl_FindHashEntry(iPtr->assocData, name);
    if (hPtr == NULL) {
	return;
    }
    dPtr = Tcl_GetHashValue(hPtr);
    if (dPtr->proc != NULL) {
	dPtr->proc(dPtr->clientData, interp);
    }
    ckfree(dPtr);
    Tcl_DeleteHashEntry(hPtr);
}

/*
 *----------------------------------------------------------------------
 *
 * Tcl_GetAssocData --
 *
 *	Returns the client data associated with this name in the specified
 *	interpreter.
 *
 * Results:
 *	The client data in the AssocData record denoted by the named
 *	association, or NULL.
 *
 * Side effects:
 *	None.
 *
 *----------------------------------------------------------------------
 */

ClientData
Tcl_GetAssocData(
    Tcl_Interp *interp,		/* Interpreter associated with. */
    const char *name,		/* Name of association. */
    Tcl_InterpDeleteProc **procPtr)
				/* Pointer to place to store address of
				 * current deletion callback. */
{
    Interp *iPtr = (Interp *) interp;
    AssocData *dPtr;
    Tcl_HashEntry *hPtr;

    if (iPtr->assocData == NULL) {
	return NULL;
    }
    hPtr = Tcl_FindHashEntry(iPtr->assocData, name);
    if (hPtr == NULL) {
	return NULL;
    }
    dPtr = Tcl_GetHashValue(hPtr);
    if (procPtr != NULL) {
	*procPtr = dPtr->proc;
    }
    return dPtr->clientData;
}

/*
 *----------------------------------------------------------------------
 *
 * Tcl_InterpDeleted --
 *
 *	Returns nonzero if the interpreter has been deleted with a call to
 *	Tcl_DeleteInterp.
 *
 * Results:
 *	Nonzero if the interpreter is deleted, zero otherwise.
 *
 * Side effects:
 *	None.
 *
 *----------------------------------------------------------------------
 */

int
Tcl_InterpDeleted(
    Tcl_Interp *interp)
{
    return (((Interp *) interp)->flags & DELETED) ? 1 : 0;
}

/*
 *----------------------------------------------------------------------
 *
 * Tcl_DeleteInterp --
 *
 *	Ensures that the interpreter will be deleted eventually. If there are
 *	no Tcl_Preserve calls in effect for this interpreter, it is deleted
 *	immediately, otherwise the interpreter is deleted when the last
 *	Tcl_Preserve is matched by a call to Tcl_Release. In either case, the
 *	function runs the currently registered deletion callbacks.
 *
 * Results:
 *	None.
 *
 * Side effects:
 *	The interpreter is marked as deleted. The caller may still use it
 *	safely if there are calls to Tcl_Preserve in effect for the
 *	interpreter, but further calls to Tcl_Eval etc in this interpreter
 *	will fail.
 *
 *----------------------------------------------------------------------
 */

void
Tcl_DeleteInterp(
    Tcl_Interp *interp)		/* Token for command interpreter (returned by
				 * a previous call to Tcl_CreateInterp). */
{
    Interp *iPtr = (Interp *) interp;

    /*
     * If the interpreter has already been marked deleted, just punt.
     */

    if (iPtr->flags & DELETED) {
	return;
    }

    /*
     * Mark the interpreter as deleted. No further evals will be allowed.
     * Increase the compileEpoch as a signal to compiled bytecodes.
     */

    iPtr->flags |= DELETED;
    iPtr->compileEpoch++;

    /*
     * Ensure that the interpreter is eventually deleted.
     */

    Tcl_EventuallyFree(interp, (Tcl_FreeProc *) DeleteInterpProc);
}

/*
 *----------------------------------------------------------------------
 *
 * DeleteInterpProc --
 *
 *	Helper function to delete an interpreter. This function is called when
 *	the last call to Tcl_Preserve on this interpreter is matched by a call
 *	to Tcl_Release. The function cleans up all resources used in the
 *	interpreter and calls all currently registered interpreter deletion
 *	callbacks.
 *
 * Results:
 *	None.
 *
 * Side effects:
 *	Whatever the interpreter deletion callbacks do. Frees resources used
 *	by the interpreter.
 *
 *----------------------------------------------------------------------
 */

static void
DeleteInterpProc(
    Tcl_Interp *interp)		/* Interpreter to delete. */
{
    Interp *iPtr = (Interp *) interp;
    Tcl_HashEntry *hPtr;
    Tcl_HashSearch search;
    Tcl_HashTable *hTablePtr;
    ResolverScheme *resPtr, *nextResPtr;
    int i;

    /*
     * Punt if there is an error in the Tcl_Release/Tcl_Preserve matchup,
	 * unless we are exiting.
     */

    if ((iPtr->numLevels > 0) && !TclInExit()) {
	Tcl_Panic("DeleteInterpProc called with active evals");
    }

    /*
     * The interpreter should already be marked deleted; otherwise how did we
     * get here?
     */

    if (!(iPtr->flags & DELETED)) {
	Tcl_Panic("DeleteInterpProc called on interpreter not marked deleted");
    }

    /*
     * TIP #219, Tcl Channel Reflection API. Discard a leftover state.
     */

    if (iPtr->chanMsg != NULL) {
	Tcl_DecrRefCount(iPtr->chanMsg);
	iPtr->chanMsg = NULL;
    }

    /*
     * TIP #285, Script cancellation support. Delete this interp from the
     * global hash table of CancelInfo structs.
     */

    Tcl_MutexLock(&cancelLock);
    hPtr = Tcl_FindHashEntry(&cancelTable, (char *) iPtr);
    if (hPtr != NULL) {
	CancelInfo *cancelInfo = Tcl_GetHashValue(hPtr);

	if (cancelInfo != NULL) {
	    if (cancelInfo->result != NULL) {
		ckfree(cancelInfo->result);
	    }
	    ckfree(cancelInfo);
	}

	Tcl_DeleteHashEntry(hPtr);
    }

    if (iPtr->asyncCancel != NULL) {
	Tcl_AsyncDelete(iPtr->asyncCancel);
	iPtr->asyncCancel = NULL;
    }

    if (iPtr->asyncCancelMsg != NULL) {
	Tcl_DecrRefCount(iPtr->asyncCancelMsg);
	iPtr->asyncCancelMsg = NULL;
    }
    Tcl_MutexUnlock(&cancelLock);

    /*
     * Shut down all limit handler callback scripts that call back into this
     * interpreter. Then eliminate all limit handlers for this interpreter.
     */

    TclRemoveScriptLimitCallbacks(interp);
    TclLimitRemoveAllHandlers(interp);

    /*
     * Dismantle the namespace here, before we clear the assocData. If any
     * background errors occur here, they will be deleted below.
     *
     * Dismantle the namespace after freeing the iPtr->handle so that each
     * bytecode releases its literals without caring to update the literal
     * table, as it will be freed later in this function without further use.
     */

    TclHandleFree(iPtr->handle);
    TclTeardownNamespace(iPtr->globalNsPtr);

    /*
     * Delete all the hidden commands.
     */

    hTablePtr = iPtr->hiddenCmdTablePtr;
    if (hTablePtr != NULL) {
	/*
	 * Non-pernicious deletion. The deletion callbacks will not be allowed
	 * to create any new hidden or non-hidden commands.
	 * Tcl_DeleteCommandFromToken will remove the entry from the
	 * hiddenCmdTablePtr.
	 */

	hPtr = Tcl_FirstHashEntry(hTablePtr, &search);
	for (; hPtr != NULL; hPtr = Tcl_NextHashEntry(&search)) {
	    Tcl_DeleteCommandFromToken(interp, Tcl_GetHashValue(hPtr));
	}
	Tcl_DeleteHashTable(hTablePtr);
	ckfree(hTablePtr);
    }

    /*
     * Invoke deletion callbacks; note that a callback can create new
     * callbacks, so we iterate.
     */

    while (iPtr->assocData != NULL) {
	AssocData *dPtr;

	hTablePtr = iPtr->assocData;
	iPtr->assocData = NULL;
	for (hPtr = Tcl_FirstHashEntry(hTablePtr, &search);
		hPtr != NULL;
		hPtr = Tcl_FirstHashEntry(hTablePtr, &search)) {
	    dPtr = Tcl_GetHashValue(hPtr);
	    Tcl_DeleteHashEntry(hPtr);
	    if (dPtr->proc != NULL) {
		dPtr->proc(dPtr->clientData, interp);
	    }
	    ckfree(dPtr);
	}
	Tcl_DeleteHashTable(hTablePtr);
	ckfree(hTablePtr);
    }

    /*
     * Pop the root frame pointer and finish deleting the global
     * namespace. The order is important [Bug 1658572].
     */

    if ((iPtr->framePtr != iPtr->rootFramePtr) && !TclInExit()) {
	Tcl_Panic("DeleteInterpProc: popping rootCallFrame with other frames on top");
    }
    Tcl_PopCallFrame(interp);
    ckfree(iPtr->rootFramePtr);
    iPtr->rootFramePtr = NULL;
    Tcl_DeleteNamespace((Tcl_Namespace *) iPtr->globalNsPtr);

    /*
     * Free up the result *after* deleting variables, since variable deletion
     * could have transferred ownership of the result string to Tcl.
     */

    Tcl_FreeResult(interp);
    Tcl_DecrRefCount(iPtr->objResultPtr);
    iPtr->objResultPtr = NULL;
    Tcl_DecrRefCount(iPtr->ecVar);
    if (iPtr->errorCode) {
	Tcl_DecrRefCount(iPtr->errorCode);
	iPtr->errorCode = NULL;
    }
    Tcl_DecrRefCount(iPtr->eiVar);
    if (iPtr->errorInfo) {
	Tcl_DecrRefCount(iPtr->errorInfo);
	iPtr->errorInfo = NULL;
    }
    Tcl_DecrRefCount(iPtr->errorStack);
    iPtr->errorStack = NULL;
    Tcl_DecrRefCount(iPtr->upLiteral);
    Tcl_DecrRefCount(iPtr->callLiteral);
    Tcl_DecrRefCount(iPtr->innerLiteral);
    Tcl_DecrRefCount(iPtr->innerContext);
    if (iPtr->returnOpts) {
	Tcl_DecrRefCount(iPtr->returnOpts);
    }
    TclFreePackageInfo(iPtr);
    while (iPtr->tracePtr != NULL) {
	Tcl_DeleteTrace((Tcl_Interp *) iPtr, (Tcl_Trace) iPtr->tracePtr);
    }
    if (iPtr->execEnvPtr != NULL) {
	TclDeleteExecEnv(iPtr->execEnvPtr);
    }
    if (iPtr->scriptFile) {
	Tcl_DecrRefCount(iPtr->scriptFile);
	iPtr->scriptFile = NULL;
    }
    Tcl_DecrRefCount(iPtr->emptyObjPtr);
    iPtr->emptyObjPtr = NULL;

    resPtr = iPtr->resolverPtr;
    while (resPtr) {
	nextResPtr = resPtr->nextPtr;
	ckfree(resPtr->name);
	ckfree(resPtr);
	resPtr = nextResPtr;
    }

    /*
     * Free up literal objects created for scripts compiled by the
     * interpreter.
     */

    TclDeleteLiteralTable(interp, &iPtr->literalTable);

    /*
     * TIP #280 - Release the arrays for ByteCode/Proc extension, and
     * contents.
     */

    for (hPtr = Tcl_FirstHashEntry(iPtr->linePBodyPtr, &search);
	    hPtr != NULL;
	    hPtr = Tcl_NextHashEntry(&search)) {
	CmdFrame *cfPtr = Tcl_GetHashValue(hPtr);
	Proc *procPtr = (Proc *) Tcl_GetHashKey(iPtr->linePBodyPtr, hPtr);

	procPtr->iPtr = NULL;
	if (cfPtr) {
	    if (cfPtr->type == TCL_LOCATION_SOURCE) {
		Tcl_DecrRefCount(cfPtr->data.eval.path);
	    }
	    ckfree(cfPtr->line);
	    ckfree(cfPtr);
	}
	Tcl_DeleteHashEntry(hPtr);
    }
    Tcl_DeleteHashTable(iPtr->linePBodyPtr);
    ckfree(iPtr->linePBodyPtr);
    iPtr->linePBodyPtr = NULL;

    /*
     * See also tclCompile.c, TclCleanupByteCode
     */

    for (hPtr = Tcl_FirstHashEntry(iPtr->lineBCPtr, &search);
	    hPtr != NULL;
	    hPtr = Tcl_NextHashEntry(&search)) {
	ExtCmdLoc *eclPtr = Tcl_GetHashValue(hPtr);

	if (eclPtr->type == TCL_LOCATION_SOURCE) {
	    Tcl_DecrRefCount(eclPtr->path);
	}
	for (i=0; i< eclPtr->nuloc; i++) {
	    ckfree(eclPtr->loc[i].line);
	}

	if (eclPtr->loc != NULL) {
	    ckfree(eclPtr->loc);
	}

	ckfree(eclPtr);
	Tcl_DeleteHashEntry(hPtr);
    }
    Tcl_DeleteHashTable(iPtr->lineBCPtr);
    ckfree(iPtr->lineBCPtr);
    iPtr->lineBCPtr = NULL;

    /*
     * Location stack for uplevel/eval/... scripts which were passed through
     * proc arguments. Actually we track all arguments as we do not and cannot
     * know which arguments will be used as scripts and which will not.
     */

    if (iPtr->lineLAPtr->numEntries && !TclInExit()) {
	/*
	 * When the interp goes away we have nothing on the stack, so there
	 * are no arguments, so this table has to be empty.
	 */

	Tcl_Panic("Argument location tracking table not empty");
    }

    Tcl_DeleteHashTable(iPtr->lineLAPtr);
    ckfree(iPtr->lineLAPtr);
    iPtr->lineLAPtr = NULL;

    if (iPtr->lineLABCPtr->numEntries && !TclInExit()) {
	/*
	 * When the interp goes away we have nothing on the stack, so there
	 * are no arguments, so this table has to be empty.
	 */

	Tcl_Panic("Argument location tracking table not empty");
    }

    Tcl_DeleteHashTable(iPtr->lineLABCPtr);
    ckfree(iPtr->lineLABCPtr);
    iPtr->lineLABCPtr = NULL;

    /*
     * Squelch the tables of traces on variables and searches over arrays in
     * the in the interpreter.
     */

    Tcl_DeleteHashTable(&iPtr->varTraces);
    Tcl_DeleteHashTable(&iPtr->varSearches);

    ckfree(iPtr);
}

/*
 *---------------------------------------------------------------------------
 *
 * Tcl_HideCommand --
 *
 *	Makes a command hidden so that it cannot be invoked from within an
 *	interpreter, only from within an ancestor.
 *
 * Results:
 *	A standard Tcl result; also leaves a message in the interp's result if
 *	an error occurs.
 *
 * Side effects:
 *	Removes a command from the command table and create an entry into the
 *	hidden command table under the specified token name.
 *
 *---------------------------------------------------------------------------
 */

int
Tcl_HideCommand(
    Tcl_Interp *interp,		/* Interpreter in which to hide command. */
    const char *cmdName,	/* Name of command to hide. */
    const char *hiddenCmdToken)	/* Token name of the to-be-hidden command. */
{
    Interp *iPtr = (Interp *) interp;
    Tcl_Command cmd;
    Command *cmdPtr;
    Tcl_HashTable *hiddenCmdTablePtr;
    Tcl_HashEntry *hPtr;
    int isNew;

    if (iPtr->flags & DELETED) {
	/*
	 * The interpreter is being deleted. Do not create any new structures,
	 * because it is not safe to modify the interpreter.
	 */

	return TCL_ERROR;
    }

    /*
     * Disallow hiding of commands that are currently in a namespace or
     * renaming (as part of hiding) into a namespace (because the current
     * implementation with a single global table and the needed uniqueness of
     * names cause problems with namespaces).
     *
     * We don't need to check for "::" in cmdName because the real check is on
     * the nsPtr below.
     *
     * hiddenCmdToken is just a string which is not interpreted in any way. It
     * may contain :: but the string is not interpreted as a namespace
     * qualifier command name. Thus, hiding foo::bar to foo::bar and then
     * trying to expose or invoke ::foo::bar will NOT work; but if the
     * application always uses the same strings it will get consistent
     * behaviour.
     *
     * But as we currently limit ourselves to the global namespace only for
     * the source, in order to avoid potential confusion, lets prevent "::" in
     * the token too. - dl
     */

    if (strstr(hiddenCmdToken, "::") != NULL) {
	Tcl_SetObjResult(interp, Tcl_NewStringObj(
		"cannot use namespace qualifiers in hidden command"
		" token (rename)", -1));
        Tcl_SetErrorCode(interp, "TCL", "VALUE", "HIDDENTOKEN", NULL);
	return TCL_ERROR;
    }

    /*
     * Find the command to hide. An error is returned if cmdName can't be
     * found. Look up the command only from the global namespace. Full path of
     * the command must be given if using namespaces.
     */

    cmd = Tcl_FindCommand(interp, cmdName, NULL,
	    /*flags*/ TCL_LEAVE_ERR_MSG | TCL_GLOBAL_ONLY);
    if (cmd == (Tcl_Command) NULL) {
	return TCL_ERROR;
    }
    cmdPtr = (Command *) cmd;

    /*
     * Check that the command is really in global namespace
     */

    if (cmdPtr->nsPtr != iPtr->globalNsPtr) {
	Tcl_SetObjResult(interp, Tcl_NewStringObj(
                "can only hide global namespace commands (use rename then hide)",
                -1));
        Tcl_SetErrorCode(interp, "TCL", "HIDE", "NON_GLOBAL", NULL);
	return TCL_ERROR;
    }

    /*
     * Initialize the hidden command table if necessary.
     */

    hiddenCmdTablePtr = iPtr->hiddenCmdTablePtr;
    if (hiddenCmdTablePtr == NULL) {
	hiddenCmdTablePtr = ckalloc(sizeof(Tcl_HashTable));
	Tcl_InitHashTable(hiddenCmdTablePtr, TCL_STRING_KEYS);
	iPtr->hiddenCmdTablePtr = hiddenCmdTablePtr;
    }

    /*
     * It is an error to move an exposed command to a hidden command with
     * hiddenCmdToken if a hidden command with the name hiddenCmdToken already
     * exists.
     */

    hPtr = Tcl_CreateHashEntry(hiddenCmdTablePtr, hiddenCmdToken, &isNew);
    if (!isNew) {
	Tcl_SetObjResult(interp, Tcl_ObjPrintf(
                "hidden command named \"%s\" already exists",
                hiddenCmdToken));
        Tcl_SetErrorCode(interp, "TCL", "HIDE", "ALREADY_HIDDEN", NULL);
	return TCL_ERROR;
    }

    /*
     * NB: This code is currently 'like' a rename to a specialy set apart name
     * table. Changes here and in TclRenameCommand must be kept in synch until
     * the common parts are actually factorized out.
     */

    /*
     * Remove the hash entry for the command from the interpreter command
     * table. This is like deleting the command, so bump its command epoch;
     * this invalidates any cached references that point to the command.
     */

    if (cmdPtr->hPtr != NULL) {
	Tcl_DeleteHashEntry(cmdPtr->hPtr);
	cmdPtr->hPtr = NULL;
	cmdPtr->cmdEpoch++;
    }

    /*
     * The list of command exported from the namespace might have changed.
     * However, we do not need to recompute this just yet; next time we need
     * the info will be soon enough.
     */

    TclInvalidateNsCmdLookup(cmdPtr->nsPtr);

    /*
     * Now link the hash table entry with the command structure. We ensured
     * above that the nsPtr was right.
     */

    cmdPtr->hPtr = hPtr;
    Tcl_SetHashValue(hPtr, cmdPtr);

    /*
     * If the command being hidden has a compile function, increment the
     * interpreter's compileEpoch to invalidate its compiled code. This makes
     * sure that we don't later try to execute old code compiled with
     * command-specific (i.e., inline) bytecodes for the now-hidden command.
     * This field is checked in Tcl_EvalObj and ObjInterpProc, and code whose
     * compilation epoch doesn't match is recompiled.
     */

    if (cmdPtr->compileProc != NULL) {
	iPtr->compileEpoch++;
    }
    return TCL_OK;
}

/*
 *----------------------------------------------------------------------
 *
 * Tcl_ExposeCommand --
 *
 *	Makes a previously hidden command callable from inside the interpreter
 *	instead of only by its ancestors.
 *
 * Results:
 *	A standard Tcl result. If an error occurs, a message is left in the
 *	interp's result.
 *
 * Side effects:
 *	Moves commands from one hash table to another.
 *
 *----------------------------------------------------------------------
 */

int
Tcl_ExposeCommand(
    Tcl_Interp *interp,		/* Interpreter in which to make command
				 * callable. */
    const char *hiddenCmdToken,	/* Name of hidden command. */
    const char *cmdName)	/* Name of to-be-exposed command. */
{
    Interp *iPtr = (Interp *) interp;
    Command *cmdPtr;
    Namespace *nsPtr;
    Tcl_HashEntry *hPtr;
    Tcl_HashTable *hiddenCmdTablePtr;
    int isNew;

    if (iPtr->flags & DELETED) {
	/*
	 * The interpreter is being deleted. Do not create any new structures,
	 * because it is not safe to modify the interpreter.
	 */

	return TCL_ERROR;
    }

    /*
     * Check that we have a regular name for the command (that the user is not
     * trying to do an expose and a rename (to another namespace) at the same
     * time).
     */

    if (strstr(cmdName, "::") != NULL) {
	Tcl_SetObjResult(interp, Tcl_NewStringObj(
                "cannot expose to a namespace (use expose to toplevel, then rename)",
                -1));
        Tcl_SetErrorCode(interp, "TCL", "EXPOSE", "NON_GLOBAL", NULL);
	return TCL_ERROR;
    }

    /*
     * Get the command from the hidden command table:
     */

    hPtr = NULL;
    hiddenCmdTablePtr = iPtr->hiddenCmdTablePtr;
    if (hiddenCmdTablePtr != NULL) {
	hPtr = Tcl_FindHashEntry(hiddenCmdTablePtr, hiddenCmdToken);
    }
    if (hPtr == NULL) {
	Tcl_SetObjResult(interp, Tcl_ObjPrintf(
                "unknown hidden command \"%s\"", hiddenCmdToken));
        Tcl_SetErrorCode(interp, "TCL", "LOOKUP", "HIDDENTOKEN",
                hiddenCmdToken, NULL);
	return TCL_ERROR;
    }
    cmdPtr = Tcl_GetHashValue(hPtr);

    /*
     * Check that we have a true global namespace command (enforced by
     * Tcl_HideCommand but let's double check. (If it was not, we would not
     * really know how to handle it).
     */

    if (cmdPtr->nsPtr != iPtr->globalNsPtr) {
	/*
	 * This case is theoritically impossible, we might rather Tcl_Panic
	 * than 'nicely' erroring out ?
	 */

	Tcl_SetObjResult(interp, Tcl_NewStringObj(
		"trying to expose a non-global command namespace command",
		-1));
	return TCL_ERROR;
    }

    /*
     * This is the global table.
     */

    nsPtr = cmdPtr->nsPtr;

    /*
     * It is an error to overwrite an existing exposed command as a result of
     * exposing a previously hidden command.
     */

    hPtr = Tcl_CreateHashEntry(&nsPtr->cmdTable, cmdName, &isNew);
    if (!isNew) {
	Tcl_SetObjResult(interp, Tcl_ObjPrintf(
                "exposed command \"%s\" already exists", cmdName));
        Tcl_SetErrorCode(interp, "TCL", "EXPOSE", "COMMAND_EXISTS", NULL);
	return TCL_ERROR;
    }

    /*
     * Command resolvers (per-interp, per-namespace) might have resolved to a
     * command for the given namespace scope with this command not being
     * registered with the namespace's command table. During BC compilation,
     * the so-resolved command turns into a CmdName literal. Without
     * invalidating a possible CmdName literal here explicitly, such literals
     * keep being reused while pointing to overhauled commands.
     */

    TclInvalidateCmdLiteral(interp, cmdName, nsPtr);

    /*
     * The list of command exported from the namespace might have changed.
     * However, we do not need to recompute this just yet; next time we need
     * the info will be soon enough.
     */

    TclInvalidateNsCmdLookup(nsPtr);

    /*
     * Remove the hash entry for the command from the interpreter hidden
     * command table.
     */

    if (cmdPtr->hPtr != NULL) {
	Tcl_DeleteHashEntry(cmdPtr->hPtr);
	cmdPtr->hPtr = NULL;
    }

    /*
     * Now link the hash table entry with the command structure. This is like
     * creating a new command, so deal with any shadowing of commands in the
     * global namespace.
     */

    cmdPtr->hPtr = hPtr;

    Tcl_SetHashValue(hPtr, cmdPtr);

    /*
     * Not needed as we are only in the global namespace (but would be needed
     * again if we supported namespace command hiding)
     *
     * TclResetShadowedCmdRefs(interp, cmdPtr);
     */

    /*
     * If the command being exposed has a compile function, increment
     * interpreter's compileEpoch to invalidate its compiled code. This makes
     * sure that we don't later try to execute old code compiled assuming the
     * command is hidden. This field is checked in Tcl_EvalObj and
     * ObjInterpProc, and code whose compilation epoch doesn't match is
     * recompiled.
     */

    if (cmdPtr->compileProc != NULL) {
	iPtr->compileEpoch++;
    }
    return TCL_OK;
}

/*
 *----------------------------------------------------------------------
 *
 * Tcl_CreateCommand --
 *
 *	Define a new command in a command table.
 *
 * Results:
 *	The return value is a token for the command, which can be used in
 *	future calls to Tcl_GetCommandName.
 *
 * Side effects:
 *	If a command named cmdName already exists for interp, it is deleted.
 *	In the future, when cmdName is seen as the name of a command by
 *	Tcl_Eval, proc will be called. To support the bytecode interpreter,
 *	the command is created with a wrapper Tcl_ObjCmdProc
 *	(TclInvokeStringCommand) that eventially calls proc. When the command
 *	is deleted from the table, deleteProc will be called. See the manual
 *	entry for details on the calling sequence.
 *
 *----------------------------------------------------------------------
 */

Tcl_Command
Tcl_CreateCommand(
    Tcl_Interp *interp,		/* Token for command interpreter returned by a
				 * previous call to Tcl_CreateInterp. */
    const char *cmdName,	/* Name of command. If it contains namespace
				 * qualifiers, the new command is put in the
				 * specified namespace; otherwise it is put in
				 * the global namespace. */
    Tcl_CmdProc *proc,		/* Function to associate with cmdName. */
    ClientData clientData,	/* Arbitrary value passed to string proc. */
    Tcl_CmdDeleteProc *deleteProc)
				/* If not NULL, gives a function to call when
				 * this command is deleted. */
{
    Interp *iPtr = (Interp *) interp;
    ImportRef *oldRefPtr = NULL;
    Namespace *nsPtr, *dummy1, *dummy2;
    Command *cmdPtr, *refCmdPtr;
    Tcl_HashEntry *hPtr;
    const char *tail;
    int isNew;
    ImportedCmdData *dataPtr;

    if (iPtr->flags & DELETED) {
	/*
	 * The interpreter is being deleted. Don't create any new commands;
	 * it's not safe to muck with the interpreter anymore.
	 */

	return (Tcl_Command) NULL;
    }

    /*
     * Determine where the command should reside. If its name contains
     * namespace qualifiers, we put it in the specified namespace; otherwise,
     * we always put it in the global namespace.
     */

    if (strstr(cmdName, "::") != NULL) {
	TclGetNamespaceForQualName(interp, cmdName, NULL,
		TCL_CREATE_NS_IF_UNKNOWN, &nsPtr, &dummy1, &dummy2, &tail);
	if ((nsPtr == NULL) || (tail == NULL)) {
	    return (Tcl_Command) NULL;
	}
    } else {
	nsPtr = iPtr->globalNsPtr;
	tail = cmdName;
    }

    hPtr = Tcl_CreateHashEntry(&nsPtr->cmdTable, tail, &isNew);
    if (!isNew) {
	/*
	 * Command already exists. Delete the old one. Be careful to preserve
	 * any existing import links so we can restore them down below. That
	 * way, you can redefine a command and its import status will remain
	 * intact.
	 */

	cmdPtr = Tcl_GetHashValue(hPtr);
	cmdPtr->refCount++;
	if (cmdPtr->importRefPtr) {
	    cmdPtr->flags |= CMD_REDEF_IN_PROGRESS;
	}

	Tcl_DeleteCommandFromToken(interp, (Tcl_Command) cmdPtr);

	if (cmdPtr->flags & CMD_REDEF_IN_PROGRESS) {
	    oldRefPtr = cmdPtr->importRefPtr;
	    cmdPtr->importRefPtr = NULL;
	}
	TclCleanupCommandMacro(cmdPtr);

	hPtr = Tcl_CreateHashEntry(&nsPtr->cmdTable, tail, &isNew);
	if (!isNew) {
	    /*
	     * If the deletion callback recreated the command, just throw away
	     * the new command (if we try to delete it again, we could get
	     * stuck in an infinite loop).
	     */

	    ckfree(Tcl_GetHashValue(hPtr));
	}
    } else {
	/*
	 * Command resolvers (per-interp, per-namespace) might have resolved
	 * to a command for the given namespace scope with this command not
	 * being registered with the namespace's command table. During BC
	 * compilation, the so-resolved command turns into a CmdName literal.
	 * Without invalidating a possible CmdName literal here explicitly,
	 * such literals keep being reused while pointing to overhauled
	 * commands.
	 */

	TclInvalidateCmdLiteral(interp, tail, nsPtr);

	/*
	 * The list of command exported from the namespace might have changed.
	 * However, we do not need to recompute this just yet; next time we
	 * need the info will be soon enough.
	 */

	TclInvalidateNsCmdLookup(nsPtr);
	TclInvalidateNsPath(nsPtr);
    }
    cmdPtr = ckalloc(sizeof(Command));
    Tcl_SetHashValue(hPtr, cmdPtr);
    cmdPtr->hPtr = hPtr;
    cmdPtr->nsPtr = nsPtr;
    cmdPtr->refCount = 1;
    cmdPtr->cmdEpoch = 0;
    cmdPtr->compileProc = NULL;
    cmdPtr->objProc = TclInvokeStringCommand;
    cmdPtr->objClientData = cmdPtr;
    cmdPtr->proc = proc;
    cmdPtr->clientData = clientData;
    cmdPtr->deleteProc = deleteProc;
    cmdPtr->deleteData = clientData;
    cmdPtr->flags = 0;
    cmdPtr->importRefPtr = NULL;
    cmdPtr->tracePtr = NULL;
    cmdPtr->nreProc = NULL;

    /*
     * Plug in any existing import references found above. Be sure to update
     * all of these references to point to the new command.
     */

    if (oldRefPtr != NULL) {
	cmdPtr->importRefPtr = oldRefPtr;
	while (oldRefPtr != NULL) {
	    refCmdPtr = oldRefPtr->importedCmdPtr;
	    dataPtr = refCmdPtr->objClientData;
	    dataPtr->realCmdPtr = cmdPtr;
	    oldRefPtr = oldRefPtr->nextPtr;
	}
    }

    /*
     * We just created a command, so in its namespace and all of its parent
     * namespaces, it may shadow global commands with the same name. If any
     * shadowed commands are found, invalidate all cached command references
     * in the affected namespaces.
     */

    TclResetShadowedCmdRefs(interp, cmdPtr);
    return (Tcl_Command) cmdPtr;
}

/*
 *----------------------------------------------------------------------
 *
 * Tcl_CreateObjCommand --
 *
 *	Define a new object-based command in a command table.
 *
 * Results:
 *	The return value is a token for the command, which can be used in
 *	future calls to Tcl_GetCommandName.
 *
 * Side effects:
 *	If a command named "cmdName" already exists for interp, it is
 *	first deleted.  Then the new command is created from the arguments.
 *	[***] (See below for exception).
 *
 *	In the future, during bytecode evaluation when "cmdName" is seen as
 *	the name of a command by Tcl_EvalObj or Tcl_Eval, the object-based
 *	Tcl_ObjCmdProc proc will be called. When the command is deleted from
 *	the table, deleteProc will be called. See the manual entry for details
 *	on the calling sequence.
 *
 *----------------------------------------------------------------------
 */

Tcl_Command
Tcl_CreateObjCommand(
    Tcl_Interp *interp,		/* Token for command interpreter (returned by
				 * previous call to Tcl_CreateInterp). */
    const char *cmdName,	/* Name of command. If it contains namespace
				 * qualifiers, the new command is put in the
				 * specified namespace; otherwise it is put in
				 * the global namespace. */
    Tcl_ObjCmdProc *proc,	/* Object-based function to associate with
				 * name. */
    ClientData clientData,	/* Arbitrary value to pass to object
				 * function. */
    Tcl_CmdDeleteProc *deleteProc)
				/* If not NULL, gives a function to call when
				 * this command is deleted. */
{
    Interp *iPtr = (Interp *) interp;
    ImportRef *oldRefPtr = NULL;
    Namespace *nsPtr, *dummy1, *dummy2;
    Command *cmdPtr, *refCmdPtr;
    Tcl_HashEntry *hPtr;
    const char *tail;
    int isNew;
    ImportedCmdData *dataPtr;

    if (iPtr->flags & DELETED) {
	/*
	 * The interpreter is being deleted. Don't create any new commands;
	 * it's not safe to muck with the interpreter anymore.
	 */

	return (Tcl_Command) NULL;
    }

    /*
     * Determine where the command should reside. If its name contains
     * namespace qualifiers, we put it in the specified namespace; otherwise,
     * we always put it in the global namespace.
     */

    if (strstr(cmdName, "::") != NULL) {
	TclGetNamespaceForQualName(interp, cmdName, NULL,
		TCL_CREATE_NS_IF_UNKNOWN, &nsPtr, &dummy1, &dummy2, &tail);
	if ((nsPtr == NULL) || (tail == NULL)) {
	    return (Tcl_Command) NULL;
	}
    } else {
	nsPtr = iPtr->globalNsPtr;
	tail = cmdName;
    }

    hPtr = Tcl_CreateHashEntry(&nsPtr->cmdTable, tail, &isNew);
    TclInvalidateNsPath(nsPtr);
    if (!isNew) {
	cmdPtr = Tcl_GetHashValue(hPtr);

	/*
	 * Command already exists; delete it. Be careful to preserve any
	 * existing import links so we can restore them down below. That way,
	 * you can redefine a command and its import status will remain
	 * intact.
	 */

	cmdPtr->refCount++;
	if (cmdPtr->importRefPtr) {
	    cmdPtr->flags |= CMD_REDEF_IN_PROGRESS;
	}

	Tcl_DeleteCommandFromToken(interp, (Tcl_Command) cmdPtr);

	if (cmdPtr->flags & CMD_REDEF_IN_PROGRESS) {
	    oldRefPtr = cmdPtr->importRefPtr;
	    cmdPtr->importRefPtr = NULL;
	}
	TclCleanupCommandMacro(cmdPtr);

	hPtr = Tcl_CreateHashEntry(&nsPtr->cmdTable, tail, &isNew);
	if (!isNew) {
	    /*
	     * If the deletion callback recreated the command, just throw away
	     * the new command (if we try to delete it again, we could get
	     * stuck in an infinite loop).
	     */

	    ckfree(Tcl_GetHashValue(hPtr));
	}
    } else {
	/*
	 * Command resolvers (per-interp, per-namespace) might have resolved
	 * to a command for the given namespace scope with this command not
	 * being registered with the namespace's command table. During BC
	 * compilation, the so-resolved command turns into a CmdName literal.
	 * Without invalidating a possible CmdName literal here explicitly,
	 * such literals keep being reused while pointing to overhauled
	 * commands.
	 */

	TclInvalidateCmdLiteral(interp, tail, nsPtr);

	/*
	 * The list of command exported from the namespace might have changed.
	 * However, we do not need to recompute this just yet; next time we
	 * need the info will be soon enough.
	 */

	TclInvalidateNsCmdLookup(nsPtr);
    }
    cmdPtr = ckalloc(sizeof(Command));
    Tcl_SetHashValue(hPtr, cmdPtr);
    cmdPtr->hPtr = hPtr;
    cmdPtr->nsPtr = nsPtr;
    cmdPtr->refCount = 1;
    cmdPtr->cmdEpoch = 0;
    cmdPtr->compileProc = NULL;
    cmdPtr->objProc = proc;
    cmdPtr->objClientData = clientData;
    cmdPtr->proc = TclInvokeObjectCommand;
    cmdPtr->clientData = cmdPtr;
    cmdPtr->deleteProc = deleteProc;
    cmdPtr->deleteData = clientData;
    cmdPtr->flags = 0;
    cmdPtr->importRefPtr = NULL;
    cmdPtr->tracePtr = NULL;
    cmdPtr->nreProc = NULL;

    /*
     * Plug in any existing import references found above. Be sure to update
     * all of these references to point to the new command.
     */

    if (oldRefPtr != NULL) {
	cmdPtr->importRefPtr = oldRefPtr;
	while (oldRefPtr != NULL) {
	    refCmdPtr = oldRefPtr->importedCmdPtr;
	    dataPtr = refCmdPtr->objClientData;
	    dataPtr->realCmdPtr = cmdPtr;
	    oldRefPtr = oldRefPtr->nextPtr;
	}
    }

    /*
     * We just created a command, so in its namespace and all of its parent
     * namespaces, it may shadow global commands with the same name. If any
     * shadowed commands are found, invalidate all cached command references
     * in the affected namespaces.
     */

    TclResetShadowedCmdRefs(interp, cmdPtr);
    return (Tcl_Command) cmdPtr;
}

/*
 *----------------------------------------------------------------------
 *
 * TclInvokeStringCommand --
 *
 *	"Wrapper" Tcl_ObjCmdProc used to call an existing string-based
 *	Tcl_CmdProc if no object-based function exists for a command. A
 *	pointer to this function is stored as the Tcl_ObjCmdProc in a Command
 *	structure. It simply turns around and calls the string Tcl_CmdProc in
 *	the Command structure.
 *
 * Results:
 *	A standard Tcl object result value.
 *
 * Side effects:
 *	Besides those side effects of the called Tcl_CmdProc,
 *	TclInvokeStringCommand allocates and frees storage.
 *
 *----------------------------------------------------------------------
 */

int
TclInvokeStringCommand(
    ClientData clientData,	/* Points to command's Command structure. */
    Tcl_Interp *interp,		/* Current interpreter. */
    register int objc,		/* Number of arguments. */
    Tcl_Obj *const objv[])	/* Argument objects. */
{
    Command *cmdPtr = clientData;
    int i, result;
    const char **argv =
	    TclStackAlloc(interp, (unsigned)(objc + 1) * sizeof(char *));

    for (i = 0; i < objc; i++) {
	argv[i] = TclGetString(objv[i]);
    }
    argv[objc] = 0;

    /*
     * Invoke the command's string-based Tcl_CmdProc.
     */

    result = cmdPtr->proc(cmdPtr->clientData, interp, objc, argv);

    TclStackFree(interp, (void *) argv);
    return result;
}

/*
 *----------------------------------------------------------------------
 *
 * TclInvokeObjectCommand --
 *
 *	"Wrapper" Tcl_CmdProc used to call an existing object-based
 *	Tcl_ObjCmdProc if no string-based function exists for a command. A
 *	pointer to this function is stored as the Tcl_CmdProc in a Command
 *	structure. It simply turns around and calls the object Tcl_ObjCmdProc
 *	in the Command structure.
 *
 * Results:
 *	A standard Tcl result value.
 *
 * Side effects:
 *	Besides those side effects of the called Tcl_ObjCmdProc,
 *	TclInvokeObjectCommand allocates and frees storage.
 *
 *----------------------------------------------------------------------
 */

int
TclInvokeObjectCommand(
    ClientData clientData,	/* Points to command's Command structure. */
    Tcl_Interp *interp,		/* Current interpreter. */
    int argc,			/* Number of arguments. */
    register const char **argv)	/* Argument strings. */
{
    Command *cmdPtr = clientData;
    Tcl_Obj *objPtr;
    int i, length, result;
    Tcl_Obj **objv =
	    TclStackAlloc(interp, (unsigned)(argc * sizeof(Tcl_Obj *)));

    for (i = 0; i < argc; i++) {
	length = strlen(argv[i]);
	TclNewStringObj(objPtr, argv[i], length);
	Tcl_IncrRefCount(objPtr);
	objv[i] = objPtr;
    }

    /*
     * Invoke the command's object-based Tcl_ObjCmdProc.
     */

    if (cmdPtr->objProc != NULL) {
	result = cmdPtr->objProc(cmdPtr->objClientData, interp, argc, objv);
    } else {
	result = Tcl_NRCallObjProc(interp, cmdPtr->nreProc,
		cmdPtr->objClientData, argc, objv);
    }

    /*
     * Decrement the ref counts for the argument objects created above, then
     * free the objv array if malloc'ed storage was used.
     */

    for (i = 0; i < argc; i++) {
	objPtr = objv[i];
	Tcl_DecrRefCount(objPtr);
    }
    TclStackFree(interp, objv);
    return result;
}

/*
 *----------------------------------------------------------------------
 *
 * TclRenameCommand --
 *
 *	Called to give an existing Tcl command a different name. Both the old
 *	command name and the new command name can have "::" namespace
 *	qualifiers. If the new command has a different namespace context, the
 *	command will be moved to that namespace and will execute in the
 *	context of that new namespace.
 *
 *	If the new command name is NULL or the null string, the command is
 *	deleted.
 *
 * Results:
 *	Returns TCL_OK if successful, and TCL_ERROR if anything goes wrong.
 *
 * Side effects:
 *	If anything goes wrong, an error message is returned in the
 *	interpreter's result object.
 *
 *----------------------------------------------------------------------
 */

int
TclRenameCommand(
    Tcl_Interp *interp,		/* Current interpreter. */
    const char *oldName,	/* Existing command name. */
    const char *newName)	/* New command name. */
{
    Interp *iPtr = (Interp *) interp;
    const char *newTail;
    Namespace *cmdNsPtr, *newNsPtr, *dummy1, *dummy2;
    Tcl_Command cmd;
    Command *cmdPtr;
    Tcl_HashEntry *hPtr, *oldHPtr;
    int isNew, result;
    Tcl_Obj *oldFullName;
    Tcl_DString newFullName;

    /*
     * Find the existing command. An error is returned if cmdName can't be
     * found.
     */

    cmd = Tcl_FindCommand(interp, oldName, NULL, /*flags*/ 0);
    cmdPtr = (Command *) cmd;
    if (cmdPtr == NULL) {
	Tcl_SetObjResult(interp, Tcl_ObjPrintf(
                "can't %s \"%s\": command doesn't exist",
		((newName == NULL)||(*newName == '\0'))? "delete":"rename",
		oldName));
        Tcl_SetErrorCode(interp, "TCL", "LOOKUP", "COMMAND", oldName, NULL);
	return TCL_ERROR;
    }
    cmdNsPtr = cmdPtr->nsPtr;
    oldFullName = Tcl_NewObj();
    Tcl_IncrRefCount(oldFullName);
    Tcl_GetCommandFullName(interp, cmd, oldFullName);

    /*
     * If the new command name is NULL or empty, delete the command. Do this
     * with Tcl_DeleteCommandFromToken, since we already have the command.
     */

    if ((newName == NULL) || (*newName == '\0')) {
	Tcl_DeleteCommandFromToken(interp, cmd);
	result = TCL_OK;
	goto done;
    }

    /*
     * Make sure that the destination command does not already exist. The
     * rename operation is like creating a command, so we should automatically
     * create the containing namespaces just like Tcl_CreateCommand would.
     */

    TclGetNamespaceForQualName(interp, newName, NULL,
	    TCL_CREATE_NS_IF_UNKNOWN, &newNsPtr, &dummy1, &dummy2, &newTail);

    if ((newNsPtr == NULL) || (newTail == NULL)) {
	Tcl_SetObjResult(interp, Tcl_ObjPrintf(
                "can't rename to \"%s\": bad command name", newName));
        Tcl_SetErrorCode(interp, "TCL", "VALUE", "COMMAND", NULL);
	result = TCL_ERROR;
	goto done;
    }
    if (Tcl_FindHashEntry(&newNsPtr->cmdTable, newTail) != NULL) {
	Tcl_SetObjResult(interp, Tcl_ObjPrintf(
                "can't rename to \"%s\": command already exists", newName));
        Tcl_SetErrorCode(interp, "TCL", "OPERATION", "RENAME",
                "TARGET_EXISTS", NULL);
	result = TCL_ERROR;
	goto done;
    }

    /*
     * Warning: any changes done in the code here are likely to be needed in
     * Tcl_HideCommand code too (until the common parts are extracted out).
     * - dl
     */

    /*
     * Put the command in the new namespace so we can check for an alias loop.
     * Since we are adding a new command to a namespace, we must handle any
     * shadowing of the global commands that this might create.
     */

    oldHPtr = cmdPtr->hPtr;
    hPtr = Tcl_CreateHashEntry(&newNsPtr->cmdTable, newTail, &isNew);
    Tcl_SetHashValue(hPtr, cmdPtr);
    cmdPtr->hPtr = hPtr;
    cmdPtr->nsPtr = newNsPtr;
    TclResetShadowedCmdRefs(interp, cmdPtr);

    /*
     * Now check for an alias loop. If we detect one, put everything back the
     * way it was and report the error.
     */

    result = TclPreventAliasLoop(interp, interp, (Tcl_Command) cmdPtr);
    if (result != TCL_OK) {
	Tcl_DeleteHashEntry(cmdPtr->hPtr);
	cmdPtr->hPtr = oldHPtr;
	cmdPtr->nsPtr = cmdNsPtr;
	goto done;
    }

    /*
     * The list of command exported from the namespace might have changed.
     * However, we do not need to recompute this just yet; next time we need
     * the info will be soon enough. These might refer to the same variable,
     * but that's no big deal.
     */

    TclInvalidateNsCmdLookup(cmdNsPtr);
    TclInvalidateNsCmdLookup(cmdPtr->nsPtr);

    /*
     * Command resolvers (per-interp, per-namespace) might have resolved to a
     * command for the given namespace scope with this command not being
     * registered with the namespace's command table. During BC compilation,
     * the so-resolved command turns into a CmdName literal. Without
     * invalidating a possible CmdName literal here explicitly, such literals
     * keep being reused while pointing to overhauled commands.
     */

    TclInvalidateCmdLiteral(interp, newTail, cmdPtr->nsPtr);

    /*
     * Script for rename traces can delete the command "oldName". Therefore
     * increment the reference count for cmdPtr so that it's Command structure
     * is freed only towards the end of this function by calling
     * TclCleanupCommand.
     *
     * The trace function needs to get a fully qualified name for old and new
     * commands [Tcl bug #651271], or else there's no way for the trace
     * function to get the namespace from which the old command is being
     * renamed!
     */

    Tcl_DStringInit(&newFullName);
    Tcl_DStringAppend(&newFullName, newNsPtr->fullName, -1);
    if (newNsPtr != iPtr->globalNsPtr) {
	TclDStringAppendLiteral(&newFullName, "::");
    }
    Tcl_DStringAppend(&newFullName, newTail, -1);
    cmdPtr->refCount++;
    CallCommandTraces(iPtr, cmdPtr, TclGetString(oldFullName),
	    Tcl_DStringValue(&newFullName), TCL_TRACE_RENAME);
    Tcl_DStringFree(&newFullName);

    /*
     * The new command name is okay, so remove the command from its current
     * namespace. This is like deleting the command, so bump the cmdEpoch to
     * invalidate any cached references to the command.
     */

    Tcl_DeleteHashEntry(oldHPtr);
    cmdPtr->cmdEpoch++;

    /*
     * If the command being renamed has a compile function, increment the
     * interpreter's compileEpoch to invalidate its compiled code. This makes
     * sure that we don't later try to execute old code compiled for the
     * now-renamed command.
     */

    if (cmdPtr->compileProc != NULL) {
	iPtr->compileEpoch++;
    }

    /*
     * Now free the Command structure, if the "oldName" command has been
     * deleted by invocation of rename traces.
     */

    TclCleanupCommandMacro(cmdPtr);
    result = TCL_OK;

  done:
    TclDecrRefCount(oldFullName);
    return result;
}

/*
 *----------------------------------------------------------------------
 *
 * Tcl_SetCommandInfo --
 *
 *	Modifies various information about a Tcl command. Note that this
 *	function will not change a command's namespace; use TclRenameCommand
 *	to do that. Also, the isNativeObjectProc member of *infoPtr is
 *	ignored.
 *
 * Results:
 *	If cmdName exists in interp, then the information at *infoPtr is
 *	stored with the command in place of the current information and 1 is
 *	returned. If the command doesn't exist then 0 is returned.
 *
 * Side effects:
 *	None.
 *
 *----------------------------------------------------------------------
 */

int
Tcl_SetCommandInfo(
    Tcl_Interp *interp,		/* Interpreter in which to look for
				 * command. */
    const char *cmdName,	/* Name of desired command. */
    const Tcl_CmdInfo *infoPtr)	/* Where to find information to store in the
				 * command. */
{
    Tcl_Command cmd;

    cmd = Tcl_FindCommand(interp, cmdName, NULL, /*flags*/ 0);
    return Tcl_SetCommandInfoFromToken(cmd, infoPtr);
}

/*
 *----------------------------------------------------------------------
 *
 * Tcl_SetCommandInfoFromToken --
 *
 *	Modifies various information about a Tcl command. Note that this
 *	function will not change a command's namespace; use TclRenameCommand
 *	to do that. Also, the isNativeObjectProc member of *infoPtr is
 *	ignored.
 *
 * Results:
 *	If cmdName exists in interp, then the information at *infoPtr is
 *	stored with the command in place of the current information and 1 is
 *	returned. If the command doesn't exist then 0 is returned.
 *
 * Side effects:
 *	None.
 *
 *----------------------------------------------------------------------
 */

int
Tcl_SetCommandInfoFromToken(
    Tcl_Command cmd,
    const Tcl_CmdInfo *infoPtr)
{
    Command *cmdPtr;		/* Internal representation of the command */

    if (cmd == NULL) {
	return 0;
    }

    /*
     * The isNativeObjectProc and nsPtr members of *infoPtr are ignored.
     */

    cmdPtr = (Command *) cmd;
    cmdPtr->proc = infoPtr->proc;
    cmdPtr->clientData = infoPtr->clientData;
    if (infoPtr->objProc == NULL) {
	cmdPtr->objProc = TclInvokeStringCommand;
	cmdPtr->objClientData = cmdPtr;
	cmdPtr->nreProc = NULL;
    } else {
	if (infoPtr->objProc != cmdPtr->objProc) {
	    cmdPtr->nreProc = NULL;
	    cmdPtr->objProc = infoPtr->objProc;
	}
	cmdPtr->objClientData = infoPtr->objClientData;
    }
    cmdPtr->deleteProc = infoPtr->deleteProc;
    cmdPtr->deleteData = infoPtr->deleteData;
    return 1;
}

/*
 *----------------------------------------------------------------------
 *
 * Tcl_GetCommandInfo --
 *
 *	Returns various information about a Tcl command.
 *
 * Results:
 *	If cmdName exists in interp, then *infoPtr is modified to hold
 *	information about cmdName and 1 is returned. If the command doesn't
 *	exist then 0 is returned and *infoPtr isn't modified.
 *
 * Side effects:
 *	None.
 *
 *----------------------------------------------------------------------
 */

int
Tcl_GetCommandInfo(
    Tcl_Interp *interp,		/* Interpreter in which to look for
				 * command. */
    const char *cmdName,	/* Name of desired command. */
    Tcl_CmdInfo *infoPtr)	/* Where to store information about
				 * command. */
{
    Tcl_Command cmd;

    cmd = Tcl_FindCommand(interp, cmdName, NULL, /*flags*/ 0);
    return Tcl_GetCommandInfoFromToken(cmd, infoPtr);
}

/*
 *----------------------------------------------------------------------
 *
 * Tcl_GetCommandInfoFromToken --
 *
 *	Returns various information about a Tcl command.
 *
 * Results:
 *	Copies information from the command identified by 'cmd' into a
 *	caller-supplied structure and returns 1. If the 'cmd' is NULL, leaves
 *	the structure untouched and returns 0.
 *
 * Side effects:
 *	None.
 *
 *----------------------------------------------------------------------
 */

int
Tcl_GetCommandInfoFromToken(
    Tcl_Command cmd,
    Tcl_CmdInfo *infoPtr)
{
    Command *cmdPtr;		/* Internal representation of the command */

    if (cmd == NULL) {
	return 0;
    }

    /*
     * Set isNativeObjectProc 1 if objProc was registered by a call to
     * Tcl_CreateObjCommand. Otherwise set it to 0.
     */

    cmdPtr = (Command *) cmd;
    infoPtr->isNativeObjectProc =
	    (cmdPtr->objProc != TclInvokeStringCommand);
    infoPtr->objProc = cmdPtr->objProc;
    infoPtr->objClientData = cmdPtr->objClientData;
    infoPtr->proc = cmdPtr->proc;
    infoPtr->clientData = cmdPtr->clientData;
    infoPtr->deleteProc = cmdPtr->deleteProc;
    infoPtr->deleteData = cmdPtr->deleteData;
    infoPtr->namespacePtr = (Tcl_Namespace *) cmdPtr->nsPtr;

    return 1;
}

/*
 *----------------------------------------------------------------------
 *
 * Tcl_GetCommandName --
 *
 *	Given a token returned by Tcl_CreateCommand, this function returns the
 *	current name of the command (which may have changed due to renaming).
 *
 * Results:
 *	The return value is the name of the given command.
 *
 * Side effects:
 *	None.
 *
 *----------------------------------------------------------------------
 */

const char *
Tcl_GetCommandName(
    Tcl_Interp *interp,		/* Interpreter containing the command. */
    Tcl_Command command)	/* Token for command returned by a previous
				 * call to Tcl_CreateCommand. The command must
				 * not have been deleted. */
{
    Command *cmdPtr = (Command *) command;

    if ((cmdPtr == NULL) || (cmdPtr->hPtr == NULL)) {
	/*
	 * This should only happen if command was "created" after the
	 * interpreter began to be deleted, so there isn't really any command.
	 * Just return an empty string.
	 */

	return "";
    }

    return Tcl_GetHashKey(cmdPtr->hPtr->tablePtr, cmdPtr->hPtr);
}

/*
 *----------------------------------------------------------------------
 *
 * Tcl_GetCommandFullName --
 *
 *	Given a token returned by, e.g., Tcl_CreateCommand or Tcl_FindCommand,
 *	this function appends to an object the command's full name, qualified
 *	by a sequence of parent namespace names. The command's fully-qualified
 *	name may have changed due to renaming.
 *
 * Results:
 *	None.
 *
 * Side effects:
 *	The command's fully-qualified name is appended to the string
 *	representation of objPtr.
 *
 *----------------------------------------------------------------------
 */

void
Tcl_GetCommandFullName(
    Tcl_Interp *interp,		/* Interpreter containing the command. */
    Tcl_Command command,	/* Token for command returned by a previous
				 * call to Tcl_CreateCommand. The command must
				 * not have been deleted. */
    Tcl_Obj *objPtr)		/* Points to the object onto which the
				 * command's full name is appended. */

{
    Interp *iPtr = (Interp *) interp;
    register Command *cmdPtr = (Command *) command;
    char *name;

    /*
     * Add the full name of the containing namespace, followed by the "::"
     * separator, and the command name.
     */

    if (cmdPtr != NULL) {
	if (cmdPtr->nsPtr != NULL) {
	    Tcl_AppendToObj(objPtr, cmdPtr->nsPtr->fullName, -1);
	    if (cmdPtr->nsPtr != iPtr->globalNsPtr) {
		Tcl_AppendToObj(objPtr, "::", 2);
	    }
	}
	if (cmdPtr->hPtr != NULL) {
	    name = Tcl_GetHashKey(cmdPtr->hPtr->tablePtr, cmdPtr->hPtr);
	    Tcl_AppendToObj(objPtr, name, -1);
	}
    }
}

/*
 *----------------------------------------------------------------------
 *
 * Tcl_DeleteCommand --
 *
 *	Remove the given command from the given interpreter.
 *
 * Results:
 *	0 is returned if the command was deleted successfully. -1 is returned
 *	if there didn't exist a command by that name.
 *
 * Side effects:
 *	cmdName will no longer be recognized as a valid command for interp.
 *
 *----------------------------------------------------------------------
 */

int
Tcl_DeleteCommand(
    Tcl_Interp *interp,		/* Token for command interpreter (returned by
				 * a previous Tcl_CreateInterp call). */
    const char *cmdName)	/* Name of command to remove. */
{
    Tcl_Command cmd;

    /*
     * Find the desired command and delete it.
     */

    cmd = Tcl_FindCommand(interp, cmdName, NULL, /*flags*/ 0);
    if (cmd == NULL) {
	return -1;
    }
    return Tcl_DeleteCommandFromToken(interp, cmd);
}

/*
 *----------------------------------------------------------------------
 *
 * Tcl_DeleteCommandFromToken --
 *
 *	Removes the given command from the given interpreter. This function
 *	resembles Tcl_DeleteCommand, but takes a Tcl_Command token instead of
 *	a command name for efficiency.
 *
 * Results:
 *	0 is returned if the command was deleted successfully. -1 is returned
 *	if there didn't exist a command by that name.
 *
 * Side effects:
 *	The command specified by "cmd" will no longer be recognized as a valid
 *	command for "interp".
 *
 *----------------------------------------------------------------------
 */

int
Tcl_DeleteCommandFromToken(
    Tcl_Interp *interp,		/* Token for command interpreter returned by a
				 * previous call to Tcl_CreateInterp. */
    Tcl_Command cmd)		/* Token for command to delete. */
{
    Interp *iPtr = (Interp *) interp;
    Command *cmdPtr = (Command *) cmd;
    ImportRef *refPtr, *nextRefPtr;
    Tcl_Command importCmd;

    /*
     * The code here is tricky. We can't delete the hash table entry before
     * invoking the deletion callback because there are cases where the
     * deletion callback needs to invoke the command (e.g. object systems such
     * as OTcl). However, this means that the callback could try to delete or
     * rename the command. The deleted flag allows us to detect these cases
     * and skip nested deletes.
     */

    if (cmdPtr->flags & CMD_IS_DELETED) {
	/*
	 * Another deletion is already in progress. Remove the hash table
	 * entry now, but don't invoke a callback or free the command
	 * structure. Take care to only remove the hash entry if it has not
	 * already been removed; otherwise if we manage to hit this function
	 * three times, everything goes up in smoke. [Bug 1220058]
	 */

	if (cmdPtr->hPtr != NULL) {
	    Tcl_DeleteHashEntry(cmdPtr->hPtr);
	    cmdPtr->hPtr = NULL;
	}

	/*
	 * Bump the command epoch counter. This will invalidate all cached
	 * references that point to this command.
	 */

	cmdPtr->cmdEpoch++;

	return 0;
    }

    /*
     * We must delete this command, even though both traces and delete procs
     * may try to avoid this (renaming the command etc). Also traces and
     * delete procs may try to delete the command themsevles. This flag
     * declares that a delete is in progress and that recursive deletes should
     * be ignored.
     */

    cmdPtr->flags |= CMD_IS_DELETED;

    /*
     * Call trace functions for the command being deleted. Then delete its
     * traces.
     */

    if (cmdPtr->tracePtr != NULL) {
	CommandTrace *tracePtr;
	CallCommandTraces(iPtr,cmdPtr,NULL,NULL,TCL_TRACE_DELETE);

	/*
	 * Now delete these traces.
	 */

	tracePtr = cmdPtr->tracePtr;
	while (tracePtr != NULL) {
	    CommandTrace *nextPtr = tracePtr->nextPtr;

	    if (tracePtr->refCount-- <= 1) {
		ckfree(tracePtr);
	    }
	    tracePtr = nextPtr;
	}
	cmdPtr->tracePtr = NULL;
    }

    /*
     * The list of command exported from the namespace might have changed.
     * However, we do not need to recompute this just yet; next time we need
     * the info will be soon enough.
     */

    TclInvalidateNsCmdLookup(cmdPtr->nsPtr);

    /*
     * If the command being deleted has a compile function, increment the
     * interpreter's compileEpoch to invalidate its compiled code. This makes
     * sure that we don't later try to execute old code compiled with
     * command-specific (i.e., inline) bytecodes for the now-deleted command.
     * This field is checked in Tcl_EvalObj and ObjInterpProc, and code whose
     * compilation epoch doesn't match is recompiled.
     */

    if (cmdPtr->compileProc != NULL) {
	iPtr->compileEpoch++;
    }

    if (cmdPtr->deleteProc != NULL) {
	/*
	 * Delete the command's client data. If this was an imported command
	 * created when a command was imported into a namespace, this client
	 * data will be a pointer to a ImportedCmdData structure describing
	 * the "real" command that this imported command refers to.
	 *
	 * If you are getting a crash during the call to deleteProc and
	 * cmdPtr->deleteProc is a pointer to the function free(), the most
	 * likely cause is that your extension allocated memory for the
	 * clientData argument to Tcl_CreateObjCommand with the ckalloc()
	 * macro and you are now trying to deallocate this memory with free()
	 * instead of ckfree(). You should pass a pointer to your own method
	 * that calls ckfree().
	 */

	cmdPtr->deleteProc(cmdPtr->deleteData);
    }

    /*
     * If this command was imported into other namespaces, then imported
     * commands were created that refer back to this command. Delete these
     * imported commands now.
     */
    if (!(cmdPtr->flags & CMD_REDEF_IN_PROGRESS)) {
	for (refPtr = cmdPtr->importRefPtr; refPtr != NULL;
		refPtr = nextRefPtr) {
	    nextRefPtr = refPtr->nextPtr;
	    importCmd = (Tcl_Command) refPtr->importedCmdPtr;
	    Tcl_DeleteCommandFromToken(interp, importCmd);
	}
    }

    /*
     * Don't use hPtr to delete the hash entry here, because it's possible
     * that the deletion callback renamed the command. Instead, use
     * cmdPtr->hptr, and make sure that no-one else has already deleted the
     * hash entry.
     */

    if (cmdPtr->hPtr != NULL) {
	Tcl_DeleteHashEntry(cmdPtr->hPtr);
	cmdPtr->hPtr = NULL;

	/*
	 * Bump the command epoch counter. This will invalidate all cached
	 * references that point to this command.
	 */

	cmdPtr->cmdEpoch++;
    }

    /*
     * A number of tests for particular kinds of commands are done by checking
     * whether the objProc field holds a known value. Set the field to NULL so
     * that such tests won't have false positives when applied to deleted
     * commands.
     */

    cmdPtr->objProc = NULL;

    /*
     * Now free the Command structure, unless there is another reference to it
     * from a CmdName Tcl object in some ByteCode code sequence. In that case,
     * delay the cleanup until all references are either discarded (when a
     * ByteCode is freed) or replaced by a new reference (when a cached
     * CmdName Command reference is found to be invalid and
     * TclNRExecuteByteCode looks up the command in the command hashtable).
     */

    TclCleanupCommandMacro(cmdPtr);
    return 0;
}

/*
 *----------------------------------------------------------------------
 *
 * CallCommandTraces --
 *
 *	Abstraction of the code to call traces on a command.
 *
 * Results:
 *	Currently always NULL.
 *
 * Side effects:
 *	Anything; this may recursively evaluate scripts and code exists to do
 *	just that.
 *
 *----------------------------------------------------------------------
 */

static char *
CallCommandTraces(
    Interp *iPtr,		/* Interpreter containing command. */
    Command *cmdPtr,		/* Command whose traces are to be invoked. */
    const char *oldName,	/* Command's old name, or NULL if we must get
				 * the name from cmdPtr */
    const char *newName,	/* Command's new name, or NULL if the command
				 * is not being renamed */
    int flags)			/* Flags indicating the type of traces to
				 * trigger, either TCL_TRACE_DELETE or
				 * TCL_TRACE_RENAME. */
{
    register CommandTrace *tracePtr;
    ActiveCommandTrace active;
    char *result;
    Tcl_Obj *oldNamePtr = NULL;
    Tcl_InterpState state = NULL;

    if (cmdPtr->flags & CMD_TRACE_ACTIVE) {
	/*
	 * While a rename trace is active, we will not process any more rename
	 * traces; while a delete trace is active we will never reach here -
	 * because Tcl_DeleteCommandFromToken checks for the condition
	 * (cmdPtr->flags & CMD_IS_DELETED) and returns immediately when a
	 * command deletion is in progress. For all other traces, delete
	 * traces will not be invoked but a call to TraceCommandProc will
	 * ensure that tracePtr->clientData is freed whenever the command
	 * "oldName" is deleted.
	 */

	if (cmdPtr->flags & TCL_TRACE_RENAME) {
	    flags &= ~TCL_TRACE_RENAME;
	}
	if (flags == 0) {
	    return NULL;
	}
    }
    cmdPtr->flags |= CMD_TRACE_ACTIVE;
    cmdPtr->refCount++;

    result = NULL;
    active.nextPtr = iPtr->activeCmdTracePtr;
    active.reverseScan = 0;
    iPtr->activeCmdTracePtr = &active;

    if (flags & TCL_TRACE_DELETE) {
	flags |= TCL_TRACE_DESTROYED;
    }
    active.cmdPtr = cmdPtr;

    Tcl_Preserve(iPtr);

    for (tracePtr = cmdPtr->tracePtr; tracePtr != NULL;
	    tracePtr = active.nextTracePtr) {
	active.nextTracePtr = tracePtr->nextPtr;
	if (!(tracePtr->flags & flags)) {
	    continue;
	}
	cmdPtr->flags |= tracePtr->flags;
	if (oldName == NULL) {
	    TclNewObj(oldNamePtr);
	    Tcl_IncrRefCount(oldNamePtr);
	    Tcl_GetCommandFullName((Tcl_Interp *) iPtr,
		    (Tcl_Command) cmdPtr, oldNamePtr);
	    oldName = TclGetString(oldNamePtr);
	}
	tracePtr->refCount++;
	if (state == NULL) {
	    state = Tcl_SaveInterpState((Tcl_Interp *) iPtr, TCL_OK);
	}
	tracePtr->traceProc(tracePtr->clientData, (Tcl_Interp *) iPtr,
		oldName, newName, flags);
	cmdPtr->flags &= ~tracePtr->flags;
	if (tracePtr->refCount-- <= 1) {
	    ckfree(tracePtr);
	}
    }

    if (state) {
	Tcl_RestoreInterpState((Tcl_Interp *) iPtr, state);
    }

    /*
     * If a new object was created to hold the full oldName, free it now.
     */

    if (oldNamePtr != NULL) {
	TclDecrRefCount(oldNamePtr);
    }

    /*
     * Restore the variable's flags, remove the record of our active traces,
     * and then return.
     */

    cmdPtr->flags &= ~CMD_TRACE_ACTIVE;
    cmdPtr->refCount--;
    iPtr->activeCmdTracePtr = active.nextPtr;
    Tcl_Release(iPtr);
    return result;
}

/*
 *----------------------------------------------------------------------
 *
 * CancelEvalProc --
 *
 *	Marks this interpreter as being canceled. This causes current
 *	executions to be unwound as the interpreter enters a state where it
 *	refuses to execute more commands or handle [catch] or [try], yet the
 *	interpreter is still able to execute further commands after the
 *	cancelation is cleared (unlike if it is deleted).
 *
 * Results:
 *	The value given for the code argument.
 *
 * Side effects:
 *	Transfers a message from the cancelation message to the interpreter.
 *
 *----------------------------------------------------------------------
 */

static int
CancelEvalProc(
    ClientData clientData,	/* Interp to cancel the script in progress. */
    Tcl_Interp *interp,		/* Ignored */
    int code)			/* Current return code from command. */
{
    CancelInfo *cancelInfo = clientData;
    Interp *iPtr;

    if (cancelInfo != NULL) {
	Tcl_MutexLock(&cancelLock);
	iPtr = (Interp *) cancelInfo->interp;

	if (iPtr != NULL) {
	    /*
	     * Setting the CANCELED flag will cause the script in progress to
	     * be canceled as soon as possible. The core honors this flag at
	     * all the necessary places to ensure script cancellation is
	     * responsive. Extensions can check for this flag by calling
	     * Tcl_Canceled and checking if TCL_ERROR is returned or they can
	     * choose to ignore the script cancellation flag and the
	     * associated functionality altogether. Currently, the only other
	     * flag we care about here is the TCL_CANCEL_UNWIND flag (from
	     * Tcl_CancelEval). We do not want to simply combine all the flags
	     * from original Tcl_CancelEval call with the interp flags here
	     * just in case the caller passed flags that might cause behaviour
	     * unrelated to script cancellation.
	     */

	    TclSetCancelFlags(iPtr, cancelInfo->flags | CANCELED);

	    /*
	     * Now, we must set the script cancellation flags on all the slave
	     * interpreters belonging to this one.
	     */

	    TclSetSlaveCancelFlags((Tcl_Interp *) iPtr,
		    cancelInfo->flags | CANCELED, 0);

	    /*
	     * Create the result object now so that Tcl_Canceled can avoid
	     * locking the cancelLock mutex.
	     */

	    if (cancelInfo->result != NULL) {
		Tcl_SetStringObj(iPtr->asyncCancelMsg, cancelInfo->result,
			cancelInfo->length);
	    } else {
		Tcl_SetObjLength(iPtr->asyncCancelMsg, 0);
	    }
	}
	Tcl_MutexUnlock(&cancelLock);
    }

    return code;
}

/*
 *----------------------------------------------------------------------
 *
 * TclCleanupCommand --
 *
 *	This function frees up a Command structure unless it is still
 *	referenced from an interpreter's command hashtable or from a CmdName
 *	Tcl object representing the name of a command in a ByteCode
 *	instruction sequence.
 *
 * Results:
 *	None.
 *
 * Side effects:
 *	Memory gets freed unless a reference to the Command structure still
 *	exists. In that case the cleanup is delayed until the command is
 *	deleted or when the last ByteCode referring to it is freed.
 *
 *----------------------------------------------------------------------
 */

void
TclCleanupCommand(
    register Command *cmdPtr)	/* Points to the Command structure to
				 * be freed. */
{
    if (cmdPtr->refCount-- <= 1) {
	ckfree(cmdPtr);
    }
}

/*
 *----------------------------------------------------------------------
 *
<<<<<<< HEAD
=======
 * Tcl_CreateMathFunc --
 *
 *	Creates a new math function for expressions in a given interpreter.
 *
 * Results:
 *	None.
 *
 * Side effects:
 *	The Tcl function defined by "name" is created or redefined. If the
 *	function already exists then its definition is replaced; this includes
 *	the builtin functions. Redefining a builtin function forces all
 *	existing code to be invalidated since that code may be compiled using
 *	an instruction specific to the replaced function. In addition,
 *	redefioning a non-builtin function will force existing code to be
 *	invalidated if the number of arguments has changed.
 *
 *----------------------------------------------------------------------
 */

void
Tcl_CreateMathFunc(
    Tcl_Interp *interp,		/* Interpreter in which function is to be
				 * available. */
    const char *name,		/* Name of function (e.g. "sin"). */
    int numArgs,		/* Nnumber of arguments required by
				 * function. */
    Tcl_ValueType *argTypes,	/* Array of types acceptable for each
				 * argument. */
    Tcl_MathProc *proc,		/* C function that implements the math
				 * function. */
    ClientData clientData)	/* Additional value to pass to the
				 * function. */
{
    Tcl_DString bigName;
    OldMathFuncData *data = ckalloc(sizeof(OldMathFuncData));

    data->proc = proc;
    data->numArgs = numArgs;
    data->argTypes = ckalloc(numArgs * sizeof(Tcl_ValueType));
    memcpy(data->argTypes, argTypes, numArgs * sizeof(Tcl_ValueType));
    data->clientData = clientData;

    Tcl_DStringInit(&bigName);
    TclDStringAppendLiteral(&bigName, "::tcl::mathfunc::");
    Tcl_DStringAppend(&bigName, name, -1);

    Tcl_CreateObjCommand(interp, Tcl_DStringValue(&bigName),
	    OldMathFuncProc, data, OldMathFuncDeleteProc);
    Tcl_DStringFree(&bigName);
}

/*
 *----------------------------------------------------------------------
 *
 * OldMathFuncProc --
 *
 *	Dispatch to a math function created with Tcl_CreateMathFunc
 *
 * Results:
 *	Returns a standard Tcl result.
 *
 * Side effects:
 *	Whatever the math function does.
 *
 *----------------------------------------------------------------------
 */

static int
OldMathFuncProc(
    ClientData clientData,	/* Ponter to OldMathFuncData describing the
				 * function being called */
    Tcl_Interp *interp,		/* Tcl interpreter */
    int objc,			/* Actual parameter count */
    Tcl_Obj *const *objv)	/* Parameter vector */
{
    Tcl_Obj *valuePtr;
    OldMathFuncData *dataPtr = clientData;
    Tcl_Value funcResult, *args;
    int result;
    int j, k;
    double d;

    /*
     * Check argument count.
     */

    if (objc != dataPtr->numArgs + 1) {
	MathFuncWrongNumArgs(interp, dataPtr->numArgs+1, objc, objv);
	return TCL_ERROR;
    }

    /*
     * Convert arguments from Tcl_Obj's to Tcl_Value's.
     */

    args = ckalloc(dataPtr->numArgs * sizeof(Tcl_Value));
    for (j = 1, k = 0; j < objc; ++j, ++k) {
	/* TODO: Convert to TclGetNumberFromObj? */
	valuePtr = objv[j];
	result = Tcl_GetDoubleFromObj(NULL, valuePtr, &d);
#ifdef ACCEPT_NAN
	if ((result != TCL_OK) && (valuePtr->typePtr == &tclDoubleType)) {
	    d = valuePtr->internalRep.doubleValue;
	    result = TCL_OK;
	}
#endif
	if (result != TCL_OK) {
	    /*
	     * We have a non-numeric argument.
	     */

	    Tcl_SetObjResult(interp, Tcl_NewStringObj(
		    "argument to math function didn't have numeric value",
		    -1));
	    TclCheckBadOctal(interp, TclGetString(valuePtr));
	    ckfree(args);
	    return TCL_ERROR;
	}

	/*
	 * Copy the object's numeric value to the argument record, converting
	 * it if necessary.
	 *
	 * NOTE: no bignum support; use the new mathfunc interface for that.
	 */

	args[k].type = dataPtr->argTypes[k];
	switch (args[k].type) {
	case TCL_EITHER:
	    if (Tcl_GetLongFromObj(NULL, valuePtr, &args[k].intValue)
		    == TCL_OK) {
		args[k].type = TCL_INT;
		break;
	    }
	    if (TclGetWideIntFromObj(interp, valuePtr, &args[k].wideValue)
		    == TCL_OK) {
		args[k].type = TCL_WIDE_INT;
		break;
	    }
	    args[k].type = TCL_DOUBLE;
	    /* FALLTHROUGH */

	case TCL_DOUBLE:
	    args[k].doubleValue = d;
	    break;
	case TCL_INT:
	    if (ExprIntFunc(NULL, interp, 2, &objv[j-1]) != TCL_OK) {
		ckfree(args);
		return TCL_ERROR;
	    }
	    valuePtr = Tcl_GetObjResult(interp);
	    Tcl_GetLongFromObj(NULL, valuePtr, &args[k].intValue);
	    Tcl_ResetResult(interp);
	    break;
	case TCL_WIDE_INT:
	    if (ExprWideFunc(NULL, interp, 2, &objv[j-1]) != TCL_OK) {
		ckfree(args);
		return TCL_ERROR;
	    }
	    valuePtr = Tcl_GetObjResult(interp);
	    TclGetWideIntFromObj(NULL, valuePtr, &args[k].wideValue);
	    Tcl_ResetResult(interp);
	    break;
	}
    }

    /*
     * Call the function.
     */

    errno = 0;
    result = dataPtr->proc(dataPtr->clientData, interp, args, &funcResult);
    ckfree(args);
    if (result != TCL_OK) {
	return result;
    }

    /*
     * Return the result of the call.
     */

    if (funcResult.type == TCL_INT) {
	TclNewLongObj(valuePtr, funcResult.intValue);
    } else if (funcResult.type == TCL_WIDE_INT) {
	valuePtr = Tcl_NewWideIntObj(funcResult.wideValue);
    } else {
	return CheckDoubleResult(interp, funcResult.doubleValue);
    }
    Tcl_SetObjResult(interp, valuePtr);
    return TCL_OK;
}

/*
 *----------------------------------------------------------------------
 *
 * OldMathFuncDeleteProc --
 *
 *	Cleans up after deleting a math function registered with
 *	Tcl_CreateMathFunc
 *
 * Results:
 *	None.
 *
 * Side effects:
 *	Frees allocated memory.
 *
 *----------------------------------------------------------------------
 */

static void
OldMathFuncDeleteProc(
    ClientData clientData)
{
    OldMathFuncData *dataPtr = clientData;

    ckfree(dataPtr->argTypes);
    ckfree(dataPtr);
}

/*
 *----------------------------------------------------------------------
 *
 * Tcl_GetMathFuncInfo --
 *
 *	Discovers how a particular math function was created in a given
 *	interpreter.
 *
 * Results:
 *	TCL_OK if it succeeds, TCL_ERROR else (leaving an error message in the
 *	interpreter result if that happens.)
 *
 * Side effects:
 *	If this function succeeds, the variables pointed to by the numArgsPtr
 *	and argTypePtr arguments will be updated to detail the arguments
 *	allowed by the function. The variable pointed to by the procPtr
 *	argument will be set to NULL if the function is a builtin function,
 *	and will be set to the address of the C function used to implement the
 *	math function otherwise (in which case the variable pointed to by the
 *	clientDataPtr argument will also be updated.)
 *
 *----------------------------------------------------------------------
 */

int
Tcl_GetMathFuncInfo(
    Tcl_Interp *interp,
    const char *name,
    int *numArgsPtr,
    Tcl_ValueType **argTypesPtr,
    Tcl_MathProc **procPtr,
    ClientData *clientDataPtr)
{
    Tcl_Obj *cmdNameObj;
    Command *cmdPtr;

    /*
     * Get the command that implements the math function.
     */

    TclNewLiteralStringObj(cmdNameObj, "tcl::mathfunc::");
    Tcl_AppendToObj(cmdNameObj, name, -1);
    Tcl_IncrRefCount(cmdNameObj);
    cmdPtr = (Command *) Tcl_GetCommandFromObj(interp, cmdNameObj);
    Tcl_DecrRefCount(cmdNameObj);

    /*
     * Report unknown functions.
     */

    if (cmdPtr == NULL) {
        Tcl_SetObjResult(interp, Tcl_ObjPrintf(
                "unknown math function \"%s\"", name));
	Tcl_SetErrorCode(interp, "TCL", "LOOKUP", "MATHFUNC", name, NULL);
	*numArgsPtr = -1;
	*argTypesPtr = NULL;
	*procPtr = NULL;
	*clientDataPtr = NULL;
	return TCL_ERROR;
    }

    /*
     * Retrieve function info for user defined functions; return dummy
     * information for builtins.
     */

    if (cmdPtr->objProc == &OldMathFuncProc) {
	OldMathFuncData *dataPtr = cmdPtr->clientData;

	*procPtr = dataPtr->proc;
	*numArgsPtr = dataPtr->numArgs;
	*argTypesPtr = dataPtr->argTypes;
	*clientDataPtr = dataPtr->clientData;
    } else {
	*procPtr = NULL;
	*numArgsPtr = -1;
	*argTypesPtr = NULL;
	*procPtr = NULL;
	*clientDataPtr = NULL;
    }
    return TCL_OK;
}

/*
 *----------------------------------------------------------------------
 *
 * Tcl_ListMathFuncs --
 *
 *	Produces a list of all the math functions defined in a given
 *	interpreter.
 *
 * Results:
 *	A pointer to a Tcl_Obj structure with a reference count of zero, or
 *	NULL in the case of an error (in which case a suitable error message
 *	will be left in the interpreter result.)
 *
 * Side effects:
 *	None.
 *
 *----------------------------------------------------------------------
 */

Tcl_Obj *
Tcl_ListMathFuncs(
    Tcl_Interp *interp,
    const char *pattern)
{
    Tcl_Obj *script = Tcl_NewStringObj("::info functions ", -1);
    Tcl_Obj *result;
    Tcl_InterpState state;

    if (pattern) {
	Tcl_Obj *patternObj = Tcl_NewStringObj(pattern, -1);
	Tcl_Obj *arg = Tcl_NewListObj(1, &patternObj);

	Tcl_AppendObjToObj(script, arg);
	Tcl_DecrRefCount(arg);	/* Should tear down patternObj too */
    }

    state = Tcl_SaveInterpState(interp, TCL_OK);
    Tcl_IncrRefCount(script);
    if (TCL_OK == Tcl_EvalObjEx(interp, script, 0)) {
	result = Tcl_DuplicateObj(Tcl_GetObjResult(interp));
    } else {
	result = Tcl_NewObj();
    }
    Tcl_DecrRefCount(script);
    Tcl_RestoreInterpState(interp, state);

    return result;
}

/*
 *----------------------------------------------------------------------
 *
>>>>>>> 95a955aa
 * TclInterpReady --
 *
 *	Check if an interpreter is ready to eval commands or scripts, i.e., if
 *	it was not deleted and if the nesting level is not too high.
 *
 * Results:
 *	The return value is TCL_OK if it the interpreter is ready, TCL_ERROR
 *	otherwise.
 *
 * Side effects:
 *	The interpreter's result is cleared.
 *
 *----------------------------------------------------------------------
 */

int
TclInterpReady(
    Tcl_Interp *interp)
{
    register Interp *iPtr = (Interp *) interp;

    /*
     * Reset the interpreter's result and clear out any previous error
     * information.
     */

    Tcl_ResetResult(interp);

    /*
     * If the interpreter has been deleted, return an error.
     */

    if (iPtr->flags & DELETED) {
	Tcl_SetObjResult(interp, Tcl_NewStringObj(
		"attempt to call eval in deleted interpreter", -1));
	Tcl_SetErrorCode(interp, "TCL", "IDELETE",
		"attempt to call eval in deleted interpreter", NULL);
	return TCL_ERROR;
    }

    if (iPtr->execEnvPtr->rewind) {
	return TCL_ERROR;
    }

    /*
     * Make sure the script being evaluated (if any) has not been canceled.
     */

    if (TclCanceled(iPtr) &&
	    (TCL_OK != Tcl_Canceled(interp, TCL_LEAVE_ERR_MSG))) {
	return TCL_ERROR;
    }

    /*
     * Check depth of nested calls to Tcl_Eval: if this gets too large, it's
     * probably because of an infinite loop somewhere.
     */

    if (((iPtr->numLevels) <= iPtr->maxNestingDepth)) {
	return TCL_OK;
    }

    Tcl_SetObjResult(interp, Tcl_NewStringObj(
	    "too many nested evaluations (infinite loop?)", -1));
    Tcl_SetErrorCode(interp, "TCL", "LIMIT", "STACK", NULL);
    return TCL_ERROR;
}

/*
 *----------------------------------------------------------------------
 *
 * TclResetCancellation --
 *
 *	Reset the script cancellation flags if the nesting level
 *	(iPtr->numLevels) for the interp is zero or argument force is
 *	non-zero.
 *
 * Results:
 *	A standard Tcl result.
 *
 * Side effects:
 *	The script cancellation flags for the interp may be reset.
 *
 *----------------------------------------------------------------------
 */

int
TclResetCancellation(
    Tcl_Interp *interp,
    int force)
{
    register Interp *iPtr = (Interp *) interp;

    if (iPtr == NULL) {
	return TCL_ERROR;
    }

    if (force || (iPtr->numLevels == 0)) {
	TclUnsetCancelFlags(iPtr);
    }
    return TCL_OK;
}

/*
 *----------------------------------------------------------------------
 *
 * Tcl_Canceled --
 *
 *	Check if the script in progress has been canceled, i.e.,
 *	Tcl_CancelEval was called for this interpreter or any of its master
 *	interpreters.
 *
 * Results:
 *	The return value is TCL_OK if the script evaluation has not been
 *	canceled, TCL_ERROR otherwise.
 *
 *	If "flags" contains TCL_LEAVE_ERR_MSG, an error message is returned in
 *	the interpreter's result object. Otherwise, the interpreter's result
 *	object is left unchanged. If "flags" contains TCL_CANCEL_UNWIND,
 *	TCL_ERROR will only be returned if the script evaluation is being
 *	completely unwound.
 *
 * Side effects:
 *	The CANCELED flag for the interp will be reset if it is set.
 *
 *----------------------------------------------------------------------
 */

int
Tcl_Canceled(
    Tcl_Interp *interp,
    int flags)
{
    register Interp *iPtr = (Interp *) interp;

    /*
     * Has the current script in progress for this interpreter been canceled
     * or is the stack being unwound due to the previous script cancellation?
     */

    if (!TclCanceled(iPtr)) {
        return TCL_OK;
    }

    /*
     * The CANCELED flag is a one-shot flag that is reset immediately upon
     * being detected; however, if the TCL_CANCEL_UNWIND flag is set we will
     * continue to report that the script in progress has been canceled
     * thereby allowing the evaluation stack for the interp to be fully
     * unwound.
     */

    iPtr->flags &= ~CANCELED;

    /*
     * The CANCELED flag was detected and reset; however, if the caller
     * specified the TCL_CANCEL_UNWIND flag, we only return TCL_ERROR
     * (indicating that the script in progress has been canceled) if the
     * evaluation stack for the interp is being fully unwound.
     */

    if ((flags & TCL_CANCEL_UNWIND) && !(iPtr->flags & TCL_CANCEL_UNWIND)) {
        return TCL_OK;
    }

    /*
     * If the TCL_LEAVE_ERR_MSG flags bit is set, place an error in the
     * interp's result; otherwise, we leave it alone.
     */

    if (flags & TCL_LEAVE_ERR_MSG) {
        const char *id, *message = NULL;
        int length;

        /*
         * Setup errorCode variables so that we can differentiate between
         * being canceled and unwound.
         */

        if (iPtr->asyncCancelMsg != NULL) {
            message = TclGetStringFromObj(iPtr->asyncCancelMsg, &length);
        } else {
            length = 0;
        }

        if (iPtr->flags & TCL_CANCEL_UNWIND) {
            id = "IUNWIND";
            if (length == 0) {
                message = "eval unwound";
            }
        } else {
            id = "ICANCEL";
            if (length == 0) {
                message = "eval canceled";
            }
        }

        Tcl_SetObjResult(interp, Tcl_NewStringObj(message, -1));
        Tcl_SetErrorCode(interp, "TCL", "CANCEL", id, message, NULL);
    }

    /*
     * Return TCL_ERROR to the caller (not necessarily just the Tcl core
     * itself) that indicates further processing of the script or command in
     * progress should halt gracefully and as soon as possible.
     */

    return TCL_ERROR;
}

/*
 *----------------------------------------------------------------------
 *
 * Tcl_CancelEval --
 *
 *	This function schedules the cancellation of the current script in the
 *	given interpreter.
 *
 * Results:
 *	The return value is a standard Tcl completion code such as TCL_OK or
 *	TCL_ERROR. Since the interp may belong to a different thread, no error
 *	message can be left in the interp's result.
 *
 * Side effects:
 *	The script in progress in the specified interpreter will be canceled
 *	with TCL_ERROR after asynchronous handlers are invoked at the next
 *	Tcl_Canceled check.
 *
 *----------------------------------------------------------------------
 */

int
Tcl_CancelEval(
    Tcl_Interp *interp,		/* Interpreter in which to cancel the
				 * script. */
    Tcl_Obj *resultObjPtr,	/* The script cancellation error message or
				 * NULL for a default error message. */
    ClientData clientData,	/* Passed to CancelEvalProc. */
    int flags)			/* Collection of OR-ed bits that control
				 * the cancellation of the script. Only
				 * TCL_CANCEL_UNWIND is currently
				 * supported. */
{
    Tcl_HashEntry *hPtr;
    CancelInfo *cancelInfo;
    int code = TCL_ERROR;
    const char *result;

    if (interp == NULL) {
	return TCL_ERROR;
    }

    Tcl_MutexLock(&cancelLock);
    if (cancelTableInitialized != 1) {
	/*
	 * No CancelInfo hash table (Tcl_CreateInterp has never been called?)
	 */

	goto done;
    }
    hPtr = Tcl_FindHashEntry(&cancelTable, (char *) interp);
    if (hPtr == NULL) {
	/*
	 * No CancelInfo record for this interpreter.
	 */

	goto done;
    }
    cancelInfo = Tcl_GetHashValue(hPtr);

    /*
     * Populate information needed by the interpreter thread to fulfill the
     * cancellation request. Currently, clientData is ignored. If the
     * TCL_CANCEL_UNWIND flags bit is set, the script in progress is not
     * allowed to catch the script cancellation because the evaluation stack
     * for the interp is completely unwound.
     */

    if (resultObjPtr != NULL) {
	result = TclGetStringFromObj(resultObjPtr, &cancelInfo->length);
	cancelInfo->result = ckrealloc(cancelInfo->result,cancelInfo->length);
	memcpy(cancelInfo->result, result, (size_t) cancelInfo->length);
	TclDecrRefCount(resultObjPtr);	/* Discard their result object. */
    } else {
	cancelInfo->result = NULL;
	cancelInfo->length = 0;
    }
    cancelInfo->clientData = clientData;
    cancelInfo->flags = flags;
    Tcl_AsyncMark(cancelInfo->async);
    code = TCL_OK;

  done:
    Tcl_MutexUnlock(&cancelLock);
    return code;
}

/*
 *----------------------------------------------------------------------
 *
 * Tcl_InterpActive --
 *
 *	Returns non-zero if the specified interpreter is in use, i.e. if there
 *	is an evaluation currently active in the interpreter.
 *
 * Results:
 *	See above.
 *
 * Side effects:
 *	None.
 *
 *----------------------------------------------------------------------
 */

int
Tcl_InterpActive(
    Tcl_Interp *interp)
{
    return ((Interp *) interp)->numLevels > 0;
}

/*
 *----------------------------------------------------------------------
 *
 * Tcl_EvalObjv --
 *
 *	This function evaluates a Tcl command that has already been parsed
 *	into words, with one Tcl_Obj holding each word.
 *
 * Results:
 *	The return value is a standard Tcl completion code such as TCL_OK or
 *	TCL_ERROR. A result or error message is left in interp's result.
 *
 * Side effects:
 *	Always pushes a callback. Other side effects depend on the command.
 *
 *----------------------------------------------------------------------
 */

int
Tcl_EvalObjv(
    Tcl_Interp *interp,		/* Interpreter in which to evaluate the
				 * command. Also used for error reporting. */
    int objc,			/* Number of words in command. */
    Tcl_Obj *const objv[],	/* An array of pointers to objects that are
				 * the words that make up the command. */
    int flags)			/* Collection of OR-ed bits that control the
				 * evaluation of the script. Only
				 * TCL_EVAL_GLOBAL, TCL_EVAL_INVOKE and
				 * TCL_EVAL_NOERR are currently supported. */
{
    int result;
    NRE_callback *rootPtr = TOP_CB(interp);

    result = TclNREvalObjv(interp, objc, objv, flags, NULL);
    return TclNRRunCallbacks(interp, result, rootPtr);
}

int
TclNREvalObjv(
    Tcl_Interp *interp,		/* Interpreter in which to evaluate the
				 * command. Also used for error reporting. */
    int objc,			/* Number of words in command. */
    Tcl_Obj *const objv[],	/* An array of pointers to objects that are
				 * the words that make up the command. */
    int flags,			/* Collection of OR-ed bits that control the
				 * evaluation of the script. Only
				 * TCL_EVAL_GLOBAL, TCL_EVAL_INVOKE and
				 * TCL_EVAL_NOERR are currently supported. */
    Command *cmdPtr)		/* NULL if the Command is to be looked up
				 * here, otherwise the pointer to the
				 * requested Command struct to be invoked. */
{
    Interp *iPtr = (Interp *) interp;

    /*
     * data[1] stores a marker for use by tailcalls; it will be set to 1 by
     * command redirectors (imports, alias, ensembles) so that tailcall skips
     * this callback (that marks the end of the target command) and goes back
     * to the end of the source command.
     */

    if (iPtr->deferredCallbacks) {
        iPtr->deferredCallbacks = NULL;
    } else {
	TclNRAddCallback(interp, NRCommand, NULL, NULL, NULL, NULL);
    }

    iPtr->numLevels++;
    TclNRAddCallback(interp, EvalObjvCore, cmdPtr, INT2PTR(flags),
	    INT2PTR(objc), objv);
    return TCL_OK;
}

static int
EvalObjvCore(
    ClientData data[],
    Tcl_Interp *interp,
    int result)
{
    Command *cmdPtr = NULL, *preCmdPtr = data[0];
    int flags = PTR2INT(data[1]);
    int objc = PTR2INT(data[2]);
    Tcl_Obj **objv = data[3];
    Interp *iPtr = (Interp *) interp;
    Namespace *lookupNsPtr = NULL;
    int enterTracesDone = 0;

    /*
     * Push records for task to be done on return, in INVERSE order. First, if
     * needed, the exception handlers (as they should happen last).
     */

    if (!(flags & TCL_EVAL_NOERR)) {
	TEOV_PushExceptionHandlers(interp, objc, objv, flags);
    }

    if (TCL_OK != TclInterpReady(interp)) {
	return TCL_ERROR;
    }

    if (objc == 0) {
	return TCL_OK;
    }

    if (TclLimitExceeded(iPtr->limit)) {
	return TCL_ERROR;
    }

    /*
     * Configure evaluation context to match the requested flags.
     */

    if (iPtr->lookupNsPtr) {

	/*
	 * Capture the namespace we should do command name resolution in, as
	 * instructed by our caller sneaking it in to us in a private interp
	 * field.  Clear that field right away so we cannot possibly have its
	 * use leak where it should not.  The sneaky message pass is done.
	 *
	 * Use of this mechanism overrides the TCL_EVAL_GLOBAL flag.
	 * TODO: Is that a bug?
	 */

	lookupNsPtr = iPtr->lookupNsPtr;
	iPtr->lookupNsPtr = NULL;
    } else if (flags & TCL_EVAL_INVOKE) {
	lookupNsPtr = iPtr->globalNsPtr;
    } else {

	/*
	 * TCL_EVAL_INVOKE was not set: clear rewrite rules
	 */

	iPtr->ensembleRewrite.sourceObjs = NULL;

	if (flags & TCL_EVAL_GLOBAL) {
	    TEOV_SwitchVarFrame(interp);
	    lookupNsPtr = iPtr->globalNsPtr;
	}
    }

    /*
     * Lookup the Command to dispatch.
     */

    reresolve:
    assert(cmdPtr == NULL);
    if (preCmdPtr) {
	/* Caller gave it to us */
	if (!(preCmdPtr->flags & CMD_IS_DELETED)) {
	    /* So long as it exists, use it. */
	    cmdPtr = preCmdPtr;
	} else if (flags & TCL_EVAL_NORESOLVE) {
	    /*
	     * When it's been deleted, and we're told not to attempt
	     * resolving it ourselves, all we can do is raise an error.
	     */
	    Tcl_SetObjResult(interp, Tcl_ObjPrintf(
		    "attempt to invoke a deleted command"));
	    Tcl_SetErrorCode(interp, "TCL", "EVAL", "DELETEDCOMMAND", NULL);
	    return TCL_ERROR;
	}
    }
    if (cmdPtr == NULL) {
	cmdPtr = TEOV_LookupCmdFromObj(interp, objv[0], lookupNsPtr);
	if (!cmdPtr) {
	    return TEOV_NotFound(interp, objc, objv, lookupNsPtr);
	}
    }

    if (enterTracesDone || iPtr->tracePtr
	    || (cmdPtr->flags & CMD_HAS_EXEC_TRACES)) {

	Tcl_Obj *commandPtr = TclGetSourceFromFrame(
		flags & TCL_EVAL_SOURCE_IN_FRAME ?  iPtr->cmdFramePtr : NULL,
		objc, objv);
	Tcl_IncrRefCount(commandPtr);

	if (!enterTracesDone) {

	    int code = TEOV_RunEnterTraces(interp, &cmdPtr, commandPtr,
		    objc, objv);

	    /*
	     * Send any exception from enter traces back as an exception
	     * raised by the traced command.
	     * TODO: Is this a bug?  Letting an execution trace BREAK or
	     * CONTINUE or RETURN in the place of the traced command?
	     * Would either converting all exceptions to TCL_ERROR, or
	     * just swallowing them be better?  (Swallowing them has the
	     * problem of permanently hiding program errors.)
	     */

	    if (code != TCL_OK) {
		Tcl_DecrRefCount(commandPtr);
		return code;
	    }

	    /*
	     * If the enter traces made the resolved cmdPtr unusable, go
	     * back and resolve again, but next time don't run enter
	     * traces again.
	     */

	    if (cmdPtr == NULL) {
		enterTracesDone = 1;
		Tcl_DecrRefCount(commandPtr);
		goto reresolve;
	    }
	}

	/*
	 * Schedule leave traces.  Raise the refCount on the resolved
	 * cmdPtr, so that when it passes to the leave traces we know
	 * it's still valid.
	 */

	cmdPtr->refCount++;
	TclNRAddCallback(interp, TEOV_RunLeaveTraces, INT2PTR(objc),
		    commandPtr, cmdPtr, objv);
    }

    TclNRAddCallback(interp, Dispatch,
	    cmdPtr->nreProc ? cmdPtr->nreProc : cmdPtr->objProc,
	    cmdPtr->objClientData, INT2PTR(objc), objv);
    return TCL_OK;
}

static int
Dispatch(
    ClientData data[],
    Tcl_Interp *interp,
    int result)
{
    Tcl_ObjCmdProc *objProc = data[0];
    ClientData clientData = data[1];
    int objc = PTR2INT(data[2]);
    Tcl_Obj **objv = data[3];
    Interp *iPtr = (Interp *) interp;

#ifdef USE_DTRACE
    if (TCL_DTRACE_CMD_ARGS_ENABLED()) {
	const char *a[10];
	int i = 0;

	while (i < 10) {
	    a[i] = i < objc ? TclGetString(objv[i]) : NULL; i++;
	}
	TCL_DTRACE_CMD_ARGS(a[0], a[1], a[2], a[3], a[4], a[5], a[6], a[7],
		a[8], a[9]);
    }
    if (TCL_DTRACE_CMD_INFO_ENABLED() && iPtr->cmdFramePtr) {
	Tcl_Obj *info = TclInfoFrame(interp, iPtr->cmdFramePtr);
	const char *a[6]; int i[2];

	TclDTraceInfo(info, a, i);
	TCL_DTRACE_CMD_INFO(a[0], a[1], a[2], a[3], i[0], i[1], a[4], a[5]);
	TclDecrRefCount(info);
    }
    if ((TCL_DTRACE_CMD_RETURN_ENABLED() || TCL_DTRACE_CMD_RESULT_ENABLED())
	    && objc) {
	TclNRAddCallback(interp, DTraceCmdReturn, objv[0], NULL, NULL, NULL);
    }
    if (TCL_DTRACE_CMD_ENTRY_ENABLED() && objc) {
	TCL_DTRACE_CMD_ENTRY(TclGetString(objv[0]), objc - 1,
		(Tcl_Obj **)(objv + 1));
    }
#endif /* USE_DTRACE */

    iPtr->cmdCount++;
    return objProc(clientData, interp, objc, objv);
}

int
TclNRRunCallbacks(
    Tcl_Interp *interp,
    int result,
    struct NRE_callback *rootPtr)
				/* All callbacks down to rootPtr not inclusive
				 * are to be run. */
{
    NRE_callback *callbackPtr;
    Tcl_NRPostProc *procPtr;

    while (TOP_CB(interp) != rootPtr) {
	callbackPtr = TOP_CB(interp);
	procPtr = callbackPtr->procPtr;
	TOP_CB(interp) = callbackPtr->nextPtr;
	result = procPtr(callbackPtr->data, interp, result);
	TCLNR_FREE(interp, callbackPtr);
    }
    return result;
}

static int
NRCommand(
    ClientData data[],
    Tcl_Interp *interp,
    int result)
{
    Interp *iPtr = (Interp *) interp;

    iPtr->numLevels--;

     /*
      * If there is a tailcall, schedule it next
      */

    if (data[1] && (data[1] != INT2PTR(1))) {
        TclNRAddCallback(interp, TclNRTailcallEval, data[1], NULL, NULL, NULL);
    }

    /* OPT ??
     * Do not interrupt a series of cleanups with async or limit checks:
     * just check at the end?
     */

    if (TclAsyncReady(iPtr)) {
	result = Tcl_AsyncInvoke(interp, result);
    }
    if ((result == TCL_OK) && TclCanceled(iPtr)) {
	result = Tcl_Canceled(interp, TCL_LEAVE_ERR_MSG);
    }
    if (result == TCL_OK && TclLimitReady(iPtr->limit)) {
	result = Tcl_LimitCheck(interp);
    }

    return result;
}

/*
 *----------------------------------------------------------------------
 *
 * TEOV_Exception	 -
 * TEOV_LookupCmdFromObj -
 * TEOV_RunEnterTraces	 -
 * TEOV_RunLeaveTraces	 -
 * TEOV_NotFound	 -
 *
 *	These are helper functions for Tcl_EvalObjv.
 *
 *----------------------------------------------------------------------
 */

static void
TEOV_PushExceptionHandlers(
    Tcl_Interp *interp,
    int objc,
    Tcl_Obj *const objv[],
    int flags)
{
    Interp *iPtr = (Interp *) interp;

    /*
     * If any error processing is necessary, push the appropriate records.
     * Note that we have to push them in the inverse order: first the one that
     * has to run last.
     */

    if (!(flags & TCL_EVAL_INVOKE)) {
	/*
	 * Error messages
	 */

	TclNRAddCallback(interp, TEOV_Error, INT2PTR(objc),
		(ClientData) objv, NULL, NULL);
    }

    if (iPtr->numLevels == 1) {
	/*
	 * No CONTINUE or BREAK at level 0, manage RETURN
	 */

	TclNRAddCallback(interp, TEOV_Exception, INT2PTR(iPtr->evalFlags),
		NULL, NULL, NULL);
    }
}

static void
TEOV_SwitchVarFrame(
    Tcl_Interp *interp)
{
    Interp *iPtr = (Interp *) interp;

    /*
     * Change the varFrame to be the rootVarFrame, and push a record to
     * restore things at the end.
     */

    TclNRAddCallback(interp, TEOV_RestoreVarFrame, iPtr->varFramePtr, NULL,
	    NULL, NULL);
    iPtr->varFramePtr = iPtr->rootFramePtr;
}

static int
TEOV_RestoreVarFrame(
    ClientData data[],
    Tcl_Interp *interp,
    int result)
{
    ((Interp *) interp)->varFramePtr = data[0];
    return result;
}

static int
TEOV_Exception(
    ClientData data[],
    Tcl_Interp *interp,
    int result)
{
    Interp *iPtr = (Interp *) interp;
    int allowExceptions = (PTR2INT(data[0]) & TCL_ALLOW_EXCEPTIONS);

    if (result != TCL_OK) {
	if (result == TCL_RETURN) {
	    result = TclUpdateReturnInfo(iPtr);
	}
	if ((result != TCL_ERROR) && !allowExceptions) {
	    ProcessUnexpectedResult(interp, result);
	    result = TCL_ERROR;
	}
    }

    /*
     * We are returning to level 0, so should process TclResetCancellation. As
     * numLevels has not *yet* been decreased, do not call it: do the thing
     * here directly.
     */

    TclUnsetCancelFlags(iPtr);
    return result;
}

static int
TEOV_Error(
    ClientData data[],
    Tcl_Interp *interp,
    int result)
{
    Interp *iPtr = (Interp *) interp;
    Tcl_Obj *listPtr;
    const char *cmdString;
    int cmdLen;
    int objc = PTR2INT(data[0]);
    Tcl_Obj **objv = data[1];

    if ((result == TCL_ERROR) && !(iPtr->flags & ERR_ALREADY_LOGGED)){
	/*
	 * If there was an error, a command string will be needed for the
	 * error log: get it out of the itemPtr. The details depend on the
	 * type.
	 */

	listPtr = Tcl_NewListObj(objc, objv);
	cmdString = TclGetStringFromObj(listPtr, &cmdLen);
	Tcl_LogCommandInfo(interp, cmdString, cmdString, cmdLen);
	Tcl_DecrRefCount(listPtr);
    }
    iPtr->flags &= ~ERR_ALREADY_LOGGED;
    return result;
}

static int
TEOV_NotFound(
    Tcl_Interp *interp,
    int objc,
    Tcl_Obj *const objv[],
    Namespace *lookupNsPtr)
{
    Command * cmdPtr;
    Interp *iPtr = (Interp *) interp;
    int i, newObjc, handlerObjc;
    Tcl_Obj **newObjv, **handlerObjv;
    CallFrame *varFramePtr = iPtr->varFramePtr;
    Namespace *currNsPtr = NULL;/* Used to check for and invoke any registered
				 * unknown command handler for the current
				 * namespace (TIP 181). */
    Namespace *savedNsPtr = NULL;

    currNsPtr = varFramePtr->nsPtr;
    if ((currNsPtr == NULL) || (currNsPtr->unknownHandlerPtr == NULL)) {
	currNsPtr = iPtr->globalNsPtr;
	if (currNsPtr == NULL) {
	    Tcl_Panic("Tcl_EvalObjv: NULL global namespace pointer");
	}
    }

    /*
     * Check to see if the resolution namespace has lost its unknown handler.
     * If so, reset it to "::unknown".
     */

    if (currNsPtr->unknownHandlerPtr == NULL) {
	TclNewLiteralStringObj(currNsPtr->unknownHandlerPtr, "::unknown");
	Tcl_IncrRefCount(currNsPtr->unknownHandlerPtr);
    }

    /*
     * Get the list of words for the unknown handler and allocate enough space
     * to hold both the handler prefix and all words of the command invokation
     * itself.
     */

    Tcl_ListObjGetElements(NULL, currNsPtr->unknownHandlerPtr,
	    &handlerObjc, &handlerObjv);
    newObjc = objc + handlerObjc;
    newObjv = TclStackAlloc(interp, (int) sizeof(Tcl_Obj *) * newObjc);

    /*
     * Copy command prefix from unknown handler and add on the real command's
     * full argument list. Note that we only use memcpy() once because we have
     * to increment the reference count of all the handler arguments anyway.
     */

    for (i = 0; i < handlerObjc; ++i) {
	newObjv[i] = handlerObjv[i];
	Tcl_IncrRefCount(newObjv[i]);
    }
    memcpy(newObjv+handlerObjc, objv, sizeof(Tcl_Obj *) * (unsigned)objc);

    /*
     * Look up and invoke the handler (by recursive call to this function). If
     * there is no handler at all, instead of doing the recursive call we just
     * generate a generic error message; it would be an infinite-recursion
     * nightmare otherwise.
     *
     * In this case we worry a bit less about recursion for now, and call the
     * "blocking" interface.
     */

    cmdPtr = TEOV_LookupCmdFromObj(interp, newObjv[0], lookupNsPtr);
    if (cmdPtr == NULL) {
	Tcl_SetObjResult(interp, Tcl_ObjPrintf(
                "invalid command name \"%s\"", TclGetString(objv[0])));
        Tcl_SetErrorCode(interp, "TCL", "LOOKUP", "COMMAND",
                TclGetString(objv[0]), NULL);

	/*
	 * Release any resources we locked and allocated during the handler
	 * call.
	 */

	for (i = 0; i < handlerObjc; ++i) {
	    Tcl_DecrRefCount(newObjv[i]);
	}
	TclStackFree(interp, newObjv);
	return TCL_ERROR;
    }

    if (lookupNsPtr) {
	savedNsPtr = varFramePtr->nsPtr;
	varFramePtr->nsPtr = lookupNsPtr;
    }
    TclSkipTailcall(interp);
    TclNRAddCallback(interp, TEOV_NotFoundCallback, INT2PTR(handlerObjc),
	    newObjv, savedNsPtr, NULL);
    return TclNREvalObjv(interp, newObjc, newObjv, TCL_EVAL_NOERR, NULL);
}

static int
TEOV_NotFoundCallback(
    ClientData data[],
    Tcl_Interp *interp,
    int result)
{
    Interp *iPtr = (Interp *) interp;
    int objc = PTR2INT(data[0]);
    Tcl_Obj **objv = data[1];
    Namespace *savedNsPtr = data[2];

    int i;

    if (savedNsPtr) {
	iPtr->varFramePtr->nsPtr = savedNsPtr;
    }

    /*
     * Release any resources we locked and allocated during the handler call.
     */

    for (i = 0; i < objc; ++i) {
	Tcl_DecrRefCount(objv[i]);
    }
    TclStackFree(interp, objv);

    return result;
}

static int
TEOV_RunEnterTraces(
    Tcl_Interp *interp,
    Command **cmdPtrPtr,
    Tcl_Obj *commandPtr,
    int objc,
    Tcl_Obj *const objv[])
{
    Interp *iPtr = (Interp *) interp;
    Command *cmdPtr = *cmdPtrPtr;
    size_t newEpoch, cmdEpoch = cmdPtr->cmdEpoch;
    int length, traceCode = TCL_OK;
    const char *command = TclGetStringFromObj(commandPtr, &length);

    /*
     * Call trace functions.
     * Execute any command or execution traces. Note that we bump up the
     * command's reference count for the duration of the calling of the
     * traces so that the structure doesn't go away underneath our feet.
     */

    cmdPtr->refCount++;
    if (iPtr->tracePtr) {
	traceCode = TclCheckInterpTraces(interp, command, length,
		cmdPtr, TCL_OK, TCL_TRACE_ENTER_EXEC, objc, objv);
    }
    if ((cmdPtr->flags & CMD_HAS_EXEC_TRACES) && (traceCode == TCL_OK)) {
	traceCode = TclCheckExecutionTraces(interp, command, length,
		cmdPtr, TCL_OK, TCL_TRACE_ENTER_EXEC, objc, objv);
    }
    newEpoch = cmdPtr->cmdEpoch;
    TclCleanupCommandMacro(cmdPtr);

    if (traceCode != TCL_OK) {
	if (traceCode == TCL_ERROR) {
	    Tcl_Obj *info;

	    TclNewLiteralStringObj(info, "\n    (enter trace on \"");
	    Tcl_AppendLimitedToObj(info, command, length, 55, "...");
	    Tcl_AppendToObj(info, "\")", 2);
	    Tcl_AppendObjToErrorInfo(interp, info);
	    iPtr->flags |= ERR_ALREADY_LOGGED;
	}
	return traceCode;
    }
    if (cmdEpoch != newEpoch) {
	*cmdPtrPtr = NULL;
    }
    return TCL_OK;
}

static int
TEOV_RunLeaveTraces(
    ClientData data[],
    Tcl_Interp *interp,
    int result)
{
    Interp *iPtr = (Interp *) interp;
    int traceCode = TCL_OK;
    int objc = PTR2INT(data[0]);
    Tcl_Obj *commandPtr = data[1];
    Command *cmdPtr = data[2];
    Tcl_Obj **objv = data[3];
    int length;
    const char *command = TclGetStringFromObj(commandPtr, &length);

    if (!(cmdPtr->flags & CMD_IS_DELETED)) {
	if (cmdPtr->flags & CMD_HAS_EXEC_TRACES){
	    traceCode = TclCheckExecutionTraces(interp, command, length,
		    cmdPtr, result, TCL_TRACE_LEAVE_EXEC, objc, objv);
	}
	if (iPtr->tracePtr != NULL && traceCode == TCL_OK) {
	    traceCode = TclCheckInterpTraces(interp, command, length,
		    cmdPtr, result, TCL_TRACE_LEAVE_EXEC, objc, objv);
	}
    }

    /*
     * As cmdPtr is set, TclNRRunCallbacks is about to reduce the numlevels.
     * Prevent that by resetting the cmdPtr field and dealing right here with
     * cmdPtr->refCount.
     */

    TclCleanupCommandMacro(cmdPtr);

    if (traceCode != TCL_OK) {
	if (traceCode == TCL_ERROR) {
	    Tcl_Obj *info;

	    TclNewLiteralStringObj(info, "\n    (leave trace on \"");
	    Tcl_AppendLimitedToObj(info, command, length, 55, "...");
	    Tcl_AppendToObj(info, "\")", 2);
	    Tcl_AppendObjToErrorInfo(interp, info);
	    iPtr->flags |= ERR_ALREADY_LOGGED;
	}
	result = traceCode;
    }
    Tcl_DecrRefCount(commandPtr);
    return result;
}

static inline Command *
TEOV_LookupCmdFromObj(
    Tcl_Interp *interp,
    Tcl_Obj *namePtr,
    Namespace *lookupNsPtr)
{
    Interp *iPtr = (Interp *) interp;
    Command *cmdPtr;
    Namespace *savedNsPtr = iPtr->varFramePtr->nsPtr;

    if (lookupNsPtr) {
	iPtr->varFramePtr->nsPtr = lookupNsPtr;
    }
    cmdPtr = (Command *) Tcl_GetCommandFromObj(interp, namePtr);
    iPtr->varFramePtr->nsPtr = savedNsPtr;
    return cmdPtr;
}

/*
 *----------------------------------------------------------------------
 *
 * Tcl_EvalTokensStandard --
 *
 *	Given an array of tokens parsed from a Tcl command (e.g., the tokens
 *	that make up a word or the index for an array variable) this function
 *	evaluates the tokens and concatenates their values to form a single
 *	result value.
 *
 * Results:
 *	The return value is a standard Tcl completion code such as TCL_OK or
 *	TCL_ERROR. A result or error message is left in interp's result.
 *
 * Side effects:
 *	Depends on the array of tokens being evaled.
 *
 *----------------------------------------------------------------------
 */

int
Tcl_EvalTokensStandard(
    Tcl_Interp *interp,		/* Interpreter in which to lookup variables,
				 * execute nested commands, and report
				 * errors. */
    Tcl_Token *tokenPtr,	/* Pointer to first in an array of tokens to
				 * evaluate and concatenate. */
    int count)			/* Number of tokens to consider at tokenPtr.
				 * Must be at least 1. */
{
    return TclSubstTokens(interp, tokenPtr, count, /* numLeftPtr */ NULL, 1,
	    NULL, NULL);
}

/*
 *----------------------------------------------------------------------
 *
 * Tcl_EvalEx, TclEvalEx --
 *
 *	This function evaluates a Tcl script without using the compiler or
 *	byte-code interpreter. It just parses the script, creates values for
 *	each word of each command, then calls EvalObjv to execute each
 *	command.
 *
 * Results:
 *	The return value is a standard Tcl completion code such as TCL_OK or
 *	TCL_ERROR. A result or error message is left in interp's result.
 *
 * Side effects:
 *	Depends on the script.
 *
 * TIP #280 : Keep public API, internally extended API.
 *----------------------------------------------------------------------
 */

int
Tcl_EvalEx(
    Tcl_Interp *interp,		/* Interpreter in which to evaluate the
				 * script. Also used for error reporting. */
    const char *script,		/* First character of script to evaluate. */
    int numBytes,		/* Number of bytes in script. If < 0, the
				 * script consists of all bytes up to the
				 * first null character. */
    int flags)			/* Collection of OR-ed bits that control the
				 * evaluation of the script. Only
				 * TCL_EVAL_GLOBAL is currently supported. */
{
    return TclEvalEx(interp, script, numBytes, flags, 1, NULL, script);
}

int
TclEvalEx(
    Tcl_Interp *interp,		/* Interpreter in which to evaluate the
				 * script. Also used for error reporting. */
    const char *script,		/* First character of script to evaluate. */
    int numBytes,		/* Number of bytes in script. If < 0, the
				 * script consists of all bytes up to the
				 * first NUL character. */
    int flags,			/* Collection of OR-ed bits that control the
				 * evaluation of the script. Only
				 * TCL_EVAL_GLOBAL is currently supported. */
    int line,			/* The line the script starts on. */
    int *clNextOuter,		/* Information about an outer context for */
    const char *outerScript)	/* continuation line data. This is set only in
				 * TclSubstTokens(), to properly handle
				 * [...]-nested commands. The 'outerScript'
				 * refers to the most-outer script containing
				 * the embedded command, which is refered to
				 * by 'script'. The 'clNextOuter' refers to
				 * the current entry in the table of
				 * continuation lines in this "master script",
				 * and the character offsets are relative to
				 * the 'outerScript' as well.
				 *
				 * If outerScript == script, then this call is
				 * for the outer-most script/command. See
				 * Tcl_EvalEx() and TclEvalObjEx() for places
				 * generating arguments for which this is
				 * true. */
{
    Interp *iPtr = (Interp *) interp;
    const char *p, *next;
    const unsigned int minObjs = 20;
    Tcl_Obj **objv, **objvSpace;
    int *expand, *lines, *lineSpace;
    Tcl_Token *tokenPtr;
    int commandLength, bytesLeft, expandRequested, code = TCL_OK;
    CallFrame *savedVarFramePtr;/* Saves old copy of iPtr->varFramePtr in case
				 * TCL_EVAL_GLOBAL was set. */
    int allowExceptions = (iPtr->evalFlags & TCL_ALLOW_EXCEPTIONS);
    int gotParse = 0;
    unsigned int i, objectsUsed = 0;
				/* These variables keep track of how much
				 * state has been allocated while evaluating
				 * the script, so that it can be freed
				 * properly if an error occurs. */
    Tcl_Parse *parsePtr = TclStackAlloc(interp, sizeof(Tcl_Parse));
    CmdFrame *eeFramePtr = TclStackAlloc(interp, sizeof(CmdFrame));
    Tcl_Obj **stackObjArray =
	    TclStackAlloc(interp, minObjs * sizeof(Tcl_Obj *));
    int *expandStack = TclStackAlloc(interp, minObjs * sizeof(int));
    int *linesStack = TclStackAlloc(interp, minObjs * sizeof(int));
				/* TIP #280 Structures for tracking of command
				 * locations. */
    int *clNext = NULL;		/* Pointer for the tracking of invisible
				 * continuation lines. Initialized only if the
				 * caller gave us a table of locations to
				 * track, via scriptCLLocPtr. It always refers
				 * to the table entry holding the location of
				 * the next invisible continuation line to
				 * look for, while parsing the script. */

    if (iPtr->scriptCLLocPtr) {
	if (clNextOuter) {
	    clNext = clNextOuter;
	} else {
	    clNext = &iPtr->scriptCLLocPtr->loc[0];
	}
    }

    if (numBytes < 0) {
	numBytes = strlen(script);
    }
    Tcl_ResetResult(interp);

    savedVarFramePtr = iPtr->varFramePtr;
    if (flags & TCL_EVAL_GLOBAL) {
	iPtr->varFramePtr = iPtr->rootFramePtr;
    }

    /*
     * Each iteration through the following loop parses the next command from
     * the script and then executes it.
     */

    objv = objvSpace = stackObjArray;
    lines = lineSpace = linesStack;
    expand = expandStack;
    p = script;
    bytesLeft = numBytes;

    /*
     * TIP #280 Initialize tracking. Do not push on the frame stack yet.
     *
     * We open a new context, either for a sourced script, or 'eval'.
     * For sourced files we always have a path object, even if nothing was
     * specified in the interp itself. That makes code using it simpler as
     * NULL checks can be left out. Sourced file without path in the
     * 'scriptFile' is possible during Tcl initialization.
     */

    eeFramePtr->level = iPtr->cmdFramePtr ? iPtr->cmdFramePtr->level + 1 : 1;
    eeFramePtr->framePtr = iPtr->framePtr;
    eeFramePtr->nextPtr = iPtr->cmdFramePtr;
    eeFramePtr->nline = 0;
    eeFramePtr->line = NULL;
    eeFramePtr->cmdObj = NULL;

    iPtr->cmdFramePtr = eeFramePtr;
    if (iPtr->evalFlags & TCL_EVAL_FILE) {
	/*
	 * Set up for a sourced file.
	 */

	eeFramePtr->type = TCL_LOCATION_SOURCE;

	if (iPtr->scriptFile) {
	    /*
	     * Normalization here, to have the correct pwd. Should have
	     * negligible impact on performance, as the norm should have been
	     * done already by the 'source' invoking us, and it caches the
	     * result.
	     */

	    Tcl_Obj *norm = Tcl_FSGetNormalizedPath(interp, iPtr->scriptFile);

	    if (norm == NULL) {
		/*
		 * Error message in the interp result.
		 */

		code = TCL_ERROR;
		goto error;
	    }
	    eeFramePtr->data.eval.path = norm;
	} else {
	    TclNewLiteralStringObj(eeFramePtr->data.eval.path, "");
	}
	Tcl_IncrRefCount(eeFramePtr->data.eval.path);
    } else {
	/*
	 * Set up for plain eval.
	 */

	eeFramePtr->type = TCL_LOCATION_EVAL;
	eeFramePtr->data.eval.path = NULL;
    }

    iPtr->evalFlags = 0;
    do {
	if (Tcl_ParseCommand(interp, p, bytesLeft, 0, parsePtr) != TCL_OK) {
	    code = TCL_ERROR;
	    Tcl_LogCommandInfo(interp, script, parsePtr->commandStart,
		    parsePtr->term + 1 - parsePtr->commandStart);
	    goto posterror;
	}

	/*
	 * TIP #280 Track lines. The parser may have skipped text till it
	 * found the command we are now at. We have to count the lines in this
	 * block, and do not forget invisible continuation lines.
	 */

	TclAdvanceLines(&line, p, parsePtr->commandStart);
	TclAdvanceContinuations(&line, &clNext,
		parsePtr->commandStart - outerScript);

	gotParse = 1;
	if (parsePtr->numWords > 0) {
	    /*
	     * TIP #280. Track lines within the words of the current
	     * command. We use a separate pointer into the table of
	     * continuation line locations to not lose our position for the
	     * per-command parsing.
	     */

	    int wordLine = line;
	    const char *wordStart = parsePtr->commandStart;
	    int *wordCLNext = clNext;
	    unsigned int objectsNeeded = 0;
	    unsigned int numWords = parsePtr->numWords;

	    /*
	     * Generate an array of objects for the words of the command.
	     */

	    if (numWords > minObjs) {
		expand =    ckalloc(numWords * sizeof(int));
		objvSpace = ckalloc(numWords * sizeof(Tcl_Obj *));
		lineSpace = ckalloc(numWords * sizeof(int));
	    }
	    expandRequested = 0;
	    objv = objvSpace;
	    lines = lineSpace;

	    iPtr->cmdFramePtr = eeFramePtr->nextPtr;
	    for (objectsUsed = 0, tokenPtr = parsePtr->tokenPtr;
		    objectsUsed < numWords;
		    objectsUsed++, tokenPtr += tokenPtr->numComponents+1) {
		/*
		 * TIP #280. Track lines to current word. Save the information
		 * on a per-word basis, signaling dynamic words as needed.
		 * Make the information available to the recursively called
		 * evaluator as well, including the type of context (source
		 * vs. eval).
		 */

		TclAdvanceLines(&wordLine, wordStart, tokenPtr->start);
		TclAdvanceContinuations(&wordLine, &wordCLNext,
			tokenPtr->start - outerScript);
		wordStart = tokenPtr->start;

		lines[objectsUsed] = TclWordKnownAtCompileTime(tokenPtr, NULL)
			? wordLine : -1;

		if (eeFramePtr->type == TCL_LOCATION_SOURCE) {
		    iPtr->evalFlags |= TCL_EVAL_FILE;
		}

		code = TclSubstTokens(interp, tokenPtr+1,
			tokenPtr->numComponents, NULL, wordLine,
			wordCLNext, outerScript);

		iPtr->evalFlags = 0;

		if (code != TCL_OK) {
		    break;
		}
		objv[objectsUsed] = Tcl_GetObjResult(interp);
		Tcl_IncrRefCount(objv[objectsUsed]);
		if (tokenPtr->type == TCL_TOKEN_EXPAND_WORD) {
		    int numElements;

		    code = TclListObjLength(interp, objv[objectsUsed],
			    &numElements);
		    if (code == TCL_ERROR) {
			/*
			 * Attempt to expand a non-list.
			 */

			Tcl_AppendObjToErrorInfo(interp, Tcl_ObjPrintf(
				"\n    (expanding word %d)", objectsUsed));
			Tcl_DecrRefCount(objv[objectsUsed]);
			break;
		    }
		    expandRequested = 1;
		    expand[objectsUsed] = 1;

		    objectsNeeded += (numElements ? numElements : 1);
		} else {
		    expand[objectsUsed] = 0;
		    objectsNeeded++;
		}

		if (wordCLNext) {
		    TclContinuationsEnterDerived(objv[objectsUsed],
			    wordStart - outerScript, wordCLNext);
		}
	    } /* for loop */
	    iPtr->cmdFramePtr = eeFramePtr;
	    if (code != TCL_OK) {
		goto error;
	    }
	    if (expandRequested) {
		/*
		 * Some word expansion was requested. Check for objv resize.
		 */

		Tcl_Obj **copy = objvSpace;
		int *lcopy = lineSpace;
		int wordIdx = numWords;
		int objIdx = objectsNeeded - 1;

		if ((numWords > minObjs) || (objectsNeeded > minObjs)) {
		    objv = objvSpace =
			    ckalloc(objectsNeeded * sizeof(Tcl_Obj *));
		    lines = lineSpace = ckalloc(objectsNeeded * sizeof(int));
		}

		objectsUsed = 0;
		while (wordIdx--) {
		    if (expand[wordIdx]) {
			int numElements;
			Tcl_Obj **elements, *temp = copy[wordIdx];

			Tcl_ListObjGetElements(NULL, temp, &numElements,
				&elements);
			objectsUsed += numElements;
			while (numElements--) {
			    lines[objIdx] = -1;
			    objv[objIdx--] = elements[numElements];
			    Tcl_IncrRefCount(elements[numElements]);
			}
			Tcl_DecrRefCount(temp);
		    } else {
			lines[objIdx] = lcopy[wordIdx];
			objv[objIdx--] = copy[wordIdx];
			objectsUsed++;
		    }
		}
		objv += objIdx+1;

		if (copy != stackObjArray) {
		    ckfree(copy);
		}
		if (lcopy != linesStack) {
		    ckfree(lcopy);
		}
	    }

	    /*
	     * Execute the command and free the objects for its words.
	     *
	     * TIP #280: Remember the command itself for 'info frame'. We
	     * shorten the visible command by one char to exclude the
	     * termination character, if necessary. Here is where we put our
	     * frame on the stack of frames too. _After_ the nested commands
	     * have been executed.
	     */

	    eeFramePtr->cmd = parsePtr->commandStart;
	    eeFramePtr->len = parsePtr->commandSize;

	    if (parsePtr->term ==
		    parsePtr->commandStart + parsePtr->commandSize - 1) {
		eeFramePtr->len--;
	    }

	    eeFramePtr->nline = objectsUsed;
	    eeFramePtr->line = lines;

	    TclArgumentEnter(interp, objv, objectsUsed, eeFramePtr);
	    code = Tcl_EvalObjv(interp, objectsUsed, objv,
		    TCL_EVAL_NOERR | TCL_EVAL_SOURCE_IN_FRAME);
	    TclArgumentRelease(interp, objv, objectsUsed);

	    eeFramePtr->line = NULL;
	    eeFramePtr->nline = 0;
	    if (eeFramePtr->cmdObj) {
		Tcl_DecrRefCount(eeFramePtr->cmdObj);
		eeFramePtr->cmdObj = NULL;
	    }

	    if (code != TCL_OK) {
		goto error;
	    }
	    for (i = 0; i < objectsUsed; i++) {
		Tcl_DecrRefCount(objv[i]);
	    }
	    objectsUsed = 0;
	    if (objvSpace != stackObjArray) {
		ckfree(objvSpace);
		objvSpace = stackObjArray;
		ckfree(lineSpace);
		lineSpace = linesStack;
	    }

	    /*
	     * Free expand separately since objvSpace could have been
	     * reallocated above.
	     */

	    if (expand != expandStack) {
		ckfree(expand);
		expand = expandStack;
	    }
	}

	/*
	 * Advance to the next command in the script.
	 *
	 * TIP #280 Track Lines. Now we track how many lines were in the
	 * executed command.
	 */

	next = parsePtr->commandStart + parsePtr->commandSize;
	bytesLeft -= next - p;
	p = next;
	TclAdvanceLines(&line, parsePtr->commandStart, p);
	Tcl_FreeParse(parsePtr);
	gotParse = 0;
    } while (bytesLeft > 0);
    iPtr->varFramePtr = savedVarFramePtr;
    code = TCL_OK;
    goto cleanup_return;

  error:
    /*
     * Generate and log various pieces of error information.
     */

    if (iPtr->numLevels == 0) {
	if (code == TCL_RETURN) {
	    code = TclUpdateReturnInfo(iPtr);
	}
	if ((code != TCL_OK) && (code != TCL_ERROR) && !allowExceptions) {
	    ProcessUnexpectedResult(interp, code);
	    code = TCL_ERROR;
	}
    }
    if ((code == TCL_ERROR) && !(iPtr->flags & ERR_ALREADY_LOGGED)) {
	commandLength = parsePtr->commandSize;
	if (parsePtr->term == parsePtr->commandStart + commandLength - 1) {
	    /*
	     * The terminator character (such as ; or ]) of the command where
	     * the error occurred is the last character in the parsed command.
	     * Reduce the length by one so that the error message doesn't
	     * include the terminator character.
	     */

	    commandLength -= 1;
	}
	Tcl_LogCommandInfo(interp, script, parsePtr->commandStart,
		commandLength);
    }
 posterror:
    iPtr->flags &= ~ERR_ALREADY_LOGGED;

    /*
     * Then free resources that had been allocated to the command.
     */

    for (i = 0; i < objectsUsed; i++) {
	Tcl_DecrRefCount(objv[i]);
    }
    if (gotParse) {
	Tcl_FreeParse(parsePtr);
    }
    if (objvSpace != stackObjArray) {
	ckfree(objvSpace);
	ckfree(lineSpace);
    }
    if (expand != expandStack) {
	ckfree(expand);
    }
    iPtr->varFramePtr = savedVarFramePtr;

 cleanup_return:
    /*
     * TIP #280. Release the local CmdFrame, and its contents.
     */

    iPtr->cmdFramePtr = iPtr->cmdFramePtr->nextPtr;
    if (eeFramePtr->type == TCL_LOCATION_SOURCE) {
	Tcl_DecrRefCount(eeFramePtr->data.eval.path);
    }
    TclStackFree(interp, linesStack);
    TclStackFree(interp, expandStack);
    TclStackFree(interp, stackObjArray);
    TclStackFree(interp, eeFramePtr);
    TclStackFree(interp, parsePtr);

    return code;
}

/*
 *----------------------------------------------------------------------
 *
 * TclAdvanceLines --
 *
 *	This function is a helper which counts the number of lines in a block
 *	of text and advances an external counter.
 *
 * Results:
 *	None.
 *
 * Side effects:
 *	The specified counter is advanced per the number of lines found.
 *
 * TIP #280
 *----------------------------------------------------------------------
 */

void
TclAdvanceLines(
    int *line,
    const char *start,
    const char *end)
{
    register const char *p;

    for (p = start; p < end; p++) {
	if (*p == '\n') {
	    (*line)++;
	}
    }
}

/*
 *----------------------------------------------------------------------
 *
 * TclAdvanceContinuations --
 *
 *	This procedure is a helper which counts the number of continuation
 *	lines (CL) in a block of text using a table of CL locations and
 *	advances an external counter, and the pointer into the table.
 *
 * Results:
 *	None.
 *
 * Side effects:
 *	The specified counter is advanced per the number of continuation lines
 *	found.
 *
 * TIP #280
 *----------------------------------------------------------------------
 */

void
TclAdvanceContinuations(
    int *line,
    int **clNextPtrPtr,
    int loc)
{
    /*
     * Track the invisible continuation lines embedded in a script, if any.
     * Here they are just spaces (already). They were removed by
     * TclSubstTokens via TclParseBackslash.
     *
     * *clNextPtrPtr         <=> We have continuation lines to track.
     * **clNextPtrPtr >= 0   <=> We are not beyond the last possible location.
     * loc >= **clNextPtrPtr <=> We stepped beyond the current cont. line.
     */

    while (*clNextPtrPtr && (**clNextPtrPtr >= 0)
	    && (loc >= **clNextPtrPtr)) {
	/*
	 * We just stepped over an invisible continuation line. Adjust the
	 * line counter and step to the table entry holding the location of
	 * the next continuation line to track.
	 */

	(*line)++;
	(*clNextPtrPtr)++;
    }
}

/*
 *----------------------------------------------------------------------
 * Note: The whole data structure access for argument location tracking is
 * hidden behind these three functions. The only parts open are the lineLAPtr
 * field in the Interp structure. The CFWord definition is internal to here.
 * Should make it easier to redo the data structures if we find something more
 * space/time efficient.
 */

/*
 *----------------------------------------------------------------------
 *
 * TclArgumentEnter --
 *
 *	This procedure is a helper for the TIP #280 uplevel extension. It
 *	enters location references for the arguments of a command to be
 *	invoked. Only the first entry has the actual data, further entries
 *	simply count the usage up.
 *
 * Results:
 *	None.
 *
 * Side effects:
 *	May allocate memory.
 *
 * TIP #280
 *----------------------------------------------------------------------
 */

void
TclArgumentEnter(
    Tcl_Interp *interp,
    Tcl_Obj **objv,
    int objc,
    CmdFrame *cfPtr)
{
    Interp *iPtr = (Interp *) interp;
    int new, i;
    Tcl_HashEntry *hPtr;
    CFWord *cfwPtr;

    for (i = 1; i < objc; i++) {
	/*
	 * Ignore argument words without line information (= dynamic). If they
	 * are variables they may have location information associated with
	 * that, either through globally recorded 'set' invokations, or
	 * literals in bytecode. Eitehr way there is no need to record
	 * something here.
	 */

	if (cfPtr->line[i] < 0) {
	    continue;
	}
	hPtr = Tcl_CreateHashEntry(iPtr->lineLAPtr, objv[i], &new);
	if (new) {
	    /*
	     * The word is not on the stack yet, remember the current location
	     * and initialize references.
	     */

	    cfwPtr = ckalloc(sizeof(CFWord));
	    cfwPtr->framePtr = cfPtr;
	    cfwPtr->word = i;
	    cfwPtr->refCount = 1;
	    Tcl_SetHashValue(hPtr, cfwPtr);
	} else {
	    /*
	     * The word is already on the stack, its current location is not
	     * relevant. Just remember the reference to prevent early removal.
	     */

	    cfwPtr = Tcl_GetHashValue(hPtr);
	    cfwPtr->refCount++;
	}
    }
}

/*
 *----------------------------------------------------------------------
 *
 * TclArgumentRelease --
 *
 *	This procedure is a helper for the TIP #280 uplevel extension. It
 *	removes the location references for the arguments of a command just
 *	done. Usage is counted down, the data is removed only when no user is
 *	left over.
 *
 * Results:
 *	None.
 *
 * Side effects:
 *	May release memory.
 *
 * TIP #280
 *----------------------------------------------------------------------
 */

void
TclArgumentRelease(
    Tcl_Interp *interp,
    Tcl_Obj **objv,
    int objc)
{
    Interp *iPtr = (Interp *) interp;
    int i;

    for (i = 1; i < objc; i++) {
	CFWord *cfwPtr;
	Tcl_HashEntry *hPtr =
		Tcl_FindHashEntry(iPtr->lineLAPtr, (char *) objv[i]);

	if (!hPtr) {
	    continue;
	}
	cfwPtr = Tcl_GetHashValue(hPtr);

	if (cfwPtr->refCount-- > 1) {
	    continue;
	}

	ckfree(cfwPtr);
	Tcl_DeleteHashEntry(hPtr);
    }
}

/*
 *----------------------------------------------------------------------
 *
 * TclArgumentBCEnter --
 *
 *	This procedure is a helper for the TIP #280 uplevel extension. It
 *	enters location references for the literal arguments of commands in
 *	bytecode about to be invoked. Only the first entry has the actual
 *	data, further entries simply count the usage up.
 *
 * Results:
 *	None.
 *
 * Side effects:
 *	May allocate memory.
 *
 * TIP #280
 *----------------------------------------------------------------------
 */

void
TclArgumentBCEnter(
    Tcl_Interp *interp,
    Tcl_Obj *objv[],
    int objc,
    void *codePtr,
    CmdFrame *cfPtr,
    int cmd,
    int pc)
{
    ExtCmdLoc *eclPtr;
    int word;
    ECL *ePtr;
    CFWordBC *lastPtr = NULL;
    Interp *iPtr = (Interp *) interp;
    Tcl_HashEntry *hePtr =
	    Tcl_FindHashEntry(iPtr->lineBCPtr, (char *) codePtr);

    if (!hePtr) {
	return;
    }
    eclPtr = Tcl_GetHashValue(hePtr);
    ePtr = &eclPtr->loc[cmd];

    /*
     * ePtr->nline is the number of words originally parsed.
     *
     * objc is the number of elements getting invoked.
     *
     * If they are not the same, we arrived here by compiling an
     * ensemble dispatch.  Ensemble subcommands that lead to script
     * evaluation are not supposed to get compiled, because a command
     * such as [info level] in the script can expose some of the dispatch
     * shenanigans.  This means that we don't have to tend to the
     * housekeeping, and can escape now.
     */

    if (ePtr->nline != objc) {
        return;
    }

    /*
     * Having disposed of the ensemble cases, we can state...
     * A few truths ...
     * (1) ePtr->nline == objc
     * (2) (ePtr->line[word] < 0) => !literal, for all words
     * (3) (word == 0) => !literal
     *
     * Item (2) is why we can use objv to get the literals, and do not
     * have to save them at compile time.
     */

    for (word = 1; word < objc; word++) {
	if (ePtr->line[word] >= 0) {
	    int isnew;
	    Tcl_HashEntry *hPtr = Tcl_CreateHashEntry(iPtr->lineLABCPtr,
		objv[word], &isnew);
	    CFWordBC *cfwPtr = ckalloc(sizeof(CFWordBC));

	    cfwPtr->framePtr = cfPtr;
	    cfwPtr->obj = objv[word];
	    cfwPtr->pc = pc;
	    cfwPtr->word = word;
	    cfwPtr->nextPtr = lastPtr;
	    lastPtr = cfwPtr;

	    if (isnew) {
		/*
		 * The word is not on the stack yet, remember the current
		 * location and initialize references.
		 */

		cfwPtr->prevPtr = NULL;
	    } else {
		/*
		 * The object is already on the stack, however it may have
		 * a different location now (literal sharing may map
		 * multiple location to a single Tcl_Obj*. Save the old
		 * information in the new structure.
		 */

		cfwPtr->prevPtr = Tcl_GetHashValue(hPtr);
	    }

	    Tcl_SetHashValue(hPtr, cfwPtr);
	}
    } /* for */

    cfPtr->litarg = lastPtr;
}

/*
 *----------------------------------------------------------------------
 *
 * TclArgumentBCRelease --
 *
 *	This procedure is a helper for the TIP #280 uplevel extension. It
 *	removes the location references for the literal arguments of commands
 *	in bytecode just done. Usage is counted down, the data is removed only
 *	when no user is left over.
 *
 * Results:
 *	None.
 *
 * Side effects:
 *	May release memory.
 *
 * TIP #280
 *----------------------------------------------------------------------
 */

void
TclArgumentBCRelease(
    Tcl_Interp *interp,
    CmdFrame *cfPtr)
{
    Interp *iPtr = (Interp *) interp;
    CFWordBC *cfwPtr = (CFWordBC *) cfPtr->litarg;

    while (cfwPtr) {
	CFWordBC *nextPtr = cfwPtr->nextPtr;
	Tcl_HashEntry *hPtr =
		Tcl_FindHashEntry(iPtr->lineLABCPtr, (char *) cfwPtr->obj);
	CFWordBC *xPtr = Tcl_GetHashValue(hPtr);

	if (xPtr != cfwPtr) {
	    Tcl_Panic("TclArgumentBC Enter/Release Mismatch");
	}

	if (cfwPtr->prevPtr) {
	    Tcl_SetHashValue(hPtr, cfwPtr->prevPtr);
	} else {
	    Tcl_DeleteHashEntry(hPtr);
	}

	ckfree(cfwPtr);
	cfwPtr = nextPtr;
    }

    cfPtr->litarg = NULL;
}

/*
 *----------------------------------------------------------------------
 *
 * TclArgumentGet --
 *
 *	This procedure is a helper for the TIP #280 uplevel extension. It
 *	finds the location references for a Tcl_Obj, if any.
 *
 * Results:
 *	None.
 *
 * Side effects:
 *	Writes found location information into the result arguments.
 *
 * TIP #280
 *----------------------------------------------------------------------
 */

void
TclArgumentGet(
    Tcl_Interp *interp,
    Tcl_Obj *obj,
    CmdFrame **cfPtrPtr,
    int *wordPtr)
{
    Interp *iPtr = (Interp *) interp;
    Tcl_HashEntry *hPtr;
    CmdFrame *framePtr;

    /*
     * An object which either has no string rep or else is a canonical list is
     * guaranteed to have been generated dynamically: bail out, this cannot
     * have a usable absolute location. _Do not touch_ the information the set
     * up by the caller. It knows better than us.
     */

    if ((obj->bytes == NULL) || TclListObjIsCanonical(obj)) {
	return;
    }

    /*
     * First look for location information recorded in the argument
     * stack. That is nearest.
     */

    hPtr = Tcl_FindHashEntry(iPtr->lineLAPtr, (char *) obj);
    if (hPtr) {
	CFWord *cfwPtr = Tcl_GetHashValue(hPtr);

	*wordPtr = cfwPtr->word;
	*cfPtrPtr = cfwPtr->framePtr;
	return;
    }

    /*
     * Check if the Tcl_Obj has location information as a bytecode literal, in
     * that stack.
     */

    hPtr = Tcl_FindHashEntry(iPtr->lineLABCPtr, (char *) obj);
    if (hPtr) {
	CFWordBC *cfwPtr = Tcl_GetHashValue(hPtr);

	framePtr = cfwPtr->framePtr;
	framePtr->data.tebc.pc = (char *) (((ByteCode *)
		framePtr->data.tebc.codePtr)->codeStart + cfwPtr->pc);
	*cfPtrPtr = cfwPtr->framePtr;
	*wordPtr = cfwPtr->word;
	return;
    }
}

/*
 *----------------------------------------------------------------------
 *
 * Tcl_EvalObjEx, TclEvalObjEx --
 *
 *	Execute Tcl commands stored in a Tcl object. These commands are
 *	compiled into bytecodes if necessary, unless TCL_EVAL_DIRECT is
 *	specified.
 *
 *	If the flag TCL_EVAL_DIRECT is passed in, the value of invoker
 *	must be NULL.  Support for non-NULL invokers in that mode has
 *	been removed since it was unused and untested.  Failure to
 *	follow this limitation will lead to an assertion panic.
 *
 * Results:
 *	The return value is one of the return codes defined in tcl.h (such as
 *	TCL_OK), and the interpreter's result contains a value to supplement
 *	the return code.
 *
 * Side effects:
 *	The object is converted, if necessary, to a ByteCode object that holds
 *	the bytecode instructions for the commands. Executing the commands
 *	will almost certainly have side effects that depend on those commands.
 *
 * TIP #280 : Keep public API, internally extended API.
 *----------------------------------------------------------------------
 */

int
Tcl_EvalObjEx(
    Tcl_Interp *interp,		/* Token for command interpreter (returned by
				 * a previous call to Tcl_CreateInterp). */
    register Tcl_Obj *objPtr,	/* Pointer to object containing commands to
				 * execute. */
    int flags)			/* Collection of OR-ed bits that control the
				 * evaluation of the script. Supported values
				 * are TCL_EVAL_GLOBAL and TCL_EVAL_DIRECT. */
{
    return TclEvalObjEx(interp, objPtr, flags, NULL, 0);
}

int
TclEvalObjEx(
    Tcl_Interp *interp,		/* Token for command interpreter (returned by
				 * a previous call to Tcl_CreateInterp). */
    register Tcl_Obj *objPtr,	/* Pointer to object containing commands to
				 * execute. */
    int flags,			/* Collection of OR-ed bits that control the
				 * evaluation of the script. Supported values
				 * are TCL_EVAL_GLOBAL and TCL_EVAL_DIRECT. */
    const CmdFrame *invoker,	/* Frame of the command doing the eval. */
    int word)			/* Index of the word which is in objPtr. */
{
    int result = TCL_OK;
    NRE_callback *rootPtr = TOP_CB(interp);

    result = TclNREvalObjEx(interp, objPtr, flags, invoker, word);
    return TclNRRunCallbacks(interp, result, rootPtr);
}

int
TclNREvalObjEx(
    Tcl_Interp *interp,		/* Token for command interpreter (returned by
				 * a previous call to Tcl_CreateInterp). */
    register Tcl_Obj *objPtr,	/* Pointer to object containing commands to
				 * execute. */
    int flags,			/* Collection of OR-ed bits that control the
				 * evaluation of the script. Supported values
				 * are TCL_EVAL_GLOBAL and TCL_EVAL_DIRECT. */
    const CmdFrame *invoker,	/* Frame of the command doing the eval. */
    int word)			/* Index of the word which is in objPtr. */
{
    Interp *iPtr = (Interp *) interp;
    int result;

    /*
     * This function consists of three independent blocks for: direct
     * evaluation of canonical lists, compilation and bytecode execution and
     * finally direct evaluation. Precisely one of these blocks will be run.
     */

    if (TclListObjIsCanonical(objPtr)) {
	CmdFrame *eoFramePtr = NULL;
	int objc;
	Tcl_Obj *listPtr, **objv;

	/*
	 * Canonical List Optimization:  In this case, we
	 * can safely use Tcl_EvalObjv instead and get an appreciable
	 * improvement in execution speed. This is because it allows us to
	 * avoid a setFromAny step that would just pack everything into a
	 * string and back out again.
	 *
	 * This also preserves any associations between list elements and
	 * location information for such elements.
	 */

	/*
	 * Shimmer protection! Always pass an unshared obj. The caller could
	 * incr the refCount of objPtr AFTER calling us! To be completely safe
	 * we always make a copy. The callback takes care od the refCounts for
	 * both listPtr and objPtr.
	 *
	 * TODO: Create a test to demo this need, or eliminate it.
	 * FIXME OPT: preserve just the internal rep?
	 */

	Tcl_IncrRefCount(objPtr);
	listPtr = TclListObjCopy(interp, objPtr);
	Tcl_IncrRefCount(listPtr);

	if (word != INT_MIN) {
	    /*
	     * TIP #280 Structures for tracking lines. As we know that this is
	     * dynamic execution we ignore the invoker, even if known.
	     *
	     * TIP #280. We do _not_ compute all the line numbers for the
	     * words in the command. For the eval of a pure list the most
	     * sensible choice is to put all words on line 1. Given that we
	     * neither need memory for them nor compute anything. 'line' is
	     * left NULL. The two places using this information (TclInfoFrame,
	     * and TclInitCompileEnv), are special-cased to use the proper
	     * line number directly instead of accessing the 'line' array.
	     *
	     * Note that we use (word==INTMIN) to signal that no command frame
	     * should be pushed, as needed by alias and ensemble redirections.
	     */

	    eoFramePtr = TclStackAlloc(interp, sizeof(CmdFrame));
	    eoFramePtr->nline = 0;
	    eoFramePtr->line = NULL;

	    eoFramePtr->type = TCL_LOCATION_EVAL;
	    eoFramePtr->level = (iPtr->cmdFramePtr == NULL?
		    1 : iPtr->cmdFramePtr->level + 1);
	    eoFramePtr->framePtr = iPtr->framePtr;
	    eoFramePtr->nextPtr = iPtr->cmdFramePtr;

	    eoFramePtr->cmdObj = objPtr;
	    eoFramePtr->cmd = NULL;
	    eoFramePtr->len = 0;
	    eoFramePtr->data.eval.path = NULL;

	    iPtr->cmdFramePtr = eoFramePtr;

	    flags |= TCL_EVAL_SOURCE_IN_FRAME;
	}

	TclMarkTailcall(interp);
        TclNRAddCallback(interp, TEOEx_ListCallback, listPtr, eoFramePtr,
		objPtr, NULL);

	TclListObjGetElements(NULL, listPtr, &objc, &objv);
	return TclNREvalObjv(interp, objc, objv, flags, NULL);
    }

    if (!(flags & TCL_EVAL_DIRECT)) {
	/*
	 * Let the compiler/engine subsystem do the evaluation.
	 *
	 * TIP #280 The invoker provides us with the context for the script.
	 * We transfer this to the byte code compiler.
	 */

	int allowExceptions = (iPtr->evalFlags & TCL_ALLOW_EXCEPTIONS);
	ByteCode *codePtr;
	CallFrame *savedVarFramePtr = NULL;	/* Saves old copy of
						 * iPtr->varFramePtr in case
						 * TCL_EVAL_GLOBAL was set. */

        if (TclInterpReady(interp) != TCL_OK) {
            return TCL_ERROR;
        }
	if (flags & TCL_EVAL_GLOBAL) {
	    savedVarFramePtr = iPtr->varFramePtr;
	    iPtr->varFramePtr = iPtr->rootFramePtr;
	}
	Tcl_IncrRefCount(objPtr);
	codePtr = TclCompileObj(interp, objPtr, invoker, word);

	TclNRAddCallback(interp, TEOEx_ByteCodeCallback, savedVarFramePtr,
		objPtr, INT2PTR(allowExceptions), NULL);
        return TclNRExecuteByteCode(interp, codePtr);
    }

    {
	/*
	 * We're not supposed to use the compiler or byte-code
	 * interpreter. Let Tcl_EvalEx evaluate the command directly (and
	 * probably more slowly).
	 */

	const char *script;
	int numSrcBytes;

	/*
	 * Now we check if we have data about invisible continuation lines for
	 * the script, and make it available to the direct script parser and
	 * evaluator we are about to call, if so.
	 *
	 * It may be possible that the script Tcl_Obj* can be free'd while the
	 * evaluator is using it, leading to the release of the associated
	 * ContLineLoc structure as well. To ensure that the latter doesn't
	 * happen we set a lock on it. We release this lock later in this
	 * function, after the evaluator is done. The relevant "lineCLPtr"
	 * hashtable is managed in the file "tclObj.c".
	 *
	 * Another important action is to save (and later restore) the
	 * continuation line information of the caller, in case we are
	 * executing nested commands in the eval/direct path.
	 */

	ContLineLoc *saveCLLocPtr = iPtr->scriptCLLocPtr;

	assert(invoker == NULL);

	iPtr->scriptCLLocPtr = TclContinuationsGet(objPtr);

	Tcl_IncrRefCount(objPtr);

	script = TclGetStringFromObj(objPtr, &numSrcBytes);
	result = Tcl_EvalEx(interp, script, numSrcBytes, flags);

	TclDecrRefCount(objPtr);

	iPtr->scriptCLLocPtr = saveCLLocPtr;
	return result;
    }
}

static int
TEOEx_ByteCodeCallback(
    ClientData data[],
    Tcl_Interp *interp,
    int result)
{
    Interp *iPtr = (Interp *) interp;
    CallFrame *savedVarFramePtr = data[0];
    Tcl_Obj *objPtr = data[1];
    int allowExceptions = PTR2INT(data[2]);

    if (iPtr->numLevels == 0) {
	if (result == TCL_RETURN) {
	    result = TclUpdateReturnInfo(iPtr);
	}
	if ((result != TCL_OK) && (result != TCL_ERROR) && !allowExceptions) {
	    const char *script;
	    int numSrcBytes;

	    ProcessUnexpectedResult(interp, result);
	    result = TCL_ERROR;
	    script = TclGetStringFromObj(objPtr, &numSrcBytes);
	    Tcl_LogCommandInfo(interp, script, script, numSrcBytes);
	}

	/*
	 * We are returning to level 0, so should call TclResetCancellation.
	 * Let us just unset the flags inline.
	 */

	TclUnsetCancelFlags(iPtr);
    }
    iPtr->evalFlags = 0;

    /*
     * Restore the callFrame if this was a TCL_EVAL_GLOBAL.
     */

    if (savedVarFramePtr) {
	iPtr->varFramePtr = savedVarFramePtr;
    }

    TclDecrRefCount(objPtr);
    return result;
}

static int
TEOEx_ListCallback(
    ClientData data[],
    Tcl_Interp *interp,
    int result)
{
    Interp *iPtr = (Interp *) interp;
    Tcl_Obj *listPtr = data[0];
    CmdFrame *eoFramePtr = data[1];
    Tcl_Obj *objPtr = data[2];

    /*
     * Remove the cmdFrame
     */

    if (eoFramePtr) {
	iPtr->cmdFramePtr = eoFramePtr->nextPtr;
	TclStackFree(interp, eoFramePtr);
    }
    TclDecrRefCount(objPtr);
    TclDecrRefCount(listPtr);

    return result;
}

/*
 *----------------------------------------------------------------------
 *
 * ProcessUnexpectedResult --
 *
 *	Function called by Tcl_EvalObj to set the interpreter's result value
 *	to an appropriate error message when the code it evaluates returns an
 *	unexpected result code (not TCL_OK and not TCL_ERROR) to the topmost
 *	evaluation level.
 *
 * Results:
 *	None.
 *
 * Side effects:
 *	The interpreter result is set to an error message appropriate to the
 *	result code.
 *
 *----------------------------------------------------------------------
 */

static void
ProcessUnexpectedResult(
    Tcl_Interp *interp,		/* The interpreter in which the unexpected
				 * result code was returned. */
    int returnCode)		/* The unexpected result code. */
{
    char buf[TCL_INTEGER_SPACE];

    Tcl_ResetResult(interp);
    if (returnCode == TCL_BREAK) {
	Tcl_SetObjResult(interp, Tcl_NewStringObj(
		"invoked \"break\" outside of a loop", -1));
    } else if (returnCode == TCL_CONTINUE) {
	Tcl_SetObjResult(interp, Tcl_NewStringObj(
		"invoked \"continue\" outside of a loop", -1));
    } else {
	Tcl_SetObjResult(interp, Tcl_ObjPrintf(
		"command returned bad code: %d", returnCode));
    }
    sprintf(buf, "%d", returnCode);
    Tcl_SetErrorCode(interp, "TCL", "UNEXPECTED_RESULT_CODE", buf, NULL);
}

/*
 *---------------------------------------------------------------------------
 *
 * Tcl_ExprLong, Tcl_ExprDouble, Tcl_ExprBoolean --
 *
 *	Functions to evaluate an expression and return its value in a
 *	particular form.
 *
 * Results:
 *	Each of the functions below returns a standard Tcl result. If an error
 *	occurs then an error message is left in the interp's result. Otherwise
 *	the value of the expression, in the appropriate form, is stored at
 *	*ptr. If the expression had a result that was incompatible with the
 *	desired form then an error is returned.
 *
 * Side effects:
 *	None.
 *
 *---------------------------------------------------------------------------
 */

int
Tcl_ExprLong(
    Tcl_Interp *interp,		/* Context in which to evaluate the
				 * expression. */
    const char *exprstring,	/* Expression to evaluate. */
    long *ptr)			/* Where to store result. */
{
    register Tcl_Obj *exprPtr;
    int result = TCL_OK;
    if (*exprstring == '\0') {
	/*
	 * Legacy compatibility - return 0 for the zero-length string.
	 */

	*ptr = 0;
    } else {
	exprPtr = Tcl_NewStringObj(exprstring, -1);
	Tcl_IncrRefCount(exprPtr);
	result = Tcl_ExprLongObj(interp, exprPtr, ptr);
	Tcl_DecrRefCount(exprPtr);
    }
    return result;
}

int
Tcl_ExprDouble(
    Tcl_Interp *interp,		/* Context in which to evaluate the
				 * expression. */
    const char *exprstring,	/* Expression to evaluate. */
    double *ptr)		/* Where to store result. */
{
    register Tcl_Obj *exprPtr;
    int result = TCL_OK;

    if (*exprstring == '\0') {
	/*
	 * Legacy compatibility - return 0 for the zero-length string.
	 */

	*ptr = 0.0;
    } else {
	exprPtr = Tcl_NewStringObj(exprstring, -1);
	Tcl_IncrRefCount(exprPtr);
	result = Tcl_ExprDoubleObj(interp, exprPtr, ptr);
	Tcl_DecrRefCount(exprPtr);
				/* Discard the expression object. */
    }
    return result;
}

int
Tcl_ExprBoolean(
    Tcl_Interp *interp,		/* Context in which to evaluate the
				 * expression. */
    const char *exprstring,	/* Expression to evaluate. */
    int *ptr)			/* Where to store 0/1 result. */
{
    if (*exprstring == '\0') {
	/*
	 * An empty string. Just set the result boolean to 0 (false).
	 */

	*ptr = 0;
	return TCL_OK;
    } else {
	int result;
	Tcl_Obj *exprPtr = Tcl_NewStringObj(exprstring, -1);

	Tcl_IncrRefCount(exprPtr);
	result = Tcl_ExprBooleanObj(interp, exprPtr, ptr);
	Tcl_DecrRefCount(exprPtr);
	return result;
    }
}

/*
 *--------------------------------------------------------------
 *
 * Tcl_ExprLongObj, Tcl_ExprDoubleObj, Tcl_ExprBooleanObj --
 *
 *	Functions to evaluate an expression in an object and return its value
 *	in a particular form.
 *
 * Results:
 *	Each of the functions below returns a standard Tcl result object. If
 *	an error occurs then an error message is left in the interpreter's
 *	result. Otherwise the value of the expression, in the appropriate
 *	form, is stored at *ptr. If the expression had a result that was
 *	incompatible with the desired form then an error is returned.
 *
 * Side effects:
 *	None.
 *
 *--------------------------------------------------------------
 */

int
Tcl_ExprLongObj(
    Tcl_Interp *interp,		/* Context in which to evaluate the
				 * expression. */
    register Tcl_Obj *objPtr,	/* Expression to evaluate. */
    long *ptr)			/* Where to store long result. */
{
    Tcl_Obj *resultPtr;
    int result, type;
    double d;
    ClientData internalPtr;

    result = Tcl_ExprObj(interp, objPtr, &resultPtr);
    if (result != TCL_OK) {
	return TCL_ERROR;
    }

    if (TclGetNumberFromObj(interp, resultPtr, &internalPtr, &type)!=TCL_OK) {
	return TCL_ERROR;
    }

    switch (type) {
    case TCL_NUMBER_DOUBLE: {
	mp_int big;

	d = *((const double *) internalPtr);
	Tcl_DecrRefCount(resultPtr);
	if (Tcl_InitBignumFromDouble(interp, d, &big) != TCL_OK) {
	    return TCL_ERROR;
	}
	resultPtr = Tcl_NewBignumObj(&big);
	/* FALLTHROUGH */
    }
    case TCL_NUMBER_LONG:
    case TCL_NUMBER_WIDE:
    case TCL_NUMBER_BIG:
	result = TclGetLongFromObj(interp, resultPtr, ptr);
	break;

    case TCL_NUMBER_NAN:
	Tcl_GetDoubleFromObj(interp, resultPtr, &d);
	result = TCL_ERROR;
    }

    Tcl_DecrRefCount(resultPtr);/* Discard the result object. */
    return result;
}

int
Tcl_ExprDoubleObj(
    Tcl_Interp *interp,		/* Context in which to evaluate the
				 * expression. */
    register Tcl_Obj *objPtr,	/* Expression to evaluate. */
    double *ptr)		/* Where to store double result. */
{
    Tcl_Obj *resultPtr;
    int result, type;
    ClientData internalPtr;

    result = Tcl_ExprObj(interp, objPtr, &resultPtr);
    if (result != TCL_OK) {
	return TCL_ERROR;
    }

    result = TclGetNumberFromObj(interp, resultPtr, &internalPtr, &type);
    if (result == TCL_OK) {
	switch (type) {
	case TCL_NUMBER_NAN:
#ifndef ACCEPT_NAN
	    result = Tcl_GetDoubleFromObj(interp, resultPtr, ptr);
	    break;
#endif
	case TCL_NUMBER_DOUBLE:
	    *ptr = *((const double *) internalPtr);
	    result = TCL_OK;
	    break;
	default:
	    result = Tcl_GetDoubleFromObj(interp, resultPtr, ptr);
	}
    }
    Tcl_DecrRefCount(resultPtr);/* Discard the result object. */
    return result;
}

int
Tcl_ExprBooleanObj(
    Tcl_Interp *interp,		/* Context in which to evaluate the
				 * expression. */
    register Tcl_Obj *objPtr,	/* Expression to evaluate. */
    int *ptr)			/* Where to store 0/1 result. */
{
    Tcl_Obj *resultPtr;
    int result;

    result = Tcl_ExprObj(interp, objPtr, &resultPtr);
    if (result == TCL_OK) {
	result = Tcl_GetBooleanFromObj(interp, resultPtr, ptr);
	Tcl_DecrRefCount(resultPtr);
				/* Discard the result object. */
    }
    return result;
}

/*
 *----------------------------------------------------------------------
 *
 * TclObjInvokeNamespace --
 *
 *	Object version: Invokes a Tcl command, given an objv/objc, from either
 *	the exposed or hidden set of commands in the given interpreter.
 *
 *	NOTE: The command is invoked in the global stack frame of the
 *	interpreter or namespace, thus it cannot see any current state on the
 *	stack of that interpreter.
 *
 * Results:
 *	A standard Tcl result.
 *
 * Side effects:
 *	Whatever the command does.
 *
 *----------------------------------------------------------------------
 */

int
TclObjInvokeNamespace(
    Tcl_Interp *interp,		/* Interpreter in which command is to be
				 * invoked. */
    int objc,			/* Count of arguments. */
    Tcl_Obj *const objv[],	/* Argument objects; objv[0] points to the
				 * name of the command to invoke. */
    Tcl_Namespace *nsPtr,	/* The namespace to use. */
    int flags)			/* Combination of flags controlling the call:
				 * TCL_INVOKE_HIDDEN, TCL_INVOKE_NO_UNKNOWN,
				 * or TCL_INVOKE_NO_TRACEBACK. */
{
    int result;
    Tcl_CallFrame *framePtr;

    /*
     * Make the specified namespace the current namespace and invoke the
     * command.
     */

    (void) TclPushStackFrame(interp, &framePtr, nsPtr, /*isProcFrame*/0);
    result = TclObjInvoke(interp, objc, objv, flags);

    TclPopStackFrame(interp);
    return result;
}

/*
 *----------------------------------------------------------------------
 *
 * TclObjInvoke --
 *
 *	Invokes a Tcl command, given an objv/objc, from either the exposed or
 *	the hidden sets of commands in the given interpreter.
 *
 * Results:
 *	A standard Tcl object result.
 *
 * Side effects:
 *	Whatever the command does.
 *
 *----------------------------------------------------------------------
 */

int
TclObjInvoke(
    Tcl_Interp *interp,		/* Interpreter in which command is to be
				 * invoked. */
    int objc,			/* Count of arguments. */
    Tcl_Obj *const objv[],	/* Argument objects; objv[0] points to the
				 * name of the command to invoke. */
    int flags)			/* Combination of flags controlling the call:
				 * TCL_INVOKE_HIDDEN, TCL_INVOKE_NO_UNKNOWN,
				 * or TCL_INVOKE_NO_TRACEBACK. */
{
    if (interp == NULL) {
	return TCL_ERROR;
    }
    if ((objc < 1) || (objv == NULL)) {
	Tcl_SetObjResult(interp, Tcl_NewStringObj(
                "illegal argument vector", -1));
	return TCL_ERROR;
    }
    if ((flags & TCL_INVOKE_HIDDEN) == 0) {
	Tcl_Panic("TclObjInvoke: called without TCL_INVOKE_HIDDEN");
    }
    return Tcl_NRCallObjProc(interp, TclNRInvoke, NULL, objc, objv);
}

int
TclNRInvoke(
    ClientData clientData,
    Tcl_Interp *interp,
    int objc,
    Tcl_Obj *const objv[])
{
    register Interp *iPtr = (Interp *) interp;
    Tcl_HashTable *hTblPtr;	/* Table of hidden commands. */
    const char *cmdName;	/* Name of the command from objv[0]. */
    Tcl_HashEntry *hPtr = NULL;
    Command *cmdPtr;

    cmdName = TclGetString(objv[0]);
    hTblPtr = iPtr->hiddenCmdTablePtr;
    if (hTblPtr != NULL) {
	hPtr = Tcl_FindHashEntry(hTblPtr, cmdName);
    }
    if (hPtr == NULL) {
	Tcl_SetObjResult(interp, Tcl_ObjPrintf(
                "invalid hidden command name \"%s\"", cmdName));
        Tcl_SetErrorCode(interp, "TCL", "LOOKUP", "HIDDENTOKEN", cmdName,
                NULL);
	return TCL_ERROR;
    }
    cmdPtr = Tcl_GetHashValue(hPtr);

    /* Avoid the exception-handling brain damage when numLevels == 0 . */
    iPtr->numLevels++;
    Tcl_NRAddCallback(interp, NRPostInvoke, NULL, NULL, NULL, NULL);

    /*
     * Normal command resolution of objv[0] isn't going to find cmdPtr.
     * That's the whole point of **hidden** commands.  So tell the
     * Eval core machinery not to even try (and risk finding something wrong).
     */

    return TclNREvalObjv(interp, objc, objv, TCL_EVAL_NORESOLVE, cmdPtr);
}

static int
NRPostInvoke(
    ClientData clientData[],
    Tcl_Interp *interp,
    int result)
{
    Interp *iPtr = (Interp *)interp;
    iPtr->numLevels--;
    return result;
}

/*
 *---------------------------------------------------------------------------
 *
 * Tcl_ExprString --
 *
 *	Evaluate an expression in a string and return its value in string
 *	form.
 *
 * Results:
 *	A standard Tcl result. If the result is TCL_OK, then the interp's
 *	result is set to the string value of the expression. If the result is
 *	TCL_ERROR, then the interp's result contains an error message.
 *
 * Side effects:
 *	A Tcl object is allocated to hold a copy of the expression string.
 *	This expression object is passed to Tcl_ExprObj and then deallocated.
 *
 *---------------------------------------------------------------------------
 */

int
Tcl_ExprString(
    Tcl_Interp *interp,		/* Context in which to evaluate the
				 * expression. */
    const char *expr)		/* Expression to evaluate. */
{
    int code = TCL_OK;

    if (expr[0] == '\0') {
	/*
	 * An empty string. Just set the interpreter's result to 0.
	 */

	Tcl_SetObjResult(interp, Tcl_NewIntObj(0));
    } else {
	Tcl_Obj *resultPtr, *exprObj = Tcl_NewStringObj(expr, -1);

	Tcl_IncrRefCount(exprObj);
	code = Tcl_ExprObj(interp, exprObj, &resultPtr);
	Tcl_DecrRefCount(exprObj);
	if (code == TCL_OK) {
	    Tcl_SetObjResult(interp, resultPtr);
	    Tcl_DecrRefCount(resultPtr);
	}
    }
    return code;
}

/*
 *----------------------------------------------------------------------
 *
 * Tcl_AppendObjToErrorInfo --
 *
 *	Add a Tcl_Obj value to the errorInfo field that describes the current
 *	error.
 *
 * Results:
 *	None.
 *
 * Side effects:
 *	The value of the Tcl_obj is appended to the errorInfo field. If we are
 *	just starting to log an error, errorInfo is initialized from the error
 *	message in the interpreter's result.
 *
 *----------------------------------------------------------------------
 */

void
Tcl_AppendObjToErrorInfo(
    Tcl_Interp *interp,		/* Interpreter to which error information
				 * pertains. */
    Tcl_Obj *objPtr)		/* Message to record. */
{
    int length;
    register Interp *iPtr = (Interp *) interp;
    const char *message = TclGetStringFromObj(objPtr, &length);

    Tcl_IncrRefCount(objPtr);

    /*
     * If we are just starting to log an error, errorInfo is initialized from
     * the error message in the interpreter's result.
     */

    iPtr->flags |= ERR_LEGACY_COPY;
    if (iPtr->errorInfo == NULL) {
        iPtr->errorInfo = iPtr->objResultPtr;
	Tcl_IncrRefCount(iPtr->errorInfo);
	if (!iPtr->errorCode) {
	    Tcl_SetErrorCode(interp, "NONE", NULL);
	}
    }

    /*
     * Now append "message" to the end of errorInfo.
     */

    if (length != 0) {
	if (Tcl_IsShared(iPtr->errorInfo)) {
	    Tcl_DecrRefCount(iPtr->errorInfo);
	    iPtr->errorInfo = Tcl_DuplicateObj(iPtr->errorInfo);
	    Tcl_IncrRefCount(iPtr->errorInfo);
	}
	Tcl_AppendToObj(iPtr->errorInfo, message, length);
    }
    Tcl_DecrRefCount(objPtr);
}

/*
 *----------------------------------------------------------------------
 *
 * Tcl_SetRecursionLimit --
 *
 *	Set the maximum number of recursive calls that may be active for an
 *	interpreter at once.
 *
 * Results:
 *	The return value is the old limit on nesting for interp.
 *
 * Side effects:
 *	None.
 *
 *----------------------------------------------------------------------
 */

int
Tcl_SetRecursionLimit(
    Tcl_Interp *interp,		/* Interpreter whose nesting limit is to be
				 * set. */
    int depth)			/* New value for maximimum depth. */
{
    Interp *iPtr = (Interp *) interp;
    int old;

    old = iPtr->maxNestingDepth;
    if (depth > 0) {
	iPtr->maxNestingDepth = depth;
    }
    return old;
}

/*
 *----------------------------------------------------------------------
 *
 * Tcl_AllowExceptions --
 *
 *	Sets a flag in an interpreter so that exceptions can occur in the next
 *	call to Tcl_Eval without them being turned into errors.
 *
 * Results:
 *	None.
 *
 * Side effects:
 *	The TCL_ALLOW_EXCEPTIONS flag gets set in the interpreter's evalFlags
 *	structure. See the reference documentation for more details.
 *
 *----------------------------------------------------------------------
 */

void
Tcl_AllowExceptions(
    Tcl_Interp *interp)		/* Interpreter in which to set flag. */
{
    Interp *iPtr = (Interp *) interp;

    iPtr->evalFlags |= TCL_ALLOW_EXCEPTIONS;
}

/*
 *----------------------------------------------------------------------
 *
 * Tcl_GetVersion --
 *
 *	Get the Tcl major, minor, and patchlevel version numbers and the
 *	release type. A patch is a release type TCL_FINAL_RELEASE with a
 *	patchLevel > 0.
 *
 * Results:
 *	None.
 *
 * Side effects:
 *	None.
 *
 *----------------------------------------------------------------------
 */

void
Tcl_GetVersion(
    int *majorV,
    int *minorV,
    int *patchLevelV,
    int *type)
{
    if (majorV != NULL) {
	*majorV = TCL_MAJOR_VERSION;
    }
    if (minorV != NULL) {
	*minorV = TCL_MINOR_VERSION;
    }
    if (patchLevelV != NULL) {
	*patchLevelV = TCL_RELEASE_SERIAL;
    }
    if (type != NULL) {
	*type = TCL_RELEASE_LEVEL;
    }
}

/*
 *----------------------------------------------------------------------
 *
 * Math Functions --
 *
 *	This page contains the functions that implement all of the built-in
 *	math functions for expressions.
 *
 * Results:
 *	Each function returns TCL_OK if it succeeds and pushes an Tcl object
 *	holding the result. If it fails it returns TCL_ERROR and leaves an
 *	error message in the interpreter's result.
 *
 * Side effects:
 *	None.
 *
 *----------------------------------------------------------------------
 */

static int
ExprCeilFunc(
    ClientData clientData,	/* Ignored */
    Tcl_Interp *interp,		/* The interpreter in which to execute the
				 * function. */
    int objc,			/* Actual parameter count. */
    Tcl_Obj *const *objv)	/* Actual parameter list. */
{
    int code;
    double d;
    mp_int big;

    if (objc != 2) {
	MathFuncWrongNumArgs(interp, 2, objc, objv);
	return TCL_ERROR;
    }
    code = Tcl_GetDoubleFromObj(interp, objv[1], &d);
#ifdef ACCEPT_NAN
    if ((code != TCL_OK) && (objv[1]->typePtr == &tclDoubleType)) {
	Tcl_SetObjResult(interp, objv[1]);
	return TCL_OK;
    }
#endif
    if (code != TCL_OK) {
	return TCL_ERROR;
    }

    if (Tcl_GetBignumFromObj(NULL, objv[1], &big) == TCL_OK) {
	Tcl_SetObjResult(interp, Tcl_NewDoubleObj(TclCeil(&big)));
	mp_clear(&big);
    } else {
	Tcl_SetObjResult(interp, Tcl_NewDoubleObj(ceil(d)));
    }
    return TCL_OK;
}

static int
ExprFloorFunc(
    ClientData clientData,	/* Ignored */
    Tcl_Interp *interp,		/* The interpreter in which to execute the
				 * function. */
    int objc,			/* Actual parameter count. */
    Tcl_Obj *const *objv)	/* Actual parameter list. */
{
    int code;
    double d;
    mp_int big;

    if (objc != 2) {
	MathFuncWrongNumArgs(interp, 2, objc, objv);
	return TCL_ERROR;
    }
    code = Tcl_GetDoubleFromObj(interp, objv[1], &d);
#ifdef ACCEPT_NAN
    if ((code != TCL_OK) && (objv[1]->typePtr == &tclDoubleType)) {
	Tcl_SetObjResult(interp, objv[1]);
	return TCL_OK;
    }
#endif
    if (code != TCL_OK) {
	return TCL_ERROR;
    }

    if (Tcl_GetBignumFromObj(NULL, objv[1], &big) == TCL_OK) {
	Tcl_SetObjResult(interp, Tcl_NewDoubleObj(TclFloor(&big)));
	mp_clear(&big);
    } else {
	Tcl_SetObjResult(interp, Tcl_NewDoubleObj(floor(d)));
    }
    return TCL_OK;
}

static int
ExprIsqrtFunc(
    ClientData clientData,	/* Ignored */
    Tcl_Interp *interp,		/* The interpreter in which to execute. */
    int objc,			/* Actual parameter count. */
    Tcl_Obj *const *objv)	/* Actual parameter list. */
{
    ClientData ptr;
    int type;
    double d;
    Tcl_WideInt w;
    mp_int big;
    int exact = 0;		/* Flag ==1 if the argument can be represented
				 * in a double as an exact integer. */

    /*
     * Check syntax.
     */

    if (objc != 2) {
	MathFuncWrongNumArgs(interp, 2, objc, objv);
	return TCL_ERROR;
    }

    /*
     * Make sure that the arg is a number.
     */

    if (TclGetNumberFromObj(interp, objv[1], &ptr, &type) != TCL_OK) {
	return TCL_ERROR;
    }

    switch (type) {
    case TCL_NUMBER_NAN:
	Tcl_GetDoubleFromObj(interp, objv[1], &d);
	return TCL_ERROR;
    case TCL_NUMBER_DOUBLE:
	d = *((const double *) ptr);
	if (d < 0) {
	    goto negarg;
	}
#ifdef IEEE_FLOATING_POINT
	if (d <= MAX_EXACT) {
	    exact = 1;
	}
#endif
	if (!exact) {
	    if (Tcl_InitBignumFromDouble(interp, d, &big) != TCL_OK) {
		return TCL_ERROR;
	    }
	}
	break;
    case TCL_NUMBER_BIG:
	if (Tcl_GetBignumFromObj(interp, objv[1], &big) != TCL_OK) {
	    return TCL_ERROR;
	}
	if (SIGN(&big) == MP_NEG) {
	    mp_clear(&big);
	    goto negarg;
	}
	break;
    default:
	if (TclGetWideIntFromObj(interp, objv[1], &w) != TCL_OK) {
	    return TCL_ERROR;
	}
	if (w < 0) {
	    goto negarg;
	}
	d = (double) w;
#ifdef IEEE_FLOATING_POINT
	if (d < MAX_EXACT) {
	    exact = 1;
	}
#endif
	if (!exact) {
	    Tcl_GetBignumFromObj(interp, objv[1], &big);
	}
	break;
    }

    if (exact) {
	Tcl_SetObjResult(interp, Tcl_NewWideIntObj((Tcl_WideInt) sqrt(d)));
    } else {
	mp_int root;

	mp_init(&root);
	mp_sqrt(&big, &root);
	mp_clear(&big);
	Tcl_SetObjResult(interp, Tcl_NewBignumObj(&root));
    }
    return TCL_OK;

  negarg:
    Tcl_SetObjResult(interp, Tcl_NewStringObj(
            "square root of negative argument", -1));
    Tcl_SetErrorCode(interp, "ARITH", "DOMAIN",
	    "domain error: argument not in valid range", NULL);
    return TCL_ERROR;
}

static int
ExprSqrtFunc(
    ClientData clientData,	/* Ignored */
    Tcl_Interp *interp,		/* The interpreter in which to execute the
				 * function. */
    int objc,			/* Actual parameter count. */
    Tcl_Obj *const *objv)	/* Actual parameter list. */
{
    int code;
    double d;
    mp_int big;

    if (objc != 2) {
	MathFuncWrongNumArgs(interp, 2, objc, objv);
	return TCL_ERROR;
    }
    code = Tcl_GetDoubleFromObj(interp, objv[1], &d);
#ifdef ACCEPT_NAN
    if ((code != TCL_OK) && (objv[1]->typePtr == &tclDoubleType)) {
	Tcl_SetObjResult(interp, objv[1]);
	return TCL_OK;
    }
#endif
    if (code != TCL_OK) {
	return TCL_ERROR;
    }
    if ((d >= 0.0) && TclIsInfinite(d)
	    && (Tcl_GetBignumFromObj(NULL, objv[1], &big) == TCL_OK)) {
	mp_int root;

	mp_init(&root);
	mp_sqrt(&big, &root);
	mp_clear(&big);
	Tcl_SetObjResult(interp, Tcl_NewDoubleObj(TclBignumToDouble(&root)));
	mp_clear(&root);
    } else {
	Tcl_SetObjResult(interp, Tcl_NewDoubleObj(sqrt(d)));
    }
    return TCL_OK;
}

static int
ExprUnaryFunc(
    ClientData clientData,	/* Contains the address of a function that
				 * takes one double argument and returns a
				 * double result. */
    Tcl_Interp *interp,		/* The interpreter in which to execute the
				 * function. */
    int objc,			/* Actual parameter count */
    Tcl_Obj *const *objv)	/* Actual parameter list */
{
    int code;
    double d;
    double (*func)(double) = (double (*)(double)) clientData;

    if (objc != 2) {
	MathFuncWrongNumArgs(interp, 2, objc, objv);
	return TCL_ERROR;
    }
    code = Tcl_GetDoubleFromObj(interp, objv[1], &d);
#ifdef ACCEPT_NAN
    if ((code != TCL_OK) && (objv[1]->typePtr == &tclDoubleType)) {
	d = objv[1]->internalRep.doubleValue;
	Tcl_ResetResult(interp);
	code = TCL_OK;
    }
#endif
    if (code != TCL_OK) {
	return TCL_ERROR;
    }
    errno = 0;
    return CheckDoubleResult(interp, func(d));
}

static int
CheckDoubleResult(
    Tcl_Interp *interp,
    double dResult)
{
#ifndef ACCEPT_NAN
    if (TclIsNaN(dResult)) {
	TclExprFloatError(interp, dResult);
	return TCL_ERROR;
    }
#endif
    if ((errno == ERANGE) && ((dResult == 0.0) || TclIsInfinite(dResult))) {
	/*
	 * When ERANGE signals under/overflow, just accept 0.0 or +/-Inf
	 */
    } else if (errno != 0) {
	/*
	 * Report other errno values as errors.
	 */

	TclExprFloatError(interp, dResult);
	return TCL_ERROR;
    }
    Tcl_SetObjResult(interp, Tcl_NewDoubleObj(dResult));
    return TCL_OK;
}

static int
ExprBinaryFunc(
    ClientData clientData,	/* Contains the address of a function that
				 * takes two double arguments and returns a
				 * double result. */
    Tcl_Interp *interp,		/* The interpreter in which to execute the
				 * function. */
    int objc,			/* Actual parameter count. */
    Tcl_Obj *const *objv)	/* Parameter vector. */
{
    int code;
    double d1, d2;
    double (*func)(double, double) = (double (*)(double, double)) clientData;

    if (objc != 3) {
	MathFuncWrongNumArgs(interp, 3, objc, objv);
	return TCL_ERROR;
    }
    code = Tcl_GetDoubleFromObj(interp, objv[1], &d1);
#ifdef ACCEPT_NAN
    if ((code != TCL_OK) && (objv[1]->typePtr == &tclDoubleType)) {
	d1 = objv[1]->internalRep.doubleValue;
	Tcl_ResetResult(interp);
	code = TCL_OK;
    }
#endif
    if (code != TCL_OK) {
	return TCL_ERROR;
    }
    code = Tcl_GetDoubleFromObj(interp, objv[2], &d2);
#ifdef ACCEPT_NAN
    if ((code != TCL_OK) && (objv[2]->typePtr == &tclDoubleType)) {
	d2 = objv[2]->internalRep.doubleValue;
	Tcl_ResetResult(interp);
	code = TCL_OK;
    }
#endif
    if (code != TCL_OK) {
	return TCL_ERROR;
    }
    errno = 0;
    return CheckDoubleResult(interp, func(d1, d2));
}

static int
ExprAbsFunc(
    ClientData clientData,	/* Ignored. */
    Tcl_Interp *interp,		/* The interpreter in which to execute the
				 * function. */
    int objc,			/* Actual parameter count. */
    Tcl_Obj *const *objv)	/* Parameter vector. */
{
    ClientData ptr;
    int type;
    mp_int big;

    if (objc != 2) {
	MathFuncWrongNumArgs(interp, 2, objc, objv);
	return TCL_ERROR;
    }

    if (TclGetNumberFromObj(interp, objv[1], &ptr, &type) != TCL_OK) {
	return TCL_ERROR;
    }

    if (type == TCL_NUMBER_LONG) {
	long l = *((const long *) ptr);

	if (l > (long)0) {
	    goto unChanged;
	} else if (l == (long)0) {
	    const char *string = objv[1]->bytes;
	    if (string) {
		while (*string != '0') {
		    if (*string == '-') {
			Tcl_SetObjResult(interp, Tcl_NewLongObj(0));
			return TCL_OK;
		    }
		    string++;
		}
	    }
	    goto unChanged;
	} else if (l == LONG_MIN) {
	    TclBNInitBignumFromLong(&big, l);
	    goto tooLarge;
	}
	Tcl_SetObjResult(interp, Tcl_NewLongObj(-l));
	return TCL_OK;
    }

    if (type == TCL_NUMBER_DOUBLE) {
	double d = *((const double *) ptr);
	static const double poszero = 0.0;

	/*
	 * We need to distinguish here between positive 0.0 and negative -0.0.
	 * [Bug 2954959]
	 */

	if (d == -0.0) {
	    if (!memcmp(&d, &poszero, sizeof(double))) {
		goto unChanged;
	    }
	} else if (d > -0.0) {
	    goto unChanged;
	}
	Tcl_SetObjResult(interp, Tcl_NewDoubleObj(-d));
	return TCL_OK;
    }

#ifndef TCL_WIDE_INT_IS_LONG
    if (type == TCL_NUMBER_WIDE) {
	Tcl_WideInt w = *((const Tcl_WideInt *) ptr);

	if (w >= (Tcl_WideInt)0) {
	    goto unChanged;
	}
	if (w == LLONG_MIN) {
	    TclBNInitBignumFromWideInt(&big, w);
	    goto tooLarge;
	}
	Tcl_SetObjResult(interp, Tcl_NewWideIntObj(-w));
	return TCL_OK;
    }
#endif

    if (type == TCL_NUMBER_BIG) {
	if (mp_cmp_d((const mp_int *) ptr, 0) == MP_LT) {
	    Tcl_GetBignumFromObj(NULL, objv[1], &big);
	tooLarge:
	    mp_neg(&big, &big);
	    Tcl_SetObjResult(interp, Tcl_NewBignumObj(&big));
	} else {
	unChanged:
	    Tcl_SetObjResult(interp, objv[1]);
	}
	return TCL_OK;
    }

    if (type == TCL_NUMBER_NAN) {
#ifdef ACCEPT_NAN
	Tcl_SetObjResult(interp, objv[1]);
	return TCL_OK;
#else
	double d;

	Tcl_GetDoubleFromObj(interp, objv[1], &d);
	return TCL_ERROR;
#endif
    }
    return TCL_OK;
}

static int
ExprBoolFunc(
    ClientData clientData,	/* Ignored. */
    Tcl_Interp *interp,		/* The interpreter in which to execute the
				 * function. */
    int objc,			/* Actual parameter count. */
    Tcl_Obj *const *objv)	/* Actual parameter vector. */
{
    int value;

    if (objc != 2) {
	MathFuncWrongNumArgs(interp, 2, objc, objv);
	return TCL_ERROR;
    }
    if (Tcl_GetBooleanFromObj(interp, objv[1], &value) != TCL_OK) {
	return TCL_ERROR;
    }
    Tcl_SetObjResult(interp, Tcl_NewBooleanObj(value));
    return TCL_OK;
}

static int
ExprDoubleFunc(
    ClientData clientData,	/* Ignored. */
    Tcl_Interp *interp,		/* The interpreter in which to execute the
				 * function. */
    int objc,			/* Actual parameter count. */
    Tcl_Obj *const *objv)	/* Actual parameter vector. */
{
    double dResult;

    if (objc != 2) {
	MathFuncWrongNumArgs(interp, 2, objc, objv);
	return TCL_ERROR;
    }
    if (Tcl_GetDoubleFromObj(interp, objv[1], &dResult) != TCL_OK) {
#ifdef ACCEPT_NAN
	if (objv[1]->typePtr == &tclDoubleType) {
	    Tcl_SetObjResult(interp, objv[1]);
	    return TCL_OK;
	}
#endif
	return TCL_ERROR;
    }
    Tcl_SetObjResult(interp, Tcl_NewDoubleObj(dResult));
    return TCL_OK;
}

static int
ExprEntierFunc(
    ClientData clientData,	/* Ignored. */
    Tcl_Interp *interp,		/* The interpreter in which to execute the
				 * function. */
    int objc,			/* Actual parameter count. */
    Tcl_Obj *const *objv)	/* Actual parameter vector. */
{
    double d;
    int type;
    ClientData ptr;

    if (objc != 2) {
	MathFuncWrongNumArgs(interp, 2, objc, objv);
	return TCL_ERROR;
    }
    if (TclGetNumberFromObj(interp, objv[1], &ptr, &type) != TCL_OK) {
	return TCL_ERROR;
    }

    if (type == TCL_NUMBER_DOUBLE) {
	d = *((const double *) ptr);
	if ((d >= (double)LONG_MAX) || (d <= (double)LONG_MIN)) {
	    mp_int big;

	    if (Tcl_InitBignumFromDouble(interp, d, &big) != TCL_OK) {
		/* Infinity */
		return TCL_ERROR;
	    }
	    Tcl_SetObjResult(interp, Tcl_NewBignumObj(&big));
	    return TCL_OK;
	} else {
	    long result = (long) d;

	    Tcl_SetObjResult(interp, Tcl_NewLongObj(result));
	    return TCL_OK;
	}
    }

    if (type != TCL_NUMBER_NAN) {
	/*
	 * All integers are already of integer type.
	 */

	Tcl_SetObjResult(interp, objv[1]);
	return TCL_OK;
    }

    /*
     * Get the error message for NaN.
     */

    Tcl_GetDoubleFromObj(interp, objv[1], &d);
    return TCL_ERROR;
}

static int
ExprIntFunc(
    ClientData clientData,	/* Ignored. */
    Tcl_Interp *interp,		/* The interpreter in which to execute the
				 * function. */
    int objc,			/* Actual parameter count. */
    Tcl_Obj *const *objv)	/* Actual parameter vector. */
{
    long iResult;
    Tcl_Obj *objPtr;
    if (ExprEntierFunc(NULL, interp, objc, objv) != TCL_OK) {
	return TCL_ERROR;
    }
    objPtr = Tcl_GetObjResult(interp);
    if (TclGetLongFromObj(NULL, objPtr, &iResult) != TCL_OK) {
	/*
	 * Truncate the bignum; keep only bits in long range.
	 */

	mp_int big;

	Tcl_GetBignumFromObj(NULL, objPtr, &big);
	mp_mod_2d(&big, (int) CHAR_BIT * sizeof(long), &big);
	objPtr = Tcl_NewBignumObj(&big);
	Tcl_IncrRefCount(objPtr);
	TclGetLongFromObj(NULL, objPtr, &iResult);
	Tcl_DecrRefCount(objPtr);
    }
    Tcl_SetObjResult(interp, Tcl_NewLongObj(iResult));
    return TCL_OK;
}

static int
ExprWideFunc(
    ClientData clientData,	/* Ignored. */
    Tcl_Interp *interp,		/* The interpreter in which to execute the
				 * function. */
    int objc,			/* Actual parameter count. */
    Tcl_Obj *const *objv)	/* Actual parameter vector. */
{
    Tcl_WideInt wResult;
    Tcl_Obj *objPtr;

    if (ExprEntierFunc(NULL, interp, objc, objv) != TCL_OK) {
	return TCL_ERROR;
    }
    objPtr = Tcl_GetObjResult(interp);
    if (TclGetWideIntFromObj(NULL, objPtr, &wResult) != TCL_OK) {
	/*
	 * Truncate the bignum; keep only bits in wide int range.
	 */

	mp_int big;

	Tcl_GetBignumFromObj(NULL, objPtr, &big);
	mp_mod_2d(&big, (int) CHAR_BIT * sizeof(Tcl_WideInt), &big);
	objPtr = Tcl_NewBignumObj(&big);
	Tcl_IncrRefCount(objPtr);
	TclGetWideIntFromObj(NULL, objPtr, &wResult);
	Tcl_DecrRefCount(objPtr);
    }
    Tcl_SetObjResult(interp, Tcl_NewWideIntObj(wResult));
    return TCL_OK;
}

static int
ExprRandFunc(
    ClientData clientData,	/* Ignored. */
    Tcl_Interp *interp,		/* The interpreter in which to execute the
				 * function. */
    int objc,			/* Actual parameter count. */
    Tcl_Obj *const *objv)	/* Actual parameter vector. */
{
    Interp *iPtr = (Interp *) interp;
    double dResult;
    long tmp;			/* Algorithm assumes at least 32 bits. Only
				 * long guarantees that. See below. */
    Tcl_Obj *oResult;

    if (objc != 1) {
	MathFuncWrongNumArgs(interp, 1, objc, objv);
	return TCL_ERROR;
    }

    if (!(iPtr->flags & RAND_SEED_INITIALIZED)) {
	iPtr->flags |= RAND_SEED_INITIALIZED;

	/*
	 * Take into consideration the thread this interp is running in order
	 * to insure different seeds in different threads (bug #416643)
	 */

	iPtr->randSeed = TclpGetClicks() + (PTR2INT(Tcl_GetCurrentThread())<<12);

	/*
	 * Make sure 1 <= randSeed <= (2^31) - 2. See below.
	 */

	iPtr->randSeed &= (unsigned long) 0x7fffffff;
	if ((iPtr->randSeed == 0) || (iPtr->randSeed == 0x7fffffff)) {
	    iPtr->randSeed ^= 123459876;
	}
    }

    /*
     * Generate the random number using the linear congruential generator
     * defined by the following recurrence:
     *		seed = ( IA * seed ) mod IM
     * where IA is 16807 and IM is (2^31) - 1. The recurrence maps a seed in
     * the range [1, IM - 1] to a new seed in that same range. The recurrence
     * maps IM to 0, and maps 0 back to 0, so those two values must not be
     * allowed as initial values of seed.
     *
     * In order to avoid potential problems with integer overflow, the
     * recurrence is implemented in terms of additional constants IQ and IR
     * such that
     *		IM = IA*IQ + IR
     * None of the operations in the implementation overflows a 32-bit signed
     * integer, and the C type long is guaranteed to be at least 32 bits wide.
     *
     * For more details on how this algorithm works, refer to the following
     * papers:
     *
     *	S.K. Park & K.W. Miller, "Random number generators: good ones are hard
     *	to find," Comm ACM 31(10):1192-1201, Oct 1988
     *
     *	W.H. Press & S.A. Teukolsky, "Portable random number generators,"
     *	Computers in Physics 6(5):522-524, Sep/Oct 1992.
     */

#define RAND_IA		16807
#define RAND_IM		2147483647
#define RAND_IQ		127773
#define RAND_IR		2836
#define RAND_MASK	123459876

    tmp = iPtr->randSeed/RAND_IQ;
    iPtr->randSeed = RAND_IA*(iPtr->randSeed - tmp*RAND_IQ) - RAND_IR*tmp;
    if (iPtr->randSeed < 0) {
	iPtr->randSeed += RAND_IM;
    }

    /*
     * Since the recurrence keeps seed values in the range [1, RAND_IM - 1],
     * dividing by RAND_IM yields a double in the range (0, 1).
     */

    dResult = iPtr->randSeed * (1.0/RAND_IM);

    /*
     * Push a Tcl object with the result.
     */

    TclNewDoubleObj(oResult, dResult);
    Tcl_SetObjResult(interp, oResult);
    return TCL_OK;
}

static int
ExprRoundFunc(
    ClientData clientData,	/* Ignored. */
    Tcl_Interp *interp,		/* The interpreter in which to execute the
				 * function. */
    int objc,			/* Actual parameter count. */
    Tcl_Obj *const *objv)	/* Parameter vector. */
{
    double d;
    ClientData ptr;
    int type;

    if (objc != 2) {
	MathFuncWrongNumArgs(interp, 2, objc, objv);
	return TCL_ERROR;
    }

    if (TclGetNumberFromObj(interp, objv[1], &ptr, &type) != TCL_OK) {
	return TCL_ERROR;
    }

    if (type == TCL_NUMBER_DOUBLE) {
	double fractPart, intPart;
	long max = LONG_MAX, min = LONG_MIN;

	fractPart = modf(*((const double *) ptr), &intPart);
	if (fractPart <= -0.5) {
	    min++;
	} else if (fractPart >= 0.5) {
	    max--;
	}
	if ((intPart >= (double)max) || (intPart <= (double)min)) {
	    mp_int big;

	    if (Tcl_InitBignumFromDouble(interp, intPart, &big) != TCL_OK) {
		/* Infinity */
		return TCL_ERROR;
	    }
	    if (fractPart <= -0.5) {
		mp_sub_d(&big, 1, &big);
	    } else if (fractPart >= 0.5) {
		mp_add_d(&big, 1, &big);
	    }
	    Tcl_SetObjResult(interp, Tcl_NewBignumObj(&big));
	    return TCL_OK;
	} else {
	    long result = (long)intPart;

	    if (fractPart <= -0.5) {
		result--;
	    } else if (fractPart >= 0.5) {
		result++;
	    }
	    Tcl_SetObjResult(interp, Tcl_NewLongObj(result));
	    return TCL_OK;
	}
    }

    if (type != TCL_NUMBER_NAN) {
	/*
	 * All integers are already rounded
	 */

	Tcl_SetObjResult(interp, objv[1]);
	return TCL_OK;
    }

    /*
     * Get the error message for NaN.
     */

    Tcl_GetDoubleFromObj(interp, objv[1], &d);
    return TCL_ERROR;
}

static int
ExprSrandFunc(
    ClientData clientData,	/* Ignored. */
    Tcl_Interp *interp,		/* The interpreter in which to execute the
				 * function. */
    int objc,			/* Actual parameter count. */
    Tcl_Obj *const *objv)	/* Parameter vector. */
{
    Interp *iPtr = (Interp *) interp;
    long i = 0;			/* Initialized to avoid compiler warning. */

    /*
     * Convert argument and use it to reset the seed.
     */

    if (objc != 2) {
	MathFuncWrongNumArgs(interp, 2, objc, objv);
	return TCL_ERROR;
    }

    if (TclGetLongFromObj(NULL, objv[1], &i) != TCL_OK) {
	Tcl_Obj *objPtr;
	mp_int big;

	if (Tcl_GetBignumFromObj(interp, objv[1], &big) != TCL_OK) {
	    /* TODO: more ::errorInfo here? or in caller? */
	    return TCL_ERROR;
	}

	mp_mod_2d(&big, (int) CHAR_BIT * sizeof(long), &big);
	objPtr = Tcl_NewBignumObj(&big);
	Tcl_IncrRefCount(objPtr);
	TclGetLongFromObj(NULL, objPtr, &i);
	Tcl_DecrRefCount(objPtr);
    }

    /*
     * Reset the seed. Make sure 1 <= randSeed <= 2^31 - 2. See comments in
     * ExprRandFunc for more details.
     */

    iPtr->flags |= RAND_SEED_INITIALIZED;
    iPtr->randSeed = i;
    iPtr->randSeed &= (unsigned long) 0x7fffffff;
    if ((iPtr->randSeed == 0) || (iPtr->randSeed == 0x7fffffff)) {
	iPtr->randSeed ^= 123459876;
    }

    /*
     * To avoid duplicating the random number generation code we simply clean
     * up our state and call the real random number function. That function
     * will always succeed.
     */

    return ExprRandFunc(clientData, interp, 1, objv);
}

/*
 *----------------------------------------------------------------------
 *
 * MathFuncWrongNumArgs --
 *
 *	Generate an error message when a math function presents the wrong
 *	number of arguments.
 *
 * Results:
 *	None.
 *
 * Side effects:
 *	An error message is stored in the interpreter result.
 *
 *----------------------------------------------------------------------
 */

static void
MathFuncWrongNumArgs(
    Tcl_Interp *interp,		/* Tcl interpreter */
    int expected,		/* Formal parameter count. */
    int found,			/* Actual parameter count. */
    Tcl_Obj *const *objv)	/* Actual parameter vector. */
{
    const char *name = TclGetString(objv[0]);
    const char *tail = name + strlen(name);

    while (tail > name+1) {
	tail--;
	if (*tail == ':' && tail[-1] == ':') {
	    name = tail+1;
	    break;
	}
    }
    Tcl_SetObjResult(interp, Tcl_ObjPrintf(
	    "too %s arguments for math function \"%s\"",
	    (found < expected ? "few" : "many"), name));
    Tcl_SetErrorCode(interp, "TCL", "WRONGARGS", NULL);
}

#ifdef USE_DTRACE
/*
 *----------------------------------------------------------------------
 *
 * DTraceObjCmd --
 *
 *	This function is invoked to process the "::tcl::dtrace" Tcl command.
 *
 * Results:
 *	A standard Tcl object result.
 *
 * Side effects:
 *	The 'tcl-probe' DTrace probe is triggered (if it is enabled).
 *
 *----------------------------------------------------------------------
 */

static int
DTraceObjCmd(
    ClientData dummy,		/* Not used. */
    Tcl_Interp *interp,		/* Current interpreter. */
    int objc,			/* Number of arguments. */
    Tcl_Obj *const objv[])	/* Argument objects. */
{
    if (TCL_DTRACE_TCL_PROBE_ENABLED()) {
	char *a[10];
	int i = 0;

	while (i++ < 10) {
	    a[i-1] = i < objc ? TclGetString(objv[i]) : NULL;
	}
	TCL_DTRACE_TCL_PROBE(a[0], a[1], a[2], a[3], a[4], a[5], a[6], a[7],
		a[8], a[9]);
    }
    return TCL_OK;
}

/*
 *----------------------------------------------------------------------
 *
 * TclDTraceInfo --
 *
 *	Extract information from a TIP280 dict for use by DTrace probes.
 *
 * Results:
 *	None.
 *
 * Side effects:
 *	None.
 *
 *----------------------------------------------------------------------
 */

void
TclDTraceInfo(
    Tcl_Obj *info,
    const char **args,
    int *argsi)
{
    static Tcl_Obj *keys[10] = { NULL };
    Tcl_Obj **k = keys, *val;
    int i = 0;

    if (!*k) {
#define kini(s) TclNewLiteralStringObj(keys[i], s); i++
	kini("cmd");	kini("type");	kini("proc");	kini("file");
	kini("method");	kini("class");	kini("lambda");	kini("object");
	kini("line");	kini("level");
#undef kini
    }
    for (i = 0; i < 6; i++) {
	Tcl_DictObjGet(NULL, info, *k++, &val);
	args[i] = val ? TclGetString(val) : NULL;
    }
    /* no "proc" -> use "lambda" */
    if (!args[2]) {
	Tcl_DictObjGet(NULL, info, *k, &val);
	args[2] = val ? TclGetString(val) : NULL;
    }
    k++;
    /* no "class" -> use "object" */
    if (!args[5]) {
	Tcl_DictObjGet(NULL, info, *k, &val);
	args[5] = val ? TclGetString(val) : NULL;
    }
    k++;
    for (i = 0; i < 2; i++) {
	Tcl_DictObjGet(NULL, info, *k++, &val);
	if (val) {
	    TclGetIntFromObj(NULL, val, &argsi[i]);
	} else {
	    argsi[i] = 0;
	}
    }
}

/*
 *----------------------------------------------------------------------
 *
 * DTraceCmdReturn --
 *
 *	NR callback for DTrace command return probes.
 *
 * Results:
 *	None.
 *
 * Side effects:
 *	None.
 *
 *----------------------------------------------------------------------
 */

static int
DTraceCmdReturn(
    ClientData data[],
    Tcl_Interp *interp,
    int result)
{
    char *cmdName = TclGetString((Tcl_Obj *) data[0]);

    if (TCL_DTRACE_CMD_RETURN_ENABLED()) {
	TCL_DTRACE_CMD_RETURN(cmdName, result);
    }
    if (TCL_DTRACE_CMD_RESULT_ENABLED()) {
	Tcl_Obj *r = Tcl_GetObjResult(interp);

	TCL_DTRACE_CMD_RESULT(cmdName, result, TclGetString(r), r);
    }
    return result;
}

TCL_DTRACE_DEBUG_LOG()

#endif /* USE_DTRACE */

/*
 *----------------------------------------------------------------------
 *
 * Tcl_NRCallObjProc --
 *
 *	This function calls an objProc directly while managing things properly
 *	if it happens to be an NR objProc. It is meant to be used by extenders
 *	that provide an NR implementation of a command, as this function
 *	permits a trivial coding of the non-NR objProc.
 *
 * Results:
 *	The return value is a standard Tcl completion code such as TCL_OK or
 *	TCL_ERROR. A result or error message is left in interp's result.
 *
 * Side effects:
 *	Depends on the objProc.
 *
 *----------------------------------------------------------------------
 */

int
Tcl_NRCallObjProc(
    Tcl_Interp *interp,
    Tcl_ObjCmdProc *objProc,
    ClientData clientData,
    int objc,
    Tcl_Obj *const objv[])
{
    NRE_callback *rootPtr = TOP_CB(interp);

    TclNRAddCallback(interp, Dispatch, objProc, clientData,
	    INT2PTR(objc), objv);
    return TclNRRunCallbacks(interp, TCL_OK, rootPtr);
}

/*
 *----------------------------------------------------------------------
 *
 * Tcl_NRCreateCommand --
 *
 *	Define a new NRE-enabled object-based command in a command table.
 *
 * Results:
 *	The return value is a token for the command, which can be used in
 *	future calls to Tcl_GetCommandName.
 *
 * Side effects:
 *	If no command named "cmdName" already exists for interp, one is
 *	created. Otherwise, if a command does exist, then if the object-based
 *	Tcl_ObjCmdProc is TclInvokeStringCommand, we assume Tcl_CreateCommand
 *	was called previously for the same command and just set its
 *	Tcl_ObjCmdProc to the argument "proc"; otherwise, we delete the old
 *	command.
 *
 *	In the future, during bytecode evaluation when "cmdName" is seen as
 *	the name of a command by Tcl_EvalObj or Tcl_Eval, the object-based
 *	Tcl_ObjCmdProc proc will be called. When the command is deleted from
 *	the table, deleteProc will be called. See the manual entry for details
 *	on the calling sequence.
 *
 *----------------------------------------------------------------------
 */

Tcl_Command
Tcl_NRCreateCommand(
    Tcl_Interp *interp,		/* Token for command interpreter (returned by
				 * previous call to Tcl_CreateInterp). */
    const char *cmdName,	/* Name of command. If it contains namespace
				 * qualifiers, the new command is put in the
				 * specified namespace; otherwise it is put in
				 * the global namespace. */
    Tcl_ObjCmdProc *proc,	/* Object-based function to associate with
				 * name, provides direct access for direct
				 * calls. */
    Tcl_ObjCmdProc *nreProc,	/* Object-based function to associate with
				 * name, provides NR implementation */
    ClientData clientData,	/* Arbitrary value to pass to object
				 * function. */
    Tcl_CmdDeleteProc *deleteProc)
				/* If not NULL, gives a function to call when
				 * this command is deleted. */
{
    Command *cmdPtr = (Command *)
	    Tcl_CreateObjCommand(interp,cmdName,proc,clientData,deleteProc);

    cmdPtr->nreProc = nreProc;
    return (Tcl_Command) cmdPtr;
}

/****************************************************************************
 * Stuff for the public api
 ****************************************************************************/

int
Tcl_NREvalObj(
    Tcl_Interp *interp,
    Tcl_Obj *objPtr,
    int flags)
{
    return TclNREvalObjEx(interp, objPtr, flags, NULL, INT_MIN);
}

int
Tcl_NREvalObjv(
    Tcl_Interp *interp,		/* Interpreter in which to evaluate the
				 * command. Also used for error reporting. */
    int objc,			/* Number of words in command. */
    Tcl_Obj *const objv[],	/* An array of pointers to objects that are
				 * the words that make up the command. */
    int flags)			/* Collection of OR-ed bits that control the
				 * evaluation of the script. Only
				 * TCL_EVAL_GLOBAL, TCL_EVAL_INVOKE and
				 * TCL_EVAL_NOERR are currently supported. */
{
    return TclNREvalObjv(interp, objc, objv, flags, NULL);
}

int
Tcl_NRCmdSwap(
    Tcl_Interp *interp,
    Tcl_Command cmd,
    int objc,
    Tcl_Obj *const objv[],
    int flags)
{
    return TclNREvalObjv(interp, objc, objv, flags|TCL_EVAL_NOERR,
	    (Command *) cmd);
}

/*****************************************************************************
 * Tailcall related code
 *****************************************************************************
 *
 * The steps of the tailcall dance are as follows:
 *
 *   1. when [tailcall] is invoked, it stores the corresponding callback in
 *      the current CallFrame and returns TCL_RETURN
 *   2. when the CallFrame is popped, it calls TclSetTailcall to store the
 *      callback in the proper NRCommand callback - the spot where the command
 *      that pushed the CallFrame is completely cleaned up
 *   3. when the NRCommand callback runs, it schedules the tailcall callback
 *      to run immediately after it returns
 *
 *   One delicate point is to properly define the NRCommand where the tailcall
 *   will execute. There are functions whose purpose is to help define the
 *   precise spot:
 *     TclMarkTailcall: if the NEXT command to be pushed tailcalls, execution
 *         should continue right here
 *     TclSkipTailcall:  if the NEXT command to be pushed tailcalls, execution
 *         should continue after the CURRENT command is fully returned ("skip
 *         the next command: we are redirecting to it, tailcalls should run
 *         after WE return")
 *     TclPushTailcallPoint: the search for a tailcalling spot cannot traverse
 *         this point. This is special for OO, as some of the oo constructs
 *         that behave like commands may not push an NRCommand callback.
 */

void
TclMarkTailcall(
    Tcl_Interp *interp)
{
    Interp *iPtr = (Interp *) interp;

    if (iPtr->deferredCallbacks == NULL) {
	TclNRAddCallback(interp, NRCommand, NULL, NULL,
                NULL, NULL);
        iPtr->deferredCallbacks = TOP_CB(interp);
    }
}

void
TclSkipTailcall(
    Tcl_Interp *interp)
{
    Interp *iPtr = (Interp *) interp;

    TclMarkTailcall(interp);
    iPtr->deferredCallbacks->data[1] = INT2PTR(1);
}

void
TclPushTailcallPoint(
    Tcl_Interp *interp)
{
    TclNRAddCallback(interp, NRCommand, NULL, NULL, NULL, NULL);
    ((Interp *) interp)->numLevels++;
}


/*
 *----------------------------------------------------------------------
 *
 * TclSetTailcall --
 *
 *	Splice a tailcall command in the proper spot of the NRE callback
 *	stack, so that it runs at the right time.
 *
 *----------------------------------------------------------------------
 */

void
TclSetTailcall(
    Tcl_Interp *interp,
    Tcl_Obj *listPtr)
{
    /*
     * Find the splicing spot: right before the NRCommand of the thing
     * being tailcalled. Note that we skip NRCommands marked by a 1 in data[1]
     * (used by command redirectors).
     */

    NRE_callback *runPtr;

    for (runPtr = TOP_CB(interp); runPtr; runPtr = runPtr->nextPtr) {
        if (((runPtr->procPtr) == NRCommand) && !runPtr->data[1]) {
            break;
        }
    }
    if (!runPtr) {
        Tcl_Panic("tailcall cannot find the right splicing spot: should not happen!");
    }
    runPtr->data[1] = listPtr;
}


/*
 *----------------------------------------------------------------------
 *
 * TclNRTailcallObjCmd --
 *
 *	Prepare the tailcall as a list and store it in the current
 *	varFrame. When the frame is later popped the tailcall will be spliced
 *	at the proper place.
 *
 * Results:
 *	The first NRCommand callback that is not marked to be skipped is
 *	updated so that its data[1] field contains the tailcall list.
 *
 *----------------------------------------------------------------------
 */

int
TclNRTailcallObjCmd(
    ClientData clientData,
    Tcl_Interp *interp,
    int objc,
    Tcl_Obj *const objv[])
{
    Interp *iPtr = (Interp *) interp;

    if (objc < 1) {
	Tcl_WrongNumArgs(interp, 1, objv, "?command? ?arg ...?");
	return TCL_ERROR;
    }

    if (!(iPtr->varFramePtr->isProcCallFrame & 1)) {
        Tcl_SetObjResult(interp, Tcl_NewStringObj(
                "tailcall can only be called from a proc, lambda or method", -1));
        Tcl_SetErrorCode(interp, "TCL", "TAILCALL", "ILLEGAL", NULL);
	return TCL_ERROR;
    }

    /*
     * Invocation without args just clears a scheduled tailcall; invocation
     * with an argument replaces any previously scheduled tailcall.
     */

    if (iPtr->varFramePtr->tailcallPtr) {
        Tcl_DecrRefCount(iPtr->varFramePtr->tailcallPtr);
        iPtr->varFramePtr->tailcallPtr = NULL;
    }

    /*
     * Create the callback to actually evaluate the tailcalled
     * command, then set it in the varFrame so that PopCallFrame can use it
     * at the proper time.
     */

    if (objc > 1) {
        Tcl_Obj *listPtr, *nsObjPtr;
        Tcl_Namespace *nsPtr = (Tcl_Namespace *) iPtr->varFramePtr->nsPtr;
        Tcl_Namespace *ns1Ptr;

        /* The tailcall data is in a Tcl list: the first element is the
         * namespace, the rest the command to be tailcalled. */

        listPtr = Tcl_NewListObj(objc, objv);

        nsObjPtr = Tcl_NewStringObj(nsPtr->fullName, -1);
        if ((TCL_OK != TclGetNamespaceFromObj(interp, nsObjPtr, &ns1Ptr))
                || (nsPtr != ns1Ptr)) {
            Tcl_Panic("Tailcall failed to find the proper namespace");
        }
 	TclListObjSetElement(interp, listPtr, 0, nsObjPtr);

        iPtr->varFramePtr->tailcallPtr = listPtr;
    }
    return TCL_RETURN;
}


/*
 *----------------------------------------------------------------------
 *
 * TclNRTailcallEval --
 *
 *	This NREcallback actually causes the tailcall to be evaluated.
 *
 *----------------------------------------------------------------------
 */

int
TclNRTailcallEval(
    ClientData data[],
    Tcl_Interp *interp,
    int result)
{
    Interp *iPtr = (Interp *) interp;
    Tcl_Obj *listPtr = data[0], *nsObjPtr;
    Tcl_Namespace *nsPtr;
    int objc;
    Tcl_Obj **objv;

    Tcl_ListObjGetElements(interp, listPtr, &objc, &objv);
    nsObjPtr = objv[0];

    if (result == TCL_OK) {
	result = TclGetNamespaceFromObj(interp, nsObjPtr, &nsPtr);
    }

    if (result != TCL_OK) {
        /*
         * Tailcall execution was preempted, eg by an intervening catch or by
         * a now-gone namespace: cleanup and return.
         */

	Tcl_DecrRefCount(listPtr);
        return result;
    }

    /*
     * Perform the tailcall
     */

    TclMarkTailcall(interp);
    TclNRAddCallback(interp, TclNRReleaseValues, listPtr, NULL, NULL,NULL);
    iPtr->lookupNsPtr = (Namespace *) nsPtr;
    return TclNREvalObjv(interp, objc-1, objv+1, 0, NULL);
}

int
TclNRReleaseValues(
    ClientData data[],
    Tcl_Interp *interp,
    int result)
{
    int i = 0;
    while (i < 4) {
	if (data[i]) {
	    Tcl_DecrRefCount((Tcl_Obj *) data[i]);
	} else {
	    break;
	}
	i++;
    }
    return result;
}


void
Tcl_NRAddCallback(
    Tcl_Interp *interp,
    Tcl_NRPostProc *postProcPtr,
    ClientData data0,
    ClientData data1,
    ClientData data2,
    ClientData data3)
{
    if (!(postProcPtr)) {
	Tcl_Panic("Adding a callback without an objProc?!");
    }
    TclNRAddCallback(interp, postProcPtr, data0, data1, data2, data3);
}

/*
 *----------------------------------------------------------------------
 *
 * TclNRCoroutineObjCmd -- (and friends)
 *
 *	This object-based function is invoked to process the "coroutine" Tcl
 *	command. It is heavily based on "apply".
 *
 * Results:
 *	A standard Tcl object result value.
 *
 * Side effects:
 *	A new procedure gets created.
 *
 * ** FIRST EXPERIMENTAL IMPLEMENTATION **
 *
 * It is fairly amateurish and not up to our standards - mainly in terms of
 * error messages and [info] interaction. Just to test the infrastructure in
 * teov and tebc.
 *----------------------------------------------------------------------
 */

#define iPtr ((Interp *) interp)

int
TclNRYieldObjCmd(
    ClientData clientData,
    Tcl_Interp *interp,
    int objc,
    Tcl_Obj *const objv[])
{
    CoroutineData *corPtr = iPtr->execEnvPtr->corPtr;

    if (objc > 2) {
	Tcl_WrongNumArgs(interp, 1, objv, "?returnValue?");
	return TCL_ERROR;
    }

    if (!corPtr) {
	Tcl_SetObjResult(interp, Tcl_NewStringObj(
                "yield can only be called in a coroutine", -1));
	Tcl_SetErrorCode(interp, "TCL", "COROUTINE", "ILLEGAL_YIELD", NULL);
	return TCL_ERROR;
    }

    if (objc == 2) {
	Tcl_SetObjResult(interp, objv[1]);
    }

    NRE_ASSERT(!COR_IS_SUSPENDED(corPtr));
    TclNRAddCallback(interp, TclNRCoroutineActivateCallback, corPtr,
            clientData, NULL, NULL);
    return TCL_OK;
}

int
TclNRYieldToObjCmd(
    ClientData clientData,
    Tcl_Interp *interp,
    int objc,
    Tcl_Obj *const objv[])
{
    CoroutineData *corPtr = iPtr->execEnvPtr->corPtr;
    Tcl_Obj *listPtr, *nsObjPtr;
    Tcl_Namespace *nsPtr = TclGetCurrentNamespace(interp);

    if (objc < 2) {
	Tcl_WrongNumArgs(interp, 1, objv, "command ?arg ...?");
	return TCL_ERROR;
    }

    if (!corPtr) {
	Tcl_SetObjResult(interp, Tcl_NewStringObj(
                "yieldto can only be called in a coroutine", -1));
	Tcl_SetErrorCode(interp, "TCL", "COROUTINE", "ILLEGAL_YIELD", NULL);
	return TCL_ERROR;
    }

    if (((Namespace *) nsPtr)->flags & NS_DYING) {
        Tcl_SetObjResult(interp, Tcl_NewStringObj(
		"yieldto called in deleted namespace", -1));
        Tcl_SetErrorCode(interp, "TCL", "COROUTINE", "YIELDTO_IN_DELETED",
		NULL);
        return TCL_ERROR;
    }

    /*
     * Add the tailcall in the caller env, then just yield.
     *
     * This is essentially code from TclNRTailcallObjCmd
     */

    listPtr = Tcl_NewListObj(objc, objv);
    nsObjPtr = Tcl_NewStringObj(nsPtr->fullName, -1);
    TclListObjSetElement(interp, listPtr, 0, nsObjPtr);

    /*
     * Add the callback in the caller's env, then instruct TEBC to yield.
     */

    iPtr->execEnvPtr = corPtr->callerEEPtr;
    TclSetTailcall(interp, listPtr);
    iPtr->execEnvPtr = corPtr->eePtr;

    return TclNRYieldObjCmd(INT2PTR(CORO_ACTIVATE_YIELDM), interp, 1, objv);
}

static int
RewindCoroutineCallback(
    ClientData data[],
    Tcl_Interp *interp,
    int result)
{
    return Tcl_RestoreInterpState(interp, data[0]);
}

static int
RewindCoroutine(
    CoroutineData *corPtr,
    int result)
{
    Tcl_Interp *interp = corPtr->eePtr->interp;
    Tcl_InterpState state = Tcl_SaveInterpState(interp, result);

    NRE_ASSERT(COR_IS_SUSPENDED(corPtr));
    NRE_ASSERT(corPtr->eePtr != NULL);
    NRE_ASSERT(corPtr->eePtr != iPtr->execEnvPtr);

    corPtr->eePtr->rewind = 1;
    TclNRAddCallback(interp, RewindCoroutineCallback, state,
	    NULL, NULL, NULL);
    return TclNRInterpCoroutine(corPtr, interp, 0, NULL);
}

static void
DeleteCoroutine(
    ClientData clientData)
{
    CoroutineData *corPtr = clientData;
    Tcl_Interp *interp = corPtr->eePtr->interp;
    NRE_callback *rootPtr = TOP_CB(interp);

    if (COR_IS_SUSPENDED(corPtr)) {
	TclNRRunCallbacks(interp, RewindCoroutine(corPtr,TCL_OK), rootPtr);
    }
}

static int
NRCoroutineCallerCallback(
    ClientData data[],
    Tcl_Interp *interp,
    int result)
{
    CoroutineData *corPtr = data[0];
    Command *cmdPtr = corPtr->cmdPtr;

    /*
     * This is the last callback in the caller execEnv, right before switching
     * to the coroutine's
     */

    NRE_ASSERT(iPtr->execEnvPtr == corPtr->callerEEPtr);

    if (!corPtr->eePtr) {
	/*
	 * The execEnv was wound down but not deleted for our sake. We finish
	 * the job here. The caller context has already been restored.
	 */

	NRE_ASSERT(iPtr->varFramePtr == corPtr->caller.varFramePtr);
	NRE_ASSERT(iPtr->framePtr == corPtr->caller.framePtr);
	NRE_ASSERT(iPtr->cmdFramePtr == corPtr->caller.cmdFramePtr);
	ckfree(corPtr);
	return result;
    }

    NRE_ASSERT(COR_IS_SUSPENDED(corPtr));
    SAVE_CONTEXT(corPtr->running);
    RESTORE_CONTEXT(corPtr->caller);

    if (cmdPtr->flags & CMD_IS_DELETED) {
	/*
	 * The command was deleted while it was running: wind down the
	 * execEnv, this will do the complete cleanup. RewindCoroutine will
	 * restore both the caller's context and interp state.
	 */

	return RewindCoroutine(corPtr, result);
    }

    return result;
}

static int
NRCoroutineExitCallback(
    ClientData data[],
    Tcl_Interp *interp,
    int result)
{
    CoroutineData *corPtr = data[0];
    Command *cmdPtr = corPtr->cmdPtr;

    /*
     * This runs at the bottom of the Coroutine's execEnv: it will be executed
     * when the coroutine returns or is wound down, but not when it yields. It
     * deletes the coroutine and restores the caller's environment.
     */

    NRE_ASSERT(interp == corPtr->eePtr->interp);
    NRE_ASSERT(TOP_CB(interp) == NULL);
    NRE_ASSERT(iPtr->execEnvPtr == corPtr->eePtr);
    NRE_ASSERT(!COR_IS_SUSPENDED(corPtr));
    NRE_ASSERT((corPtr->callerEEPtr->callbackPtr->procPtr == NRCoroutineCallerCallback));

    cmdPtr->deleteProc = NULL;
    Tcl_DeleteCommandFromToken(interp, (Tcl_Command) cmdPtr);
    TclCleanupCommandMacro(cmdPtr);

    corPtr->eePtr->corPtr = NULL;
    TclDeleteExecEnv(corPtr->eePtr);
    corPtr->eePtr = NULL;

    corPtr->stackLevel = NULL;

    /*
     * #280.
     * Drop the coroutine-owned copy of the lineLABCPtr hashtable for literal
     * command arguments in bytecode.
     */

    Tcl_DeleteHashTable(corPtr->lineLABCPtr);
    ckfree(corPtr->lineLABCPtr);
    corPtr->lineLABCPtr = NULL;

    RESTORE_CONTEXT(corPtr->caller);
    iPtr->execEnvPtr = corPtr->callerEEPtr;
    iPtr->numLevels++;

    return result;
}

/*
 *----------------------------------------------------------------------
 *
 * TclNRCoroutineActivateCallback --
 *
 *      This is the workhorse for coroutines: it implements both yield and
 *      resume.
 *
 *      It is important that both be implemented in the same callback: the
 *      detection of the impossibility to suspend due to a busy C-stack relies
 *      on the precise position of a local variable in the stack. We do not
 *      want the compiler to play tricks on us, either by moving things around
 *      or inlining.
 *
 *----------------------------------------------------------------------
 */

int
TclNRCoroutineActivateCallback(
    ClientData data[],
    Tcl_Interp *interp,
    int result)
{
    CoroutineData *corPtr = data[0];
    int type = PTR2INT(data[1]);
    int numLevels, unused;
    int *stackLevel = &unused;

    if (!corPtr->stackLevel) {
        /*
         * -- Coroutine is suspended --
         * Push the callback to restore the caller's context on yield or
         * return.
         */

        TclNRAddCallback(interp, NRCoroutineCallerCallback, corPtr,
                NULL, NULL, NULL);

        /*
         * Record the stackLevel at which the resume is happening, then swap
         * the interp's environment to make it suitable to run this coroutine.
         */

        corPtr->stackLevel = stackLevel;
        numLevels = corPtr->auxNumLevels;
        corPtr->auxNumLevels = iPtr->numLevels;

        SAVE_CONTEXT(corPtr->caller);
        corPtr->callerEEPtr = iPtr->execEnvPtr;
        RESTORE_CONTEXT(corPtr->running);
        iPtr->execEnvPtr = corPtr->eePtr;
        iPtr->numLevels += numLevels;
    } else {
        /*
         * Coroutine is active: yield
         */

        if (corPtr->stackLevel != stackLevel) {
            Tcl_SetObjResult(interp, Tcl_NewStringObj(
                    "cannot yield: C stack busy", -1));
            Tcl_SetErrorCode(interp, "TCL", "COROUTINE", "CANT_YIELD",
                    NULL);
            return TCL_ERROR;
        }

        if (type == CORO_ACTIVATE_YIELD) {
            corPtr->nargs = COROUTINE_ARGUMENTS_SINGLE_OPTIONAL;
        } else if (type == CORO_ACTIVATE_YIELDM) {
            corPtr->nargs = COROUTINE_ARGUMENTS_ARBITRARY;
        } else {
            Tcl_Panic("Yield received an option which is not implemented");
        }

        corPtr->stackLevel = NULL;

        numLevels = iPtr->numLevels;
        iPtr->numLevels = corPtr->auxNumLevels;
        corPtr->auxNumLevels = numLevels - corPtr->auxNumLevels;

        iPtr->execEnvPtr = corPtr->callerEEPtr;
    }

    return TCL_OK;
}

/*
 *----------------------------------------------------------------------
 *
 * TclNREvalList --
 *
 *      Callback to invoke command as list, used in order to delayed
 *	processing of canonical list command in sane environment.
 *
 *----------------------------------------------------------------------
 */

static int
TclNREvalList(
    ClientData data[],
    Tcl_Interp *interp,
    int result)
{
    int objc;
    Tcl_Obj **objv;
    Tcl_Obj *listPtr = data[0];

    Tcl_IncrRefCount(listPtr);

    TclMarkTailcall(interp);
    TclNRAddCallback(interp, TclNRReleaseValues, listPtr, NULL, NULL,NULL);
    TclListObjGetElements(NULL, listPtr, &objc, &objv);
    return TclNREvalObjv(interp, objc, objv, 0, NULL);
}

/*
 *----------------------------------------------------------------------
 *
 * NRCoroInjectObjCmd --
 *
 *      Implementation of [::tcl::unsupported::inject] command.
 *
 *----------------------------------------------------------------------
 */

static int
NRCoroInjectObjCmd(
    ClientData clientData,
    Tcl_Interp *interp,
    int objc,
    Tcl_Obj *const objv[])
{
    Command *cmdPtr;
    CoroutineData *corPtr;
    ExecEnv *savedEEPtr = iPtr->execEnvPtr;

    /*
     * Usage more or less like tailcall:
     *   inject coroName cmd ?arg1 arg2 ...?
     */

    if (objc < 3) {
	Tcl_WrongNumArgs(interp, 1, objv, "coroName cmd ?arg1 arg2 ...?");
	return TCL_ERROR;
    }

    cmdPtr = (Command *) Tcl_GetCommandFromObj(interp, objv[1]);
    if ((!cmdPtr) || (cmdPtr->nreProc != TclNRInterpCoroutine)) {
        Tcl_SetObjResult(interp, Tcl_NewStringObj(
                "can only inject a command into a coroutine", -1));
        Tcl_SetErrorCode(interp, "TCL", "LOOKUP", "COROUTINE",
                TclGetString(objv[1]), NULL);
        return TCL_ERROR;
    }

    corPtr = cmdPtr->objClientData;
    if (!COR_IS_SUSPENDED(corPtr)) {
        Tcl_SetObjResult(interp, Tcl_NewStringObj(
                "can only inject a command into a suspended coroutine", -1));
        Tcl_SetErrorCode(interp, "TCL", "COROUTINE", "ACTIVE", NULL);
        return TCL_ERROR;
    }

    /*
     * Add the callback to the coro's execEnv, so that it is the first thing
     * to happen when the coro is resumed.
     */

    iPtr->execEnvPtr = corPtr->eePtr;
    TclNRAddCallback(interp, TclNREvalList, Tcl_NewListObj(objc-2, objv+2),
	NULL, NULL, NULL);
    iPtr->execEnvPtr = savedEEPtr;

    return TCL_OK;
}

int
TclNRInterpCoroutine(
    ClientData clientData,
    Tcl_Interp *interp,		/* Current interpreter. */
    int objc,			/* Number of arguments. */
    Tcl_Obj *const objv[])	/* Argument objects. */
{
    CoroutineData *corPtr = clientData;

    if (!COR_IS_SUSPENDED(corPtr)) {
	Tcl_SetObjResult(interp, Tcl_ObjPrintf(
                "coroutine \"%s\" is already running",
                TclGetString(objv[0])));
	Tcl_SetErrorCode(interp, "TCL", "COROUTINE", "BUSY", NULL);
	return TCL_ERROR;
    }

    /*
     * Parse all the arguments to work out what to feed as the result of the
     * [yield]. TRICKY POINT: objc==0 happens here! It occurs when a coroutine
     * is deleted!
     */

    switch (corPtr->nargs) {
    case COROUTINE_ARGUMENTS_SINGLE_OPTIONAL:
        if (objc == 2) {
            Tcl_SetObjResult(interp, objv[1]);
        } else if (objc > 2) {
            Tcl_WrongNumArgs(interp, 1, objv, "?arg?");
            return TCL_ERROR;
        }
        break;
    default:
        if (corPtr->nargs != objc-1) {
            Tcl_SetObjResult(interp,
                    Tcl_NewStringObj("wrong coro nargs; how did we get here? "
                    "not implemented!", -1));
            Tcl_SetErrorCode(interp, "TCL", "WRONGARGS", NULL);
            return TCL_ERROR;
        }
        /* fallthrough */
    case COROUTINE_ARGUMENTS_ARBITRARY:
        if (objc > 1) {
            Tcl_SetObjResult(interp, Tcl_NewListObj(objc-1, objv+1));
        }
        break;
    }

    TclNRAddCallback(interp, TclNRCoroutineActivateCallback, corPtr,
            NULL, NULL, NULL);
    return TCL_OK;
}

/*
 *----------------------------------------------------------------------
 *
 * TclNRCoroutineObjCmd --
 *
 *      Implementation of [coroutine] command; see documentation for
 *      description of what this does.
 *
 *----------------------------------------------------------------------
 */

int
TclNRCoroutineObjCmd(
    ClientData dummy,		/* Not used. */
    Tcl_Interp *interp,		/* Current interpreter. */
    int objc,			/* Number of arguments. */
    Tcl_Obj *const objv[])	/* Argument objects. */
{
    Command *cmdPtr;
    CoroutineData *corPtr;
    const char *fullName, *procName;
    Namespace *nsPtr, *altNsPtr, *cxtNsPtr;
    Tcl_DString ds;
    Namespace *lookupNsPtr = iPtr->varFramePtr->nsPtr;

    if (objc < 3) {
	Tcl_WrongNumArgs(interp, 1, objv, "name cmd ?arg ...?");
	return TCL_ERROR;
    }

    /*
     * FIXME: this is copy/pasted from Tcl_ProcObjCommand. Should have
     * something in tclUtil.c to find the FQ name.
     */

    fullName = TclGetString(objv[1]);
    TclGetNamespaceForQualName(interp, fullName, NULL, 0,
	    &nsPtr, &altNsPtr, &cxtNsPtr, &procName);

    if (nsPtr == NULL) {
	Tcl_SetObjResult(interp, Tcl_ObjPrintf(
                "can't create procedure \"%s\": unknown namespace",
                fullName));
        Tcl_SetErrorCode(interp, "TCL", "LOOKUP", "NAMESPACE", NULL);
	return TCL_ERROR;
    }
    if (procName == NULL) {
	Tcl_SetObjResult(interp, Tcl_ObjPrintf(
                "can't create procedure \"%s\": bad procedure name",
                fullName));
        Tcl_SetErrorCode(interp, "TCL", "VALUE", "COMMAND", fullName, NULL);
	return TCL_ERROR;
    }
    if ((nsPtr != iPtr->globalNsPtr)
	    && (procName != NULL) && (procName[0] == ':')) {
	Tcl_SetObjResult(interp, Tcl_ObjPrintf(
                "can't create procedure \"%s\" in non-global namespace with"
                " name starting with \":\"", procName));
        Tcl_SetErrorCode(interp, "TCL", "VALUE", "COMMAND", procName, NULL);
	return TCL_ERROR;
    }

    /*
     * We ARE creating the coroutine command: allocate the corresponding
     * struct and create the corresponding command.
     */

    corPtr = ckalloc(sizeof(CoroutineData));

    Tcl_DStringInit(&ds);
    if (nsPtr != iPtr->globalNsPtr) {
	Tcl_DStringAppend(&ds, nsPtr->fullName, -1);
	TclDStringAppendLiteral(&ds, "::");
    }
    Tcl_DStringAppend(&ds, procName, -1);

    cmdPtr = (Command *) Tcl_NRCreateCommand(interp, Tcl_DStringValue(&ds),
	    /*objProc*/ NULL, TclNRInterpCoroutine, corPtr, DeleteCoroutine);
    Tcl_DStringFree(&ds);

    corPtr->cmdPtr = cmdPtr;
    cmdPtr->refCount++;

    /*
     * #280.
     * Provide the new coroutine with its own copy of the lineLABCPtr
     * hashtable for literal command arguments in bytecode. Note that that
     * CFWordBC chains are not duplicated, only the entrypoints to them. This
     * means that in the presence of coroutines each chain is potentially a
     * tree. Like the chain -> tree conversion of the CmdFrame stack.
     */

    {
	Tcl_HashSearch hSearch;
	Tcl_HashEntry *hePtr;

	corPtr->lineLABCPtr = ckalloc(sizeof(Tcl_HashTable));
	Tcl_InitHashTable(corPtr->lineLABCPtr, TCL_ONE_WORD_KEYS);

	for (hePtr = Tcl_FirstHashEntry(iPtr->lineLABCPtr,&hSearch);
		hePtr; hePtr = Tcl_NextHashEntry(&hSearch)) {
	    int isNew;
	    Tcl_HashEntry *newPtr =
		    Tcl_CreateHashEntry(corPtr->lineLABCPtr,
		    Tcl_GetHashKey(iPtr->lineLABCPtr, hePtr),
		    &isNew);

	    Tcl_SetHashValue(newPtr, Tcl_GetHashValue(hePtr));
	}
    }

    /*
     * Create the base context.
     */

    corPtr->running.framePtr = iPtr->rootFramePtr;
    corPtr->running.varFramePtr = iPtr->rootFramePtr;
    corPtr->running.cmdFramePtr = NULL;
    corPtr->running.lineLABCPtr = corPtr->lineLABCPtr;
    corPtr->stackLevel = NULL;
    corPtr->auxNumLevels = 0;

    /*
     * Create the coro's execEnv, switch to it to push the exit and coro
     * command callbacks, then switch back.
     */

    corPtr->eePtr = TclCreateExecEnv(interp, CORO_STACK_INITIAL_SIZE);
    corPtr->callerEEPtr = iPtr->execEnvPtr;
    corPtr->eePtr->corPtr = corPtr;

    SAVE_CONTEXT(corPtr->caller);
    corPtr->callerEEPtr = iPtr->execEnvPtr;
    RESTORE_CONTEXT(corPtr->running);
    iPtr->execEnvPtr = corPtr->eePtr;

    TclNRAddCallback(interp, NRCoroutineExitCallback, corPtr,
	    NULL, NULL, NULL);

    /* insure that the command is looked up in the correct namespace */
    iPtr->lookupNsPtr = lookupNsPtr;
    Tcl_NREvalObj(interp, Tcl_NewListObj(objc-2, objv+2), 0);
    iPtr->numLevels--;

    SAVE_CONTEXT(corPtr->running);
    RESTORE_CONTEXT(corPtr->caller);
    iPtr->execEnvPtr = corPtr->callerEEPtr;

    /*
     * Now just resume the coroutine.
     */

    TclNRAddCallback(interp, TclNRCoroutineActivateCallback, corPtr,
            NULL, NULL, NULL);
    return TCL_OK;
}

/*
 * This is used in the [info] ensemble
 */

int
TclInfoCoroutineCmd(
    ClientData dummy,
    Tcl_Interp *interp,
    int objc,
    Tcl_Obj *const objv[])
{
    CoroutineData *corPtr = iPtr->execEnvPtr->corPtr;

    if (objc != 1) {
	Tcl_WrongNumArgs(interp, 1, objv, NULL);
	return TCL_ERROR;
    }

    if (corPtr && !(corPtr->cmdPtr->flags & CMD_IS_DELETED)) {
	Tcl_Obj *namePtr;

	TclNewObj(namePtr);
	Tcl_GetCommandFullName(interp, (Tcl_Command) corPtr->cmdPtr, namePtr);
	Tcl_SetObjResult(interp, namePtr);
    }
    return TCL_OK;
}

#undef iPtr

/*
 * Local Variables:
 * mode: c
 * c-basic-offset: 4
 * fill-column: 78
 * tab-width: 8
 * indent-tabs-mode: nil
 * End:
 */<|MERGE_RESOLUTION|>--- conflicted
+++ resolved
@@ -3394,368 +3394,6 @@
 /*
  *----------------------------------------------------------------------
  *
-<<<<<<< HEAD
-=======
- * Tcl_CreateMathFunc --
- *
- *	Creates a new math function for expressions in a given interpreter.
- *
- * Results:
- *	None.
- *
- * Side effects:
- *	The Tcl function defined by "name" is created or redefined. If the
- *	function already exists then its definition is replaced; this includes
- *	the builtin functions. Redefining a builtin function forces all
- *	existing code to be invalidated since that code may be compiled using
- *	an instruction specific to the replaced function. In addition,
- *	redefioning a non-builtin function will force existing code to be
- *	invalidated if the number of arguments has changed.
- *
- *----------------------------------------------------------------------
- */
-
-void
-Tcl_CreateMathFunc(
-    Tcl_Interp *interp,		/* Interpreter in which function is to be
-				 * available. */
-    const char *name,		/* Name of function (e.g. "sin"). */
-    int numArgs,		/* Nnumber of arguments required by
-				 * function. */
-    Tcl_ValueType *argTypes,	/* Array of types acceptable for each
-				 * argument. */
-    Tcl_MathProc *proc,		/* C function that implements the math
-				 * function. */
-    ClientData clientData)	/* Additional value to pass to the
-				 * function. */
-{
-    Tcl_DString bigName;
-    OldMathFuncData *data = ckalloc(sizeof(OldMathFuncData));
-
-    data->proc = proc;
-    data->numArgs = numArgs;
-    data->argTypes = ckalloc(numArgs * sizeof(Tcl_ValueType));
-    memcpy(data->argTypes, argTypes, numArgs * sizeof(Tcl_ValueType));
-    data->clientData = clientData;
-
-    Tcl_DStringInit(&bigName);
-    TclDStringAppendLiteral(&bigName, "::tcl::mathfunc::");
-    Tcl_DStringAppend(&bigName, name, -1);
-
-    Tcl_CreateObjCommand(interp, Tcl_DStringValue(&bigName),
-	    OldMathFuncProc, data, OldMathFuncDeleteProc);
-    Tcl_DStringFree(&bigName);
-}
--
-/*
- *----------------------------------------------------------------------
- *
- * OldMathFuncProc --
- *
- *	Dispatch to a math function created with Tcl_CreateMathFunc
- *
- * Results:
- *	Returns a standard Tcl result.
- *
- * Side effects:
- *	Whatever the math function does.
- *
- *----------------------------------------------------------------------
- */
-
-static int
-OldMathFuncProc(
-    ClientData clientData,	/* Ponter to OldMathFuncData describing the
-				 * function being called */
-    Tcl_Interp *interp,		/* Tcl interpreter */
-    int objc,			/* Actual parameter count */
-    Tcl_Obj *const *objv)	/* Parameter vector */
-{
-    Tcl_Obj *valuePtr;
-    OldMathFuncData *dataPtr = clientData;
-    Tcl_Value funcResult, *args;
-    int result;
-    int j, k;
-    double d;
-
-    /*
-     * Check argument count.
-     */
-
-    if (objc != dataPtr->numArgs + 1) {
-	MathFuncWrongNumArgs(interp, dataPtr->numArgs+1, objc, objv);
-	return TCL_ERROR;
-    }
-
-    /*
-     * Convert arguments from Tcl_Obj's to Tcl_Value's.
-     */
-
-    args = ckalloc(dataPtr->numArgs * sizeof(Tcl_Value));
-    for (j = 1, k = 0; j < objc; ++j, ++k) {
-	/* TODO: Convert to TclGetNumberFromObj? */
-	valuePtr = objv[j];
-	result = Tcl_GetDoubleFromObj(NULL, valuePtr, &d);
-#ifdef ACCEPT_NAN
-	if ((result != TCL_OK) && (valuePtr->typePtr == &tclDoubleType)) {
-	    d = valuePtr->internalRep.doubleValue;
-	    result = TCL_OK;
-	}
-#endif
-	if (result != TCL_OK) {
-	    /*
-	     * We have a non-numeric argument.
-	     */
-
-	    Tcl_SetObjResult(interp, Tcl_NewStringObj(
-		    "argument to math function didn't have numeric value",
-		    -1));
-	    TclCheckBadOctal(interp, TclGetString(valuePtr));
-	    ckfree(args);
-	    return TCL_ERROR;
-	}
-
-	/*
-	 * Copy the object's numeric value to the argument record, converting
-	 * it if necessary.
-	 *
-	 * NOTE: no bignum support; use the new mathfunc interface for that.
-	 */
-
-	args[k].type = dataPtr->argTypes[k];
-	switch (args[k].type) {
-	case TCL_EITHER:
-	    if (Tcl_GetLongFromObj(NULL, valuePtr, &args[k].intValue)
-		    == TCL_OK) {
-		args[k].type = TCL_INT;
-		break;
-	    }
-	    if (TclGetWideIntFromObj(interp, valuePtr, &args[k].wideValue)
-		    == TCL_OK) {
-		args[k].type = TCL_WIDE_INT;
-		break;
-	    }
-	    args[k].type = TCL_DOUBLE;
-	    /* FALLTHROUGH */
-
-	case TCL_DOUBLE:
-	    args[k].doubleValue = d;
-	    break;
-	case TCL_INT:
-	    if (ExprIntFunc(NULL, interp, 2, &objv[j-1]) != TCL_OK) {
-		ckfree(args);
-		return TCL_ERROR;
-	    }
-	    valuePtr = Tcl_GetObjResult(interp);
-	    Tcl_GetLongFromObj(NULL, valuePtr, &args[k].intValue);
-	    Tcl_ResetResult(interp);
-	    break;
-	case TCL_WIDE_INT:
-	    if (ExprWideFunc(NULL, interp, 2, &objv[j-1]) != TCL_OK) {
-		ckfree(args);
-		return TCL_ERROR;
-	    }
-	    valuePtr = Tcl_GetObjResult(interp);
-	    TclGetWideIntFromObj(NULL, valuePtr, &args[k].wideValue);
-	    Tcl_ResetResult(interp);
-	    break;
-	}
-    }
-
-    /*
-     * Call the function.
-     */
-
-    errno = 0;
-    result = dataPtr->proc(dataPtr->clientData, interp, args, &funcResult);
-    ckfree(args);
-    if (result != TCL_OK) {
-	return result;
-    }
-
-    /*
-     * Return the result of the call.
-     */
-
-    if (funcResult.type == TCL_INT) {
-	TclNewLongObj(valuePtr, funcResult.intValue);
-    } else if (funcResult.type == TCL_WIDE_INT) {
-	valuePtr = Tcl_NewWideIntObj(funcResult.wideValue);
-    } else {
-	return CheckDoubleResult(interp, funcResult.doubleValue);
-    }
-    Tcl_SetObjResult(interp, valuePtr);
-    return TCL_OK;
-}
--
-/*
- *----------------------------------------------------------------------
- *
- * OldMathFuncDeleteProc --
- *
- *	Cleans up after deleting a math function registered with
- *	Tcl_CreateMathFunc
- *
- * Results:
- *	None.
- *
- * Side effects:
- *	Frees allocated memory.
- *
- *----------------------------------------------------------------------
- */
-
-static void
-OldMathFuncDeleteProc(
-    ClientData clientData)
-{
-    OldMathFuncData *dataPtr = clientData;
-
-    ckfree(dataPtr->argTypes);
-    ckfree(dataPtr);
-}
--
-/*
- *----------------------------------------------------------------------
- *
- * Tcl_GetMathFuncInfo --
- *
- *	Discovers how a particular math function was created in a given
- *	interpreter.
- *
- * Results:
- *	TCL_OK if it succeeds, TCL_ERROR else (leaving an error message in the
- *	interpreter result if that happens.)
- *
- * Side effects:
- *	If this function succeeds, the variables pointed to by the numArgsPtr
- *	and argTypePtr arguments will be updated to detail the arguments
- *	allowed by the function. The variable pointed to by the procPtr
- *	argument will be set to NULL if the function is a builtin function,
- *	and will be set to the address of the C function used to implement the
- *	math function otherwise (in which case the variable pointed to by the
- *	clientDataPtr argument will also be updated.)
- *
- *----------------------------------------------------------------------
- */
-
-int
-Tcl_GetMathFuncInfo(
-    Tcl_Interp *interp,
-    const char *name,
-    int *numArgsPtr,
-    Tcl_ValueType **argTypesPtr,
-    Tcl_MathProc **procPtr,
-    ClientData *clientDataPtr)
-{
-    Tcl_Obj *cmdNameObj;
-    Command *cmdPtr;
-
-    /*
-     * Get the command that implements the math function.
-     */
-
-    TclNewLiteralStringObj(cmdNameObj, "tcl::mathfunc::");
-    Tcl_AppendToObj(cmdNameObj, name, -1);
-    Tcl_IncrRefCount(cmdNameObj);
-    cmdPtr = (Command *) Tcl_GetCommandFromObj(interp, cmdNameObj);
-    Tcl_DecrRefCount(cmdNameObj);
-
-    /*
-     * Report unknown functions.
-     */
-
-    if (cmdPtr == NULL) {
-        Tcl_SetObjResult(interp, Tcl_ObjPrintf(
-                "unknown math function \"%s\"", name));
-	Tcl_SetErrorCode(interp, "TCL", "LOOKUP", "MATHFUNC", name, NULL);
-	*numArgsPtr = -1;
-	*argTypesPtr = NULL;
-	*procPtr = NULL;
-	*clientDataPtr = NULL;
-	return TCL_ERROR;
-    }
-
-    /*
-     * Retrieve function info for user defined functions; return dummy
-     * information for builtins.
-     */
-
-    if (cmdPtr->objProc == &OldMathFuncProc) {
-	OldMathFuncData *dataPtr = cmdPtr->clientData;
-
-	*procPtr = dataPtr->proc;
-	*numArgsPtr = dataPtr->numArgs;
-	*argTypesPtr = dataPtr->argTypes;
-	*clientDataPtr = dataPtr->clientData;
-    } else {
-	*procPtr = NULL;
-	*numArgsPtr = -1;
-	*argTypesPtr = NULL;
-	*procPtr = NULL;
-	*clientDataPtr = NULL;
-    }
-    return TCL_OK;
-}
--
-/*
- *----------------------------------------------------------------------
- *
- * Tcl_ListMathFuncs --
- *
- *	Produces a list of all the math functions defined in a given
- *	interpreter.
- *
- * Results:
- *	A pointer to a Tcl_Obj structure with a reference count of zero, or
- *	NULL in the case of an error (in which case a suitable error message
- *	will be left in the interpreter result.)
- *
- * Side effects:
- *	None.
- *
- *----------------------------------------------------------------------
- */
-
-Tcl_Obj *
-Tcl_ListMathFuncs(
-    Tcl_Interp *interp,
-    const char *pattern)
-{
-    Tcl_Obj *script = Tcl_NewStringObj("::info functions ", -1);
-    Tcl_Obj *result;
-    Tcl_InterpState state;
-
-    if (pattern) {
-	Tcl_Obj *patternObj = Tcl_NewStringObj(pattern, -1);
-	Tcl_Obj *arg = Tcl_NewListObj(1, &patternObj);
-
-	Tcl_AppendObjToObj(script, arg);
-	Tcl_DecrRefCount(arg);	/* Should tear down patternObj too */
-    }
-
-    state = Tcl_SaveInterpState(interp, TCL_OK);
-    Tcl_IncrRefCount(script);
-    if (TCL_OK == Tcl_EvalObjEx(interp, script, 0)) {
-	result = Tcl_DuplicateObj(Tcl_GetObjResult(interp));
-    } else {
-	result = Tcl_NewObj();
-    }
-    Tcl_DecrRefCount(script);
-    Tcl_RestoreInterpState(interp, state);
-
-    return result;
-}
--
-/*
- *----------------------------------------------------------------------
- *
->>>>>>> 95a955aa
  * TclInterpReady --
  *
  *	Check if an interpreter is ready to eval commands or scripts, i.e., if
