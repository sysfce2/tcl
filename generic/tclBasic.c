--- conflicted
+++ resolved
@@ -3492,11 +3492,7 @@
     Namespace *lookupNsPtr = iPtr->lookupNsPtr;
     Command **cmdPtrPtr;
     NRE_callback *callbackPtr;
-<<<<<<< HEAD
-
-=======
     
->>>>>>> 43988caa
     iPtr->lookupNsPtr = NULL;
 
     /*
@@ -3517,16 +3513,7 @@
         callbackPtr = TOP_CB(interp);
     }
     cmdPtrPtr = (Command **) &(callbackPtr->data[0]);
-<<<<<<< HEAD
-
-
-    if (iPtr->evalFlags & TCL_EVAL_REDIRECT) {
-        callbackPtr->data[1] = INT2PTR(1);
-        iPtr->evalFlags &= ~TCL_EVAL_REDIRECT;
-    }
-=======
-
->>>>>>> 43988caa
+
     callbackPtr->data[2] = INT2PTR(objc);
     callbackPtr->data[3] = (ClientData) objv;
 
@@ -3713,14 +3700,6 @@
         TclNRAddCallback(interp, TclNRTailcallEval, data[1], NULL, NULL, NULL);
     }
 
-     /*
-      * If there is a tailcall, schedule it
-      */
- 
-    if (data[1] && (data[1] != INT2PTR(1))) {
-        TclNRAddCallback(interp, TclNRTailcallEval, data[1], NULL, NULL, NULL);
-    }
-
     /* OPT ??
      * Do not interrupt a series of cleanups with async or limit checks:
      * just check at the end?
@@ -3979,11 +3958,7 @@
 	savedNsPtr = varFramePtr->nsPtr;
 	varFramePtr->nsPtr = lookupNsPtr;
     }
-<<<<<<< HEAD
-    TclDeferCallbacks(interp);
-=======
     TclSkipTailcall(interp);
->>>>>>> 43988caa
     TclNRAddCallback(interp, TEOV_NotFoundCallback, INT2PTR(handlerObjc),
 	    newObjv, savedNsPtr, NULL);
     return TclNREvalObjv(interp, newObjc, newObjv, TCL_EVAL_NOERR, NULL);
@@ -4591,49 +4566,9 @@
 	Tcl_IncrRefCount(listPtr);
 	TclDecrRefCount(objPtr);
 
-<<<<<<< HEAD
-        TclDeferCallbacks(interp);
+	TclMarkTailcall(interp);
         TclNRAddCallback(interp, TEOEx_ListCallback, listPtr, NULL,
-                NULL, NULL);
-=======
-	if (word != INT_MIN) {
-	    /*
-	     * TIP #280 Structures for tracking lines. As we know that this is
-	     * dynamic execution we ignore the invoker, even if known.
-	     *
-	     * TIP #280. We do _not_ compute all the line numbers for the
-	     * words in the command. For the eval of a pure list the most
-	     * sensible choice is to put all words on line 1. Given that we
-	     * neither need memory for them nor compute anything. 'line' is
-	     * left NULL. The two places using this information (TclInfoFrame,
-	     * and TclInitCompileEnv), are special-cased to use the proper
-	     * line number directly instead of accessing the 'line' array.
-	     *
-	     * Note that we use (word==INTMIN) to signal that no command frame
-	     * should be pushed, as needed by alias and ensemble redirections.
-	     */
-
-	    eoFramePtr = TclStackAlloc(interp, sizeof(CmdFrame));
-	    eoFramePtr->nline = 0;
-	    eoFramePtr->line = NULL;
-
-	    eoFramePtr->type = TCL_LOCATION_EVAL_LIST;
-	    eoFramePtr->level = (iPtr->cmdFramePtr == NULL?
-		    1 : iPtr->cmdFramePtr->level + 1);
-	    eoFramePtr->numLevels = iPtr->numLevels;
-	    eoFramePtr->framePtr = iPtr->framePtr;
-	    eoFramePtr->nextPtr = iPtr->cmdFramePtr;
-
-	    eoFramePtr->cmd.listPtr = listPtr;
-	    eoFramePtr->data.eval.path = NULL;
-
-	    iPtr->cmdFramePtr = eoFramePtr;
-	}
-
-	TclMarkTailcall(interp);
-        TclNRAddCallback(interp, TEOEx_ListCallback, listPtr, eoFramePtr,
 		NULL, NULL);
->>>>>>> 43988caa
 
 	ListObjGetElements(listPtr, objc, objv);
 	return TclNREvalObjv(interp, objc, objv, flags, NULL);
@@ -6494,27 +6429,36 @@
  */
 
 void
-<<<<<<< HEAD
-TclDeferCallbacks(
-=======
 TclMarkTailcall(
->>>>>>> 43988caa
     Tcl_Interp *interp)
 {
     Interp *iPtr = (Interp *) interp;
 
     if (iPtr->deferredCallbacks == NULL) {
-<<<<<<< HEAD
-	TclNRAddCallback(interp, NRCommand, NULL, NULL, NULL, NULL);
-=======
 	TclNRAddCallback(interp, NRCommand, NULL, NULL,
                 NULL, NULL);
->>>>>>> 43988caa
         iPtr->deferredCallbacks = TOP_CB(interp);
     }
 }
 
-<<<<<<< HEAD
+void
+TclSkipTailcall(
+    Tcl_Interp *interp)
+{
+    Interp *iPtr = (Interp *) interp;
+
+    TclMarkTailcall(interp);
+    iPtr->deferredCallbacks->data[1] = INT2PTR(1);
+}
+
+void
+TclPushTailcallPoint(
+    Tcl_Interp *interp)
+{
+    TclNRAddCallback(interp, NRCommand, NULL, NULL, NULL, NULL);
+    ((Interp *) interp)->numLevels++;
+}
+
 #if !NRE_STACK_DEBUG
 static int
 NRStackBottom(
@@ -6615,26 +6559,6 @@
 }
 
 #endif
-=======
-void
-TclSkipTailcall(
-    Tcl_Interp *interp)
-{
-    Interp *iPtr = (Interp *) interp;
-
-    TclMarkTailcall(interp);
-    iPtr->deferredCallbacks->data[1] = INT2PTR(1);
-}
-
-void
-TclPushTailcallPoint(
-    Tcl_Interp *interp)
-{
-    TclNRAddCallback(interp, NRCommand, NULL, NULL, NULL, NULL);
-    ((Interp *) interp)->numLevels++;
-}
-
->>>>>>> 43988caa
 void
 TclSetTailcall(
     Tcl_Interp *interp,
@@ -6648,30 +6572,14 @@
 
     NRE_callback *runPtr;
 
-<<<<<<< HEAD
     for (runPtr = TOP_CB(interp); runPtr; runPtr = NEXT_CB(runPtr)) {
        if (((runPtr->procPtr) == NRCommand) && !runPtr->data[1]) {
-=======
-    for (runPtr = TOP_CB(interp); runPtr; runPtr = runPtr->nextPtr) {
-        if (((runPtr->procPtr) == NRCommand) && !runPtr->data[1]) {
->>>>>>> 43988caa
             break;
         }
     }
     if (!runPtr) {
         Tcl_Panic("tailcall cannot find the right splicing spot: should not happen!");
     }
-<<<<<<< HEAD
-
-    if (runPtr->data[1]) {
-        /*
-         * A tailcall was already scheduled: clear it!
-         */
-        Tcl_Obj *oldPtr = (Tcl_Obj *) runPtr->data[1];
-        Tcl_DecrRefCount(oldPtr);
-    }
-=======
->>>>>>> 43988caa
     runPtr->data[1] = listPtr;
 }
 
@@ -6768,11 +6676,7 @@
      * Perform the tailcall
      */
 
-<<<<<<< HEAD
-    TclDeferCallbacks(interp);
-=======
     TclMarkTailcall(interp);
->>>>>>> 43988caa
     TclNRAddCallback(interp, TailcallCleanup, listPtr, NULL, NULL,NULL);
     iPtr->lookupNsPtr = (Namespace *) nsPtr;
     return TclNREvalObjv(interp, objc-1, objv+1, 0, NULL);
@@ -6787,10 +6691,6 @@
     Tcl_DecrRefCount((Tcl_Obj *) data[0]);
     return result;
 }
-<<<<<<< HEAD
-=======
-
->>>>>>> 43988caa
  
 void
@@ -6894,15 +6794,6 @@
      * This is essentially code from TclNRTailcallObjCmd
      */
 
-<<<<<<< HEAD
-=======
-    /*
-     * Add the tailcall in the caller env, then just yield.
-     *
-     * This is essentially code from TclNRTailcallObjCmd
-     */
-
->>>>>>> 43988caa
     listPtr = Tcl_NewListObj(objc, objv);
 
     nsObjPtr = Tcl_NewStringObj(nsPtr->fullName, -1);
@@ -6918,28 +6809,11 @@
      */
 
     iPtr->execEnvPtr = corPtr->callerEEPtr;
-<<<<<<< HEAD
-    TclNRAddCallback(interp, YieldToCallback, corPtr, listPtr, NULL, NULL);
-=======
     TclSetTailcall(interp, listPtr);
->>>>>>> 43988caa
     iPtr->execEnvPtr = corPtr->eePtr;
 
     return TclNRYieldObjCmd(INT2PTR(CORO_ACTIVATE_YIELDM), interp, 1, objv);
 }
-<<<<<<< HEAD
-
-static int
-YieldToCallback(
-    ClientData data[],
-    Tcl_Interp *interp,
-    int result)
-{
-    TclSetTailcall(interp, (Tcl_Obj *) data[1]);
-    return TCL_OK;
-}
-=======
->>>>>>> 43988caa
  
 static int
