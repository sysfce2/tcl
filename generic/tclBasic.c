/*
 * tclBasic.c --
 *
 *	Contains the basic facilities for TCL command interpretation,
 *	including interpreter creation and deletion, command creation and
 *	deletion, and command/script execution.
 *
 * Copyright (c) 1987-1994 The Regents of the University of California.
 * Copyright (c) 1994-1997 Sun Microsystems, Inc.
 * Copyright (c) 1998-1999 by Scriptics Corporation.
 * Copyright (c) 2001, 2002 by Kevin B. Kenny.  All rights reserved.
 * Copyright (c) 2007 Daniel A. Steffen <das@users.sourceforge.net>
 * Copyright (c) 2006-2008 by Joe Mistachkin.  All rights reserved.
 * Copyright (c) 2008 Miguel Sofer <msofer@users.sourceforge.net>
 *
 * See the file "license.terms" for information on usage and redistribution of
 * this file, and for a DISCLAIMER OF ALL WARRANTIES.
 */

#include "tclInt.h"
#include "tclOOInt.h"
#include "tclCompile.h"
#include "tommath.h"
#include <math.h>
#include <assert.h>

#define INTERP_STACK_INITIAL_SIZE 2000
#define CORO_STACK_INITIAL_SIZE    200

/*
 * Determine whether we're using IEEE floating point
 */

#if (FLT_RADIX == 2) && (DBL_MANT_DIG == 53) && (DBL_MAX_EXP == 1024)
#   define IEEE_FLOATING_POINT
/* Largest odd integer that can be represented exactly in a double */
#   define MAX_EXACT 9007199254740991.0
#endif

/*
 * This is the script cancellation struct and hash table. The hash table is
 * used to keep track of the information necessary to process script
 * cancellation requests, including the original interp, asynchronous handler
 * tokens (created by Tcl_AsyncCreate), and the clientData and flags arguments
 * passed to Tcl_CancelEval on a per-interp basis. The cancelLock mutex is
 * used for protecting calls to Tcl_CancelEval as well as protecting access to
 * the hash table below.
 */

typedef struct {
    Tcl_Interp *interp;		/* Interp this struct belongs to. */
    Tcl_AsyncHandler async;	/* Async handler token for script
				 * cancellation. */
    char *result;		/* The script cancellation result or NULL for
				 * a default result. */
    int length;			/* Length of the above error message. */
    ClientData clientData;	/* Ignored */
    int flags;			/* Additional flags */
} CancelInfo;
static Tcl_HashTable cancelTable;
static int cancelTableInitialized = 0;	/* 0 means not yet initialized. */
TCL_DECLARE_MUTEX(cancelLock)

/*
 * Declarations for managing contexts for non-recursive coroutines. Contexts
 * are used to save the evaluation state between NR calls to each coro.
 */

#define SAVE_CONTEXT(context)				\
    (context).framePtr = iPtr->framePtr;		\
    (context).varFramePtr = iPtr->varFramePtr;		\
    (context).cmdFramePtr = iPtr->cmdFramePtr;		\
    (context).lineLABCPtr = iPtr->lineLABCPtr

#define RESTORE_CONTEXT(context)			\
    iPtr->framePtr = (context).framePtr;		\
    iPtr->varFramePtr = (context).varFramePtr;		\
    iPtr->cmdFramePtr = (context).cmdFramePtr;		\
    iPtr->lineLABCPtr = (context).lineLABCPtr

/*
 * Static functions in this file:
 */

static char *		CallCommandTraces(Interp *iPtr, Command *cmdPtr,
			    const char *oldName, const char *newName,
			    int flags);
static int		CancelEvalProc(ClientData clientData,
			    Tcl_Interp *interp, int code);
static int		CheckDoubleResult(Tcl_Interp *interp, double dResult);
static void		DeleteCoroutine(ClientData clientData);
static void		DeleteInterpProc(Tcl_Interp *interp);
static void		DeleteOpCmdClientData(ClientData clientData);
#ifdef USE_DTRACE
static Tcl_ObjCmdProc	DTraceObjCmd;
static Tcl_NRPostProc	DTraceCmdReturn;
#else
#   define DTraceCmdReturn	NULL
#endif /* USE_DTRACE */
static Tcl_ObjCmdProc	ExprAbsFunc;
static Tcl_ObjCmdProc	ExprBinaryFunc;
static Tcl_ObjCmdProc	ExprBoolFunc;
static Tcl_ObjCmdProc	ExprCeilFunc;
static Tcl_ObjCmdProc	ExprDoubleFunc;
static Tcl_ObjCmdProc	ExprEntierFunc;
static Tcl_ObjCmdProc	ExprFloorFunc;
static Tcl_ObjCmdProc	ExprIntFunc;
static Tcl_ObjCmdProc	ExprIsqrtFunc;
static Tcl_ObjCmdProc	ExprMaxFunc;
static Tcl_ObjCmdProc	ExprMinFunc;
static Tcl_ObjCmdProc	ExprRandFunc;
static Tcl_ObjCmdProc	ExprRoundFunc;
static Tcl_ObjCmdProc	ExprSqrtFunc;
static Tcl_ObjCmdProc	ExprSrandFunc;
static Tcl_ObjCmdProc	ExprUnaryFunc;
static Tcl_ObjCmdProc	ExprWideFunc;
static void		MathFuncWrongNumArgs(Tcl_Interp *interp, int expected,
			    int actual, Tcl_Obj *const *objv);
static Tcl_NRPostProc	NRCoroutineCallerCallback;
static Tcl_NRPostProc	NRCoroutineExitCallback;
static Tcl_NRPostProc	NRCommand;

static void		ProcessUnexpectedResult(Tcl_Interp *interp,
			    int returnCode);
static int		RewindCoroutine(CoroutineData *corPtr, int result);
static void		TEOV_SwitchVarFrame(Tcl_Interp *interp);
static void		TEOV_PushExceptionHandlers(Tcl_Interp *interp,
			    int objc, Tcl_Obj *const objv[], int flags);
static inline Command *	TEOV_LookupCmdFromObj(Tcl_Interp *interp,
			    Tcl_Obj *namePtr, Namespace *lookupNsPtr);
static int		TEOV_NotFound(Tcl_Interp *interp, int objc,
			    Tcl_Obj *const objv[], Namespace *lookupNsPtr);
static int		TEOV_RunEnterTraces(Tcl_Interp *interp,
			    Command **cmdPtrPtr, Tcl_Obj *commandPtr, int objc,
			    Tcl_Obj *const objv[]);
static Tcl_NRPostProc	RewindCoroutineCallback;
static Tcl_NRPostProc	TEOEx_ByteCodeCallback;
static Tcl_NRPostProc	TEOEx_ListCallback;
static Tcl_NRPostProc	TEOV_Error;
static Tcl_NRPostProc	TEOV_Exception;
static Tcl_NRPostProc	TEOV_NotFoundCallback;
static Tcl_NRPostProc	TEOV_RestoreVarFrame;
static Tcl_NRPostProc	TEOV_RunLeaveTraces;
static Tcl_NRPostProc	EvalObjvCore;
static Tcl_NRPostProc	Dispatch;

static Tcl_ObjCmdProc NRCoroInjectObjCmd;
static Tcl_NRPostProc NRPostInvoke;

MODULE_SCOPE const TclStubs tclStubs;

/*
 * Magical counts for the number of arguments accepted by a coroutine command
 * after particular kinds of [yield].
 */

#define CORO_ACTIVATE_YIELD    PTR2INT(NULL)
#define CORO_ACTIVATE_YIELDM   PTR2INT(NULL)+1

#define COROUTINE_ARGUMENTS_SINGLE_OPTIONAL     (-1)
#define COROUTINE_ARGUMENTS_ARBITRARY           (-2)

/*
 * The following structure define the commands in the Tcl core.
 */

typedef struct {
    const char *name;		/* Name of object-based command. */
    Tcl_ObjCmdProc *objProc;	/* Object-based function for command. */
    CompileProc *compileProc;	/* Function called to compile command. */
    Tcl_ObjCmdProc *nreProc;	/* NR-based function for command */
    int flags;			/* Various flag bits, as defined below. */
} CmdInfo;

#define CMD_IS_SAFE         1   /* Whether this command is part of the set of
                                 * commands present by default in a safe
                                 * interpreter. */
/* CMD_COMPILES_EXPANDED - Whether the compiler for this command can handle
 * expansion for itself rather than needing the generic layer to take care of
 * it for it. Defined in tclInt.h. */

/*
 * The built-in commands, and the functions that implement them:
 */

static const CmdInfo builtInCmds[] = {
    /*
     * Commands in the generic core.
     */

    {"append",		Tcl_AppendObjCmd,	TclCompileAppendCmd,	NULL,	CMD_IS_SAFE},
    {"apply",		Tcl_ApplyObjCmd,	NULL,			TclNRApplyObjCmd,	CMD_IS_SAFE},
    {"break",		Tcl_BreakObjCmd,	TclCompileBreakCmd,	NULL,	CMD_IS_SAFE},
    {"catch",		Tcl_CatchObjCmd,	TclCompileCatchCmd,	TclNRCatchObjCmd,	CMD_IS_SAFE},
    {"concat",		Tcl_ConcatObjCmd,	TclCompileConcatCmd,	NULL,	CMD_IS_SAFE},
    {"continue",	Tcl_ContinueObjCmd,	TclCompileContinueCmd,	NULL,	CMD_IS_SAFE},
    {"coroutine",	NULL,			NULL,			TclNRCoroutineObjCmd,	CMD_IS_SAFE},
    {"error",		Tcl_ErrorObjCmd,	TclCompileErrorCmd,	NULL,	CMD_IS_SAFE},
    {"eval",		Tcl_EvalObjCmd,		NULL,			TclNREvalObjCmd,	CMD_IS_SAFE},
    {"expr",		Tcl_ExprObjCmd,		TclCompileExprCmd,	TclNRExprObjCmd,	CMD_IS_SAFE},
    {"for",		Tcl_ForObjCmd,		TclCompileForCmd,	TclNRForObjCmd,	CMD_IS_SAFE},
    {"foreach",		Tcl_ForeachObjCmd,	TclCompileForeachCmd,	TclNRForeachCmd,	CMD_IS_SAFE},
    {"format",		Tcl_FormatObjCmd,	TclCompileFormatCmd,	NULL,	CMD_IS_SAFE},
    {"global",		Tcl_GlobalObjCmd,	TclCompileGlobalCmd,	NULL,	CMD_IS_SAFE},
    {"if",		Tcl_IfObjCmd,		TclCompileIfCmd,	TclNRIfObjCmd,	CMD_IS_SAFE},
    {"incr",		Tcl_IncrObjCmd,		TclCompileIncrCmd,	NULL,	CMD_IS_SAFE},
    {"join",		Tcl_JoinObjCmd,		NULL,			NULL,	CMD_IS_SAFE},
    {"lappend",		Tcl_LappendObjCmd,	TclCompileLappendCmd,	NULL,	CMD_IS_SAFE},
    {"lassign",		Tcl_LassignObjCmd,	TclCompileLassignCmd,	NULL,	CMD_IS_SAFE},
    {"lindex",		Tcl_LindexObjCmd,	TclCompileLindexCmd,	NULL,	CMD_IS_SAFE},
    {"linsert",		Tcl_LinsertObjCmd,	TclCompileLinsertCmd,	NULL,	CMD_IS_SAFE},
    {"list",		Tcl_ListObjCmd,		TclCompileListCmd,	NULL,	CMD_IS_SAFE|CMD_COMPILES_EXPANDED},
    {"llength",		Tcl_LlengthObjCmd,	TclCompileLlengthCmd,	NULL,	CMD_IS_SAFE},
    {"lmap",		Tcl_LmapObjCmd,		TclCompileLmapCmd,	TclNRLmapCmd,	CMD_IS_SAFE},
    {"lrange",		Tcl_LrangeObjCmd,	TclCompileLrangeCmd,	NULL,	CMD_IS_SAFE},
    {"lrepeat",		Tcl_LrepeatObjCmd,	NULL,			NULL,	CMD_IS_SAFE},
    {"lreplace",	Tcl_LreplaceObjCmd,	TclCompileLreplaceCmd,	NULL,	CMD_IS_SAFE},
    {"lreverse",	Tcl_LreverseObjCmd,	NULL,			NULL,	CMD_IS_SAFE},
    {"lsearch",		Tcl_LsearchObjCmd,	NULL,			NULL,	CMD_IS_SAFE},
    {"lset",		Tcl_LsetObjCmd,		TclCompileLsetCmd,	NULL,	CMD_IS_SAFE},
    {"lsort",		Tcl_LsortObjCmd,	NULL,			NULL,	CMD_IS_SAFE},
    {"package",		Tcl_PackageObjCmd,	NULL,			TclNRPackageObjCmd,	CMD_IS_SAFE},
    {"proc",		Tcl_ProcObjCmd,		NULL,			NULL,	CMD_IS_SAFE},
    {"regexp",		Tcl_RegexpObjCmd,	TclCompileRegexpCmd,	NULL,	CMD_IS_SAFE},
    {"regsub",		Tcl_RegsubObjCmd,	TclCompileRegsubCmd,	NULL,	CMD_IS_SAFE},
    {"rename",		Tcl_RenameObjCmd,	NULL,			NULL,	CMD_IS_SAFE},
    {"return",		Tcl_ReturnObjCmd,	TclCompileReturnCmd,	NULL,	CMD_IS_SAFE},
    {"scan",		Tcl_ScanObjCmd,		NULL,			NULL,	CMD_IS_SAFE},
    {"set",		Tcl_SetObjCmd,		TclCompileSetCmd,	NULL,	CMD_IS_SAFE},
    {"split",		Tcl_SplitObjCmd,	NULL,			NULL,	CMD_IS_SAFE},
    {"subst",		Tcl_SubstObjCmd,	TclCompileSubstCmd,	TclNRSubstObjCmd,	CMD_IS_SAFE},
    {"switch",		Tcl_SwitchObjCmd,	TclCompileSwitchCmd,	TclNRSwitchObjCmd, CMD_IS_SAFE},
    {"tailcall",	NULL,			TclCompileTailcallCmd,	TclNRTailcallObjCmd,	CMD_IS_SAFE},
    {"throw",		Tcl_ThrowObjCmd,	TclCompileThrowCmd,	NULL,	CMD_IS_SAFE},
    {"trace",		Tcl_TraceObjCmd,	NULL,			NULL,	CMD_IS_SAFE},
    {"try",		Tcl_TryObjCmd,		TclCompileTryCmd,	TclNRTryObjCmd,	CMD_IS_SAFE},
    {"unset",		Tcl_UnsetObjCmd,	TclCompileUnsetCmd,	NULL,	CMD_IS_SAFE},
    {"uplevel",		Tcl_UplevelObjCmd,	NULL,			TclNRUplevelObjCmd,	CMD_IS_SAFE},
    {"upvar",		Tcl_UpvarObjCmd,	TclCompileUpvarCmd,	NULL,	CMD_IS_SAFE},
    {"variable",	Tcl_VariableObjCmd,	TclCompileVariableCmd,	NULL,	CMD_IS_SAFE},
    {"while",		Tcl_WhileObjCmd,	TclCompileWhileCmd,	TclNRWhileObjCmd,	CMD_IS_SAFE},
    {"yield",		NULL,			TclCompileYieldCmd,	TclNRYieldObjCmd,	CMD_IS_SAFE},
    {"yieldto",		NULL,			TclCompileYieldToCmd,	TclNRYieldToObjCmd,	CMD_IS_SAFE},

    /*
     * Commands in the OS-interface. Note that many of these are unsafe.
     */

    {"after",		Tcl_AfterObjCmd,	NULL,			NULL,	CMD_IS_SAFE},
    {"cd",		Tcl_CdObjCmd,		NULL,			NULL,	0},
    {"close",		Tcl_CloseObjCmd,	NULL,			NULL,	CMD_IS_SAFE},
    {"eof",		Tcl_EofObjCmd,		NULL,			NULL,	CMD_IS_SAFE},
    {"exec",		Tcl_ExecObjCmd,		NULL,			NULL,	0},
    {"exit",		Tcl_ExitObjCmd,		NULL,			NULL,	0},
    {"fblocked",	Tcl_FblockedObjCmd,	NULL,			NULL,	CMD_IS_SAFE},
    {"fconfigure",	Tcl_FconfigureObjCmd,	NULL,			NULL,	0},
    {"fcopy",		Tcl_FcopyObjCmd,	NULL,			NULL,	CMD_IS_SAFE},
    {"fileevent",	Tcl_FileEventObjCmd,	NULL,			NULL,	CMD_IS_SAFE},
    {"flush",		Tcl_FlushObjCmd,	NULL,			NULL,	CMD_IS_SAFE},
    {"gets",		Tcl_GetsObjCmd,		NULL,			NULL,	CMD_IS_SAFE},
    {"glob",		Tcl_GlobObjCmd,		NULL,			NULL,	0},
    {"load",		Tcl_LoadObjCmd,		NULL,			NULL,	0},
    {"open",		Tcl_OpenObjCmd,		NULL,			NULL,	0},
    {"pid",		Tcl_PidObjCmd,		NULL,			NULL,	CMD_IS_SAFE},
    {"puts",		Tcl_PutsObjCmd,		NULL,			NULL,	CMD_IS_SAFE},
    {"pwd",		Tcl_PwdObjCmd,		NULL,			NULL,	0},
    {"read",		Tcl_ReadObjCmd,		NULL,			NULL,	CMD_IS_SAFE},
    {"seek",		Tcl_SeekObjCmd,		NULL,			NULL,	CMD_IS_SAFE},
    {"socket",		Tcl_SocketObjCmd,	NULL,			NULL,	0},
    {"source",		Tcl_SourceObjCmd,	NULL,			TclNRSourceObjCmd,	0},
    {"tell",		Tcl_TellObjCmd,		NULL,			NULL,	CMD_IS_SAFE},
    {"time",		Tcl_TimeObjCmd,		NULL,			NULL,	CMD_IS_SAFE},
    {"unload",		Tcl_UnloadObjCmd,	NULL,			NULL,	0},
    {"update",		Tcl_UpdateObjCmd,	NULL,			NULL,	CMD_IS_SAFE},
    {"vwait",		Tcl_VwaitObjCmd,	NULL,			NULL,	CMD_IS_SAFE},
    {NULL,		NULL,			NULL,			NULL,	0}
};

/*
 * Math functions. All are safe.
 */

typedef struct {
    const char *name;		/* Name of the function. The full name is
				 * "::tcl::mathfunc::<name>". */
    Tcl_ObjCmdProc *objCmdProc;	/* Function that evaluates the function */
    ClientData clientData;	/* Client data for the function */
} BuiltinFuncDef;
static const BuiltinFuncDef BuiltinFuncTable[] = {
    { "abs",	ExprAbsFunc,	NULL			},
    { "acos",	ExprUnaryFunc,	(ClientData) acos	},
    { "asin",	ExprUnaryFunc,	(ClientData) asin	},
    { "atan",	ExprUnaryFunc,	(ClientData) atan	},
    { "atan2",	ExprBinaryFunc,	(ClientData) atan2	},
    { "bool",	ExprBoolFunc,	NULL			},
    { "ceil",	ExprCeilFunc,	NULL			},
    { "cos",	ExprUnaryFunc,	(ClientData) cos	},
    { "cosh",	ExprUnaryFunc,	(ClientData) cosh	},
    { "double",	ExprDoubleFunc,	NULL			},
    { "entier",	ExprEntierFunc,	NULL			},
    { "exp",	ExprUnaryFunc,	(ClientData) exp	},
    { "floor",	ExprFloorFunc,	NULL			},
    { "fmod",	ExprBinaryFunc,	(ClientData) fmod	},
    { "hypot",	ExprBinaryFunc,	(ClientData) hypot	},
    { "int",	ExprIntFunc,	NULL			},
    { "isqrt",	ExprIsqrtFunc,	NULL			},
    { "log",	ExprUnaryFunc,	(ClientData) log	},
    { "log10",	ExprUnaryFunc,	(ClientData) log10	},
    { "max",	ExprMaxFunc,	NULL			},
    { "min",	ExprMinFunc,	NULL			},
    { "pow",	ExprBinaryFunc,	(ClientData) pow	},
    { "rand",	ExprRandFunc,	NULL			},
    { "round",	ExprRoundFunc,	NULL			},
    { "sin",	ExprUnaryFunc,	(ClientData) sin	},
    { "sinh",	ExprUnaryFunc,	(ClientData) sinh	},
    { "sqrt",	ExprSqrtFunc,	NULL			},
    { "srand",	ExprSrandFunc,	NULL			},
    { "tan",	ExprUnaryFunc,	(ClientData) tan	},
    { "tanh",	ExprUnaryFunc,	(ClientData) tanh	},
    { "wide",	ExprWideFunc,	NULL			},
    { NULL, NULL, NULL }
};

/*
 * TIP#174's math operators. All are safe.
 */

typedef struct {
    const char *name;		/* Name of object-based command. */
    Tcl_ObjCmdProc *objProc;	/* Object-based function for command. */
    CompileProc *compileProc;	/* Function called to compile command. */
    union {
	int numArgs;
	int identity;
    } i;
    const char *expected;	/* For error message, what argument(s)
				 * were expected. */
} OpCmdInfo;
static const OpCmdInfo mathOpCmds[] = {
    { "~",	TclSingleOpCmd,		TclCompileInvertOpCmd,
		/* numArgs */ {1},	"integer"},
    { "!",	TclSingleOpCmd,		TclCompileNotOpCmd,
		/* numArgs */ {1},	"boolean"},
    { "+",	TclVariadicOpCmd,	TclCompileAddOpCmd,
		/* identity */ {0},	NULL},
    { "*",	TclVariadicOpCmd,	TclCompileMulOpCmd,
		/* identity */ {1},	NULL},
    { "&",	TclVariadicOpCmd,	TclCompileAndOpCmd,
		/* identity */ {-1},	NULL},
    { "|",	TclVariadicOpCmd,	TclCompileOrOpCmd,
		/* identity */ {0},	NULL},
    { "^",	TclVariadicOpCmd,	TclCompileXorOpCmd,
		/* identity */ {0},	NULL},
    { "**",	TclVariadicOpCmd,	TclCompilePowOpCmd,
		/* identity */ {1},	NULL},
    { "<<",	TclSingleOpCmd,		TclCompileLshiftOpCmd,
		/* numArgs */ {2},	"integer shift"},
    { ">>",	TclSingleOpCmd,		TclCompileRshiftOpCmd,
		/* numArgs */ {2},	"integer shift"},
    { "%",	TclSingleOpCmd,		TclCompileModOpCmd,
		/* numArgs */ {2},	"integer integer"},
    { "!=",	TclSingleOpCmd,		TclCompileNeqOpCmd,
		/* numArgs */ {2},	"value value"},
    { "ne",	TclSingleOpCmd,		TclCompileStrneqOpCmd,
		/* numArgs */ {2},	"value value"},
    { "in",	TclSingleOpCmd,		TclCompileInOpCmd,
		/* numArgs */ {2},	"value list"},
    { "ni",	TclSingleOpCmd,		TclCompileNiOpCmd,
		/* numArgs */ {2},	"value list"},
    { "-",	TclNoIdentOpCmd,	TclCompileMinusOpCmd,
		/* unused */ {0},	"value ?value ...?"},
    { "/",	TclNoIdentOpCmd,	TclCompileDivOpCmd,
		/* unused */ {0},	"value ?value ...?"},
    { "<",	TclSortingOpCmd,	TclCompileLessOpCmd,
		/* unused */ {0},	NULL},
    { "<=",	TclSortingOpCmd,	TclCompileLeqOpCmd,
		/* unused */ {0},	NULL},
    { ">",	TclSortingOpCmd,	TclCompileGreaterOpCmd,
		/* unused */ {0},	NULL},
    { ">=",	TclSortingOpCmd,	TclCompileGeqOpCmd,
		/* unused */ {0},	NULL},
    { "==",	TclSortingOpCmd,	TclCompileEqOpCmd,
		/* unused */ {0},	NULL},
    { "eq",	TclSortingOpCmd,	TclCompileStreqOpCmd,
		/* unused */ {0},	NULL},
    { NULL,	NULL,			NULL,
		{0},			NULL}
};

/*
 *----------------------------------------------------------------------
 *
 * TclFinalizeEvaluation --
 *
 *	Finalizes the script cancellation hash table.
 *
 * Results:
 *	None.
 *
 * Side effects:
 *	None.
 *
 *----------------------------------------------------------------------
 */

void
TclFinalizeEvaluation(void)
{
    Tcl_MutexLock(&cancelLock);
    if (cancelTableInitialized == 1) {
	Tcl_DeleteHashTable(&cancelTable);
	cancelTableInitialized = 0;
    }
    Tcl_MutexUnlock(&cancelLock);
}

/*
 *----------------------------------------------------------------------
 *
 * Tcl_CreateInterp --
 *
 *	Create a new TCL command interpreter.
 *
 * Results:
 *	The return value is a token for the interpreter, which may be used in
 *	calls to functions like Tcl_CreateCmd, Tcl_Eval, or Tcl_DeleteInterp.
 *
 * Side effects:
 *	The command interpreter is initialized with the built-in commands and
 *	with the variables documented in tclvars(n).
 *
 *----------------------------------------------------------------------
 */

Tcl_Interp *
Tcl_CreateInterp(void)
{
    Interp *iPtr;
    Tcl_Interp *interp;
    Command *cmdPtr;
    const BuiltinFuncDef *builtinFuncPtr;
    const OpCmdInfo *opcmdInfoPtr;
    const CmdInfo *cmdInfoPtr;
    Tcl_Namespace *mathfuncNSPtr, *mathopNSPtr;
    Tcl_HashEntry *hPtr;
    int isNew;
    CancelInfo *cancelInfo;
    union {
	char c[sizeof(short)];
	short s;
    } order;
#ifdef TCL_COMPILE_STATS
    ByteCodeStats *statsPtr;
#endif /* TCL_COMPILE_STATS */
    char mathFuncName[32];
    CallFrame *framePtr;

    TclInitSubsystems();

    /*
     * Panic if someone updated the CallFrame structure without also updating
     * the Tcl_CallFrame structure (or vice versa).
     */

    if (sizeof(Tcl_CallFrame) < sizeof(CallFrame)) {
	/*NOTREACHED*/
	Tcl_Panic("Tcl_CallFrame must not be smaller than CallFrame");
    }

#if defined(_WIN32) && !defined(_WIN64)
    if (sizeof(time_t) != 4) {
	/*NOTREACHED*/
	Tcl_Panic("<time.h> is not compatible with MSVC");
    }
    if ((TclOffset(Tcl_StatBuf,st_atime) != 32)
	    || (TclOffset(Tcl_StatBuf,st_ctime) != 40)) {
	/*NOTREACHED*/
	Tcl_Panic("<sys/stat.h> is not compatible with MSVC");
    }
#endif

    if (cancelTableInitialized == 0) {
	Tcl_MutexLock(&cancelLock);
	if (cancelTableInitialized == 0) {
	    Tcl_InitHashTable(&cancelTable, TCL_ONE_WORD_KEYS);
	    cancelTableInitialized = 1;
	}
	Tcl_MutexUnlock(&cancelLock);
    }

    /*
     * Initialize support for namespaces and create the global namespace
     * (whose name is ""; an alias is "::"). This also initializes the Tcl
     * object type table and other object management code.
     */

    iPtr = ckalloc(sizeof(Interp));
    interp = (Tcl_Interp *) iPtr;

    iPtr->legacyResult = NULL;
    /* Special invalid value: Any attempt to free the legacy result
     * will cause a crash. */
    iPtr->legacyFreeProc = (void (*) (void))-1;
    iPtr->errorLine = 0;
    iPtr->stubTable = &tclStubs;
    iPtr->objResultPtr = Tcl_NewObj();
    Tcl_IncrRefCount(iPtr->objResultPtr);
    iPtr->handle = TclHandleCreate(iPtr);
    iPtr->globalNsPtr = NULL;
    iPtr->hiddenCmdTablePtr = NULL;
    iPtr->interpInfo = NULL;

    iPtr->optimizer = TclOptimizeBytecode;

    iPtr->numLevels = 0;
    iPtr->maxNestingDepth = MAX_NESTING_DEPTH;
    iPtr->framePtr = NULL;	/* Initialise as soon as :: is available */
    iPtr->varFramePtr = NULL;	/* Initialise as soon as :: is available */

    /*
     * TIP #280 - Initialize the arrays used to extend the ByteCode and Proc
     * structures.
     */

    iPtr->cmdFramePtr = NULL;
    iPtr->linePBodyPtr = ckalloc(sizeof(Tcl_HashTable));
    iPtr->lineBCPtr = ckalloc(sizeof(Tcl_HashTable));
    iPtr->lineLAPtr = ckalloc(sizeof(Tcl_HashTable));
    iPtr->lineLABCPtr = ckalloc(sizeof(Tcl_HashTable));
    Tcl_InitHashTable(iPtr->linePBodyPtr, TCL_ONE_WORD_KEYS);
    Tcl_InitHashTable(iPtr->lineBCPtr, TCL_ONE_WORD_KEYS);
    Tcl_InitHashTable(iPtr->lineLAPtr, TCL_ONE_WORD_KEYS);
    Tcl_InitHashTable(iPtr->lineLABCPtr, TCL_ONE_WORD_KEYS);
    iPtr->scriptCLLocPtr = NULL;

    iPtr->activeVarTracePtr = NULL;

    iPtr->returnOpts = NULL;
    iPtr->errorInfo = NULL;
    TclNewLiteralStringObj(iPtr->eiVar, "::errorInfo");
    Tcl_IncrRefCount(iPtr->eiVar);
    iPtr->errorStack = Tcl_NewListObj(0, NULL);
    Tcl_IncrRefCount(iPtr->errorStack);
    iPtr->resetErrorStack = 1;
    TclNewLiteralStringObj(iPtr->upLiteral,"UP");
    Tcl_IncrRefCount(iPtr->upLiteral);
    TclNewLiteralStringObj(iPtr->callLiteral,"CALL");
    Tcl_IncrRefCount(iPtr->callLiteral);
    TclNewLiteralStringObj(iPtr->innerLiteral,"INNER");
    Tcl_IncrRefCount(iPtr->innerLiteral);
    iPtr->innerContext = Tcl_NewListObj(0, NULL);
    Tcl_IncrRefCount(iPtr->innerContext);
    iPtr->errorCode = NULL;
    TclNewLiteralStringObj(iPtr->ecVar, "::errorCode");
    Tcl_IncrRefCount(iPtr->ecVar);
    iPtr->returnLevel = 1;
    iPtr->returnCode = TCL_OK;

    iPtr->rootFramePtr = NULL;	/* Initialise as soon as :: is available */
    iPtr->lookupNsPtr = NULL;

    Tcl_InitHashTable(&iPtr->packageTable, TCL_STRING_KEYS);
    iPtr->packageUnknown = NULL;

    /* TIP #268 */
#if (TCL_RELEASE_LEVEL == TCL_FINAL_RELEASE)
    if (getenv("TCL_PKG_PREFER_LATEST") == NULL) {
	iPtr->packagePrefer = PKG_PREFER_STABLE;
    } else
#endif
	iPtr->packagePrefer = PKG_PREFER_LATEST;

    iPtr->cmdCount = 0;
    TclInitLiteralTable(&iPtr->literalTable);
    iPtr->compileEpoch = 1;
    iPtr->compiledProcPtr = NULL;
    iPtr->resolverPtr = NULL;
    iPtr->evalFlags = 0;
    iPtr->scriptFile = NULL;
    iPtr->flags = 0;
    iPtr->tracePtr = NULL;
    iPtr->tracesForbiddingInline = 0;
    iPtr->activeCmdTracePtr = NULL;
    iPtr->activeInterpTracePtr = NULL;
    iPtr->assocData = NULL;
    iPtr->execEnvPtr = NULL;	/* Set after namespaces initialized. */
    iPtr->emptyObjPtr = Tcl_NewObj();
				/* Another empty object. */
    Tcl_IncrRefCount(iPtr->emptyObjPtr);
    iPtr->threadId = Tcl_GetCurrentThread();

    /* TIP #378 */
#ifdef TCL_INTERP_DEBUG_FRAME
    iPtr->flags |= INTERP_DEBUG_FRAME;
#else
    if (getenv("TCL_INTERP_DEBUG_FRAME") != NULL) {
        iPtr->flags |= INTERP_DEBUG_FRAME;
    }
#endif

    /*
     * Initialise the tables for variable traces and searches *before*
     * creating the global ns - so that the trace on errorInfo can be
     * recorded.
     */

    Tcl_InitHashTable(&iPtr->varTraces, TCL_ONE_WORD_KEYS);
    Tcl_InitHashTable(&iPtr->varSearches, TCL_ONE_WORD_KEYS);

    iPtr->globalNsPtr = NULL;	/* Force creation of global ns below. */
    iPtr->globalNsPtr = (Namespace *) Tcl_CreateNamespace(interp, "",
	    NULL, NULL);
    if (iPtr->globalNsPtr == NULL) {
	Tcl_Panic("Tcl_CreateInterp: can't create global namespace");
    }

    /*
     * Initialise the rootCallframe. It cannot be allocated on the stack, as
     * it has to be in place before TclCreateExecEnv tries to use a variable.
     */

    /* This is needed to satisfy GCC 3.3's strict aliasing rules */
    framePtr = ckalloc(sizeof(CallFrame));
    (void) Tcl_PushCallFrame(interp, (Tcl_CallFrame *) framePtr,
	    (Tcl_Namespace *) iPtr->globalNsPtr, /*isProcCallFrame*/ 0);
    framePtr->objc = 0;

    iPtr->framePtr = framePtr;
    iPtr->varFramePtr = framePtr;
    iPtr->rootFramePtr = framePtr;

    /*
     * Initialize support for code compilation and execution. We call
     * TclCreateExecEnv after initializing namespaces since it tries to
     * reference a Tcl variable (it links to the Tcl "tcl_traceExec"
     * variable).
     */

    iPtr->execEnvPtr = TclCreateExecEnv(interp, INTERP_STACK_INITIAL_SIZE);

    /*
     * TIP #219, Tcl Channel Reflection API support.
     */

    iPtr->chanMsg = NULL;

    /*
     * TIP #285, Script cancellation support.
     */

    iPtr->asyncCancelMsg = Tcl_NewObj();

    cancelInfo = ckalloc(sizeof(CancelInfo));
    cancelInfo->interp = interp;

    iPtr->asyncCancel = Tcl_AsyncCreate(CancelEvalProc, cancelInfo);
    cancelInfo->async = iPtr->asyncCancel;
    cancelInfo->result = NULL;
    cancelInfo->length = 0;

    Tcl_MutexLock(&cancelLock);
    hPtr = Tcl_CreateHashEntry(&cancelTable, iPtr, &isNew);
    Tcl_SetHashValue(hPtr, cancelInfo);
    Tcl_MutexUnlock(&cancelLock);

    /*
     * Initialize the compilation and execution statistics kept for this
     * interpreter.
     */

#ifdef TCL_COMPILE_STATS
    statsPtr = &iPtr->stats;
    statsPtr->numExecutions = 0;
    statsPtr->numCompilations = 0;
    statsPtr->numByteCodesFreed = 0;
    memset(statsPtr->instructionCount, 0,
	    sizeof(statsPtr->instructionCount));

    statsPtr->totalSrcBytes = 0.0;
    statsPtr->totalByteCodeBytes = 0.0;
    statsPtr->currentSrcBytes = 0.0;
    statsPtr->currentByteCodeBytes = 0.0;
    memset(statsPtr->srcCount, 0, sizeof(statsPtr->srcCount));
    memset(statsPtr->byteCodeCount, 0, sizeof(statsPtr->byteCodeCount));
    memset(statsPtr->lifetimeCount, 0, sizeof(statsPtr->lifetimeCount));

    statsPtr->currentInstBytes = 0.0;
    statsPtr->currentLitBytes = 0.0;
    statsPtr->currentExceptBytes = 0.0;
    statsPtr->currentAuxBytes = 0.0;
    statsPtr->currentCmdMapBytes = 0.0;

    statsPtr->numLiteralsCreated = 0;
    statsPtr->totalLitStringBytes = 0.0;
    statsPtr->currentLitStringBytes = 0.0;
    memset(statsPtr->literalCount, 0, sizeof(statsPtr->literalCount));
#endif /* TCL_COMPILE_STATS */

    /*
     * Initialize the ensemble error message rewriting support.
     */

    TclResetRewriteEnsemble(interp, 1);

    /*
     * TIP#143: Initialise the resource limit support.
     */

    TclInitLimitSupport(interp);

    /*
     * Initialise the thread-specific data ekeko. Note that the thread's alloc
     * cache was already initialised by the call to alloc the interp struct.
     */

#if defined(TCL_THREADS) && defined(USE_THREAD_ALLOC)
    iPtr->allocCache = TclpGetAllocCache();
#else
    iPtr->allocCache = NULL;
#endif
    iPtr->pendingObjDataPtr = NULL;
    iPtr->asyncReadyPtr = TclGetAsyncReadyPtr();
    iPtr->deferredCallbacks = NULL;

    /*
     * Create the core commands. Do it here, rather than calling
     * Tcl_CreateCommand, because it's faster (there's no need to check for a
     * pre-existing command by the same name). If a command has a Tcl_CmdProc
     * but no Tcl_ObjCmdProc, set the Tcl_ObjCmdProc to
     * TclInvokeStringCommand. This is an object-based wrapper function that
     * extracts strings, calls the string function, and creates an object for
     * the result. Similarly, if a command has a Tcl_ObjCmdProc but no
     * Tcl_CmdProc, set the Tcl_CmdProc to TclInvokeObjectCommand.
     */

    for (cmdInfoPtr = builtInCmds; cmdInfoPtr->name != NULL; cmdInfoPtr++) {
	if ((cmdInfoPtr->objProc == NULL)
		&& (cmdInfoPtr->compileProc == NULL)
		&& (cmdInfoPtr->nreProc == NULL)) {
	    Tcl_Panic("builtin command with NULL object command proc and a NULL compile proc");
	}

	hPtr = Tcl_CreateHashEntry(&iPtr->globalNsPtr->cmdTable,
		cmdInfoPtr->name, &isNew);
	if (isNew) {
	    cmdPtr = ckalloc(sizeof(Command));
	    cmdPtr->hPtr = hPtr;
	    cmdPtr->nsPtr = iPtr->globalNsPtr;
	    cmdPtr->refCount = 1;
	    cmdPtr->cmdEpoch = 0;
	    cmdPtr->compileProc = cmdInfoPtr->compileProc;
	    cmdPtr->proc = TclInvokeObjectCommand;
	    cmdPtr->clientData = cmdPtr;
	    cmdPtr->objProc = cmdInfoPtr->objProc;
	    cmdPtr->objClientData = NULL;
	    cmdPtr->deleteProc = NULL;
	    cmdPtr->deleteData = NULL;
	    cmdPtr->flags = 0;
            if (cmdInfoPtr->flags & CMD_COMPILES_EXPANDED) {
                cmdPtr->flags |= CMD_COMPILES_EXPANDED;
            }
	    cmdPtr->importRefPtr = NULL;
	    cmdPtr->tracePtr = NULL;
	    cmdPtr->nreProc = cmdInfoPtr->nreProc;
	    Tcl_SetHashValue(hPtr, cmdPtr);
	}
    }

    /*
     * Create the "array", "binary", "chan", "clock", "dict", "encoding",
     * "file", "info", "namespace" and "string" ensembles. Note that all these
     * commands (and their subcommands that are not present in the global
     * namespace) are wholly safe *except* for "clock", "encoding" and "file".
     */

    TclInitArrayCmd(interp);
    TclInitBinaryCmd(interp);
    TclInitChanCmd(interp);
    TclInitDictCmd(interp);
    TclInitEncodingCmd(interp);
    TclInitFileCmd(interp);
    TclInitInfoCmd(interp);
    TclInitNamespaceCmd(interp);
    TclInitStringCmd(interp);
    TclInitPrefixCmd(interp);

    /*
     * Register "clock" subcommands. These *do* go through
     * Tcl_CreateObjCommand, since they aren't in the global namespace and
     * involve ensembles.
     */

    TclClockInit(interp);

    /*
     * Register the built-in functions. This is empty now that they are
     * implemented as commands in the ::tcl::mathfunc namespace.
     */

    /*
     * Register the default [interp bgerror] handler.
     */

    Tcl_CreateObjCommand(interp, "::tcl::Bgerror",
	    TclDefaultBgErrorHandlerObjCmd, NULL, NULL);

    /*
     * Create unsupported commands for debugging bytecode and objects.
     */

    Tcl_CreateObjCommand(interp, "::tcl::unsupported::disassemble",
	    Tcl_DisassembleObjCmd, INT2PTR(0), NULL);
    Tcl_CreateObjCommand(interp, "::tcl::unsupported::getbytecode",
	    Tcl_DisassembleObjCmd, INT2PTR(1), NULL);
    Tcl_CreateObjCommand(interp, "::tcl::unsupported::representation",
	    Tcl_RepresentationCmd, NULL, NULL);

    /* Adding the bytecode assembler command */
    cmdPtr = (Command *) Tcl_NRCreateCommand(interp,
            "::tcl::unsupported::assemble", Tcl_AssembleObjCmd,
            TclNRAssembleObjCmd, NULL, NULL);
    cmdPtr->compileProc = &TclCompileAssembleCmd;

    Tcl_NRCreateCommand(interp, "::tcl::unsupported::inject", NULL,
	    NRCoroInjectObjCmd, NULL, NULL);

#ifdef USE_DTRACE
    /*
     * Register the tcl::dtrace command.
     */

    Tcl_CreateObjCommand(interp, "::tcl::dtrace", DTraceObjCmd, NULL, NULL);
#endif /* USE_DTRACE */

    /*
     * Register the builtin math functions.
     */

    mathfuncNSPtr = Tcl_CreateNamespace(interp, "::tcl::mathfunc", NULL,NULL);
    if (mathfuncNSPtr == NULL) {
	Tcl_Panic("Can't create math function namespace");
    }
#define MATH_FUNC_PREFIX_LEN 17 /* == strlen("::tcl::mathfunc::") */
    memcpy(mathFuncName, "::tcl::mathfunc::", MATH_FUNC_PREFIX_LEN);
    for (builtinFuncPtr = BuiltinFuncTable; builtinFuncPtr->name != NULL;
	    builtinFuncPtr++) {
	strcpy(mathFuncName+MATH_FUNC_PREFIX_LEN, builtinFuncPtr->name);
	Tcl_CreateObjCommand(interp, mathFuncName,
		builtinFuncPtr->objCmdProc, builtinFuncPtr->clientData, NULL);
	Tcl_Export(interp, mathfuncNSPtr, builtinFuncPtr->name, 0);
    }

    /*
     * Register the mathematical "operator" commands. [TIP #174]
     */

    mathopNSPtr = Tcl_CreateNamespace(interp, "::tcl::mathop", NULL, NULL);
    if (mathopNSPtr == NULL) {
	Tcl_Panic("can't create math operator namespace");
    }
    Tcl_Export(interp, mathopNSPtr, "*", 1);
#define MATH_OP_PREFIX_LEN 15 /* == strlen("::tcl::mathop::") */
    memcpy(mathFuncName, "::tcl::mathop::", MATH_OP_PREFIX_LEN);
    for (opcmdInfoPtr=mathOpCmds ; opcmdInfoPtr->name!=NULL ; opcmdInfoPtr++){
	TclOpCmdClientData *occdPtr = ckalloc(sizeof(TclOpCmdClientData));

	occdPtr->op = opcmdInfoPtr->name;
	occdPtr->i.numArgs = opcmdInfoPtr->i.numArgs;
	occdPtr->expected = opcmdInfoPtr->expected;
	strcpy(mathFuncName + MATH_OP_PREFIX_LEN, opcmdInfoPtr->name);
	cmdPtr = (Command *) Tcl_CreateObjCommand(interp, mathFuncName,
		opcmdInfoPtr->objProc, occdPtr, DeleteOpCmdClientData);
	if (cmdPtr == NULL) {
	    Tcl_Panic("failed to create math operator %s",
		    opcmdInfoPtr->name);
	} else if (opcmdInfoPtr->compileProc != NULL) {
	    cmdPtr->compileProc = opcmdInfoPtr->compileProc;
	}
    }

    /*
     * Do Multiple/Safe Interps Tcl init stuff
     */

    TclInterpInit(interp);
    TclSetupEnv(interp);

    /*
     * TIP #59: Make embedded configuration information available.
     */

    TclInitEmbeddedConfigurationInformation(interp);

    /*
     * TIP #440: Declare the name of the script engine to be "Tcl".
     */

    Tcl_SetVar2(interp, "tcl_platform", "engine", "Tcl",
	    TCL_GLOBAL_ONLY);

    /*
     * Compute the byte order of this machine.
     */

    order.s = 1;
    Tcl_SetVar2(interp, "tcl_platform", "byteOrder",
	    ((order.c[0] == 1) ? "littleEndian" : "bigEndian"),
	    TCL_GLOBAL_ONLY);

    Tcl_SetVar2Ex(interp, "tcl_platform", "wordSize",
	    Tcl_NewLongObj((long) sizeof(long)), TCL_GLOBAL_ONLY);

    /* TIP #291 */
    Tcl_SetVar2Ex(interp, "tcl_platform", "pointerSize",
	    Tcl_NewLongObj((long) sizeof(void *)), TCL_GLOBAL_ONLY);

    /*
     * Set up other variables such as tcl_version and tcl_library
     */

    Tcl_SetVar2(interp, "tcl_patchLevel", NULL, TCL_PATCH_LEVEL, TCL_GLOBAL_ONLY);
    Tcl_SetVar2(interp, "tcl_version", NULL, TCL_VERSION, TCL_GLOBAL_ONLY);
    TclpSetVariables(interp);

#ifdef TCL_THREADS
    /*
     * The existence of the "threaded" element of the tcl_platform array
     * indicates that this particular Tcl shell has been compiled with threads
     * turned on. Using "info exists tcl_platform(threaded)" a Tcl script can
     * introspect on the interpreter level of thread safety.
     */

    Tcl_SetVar2(interp, "tcl_platform", "threaded", "1", TCL_GLOBAL_ONLY);
#endif

    /*
     * Register Tcl's version number.
     * TIP #268: Full patchlevel instead of just major.minor
     */

    Tcl_PkgProvideEx(interp, "Tcl", TCL_PATCH_LEVEL, &tclStubs);

    if (TclTommath_Init(interp) != TCL_OK) {
	Tcl_Panic("%s", TclGetString(Tcl_GetObjResult(interp)));
    }

    if (TclOOInit(interp) != TCL_OK) {
	Tcl_Panic("%s", TclGetString(Tcl_GetObjResult(interp)));
    }

    /*
     * Only build in zlib support if we've successfully detected a library to
     * compile and link against.
     */

#ifdef HAVE_ZLIB
    if (TclZlibInit(interp) != TCL_OK) {
	Tcl_Panic("%s", TclGetString(Tcl_GetObjResult(interp)));
    }
#endif

    TOP_CB(iPtr) = NULL;
    return interp;
}

static void
DeleteOpCmdClientData(
    ClientData clientData)
{
    TclOpCmdClientData *occdPtr = clientData;

    ckfree(occdPtr);
}

/*
 *----------------------------------------------------------------------
 *
 * TclHideUnsafeCommands --
 *
 *	Hides base commands that are not marked as safe from this interpreter.
 *
 * Results:
 *	TCL_OK if it succeeds, TCL_ERROR else.
 *
 * Side effects:
 *	Hides functionality in an interpreter.
 *
 *----------------------------------------------------------------------
 */

int
TclHideUnsafeCommands(
    Tcl_Interp *interp)		/* Hide commands in this interpreter. */
{
    register const CmdInfo *cmdInfoPtr;

    if (interp == NULL) {
	return TCL_ERROR;
    }
    for (cmdInfoPtr = builtInCmds; cmdInfoPtr->name != NULL; cmdInfoPtr++) {
	if (!(cmdInfoPtr->flags & CMD_IS_SAFE)) {
	    Tcl_HideCommand(interp, cmdInfoPtr->name, cmdInfoPtr->name);
	}
    }
    TclMakeEncodingCommandSafe(interp); /* Ugh! */
    TclMakeFileCommandSafe(interp);     /* Ugh! */
    return TCL_OK;
}

/*
 *--------------------------------------------------------------
 *
 * Tcl_CallWhenDeleted --
 *
 *	Arrange for a function to be called before a given interpreter is
 *	deleted. The function is called as soon as Tcl_DeleteInterp is called;
 *	if Tcl_CallWhenDeleted is called on an interpreter that has already
 *	been deleted, the function will be called when the last Tcl_Release is
 *	done on the interpreter.
 *
 * Results:
 *	None.
 *
 * Side effects:
 *	When Tcl_DeleteInterp is invoked to delete interp, proc will be
 *	invoked. See the manual entry for details.
 *
 *--------------------------------------------------------------
 */

void
Tcl_CallWhenDeleted(
    Tcl_Interp *interp,		/* Interpreter to watch. */
    Tcl_InterpDeleteProc *proc,	/* Function to call when interpreter is about
				 * to be deleted. */
    ClientData clientData)	/* One-word value to pass to proc. */
{
    Interp *iPtr = (Interp *) interp;
    static Tcl_ThreadDataKey assocDataCounterKey;
    int *assocDataCounterPtr =
	    Tcl_GetThreadData(&assocDataCounterKey, sizeof(int));
    int isNew;
    char buffer[32 + TCL_INTEGER_SPACE];
    AssocData *dPtr = ckalloc(sizeof(AssocData));
    Tcl_HashEntry *hPtr;

    sprintf(buffer, "Assoc Data Key #%d", *assocDataCounterPtr);
    (*assocDataCounterPtr)++;

    if (iPtr->assocData == NULL) {
	iPtr->assocData = ckalloc(sizeof(Tcl_HashTable));
	Tcl_InitHashTable(iPtr->assocData, TCL_STRING_KEYS);
    }
    hPtr = Tcl_CreateHashEntry(iPtr->assocData, buffer, &isNew);
    dPtr->proc = proc;
    dPtr->clientData = clientData;
    Tcl_SetHashValue(hPtr, dPtr);
}

/*
 *--------------------------------------------------------------
 *
 * Tcl_DontCallWhenDeleted --
 *
 *	Cancel the arrangement for a function to be called when a given
 *	interpreter is deleted.
 *
 * Results:
 *	None.
 *
 * Side effects:
 *	If proc and clientData were previously registered as a callback via
 *	Tcl_CallWhenDeleted, they are unregistered. If they weren't previously
 *	registered then nothing happens.
 *
 *--------------------------------------------------------------
 */

void
Tcl_DontCallWhenDeleted(
    Tcl_Interp *interp,		/* Interpreter to watch. */
    Tcl_InterpDeleteProc *proc,	/* Function to call when interpreter is about
				 * to be deleted. */
    ClientData clientData)	/* One-word value to pass to proc. */
{
    Interp *iPtr = (Interp *) interp;
    Tcl_HashTable *hTablePtr;
    Tcl_HashSearch hSearch;
    Tcl_HashEntry *hPtr;
    AssocData *dPtr;

    hTablePtr = iPtr->assocData;
    if (hTablePtr == NULL) {
	return;
    }
    for (hPtr = Tcl_FirstHashEntry(hTablePtr, &hSearch); hPtr != NULL;
	    hPtr = Tcl_NextHashEntry(&hSearch)) {
	dPtr = Tcl_GetHashValue(hPtr);
	if ((dPtr->proc == proc) && (dPtr->clientData == clientData)) {
	    ckfree(dPtr);
	    Tcl_DeleteHashEntry(hPtr);
	    return;
	}
    }
}

/*
 *----------------------------------------------------------------------
 *
 * Tcl_SetAssocData --
 *
 *	Creates a named association between user-specified data, a delete
 *	function and this interpreter. If the association already exists the
 *	data is overwritten with the new data. The delete function will be
 *	invoked when the interpreter is deleted.
 *
 * Results:
 *	None.
 *
 * Side effects:
 *	Sets the associated data, creates the association if needed.
 *
 *----------------------------------------------------------------------
 */

void
Tcl_SetAssocData(
    Tcl_Interp *interp,		/* Interpreter to associate with. */
    const char *name,		/* Name for association. */
    Tcl_InterpDeleteProc *proc,	/* Proc to call when interpreter is about to
				 * be deleted. */
    ClientData clientData)	/* One-word value to pass to proc. */
{
    Interp *iPtr = (Interp *) interp;
    AssocData *dPtr;
    Tcl_HashEntry *hPtr;
    int isNew;

    if (iPtr->assocData == NULL) {
	iPtr->assocData = ckalloc(sizeof(Tcl_HashTable));
	Tcl_InitHashTable(iPtr->assocData, TCL_STRING_KEYS);
    }
    hPtr = Tcl_CreateHashEntry(iPtr->assocData, name, &isNew);
    if (isNew == 0) {
	dPtr = Tcl_GetHashValue(hPtr);
    } else {
	dPtr = ckalloc(sizeof(AssocData));
    }
    dPtr->proc = proc;
    dPtr->clientData = clientData;

    Tcl_SetHashValue(hPtr, dPtr);
}

/*
 *----------------------------------------------------------------------
 *
 * Tcl_DeleteAssocData --
 *
 *	Deletes a named association of user-specified data with the specified
 *	interpreter.
 *
 * Results:
 *	None.
 *
 * Side effects:
 *	Deletes the association.
 *
 *----------------------------------------------------------------------
 */

void
Tcl_DeleteAssocData(
    Tcl_Interp *interp,		/* Interpreter to associate with. */
    const char *name)		/* Name of association. */
{
    Interp *iPtr = (Interp *) interp;
    AssocData *dPtr;
    Tcl_HashEntry *hPtr;

    if (iPtr->assocData == NULL) {
	return;
    }
    hPtr = Tcl_FindHashEntry(iPtr->assocData, name);
    if (hPtr == NULL) {
	return;
    }
    dPtr = Tcl_GetHashValue(hPtr);
    if (dPtr->proc != NULL) {
	dPtr->proc(dPtr->clientData, interp);
    }
    ckfree(dPtr);
    Tcl_DeleteHashEntry(hPtr);
}

/*
 *----------------------------------------------------------------------
 *
 * Tcl_GetAssocData --
 *
 *	Returns the client data associated with this name in the specified
 *	interpreter.
 *
 * Results:
 *	The client data in the AssocData record denoted by the named
 *	association, or NULL.
 *
 * Side effects:
 *	None.
 *
 *----------------------------------------------------------------------
 */

ClientData
Tcl_GetAssocData(
    Tcl_Interp *interp,		/* Interpreter associated with. */
    const char *name,		/* Name of association. */
    Tcl_InterpDeleteProc **procPtr)
				/* Pointer to place to store address of
				 * current deletion callback. */
{
    Interp *iPtr = (Interp *) interp;
    AssocData *dPtr;
    Tcl_HashEntry *hPtr;

    if (iPtr->assocData == NULL) {
	return NULL;
    }
    hPtr = Tcl_FindHashEntry(iPtr->assocData, name);
    if (hPtr == NULL) {
	return NULL;
    }
    dPtr = Tcl_GetHashValue(hPtr);
    if (procPtr != NULL) {
	*procPtr = dPtr->proc;
    }
    return dPtr->clientData;
}

/*
 *----------------------------------------------------------------------
 *
 * Tcl_InterpDeleted --
 *
 *	Returns nonzero if the interpreter has been deleted with a call to
 *	Tcl_DeleteInterp.
 *
 * Results:
 *	Nonzero if the interpreter is deleted, zero otherwise.
 *
 * Side effects:
 *	None.
 *
 *----------------------------------------------------------------------
 */

int
Tcl_InterpDeleted(
    Tcl_Interp *interp)
{
    return (((Interp *) interp)->flags & DELETED) ? 1 : 0;
}

/*
 *----------------------------------------------------------------------
 *
 * Tcl_DeleteInterp --
 *
 *	Ensures that the interpreter will be deleted eventually. If there are
 *	no Tcl_Preserve calls in effect for this interpreter, it is deleted
 *	immediately, otherwise the interpreter is deleted when the last
 *	Tcl_Preserve is matched by a call to Tcl_Release. In either case, the
 *	function runs the currently registered deletion callbacks.
 *
 * Results:
 *	None.
 *
 * Side effects:
 *	The interpreter is marked as deleted. The caller may still use it
 *	safely if there are calls to Tcl_Preserve in effect for the
 *	interpreter, but further calls to Tcl_Eval etc in this interpreter
 *	will fail.
 *
 *----------------------------------------------------------------------
 */

void
Tcl_DeleteInterp(
    Tcl_Interp *interp)		/* Token for command interpreter (returned by
				 * a previous call to Tcl_CreateInterp). */
{
    Interp *iPtr = (Interp *) interp;

    /*
     * If the interpreter has already been marked deleted, just punt.
     */

    if (iPtr->flags & DELETED) {
	return;
    }

    /*
     * Mark the interpreter as deleted. No further evals will be allowed.
     * Increase the compileEpoch as a signal to compiled bytecodes.
     */

    iPtr->flags |= DELETED;
    iPtr->compileEpoch++;

    /*
     * Ensure that the interpreter is eventually deleted.
     */

    Tcl_EventuallyFree(interp, (Tcl_FreeProc *) DeleteInterpProc);
}

/*
 *----------------------------------------------------------------------
 *
 * DeleteInterpProc --
 *
 *	Helper function to delete an interpreter. This function is called when
 *	the last call to Tcl_Preserve on this interpreter is matched by a call
 *	to Tcl_Release. The function cleans up all resources used in the
 *	interpreter and calls all currently registered interpreter deletion
 *	callbacks.
 *
 * Results:
 *	None.
 *
 * Side effects:
 *	Whatever the interpreter deletion callbacks do. Frees resources used
 *	by the interpreter.
 *
 *----------------------------------------------------------------------
 */

static void
DeleteInterpProc(
    Tcl_Interp *interp)		/* Interpreter to delete. */
{
    Interp *iPtr = (Interp *) interp;
    Tcl_HashEntry *hPtr;
    Tcl_HashSearch search;
    Tcl_HashTable *hTablePtr;
    ResolverScheme *resPtr, *nextResPtr;
    int i;

    /*
     * Punt if there is an error in the Tcl_Release/Tcl_Preserve matchup,
	 * unless we are exiting.
     */

    if ((iPtr->numLevels > 0) && !TclInExit()) {
	Tcl_Panic("DeleteInterpProc called with active evals");
    }

    /*
     * The interpreter should already be marked deleted; otherwise how did we
     * get here?
     */

    if (!(iPtr->flags & DELETED)) {
	Tcl_Panic("DeleteInterpProc called on interpreter not marked deleted");
    }

    /*
     * TIP #219, Tcl Channel Reflection API. Discard a leftover state.
     */

    if (iPtr->chanMsg != NULL) {
	Tcl_DecrRefCount(iPtr->chanMsg);
	iPtr->chanMsg = NULL;
    }

    /*
     * TIP #285, Script cancellation support. Delete this interp from the
     * global hash table of CancelInfo structs.
     */

    Tcl_MutexLock(&cancelLock);
    hPtr = Tcl_FindHashEntry(&cancelTable, (char *) iPtr);
    if (hPtr != NULL) {
	CancelInfo *cancelInfo = Tcl_GetHashValue(hPtr);

	if (cancelInfo != NULL) {
	    if (cancelInfo->result != NULL) {
		ckfree(cancelInfo->result);
	    }
	    ckfree(cancelInfo);
	}

	Tcl_DeleteHashEntry(hPtr);
    }

    if (iPtr->asyncCancel != NULL) {
	Tcl_AsyncDelete(iPtr->asyncCancel);
	iPtr->asyncCancel = NULL;
    }

    if (iPtr->asyncCancelMsg != NULL) {
	Tcl_DecrRefCount(iPtr->asyncCancelMsg);
	iPtr->asyncCancelMsg = NULL;
    }
    Tcl_MutexUnlock(&cancelLock);

    /*
     * Shut down all limit handler callback scripts that call back into this
     * interpreter. Then eliminate all limit handlers for this interpreter.
     */

    TclRemoveScriptLimitCallbacks(interp);
    TclLimitRemoveAllHandlers(interp);

    /*
     * Dismantle the namespace here, before we clear the assocData. If any
     * background errors occur here, they will be deleted below.
     *
     * Dismantle the namespace after freeing the iPtr->handle so that each
     * bytecode releases its literals without caring to update the literal
     * table, as it will be freed later in this function without further use.
     */

    TclHandleFree(iPtr->handle);
    TclTeardownNamespace(iPtr->globalNsPtr);

    /*
     * Delete all the hidden commands.
     */

    hTablePtr = iPtr->hiddenCmdTablePtr;
    if (hTablePtr != NULL) {
	/*
	 * Non-pernicious deletion. The deletion callbacks will not be allowed
	 * to create any new hidden or non-hidden commands.
	 * Tcl_DeleteCommandFromToken will remove the entry from the
	 * hiddenCmdTablePtr.
	 */

	hPtr = Tcl_FirstHashEntry(hTablePtr, &search);
	for (; hPtr != NULL; hPtr = Tcl_NextHashEntry(&search)) {
	    Tcl_DeleteCommandFromToken(interp, Tcl_GetHashValue(hPtr));
	}
	Tcl_DeleteHashTable(hTablePtr);
	ckfree(hTablePtr);
    }

    /*
     * Invoke deletion callbacks; note that a callback can create new
     * callbacks, so we iterate.
     */

    while (iPtr->assocData != NULL) {
	AssocData *dPtr;

	hTablePtr = iPtr->assocData;
	iPtr->assocData = NULL;
	for (hPtr = Tcl_FirstHashEntry(hTablePtr, &search);
		hPtr != NULL;
		hPtr = Tcl_FirstHashEntry(hTablePtr, &search)) {
	    dPtr = Tcl_GetHashValue(hPtr);
	    Tcl_DeleteHashEntry(hPtr);
	    if (dPtr->proc != NULL) {
		dPtr->proc(dPtr->clientData, interp);
	    }
	    ckfree(dPtr);
	}
	Tcl_DeleteHashTable(hTablePtr);
	ckfree(hTablePtr);
    }

    /*
     * Pop the root frame pointer and finish deleting the global
     * namespace. The order is important [Bug 1658572].
     */

    if ((iPtr->framePtr != iPtr->rootFramePtr) && !TclInExit()) {
	Tcl_Panic("DeleteInterpProc: popping rootCallFrame with other frames on top");
    }
    Tcl_PopCallFrame(interp);
    ckfree(iPtr->rootFramePtr);
    iPtr->rootFramePtr = NULL;
    Tcl_DeleteNamespace((Tcl_Namespace *) iPtr->globalNsPtr);

    /*
     * Free up the result *after* deleting variables, since variable deletion
     * could have transferred ownership of the result string to Tcl.
     */

    Tcl_FreeResult(interp);
    Tcl_DecrRefCount(iPtr->objResultPtr);
    iPtr->objResultPtr = NULL;
    Tcl_DecrRefCount(iPtr->ecVar);
    if (iPtr->errorCode) {
	Tcl_DecrRefCount(iPtr->errorCode);
	iPtr->errorCode = NULL;
    }
    Tcl_DecrRefCount(iPtr->eiVar);
    if (iPtr->errorInfo) {
	Tcl_DecrRefCount(iPtr->errorInfo);
	iPtr->errorInfo = NULL;
    }
    Tcl_DecrRefCount(iPtr->errorStack);
    iPtr->errorStack = NULL;
    Tcl_DecrRefCount(iPtr->upLiteral);
    Tcl_DecrRefCount(iPtr->callLiteral);
    Tcl_DecrRefCount(iPtr->innerLiteral);
    Tcl_DecrRefCount(iPtr->innerContext);
    if (iPtr->returnOpts) {
	Tcl_DecrRefCount(iPtr->returnOpts);
    }
    TclFreePackageInfo(iPtr);
    while (iPtr->tracePtr != NULL) {
	Tcl_DeleteTrace((Tcl_Interp *) iPtr, (Tcl_Trace) iPtr->tracePtr);
    }
    if (iPtr->execEnvPtr != NULL) {
	TclDeleteExecEnv(iPtr->execEnvPtr);
    }
    if (iPtr->scriptFile) {
	Tcl_DecrRefCount(iPtr->scriptFile);
	iPtr->scriptFile = NULL;
    }
    Tcl_DecrRefCount(iPtr->emptyObjPtr);
    iPtr->emptyObjPtr = NULL;

    resPtr = iPtr->resolverPtr;
    while (resPtr) {
	nextResPtr = resPtr->nextPtr;
	ckfree(resPtr->name);
	ckfree(resPtr);
	resPtr = nextResPtr;
    }

    /*
     * Free up literal objects created for scripts compiled by the
     * interpreter.
     */

    TclDeleteLiteralTable(interp, &iPtr->literalTable);

    /*
     * TIP #280 - Release the arrays for ByteCode/Proc extension, and
     * contents.
     */

    for (hPtr = Tcl_FirstHashEntry(iPtr->linePBodyPtr, &search);
	    hPtr != NULL;
	    hPtr = Tcl_NextHashEntry(&search)) {
	CmdFrame *cfPtr = Tcl_GetHashValue(hPtr);
	Proc *procPtr = (Proc *) Tcl_GetHashKey(iPtr->linePBodyPtr, hPtr);

	procPtr->iPtr = NULL;
	if (cfPtr) {
	    if (cfPtr->type == TCL_LOCATION_SOURCE) {
		Tcl_DecrRefCount(cfPtr->data.eval.path);
	    }
	    ckfree(cfPtr->line);
	    ckfree(cfPtr);
	}
	Tcl_DeleteHashEntry(hPtr);
    }
    Tcl_DeleteHashTable(iPtr->linePBodyPtr);
    ckfree(iPtr->linePBodyPtr);
    iPtr->linePBodyPtr = NULL;

    /*
     * See also tclCompile.c, TclCleanupByteCode
     */

    for (hPtr = Tcl_FirstHashEntry(iPtr->lineBCPtr, &search);
	    hPtr != NULL;
	    hPtr = Tcl_NextHashEntry(&search)) {
	ExtCmdLoc *eclPtr = Tcl_GetHashValue(hPtr);

	if (eclPtr->type == TCL_LOCATION_SOURCE) {
	    Tcl_DecrRefCount(eclPtr->path);
	}
	for (i=0; i< eclPtr->nuloc; i++) {
	    ckfree(eclPtr->loc[i].line);
	}

	if (eclPtr->loc != NULL) {
	    ckfree(eclPtr->loc);
	}

	ckfree(eclPtr);
	Tcl_DeleteHashEntry(hPtr);
    }
    Tcl_DeleteHashTable(iPtr->lineBCPtr);
    ckfree(iPtr->lineBCPtr);
    iPtr->lineBCPtr = NULL;

    /*
     * Location stack for uplevel/eval/... scripts which were passed through
     * proc arguments. Actually we track all arguments as we do not and cannot
     * know which arguments will be used as scripts and which will not.
     */

    if (iPtr->lineLAPtr->numEntries && !TclInExit()) {
	/*
	 * When the interp goes away we have nothing on the stack, so there
	 * are no arguments, so this table has to be empty.
	 */

	Tcl_Panic("Argument location tracking table not empty");
    }

    Tcl_DeleteHashTable(iPtr->lineLAPtr);
    ckfree(iPtr->lineLAPtr);
    iPtr->lineLAPtr = NULL;

    if (iPtr->lineLABCPtr->numEntries && !TclInExit()) {
	/*
	 * When the interp goes away we have nothing on the stack, so there
	 * are no arguments, so this table has to be empty.
	 */

	Tcl_Panic("Argument location tracking table not empty");
    }

    Tcl_DeleteHashTable(iPtr->lineLABCPtr);
    ckfree(iPtr->lineLABCPtr);
    iPtr->lineLABCPtr = NULL;

    /*
     * Squelch the tables of traces on variables and searches over arrays in
     * the in the interpreter.
     */

    Tcl_DeleteHashTable(&iPtr->varTraces);
    Tcl_DeleteHashTable(&iPtr->varSearches);

    ckfree(iPtr);
}

/*
 *---------------------------------------------------------------------------
 *
 * Tcl_HideCommand --
 *
 *	Makes a command hidden so that it cannot be invoked from within an
 *	interpreter, only from within an ancestor.
 *
 * Results:
 *	A standard Tcl result; also leaves a message in the interp's result if
 *	an error occurs.
 *
 * Side effects:
 *	Removes a command from the command table and create an entry into the
 *	hidden command table under the specified token name.
 *
 *---------------------------------------------------------------------------
 */

int
Tcl_HideCommand(
    Tcl_Interp *interp,		/* Interpreter in which to hide command. */
    const char *cmdName,	/* Name of command to hide. */
    const char *hiddenCmdToken)	/* Token name of the to-be-hidden command. */
{
    Interp *iPtr = (Interp *) interp;
    Tcl_Command cmd;
    Command *cmdPtr;
    Tcl_HashTable *hiddenCmdTablePtr;
    Tcl_HashEntry *hPtr;
    int isNew;

    if (iPtr->flags & DELETED) {
	/*
	 * The interpreter is being deleted. Do not create any new structures,
	 * because it is not safe to modify the interpreter.
	 */

	return TCL_ERROR;
    }

    /*
     * Disallow hiding of commands that are currently in a namespace or
     * renaming (as part of hiding) into a namespace (because the current
     * implementation with a single global table and the needed uniqueness of
     * names cause problems with namespaces).
     *
     * We don't need to check for "::" in cmdName because the real check is on
     * the nsPtr below.
     *
     * hiddenCmdToken is just a string which is not interpreted in any way. It
     * may contain :: but the string is not interpreted as a namespace
     * qualifier command name. Thus, hiding foo::bar to foo::bar and then
     * trying to expose or invoke ::foo::bar will NOT work; but if the
     * application always uses the same strings it will get consistent
     * behaviour.
     *
     * But as we currently limit ourselves to the global namespace only for
     * the source, in order to avoid potential confusion, lets prevent "::" in
     * the token too. - dl
     */

    if (strstr(hiddenCmdToken, "::") != NULL) {
	Tcl_SetObjResult(interp, Tcl_NewStringObj(
		"cannot use namespace qualifiers in hidden command"
		" token (rename)", -1));
        Tcl_SetErrorCode(interp, "TCL", "VALUE", "HIDDENTOKEN", NULL);
	return TCL_ERROR;
    }

    /*
     * Find the command to hide. An error is returned if cmdName can't be
     * found. Look up the command only from the global namespace. Full path of
     * the command must be given if using namespaces.
     */

    cmd = Tcl_FindCommand(interp, cmdName, NULL,
	    /*flags*/ TCL_LEAVE_ERR_MSG | TCL_GLOBAL_ONLY);
    if (cmd == (Tcl_Command) NULL) {
	return TCL_ERROR;
    }
    cmdPtr = (Command *) cmd;

    /*
     * Check that the command is really in global namespace
     */

    if (cmdPtr->nsPtr != iPtr->globalNsPtr) {
	Tcl_SetObjResult(interp, Tcl_NewStringObj(
                "can only hide global namespace commands (use rename then hide)",
                -1));
        Tcl_SetErrorCode(interp, "TCL", "HIDE", "NON_GLOBAL", NULL);
	return TCL_ERROR;
    }

    /*
     * Initialize the hidden command table if necessary.
     */

    hiddenCmdTablePtr = iPtr->hiddenCmdTablePtr;
    if (hiddenCmdTablePtr == NULL) {
	hiddenCmdTablePtr = ckalloc(sizeof(Tcl_HashTable));
	Tcl_InitHashTable(hiddenCmdTablePtr, TCL_STRING_KEYS);
	iPtr->hiddenCmdTablePtr = hiddenCmdTablePtr;
    }

    /*
     * It is an error to move an exposed command to a hidden command with
     * hiddenCmdToken if a hidden command with the name hiddenCmdToken already
     * exists.
     */

    hPtr = Tcl_CreateHashEntry(hiddenCmdTablePtr, hiddenCmdToken, &isNew);
    if (!isNew) {
	Tcl_SetObjResult(interp, Tcl_ObjPrintf(
                "hidden command named \"%s\" already exists",
                hiddenCmdToken));
        Tcl_SetErrorCode(interp, "TCL", "HIDE", "ALREADY_HIDDEN", NULL);
	return TCL_ERROR;
    }

    /*
     * NB: This code is currently 'like' a rename to a specialy set apart name
     * table. Changes here and in TclRenameCommand must be kept in synch until
     * the common parts are actually factorized out.
     */

    /*
     * Remove the hash entry for the command from the interpreter command
     * table. This is like deleting the command, so bump its command epoch;
     * this invalidates any cached references that point to the command.
     */

    if (cmdPtr->hPtr != NULL) {
	Tcl_DeleteHashEntry(cmdPtr->hPtr);
	cmdPtr->hPtr = NULL;
	cmdPtr->cmdEpoch++;
    }

    /*
     * The list of command exported from the namespace might have changed.
     * However, we do not need to recompute this just yet; next time we need
     * the info will be soon enough.
     */

    TclInvalidateNsCmdLookup(cmdPtr->nsPtr);

    /*
     * Now link the hash table entry with the command structure. We ensured
     * above that the nsPtr was right.
     */

    cmdPtr->hPtr = hPtr;
    Tcl_SetHashValue(hPtr, cmdPtr);

    /*
     * If the command being hidden has a compile function, increment the
     * interpreter's compileEpoch to invalidate its compiled code. This makes
     * sure that we don't later try to execute old code compiled with
     * command-specific (i.e., inline) bytecodes for the now-hidden command.
     * This field is checked in Tcl_EvalObj and ObjInterpProc, and code whose
     * compilation epoch doesn't match is recompiled.
     */

    if (cmdPtr->compileProc != NULL) {
	iPtr->compileEpoch++;
    }
    return TCL_OK;
}

/*
 *----------------------------------------------------------------------
 *
 * Tcl_ExposeCommand --
 *
 *	Makes a previously hidden command callable from inside the interpreter
 *	instead of only by its ancestors.
 *
 * Results:
 *	A standard Tcl result. If an error occurs, a message is left in the
 *	interp's result.
 *
 * Side effects:
 *	Moves commands from one hash table to another.
 *
 *----------------------------------------------------------------------
 */

int
Tcl_ExposeCommand(
    Tcl_Interp *interp,		/* Interpreter in which to make command
				 * callable. */
    const char *hiddenCmdToken,	/* Name of hidden command. */
    const char *cmdName)	/* Name of to-be-exposed command. */
{
    Interp *iPtr = (Interp *) interp;
    Command *cmdPtr;
    Namespace *nsPtr;
    Tcl_HashEntry *hPtr;
    Tcl_HashTable *hiddenCmdTablePtr;
    int isNew;

    if (iPtr->flags & DELETED) {
	/*
	 * The interpreter is being deleted. Do not create any new structures,
	 * because it is not safe to modify the interpreter.
	 */

	return TCL_ERROR;
    }

    /*
     * Check that we have a regular name for the command (that the user is not
     * trying to do an expose and a rename (to another namespace) at the same
     * time).
     */

    if (strstr(cmdName, "::") != NULL) {
	Tcl_SetObjResult(interp, Tcl_NewStringObj(
                "cannot expose to a namespace (use expose to toplevel, then rename)",
                -1));
        Tcl_SetErrorCode(interp, "TCL", "EXPOSE", "NON_GLOBAL", NULL);
	return TCL_ERROR;
    }

    /*
     * Get the command from the hidden command table:
     */

    hPtr = NULL;
    hiddenCmdTablePtr = iPtr->hiddenCmdTablePtr;
    if (hiddenCmdTablePtr != NULL) {
	hPtr = Tcl_FindHashEntry(hiddenCmdTablePtr, hiddenCmdToken);
    }
    if (hPtr == NULL) {
	Tcl_SetObjResult(interp, Tcl_ObjPrintf(
                "unknown hidden command \"%s\"", hiddenCmdToken));
        Tcl_SetErrorCode(interp, "TCL", "LOOKUP", "HIDDENTOKEN",
                hiddenCmdToken, NULL);
	return TCL_ERROR;
    }
    cmdPtr = Tcl_GetHashValue(hPtr);

    /*
     * Check that we have a true global namespace command (enforced by
     * Tcl_HideCommand but let's double check. (If it was not, we would not
     * really know how to handle it).
     */

    if (cmdPtr->nsPtr != iPtr->globalNsPtr) {
	/*
	 * This case is theoritically impossible, we might rather Tcl_Panic
	 * than 'nicely' erroring out ?
	 */

	Tcl_SetObjResult(interp, Tcl_NewStringObj(
		"trying to expose a non-global command namespace command",
		-1));
	return TCL_ERROR;
    }

    /*
     * This is the global table.
     */

    nsPtr = cmdPtr->nsPtr;

    /*
     * It is an error to overwrite an existing exposed command as a result of
     * exposing a previously hidden command.
     */

    hPtr = Tcl_CreateHashEntry(&nsPtr->cmdTable, cmdName, &isNew);
    if (!isNew) {
	Tcl_SetObjResult(interp, Tcl_ObjPrintf(
                "exposed command \"%s\" already exists", cmdName));
        Tcl_SetErrorCode(interp, "TCL", "EXPOSE", "COMMAND_EXISTS", NULL);
	return TCL_ERROR;
    }

    /*
     * Command resolvers (per-interp, per-namespace) might have resolved to a
     * command for the given namespace scope with this command not being
     * registered with the namespace's command table. During BC compilation,
     * the so-resolved command turns into a CmdName literal. Without
     * invalidating a possible CmdName literal here explicitly, such literals
     * keep being reused while pointing to overhauled commands.
     */

    TclInvalidateCmdLiteral(interp, cmdName, nsPtr);

    /*
     * The list of command exported from the namespace might have changed.
     * However, we do not need to recompute this just yet; next time we need
     * the info will be soon enough.
     */

    TclInvalidateNsCmdLookup(nsPtr);

    /*
     * Remove the hash entry for the command from the interpreter hidden
     * command table.
     */

    if (cmdPtr->hPtr != NULL) {
	Tcl_DeleteHashEntry(cmdPtr->hPtr);
	cmdPtr->hPtr = NULL;
    }

    /*
     * Now link the hash table entry with the command structure. This is like
     * creating a new command, so deal with any shadowing of commands in the
     * global namespace.
     */

    cmdPtr->hPtr = hPtr;

    Tcl_SetHashValue(hPtr, cmdPtr);

    /*
     * Not needed as we are only in the global namespace (but would be needed
     * again if we supported namespace command hiding)
     *
     * TclResetShadowedCmdRefs(interp, cmdPtr);
     */

    /*
     * If the command being exposed has a compile function, increment
     * interpreter's compileEpoch to invalidate its compiled code. This makes
     * sure that we don't later try to execute old code compiled assuming the
     * command is hidden. This field is checked in Tcl_EvalObj and
     * ObjInterpProc, and code whose compilation epoch doesn't match is
     * recompiled.
     */

    if (cmdPtr->compileProc != NULL) {
	iPtr->compileEpoch++;
    }
    return TCL_OK;
}

/*
 *----------------------------------------------------------------------
 *
 * Tcl_CreateCommand --
 *
 *	Define a new command in a command table.
 *
 * Results:
 *	The return value is a token for the command, which can be used in
 *	future calls to Tcl_GetCommandName.
 *
 * Side effects:
 *	If a command named cmdName already exists for interp, it is deleted.
 *	In the future, when cmdName is seen as the name of a command by
 *	Tcl_Eval, proc will be called. To support the bytecode interpreter,
 *	the command is created with a wrapper Tcl_ObjCmdProc
 *	(TclInvokeStringCommand) that eventially calls proc. When the command
 *	is deleted from the table, deleteProc will be called. See the manual
 *	entry for details on the calling sequence.
 *
 *----------------------------------------------------------------------
 */

Tcl_Command
Tcl_CreateCommand(
    Tcl_Interp *interp,		/* Token for command interpreter returned by a
				 * previous call to Tcl_CreateInterp. */
    const char *cmdName,	/* Name of command. If it contains namespace
				 * qualifiers, the new command is put in the
				 * specified namespace; otherwise it is put in
				 * the global namespace. */
    Tcl_CmdProc *proc,		/* Function to associate with cmdName. */
    ClientData clientData,	/* Arbitrary value passed to string proc. */
    Tcl_CmdDeleteProc *deleteProc)
				/* If not NULL, gives a function to call when
				 * this command is deleted. */
{
    Interp *iPtr = (Interp *) interp;
    ImportRef *oldRefPtr = NULL;
    Namespace *nsPtr;
    Command *cmdPtr;
    Tcl_HashEntry *hPtr;
    const char *tail;
    int isNew = 0, deleted = 0;
    ImportedCmdData *dataPtr;

    if (iPtr->flags & DELETED) {
	/*
	 * The interpreter is being deleted. Don't create any new commands;
	 * it's not safe to muck with the interpreter anymore.
	 */

	return (Tcl_Command) NULL;
    }

    /*
     * If the command name we seek to create already exists, we need to
     * delete that first.  That can be tricky in the presence of traces.
     * Loop until we no longer find an existing command in the way, or
     * until we've deleted one command and that didn't finish the job.
     */

    while (1) {
        /*
         * Determine where the command should reside. If its name contains
         * namespace qualifiers, we put it in the specified namespace;
	 * otherwise, we always put it in the global namespace.
         */

        if (strstr(cmdName, "::") != NULL) {
	    Namespace *dummy1, *dummy2;

	    TclGetNamespaceForQualName(interp, cmdName, NULL,
		    TCL_CREATE_NS_IF_UNKNOWN, &nsPtr, &dummy1, &dummy2, &tail);
	    if ((nsPtr == NULL) || (tail == NULL)) {
	        return (Tcl_Command) NULL;
	    }
        } else {
	    nsPtr = iPtr->globalNsPtr;
	    tail = cmdName;
        }

        hPtr = Tcl_CreateHashEntry(&nsPtr->cmdTable, tail, &isNew);

	if (isNew || deleted) {
	    /*
	     * isNew - No conflict with existing command.
	     * deleted - We've already deleted a conflicting command
	     */
	    break;
	}

	/* An existing command conflicts. Try to delete it.. */
	cmdPtr = Tcl_GetHashValue(hPtr);

	/*
	 * Be careful to preserve
	 * any existing import links so we can restore them down below. That
	 * way, you can redefine a command and its import status will remain
	 * intact.
	 */

	cmdPtr->refCount++;
	if (cmdPtr->importRefPtr) {
	    cmdPtr->flags |= CMD_REDEF_IN_PROGRESS;
	}

	Tcl_DeleteCommandFromToken(interp, (Tcl_Command) cmdPtr);

	if (cmdPtr->flags & CMD_REDEF_IN_PROGRESS) {
	    oldRefPtr = cmdPtr->importRefPtr;
	    cmdPtr->importRefPtr = NULL;
	}
	TclCleanupCommandMacro(cmdPtr);
	deleted = 1;
    }

    if (!isNew) {
	/*
	 * If the deletion callback recreated the command, just throw away
	 * the new command (if we try to delete it again, we could get
	 * stuck in an infinite loop).
	 */

	ckfree(Tcl_GetHashValue(hPtr));
    }

    if (!deleted) {

	/*
	 * Command resolvers (per-interp, per-namespace) might have resolved
	 * to a command for the given namespace scope with this command not
	 * being registered with the namespace's command table. During BC
	 * compilation, the so-resolved command turns into a CmdName literal.
	 * Without invalidating a possible CmdName literal here explicitly,
	 * such literals keep being reused while pointing to overhauled
	 * commands.
	 */

	TclInvalidateCmdLiteral(interp, tail, nsPtr);

	/*
	 * The list of command exported from the namespace might have changed.
	 * However, we do not need to recompute this just yet; next time we
	 * need the info will be soon enough.
	 */

	TclInvalidateNsCmdLookup(nsPtr);
	TclInvalidateNsPath(nsPtr);
    }
    cmdPtr = ckalloc(sizeof(Command));
    Tcl_SetHashValue(hPtr, cmdPtr);
    cmdPtr->hPtr = hPtr;
    cmdPtr->nsPtr = nsPtr;
    cmdPtr->refCount = 1;
    cmdPtr->cmdEpoch = 0;
    cmdPtr->compileProc = NULL;
    cmdPtr->objProc = TclInvokeStringCommand;
    cmdPtr->objClientData = cmdPtr;
    cmdPtr->proc = proc;
    cmdPtr->clientData = clientData;
    cmdPtr->deleteProc = deleteProc;
    cmdPtr->deleteData = clientData;
    cmdPtr->flags = 0;
    cmdPtr->importRefPtr = NULL;
    cmdPtr->tracePtr = NULL;
    cmdPtr->nreProc = NULL;

    /*
     * Plug in any existing import references found above. Be sure to update
     * all of these references to point to the new command.
     */

    if (oldRefPtr != NULL) {
	cmdPtr->importRefPtr = oldRefPtr;
	while (oldRefPtr != NULL) {
	    Command *refCmdPtr = oldRefPtr->importedCmdPtr;
	    dataPtr = refCmdPtr->objClientData;
	    dataPtr->realCmdPtr = cmdPtr;
	    oldRefPtr = oldRefPtr->nextPtr;
	}
    }

    /*
     * We just created a command, so in its namespace and all of its parent
     * namespaces, it may shadow global commands with the same name. If any
     * shadowed commands are found, invalidate all cached command references
     * in the affected namespaces.
     */

    TclResetShadowedCmdRefs(interp, cmdPtr);
    return (Tcl_Command) cmdPtr;
}

/*
 *----------------------------------------------------------------------
 *
 * Tcl_CreateObjCommand --
 *
 *	Define a new object-based command in a command table.
 *
 * Results:
 *	The return value is a token for the command, which can be used in
 *	future calls to Tcl_GetCommandName.
 *
 * Side effects:
 *	If a command named "cmdName" already exists for interp, it is
 *	first deleted.  Then the new command is created from the arguments.
 *	[***] (See below for exception).
 *
 *	In the future, during bytecode evaluation when "cmdName" is seen as
 *	the name of a command by Tcl_EvalObj or Tcl_Eval, the object-based
 *	Tcl_ObjCmdProc proc will be called. When the command is deleted from
 *	the table, deleteProc will be called. See the manual entry for details
 *	on the calling sequence.
 *
 *----------------------------------------------------------------------
 */

Tcl_Command
Tcl_CreateObjCommand(
    Tcl_Interp *interp,		/* Token for command interpreter (returned by
				 * previous call to Tcl_CreateInterp). */
    const char *cmdName,	/* Name of command. If it contains namespace
				 * qualifiers, the new command is put in the
				 * specified namespace; otherwise it is put in
				 * the global namespace. */
    Tcl_ObjCmdProc *proc,	/* Object-based function to associate with
				 * name. */
    ClientData clientData,	/* Arbitrary value to pass to object
				 * function. */
    Tcl_CmdDeleteProc *deleteProc
				/* If not NULL, gives a function to call when
				 * this command is deleted. */
)
{
    Interp *iPtr = (Interp *) interp;
    Namespace *nsPtr;
    const char *tail;

    if (iPtr->flags & DELETED) {
	/*
	 * The interpreter is being deleted. Don't create any new commands;
	 * it's not safe to muck with the interpreter anymore.
	 */
	return (Tcl_Command) NULL;
    }

    /*
     * Determine where the command should reside. If its name contains
     * namespace qualifiers, we put it in the specified namespace;
     * otherwise, we always put it in the global namespace.
     */

    if (strstr(cmdName, "::") != NULL) {
	Namespace *dummy1, *dummy2;

	TclGetNamespaceForQualName(interp, cmdName, NULL,
	    TCL_CREATE_NS_IF_UNKNOWN, &nsPtr, &dummy1, &dummy2, &tail);
	if ((nsPtr == NULL) || (tail == NULL)) {
	    return (Tcl_Command) NULL;
	}
    } else {
	nsPtr = iPtr->globalNsPtr;
	tail = cmdName;
    }

    return TclCreateObjCommandInNs(interp, tail, (Tcl_Namespace *) nsPtr,
	proc, clientData, deleteProc);
}

Tcl_Command
TclCreateObjCommandInNs (
    Tcl_Interp *interp,
    const char *cmdName,	/* Name of command, without any namespace components */
    Tcl_Namespace *namespace,   /* The namespace to create the command in */
    Tcl_ObjCmdProc *proc,	/* Object-based function to associate with
				 * name. */
    ClientData clientData,	/* Arbitrary value to pass to object
				 * function. */
    Tcl_CmdDeleteProc *deleteProc
				/* If not NULL, gives a function to call when
				 * this command is deleted. */
) {
    int deleted = 0, isNew = 0;
    Command *cmdPtr;
    ImportRef *oldRefPtr = NULL;
    ImportedCmdData *dataPtr;
    Tcl_HashEntry *hPtr;
    Namespace *nsPtr = (Namespace *) namespace;
    /*
     * If the command name we seek to create already exists, we need to
     * delete that first.  That can be tricky in the presence of traces.
     * Loop until we no longer find an existing command in the way, or
     * until we've deleted one command and that didn't finish the job.
     */
    while (1) {
	hPtr = Tcl_CreateHashEntry(&nsPtr->cmdTable, cmdName, &isNew);

	if (isNew || deleted) {
	    /*
	     * isNew - No conflict with existing command.
	     * deleted - We've already deleted a conflicting command
	     */
	    break;
	}


	/* An existing command conflicts. Try to delete it.. */
	cmdPtr = Tcl_GetHashValue(hPtr);

	/*
	 * [***] This is wrong.  See Tcl Bug a16752c252.
	 * However, this buggy behavior is kept under particular
	 * circumstances to accommodate deployed binaries of the
	 * "tclcompiler" program. http://sourceforge.net/projects/tclpro/
	 * that crash if the bug is fixed.
	 */

	if (cmdPtr->objProc == TclInvokeStringCommand
		&& cmdPtr->clientData == clientData
		&& cmdPtr->deleteData == clientData
		&& cmdPtr->deleteProc == deleteProc) {
	    cmdPtr->objProc = proc;
	    cmdPtr->objClientData = clientData;
	    return (Tcl_Command) cmdPtr;
	}

	/*
	 * Otherwise, we delete the old command. Be careful to preserve any
	 * existing import links so we can restore them down below. That way,
	 * you can redefine a command and its import status will remain
	 * intact.
	 */

	cmdPtr->refCount++;
	if (cmdPtr->importRefPtr) {
	    cmdPtr->flags |= CMD_REDEF_IN_PROGRESS;
	}

	/* Make sure namespace doesn't get deallocated. */
	cmdPtr->nsPtr->refCount++;

	Tcl_DeleteCommandFromToken(interp, (Tcl_Command) cmdPtr);
	nsPtr = (Namespace *) TclEnsureNamespace(interp,
	    (Tcl_Namespace *)cmdPtr->nsPtr);
	TclNsDecrRefCount(cmdPtr->nsPtr);

	if (cmdPtr->flags & CMD_REDEF_IN_PROGRESS) {
	    oldRefPtr = cmdPtr->importRefPtr;
	    cmdPtr->importRefPtr = NULL;
	}
	TclCleanupCommandMacro(cmdPtr);
	deleted = 1;
    }
    if (!isNew) {
	/*
	 * If the deletion callback recreated the command, just throw away
	 * the new command (if we try to delete it again, we could get
	 * stuck in an infinite loop).
	 */

	ckfree(Tcl_GetHashValue(hPtr));
    }

    if (!deleted) {
	/*
	 * Command resolvers (per-interp, per-namespace) might have resolved
	 * to a command for the given namespace scope with this command not
	 * being registered with the namespace's command table. During BC
	 * compilation, the so-resolved command turns into a CmdName literal.
	 * Without invalidating a possible CmdName literal here explicitly,
	 * such literals keep being reused while pointing to overhauled
	 * commands.
	 */

	TclInvalidateCmdLiteral(interp, cmdName, nsPtr);

	/*
	 * The list of command exported from the namespace might have changed.
	 * However, we do not need to recompute this just yet; next time we
	 * need the info will be soon enough.
	 */

	TclInvalidateNsCmdLookup(nsPtr);
	TclInvalidateNsPath(nsPtr);
    }
    cmdPtr = ckalloc(sizeof(Command));
    Tcl_SetHashValue(hPtr, cmdPtr);
    cmdPtr->hPtr = hPtr;
    cmdPtr->nsPtr = nsPtr;
    cmdPtr->refCount = 1;
    cmdPtr->cmdEpoch = 0;
    cmdPtr->compileProc = NULL;
    cmdPtr->objProc = proc;
    cmdPtr->objClientData = clientData;
    cmdPtr->proc = TclInvokeObjectCommand;
    cmdPtr->clientData = cmdPtr;
    cmdPtr->deleteProc = deleteProc;
    cmdPtr->deleteData = clientData;
    cmdPtr->flags = 0;
    cmdPtr->importRefPtr = NULL;
    cmdPtr->tracePtr = NULL;
    cmdPtr->nreProc = NULL;

    /*
     * Plug in any existing import references found above. Be sure to update
     * all of these references to point to the new command.
     */

    if (oldRefPtr != NULL) {
	cmdPtr->importRefPtr = oldRefPtr;
	while (oldRefPtr != NULL) {
	    Command *refCmdPtr = oldRefPtr->importedCmdPtr;
	    dataPtr = refCmdPtr->objClientData;
	    dataPtr->realCmdPtr = cmdPtr;
	    oldRefPtr = oldRefPtr->nextPtr;
	}
    }

    /*
     * We just created a command, so in its namespace and all of its parent
     * namespaces, it may shadow global commands with the same name. If any
     * shadowed commands are found, invalidate all cached command references
     * in the affected namespaces.
     */

    TclResetShadowedCmdRefs(interp, cmdPtr);
    return (Tcl_Command) cmdPtr;
}

/*
 *----------------------------------------------------------------------
 *
 * TclInvokeStringCommand --
 *
 *	"Wrapper" Tcl_ObjCmdProc used to call an existing string-based
 *	Tcl_CmdProc if no object-based function exists for a command. A
 *	pointer to this function is stored as the Tcl_ObjCmdProc in a Command
 *	structure. It simply turns around and calls the string Tcl_CmdProc in
 *	the Command structure.
 *
 * Results:
 *	A standard Tcl object result value.
 *
 * Side effects:
 *	Besides those side effects of the called Tcl_CmdProc,
 *	TclInvokeStringCommand allocates and frees storage.
 *
 *----------------------------------------------------------------------
 */

int
TclInvokeStringCommand(
    ClientData clientData,	/* Points to command's Command structure. */
    Tcl_Interp *interp,		/* Current interpreter. */
    register int objc,		/* Number of arguments. */
    Tcl_Obj *const objv[])	/* Argument objects. */
{
    Command *cmdPtr = clientData;
    int i, result;
    const char **argv =
	    TclStackAlloc(interp, (unsigned)(objc + 1) * sizeof(char *));

    for (i = 0; i < objc; i++) {
	argv[i] = TclGetString(objv[i]);
    }
    argv[objc] = 0;

    /*
     * Invoke the command's string-based Tcl_CmdProc.
     */

    result = cmdPtr->proc(cmdPtr->clientData, interp, objc, argv);

    TclStackFree(interp, (void *) argv);
    return result;
}

/*
 *----------------------------------------------------------------------
 *
 * TclInvokeObjectCommand --
 *
 *	"Wrapper" Tcl_CmdProc used to call an existing object-based
 *	Tcl_ObjCmdProc if no string-based function exists for a command. A
 *	pointer to this function is stored as the Tcl_CmdProc in a Command
 *	structure. It simply turns around and calls the object Tcl_ObjCmdProc
 *	in the Command structure.
 *
 * Results:
 *	A standard Tcl result value.
 *
 * Side effects:
 *	Besides those side effects of the called Tcl_ObjCmdProc,
 *	TclInvokeObjectCommand allocates and frees storage.
 *
 *----------------------------------------------------------------------
 */

int
TclInvokeObjectCommand(
    ClientData clientData,	/* Points to command's Command structure. */
    Tcl_Interp *interp,		/* Current interpreter. */
    int argc,			/* Number of arguments. */
    register const char **argv)	/* Argument strings. */
{
    Command *cmdPtr = clientData;
    Tcl_Obj *objPtr;
    int i, length, result;
    Tcl_Obj **objv =
	    TclStackAlloc(interp, (unsigned)(argc * sizeof(Tcl_Obj *)));

    for (i = 0; i < argc; i++) {
	length = strlen(argv[i]);
	TclNewStringObj(objPtr, argv[i], length);
	Tcl_IncrRefCount(objPtr);
	objv[i] = objPtr;
    }

    /*
     * Invoke the command's object-based Tcl_ObjCmdProc.
     */

    if (cmdPtr->objProc != NULL) {
	result = cmdPtr->objProc(cmdPtr->objClientData, interp, argc, objv);
    } else {
	result = Tcl_NRCallObjProc(interp, cmdPtr->nreProc,
		cmdPtr->objClientData, argc, objv);
    }

    /*
     * Decrement the ref counts for the argument objects created above, then
     * free the objv array if malloc'ed storage was used.
     */

    for (i = 0; i < argc; i++) {
	objPtr = objv[i];
	Tcl_DecrRefCount(objPtr);
    }
    TclStackFree(interp, objv);
    return result;
}

/*
 *----------------------------------------------------------------------
 *
 * TclRenameCommand --
 *
 *	Called to give an existing Tcl command a different name. Both the old
 *	command name and the new command name can have "::" namespace
 *	qualifiers. If the new command has a different namespace context, the
 *	command will be moved to that namespace and will execute in the
 *	context of that new namespace.
 *
 *	If the new command name is NULL or the null string, the command is
 *	deleted.
 *
 * Results:
 *	Returns TCL_OK if successful, and TCL_ERROR if anything goes wrong.
 *
 * Side effects:
 *	If anything goes wrong, an error message is returned in the
 *	interpreter's result object.
 *
 *----------------------------------------------------------------------
 */

int
TclRenameCommand(
    Tcl_Interp *interp,		/* Current interpreter. */
    const char *oldName,	/* Existing command name. */
    const char *newName)	/* New command name. */
{
    Interp *iPtr = (Interp *) interp;
    const char *newTail;
    Namespace *cmdNsPtr, *newNsPtr, *dummy1, *dummy2;
    Tcl_Command cmd;
    Command *cmdPtr;
    Tcl_HashEntry *hPtr, *oldHPtr;
    int isNew, result;
    Tcl_Obj *oldFullName;
    Tcl_DString newFullName;

    /*
     * Find the existing command. An error is returned if cmdName can't be
     * found.
     */

    cmd = Tcl_FindCommand(interp, oldName, NULL, /*flags*/ 0);
    cmdPtr = (Command *) cmd;
    if (cmdPtr == NULL) {
	Tcl_SetObjResult(interp, Tcl_ObjPrintf(
                "can't %s \"%s\": command doesn't exist",
		((newName == NULL)||(*newName == '\0'))? "delete":"rename",
		oldName));
        Tcl_SetErrorCode(interp, "TCL", "LOOKUP", "COMMAND", oldName, NULL);
	return TCL_ERROR;
    }

    /*
     * If the new command name is NULL or empty, delete the command. Do this
     * with Tcl_DeleteCommandFromToken, since we already have the command.
     */

    if ((newName == NULL) || (*newName == '\0')) {
	Tcl_DeleteCommandFromToken(interp, cmd);
	return TCL_OK;
    }

    cmdNsPtr = cmdPtr->nsPtr;
    oldFullName = Tcl_NewObj();
    Tcl_IncrRefCount(oldFullName);
    Tcl_GetCommandFullName(interp, cmd, oldFullName);

    /*
     * Make sure that the destination command does not already exist. The
     * rename operation is like creating a command, so we should automatically
     * create the containing namespaces just like Tcl_CreateCommand would.
     */

    TclGetNamespaceForQualName(interp, newName, NULL,
	    TCL_CREATE_NS_IF_UNKNOWN, &newNsPtr, &dummy1, &dummy2, &newTail);

    if ((newNsPtr == NULL) || (newTail == NULL)) {
	Tcl_SetObjResult(interp, Tcl_ObjPrintf(
                "can't rename to \"%s\": bad command name", newName));
        Tcl_SetErrorCode(interp, "TCL", "VALUE", "COMMAND", NULL);
	result = TCL_ERROR;
	goto done;
    }
    if (Tcl_FindHashEntry(&newNsPtr->cmdTable, newTail) != NULL) {
	Tcl_SetObjResult(interp, Tcl_ObjPrintf(
                "can't rename to \"%s\": command already exists", newName));
        Tcl_SetErrorCode(interp, "TCL", "OPERATION", "RENAME",
                "TARGET_EXISTS", NULL);
	result = TCL_ERROR;
	goto done;
    }

    /*
     * Warning: any changes done in the code here are likely to be needed in
     * Tcl_HideCommand code too (until the common parts are extracted out).
     * - dl
     */

    /*
     * Put the command in the new namespace so we can check for an alias loop.
     * Since we are adding a new command to a namespace, we must handle any
     * shadowing of the global commands that this might create.
     */

    oldHPtr = cmdPtr->hPtr;
    hPtr = Tcl_CreateHashEntry(&newNsPtr->cmdTable, newTail, &isNew);
    Tcl_SetHashValue(hPtr, cmdPtr);
    cmdPtr->hPtr = hPtr;
    cmdPtr->nsPtr = newNsPtr;
    TclResetShadowedCmdRefs(interp, cmdPtr);

    /*
     * Now check for an alias loop. If we detect one, put everything back the
     * way it was and report the error.
     */

    result = TclPreventAliasLoop(interp, interp, (Tcl_Command) cmdPtr);
    if (result != TCL_OK) {
	Tcl_DeleteHashEntry(cmdPtr->hPtr);
	cmdPtr->hPtr = oldHPtr;
	cmdPtr->nsPtr = cmdNsPtr;
	goto done;
    }

    /*
     * The list of command exported from the namespace might have changed.
     * However, we do not need to recompute this just yet; next time we need
     * the info will be soon enough. These might refer to the same variable,
     * but that's no big deal.
     */

    TclInvalidateNsCmdLookup(cmdNsPtr);
    TclInvalidateNsCmdLookup(cmdPtr->nsPtr);

    /*
     * Command resolvers (per-interp, per-namespace) might have resolved to a
     * command for the given namespace scope with this command not being
     * registered with the namespace's command table. During BC compilation,
     * the so-resolved command turns into a CmdName literal. Without
     * invalidating a possible CmdName literal here explicitly, such literals
     * keep being reused while pointing to overhauled commands.
     */

    TclInvalidateCmdLiteral(interp, newTail, cmdPtr->nsPtr);

    /*
     * Script for rename traces can delete the command "oldName". Therefore
     * increment the reference count for cmdPtr so that it's Command structure
     * is freed only towards the end of this function by calling
     * TclCleanupCommand.
     *
     * The trace function needs to get a fully qualified name for old and new
     * commands [Tcl bug #651271], or else there's no way for the trace
     * function to get the namespace from which the old command is being
     * renamed!
     */

    Tcl_DStringInit(&newFullName);
    Tcl_DStringAppend(&newFullName, newNsPtr->fullName, -1);
    if (newNsPtr != iPtr->globalNsPtr) {
	TclDStringAppendLiteral(&newFullName, "::");
    }
    Tcl_DStringAppend(&newFullName, newTail, -1);
    cmdPtr->refCount++;
    CallCommandTraces(iPtr, cmdPtr, TclGetString(oldFullName),
	    Tcl_DStringValue(&newFullName), TCL_TRACE_RENAME);
    Tcl_DStringFree(&newFullName);

    /*
     * The new command name is okay, so remove the command from its current
     * namespace. This is like deleting the command, so bump the cmdEpoch to
     * invalidate any cached references to the command.
     */

    Tcl_DeleteHashEntry(oldHPtr);
    cmdPtr->cmdEpoch++;

    /*
     * If the command being renamed has a compile function, increment the
     * interpreter's compileEpoch to invalidate its compiled code. This makes
     * sure that we don't later try to execute old code compiled for the
     * now-renamed command.
     */

    if (cmdPtr->compileProc != NULL) {
	iPtr->compileEpoch++;
    }

    /*
     * Now free the Command structure, if the "oldName" command has been
     * deleted by invocation of rename traces.
     */

    TclCleanupCommandMacro(cmdPtr);
    result = TCL_OK;

  done:
    TclDecrRefCount(oldFullName);
    return result;
}

/*
 *----------------------------------------------------------------------
 *
 * Tcl_SetCommandInfo --
 *
 *	Modifies various information about a Tcl command. Note that this
 *	function will not change a command's namespace; use TclRenameCommand
 *	to do that. Also, the isNativeObjectProc member of *infoPtr is
 *	ignored.
 *
 * Results:
 *	If cmdName exists in interp, then the information at *infoPtr is
 *	stored with the command in place of the current information and 1 is
 *	returned. If the command doesn't exist then 0 is returned.
 *
 * Side effects:
 *	None.
 *
 *----------------------------------------------------------------------
 */

int
Tcl_SetCommandInfo(
    Tcl_Interp *interp,		/* Interpreter in which to look for
				 * command. */
    const char *cmdName,	/* Name of desired command. */
    const Tcl_CmdInfo *infoPtr)	/* Where to find information to store in the
				 * command. */
{
    Tcl_Command cmd;

    cmd = Tcl_FindCommand(interp, cmdName, NULL, /*flags*/ 0);
    return Tcl_SetCommandInfoFromToken(cmd, infoPtr);
}

/*
 *----------------------------------------------------------------------
 *
 * Tcl_SetCommandInfoFromToken --
 *
 *	Modifies various information about a Tcl command. Note that this
 *	function will not change a command's namespace; use TclRenameCommand
 *	to do that. Also, the isNativeObjectProc member of *infoPtr is
 *	ignored.
 *
 * Results:
 *	If cmdName exists in interp, then the information at *infoPtr is
 *	stored with the command in place of the current information and 1 is
 *	returned. If the command doesn't exist then 0 is returned.
 *
 * Side effects:
 *	None.
 *
 *----------------------------------------------------------------------
 */

int
Tcl_SetCommandInfoFromToken(
    Tcl_Command cmd,
    const Tcl_CmdInfo *infoPtr)
{
    Command *cmdPtr;		/* Internal representation of the command */

    if (cmd == NULL) {
	return 0;
    }

    /*
     * The isNativeObjectProc and nsPtr members of *infoPtr are ignored.
     */

    cmdPtr = (Command *) cmd;
    cmdPtr->proc = infoPtr->proc;
    cmdPtr->clientData = infoPtr->clientData;
    if (infoPtr->objProc == NULL) {
	cmdPtr->objProc = TclInvokeStringCommand;
	cmdPtr->objClientData = cmdPtr;
	cmdPtr->nreProc = NULL;
    } else {
	if (infoPtr->objProc != cmdPtr->objProc) {
	    cmdPtr->nreProc = NULL;
	    cmdPtr->objProc = infoPtr->objProc;
	}
	cmdPtr->objClientData = infoPtr->objClientData;
    }
    cmdPtr->deleteProc = infoPtr->deleteProc;
    cmdPtr->deleteData = infoPtr->deleteData;
    return 1;
}

/*
 *----------------------------------------------------------------------
 *
 * Tcl_GetCommandInfo --
 *
 *	Returns various information about a Tcl command.
 *
 * Results:
 *	If cmdName exists in interp, then *infoPtr is modified to hold
 *	information about cmdName and 1 is returned. If the command doesn't
 *	exist then 0 is returned and *infoPtr isn't modified.
 *
 * Side effects:
 *	None.
 *
 *----------------------------------------------------------------------
 */

int
Tcl_GetCommandInfo(
    Tcl_Interp *interp,		/* Interpreter in which to look for
				 * command. */
    const char *cmdName,	/* Name of desired command. */
    Tcl_CmdInfo *infoPtr)	/* Where to store information about
				 * command. */
{
    Tcl_Command cmd;

    cmd = Tcl_FindCommand(interp, cmdName, NULL, /*flags*/ 0);
    return Tcl_GetCommandInfoFromToken(cmd, infoPtr);
}

/*
 *----------------------------------------------------------------------
 *
 * Tcl_GetCommandInfoFromToken --
 *
 *	Returns various information about a Tcl command.
 *
 * Results:
 *	Copies information from the command identified by 'cmd' into a
 *	caller-supplied structure and returns 1. If the 'cmd' is NULL, leaves
 *	the structure untouched and returns 0.
 *
 * Side effects:
 *	None.
 *
 *----------------------------------------------------------------------
 */

int
Tcl_GetCommandInfoFromToken(
    Tcl_Command cmd,
    Tcl_CmdInfo *infoPtr)
{
    Command *cmdPtr;		/* Internal representation of the command */

    if (cmd == NULL) {
	return 0;
    }

    /*
     * Set isNativeObjectProc 1 if objProc was registered by a call to
     * Tcl_CreateObjCommand. Otherwise set it to 0.
     */

    cmdPtr = (Command *) cmd;
    infoPtr->isNativeObjectProc =
	    (cmdPtr->objProc != TclInvokeStringCommand);
    infoPtr->objProc = cmdPtr->objProc;
    infoPtr->objClientData = cmdPtr->objClientData;
    infoPtr->proc = cmdPtr->proc;
    infoPtr->clientData = cmdPtr->clientData;
    infoPtr->deleteProc = cmdPtr->deleteProc;
    infoPtr->deleteData = cmdPtr->deleteData;
    infoPtr->namespacePtr = (Tcl_Namespace *) cmdPtr->nsPtr;

    return 1;
}

/*
 *----------------------------------------------------------------------
 *
 * Tcl_GetCommandName --
 *
 *	Given a token returned by Tcl_CreateCommand, this function returns the
 *	current name of the command (which may have changed due to renaming).
 *
 * Results:
 *	The return value is the name of the given command.
 *
 * Side effects:
 *	None.
 *
 *----------------------------------------------------------------------
 */

const char *
Tcl_GetCommandName(
    Tcl_Interp *interp,		/* Interpreter containing the command. */
    Tcl_Command command)	/* Token for command returned by a previous
				 * call to Tcl_CreateCommand. The command must
				 * not have been deleted. */
{
    Command *cmdPtr = (Command *) command;

    if ((cmdPtr == NULL) || (cmdPtr->hPtr == NULL)) {
	/*
	 * This should only happen if command was "created" after the
	 * interpreter began to be deleted, so there isn't really any command.
	 * Just return an empty string.
	 */

	return "";
    }

    return Tcl_GetHashKey(cmdPtr->hPtr->tablePtr, cmdPtr->hPtr);
}

/*
 *----------------------------------------------------------------------
 *
 * Tcl_GetCommandFullName --
 *
 *	Given a token returned by, e.g., Tcl_CreateCommand or Tcl_FindCommand,
 *	this function appends to an object the command's full name, qualified
 *	by a sequence of parent namespace names. The command's fully-qualified
 *	name may have changed due to renaming.
 *
 * Results:
 *	None.
 *
 * Side effects:
 *	The command's fully-qualified name is appended to the string
 *	representation of objPtr.
 *
 *----------------------------------------------------------------------
 */

void
Tcl_GetCommandFullName(
    Tcl_Interp *interp,		/* Interpreter containing the command. */
    Tcl_Command command,	/* Token for command returned by a previous
				 * call to Tcl_CreateCommand. The command must
				 * not have been deleted. */
    Tcl_Obj *objPtr)		/* Points to the object onto which the
				 * command's full name is appended. */

{
    Interp *iPtr = (Interp *) interp;
    register Command *cmdPtr = (Command *) command;
    char *name;

    /*
     * Add the full name of the containing namespace, followed by the "::"
     * separator, and the command name.
     */

    if (cmdPtr != NULL) {
	if (cmdPtr->nsPtr != NULL) {
	    Tcl_AppendToObj(objPtr, cmdPtr->nsPtr->fullName, -1);
	    if (cmdPtr->nsPtr != iPtr->globalNsPtr) {
		Tcl_AppendToObj(objPtr, "::", 2);
	    }
	}
	if (cmdPtr->hPtr != NULL) {
	    name = Tcl_GetHashKey(cmdPtr->hPtr->tablePtr, cmdPtr->hPtr);
	    Tcl_AppendToObj(objPtr, name, -1);
	}
    }
}

/*
 *----------------------------------------------------------------------
 *
 * Tcl_DeleteCommand --
 *
 *	Remove the given command from the given interpreter.
 *
 * Results:
 *	0 is returned if the command was deleted successfully. -1 is returned
 *	if there didn't exist a command by that name.
 *
 * Side effects:
 *	cmdName will no longer be recognized as a valid command for interp.
 *
 *----------------------------------------------------------------------
 */

int
Tcl_DeleteCommand(
    Tcl_Interp *interp,		/* Token for command interpreter (returned by
				 * a previous Tcl_CreateInterp call). */
    const char *cmdName)	/* Name of command to remove. */
{
    Tcl_Command cmd;

    /*
     * Find the desired command and delete it.
     */

    cmd = Tcl_FindCommand(interp, cmdName, NULL, /*flags*/ 0);
    if (cmd == NULL) {
	return -1;
    }
    return Tcl_DeleteCommandFromToken(interp, cmd);
}

/*
 *----------------------------------------------------------------------
 *
 * Tcl_DeleteCommandFromToken --
 *
 *	Removes the given command from the given interpreter. This function
 *	resembles Tcl_DeleteCommand, but takes a Tcl_Command token instead of
 *	a command name for efficiency.
 *
 * Results:
 *	0 is returned if the command was deleted successfully. -1 is returned
 *	if there didn't exist a command by that name.
 *
 * Side effects:
 *	The command specified by "cmd" will no longer be recognized as a valid
 *	command for "interp".
 *
 *----------------------------------------------------------------------
 */

int
Tcl_DeleteCommandFromToken(
    Tcl_Interp *interp,		/* Token for command interpreter returned by a
				 * previous call to Tcl_CreateInterp. */
    Tcl_Command cmd)		/* Token for command to delete. */
{
    Interp *iPtr = (Interp *) interp;
    Command *cmdPtr = (Command *) cmd;
    ImportRef *refPtr, *nextRefPtr;
    Tcl_Command importCmd;

    /*
     * The code here is tricky. We can't delete the hash table entry before
     * invoking the deletion callback because there are cases where the
     * deletion callback needs to invoke the command (e.g. object systems such
     * as OTcl). However, this means that the callback could try to delete or
     * rename the command. The deleted flag allows us to detect these cases
     * and skip nested deletes.
     */

    if (cmdPtr->flags & CMD_IS_DELETED) {
	/*
	 * Another deletion is already in progress. Remove the hash table
	 * entry now, but don't invoke a callback or free the command
	 * structure. Take care to only remove the hash entry if it has not
	 * already been removed; otherwise if we manage to hit this function
	 * three times, everything goes up in smoke. [Bug 1220058]
	 */

	if (cmdPtr->hPtr != NULL) {
	    Tcl_DeleteHashEntry(cmdPtr->hPtr);
	    cmdPtr->hPtr = NULL;
	}

	/*
	 * Bump the command epoch counter. This will invalidate all cached
	 * references that point to this command.
	 */

	cmdPtr->cmdEpoch++;

	return 0;
    }

    /*
     * We must delete this command, even though both traces and delete procs
     * may try to avoid this (renaming the command etc). Also traces and
     * delete procs may try to delete the command themselves. This flag
     * declares that a delete is in progress and that recursive deletes should
     * be ignored.
     */

    cmdPtr->flags |= CMD_IS_DELETED;

    /*
     * Call trace functions for the command being deleted. Then delete its
     * traces.
     */

    cmdPtr->nsPtr->refCount++;

    if (cmdPtr->tracePtr != NULL) {
	CommandTrace *tracePtr;
	CallCommandTraces(iPtr,cmdPtr,NULL,NULL,TCL_TRACE_DELETE);

	/*
	 * Now delete these traces.
	 */

	tracePtr = cmdPtr->tracePtr;
	while (tracePtr != NULL) {
	    CommandTrace *nextPtr = tracePtr->nextPtr;

	    if (tracePtr->refCount-- <= 1) {
		ckfree(tracePtr);
	    }
	    tracePtr = nextPtr;
	}
	cmdPtr->tracePtr = NULL;
    }

    /*
     * The list of command exported from the namespace might have changed.
     * However, we do not need to recompute this just yet; next time we need
     * the info will be soon enough.
     */

    TclInvalidateNsCmdLookup(cmdPtr->nsPtr);
    TclNsDecrRefCount(cmdPtr->nsPtr);

    /*
     * If the command being deleted has a compile function, increment the
     * interpreter's compileEpoch to invalidate its compiled code. This makes
     * sure that we don't later try to execute old code compiled with
     * command-specific (i.e., inline) bytecodes for the now-deleted command.
     * This field is checked in Tcl_EvalObj and ObjInterpProc, and code whose
     * compilation epoch doesn't match is recompiled.
     */

    if (cmdPtr->compileProc != NULL) {
	iPtr->compileEpoch++;
    }

    if (cmdPtr->deleteProc != NULL) {
	/*
	 * Delete the command's client data. If this was an imported command
	 * created when a command was imported into a namespace, this client
	 * data will be a pointer to a ImportedCmdData structure describing
	 * the "real" command that this imported command refers to.
	 *
	 * If you are getting a crash during the call to deleteProc and
	 * cmdPtr->deleteProc is a pointer to the function free(), the most
	 * likely cause is that your extension allocated memory for the
	 * clientData argument to Tcl_CreateObjCommand with the ckalloc()
	 * macro and you are now trying to deallocate this memory with free()
	 * instead of ckfree(). You should pass a pointer to your own method
	 * that calls ckfree().
	 */

	cmdPtr->deleteProc(cmdPtr->deleteData);
    }

    /*
     * If this command was imported into other namespaces, then imported
     * commands were created that refer back to this command. Delete these
     * imported commands now.
     */
    if (!(cmdPtr->flags & CMD_REDEF_IN_PROGRESS)) {
	for (refPtr = cmdPtr->importRefPtr; refPtr != NULL;
		refPtr = nextRefPtr) {
	    nextRefPtr = refPtr->nextPtr;
	    importCmd = (Tcl_Command) refPtr->importedCmdPtr;
	    Tcl_DeleteCommandFromToken(interp, importCmd);
	}
    }

    /*
     * Don't use hPtr to delete the hash entry here, because it's possible
     * that the deletion callback renamed the command. Instead, use
     * cmdPtr->hptr, and make sure that no-one else has already deleted the
     * hash entry.
     */

    if (cmdPtr->hPtr != NULL) {
	Tcl_DeleteHashEntry(cmdPtr->hPtr);
	cmdPtr->hPtr = NULL;

	/*
	 * Bump the command epoch counter. This will invalidate all cached
	 * references that point to this command.
	 */

	cmdPtr->cmdEpoch++;
    }

    /*
     * A number of tests for particular kinds of commands are done by checking
     * whether the objProc field holds a known value. Set the field to NULL so
     * that such tests won't have false positives when applied to deleted
     * commands.
     */

    cmdPtr->objProc = NULL;

    /*
     * Now free the Command structure, unless there is another reference to it
     * from a CmdName Tcl object in some ByteCode code sequence. In that case,
     * delay the cleanup until all references are either discarded (when a
     * ByteCode is freed) or replaced by a new reference (when a cached
     * CmdName Command reference is found to be invalid and
     * TclNRExecuteByteCode looks up the command in the command hashtable).
     */

    TclCleanupCommandMacro(cmdPtr);
    return 0;
}

/*
 *----------------------------------------------------------------------
 *
 * CallCommandTraces --
 *
 *	Abstraction of the code to call traces on a command.
 *
 * Results:
 *	Currently always NULL.
 *
 * Side effects:
 *	Anything; this may recursively evaluate scripts and code exists to do
 *	just that.
 *
 *----------------------------------------------------------------------
 */

static char *
CallCommandTraces(
    Interp *iPtr,		/* Interpreter containing command. */
    Command *cmdPtr,		/* Command whose traces are to be invoked. */
    const char *oldName,	/* Command's old name, or NULL if we must get
				 * the name from cmdPtr */
    const char *newName,	/* Command's new name, or NULL if the command
				 * is not being renamed */
    int flags)			/* Flags indicating the type of traces to
				 * trigger, either TCL_TRACE_DELETE or
				 * TCL_TRACE_RENAME. */
{
    register CommandTrace *tracePtr;
    ActiveCommandTrace active;
    char *result;
    Tcl_Obj *oldNamePtr = NULL;
    Tcl_InterpState state = NULL;

    if (cmdPtr->flags & CMD_TRACE_ACTIVE) {
	/*
	 * While a rename trace is active, we will not process any more rename
	 * traces; while a delete trace is active we will never reach here -
	 * because Tcl_DeleteCommandFromToken checks for the condition
	 * (cmdPtr->flags & CMD_IS_DELETED) and returns immediately when a
	 * command deletion is in progress. For all other traces, delete
	 * traces will not be invoked but a call to TraceCommandProc will
	 * ensure that tracePtr->clientData is freed whenever the command
	 * "oldName" is deleted.
	 */

	if (cmdPtr->flags & TCL_TRACE_RENAME) {
	    flags &= ~TCL_TRACE_RENAME;
	}
	if (flags == 0) {
	    return NULL;
	}
    }
    cmdPtr->flags |= CMD_TRACE_ACTIVE;
    cmdPtr->refCount++;

    result = NULL;
    active.nextPtr = iPtr->activeCmdTracePtr;
    active.reverseScan = 0;
    iPtr->activeCmdTracePtr = &active;

    if (flags & TCL_TRACE_DELETE) {
	flags |= TCL_TRACE_DESTROYED;
    }
    active.cmdPtr = cmdPtr;

    Tcl_Preserve(iPtr);

    for (tracePtr = cmdPtr->tracePtr; tracePtr != NULL;
	    tracePtr = active.nextTracePtr) {
	active.nextTracePtr = tracePtr->nextPtr;
	if (!(tracePtr->flags & flags)) {
	    continue;
	}
	cmdPtr->flags |= tracePtr->flags;
	if (oldName == NULL) {
	    TclNewObj(oldNamePtr);
	    Tcl_IncrRefCount(oldNamePtr);
	    Tcl_GetCommandFullName((Tcl_Interp *) iPtr,
		    (Tcl_Command) cmdPtr, oldNamePtr);
	    oldName = TclGetString(oldNamePtr);
	}
	tracePtr->refCount++;
	if (state == NULL) {
	    state = Tcl_SaveInterpState((Tcl_Interp *) iPtr, TCL_OK);
	}
	tracePtr->traceProc(tracePtr->clientData, (Tcl_Interp *) iPtr,
		oldName, newName, flags);
	cmdPtr->flags &= ~tracePtr->flags;
	if (tracePtr->refCount-- <= 1) {
	    ckfree(tracePtr);
	}
    }

    if (state) {
	Tcl_RestoreInterpState((Tcl_Interp *) iPtr, state);
    }

    /*
     * If a new object was created to hold the full oldName, free it now.
     */

    if (oldNamePtr != NULL) {
	TclDecrRefCount(oldNamePtr);
    }

    /*
     * Restore the variable's flags, remove the record of our active traces,
     * and then return.
     */

    cmdPtr->flags &= ~CMD_TRACE_ACTIVE;
    cmdPtr->refCount--;
    iPtr->activeCmdTracePtr = active.nextPtr;
    Tcl_Release(iPtr);
    return result;
}

/*
 *----------------------------------------------------------------------
 *
 * CancelEvalProc --
 *
 *	Marks this interpreter as being canceled. This causes current
 *	executions to be unwound as the interpreter enters a state where it
 *	refuses to execute more commands or handle [catch] or [try], yet the
 *	interpreter is still able to execute further commands after the
 *	cancelation is cleared (unlike if it is deleted).
 *
 * Results:
 *	The value given for the code argument.
 *
 * Side effects:
 *	Transfers a message from the cancelation message to the interpreter.
 *
 *----------------------------------------------------------------------
 */

static int
CancelEvalProc(
    ClientData clientData,	/* Interp to cancel the script in progress. */
    Tcl_Interp *interp,		/* Ignored */
    int code)			/* Current return code from command. */
{
    CancelInfo *cancelInfo = clientData;
    Interp *iPtr;

    if (cancelInfo != NULL) {
	Tcl_MutexLock(&cancelLock);
	iPtr = (Interp *) cancelInfo->interp;

	if (iPtr != NULL) {
	    /*
	     * Setting the CANCELED flag will cause the script in progress to
	     * be canceled as soon as possible. The core honors this flag at
	     * all the necessary places to ensure script cancellation is
	     * responsive. Extensions can check for this flag by calling
	     * Tcl_Canceled and checking if TCL_ERROR is returned or they can
	     * choose to ignore the script cancellation flag and the
	     * associated functionality altogether. Currently, the only other
	     * flag we care about here is the TCL_CANCEL_UNWIND flag (from
	     * Tcl_CancelEval). We do not want to simply combine all the flags
	     * from original Tcl_CancelEval call with the interp flags here
	     * just in case the caller passed flags that might cause behaviour
	     * unrelated to script cancellation.
	     */

	    TclSetCancelFlags(iPtr, cancelInfo->flags | CANCELED);

	    /*
	     * Now, we must set the script cancellation flags on all the slave
	     * interpreters belonging to this one.
	     */

	    TclSetSlaveCancelFlags((Tcl_Interp *) iPtr,
		    cancelInfo->flags | CANCELED, 0);

	    /*
	     * Create the result object now so that Tcl_Canceled can avoid
	     * locking the cancelLock mutex.
	     */

	    if (cancelInfo->result != NULL) {
		Tcl_SetStringObj(iPtr->asyncCancelMsg, cancelInfo->result,
			cancelInfo->length);
	    } else {
		Tcl_SetObjLength(iPtr->asyncCancelMsg, 0);
	    }
	}
	Tcl_MutexUnlock(&cancelLock);
    }

    return code;
}

/*
 *----------------------------------------------------------------------
 *
 * TclCleanupCommand --
 *
 *	This function frees up a Command structure unless it is still
 *	referenced from an interpreter's command hashtable or from a CmdName
 *	Tcl object representing the name of a command in a ByteCode
 *	instruction sequence.
 *
 * Results:
 *	None.
 *
 * Side effects:
 *	Memory gets freed unless a reference to the Command structure still
 *	exists. In that case the cleanup is delayed until the command is
 *	deleted or when the last ByteCode referring to it is freed.
 *
 *----------------------------------------------------------------------
 */

void
TclCleanupCommand(
    register Command *cmdPtr)	/* Points to the Command structure to
				 * be freed. */
{
    if (cmdPtr->refCount-- <= 1) {
	ckfree(cmdPtr);
    }
}

/*
 *----------------------------------------------------------------------
 *
 * TclInterpReady --
 *
 *	Check if an interpreter is ready to eval commands or scripts, i.e., if
 *	it was not deleted and if the nesting level is not too high.
 *
 * Results:
 *	The return value is TCL_OK if it the interpreter is ready, TCL_ERROR
 *	otherwise.
 *
 * Side effects:
 *	The interpreter's result is cleared.
 *
 *----------------------------------------------------------------------
 */

int
TclInterpReady(
    Tcl_Interp *interp)
{
    register Interp *iPtr = (Interp *) interp;

    /*
     * Reset the interpreter's result and clear out any previous error
     * information.
     */

    Tcl_ResetResult(interp);

    /*
     * If the interpreter has been deleted, return an error.
     */

    if (iPtr->flags & DELETED) {
	Tcl_SetObjResult(interp, Tcl_NewStringObj(
		"attempt to call eval in deleted interpreter", -1));
	Tcl_SetErrorCode(interp, "TCL", "IDELETE",
		"attempt to call eval in deleted interpreter", NULL);
	return TCL_ERROR;
    }

    if (iPtr->execEnvPtr->rewind) {
	return TCL_ERROR;
    }

    /*
     * Make sure the script being evaluated (if any) has not been canceled.
     */

    if (TclCanceled(iPtr) &&
	    (TCL_OK != Tcl_Canceled(interp, TCL_LEAVE_ERR_MSG))) {
	return TCL_ERROR;
    }

    /*
     * Check depth of nested calls to Tcl_Eval: if this gets too large, it's
     * probably because of an infinite loop somewhere.
     */

    if (((iPtr->numLevels) <= iPtr->maxNestingDepth)) {
	return TCL_OK;
    }

    Tcl_SetObjResult(interp, Tcl_NewStringObj(
	    "too many nested evaluations (infinite loop?)", -1));
    Tcl_SetErrorCode(interp, "TCL", "LIMIT", "STACK", NULL);
    return TCL_ERROR;
}

/*
 *----------------------------------------------------------------------
 *
 * TclResetCancellation --
 *
 *	Reset the script cancellation flags if the nesting level
 *	(iPtr->numLevels) for the interp is zero or argument force is
 *	non-zero.
 *
 * Results:
 *	A standard Tcl result.
 *
 * Side effects:
 *	The script cancellation flags for the interp may be reset.
 *
 *----------------------------------------------------------------------
 */

int
TclResetCancellation(
    Tcl_Interp *interp,
    int force)
{
    register Interp *iPtr = (Interp *) interp;

    if (iPtr == NULL) {
	return TCL_ERROR;
    }

    if (force || (iPtr->numLevels == 0)) {
	TclUnsetCancelFlags(iPtr);
    }
    return TCL_OK;
}

/*
 *----------------------------------------------------------------------
 *
 * Tcl_Canceled --
 *
 *	Check if the script in progress has been canceled, i.e.,
 *	Tcl_CancelEval was called for this interpreter or any of its master
 *	interpreters.
 *
 * Results:
 *	The return value is TCL_OK if the script evaluation has not been
 *	canceled, TCL_ERROR otherwise.
 *
 *	If "flags" contains TCL_LEAVE_ERR_MSG, an error message is returned in
 *	the interpreter's result object. Otherwise, the interpreter's result
 *	object is left unchanged. If "flags" contains TCL_CANCEL_UNWIND,
 *	TCL_ERROR will only be returned if the script evaluation is being
 *	completely unwound.
 *
 * Side effects:
 *	The CANCELED flag for the interp will be reset if it is set.
 *
 *----------------------------------------------------------------------
 */

int
Tcl_Canceled(
    Tcl_Interp *interp,
    int flags)
{
    register Interp *iPtr = (Interp *) interp;

    /*
     * Has the current script in progress for this interpreter been canceled
     * or is the stack being unwound due to the previous script cancellation?
     */

    if (!TclCanceled(iPtr)) {
        return TCL_OK;
    }

    /*
     * The CANCELED flag is a one-shot flag that is reset immediately upon
     * being detected; however, if the TCL_CANCEL_UNWIND flag is set we will
     * continue to report that the script in progress has been canceled
     * thereby allowing the evaluation stack for the interp to be fully
     * unwound.
     */

    iPtr->flags &= ~CANCELED;

    /*
     * The CANCELED flag was detected and reset; however, if the caller
     * specified the TCL_CANCEL_UNWIND flag, we only return TCL_ERROR
     * (indicating that the script in progress has been canceled) if the
     * evaluation stack for the interp is being fully unwound.
     */

    if ((flags & TCL_CANCEL_UNWIND) && !(iPtr->flags & TCL_CANCEL_UNWIND)) {
        return TCL_OK;
    }

    /*
     * If the TCL_LEAVE_ERR_MSG flags bit is set, place an error in the
     * interp's result; otherwise, we leave it alone.
     */

    if (flags & TCL_LEAVE_ERR_MSG) {
        const char *id, *message = NULL;
        int length;

        /*
         * Setup errorCode variables so that we can differentiate between
         * being canceled and unwound.
         */

        if (iPtr->asyncCancelMsg != NULL) {
            message = TclGetStringFromObj(iPtr->asyncCancelMsg, &length);
        } else {
            length = 0;
        }

        if (iPtr->flags & TCL_CANCEL_UNWIND) {
            id = "IUNWIND";
            if (length == 0) {
                message = "eval unwound";
            }
        } else {
            id = "ICANCEL";
            if (length == 0) {
                message = "eval canceled";
            }
        }

        Tcl_SetObjResult(interp, Tcl_NewStringObj(message, -1));
        Tcl_SetErrorCode(interp, "TCL", "CANCEL", id, message, NULL);
    }

    /*
     * Return TCL_ERROR to the caller (not necessarily just the Tcl core
     * itself) that indicates further processing of the script or command in
     * progress should halt gracefully and as soon as possible.
     */

    return TCL_ERROR;
}

/*
 *----------------------------------------------------------------------
 *
 * Tcl_CancelEval --
 *
 *	This function schedules the cancellation of the current script in the
 *	given interpreter.
 *
 * Results:
 *	The return value is a standard Tcl completion code such as TCL_OK or
 *	TCL_ERROR. Since the interp may belong to a different thread, no error
 *	message can be left in the interp's result.
 *
 * Side effects:
 *	The script in progress in the specified interpreter will be canceled
 *	with TCL_ERROR after asynchronous handlers are invoked at the next
 *	Tcl_Canceled check.
 *
 *----------------------------------------------------------------------
 */

int
Tcl_CancelEval(
    Tcl_Interp *interp,		/* Interpreter in which to cancel the
				 * script. */
    Tcl_Obj *resultObjPtr,	/* The script cancellation error message or
				 * NULL for a default error message. */
    ClientData clientData,	/* Passed to CancelEvalProc. */
    int flags)			/* Collection of OR-ed bits that control
				 * the cancellation of the script. Only
				 * TCL_CANCEL_UNWIND is currently
				 * supported. */
{
    Tcl_HashEntry *hPtr;
    CancelInfo *cancelInfo;
    int code = TCL_ERROR;
    const char *result;

    if (interp == NULL) {
	return TCL_ERROR;
    }

    Tcl_MutexLock(&cancelLock);
    if (cancelTableInitialized != 1) {
	/*
	 * No CancelInfo hash table (Tcl_CreateInterp has never been called?)
	 */

	goto done;
    }
    hPtr = Tcl_FindHashEntry(&cancelTable, (char *) interp);
    if (hPtr == NULL) {
	/*
	 * No CancelInfo record for this interpreter.
	 */

	goto done;
    }
    cancelInfo = Tcl_GetHashValue(hPtr);

    /*
     * Populate information needed by the interpreter thread to fulfill the
     * cancellation request. Currently, clientData is ignored. If the
     * TCL_CANCEL_UNWIND flags bit is set, the script in progress is not
     * allowed to catch the script cancellation because the evaluation stack
     * for the interp is completely unwound.
     */

    if (resultObjPtr != NULL) {
	result = TclGetStringFromObj(resultObjPtr, &cancelInfo->length);
	cancelInfo->result = ckrealloc(cancelInfo->result,cancelInfo->length);
	memcpy(cancelInfo->result, result, (size_t) cancelInfo->length);
	TclDecrRefCount(resultObjPtr);	/* Discard their result object. */
    } else {
	cancelInfo->result = NULL;
	cancelInfo->length = 0;
    }
    cancelInfo->clientData = clientData;
    cancelInfo->flags = flags;
    Tcl_AsyncMark(cancelInfo->async);
    code = TCL_OK;

  done:
    Tcl_MutexUnlock(&cancelLock);
    return code;
}

/*
 *----------------------------------------------------------------------
 *
 * Tcl_InterpActive --
 *
 *	Returns non-zero if the specified interpreter is in use, i.e. if there
 *	is an evaluation currently active in the interpreter.
 *
 * Results:
 *	See above.
 *
 * Side effects:
 *	None.
 *
 *----------------------------------------------------------------------
 */

int
Tcl_InterpActive(
    Tcl_Interp *interp)
{
    return ((Interp *) interp)->numLevels > 0;
}

/*
 *----------------------------------------------------------------------
 *
 * Tcl_EvalObjv --
 *
 *	This function evaluates a Tcl command that has already been parsed
 *	into words, with one Tcl_Obj holding each word.
 *
 * Results:
 *	The return value is a standard Tcl completion code such as TCL_OK or
 *	TCL_ERROR. A result or error message is left in interp's result.
 *
 * Side effects:
 *	Always pushes a callback. Other side effects depend on the command.
 *
 *----------------------------------------------------------------------
 */

int
Tcl_EvalObjv(
    Tcl_Interp *interp,		/* Interpreter in which to evaluate the
				 * command. Also used for error reporting. */
    int objc,			/* Number of words in command. */
    Tcl_Obj *const objv[],	/* An array of pointers to objects that are
				 * the words that make up the command. */
    int flags)			/* Collection of OR-ed bits that control the
				 * evaluation of the script. Only
				 * TCL_EVAL_GLOBAL, TCL_EVAL_INVOKE and
				 * TCL_EVAL_NOERR are currently supported. */
{
    int result;
    NRE_callback *rootPtr = TOP_CB(interp);

    result = TclNREvalObjv(interp, objc, objv, flags, NULL);
    return TclNRRunCallbacks(interp, result, rootPtr);
}

int
TclNREvalObjv(
    Tcl_Interp *interp,		/* Interpreter in which to evaluate the
				 * command. Also used for error reporting. */
    int objc,			/* Number of words in command. */
    Tcl_Obj *const objv[],	/* An array of pointers to objects that are
				 * the words that make up the command. */
    int flags,			/* Collection of OR-ed bits that control the
				 * evaluation of the script. Only
				 * TCL_EVAL_GLOBAL, TCL_EVAL_INVOKE and
				 * TCL_EVAL_NOERR are currently supported. */
    Command *cmdPtr)		/* NULL if the Command is to be looked up
				 * here, otherwise the pointer to the
				 * requested Command struct to be invoked. */
{
    Interp *iPtr = (Interp *) interp;

    /*
     * data[1] stores a marker for use by tailcalls; it will be set to 1 by
     * command redirectors (imports, alias, ensembles) so that tailcall skips
     * this callback (that marks the end of the target command) and goes back
     * to the end of the source command.
     */

    if (iPtr->deferredCallbacks) {
        iPtr->deferredCallbacks = NULL;
    } else {
	TclNRAddCallback(interp, NRCommand, NULL, NULL, NULL, NULL);
    }

    iPtr->numLevels++;
    TclNRAddCallback(interp, EvalObjvCore, cmdPtr, INT2PTR(flags),
	    INT2PTR(objc), objv);
    return TCL_OK;
}

static int
EvalObjvCore(
    ClientData data[],
    Tcl_Interp *interp,
    int result)
{
    Command *cmdPtr = NULL, *preCmdPtr = data[0];
    int flags = PTR2INT(data[1]);
    int objc = PTR2INT(data[2]);
    Tcl_Obj **objv = data[3];
    Interp *iPtr = (Interp *) interp;
    Namespace *lookupNsPtr = NULL;
    int enterTracesDone = 0;

    /*
     * Push records for task to be done on return, in INVERSE order. First, if
     * needed, the exception handlers (as they should happen last).
     */

    if (!(flags & TCL_EVAL_NOERR)) {
	TEOV_PushExceptionHandlers(interp, objc, objv, flags);
    }

    if (TCL_OK != TclInterpReady(interp)) {
	return TCL_ERROR;
    }

    if (objc == 0) {
	return TCL_OK;
    }

    if (TclLimitExceeded(iPtr->limit)) {
	return TCL_ERROR;
    }

    /*
     * Configure evaluation context to match the requested flags.
     */

    if (iPtr->lookupNsPtr) {

	/*
	 * Capture the namespace we should do command name resolution in, as
	 * instructed by our caller sneaking it in to us in a private interp
	 * field.  Clear that field right away so we cannot possibly have its
	 * use leak where it should not.  The sneaky message pass is done.
	 *
	 * Use of this mechanism overrides the TCL_EVAL_GLOBAL flag.
	 * TODO: Is that a bug?
	 */

	lookupNsPtr = iPtr->lookupNsPtr;
	iPtr->lookupNsPtr = NULL;
    } else if (flags & TCL_EVAL_INVOKE) {
	lookupNsPtr = iPtr->globalNsPtr;
    } else {

	/*
	 * TCL_EVAL_INVOKE was not set: clear rewrite rules
	 */

	TclResetRewriteEnsemble(interp, 1);

	if (flags & TCL_EVAL_GLOBAL) {
	    TEOV_SwitchVarFrame(interp);
	    lookupNsPtr = iPtr->globalNsPtr;
	}
    }

    /*
     * Lookup the Command to dispatch.
     */

    reresolve:
    assert(cmdPtr == NULL);
    if (preCmdPtr) {
	/* Caller gave it to us */
	if (!(preCmdPtr->flags & CMD_IS_DELETED)) {
	    /* So long as it exists, use it. */
	    cmdPtr = preCmdPtr;
	} else if (flags & TCL_EVAL_NORESOLVE) {
	    /*
	     * When it's been deleted, and we're told not to attempt
	     * resolving it ourselves, all we can do is raise an error.
	     */
	    Tcl_SetObjResult(interp, Tcl_ObjPrintf(
		    "attempt to invoke a deleted command"));
	    Tcl_SetErrorCode(interp, "TCL", "EVAL", "DELETEDCOMMAND", NULL);
	    return TCL_ERROR;
	}
    }
    if (cmdPtr == NULL) {
	cmdPtr = TEOV_LookupCmdFromObj(interp, objv[0], lookupNsPtr);
	if (!cmdPtr) {
	    return TEOV_NotFound(interp, objc, objv, lookupNsPtr);
	}
    }

    if (enterTracesDone || iPtr->tracePtr
	    || (cmdPtr->flags & CMD_HAS_EXEC_TRACES)) {

	Tcl_Obj *commandPtr = TclGetSourceFromFrame(
		flags & TCL_EVAL_SOURCE_IN_FRAME ?  iPtr->cmdFramePtr : NULL,
		objc, objv);
	Tcl_IncrRefCount(commandPtr);

	if (!enterTracesDone) {

	    int code = TEOV_RunEnterTraces(interp, &cmdPtr, commandPtr,
		    objc, objv);

	    /*
	     * Send any exception from enter traces back as an exception
	     * raised by the traced command.
	     * TODO: Is this a bug?  Letting an execution trace BREAK or
	     * CONTINUE or RETURN in the place of the traced command?
	     * Would either converting all exceptions to TCL_ERROR, or
	     * just swallowing them be better?  (Swallowing them has the
	     * problem of permanently hiding program errors.)
	     */

	    if (code != TCL_OK) {
		Tcl_DecrRefCount(commandPtr);
		return code;
	    }

	    /*
	     * If the enter traces made the resolved cmdPtr unusable, go
	     * back and resolve again, but next time don't run enter
	     * traces again.
	     */

	    if (cmdPtr == NULL) {
		enterTracesDone = 1;
		Tcl_DecrRefCount(commandPtr);
		goto reresolve;
	    }
	}

	/*
	 * Schedule leave traces.  Raise the refCount on the resolved
	 * cmdPtr, so that when it passes to the leave traces we know
	 * it's still valid.
	 */

	cmdPtr->refCount++;
	TclNRAddCallback(interp, TEOV_RunLeaveTraces, INT2PTR(objc),
		    commandPtr, cmdPtr, objv);
    }

    TclNRAddCallback(interp, Dispatch,
	    cmdPtr->nreProc ? cmdPtr->nreProc : cmdPtr->objProc,
	    cmdPtr->objClientData, INT2PTR(objc), objv);
    return TCL_OK;
}

static int
Dispatch(
    ClientData data[],
    Tcl_Interp *interp,
    int result)
{
    Tcl_ObjCmdProc *objProc = data[0];
    ClientData clientData = data[1];
    int objc = PTR2INT(data[2]);
    Tcl_Obj **objv = data[3];
    Interp *iPtr = (Interp *) interp;

#ifdef USE_DTRACE
    if (TCL_DTRACE_CMD_ARGS_ENABLED()) {
	const char *a[10];
	int i = 0;

	while (i < 10) {
	    a[i] = i < objc ? TclGetString(objv[i]) : NULL; i++;
	}
	TCL_DTRACE_CMD_ARGS(a[0], a[1], a[2], a[3], a[4], a[5], a[6], a[7],
		a[8], a[9]);
    }
    if (TCL_DTRACE_CMD_INFO_ENABLED() && iPtr->cmdFramePtr) {
	Tcl_Obj *info = TclInfoFrame(interp, iPtr->cmdFramePtr);
	const char *a[6]; int i[2];

	TclDTraceInfo(info, a, i);
	TCL_DTRACE_CMD_INFO(a[0], a[1], a[2], a[3], i[0], i[1], a[4], a[5]);
	TclDecrRefCount(info);
    }
    if ((TCL_DTRACE_CMD_RETURN_ENABLED() || TCL_DTRACE_CMD_RESULT_ENABLED())
	    && objc) {
	TclNRAddCallback(interp, DTraceCmdReturn, objv[0], NULL, NULL, NULL);
    }
    if (TCL_DTRACE_CMD_ENTRY_ENABLED() && objc) {
	TCL_DTRACE_CMD_ENTRY(TclGetString(objv[0]), objc - 1,
		(Tcl_Obj **)(objv + 1));
    }
#endif /* USE_DTRACE */

    iPtr->cmdCount++;
    return objProc(clientData, interp, objc, objv);
}

int
TclNRRunCallbacks(
    Tcl_Interp *interp,
    int result,
    struct NRE_callback *rootPtr)
				/* All callbacks down to rootPtr not inclusive
				 * are to be run. */
{
<<<<<<< HEAD
    NRE_callback *callbackPtr;
    Tcl_NRPostProc *procPtr;

=======
#if !defined(TCL_NO_DEPRECATED) && TCL_MAJOR_VERSION < 9
    Interp *iPtr = (Interp *) interp;
#endif /* !defined(TCL_NO_DEPRECATED) */
    NRE_callback *callbackPtr;
    Tcl_NRPostProc *procPtr;

    /*
     * If the interpreter has a non-empty string result, the result object is
     * either empty or stale because some function set interp->result
     * directly. If so, move the string result to the result object, then
     * reset the string result.
     *
     * This only needs to be done for the first item in the list: all other
     * are for NR function calls, and those are Tcl_Obj based.
     */

#if !defined(TCL_NO_DEPRECATED) && TCL_MAJOR_VERSION < 9
    if (*(iPtr->result) != 0) {
	(void) Tcl_GetObjResult(interp);
    }
#endif /* !defined(TCL_NO_DEPRECATED) */

    /* This is the trampoline. */

>>>>>>> e7649a04
    while (TOP_CB(interp) != rootPtr) {
	callbackPtr = TOP_CB(interp);
	procPtr = callbackPtr->procPtr;
	TOP_CB(interp) = callbackPtr->nextPtr;
	result = procPtr(callbackPtr->data, interp, result);
	TCLNR_FREE(interp, callbackPtr);
    }
    return result;
}

static int
NRCommand(
    ClientData data[],
    Tcl_Interp *interp,
    int result)
{
    Interp *iPtr = (Interp *) interp;

    iPtr->numLevels--;

     /*
      * If there is a tailcall, schedule it next
      */

    if (data[1] && (data[1] != INT2PTR(1))) {
        TclNRAddCallback(interp, TclNRTailcallEval, data[1], NULL, NULL, NULL);
    }

    /* OPT ??
     * Do not interrupt a series of cleanups with async or limit checks:
     * just check at the end?
     */

    if (TclAsyncReady(iPtr)) {
	result = Tcl_AsyncInvoke(interp, result);
    }
    if ((result == TCL_OK) && TclCanceled(iPtr)) {
	result = Tcl_Canceled(interp, TCL_LEAVE_ERR_MSG);
    }
    if (result == TCL_OK && TclLimitReady(iPtr->limit)) {
	result = Tcl_LimitCheck(interp);
    }

    return result;
}

/*
 *----------------------------------------------------------------------
 *
 * TEOV_Exception	 -
 * TEOV_LookupCmdFromObj -
 * TEOV_RunEnterTraces	 -
 * TEOV_RunLeaveTraces	 -
 * TEOV_NotFound	 -
 *
 *	These are helper functions for Tcl_EvalObjv.
 *
 *----------------------------------------------------------------------
 */

static void
TEOV_PushExceptionHandlers(
    Tcl_Interp *interp,
    int objc,
    Tcl_Obj *const objv[],
    int flags)
{
    Interp *iPtr = (Interp *) interp;

    /*
     * If any error processing is necessary, push the appropriate records.
     * Note that we have to push them in the inverse order: first the one that
     * has to run last.
     */

    if (!(flags & TCL_EVAL_INVOKE)) {
	/*
	 * Error messages
	 */

	TclNRAddCallback(interp, TEOV_Error, INT2PTR(objc),
		(ClientData) objv, NULL, NULL);
    }

    if (iPtr->numLevels == 1) {
	/*
	 * No CONTINUE or BREAK at level 0, manage RETURN
	 */

	TclNRAddCallback(interp, TEOV_Exception, INT2PTR(iPtr->evalFlags),
		NULL, NULL, NULL);
    }
}

static void
TEOV_SwitchVarFrame(
    Tcl_Interp *interp)
{
    Interp *iPtr = (Interp *) interp;

    /*
     * Change the varFrame to be the rootVarFrame, and push a record to
     * restore things at the end.
     */

    TclNRAddCallback(interp, TEOV_RestoreVarFrame, iPtr->varFramePtr, NULL,
	    NULL, NULL);
    iPtr->varFramePtr = iPtr->rootFramePtr;
}

static int
TEOV_RestoreVarFrame(
    ClientData data[],
    Tcl_Interp *interp,
    int result)
{
    ((Interp *) interp)->varFramePtr = data[0];
    return result;
}

static int
TEOV_Exception(
    ClientData data[],
    Tcl_Interp *interp,
    int result)
{
    Interp *iPtr = (Interp *) interp;
    int allowExceptions = (PTR2INT(data[0]) & TCL_ALLOW_EXCEPTIONS);

    if (result != TCL_OK) {
	if (result == TCL_RETURN) {
	    result = TclUpdateReturnInfo(iPtr);
	}
	if ((result != TCL_OK) && (result != TCL_ERROR) && !allowExceptions) {
	    ProcessUnexpectedResult(interp, result);
	    result = TCL_ERROR;
	}
    }

    /*
     * We are returning to level 0, so should process TclResetCancellation. As
     * numLevels has not *yet* been decreased, do not call it: do the thing
     * here directly.
     */

    TclUnsetCancelFlags(iPtr);
    return result;
}

static int
TEOV_Error(
    ClientData data[],
    Tcl_Interp *interp,
    int result)
{
    Interp *iPtr = (Interp *) interp;
    Tcl_Obj *listPtr;
    const char *cmdString;
    int cmdLen;
    int objc = PTR2INT(data[0]);
    Tcl_Obj **objv = data[1];

    if ((result == TCL_ERROR) && !(iPtr->flags & ERR_ALREADY_LOGGED)){
	/*
	 * If there was an error, a command string will be needed for the
	 * error log: get it out of the itemPtr. The details depend on the
	 * type.
	 */

	listPtr = Tcl_NewListObj(objc, objv);
	cmdString = TclGetStringFromObj(listPtr, &cmdLen);
	Tcl_LogCommandInfo(interp, cmdString, cmdString, cmdLen);
	Tcl_DecrRefCount(listPtr);
    }
    iPtr->flags &= ~ERR_ALREADY_LOGGED;
    return result;
}

static int
TEOV_NotFound(
    Tcl_Interp *interp,
    int objc,
    Tcl_Obj *const objv[],
    Namespace *lookupNsPtr)
{
    Command * cmdPtr;
    Interp *iPtr = (Interp *) interp;
    int i, newObjc, handlerObjc;
    Tcl_Obj **newObjv, **handlerObjv;
    CallFrame *varFramePtr = iPtr->varFramePtr;
    Namespace *currNsPtr = NULL;/* Used to check for and invoke any registered
				 * unknown command handler for the current
				 * namespace (TIP 181). */
    Namespace *savedNsPtr = NULL;

    currNsPtr = varFramePtr->nsPtr;
    if ((currNsPtr == NULL) || (currNsPtr->unknownHandlerPtr == NULL)) {
	currNsPtr = iPtr->globalNsPtr;
	if (currNsPtr == NULL) {
	    Tcl_Panic("Tcl_EvalObjv: NULL global namespace pointer");
	}
    }

    /*
     * Check to see if the resolution namespace has lost its unknown handler.
     * If so, reset it to "::unknown".
     */

    if (currNsPtr->unknownHandlerPtr == NULL) {
	TclNewLiteralStringObj(currNsPtr->unknownHandlerPtr, "::unknown");
	Tcl_IncrRefCount(currNsPtr->unknownHandlerPtr);
    }

    /*
     * Get the list of words for the unknown handler and allocate enough space
     * to hold both the handler prefix and all words of the command invokation
     * itself.
     */

    Tcl_ListObjGetElements(NULL, currNsPtr->unknownHandlerPtr,
	    &handlerObjc, &handlerObjv);
    newObjc = objc + handlerObjc;
    newObjv = TclStackAlloc(interp, (int) sizeof(Tcl_Obj *) * newObjc);

    /*
     * Copy command prefix from unknown handler and add on the real command's
     * full argument list. Note that we only use memcpy() once because we have
     * to increment the reference count of all the handler arguments anyway.
     */

    for (i = 0; i < handlerObjc; ++i) {
	newObjv[i] = handlerObjv[i];
	Tcl_IncrRefCount(newObjv[i]);
    }
    memcpy(newObjv+handlerObjc, objv, sizeof(Tcl_Obj *) * (unsigned)objc);

    /*
     * Look up and invoke the handler (by recursive call to this function). If
     * there is no handler at all, instead of doing the recursive call we just
     * generate a generic error message; it would be an infinite-recursion
     * nightmare otherwise.
     *
     * In this case we worry a bit less about recursion for now, and call the
     * "blocking" interface.
     */

    cmdPtr = TEOV_LookupCmdFromObj(interp, newObjv[0], lookupNsPtr);
    if (cmdPtr == NULL) {
	Tcl_SetObjResult(interp, Tcl_ObjPrintf(
                "invalid command name \"%s\"", TclGetString(objv[0])));
        Tcl_SetErrorCode(interp, "TCL", "LOOKUP", "COMMAND",
                TclGetString(objv[0]), NULL);

	/*
	 * Release any resources we locked and allocated during the handler
	 * call.
	 */

	for (i = 0; i < handlerObjc; ++i) {
	    Tcl_DecrRefCount(newObjv[i]);
	}
	TclStackFree(interp, newObjv);
	return TCL_ERROR;
    }

    if (lookupNsPtr) {
	savedNsPtr = varFramePtr->nsPtr;
	varFramePtr->nsPtr = lookupNsPtr;
    }
    TclSkipTailcall(interp);
    TclNRAddCallback(interp, TEOV_NotFoundCallback, INT2PTR(handlerObjc),
	    newObjv, savedNsPtr, NULL);
    return TclNREvalObjv(interp, newObjc, newObjv, TCL_EVAL_NOERR, NULL);
}

static int
TEOV_NotFoundCallback(
    ClientData data[],
    Tcl_Interp *interp,
    int result)
{
    Interp *iPtr = (Interp *) interp;
    int objc = PTR2INT(data[0]);
    Tcl_Obj **objv = data[1];
    Namespace *savedNsPtr = data[2];

    int i;

    if (savedNsPtr) {
	iPtr->varFramePtr->nsPtr = savedNsPtr;
    }

    /*
     * Release any resources we locked and allocated during the handler call.
     */

    for (i = 0; i < objc; ++i) {
	Tcl_DecrRefCount(objv[i]);
    }
    TclStackFree(interp, objv);

    return result;
}

static int
TEOV_RunEnterTraces(
    Tcl_Interp *interp,
    Command **cmdPtrPtr,
    Tcl_Obj *commandPtr,
    int objc,
    Tcl_Obj *const objv[])
{
    Interp *iPtr = (Interp *) interp;
    Command *cmdPtr = *cmdPtrPtr;
    size_t newEpoch, cmdEpoch = cmdPtr->cmdEpoch;
    int length, traceCode = TCL_OK;
    const char *command = TclGetStringFromObj(commandPtr, &length);

    /*
     * Call trace functions.
     * Execute any command or execution traces. Note that we bump up the
     * command's reference count for the duration of the calling of the
     * traces so that the structure doesn't go away underneath our feet.
     */

    cmdPtr->refCount++;
    if (iPtr->tracePtr) {
	traceCode = TclCheckInterpTraces(interp, command, length,
		cmdPtr, TCL_OK, TCL_TRACE_ENTER_EXEC, objc, objv);
    }
    if ((cmdPtr->flags & CMD_HAS_EXEC_TRACES) && (traceCode == TCL_OK)) {
	traceCode = TclCheckExecutionTraces(interp, command, length,
		cmdPtr, TCL_OK, TCL_TRACE_ENTER_EXEC, objc, objv);
    }
    newEpoch = cmdPtr->cmdEpoch;
    TclCleanupCommandMacro(cmdPtr);

    if (traceCode != TCL_OK) {
	if (traceCode == TCL_ERROR) {
	    Tcl_Obj *info;

	    TclNewLiteralStringObj(info, "\n    (enter trace on \"");
	    Tcl_AppendLimitedToObj(info, command, length, 55, "...");
	    Tcl_AppendToObj(info, "\")", 2);
	    Tcl_AppendObjToErrorInfo(interp, info);
	    iPtr->flags |= ERR_ALREADY_LOGGED;
	}
	return traceCode;
    }
    if (cmdEpoch != newEpoch) {
	*cmdPtrPtr = NULL;
    }
    return TCL_OK;
}

static int
TEOV_RunLeaveTraces(
    ClientData data[],
    Tcl_Interp *interp,
    int result)
{
    Interp *iPtr = (Interp *) interp;
    int traceCode = TCL_OK;
    int objc = PTR2INT(data[0]);
    Tcl_Obj *commandPtr = data[1];
    Command *cmdPtr = data[2];
    Tcl_Obj **objv = data[3];
    int length;
    const char *command = TclGetStringFromObj(commandPtr, &length);

    if (!(cmdPtr->flags & CMD_IS_DELETED)) {
	if (cmdPtr->flags & CMD_HAS_EXEC_TRACES){
	    traceCode = TclCheckExecutionTraces(interp, command, length,
		    cmdPtr, result, TCL_TRACE_LEAVE_EXEC, objc, objv);
	}
	if (iPtr->tracePtr != NULL && traceCode == TCL_OK) {
	    traceCode = TclCheckInterpTraces(interp, command, length,
		    cmdPtr, result, TCL_TRACE_LEAVE_EXEC, objc, objv);
	}
    }

    /*
     * As cmdPtr is set, TclNRRunCallbacks is about to reduce the numlevels.
     * Prevent that by resetting the cmdPtr field and dealing right here with
     * cmdPtr->refCount.
     */

    TclCleanupCommandMacro(cmdPtr);

    if (traceCode != TCL_OK) {
	if (traceCode == TCL_ERROR) {
	    Tcl_Obj *info;

	    TclNewLiteralStringObj(info, "\n    (leave trace on \"");
	    Tcl_AppendLimitedToObj(info, command, length, 55, "...");
	    Tcl_AppendToObj(info, "\")", 2);
	    Tcl_AppendObjToErrorInfo(interp, info);
	    iPtr->flags |= ERR_ALREADY_LOGGED;
	}
	result = traceCode;
    }
    Tcl_DecrRefCount(commandPtr);
    return result;
}

static inline Command *
TEOV_LookupCmdFromObj(
    Tcl_Interp *interp,
    Tcl_Obj *namePtr,
    Namespace *lookupNsPtr)
{
    Interp *iPtr = (Interp *) interp;
    Command *cmdPtr;
    Namespace *savedNsPtr = iPtr->varFramePtr->nsPtr;

    if (lookupNsPtr) {
	iPtr->varFramePtr->nsPtr = lookupNsPtr;
    }
    cmdPtr = (Command *) Tcl_GetCommandFromObj(interp, namePtr);
    iPtr->varFramePtr->nsPtr = savedNsPtr;
    return cmdPtr;
}

/*
 *----------------------------------------------------------------------
 *
 * Tcl_EvalTokensStandard --
 *
 *	Given an array of tokens parsed from a Tcl command (e.g., the tokens
 *	that make up a word or the index for an array variable) this function
 *	evaluates the tokens and concatenates their values to form a single
 *	result value.
 *
 * Results:
 *	The return value is a standard Tcl completion code such as TCL_OK or
 *	TCL_ERROR. A result or error message is left in interp's result.
 *
 * Side effects:
 *	Depends on the array of tokens being evaled.
 *
 *----------------------------------------------------------------------
 */

int
Tcl_EvalTokensStandard(
    Tcl_Interp *interp,		/* Interpreter in which to lookup variables,
				 * execute nested commands, and report
				 * errors. */
    Tcl_Token *tokenPtr,	/* Pointer to first in an array of tokens to
				 * evaluate and concatenate. */
    int count)			/* Number of tokens to consider at tokenPtr.
				 * Must be at least 1. */
{
    return TclSubstTokens(interp, tokenPtr, count, /* numLeftPtr */ NULL, 1,
	    NULL, NULL);
}

/*
 *----------------------------------------------------------------------
 *
 * Tcl_EvalEx, TclEvalEx --
 *
 *	This function evaluates a Tcl script without using the compiler or
 *	byte-code interpreter. It just parses the script, creates values for
 *	each word of each command, then calls EvalObjv to execute each
 *	command.
 *
 * Results:
 *	The return value is a standard Tcl completion code such as TCL_OK or
 *	TCL_ERROR. A result or error message is left in interp's result.
 *
 * Side effects:
 *	Depends on the script.
 *
 * TIP #280 : Keep public API, internally extended API.
 *----------------------------------------------------------------------
 */

int
Tcl_EvalEx(
    Tcl_Interp *interp,		/* Interpreter in which to evaluate the
				 * script. Also used for error reporting. */
    const char *script,		/* First character of script to evaluate. */
    int numBytes,		/* Number of bytes in script. If < 0, the
				 * script consists of all bytes up to the
				 * first null character. */
    int flags)			/* Collection of OR-ed bits that control the
				 * evaluation of the script. Only
				 * TCL_EVAL_GLOBAL is currently supported. */
{
    return TclEvalEx(interp, script, numBytes, flags, 1, NULL, script);
}

int
TclEvalEx(
    Tcl_Interp *interp,		/* Interpreter in which to evaluate the
				 * script. Also used for error reporting. */
    const char *script,		/* First character of script to evaluate. */
    int numBytes,		/* Number of bytes in script. If < 0, the
				 * script consists of all bytes up to the
				 * first NUL character. */
    int flags,			/* Collection of OR-ed bits that control the
				 * evaluation of the script. Only
				 * TCL_EVAL_GLOBAL is currently supported. */
    int line,			/* The line the script starts on. */
    int *clNextOuter,		/* Information about an outer context for */
    const char *outerScript)	/* continuation line data. This is set only in
				 * TclSubstTokens(), to properly handle
				 * [...]-nested commands. The 'outerScript'
				 * refers to the most-outer script containing
				 * the embedded command, which is refered to
				 * by 'script'. The 'clNextOuter' refers to
				 * the current entry in the table of
				 * continuation lines in this "master script",
				 * and the character offsets are relative to
				 * the 'outerScript' as well.
				 *
				 * If outerScript == script, then this call is
				 * for the outer-most script/command. See
				 * Tcl_EvalEx() and TclEvalObjEx() for places
				 * generating arguments for which this is
				 * true. */
{
    Interp *iPtr = (Interp *) interp;
    const char *p, *next;
    const unsigned int minObjs = 20;
    Tcl_Obj **objv, **objvSpace;
    int *expand, *lines, *lineSpace;
    Tcl_Token *tokenPtr;
    int commandLength, bytesLeft, expandRequested, code = TCL_OK;
    CallFrame *savedVarFramePtr;/* Saves old copy of iPtr->varFramePtr in case
				 * TCL_EVAL_GLOBAL was set. */
    int allowExceptions = (iPtr->evalFlags & TCL_ALLOW_EXCEPTIONS);
    int gotParse = 0;
    unsigned int i, objectsUsed = 0;
				/* These variables keep track of how much
				 * state has been allocated while evaluating
				 * the script, so that it can be freed
				 * properly if an error occurs. */
    Tcl_Parse *parsePtr = TclStackAlloc(interp, sizeof(Tcl_Parse));
    CmdFrame *eeFramePtr = TclStackAlloc(interp, sizeof(CmdFrame));
    Tcl_Obj **stackObjArray =
	    TclStackAlloc(interp, minObjs * sizeof(Tcl_Obj *));
    int *expandStack = TclStackAlloc(interp, minObjs * sizeof(int));
    int *linesStack = TclStackAlloc(interp, minObjs * sizeof(int));
				/* TIP #280 Structures for tracking of command
				 * locations. */
    int *clNext = NULL;		/* Pointer for the tracking of invisible
				 * continuation lines. Initialized only if the
				 * caller gave us a table of locations to
				 * track, via scriptCLLocPtr. It always refers
				 * to the table entry holding the location of
				 * the next invisible continuation line to
				 * look for, while parsing the script. */

    if (iPtr->scriptCLLocPtr) {
	if (clNextOuter) {
	    clNext = clNextOuter;
	} else {
	    clNext = &iPtr->scriptCLLocPtr->loc[0];
	}
    }

    if (numBytes < 0) {
	numBytes = strlen(script);
    }
    Tcl_ResetResult(interp);

    savedVarFramePtr = iPtr->varFramePtr;
    if (flags & TCL_EVAL_GLOBAL) {
	iPtr->varFramePtr = iPtr->rootFramePtr;
    }

    /*
     * Each iteration through the following loop parses the next command from
     * the script and then executes it.
     */

    objv = objvSpace = stackObjArray;
    lines = lineSpace = linesStack;
    expand = expandStack;
    p = script;
    bytesLeft = numBytes;

    /*
     * TIP #280 Initialize tracking. Do not push on the frame stack yet.
     *
     * We open a new context, either for a sourced script, or 'eval'.
     * For sourced files we always have a path object, even if nothing was
     * specified in the interp itself. That makes code using it simpler as
     * NULL checks can be left out. Sourced file without path in the
     * 'scriptFile' is possible during Tcl initialization.
     */

    eeFramePtr->level = iPtr->cmdFramePtr ? iPtr->cmdFramePtr->level + 1 : 1;
    eeFramePtr->framePtr = iPtr->framePtr;
    eeFramePtr->nextPtr = iPtr->cmdFramePtr;
    eeFramePtr->nline = 0;
    eeFramePtr->line = NULL;
    eeFramePtr->cmdObj = NULL;

    iPtr->cmdFramePtr = eeFramePtr;
    if (iPtr->evalFlags & TCL_EVAL_FILE) {
	/*
	 * Set up for a sourced file.
	 */

	eeFramePtr->type = TCL_LOCATION_SOURCE;

	if (iPtr->scriptFile) {
	    /*
	     * Normalization here, to have the correct pwd. Should have
	     * negligible impact on performance, as the norm should have been
	     * done already by the 'source' invoking us, and it caches the
	     * result.
	     */

	    Tcl_Obj *norm = Tcl_FSGetNormalizedPath(interp, iPtr->scriptFile);

	    if (norm == NULL) {
		/*
		 * Error message in the interp result.
		 */

		code = TCL_ERROR;
		goto error;
	    }
	    eeFramePtr->data.eval.path = norm;
	} else {
	    TclNewLiteralStringObj(eeFramePtr->data.eval.path, "");
	}
	Tcl_IncrRefCount(eeFramePtr->data.eval.path);
    } else {
	/*
	 * Set up for plain eval.
	 */

	eeFramePtr->type = TCL_LOCATION_EVAL;
	eeFramePtr->data.eval.path = NULL;
    }

    iPtr->evalFlags = 0;
    do {
	if (Tcl_ParseCommand(interp, p, bytesLeft, 0, parsePtr) != TCL_OK) {
	    code = TCL_ERROR;
	    Tcl_LogCommandInfo(interp, script, parsePtr->commandStart,
		    parsePtr->term + 1 - parsePtr->commandStart);
	    goto posterror;
	}

	/*
	 * TIP #280 Track lines. The parser may have skipped text till it
	 * found the command we are now at. We have to count the lines in this
	 * block, and do not forget invisible continuation lines.
	 */

	TclAdvanceLines(&line, p, parsePtr->commandStart);
	TclAdvanceContinuations(&line, &clNext,
		parsePtr->commandStart - outerScript);

	gotParse = 1;
	if (parsePtr->numWords > 0) {
	    /*
	     * TIP #280. Track lines within the words of the current
	     * command. We use a separate pointer into the table of
	     * continuation line locations to not lose our position for the
	     * per-command parsing.
	     */

	    int wordLine = line;
	    const char *wordStart = parsePtr->commandStart;
	    int *wordCLNext = clNext;
	    unsigned int objectsNeeded = 0;
	    unsigned int numWords = parsePtr->numWords;

	    /*
	     * Generate an array of objects for the words of the command.
	     */

	    if (numWords > minObjs) {
		expand =    ckalloc(numWords * sizeof(int));
		objvSpace = ckalloc(numWords * sizeof(Tcl_Obj *));
		lineSpace = ckalloc(numWords * sizeof(int));
	    }
	    expandRequested = 0;
	    objv = objvSpace;
	    lines = lineSpace;

	    iPtr->cmdFramePtr = eeFramePtr->nextPtr;
	    for (objectsUsed = 0, tokenPtr = parsePtr->tokenPtr;
		    objectsUsed < numWords;
		    objectsUsed++, tokenPtr += tokenPtr->numComponents+1) {
		/*
		 * TIP #280. Track lines to current word. Save the information
		 * on a per-word basis, signaling dynamic words as needed.
		 * Make the information available to the recursively called
		 * evaluator as well, including the type of context (source
		 * vs. eval).
		 */

		TclAdvanceLines(&wordLine, wordStart, tokenPtr->start);
		TclAdvanceContinuations(&wordLine, &wordCLNext,
			tokenPtr->start - outerScript);
		wordStart = tokenPtr->start;

		lines[objectsUsed] = TclWordKnownAtCompileTime(tokenPtr, NULL)
			? wordLine : -1;

		if (eeFramePtr->type == TCL_LOCATION_SOURCE) {
		    iPtr->evalFlags |= TCL_EVAL_FILE;
		}

		code = TclSubstTokens(interp, tokenPtr+1,
			tokenPtr->numComponents, NULL, wordLine,
			wordCLNext, outerScript);

		iPtr->evalFlags = 0;

		if (code != TCL_OK) {
		    break;
		}
		objv[objectsUsed] = Tcl_GetObjResult(interp);
		Tcl_IncrRefCount(objv[objectsUsed]);
		if (tokenPtr->type == TCL_TOKEN_EXPAND_WORD) {
		    int numElements;

		    code = TclListObjLength(interp, objv[objectsUsed],
			    &numElements);
		    if (code == TCL_ERROR) {
			/*
			 * Attempt to expand a non-list.
			 */

			Tcl_AppendObjToErrorInfo(interp, Tcl_ObjPrintf(
				"\n    (expanding word %d)", objectsUsed));
			Tcl_DecrRefCount(objv[objectsUsed]);
			break;
		    }
		    expandRequested = 1;
		    expand[objectsUsed] = 1;

		    objectsNeeded += (numElements ? numElements : 1);
		} else {
		    expand[objectsUsed] = 0;
		    objectsNeeded++;
		}

		if (wordCLNext) {
		    TclContinuationsEnterDerived(objv[objectsUsed],
			    wordStart - outerScript, wordCLNext);
		}
	    } /* for loop */
	    iPtr->cmdFramePtr = eeFramePtr;
	    if (code != TCL_OK) {
		goto error;
	    }
	    if (expandRequested) {
		/*
		 * Some word expansion was requested. Check for objv resize.
		 */

		Tcl_Obj **copy = objvSpace;
		int *lcopy = lineSpace;
		int wordIdx = numWords;
		int objIdx = objectsNeeded - 1;

		if ((numWords > minObjs) || (objectsNeeded > minObjs)) {
		    objv = objvSpace =
			    ckalloc(objectsNeeded * sizeof(Tcl_Obj *));
		    lines = lineSpace = ckalloc(objectsNeeded * sizeof(int));
		}

		objectsUsed = 0;
		while (wordIdx--) {
		    if (expand[wordIdx]) {
			int numElements;
			Tcl_Obj **elements, *temp = copy[wordIdx];

			Tcl_ListObjGetElements(NULL, temp, &numElements,
				&elements);
			objectsUsed += numElements;
			while (numElements--) {
			    lines[objIdx] = -1;
			    objv[objIdx--] = elements[numElements];
			    Tcl_IncrRefCount(elements[numElements]);
			}
			Tcl_DecrRefCount(temp);
		    } else {
			lines[objIdx] = lcopy[wordIdx];
			objv[objIdx--] = copy[wordIdx];
			objectsUsed++;
		    }
		}
		objv += objIdx+1;

		if (copy != stackObjArray) {
		    ckfree(copy);
		}
		if (lcopy != linesStack) {
		    ckfree(lcopy);
		}
	    }

	    /*
	     * Execute the command and free the objects for its words.
	     *
	     * TIP #280: Remember the command itself for 'info frame'. We
	     * shorten the visible command by one char to exclude the
	     * termination character, if necessary. Here is where we put our
	     * frame on the stack of frames too. _After_ the nested commands
	     * have been executed.
	     */

	    eeFramePtr->cmd = parsePtr->commandStart;
	    eeFramePtr->len = parsePtr->commandSize;

	    if (parsePtr->term ==
		    parsePtr->commandStart + parsePtr->commandSize - 1) {
		eeFramePtr->len--;
	    }

	    eeFramePtr->nline = objectsUsed;
	    eeFramePtr->line = lines;

	    TclArgumentEnter(interp, objv, objectsUsed, eeFramePtr);
	    code = Tcl_EvalObjv(interp, objectsUsed, objv,
		    TCL_EVAL_NOERR | TCL_EVAL_SOURCE_IN_FRAME);
	    TclArgumentRelease(interp, objv, objectsUsed);

	    eeFramePtr->line = NULL;
	    eeFramePtr->nline = 0;
	    if (eeFramePtr->cmdObj) {
		Tcl_DecrRefCount(eeFramePtr->cmdObj);
		eeFramePtr->cmdObj = NULL;
	    }

	    if (code != TCL_OK) {
		goto error;
	    }
	    for (i = 0; i < objectsUsed; i++) {
		Tcl_DecrRefCount(objv[i]);
	    }
	    objectsUsed = 0;
	    if (objvSpace != stackObjArray) {
		ckfree(objvSpace);
		objvSpace = stackObjArray;
		ckfree(lineSpace);
		lineSpace = linesStack;
	    }

	    /*
	     * Free expand separately since objvSpace could have been
	     * reallocated above.
	     */

	    if (expand != expandStack) {
		ckfree(expand);
		expand = expandStack;
	    }
	}

	/*
	 * Advance to the next command in the script.
	 *
	 * TIP #280 Track Lines. Now we track how many lines were in the
	 * executed command.
	 */

	next = parsePtr->commandStart + parsePtr->commandSize;
	bytesLeft -= next - p;
	p = next;
	TclAdvanceLines(&line, parsePtr->commandStart, p);
	Tcl_FreeParse(parsePtr);
	gotParse = 0;
    } while (bytesLeft > 0);
    iPtr->varFramePtr = savedVarFramePtr;
    code = TCL_OK;
    goto cleanup_return;

  error:
    /*
     * Generate and log various pieces of error information.
     */

    if (iPtr->numLevels == 0) {
	if (code == TCL_RETURN) {
	    code = TclUpdateReturnInfo(iPtr);
	}
	if ((code != TCL_OK) && (code != TCL_ERROR) && !allowExceptions) {
	    ProcessUnexpectedResult(interp, code);
	    code = TCL_ERROR;
	}
    }
    if ((code == TCL_ERROR) && !(iPtr->flags & ERR_ALREADY_LOGGED)) {
	commandLength = parsePtr->commandSize;
	if (parsePtr->term == parsePtr->commandStart + commandLength - 1) {
	    /*
	     * The terminator character (such as ; or ]) of the command where
	     * the error occurred is the last character in the parsed command.
	     * Reduce the length by one so that the error message doesn't
	     * include the terminator character.
	     */

	    commandLength -= 1;
	}
	Tcl_LogCommandInfo(interp, script, parsePtr->commandStart,
		commandLength);
    }
 posterror:
    iPtr->flags &= ~ERR_ALREADY_LOGGED;

    /*
     * Then free resources that had been allocated to the command.
     */

    for (i = 0; i < objectsUsed; i++) {
	Tcl_DecrRefCount(objv[i]);
    }
    if (gotParse) {
	Tcl_FreeParse(parsePtr);
    }
    if (objvSpace != stackObjArray) {
	ckfree(objvSpace);
	ckfree(lineSpace);
    }
    if (expand != expandStack) {
	ckfree(expand);
    }
    iPtr->varFramePtr = savedVarFramePtr;

 cleanup_return:
    /*
     * TIP #280. Release the local CmdFrame, and its contents.
     */

    iPtr->cmdFramePtr = iPtr->cmdFramePtr->nextPtr;
    if (eeFramePtr->type == TCL_LOCATION_SOURCE) {
	Tcl_DecrRefCount(eeFramePtr->data.eval.path);
    }
    TclStackFree(interp, linesStack);
    TclStackFree(interp, expandStack);
    TclStackFree(interp, stackObjArray);
    TclStackFree(interp, eeFramePtr);
    TclStackFree(interp, parsePtr);

    return code;
}

/*
 *----------------------------------------------------------------------
 *
 * TclAdvanceLines --
 *
 *	This function is a helper which counts the number of lines in a block
 *	of text and advances an external counter.
 *
 * Results:
 *	None.
 *
 * Side effects:
 *	The specified counter is advanced per the number of lines found.
 *
 * TIP #280
 *----------------------------------------------------------------------
 */

void
TclAdvanceLines(
    int *line,
    const char *start,
    const char *end)
{
    register const char *p;

    for (p = start; p < end; p++) {
	if (*p == '\n') {
	    (*line)++;
	}
    }
}

/*
 *----------------------------------------------------------------------
 *
 * TclAdvanceContinuations --
 *
 *	This procedure is a helper which counts the number of continuation
 *	lines (CL) in a block of text using a table of CL locations and
 *	advances an external counter, and the pointer into the table.
 *
 * Results:
 *	None.
 *
 * Side effects:
 *	The specified counter is advanced per the number of continuation lines
 *	found.
 *
 * TIP #280
 *----------------------------------------------------------------------
 */

void
TclAdvanceContinuations(
    int *line,
    int **clNextPtrPtr,
    int loc)
{
    /*
     * Track the invisible continuation lines embedded in a script, if any.
     * Here they are just spaces (already). They were removed by
     * TclSubstTokens via TclParseBackslash.
     *
     * *clNextPtrPtr         <=> We have continuation lines to track.
     * **clNextPtrPtr >= 0   <=> We are not beyond the last possible location.
     * loc >= **clNextPtrPtr <=> We stepped beyond the current cont. line.
     */

    while (*clNextPtrPtr && (**clNextPtrPtr >= 0)
	    && (loc >= **clNextPtrPtr)) {
	/*
	 * We just stepped over an invisible continuation line. Adjust the
	 * line counter and step to the table entry holding the location of
	 * the next continuation line to track.
	 */

	(*line)++;
	(*clNextPtrPtr)++;
    }
}

/*
 *----------------------------------------------------------------------
 * Note: The whole data structure access for argument location tracking is
 * hidden behind these three functions. The only parts open are the lineLAPtr
 * field in the Interp structure. The CFWord definition is internal to here.
 * Should make it easier to redo the data structures if we find something more
 * space/time efficient.
 */

/*
 *----------------------------------------------------------------------
 *
 * TclArgumentEnter --
 *
 *	This procedure is a helper for the TIP #280 uplevel extension. It
 *	enters location references for the arguments of a command to be
 *	invoked. Only the first entry has the actual data, further entries
 *	simply count the usage up.
 *
 * Results:
 *	None.
 *
 * Side effects:
 *	May allocate memory.
 *
 * TIP #280
 *----------------------------------------------------------------------
 */

void
TclArgumentEnter(
    Tcl_Interp *interp,
    Tcl_Obj **objv,
    int objc,
    CmdFrame *cfPtr)
{
    Interp *iPtr = (Interp *) interp;
    int new, i;
    Tcl_HashEntry *hPtr;
    CFWord *cfwPtr;

    for (i = 1; i < objc; i++) {
	/*
	 * Ignore argument words without line information (= dynamic). If they
	 * are variables they may have location information associated with
	 * that, either through globally recorded 'set' invokations, or
	 * literals in bytecode. Eitehr way there is no need to record
	 * something here.
	 */

	if (cfPtr->line[i] < 0) {
	    continue;
	}
	hPtr = Tcl_CreateHashEntry(iPtr->lineLAPtr, objv[i], &new);
	if (new) {
	    /*
	     * The word is not on the stack yet, remember the current location
	     * and initialize references.
	     */

	    cfwPtr = ckalloc(sizeof(CFWord));
	    cfwPtr->framePtr = cfPtr;
	    cfwPtr->word = i;
	    cfwPtr->refCount = 1;
	    Tcl_SetHashValue(hPtr, cfwPtr);
	} else {
	    /*
	     * The word is already on the stack, its current location is not
	     * relevant. Just remember the reference to prevent early removal.
	     */

	    cfwPtr = Tcl_GetHashValue(hPtr);
	    cfwPtr->refCount++;
	}
    }
}

/*
 *----------------------------------------------------------------------
 *
 * TclArgumentRelease --
 *
 *	This procedure is a helper for the TIP #280 uplevel extension. It
 *	removes the location references for the arguments of a command just
 *	done. Usage is counted down, the data is removed only when no user is
 *	left over.
 *
 * Results:
 *	None.
 *
 * Side effects:
 *	May release memory.
 *
 * TIP #280
 *----------------------------------------------------------------------
 */

void
TclArgumentRelease(
    Tcl_Interp *interp,
    Tcl_Obj **objv,
    int objc)
{
    Interp *iPtr = (Interp *) interp;
    int i;

    for (i = 1; i < objc; i++) {
	CFWord *cfwPtr;
	Tcl_HashEntry *hPtr =
		Tcl_FindHashEntry(iPtr->lineLAPtr, (char *) objv[i]);

	if (!hPtr) {
	    continue;
	}
	cfwPtr = Tcl_GetHashValue(hPtr);

	if (cfwPtr->refCount-- > 1) {
	    continue;
	}

	ckfree(cfwPtr);
	Tcl_DeleteHashEntry(hPtr);
    }
}

/*
 *----------------------------------------------------------------------
 *
 * TclArgumentBCEnter --
 *
 *	This procedure is a helper for the TIP #280 uplevel extension. It
 *	enters location references for the literal arguments of commands in
 *	bytecode about to be invoked. Only the first entry has the actual
 *	data, further entries simply count the usage up.
 *
 * Results:
 *	None.
 *
 * Side effects:
 *	May allocate memory.
 *
 * TIP #280
 *----------------------------------------------------------------------
 */

void
TclArgumentBCEnter(
    Tcl_Interp *interp,
    Tcl_Obj *objv[],
    int objc,
    void *codePtr,
    CmdFrame *cfPtr,
    int cmd,
    int pc)
{
    ExtCmdLoc *eclPtr;
    int word;
    ECL *ePtr;
    CFWordBC *lastPtr = NULL;
    Interp *iPtr = (Interp *) interp;
    Tcl_HashEntry *hePtr =
	    Tcl_FindHashEntry(iPtr->lineBCPtr, (char *) codePtr);

    if (!hePtr) {
	return;
    }
    eclPtr = Tcl_GetHashValue(hePtr);
    ePtr = &eclPtr->loc[cmd];

    /*
     * ePtr->nline is the number of words originally parsed.
     *
     * objc is the number of elements getting invoked.
     *
     * If they are not the same, we arrived here by compiling an
     * ensemble dispatch.  Ensemble subcommands that lead to script
     * evaluation are not supposed to get compiled, because a command
     * such as [info level] in the script can expose some of the dispatch
     * shenanigans.  This means that we don't have to tend to the
     * housekeeping, and can escape now.
     */

    if (ePtr->nline != objc) {
        return;
    }

    /*
     * Having disposed of the ensemble cases, we can state...
     * A few truths ...
     * (1) ePtr->nline == objc
     * (2) (ePtr->line[word] < 0) => !literal, for all words
     * (3) (word == 0) => !literal
     *
     * Item (2) is why we can use objv to get the literals, and do not
     * have to save them at compile time.
     */

    for (word = 1; word < objc; word++) {
	if (ePtr->line[word] >= 0) {
	    int isnew;
	    Tcl_HashEntry *hPtr = Tcl_CreateHashEntry(iPtr->lineLABCPtr,
		objv[word], &isnew);
	    CFWordBC *cfwPtr = ckalloc(sizeof(CFWordBC));

	    cfwPtr->framePtr = cfPtr;
	    cfwPtr->obj = objv[word];
	    cfwPtr->pc = pc;
	    cfwPtr->word = word;
	    cfwPtr->nextPtr = lastPtr;
	    lastPtr = cfwPtr;

	    if (isnew) {
		/*
		 * The word is not on the stack yet, remember the current
		 * location and initialize references.
		 */

		cfwPtr->prevPtr = NULL;
	    } else {
		/*
		 * The object is already on the stack, however it may have
		 * a different location now (literal sharing may map
		 * multiple location to a single Tcl_Obj*. Save the old
		 * information in the new structure.
		 */

		cfwPtr->prevPtr = Tcl_GetHashValue(hPtr);
	    }

	    Tcl_SetHashValue(hPtr, cfwPtr);
	}
    } /* for */

    cfPtr->litarg = lastPtr;
}

/*
 *----------------------------------------------------------------------
 *
 * TclArgumentBCRelease --
 *
 *	This procedure is a helper for the TIP #280 uplevel extension. It
 *	removes the location references for the literal arguments of commands
 *	in bytecode just done. Usage is counted down, the data is removed only
 *	when no user is left over.
 *
 * Results:
 *	None.
 *
 * Side effects:
 *	May release memory.
 *
 * TIP #280
 *----------------------------------------------------------------------
 */

void
TclArgumentBCRelease(
    Tcl_Interp *interp,
    CmdFrame *cfPtr)
{
    Interp *iPtr = (Interp *) interp;
    CFWordBC *cfwPtr = (CFWordBC *) cfPtr->litarg;

    while (cfwPtr) {
	CFWordBC *nextPtr = cfwPtr->nextPtr;
	Tcl_HashEntry *hPtr =
		Tcl_FindHashEntry(iPtr->lineLABCPtr, (char *) cfwPtr->obj);
	CFWordBC *xPtr = Tcl_GetHashValue(hPtr);

	if (xPtr != cfwPtr) {
	    Tcl_Panic("TclArgumentBC Enter/Release Mismatch");
	}

	if (cfwPtr->prevPtr) {
	    Tcl_SetHashValue(hPtr, cfwPtr->prevPtr);
	} else {
	    Tcl_DeleteHashEntry(hPtr);
	}

	ckfree(cfwPtr);
	cfwPtr = nextPtr;
    }

    cfPtr->litarg = NULL;
}

/*
 *----------------------------------------------------------------------
 *
 * TclArgumentGet --
 *
 *	This procedure is a helper for the TIP #280 uplevel extension. It
 *	finds the location references for a Tcl_Obj, if any.
 *
 * Results:
 *	None.
 *
 * Side effects:
 *	Writes found location information into the result arguments.
 *
 * TIP #280
 *----------------------------------------------------------------------
 */

void
TclArgumentGet(
    Tcl_Interp *interp,
    Tcl_Obj *obj,
    CmdFrame **cfPtrPtr,
    int *wordPtr)
{
    Interp *iPtr = (Interp *) interp;
    Tcl_HashEntry *hPtr;
    CmdFrame *framePtr;

    /*
     * An object which either has no string rep or else is a canonical list is
     * guaranteed to have been generated dynamically: bail out, this cannot
     * have a usable absolute location. _Do not touch_ the information the set
     * up by the caller. It knows better than us.
     */

    if ((obj->bytes == NULL) || TclListObjIsCanonical(obj)) {
	return;
    }

    /*
     * First look for location information recorded in the argument
     * stack. That is nearest.
     */

    hPtr = Tcl_FindHashEntry(iPtr->lineLAPtr, (char *) obj);
    if (hPtr) {
	CFWord *cfwPtr = Tcl_GetHashValue(hPtr);

	*wordPtr = cfwPtr->word;
	*cfPtrPtr = cfwPtr->framePtr;
	return;
    }

    /*
     * Check if the Tcl_Obj has location information as a bytecode literal, in
     * that stack.
     */

    hPtr = Tcl_FindHashEntry(iPtr->lineLABCPtr, (char *) obj);
    if (hPtr) {
	CFWordBC *cfwPtr = Tcl_GetHashValue(hPtr);

	framePtr = cfwPtr->framePtr;
	framePtr->data.tebc.pc = (char *) (((ByteCode *)
		framePtr->data.tebc.codePtr)->codeStart + cfwPtr->pc);
	*cfPtrPtr = cfwPtr->framePtr;
	*wordPtr = cfwPtr->word;
	return;
    }
}

/*
 *----------------------------------------------------------------------
 *
 * Tcl_Eval --
 *
 *	Execute a Tcl command in a string. This function executes the script
 *	directly, rather than compiling it to bytecodes. Before the arrival of
 *	the bytecode compiler in Tcl 8.0 Tcl_Eval was the main function used
 *	for executing Tcl commands, but nowadays it isn't used much.
 *
 * Results:
 *	The return value is one of the return codes defined in tcl.h (such as
 *	TCL_OK), and interp's result contains a value to supplement the return
 *	code. The value of the result will persist only until the next call to
 *	Tcl_Eval or Tcl_EvalObj: you must copy it or lose it!
 *
 * Side effects:
 *	Can be almost arbitrary, depending on the commands in the script.
 *
 *----------------------------------------------------------------------
 */

#ifndef TCL_NO_DEPRECATED
#undef Tcl_Eval
int
Tcl_Eval(
    Tcl_Interp *interp,		/* Token for command interpreter (returned by
				 * previous call to Tcl_CreateInterp). */
    const char *script)		/* Pointer to TCL command to execute. */
{
    return Tcl_EvalEx(interp, script, -1, 0);
}
#endif /* TCL_NO_DEPRECATED */

/*
 *----------------------------------------------------------------------
 *
 * Tcl_EvalObjEx, TclEvalObjEx --
 *
 *	Execute Tcl commands stored in a Tcl object. These commands are
 *	compiled into bytecodes if necessary, unless TCL_EVAL_DIRECT is
 *	specified.
 *
 *	If the flag TCL_EVAL_DIRECT is passed in, the value of invoker
 *	must be NULL.  Support for non-NULL invokers in that mode has
 *	been removed since it was unused and untested.  Failure to
 *	follow this limitation will lead to an assertion panic.
 *
 * Results:
 *	The return value is one of the return codes defined in tcl.h (such as
 *	TCL_OK), and the interpreter's result contains a value to supplement
 *	the return code.
 *
 * Side effects:
 *	The object is converted, if necessary, to a ByteCode object that holds
 *	the bytecode instructions for the commands. Executing the commands
 *	will almost certainly have side effects that depend on those commands.
 *
 * TIP #280 : Keep public API, internally extended API.
 *----------------------------------------------------------------------
 */

int
Tcl_EvalObjEx(
    Tcl_Interp *interp,		/* Token for command interpreter (returned by
				 * a previous call to Tcl_CreateInterp). */
    register Tcl_Obj *objPtr,	/* Pointer to object containing commands to
				 * execute. */
    int flags)			/* Collection of OR-ed bits that control the
				 * evaluation of the script. Supported values
				 * are TCL_EVAL_GLOBAL and TCL_EVAL_DIRECT. */
{
    return TclEvalObjEx(interp, objPtr, flags, NULL, 0);
}

int
TclEvalObjEx(
    Tcl_Interp *interp,		/* Token for command interpreter (returned by
				 * a previous call to Tcl_CreateInterp). */
    register Tcl_Obj *objPtr,	/* Pointer to object containing commands to
				 * execute. */
    int flags,			/* Collection of OR-ed bits that control the
				 * evaluation of the script. Supported values
				 * are TCL_EVAL_GLOBAL and TCL_EVAL_DIRECT. */
    const CmdFrame *invoker,	/* Frame of the command doing the eval. */
    int word)			/* Index of the word which is in objPtr. */
{
    int result = TCL_OK;
    NRE_callback *rootPtr = TOP_CB(interp);

    result = TclNREvalObjEx(interp, objPtr, flags, invoker, word);
    return TclNRRunCallbacks(interp, result, rootPtr);
}

int
TclNREvalObjEx(
    Tcl_Interp *interp,		/* Token for command interpreter (returned by
				 * a previous call to Tcl_CreateInterp). */
    register Tcl_Obj *objPtr,	/* Pointer to object containing commands to
				 * execute. */
    int flags,			/* Collection of OR-ed bits that control the
				 * evaluation of the script. Supported values
				 * are TCL_EVAL_GLOBAL and TCL_EVAL_DIRECT. */
    const CmdFrame *invoker,	/* Frame of the command doing the eval. */
    int word)			/* Index of the word which is in objPtr. */
{
    Interp *iPtr = (Interp *) interp;
    int result;

    /*
     * This function consists of three independent blocks for: direct
     * evaluation of canonical lists, compilation and bytecode execution and
     * finally direct evaluation. Precisely one of these blocks will be run.
     */

    if (TclListObjIsCanonical(objPtr)) {
	CmdFrame *eoFramePtr = NULL;
	int objc;
	Tcl_Obj *listPtr, **objv;

	/*
	 * Canonical List Optimization:  In this case, we
	 * can safely use Tcl_EvalObjv instead and get an appreciable
	 * improvement in execution speed. This is because it allows us to
	 * avoid a setFromAny step that would just pack everything into a
	 * string and back out again.
	 *
	 * This also preserves any associations between list elements and
	 * location information for such elements.
	 */

	/*
	 * Shimmer protection! Always pass an unshared obj. The caller could
	 * incr the refCount of objPtr AFTER calling us! To be completely safe
	 * we always make a copy. The callback takes care od the refCounts for
	 * both listPtr and objPtr.
	 *
	 * TODO: Create a test to demo this need, or eliminate it.
	 * FIXME OPT: preserve just the internal rep?
	 */

	Tcl_IncrRefCount(objPtr);
	listPtr = TclListObjCopy(interp, objPtr);
	Tcl_IncrRefCount(listPtr);

	if (word != INT_MIN) {
	    /*
	     * TIP #280 Structures for tracking lines. As we know that this is
	     * dynamic execution we ignore the invoker, even if known.
	     *
	     * TIP #280. We do _not_ compute all the line numbers for the
	     * words in the command. For the eval of a pure list the most
	     * sensible choice is to put all words on line 1. Given that we
	     * neither need memory for them nor compute anything. 'line' is
	     * left NULL. The two places using this information (TclInfoFrame,
	     * and TclInitCompileEnv), are special-cased to use the proper
	     * line number directly instead of accessing the 'line' array.
	     *
	     * Note that we use (word==INTMIN) to signal that no command frame
	     * should be pushed, as needed by alias and ensemble redirections.
	     */

	    eoFramePtr = TclStackAlloc(interp, sizeof(CmdFrame));
	    eoFramePtr->nline = 0;
	    eoFramePtr->line = NULL;

	    eoFramePtr->type = TCL_LOCATION_EVAL;
	    eoFramePtr->level = (iPtr->cmdFramePtr == NULL?
		    1 : iPtr->cmdFramePtr->level + 1);
	    eoFramePtr->framePtr = iPtr->framePtr;
	    eoFramePtr->nextPtr = iPtr->cmdFramePtr;

	    eoFramePtr->cmdObj = objPtr;
	    eoFramePtr->cmd = NULL;
	    eoFramePtr->len = 0;
	    eoFramePtr->data.eval.path = NULL;

	    iPtr->cmdFramePtr = eoFramePtr;

	    flags |= TCL_EVAL_SOURCE_IN_FRAME;
	}

	TclMarkTailcall(interp);
        TclNRAddCallback(interp, TEOEx_ListCallback, listPtr, eoFramePtr,
		objPtr, NULL);

	TclListObjGetElements(NULL, listPtr, &objc, &objv);
	return TclNREvalObjv(interp, objc, objv, flags, NULL);
    }

    if (!(flags & TCL_EVAL_DIRECT)) {
	/*
	 * Let the compiler/engine subsystem do the evaluation.
	 *
	 * TIP #280 The invoker provides us with the context for the script.
	 * We transfer this to the byte code compiler.
	 */

	int allowExceptions = (iPtr->evalFlags & TCL_ALLOW_EXCEPTIONS);
	ByteCode *codePtr;
	CallFrame *savedVarFramePtr = NULL;	/* Saves old copy of
						 * iPtr->varFramePtr in case
						 * TCL_EVAL_GLOBAL was set. */

        if (TclInterpReady(interp) != TCL_OK) {
            return TCL_ERROR;
        }
	if (flags & TCL_EVAL_GLOBAL) {
	    savedVarFramePtr = iPtr->varFramePtr;
	    iPtr->varFramePtr = iPtr->rootFramePtr;
	}
	Tcl_IncrRefCount(objPtr);
	codePtr = TclCompileObj(interp, objPtr, invoker, word);

	TclNRAddCallback(interp, TEOEx_ByteCodeCallback, savedVarFramePtr,
		objPtr, INT2PTR(allowExceptions), NULL);
        return TclNRExecuteByteCode(interp, codePtr);
    }

    {
	/*
	 * We're not supposed to use the compiler or byte-code
	 * interpreter. Let Tcl_EvalEx evaluate the command directly (and
	 * probably more slowly).
	 */

	const char *script;
	int numSrcBytes;

	/*
	 * Now we check if we have data about invisible continuation lines for
	 * the script, and make it available to the direct script parser and
	 * evaluator we are about to call, if so.
	 *
	 * It may be possible that the script Tcl_Obj* can be free'd while the
	 * evaluator is using it, leading to the release of the associated
	 * ContLineLoc structure as well. To ensure that the latter doesn't
	 * happen we set a lock on it. We release this lock later in this
	 * function, after the evaluator is done. The relevant "lineCLPtr"
	 * hashtable is managed in the file "tclObj.c".
	 *
	 * Another important action is to save (and later restore) the
	 * continuation line information of the caller, in case we are
	 * executing nested commands in the eval/direct path.
	 */

	ContLineLoc *saveCLLocPtr = iPtr->scriptCLLocPtr;

	assert(invoker == NULL);

	iPtr->scriptCLLocPtr = TclContinuationsGet(objPtr);

	Tcl_IncrRefCount(objPtr);

	script = TclGetStringFromObj(objPtr, &numSrcBytes);
	result = Tcl_EvalEx(interp, script, numSrcBytes, flags);

	TclDecrRefCount(objPtr);

	iPtr->scriptCLLocPtr = saveCLLocPtr;
	return result;
    }
}

static int
TEOEx_ByteCodeCallback(
    ClientData data[],
    Tcl_Interp *interp,
    int result)
{
    Interp *iPtr = (Interp *) interp;
    CallFrame *savedVarFramePtr = data[0];
    Tcl_Obj *objPtr = data[1];
    int allowExceptions = PTR2INT(data[2]);

    if (iPtr->numLevels == 0) {
	if (result == TCL_RETURN) {
	    result = TclUpdateReturnInfo(iPtr);
	}
	if ((result != TCL_OK) && (result != TCL_ERROR) && !allowExceptions) {
	    const char *script;
	    int numSrcBytes;

	    ProcessUnexpectedResult(interp, result);
	    result = TCL_ERROR;
	    script = TclGetStringFromObj(objPtr, &numSrcBytes);
	    Tcl_LogCommandInfo(interp, script, script, numSrcBytes);
	}

	/*
	 * We are returning to level 0, so should call TclResetCancellation.
	 * Let us just unset the flags inline.
	 */

	TclUnsetCancelFlags(iPtr);
    }
    iPtr->evalFlags = 0;

    /*
     * Restore the callFrame if this was a TCL_EVAL_GLOBAL.
     */

    if (savedVarFramePtr) {
	iPtr->varFramePtr = savedVarFramePtr;
    }

    TclDecrRefCount(objPtr);
    return result;
}

static int
TEOEx_ListCallback(
    ClientData data[],
    Tcl_Interp *interp,
    int result)
{
    Interp *iPtr = (Interp *) interp;
    Tcl_Obj *listPtr = data[0];
    CmdFrame *eoFramePtr = data[1];
    Tcl_Obj *objPtr = data[2];

    /*
     * Remove the cmdFrame
     */

    if (eoFramePtr) {
	iPtr->cmdFramePtr = eoFramePtr->nextPtr;
	TclStackFree(interp, eoFramePtr);
    }
    TclDecrRefCount(objPtr);
    TclDecrRefCount(listPtr);

    return result;
}

/*
 *----------------------------------------------------------------------
 *
 * ProcessUnexpectedResult --
 *
 *	Function called by Tcl_EvalObj to set the interpreter's result value
 *	to an appropriate error message when the code it evaluates returns an
 *	unexpected result code (not TCL_OK and not TCL_ERROR) to the topmost
 *	evaluation level.
 *
 * Results:
 *	None.
 *
 * Side effects:
 *	The interpreter result is set to an error message appropriate to the
 *	result code.
 *
 *----------------------------------------------------------------------
 */

static void
ProcessUnexpectedResult(
    Tcl_Interp *interp,		/* The interpreter in which the unexpected
				 * result code was returned. */
    int returnCode)		/* The unexpected result code. */
{
    char buf[TCL_INTEGER_SPACE];

    Tcl_ResetResult(interp);
    if (returnCode == TCL_BREAK) {
	Tcl_SetObjResult(interp, Tcl_NewStringObj(
		"invoked \"break\" outside of a loop", -1));
    } else if (returnCode == TCL_CONTINUE) {
	Tcl_SetObjResult(interp, Tcl_NewStringObj(
		"invoked \"continue\" outside of a loop", -1));
    } else {
	Tcl_SetObjResult(interp, Tcl_ObjPrintf(
		"command returned bad code: %d", returnCode));
    }
    sprintf(buf, "%d", returnCode);
    Tcl_SetErrorCode(interp, "TCL", "UNEXPECTED_RESULT_CODE", buf, NULL);
}

/*
 *---------------------------------------------------------------------------
 *
 * Tcl_ExprLong, Tcl_ExprDouble, Tcl_ExprBoolean --
 *
 *	Functions to evaluate an expression and return its value in a
 *	particular form.
 *
 * Results:
 *	Each of the functions below returns a standard Tcl result. If an error
 *	occurs then an error message is left in the interp's result. Otherwise
 *	the value of the expression, in the appropriate form, is stored at
 *	*ptr. If the expression had a result that was incompatible with the
 *	desired form then an error is returned.
 *
 * Side effects:
 *	None.
 *
 *---------------------------------------------------------------------------
 */

int
Tcl_ExprLong(
    Tcl_Interp *interp,		/* Context in which to evaluate the
				 * expression. */
    const char *exprstring,	/* Expression to evaluate. */
    long *ptr)			/* Where to store result. */
{
    register Tcl_Obj *exprPtr;
    int result = TCL_OK;
    if (*exprstring == '\0') {
	/*
	 * Legacy compatibility - return 0 for the zero-length string.
	 */

	*ptr = 0;
    } else {
	exprPtr = Tcl_NewStringObj(exprstring, -1);
	Tcl_IncrRefCount(exprPtr);
	result = Tcl_ExprLongObj(interp, exprPtr, ptr);
	Tcl_DecrRefCount(exprPtr);
    }
    return result;
}

int
Tcl_ExprDouble(
    Tcl_Interp *interp,		/* Context in which to evaluate the
				 * expression. */
    const char *exprstring,	/* Expression to evaluate. */
    double *ptr)		/* Where to store result. */
{
    register Tcl_Obj *exprPtr;
    int result = TCL_OK;

    if (*exprstring == '\0') {
	/*
	 * Legacy compatibility - return 0 for the zero-length string.
	 */

	*ptr = 0.0;
    } else {
	exprPtr = Tcl_NewStringObj(exprstring, -1);
	Tcl_IncrRefCount(exprPtr);
	result = Tcl_ExprDoubleObj(interp, exprPtr, ptr);
	Tcl_DecrRefCount(exprPtr);
				/* Discard the expression object. */
    }
    return result;
}

int
Tcl_ExprBoolean(
    Tcl_Interp *interp,		/* Context in which to evaluate the
				 * expression. */
    const char *exprstring,	/* Expression to evaluate. */
    int *ptr)			/* Where to store 0/1 result. */
{
    if (*exprstring == '\0') {
	/*
	 * An empty string. Just set the result boolean to 0 (false).
	 */

	*ptr = 0;
	return TCL_OK;
    } else {
	int result;
	Tcl_Obj *exprPtr = Tcl_NewStringObj(exprstring, -1);

	Tcl_IncrRefCount(exprPtr);
	result = Tcl_ExprBooleanObj(interp, exprPtr, ptr);
	Tcl_DecrRefCount(exprPtr);
	return result;
    }
}

/*
 *--------------------------------------------------------------
 *
 * Tcl_ExprLongObj, Tcl_ExprDoubleObj, Tcl_ExprBooleanObj --
 *
 *	Functions to evaluate an expression in an object and return its value
 *	in a particular form.
 *
 * Results:
 *	Each of the functions below returns a standard Tcl result object. If
 *	an error occurs then an error message is left in the interpreter's
 *	result. Otherwise the value of the expression, in the appropriate
 *	form, is stored at *ptr. If the expression had a result that was
 *	incompatible with the desired form then an error is returned.
 *
 * Side effects:
 *	None.
 *
 *--------------------------------------------------------------
 */

int
Tcl_ExprLongObj(
    Tcl_Interp *interp,		/* Context in which to evaluate the
				 * expression. */
    register Tcl_Obj *objPtr,	/* Expression to evaluate. */
    long *ptr)			/* Where to store long result. */
{
    Tcl_Obj *resultPtr;
    int result, type;
    double d;
    ClientData internalPtr;

    result = Tcl_ExprObj(interp, objPtr, &resultPtr);
    if (result != TCL_OK) {
	return TCL_ERROR;
    }

    if (TclGetNumberFromObj(interp, resultPtr, &internalPtr, &type)!=TCL_OK) {
	return TCL_ERROR;
    }

    switch (type) {
    case TCL_NUMBER_DOUBLE: {
	mp_int big;

	d = *((const double *) internalPtr);
	Tcl_DecrRefCount(resultPtr);
	if (Tcl_InitBignumFromDouble(interp, d, &big) != TCL_OK) {
	    return TCL_ERROR;
	}
	resultPtr = Tcl_NewBignumObj(&big);
	/* FALLTHROUGH */
    }
    case TCL_NUMBER_WIDE:
    case TCL_NUMBER_BIG:
	result = TclGetLongFromObj(interp, resultPtr, ptr);
	break;

    case TCL_NUMBER_NAN:
	Tcl_GetDoubleFromObj(interp, resultPtr, &d);
	result = TCL_ERROR;
    }

    Tcl_DecrRefCount(resultPtr);/* Discard the result object. */
    return result;
}

int
Tcl_ExprDoubleObj(
    Tcl_Interp *interp,		/* Context in which to evaluate the
				 * expression. */
    register Tcl_Obj *objPtr,	/* Expression to evaluate. */
    double *ptr)		/* Where to store double result. */
{
    Tcl_Obj *resultPtr;
    int result, type;
    ClientData internalPtr;

    result = Tcl_ExprObj(interp, objPtr, &resultPtr);
    if (result != TCL_OK) {
	return TCL_ERROR;
    }

    result = TclGetNumberFromObj(interp, resultPtr, &internalPtr, &type);
    if (result == TCL_OK) {
	switch (type) {
	case TCL_NUMBER_NAN:
#ifndef ACCEPT_NAN
	    result = Tcl_GetDoubleFromObj(interp, resultPtr, ptr);
	    break;
#endif
	case TCL_NUMBER_DOUBLE:
	    *ptr = *((const double *) internalPtr);
	    result = TCL_OK;
	    break;
	default:
	    result = Tcl_GetDoubleFromObj(interp, resultPtr, ptr);
	}
    }
    Tcl_DecrRefCount(resultPtr);/* Discard the result object. */
    return result;
}

int
Tcl_ExprBooleanObj(
    Tcl_Interp *interp,		/* Context in which to evaluate the
				 * expression. */
    register Tcl_Obj *objPtr,	/* Expression to evaluate. */
    int *ptr)			/* Where to store 0/1 result. */
{
    Tcl_Obj *resultPtr;
    int result;

    result = Tcl_ExprObj(interp, objPtr, &resultPtr);
    if (result == TCL_OK) {
	result = Tcl_GetBooleanFromObj(interp, resultPtr, ptr);
	Tcl_DecrRefCount(resultPtr);
				/* Discard the result object. */
    }
    return result;
}

/*
 *----------------------------------------------------------------------
 *
 * TclObjInvokeNamespace --
 *
 *	Object version: Invokes a Tcl command, given an objv/objc, from either
 *	the exposed or hidden set of commands in the given interpreter.
 *
 *	NOTE: The command is invoked in the global stack frame of the
 *	interpreter or namespace, thus it cannot see any current state on the
 *	stack of that interpreter.
 *
 * Results:
 *	A standard Tcl result.
 *
 * Side effects:
 *	Whatever the command does.
 *
 *----------------------------------------------------------------------
 */

int
TclObjInvokeNamespace(
    Tcl_Interp *interp,		/* Interpreter in which command is to be
				 * invoked. */
    int objc,			/* Count of arguments. */
    Tcl_Obj *const objv[],	/* Argument objects; objv[0] points to the
				 * name of the command to invoke. */
    Tcl_Namespace *nsPtr,	/* The namespace to use. */
    int flags)			/* Combination of flags controlling the call:
				 * TCL_INVOKE_HIDDEN, TCL_INVOKE_NO_UNKNOWN,
				 * or TCL_INVOKE_NO_TRACEBACK. */
{
    int result;
    Tcl_CallFrame *framePtr;

    /*
     * Make the specified namespace the current namespace and invoke the
     * command.
     */

    (void) TclPushStackFrame(interp, &framePtr, nsPtr, /*isProcFrame*/0);
    result = TclObjInvoke(interp, objc, objv, flags);

    TclPopStackFrame(interp);
    return result;
}

/*
 *----------------------------------------------------------------------
 *
 * TclObjInvoke --
 *
 *	Invokes a Tcl command, given an objv/objc, from either the exposed or
 *	the hidden sets of commands in the given interpreter.
 *
 * Results:
 *	A standard Tcl object result.
 *
 * Side effects:
 *	Whatever the command does.
 *
 *----------------------------------------------------------------------
 */

int
TclObjInvoke(
    Tcl_Interp *interp,		/* Interpreter in which command is to be
				 * invoked. */
    int objc,			/* Count of arguments. */
    Tcl_Obj *const objv[],	/* Argument objects; objv[0] points to the
				 * name of the command to invoke. */
    int flags)			/* Combination of flags controlling the call:
				 * TCL_INVOKE_HIDDEN, TCL_INVOKE_NO_UNKNOWN,
				 * or TCL_INVOKE_NO_TRACEBACK. */
{
    if (interp == NULL) {
	return TCL_ERROR;
    }
    if ((objc < 1) || (objv == NULL)) {
	Tcl_SetObjResult(interp, Tcl_NewStringObj(
                "illegal argument vector", -1));
	return TCL_ERROR;
    }
    if ((flags & TCL_INVOKE_HIDDEN) == 0) {
	Tcl_Panic("TclObjInvoke: called without TCL_INVOKE_HIDDEN");
    }
    return Tcl_NRCallObjProc(interp, TclNRInvoke, NULL, objc, objv);
}

int
TclNRInvoke(
    ClientData clientData,
    Tcl_Interp *interp,
    int objc,
    Tcl_Obj *const objv[])
{
    register Interp *iPtr = (Interp *) interp;
    Tcl_HashTable *hTblPtr;	/* Table of hidden commands. */
    const char *cmdName;	/* Name of the command from objv[0]. */
    Tcl_HashEntry *hPtr = NULL;
    Command *cmdPtr;

    cmdName = TclGetString(objv[0]);
    hTblPtr = iPtr->hiddenCmdTablePtr;
    if (hTblPtr != NULL) {
	hPtr = Tcl_FindHashEntry(hTblPtr, cmdName);
    }
    if (hPtr == NULL) {
	Tcl_SetObjResult(interp, Tcl_ObjPrintf(
                "invalid hidden command name \"%s\"", cmdName));
        Tcl_SetErrorCode(interp, "TCL", "LOOKUP", "HIDDENTOKEN", cmdName,
                NULL);
	return TCL_ERROR;
    }
    cmdPtr = Tcl_GetHashValue(hPtr);

    /* Avoid the exception-handling brain damage when numLevels == 0 . */
    iPtr->numLevels++;
    Tcl_NRAddCallback(interp, NRPostInvoke, NULL, NULL, NULL, NULL);

    /*
     * Normal command resolution of objv[0] isn't going to find cmdPtr.
     * That's the whole point of **hidden** commands.  So tell the
     * Eval core machinery not to even try (and risk finding something wrong).
     */

    return TclNREvalObjv(interp, objc, objv, TCL_EVAL_NORESOLVE, cmdPtr);
}

static int
NRPostInvoke(
    ClientData clientData[],
    Tcl_Interp *interp,
    int result)
{
    Interp *iPtr = (Interp *)interp;
    iPtr->numLevels--;
    return result;
}

/*
 *---------------------------------------------------------------------------
 *
 * Tcl_ExprString --
 *
 *	Evaluate an expression in a string and return its value in string
 *	form.
 *
 * Results:
 *	A standard Tcl result. If the result is TCL_OK, then the interp's
 *	result is set to the string value of the expression. If the result is
 *	TCL_ERROR, then the interp's result contains an error message.
 *
 * Side effects:
 *	A Tcl object is allocated to hold a copy of the expression string.
 *	This expression object is passed to Tcl_ExprObj and then deallocated.
 *
 *---------------------------------------------------------------------------
 */

int
Tcl_ExprString(
    Tcl_Interp *interp,		/* Context in which to evaluate the
				 * expression. */
    const char *expr)		/* Expression to evaluate. */
{
    int code = TCL_OK;

    if (expr[0] == '\0') {
	/*
	 * An empty string. Just set the interpreter's result to 0.
	 */

	Tcl_SetObjResult(interp, Tcl_NewIntObj(0));
    } else {
	Tcl_Obj *resultPtr, *exprObj = Tcl_NewStringObj(expr, -1);

	Tcl_IncrRefCount(exprObj);
	code = Tcl_ExprObj(interp, exprObj, &resultPtr);
	Tcl_DecrRefCount(exprObj);
	if (code == TCL_OK) {
	    Tcl_SetObjResult(interp, resultPtr);
	    Tcl_DecrRefCount(resultPtr);
	}
    }
    return code;
}

/*
 *----------------------------------------------------------------------
 *
 * Tcl_AppendObjToErrorInfo --
 *
 *	Add a Tcl_Obj value to the errorInfo field that describes the current
 *	error.
 *
 * Results:
 *	None.
 *
 * Side effects:
 *	The value of the Tcl_obj is appended to the errorInfo field. If we are
 *	just starting to log an error, errorInfo is initialized from the error
 *	message in the interpreter's result.
 *
 *----------------------------------------------------------------------
 */

#undef Tcl_AddObjErrorInfo
void
Tcl_AppendObjToErrorInfo(
    Tcl_Interp *interp,		/* Interpreter to which error information
				 * pertains. */
    Tcl_Obj *objPtr)		/* Message to record. */
{
    const char *message = TclGetString(objPtr);

    Tcl_IncrRefCount(objPtr);
    Tcl_AddObjErrorInfo(interp, message, objPtr->length);
    Tcl_DecrRefCount(objPtr);
}

/*
 *----------------------------------------------------------------------
 *
 * Tcl_AddErrorInfo --
 *
 *	Add information to the errorInfo field that describes the current
 *	error.
 *
 * Results:
 *	None.
 *
 * Side effects:
 *	The contents of message are appended to the errorInfo field. If we are
 *	just starting to log an error, errorInfo is initialized from the error
 *	message in the interpreter's result.
 *
 *----------------------------------------------------------------------
 */

#ifndef TCL_NO_DEPRECATED
#undef Tcl_AddErrorInfo
void
Tcl_AddErrorInfo(
    Tcl_Interp *interp,		/* Interpreter to which error information
				 * pertains. */
    const char *message)	/* Message to record. */
{
    Tcl_AddObjErrorInfo(interp, message, -1);
}
#endif /* TCL_NO_DEPRECATED */

/*
 *----------------------------------------------------------------------
 *
 * Tcl_AddObjErrorInfo --
 *
 *	Add information to the errorInfo field that describes the current
 *	error. This routine differs from Tcl_AddErrorInfo by taking a byte
 *	pointer and length.
 *
 * Results:
 *	None.
 *
 * Side effects:
 *	"length" bytes from "message" are appended to the errorInfo field. If
 *	"length" is negative, use bytes up to the first NULL byte. If we are
 *	just starting to log an error, errorInfo is initialized from the error
 *	message in the interpreter's result.
 *
 *----------------------------------------------------------------------
 */

void
Tcl_AddObjErrorInfo(
    Tcl_Interp *interp,		/* Interpreter to which error information
				 * pertains. */
    const char *message,	/* Points to the first byte of an array of
				 * bytes of the message. */
    int length)			/* The number of bytes in the message. If < 0,
				 * then append all bytes up to a NULL byte. */
{
    register Interp *iPtr = (Interp *) interp;

    /*
     * If we are just starting to log an error, errorInfo is initialized from
     * the error message in the interpreter's result.
     */

    iPtr->flags |= ERR_LEGACY_COPY;
    if (iPtr->errorInfo == NULL) {
<<<<<<< HEAD
        iPtr->errorInfo = iPtr->objResultPtr;
=======
#if !defined(TCL_NO_DEPRECATED) && TCL_MAJOR_VERSION < 9
	if (*(iPtr->result) != 0) {
	    /*
	     * The interp's string result is set, apparently by some extension
	     * making a deprecated direct write to it. That extension may
	     * expect interp->result to continue to be set, so we'll take
	     * special pains to avoid clearing it, until we drop support for
	     * interp->result completely.
	     */

	    iPtr->errorInfo = Tcl_NewStringObj(iPtr->result, -1);
	} else
#endif /* !defined(TCL_NO_DEPRECATED) */
	    iPtr->errorInfo = iPtr->objResultPtr;
>>>>>>> e7649a04
	Tcl_IncrRefCount(iPtr->errorInfo);
	if (!iPtr->errorCode) {
	    Tcl_SetErrorCode(interp, "NONE", NULL);
	}
    }

    /*
     * Now append "message" to the end of errorInfo.
     */

    if (length != 0) {
	if (Tcl_IsShared(iPtr->errorInfo)) {
	    Tcl_DecrRefCount(iPtr->errorInfo);
	    iPtr->errorInfo = Tcl_DuplicateObj(iPtr->errorInfo);
	    Tcl_IncrRefCount(iPtr->errorInfo);
	}
	Tcl_AppendToObj(iPtr->errorInfo, message, length);
    }
}

/*
 *----------------------------------------------------------------------
 *
 * Tcl_VarEval --
 *
 *	Given a variable number of string arguments, concatenate them all
 *	together and execute the result as a Tcl command.
 *
 * Results:
 *	A standard Tcl return result. An error message or other result may be
 *	left in the interp.
 *
 * Side effects:
 *	Depends on what was done by the command.
 *
 *----------------------------------------------------------------------
 */
	/* ARGSUSED */
int
Tcl_VarEval(
    Tcl_Interp *interp,
    ...)
{
    va_list argList;
    int result;
    Tcl_DString buf;
    char *string;

    va_start(argList, interp);
    /*
     * Copy the strings one after the other into a single larger string. Use
     * stack-allocated space for small commands, but if the command gets too
     * large than call ckalloc to create the space.
     */

    Tcl_DStringInit(&buf);
    while (1) {
	string = va_arg(argList, char *);
	if (string == NULL) {
	    break;
	}
	Tcl_DStringAppend(&buf, string, -1);
    }

    result = Tcl_EvalEx(interp, Tcl_DStringValue(&buf), -1, 0);
    Tcl_DStringFree(&buf);
    return result;
}

/*
 *----------------------------------------------------------------------
 *
 * Tcl_GlobalEval --
 *
 *	Evaluate a command at global level in an interpreter.
 *
 * Results:
 *	A standard Tcl result is returned, and the interp's result is modified
 *	accordingly.
 *
 * Side effects:
 *	The command string is executed in interp, and the execution is carried
 *	out in the variable context of global level (no functions active),
 *	just as if an "uplevel #0" command were being executed.
 *
 *----------------------------------------------------------------------
 */

#ifndef TCL_NO_DEPRECATED
#undef Tcl_GlobalEval
int
Tcl_GlobalEval(
    Tcl_Interp *interp,		/* Interpreter in which to evaluate
				 * command. */
    const char *command)	/* Command to evaluate. */
{
    register Interp *iPtr = (Interp *) interp;
    int result;
    CallFrame *savedVarFramePtr;

    savedVarFramePtr = iPtr->varFramePtr;
    iPtr->varFramePtr = iPtr->rootFramePtr;
    result = Tcl_EvalEx(interp, command, -1, 0);
    iPtr->varFramePtr = savedVarFramePtr;
    return result;
}
#endif /* TCL_NO_DEPRECATED */

/*
 *----------------------------------------------------------------------
 *
 * Tcl_SetRecursionLimit --
 *
 *	Set the maximum number of recursive calls that may be active for an
 *	interpreter at once.
 *
 * Results:
 *	The return value is the old limit on nesting for interp.
 *
 * Side effects:
 *	None.
 *
 *----------------------------------------------------------------------
 */

int
Tcl_SetRecursionLimit(
    Tcl_Interp *interp,		/* Interpreter whose nesting limit is to be
				 * set. */
    int depth)			/* New value for maximimum depth. */
{
    Interp *iPtr = (Interp *) interp;
    int old;

    old = iPtr->maxNestingDepth;
    if (depth > 0) {
	iPtr->maxNestingDepth = depth;
    }
    return old;
}

/*
 *----------------------------------------------------------------------
 *
 * Tcl_AllowExceptions --
 *
 *	Sets a flag in an interpreter so that exceptions can occur in the next
 *	call to Tcl_Eval without them being turned into errors.
 *
 * Results:
 *	None.
 *
 * Side effects:
 *	The TCL_ALLOW_EXCEPTIONS flag gets set in the interpreter's evalFlags
 *	structure. See the reference documentation for more details.
 *
 *----------------------------------------------------------------------
 */

void
Tcl_AllowExceptions(
    Tcl_Interp *interp)		/* Interpreter in which to set flag. */
{
    Interp *iPtr = (Interp *) interp;

    iPtr->evalFlags |= TCL_ALLOW_EXCEPTIONS;
}

/*
 *----------------------------------------------------------------------
 *
 * Tcl_GetVersion --
 *
 *	Get the Tcl major, minor, and patchlevel version numbers and the
 *	release type. A patch is a release type TCL_FINAL_RELEASE with a
 *	patchLevel > 0.
 *
 * Results:
 *	None.
 *
 * Side effects:
 *	None.
 *
 *----------------------------------------------------------------------
 */

void
Tcl_GetVersion(
    int *majorV,
    int *minorV,
    int *patchLevelV,
    int *type)
{
    if (majorV != NULL) {
	*majorV = TCL_MAJOR_VERSION;
    }
    if (minorV != NULL) {
	*minorV = TCL_MINOR_VERSION;
    }
    if (patchLevelV != NULL) {
	*patchLevelV = TCL_RELEASE_SERIAL;
    }
    if (type != NULL) {
	*type = TCL_RELEASE_LEVEL;
    }
}

/*
 *----------------------------------------------------------------------
 *
 * Math Functions --
 *
 *	This page contains the functions that implement all of the built-in
 *	math functions for expressions.
 *
 * Results:
 *	Each function returns TCL_OK if it succeeds and pushes an Tcl object
 *	holding the result. If it fails it returns TCL_ERROR and leaves an
 *	error message in the interpreter's result.
 *
 * Side effects:
 *	None.
 *
 *----------------------------------------------------------------------
 */

static int
ExprCeilFunc(
    ClientData clientData,	/* Ignored */
    Tcl_Interp *interp,		/* The interpreter in which to execute the
				 * function. */
    int objc,			/* Actual parameter count. */
    Tcl_Obj *const *objv)	/* Actual parameter list. */
{
    int code;
    double d;
    mp_int big;

    if (objc != 2) {
	MathFuncWrongNumArgs(interp, 2, objc, objv);
	return TCL_ERROR;
    }
    code = Tcl_GetDoubleFromObj(interp, objv[1], &d);
#ifdef ACCEPT_NAN
    if ((code != TCL_OK) && (objv[1]->typePtr == &tclDoubleType)) {
	Tcl_SetObjResult(interp, objv[1]);
	return TCL_OK;
    }
#endif
    if (code != TCL_OK) {
	return TCL_ERROR;
    }

    if (Tcl_GetBignumFromObj(NULL, objv[1], &big) == TCL_OK) {
	Tcl_SetObjResult(interp, Tcl_NewDoubleObj(TclCeil(&big)));
	mp_clear(&big);
    } else {
	Tcl_SetObjResult(interp, Tcl_NewDoubleObj(ceil(d)));
    }
    return TCL_OK;
}

static int
ExprFloorFunc(
    ClientData clientData,	/* Ignored */
    Tcl_Interp *interp,		/* The interpreter in which to execute the
				 * function. */
    int objc,			/* Actual parameter count. */
    Tcl_Obj *const *objv)	/* Actual parameter list. */
{
    int code;
    double d;
    mp_int big;

    if (objc != 2) {
	MathFuncWrongNumArgs(interp, 2, objc, objv);
	return TCL_ERROR;
    }
    code = Tcl_GetDoubleFromObj(interp, objv[1], &d);
#ifdef ACCEPT_NAN
    if ((code != TCL_OK) && (objv[1]->typePtr == &tclDoubleType)) {
	Tcl_SetObjResult(interp, objv[1]);
	return TCL_OK;
    }
#endif
    if (code != TCL_OK) {
	return TCL_ERROR;
    }

    if (Tcl_GetBignumFromObj(NULL, objv[1], &big) == TCL_OK) {
	Tcl_SetObjResult(interp, Tcl_NewDoubleObj(TclFloor(&big)));
	mp_clear(&big);
    } else {
	Tcl_SetObjResult(interp, Tcl_NewDoubleObj(floor(d)));
    }
    return TCL_OK;
}

static int
ExprIsqrtFunc(
    ClientData clientData,	/* Ignored */
    Tcl_Interp *interp,		/* The interpreter in which to execute. */
    int objc,			/* Actual parameter count. */
    Tcl_Obj *const *objv)	/* Actual parameter list. */
{
    ClientData ptr;
    int type;
    double d;
    Tcl_WideInt w;
    mp_int big;
    int exact = 0;		/* Flag ==1 if the argument can be represented
				 * in a double as an exact integer. */

    /*
     * Check syntax.
     */

    if (objc != 2) {
	MathFuncWrongNumArgs(interp, 2, objc, objv);
	return TCL_ERROR;
    }

    /*
     * Make sure that the arg is a number.
     */

    if (TclGetNumberFromObj(interp, objv[1], &ptr, &type) != TCL_OK) {
	return TCL_ERROR;
    }

    switch (type) {
    case TCL_NUMBER_NAN:
	Tcl_GetDoubleFromObj(interp, objv[1], &d);
	return TCL_ERROR;
    case TCL_NUMBER_DOUBLE:
	d = *((const double *) ptr);
	if (d < 0) {
	    goto negarg;
	}
#ifdef IEEE_FLOATING_POINT
	if (d <= MAX_EXACT) {
	    exact = 1;
	}
#endif
	if (!exact) {
	    if (Tcl_InitBignumFromDouble(interp, d, &big) != TCL_OK) {
		return TCL_ERROR;
	    }
	}
	break;
    case TCL_NUMBER_BIG:
	if (Tcl_GetBignumFromObj(interp, objv[1], &big) != TCL_OK) {
	    return TCL_ERROR;
	}
	if (SIGN(&big) == MP_NEG) {
	    mp_clear(&big);
	    goto negarg;
	}
	break;
    default:
	if (TclGetWideIntFromObj(interp, objv[1], &w) != TCL_OK) {
	    return TCL_ERROR;
	}
	if (w < 0) {
	    goto negarg;
	}
	d = (double) w;
#ifdef IEEE_FLOATING_POINT
	if (d < MAX_EXACT) {
	    exact = 1;
	}
#endif
	if (!exact) {
	    Tcl_GetBignumFromObj(interp, objv[1], &big);
	}
	break;
    }

    if (exact) {
	Tcl_SetObjResult(interp, Tcl_NewWideIntObj((Tcl_WideInt) sqrt(d)));
    } else {
	mp_int root;

	mp_init(&root);
	mp_sqrt(&big, &root);
	mp_clear(&big);
	Tcl_SetObjResult(interp, Tcl_NewBignumObj(&root));
    }
    return TCL_OK;

  negarg:
    Tcl_SetObjResult(interp, Tcl_NewStringObj(
            "square root of negative argument", -1));
    Tcl_SetErrorCode(interp, "ARITH", "DOMAIN",
	    "domain error: argument not in valid range", NULL);
    return TCL_ERROR;
}

static int
ExprSqrtFunc(
    ClientData clientData,	/* Ignored */
    Tcl_Interp *interp,		/* The interpreter in which to execute the
				 * function. */
    int objc,			/* Actual parameter count. */
    Tcl_Obj *const *objv)	/* Actual parameter list. */
{
    int code;
    double d;
    mp_int big;

    if (objc != 2) {
	MathFuncWrongNumArgs(interp, 2, objc, objv);
	return TCL_ERROR;
    }
    code = Tcl_GetDoubleFromObj(interp, objv[1], &d);
#ifdef ACCEPT_NAN
    if ((code != TCL_OK) && (objv[1]->typePtr == &tclDoubleType)) {
	Tcl_SetObjResult(interp, objv[1]);
	return TCL_OK;
    }
#endif
    if (code != TCL_OK) {
	return TCL_ERROR;
    }
    if ((d >= 0.0) && TclIsInfinite(d)
	    && (Tcl_GetBignumFromObj(NULL, objv[1], &big) == TCL_OK)) {
	mp_int root;

	mp_init(&root);
	mp_sqrt(&big, &root);
	mp_clear(&big);
	Tcl_SetObjResult(interp, Tcl_NewDoubleObj(TclBignumToDouble(&root)));
	mp_clear(&root);
    } else {
	Tcl_SetObjResult(interp, Tcl_NewDoubleObj(sqrt(d)));
    }
    return TCL_OK;
}

static int
ExprUnaryFunc(
    ClientData clientData,	/* Contains the address of a function that
				 * takes one double argument and returns a
				 * double result. */
    Tcl_Interp *interp,		/* The interpreter in which to execute the
				 * function. */
    int objc,			/* Actual parameter count */
    Tcl_Obj *const *objv)	/* Actual parameter list */
{
    int code;
    double d;
    double (*func)(double) = (double (*)(double)) clientData;

    if (objc != 2) {
	MathFuncWrongNumArgs(interp, 2, objc, objv);
	return TCL_ERROR;
    }
    code = Tcl_GetDoubleFromObj(interp, objv[1], &d);
#ifdef ACCEPT_NAN
    if ((code != TCL_OK) && (objv[1]->typePtr == &tclDoubleType)) {
	d = objv[1]->internalRep.doubleValue;
	Tcl_ResetResult(interp);
	code = TCL_OK;
    }
#endif
    if (code != TCL_OK) {
	return TCL_ERROR;
    }
    errno = 0;
    return CheckDoubleResult(interp, func(d));
}

static int
CheckDoubleResult(
    Tcl_Interp *interp,
    double dResult)
{
#ifndef ACCEPT_NAN
    if (TclIsNaN(dResult)) {
	TclExprFloatError(interp, dResult);
	return TCL_ERROR;
    }
#endif
    if ((errno == ERANGE) && ((dResult == 0.0) || TclIsInfinite(dResult))) {
	/*
	 * When ERANGE signals under/overflow, just accept 0.0 or +/-Inf
	 */
    } else if (errno != 0) {
	/*
	 * Report other errno values as errors.
	 */

	TclExprFloatError(interp, dResult);
	return TCL_ERROR;
    }
    Tcl_SetObjResult(interp, Tcl_NewDoubleObj(dResult));
    return TCL_OK;
}

static int
ExprBinaryFunc(
    ClientData clientData,	/* Contains the address of a function that
				 * takes two double arguments and returns a
				 * double result. */
    Tcl_Interp *interp,		/* The interpreter in which to execute the
				 * function. */
    int objc,			/* Actual parameter count. */
    Tcl_Obj *const *objv)	/* Parameter vector. */
{
    int code;
    double d1, d2;
    double (*func)(double, double) = (double (*)(double, double)) clientData;

    if (objc != 3) {
	MathFuncWrongNumArgs(interp, 3, objc, objv);
	return TCL_ERROR;
    }
    code = Tcl_GetDoubleFromObj(interp, objv[1], &d1);
#ifdef ACCEPT_NAN
    if ((code != TCL_OK) && (objv[1]->typePtr == &tclDoubleType)) {
	d1 = objv[1]->internalRep.doubleValue;
	Tcl_ResetResult(interp);
	code = TCL_OK;
    }
#endif
    if (code != TCL_OK) {
	return TCL_ERROR;
    }
    code = Tcl_GetDoubleFromObj(interp, objv[2], &d2);
#ifdef ACCEPT_NAN
    if ((code != TCL_OK) && (objv[2]->typePtr == &tclDoubleType)) {
	d2 = objv[2]->internalRep.doubleValue;
	Tcl_ResetResult(interp);
	code = TCL_OK;
    }
#endif
    if (code != TCL_OK) {
	return TCL_ERROR;
    }
    errno = 0;
    return CheckDoubleResult(interp, func(d1, d2));
}

static int
ExprAbsFunc(
    ClientData clientData,	/* Ignored. */
    Tcl_Interp *interp,		/* The interpreter in which to execute the
				 * function. */
    int objc,			/* Actual parameter count. */
    Tcl_Obj *const *objv)	/* Parameter vector. */
{
    ClientData ptr;
    int type;
    mp_int big;

    if (objc != 2) {
	MathFuncWrongNumArgs(interp, 2, objc, objv);
	return TCL_ERROR;
    }

    if (TclGetNumberFromObj(interp, objv[1], &ptr, &type) != TCL_OK) {
	return TCL_ERROR;
    }

    if (type == TCL_NUMBER_WIDE) {
	Tcl_WideInt l = *((const Tcl_WideInt *) ptr);

	if (l > (Tcl_WideInt)0) {
	    goto unChanged;
	} else if (l == (Tcl_WideInt)0) {
	    const char *string = objv[1]->bytes;
	    if (string) {
		while (*string != '0') {
		    if (*string == '-') {
			Tcl_SetObjResult(interp, Tcl_NewLongObj(0));
			return TCL_OK;
		    }
		    string++;
		}
	    }
	    goto unChanged;
	} else if (l == LLONG_MIN) {
	    TclInitBignumFromWideInt(&big, l);
	    goto tooLarge;
	}
	Tcl_SetObjResult(interp, Tcl_NewWideIntObj(-l));
	return TCL_OK;
    }

    if (type == TCL_NUMBER_DOUBLE) {
	double d = *((const double *) ptr);
	static const double poszero = 0.0;

	/*
	 * We need to distinguish here between positive 0.0 and negative -0.0.
	 * [Bug 2954959]
	 */

	if (d == -0.0) {
	    if (!memcmp(&d, &poszero, sizeof(double))) {
		goto unChanged;
	    }
	} else if (d > -0.0) {
	    goto unChanged;
	}
	Tcl_SetObjResult(interp, Tcl_NewDoubleObj(-d));
	return TCL_OK;
    }

    if (type == TCL_NUMBER_BIG) {
	if (mp_isneg((const mp_int *) ptr)) {
	    Tcl_GetBignumFromObj(NULL, objv[1], &big);
	tooLarge:
	    mp_neg(&big, &big);
	    Tcl_SetObjResult(interp, Tcl_NewBignumObj(&big));
	} else {
	unChanged:
	    Tcl_SetObjResult(interp, objv[1]);
	}
	return TCL_OK;
    }

    if (type == TCL_NUMBER_NAN) {
#ifdef ACCEPT_NAN
	Tcl_SetObjResult(interp, objv[1]);
	return TCL_OK;
#else
	double d;

	Tcl_GetDoubleFromObj(interp, objv[1], &d);
	return TCL_ERROR;
#endif
    }
    return TCL_OK;
}

static int
ExprBoolFunc(
    ClientData clientData,	/* Ignored. */
    Tcl_Interp *interp,		/* The interpreter in which to execute the
				 * function. */
    int objc,			/* Actual parameter count. */
    Tcl_Obj *const *objv)	/* Actual parameter vector. */
{
    int value;

    if (objc != 2) {
	MathFuncWrongNumArgs(interp, 2, objc, objv);
	return TCL_ERROR;
    }
    if (Tcl_GetBooleanFromObj(interp, objv[1], &value) != TCL_OK) {
	return TCL_ERROR;
    }
    Tcl_SetObjResult(interp, Tcl_NewBooleanObj(value));
    return TCL_OK;
}

static int
ExprDoubleFunc(
    ClientData clientData,	/* Ignored. */
    Tcl_Interp *interp,		/* The interpreter in which to execute the
				 * function. */
    int objc,			/* Actual parameter count. */
    Tcl_Obj *const *objv)	/* Actual parameter vector. */
{
    double dResult;

    if (objc != 2) {
	MathFuncWrongNumArgs(interp, 2, objc, objv);
	return TCL_ERROR;
    }
    if (Tcl_GetDoubleFromObj(interp, objv[1], &dResult) != TCL_OK) {
#ifdef ACCEPT_NAN
	if (objv[1]->typePtr == &tclDoubleType) {
	    Tcl_SetObjResult(interp, objv[1]);
	    return TCL_OK;
	}
#endif
	return TCL_ERROR;
    }
    Tcl_SetObjResult(interp, Tcl_NewDoubleObj(dResult));
    return TCL_OK;
}

static int
ExprEntierFunc(
    ClientData clientData,	/* Ignored. */
    Tcl_Interp *interp,		/* The interpreter in which to execute the
				 * function. */
    int objc,			/* Actual parameter count. */
    Tcl_Obj *const *objv)	/* Actual parameter vector. */
{
    double d;
    int type;
    ClientData ptr;

    if (objc != 2) {
	MathFuncWrongNumArgs(interp, 2, objc, objv);
	return TCL_ERROR;
    }
    if (TclGetNumberFromObj(interp, objv[1], &ptr, &type) != TCL_OK) {
	return TCL_ERROR;
    }

    if (type == TCL_NUMBER_DOUBLE) {
	d = *((const double *) ptr);
	if ((d >= (double)LONG_MAX) || (d <= (double)LONG_MIN)) {
	    mp_int big;

	    if (Tcl_InitBignumFromDouble(interp, d, &big) != TCL_OK) {
		/* Infinity */
		return TCL_ERROR;
	    }
	    Tcl_SetObjResult(interp, Tcl_NewBignumObj(&big));
	    return TCL_OK;
	} else {
	    long result = (long) d;

	    Tcl_SetObjResult(interp, Tcl_NewLongObj(result));
	    return TCL_OK;
	}
    }

    if (type != TCL_NUMBER_NAN) {
	/*
	 * All integers are already of integer type.
	 */

	Tcl_SetObjResult(interp, objv[1]);
	return TCL_OK;
    }

    /*
     * Get the error message for NaN.
     */

    Tcl_GetDoubleFromObj(interp, objv[1], &d);
    return TCL_ERROR;
}

static int
ExprIntFunc(
    ClientData clientData,	/* Ignored. */
    Tcl_Interp *interp,		/* The interpreter in which to execute the
				 * function. */
    int objc,			/* Actual parameter count. */
    Tcl_Obj *const *objv)	/* Actual parameter vector. */
{
    long iResult;
    Tcl_Obj *objPtr;
    if (ExprEntierFunc(NULL, interp, objc, objv) != TCL_OK) {
	return TCL_ERROR;
    }
    objPtr = Tcl_GetObjResult(interp);
    if (TclGetLongFromObj(NULL, objPtr, &iResult) != TCL_OK) {
	/*
	 * Truncate the bignum; keep only bits in long range.
	 */

	mp_int big;

	Tcl_GetBignumFromObj(NULL, objPtr, &big);
	mp_mod_2d(&big, (int) CHAR_BIT * sizeof(long), &big);
	objPtr = Tcl_NewBignumObj(&big);
	Tcl_IncrRefCount(objPtr);
	TclGetLongFromObj(NULL, objPtr, &iResult);
	Tcl_DecrRefCount(objPtr);
    }
    Tcl_SetObjResult(interp, Tcl_NewLongObj(iResult));
    return TCL_OK;
}

static int
ExprWideFunc(
    ClientData clientData,	/* Ignored. */
    Tcl_Interp *interp,		/* The interpreter in which to execute the
				 * function. */
    int objc,			/* Actual parameter count. */
    Tcl_Obj *const *objv)	/* Actual parameter vector. */
{
    Tcl_WideInt wResult;
    Tcl_Obj *objPtr;

    if (ExprEntierFunc(NULL, interp, objc, objv) != TCL_OK) {
	return TCL_ERROR;
    }
    objPtr = Tcl_GetObjResult(interp);
    if (TclGetWideIntFromObj(NULL, objPtr, &wResult) != TCL_OK) {
	/*
	 * Truncate the bignum; keep only bits in wide int range.
	 */

	mp_int big;

	Tcl_GetBignumFromObj(NULL, objPtr, &big);
	mp_mod_2d(&big, (int) CHAR_BIT * sizeof(Tcl_WideInt), &big);
	objPtr = Tcl_NewBignumObj(&big);
	Tcl_IncrRefCount(objPtr);
	TclGetWideIntFromObj(NULL, objPtr, &wResult);
	Tcl_DecrRefCount(objPtr);
    }
    Tcl_SetObjResult(interp, Tcl_NewWideIntObj(wResult));
    return TCL_OK;
}

/*
 * Common implmentation of max() and min().
 */
static int
ExprMaxMinFunc(
    ClientData clientData,	/* Ignored. */
    Tcl_Interp *interp,		/* The interpreter in which to execute the
				 * function. */
    int objc,			/* Actual parameter count. */
    Tcl_Obj *const *objv,	/* Actual parameter vector. */
    int op)			/* Comparison direction */
{
    Tcl_Obj *res;
    double d;
    int type, i;
    ClientData ptr;

    if (objc < 2) {
	MathFuncWrongNumArgs(interp, 2, objc, objv);
	return TCL_ERROR;
    }
    res = objv[1];
    for (i = 1; i < objc; i++) {
        if (TclGetNumberFromObj(interp, objv[i], &ptr, &type) != TCL_OK) {
            return TCL_ERROR;
        }
        if (type == TCL_NUMBER_NAN) {
            /*
             * Get the error message for NaN.
             */

            Tcl_GetDoubleFromObj(interp, objv[i], &d);
            return TCL_ERROR;
        }
        if (TclCompareTwoNumbers(objv[i], res) == op)  {
            res = objv[i];
        }
    }

    Tcl_SetObjResult(interp, res);
    return TCL_OK;
}

static int
ExprMaxFunc(
    ClientData clientData,	/* Ignored. */
    Tcl_Interp *interp,		/* The interpreter in which to execute the
				 * function. */
    int objc,			/* Actual parameter count. */
    Tcl_Obj *const *objv)	/* Actual parameter vector. */
{
    return ExprMaxMinFunc(clientData, interp, objc, objv, MP_GT);
}

static int
ExprMinFunc(
    ClientData clientData,	/* Ignored. */
    Tcl_Interp *interp,		/* The interpreter in which to execute the
				 * function. */
    int objc,			/* Actual parameter count. */
    Tcl_Obj *const *objv)	/* Actual parameter vector. */
{
    return ExprMaxMinFunc(clientData, interp, objc, objv, MP_LT);
}

static int
ExprRandFunc(
    ClientData clientData,	/* Ignored. */
    Tcl_Interp *interp,		/* The interpreter in which to execute the
				 * function. */
    int objc,			/* Actual parameter count. */
    Tcl_Obj *const *objv)	/* Actual parameter vector. */
{
    Interp *iPtr = (Interp *) interp;
    double dResult;
    long tmp;			/* Algorithm assumes at least 32 bits. Only
				 * long guarantees that. See below. */
    Tcl_Obj *oResult;

    if (objc != 1) {
	MathFuncWrongNumArgs(interp, 1, objc, objv);
	return TCL_ERROR;
    }

    if (!(iPtr->flags & RAND_SEED_INITIALIZED)) {
	iPtr->flags |= RAND_SEED_INITIALIZED;

	/*
	 * To ensure different seeds in different threads (bug #416643),
	 * take into consideration the thread this interp is running in.
	 */

	iPtr->randSeed = TclpGetClicks() + (PTR2INT(Tcl_GetCurrentThread())<<12);

	/*
	 * Make sure 1 <= randSeed <= (2^31) - 2. See below.
	 */

	iPtr->randSeed &= (unsigned long) 0x7fffffff;
	if ((iPtr->randSeed == 0) || (iPtr->randSeed == 0x7fffffff)) {
	    iPtr->randSeed ^= 123459876;
	}
    }

    /*
     * Generate the random number using the linear congruential generator
     * defined by the following recurrence:
     *		seed = ( IA * seed ) mod IM
     * where IA is 16807 and IM is (2^31) - 1. The recurrence maps a seed in
     * the range [1, IM - 1] to a new seed in that same range. The recurrence
     * maps IM to 0, and maps 0 back to 0, so those two values must not be
     * allowed as initial values of seed.
     *
     * In order to avoid potential problems with integer overflow, the
     * recurrence is implemented in terms of additional constants IQ and IR
     * such that
     *		IM = IA*IQ + IR
     * None of the operations in the implementation overflows a 32-bit signed
     * integer, and the C type long is guaranteed to be at least 32 bits wide.
     *
     * For more details on how this algorithm works, refer to the following
     * papers:
     *
     *	S.K. Park & K.W. Miller, "Random number generators: good ones are hard
     *	to find," Comm ACM 31(10):1192-1201, Oct 1988
     *
     *	W.H. Press & S.A. Teukolsky, "Portable random number generators,"
     *	Computers in Physics 6(5):522-524, Sep/Oct 1992.
     */

#define RAND_IA		16807
#define RAND_IM		2147483647
#define RAND_IQ		127773
#define RAND_IR		2836
#define RAND_MASK	123459876

    tmp = iPtr->randSeed/RAND_IQ;
    iPtr->randSeed = RAND_IA*(iPtr->randSeed - tmp*RAND_IQ) - RAND_IR*tmp;
    if (iPtr->randSeed < 0) {
	iPtr->randSeed += RAND_IM;
    }

    /*
     * Since the recurrence keeps seed values in the range [1, RAND_IM - 1],
     * dividing by RAND_IM yields a double in the range (0, 1).
     */

    dResult = iPtr->randSeed * (1.0/RAND_IM);

    /*
     * Push a Tcl object with the result.
     */

    TclNewDoubleObj(oResult, dResult);
    Tcl_SetObjResult(interp, oResult);
    return TCL_OK;
}

static int
ExprRoundFunc(
    ClientData clientData,	/* Ignored. */
    Tcl_Interp *interp,		/* The interpreter in which to execute the
				 * function. */
    int objc,			/* Actual parameter count. */
    Tcl_Obj *const *objv)	/* Parameter vector. */
{
    double d;
    ClientData ptr;
    int type;

    if (objc != 2) {
	MathFuncWrongNumArgs(interp, 2, objc, objv);
	return TCL_ERROR;
    }

    if (TclGetNumberFromObj(interp, objv[1], &ptr, &type) != TCL_OK) {
	return TCL_ERROR;
    }

    if (type == TCL_NUMBER_DOUBLE) {
	double fractPart, intPart;
	long max = LONG_MAX, min = LONG_MIN;

	fractPart = modf(*((const double *) ptr), &intPart);
	if (fractPart <= -0.5) {
	    min++;
	} else if (fractPart >= 0.5) {
	    max--;
	}
	if ((intPart >= (double)max) || (intPart <= (double)min)) {
	    mp_int big;

	    if (Tcl_InitBignumFromDouble(interp, intPart, &big) != TCL_OK) {
		/* Infinity */
		return TCL_ERROR;
	    }
	    if (fractPart <= -0.5) {
		mp_sub_d(&big, 1, &big);
	    } else if (fractPart >= 0.5) {
		mp_add_d(&big, 1, &big);
	    }
	    Tcl_SetObjResult(interp, Tcl_NewBignumObj(&big));
	    return TCL_OK;
	} else {
	    long result = (long)intPart;

	    if (fractPart <= -0.5) {
		result--;
	    } else if (fractPart >= 0.5) {
		result++;
	    }
	    Tcl_SetObjResult(interp, Tcl_NewLongObj(result));
	    return TCL_OK;
	}
    }

    if (type != TCL_NUMBER_NAN) {
	/*
	 * All integers are already rounded
	 */

	Tcl_SetObjResult(interp, objv[1]);
	return TCL_OK;
    }

    /*
     * Get the error message for NaN.
     */

    Tcl_GetDoubleFromObj(interp, objv[1], &d);
    return TCL_ERROR;
}

static int
ExprSrandFunc(
    ClientData clientData,	/* Ignored. */
    Tcl_Interp *interp,		/* The interpreter in which to execute the
				 * function. */
    int objc,			/* Actual parameter count. */
    Tcl_Obj *const *objv)	/* Parameter vector. */
{
    Interp *iPtr = (Interp *) interp;
    long i = 0;			/* Initialized to avoid compiler warning. */

    /*
     * Convert argument and use it to reset the seed.
     */

    if (objc != 2) {
	MathFuncWrongNumArgs(interp, 2, objc, objv);
	return TCL_ERROR;
    }

    if (TclGetLongFromObj(NULL, objv[1], &i) != TCL_OK) {
	Tcl_Obj *objPtr;
	mp_int big;

	if (Tcl_GetBignumFromObj(interp, objv[1], &big) != TCL_OK) {
	    /* TODO: more ::errorInfo here? or in caller? */
	    return TCL_ERROR;
	}

	mp_mod_2d(&big, (int) CHAR_BIT * sizeof(long), &big);
	objPtr = Tcl_NewBignumObj(&big);
	Tcl_IncrRefCount(objPtr);
	TclGetLongFromObj(NULL, objPtr, &i);
	Tcl_DecrRefCount(objPtr);
    }

    /*
     * Reset the seed. Make sure 1 <= randSeed <= 2^31 - 2. See comments in
     * ExprRandFunc for more details.
     */

    iPtr->flags |= RAND_SEED_INITIALIZED;
    iPtr->randSeed = i;
    iPtr->randSeed &= (unsigned long) 0x7fffffff;
    if ((iPtr->randSeed == 0) || (iPtr->randSeed == 0x7fffffff)) {
	iPtr->randSeed ^= 123459876;
    }

    /*
     * To avoid duplicating the random number generation code we simply clean
     * up our state and call the real random number function. That function
     * will always succeed.
     */

    return ExprRandFunc(clientData, interp, 1, objv);
}

/*
 *----------------------------------------------------------------------
 *
 * MathFuncWrongNumArgs --
 *
 *	Generate an error message when a math function presents the wrong
 *	number of arguments.
 *
 * Results:
 *	None.
 *
 * Side effects:
 *	An error message is stored in the interpreter result.
 *
 *----------------------------------------------------------------------
 */

static void
MathFuncWrongNumArgs(
    Tcl_Interp *interp,		/* Tcl interpreter */
    int expected,		/* Formal parameter count. */
    int found,			/* Actual parameter count. */
    Tcl_Obj *const *objv)	/* Actual parameter vector. */
{
    const char *name = TclGetString(objv[0]);
    const char *tail = name + strlen(name);

    while (tail > name+1) {
	tail--;
	if (*tail == ':' && tail[-1] == ':') {
	    name = tail+1;
	    break;
	}
    }
    Tcl_SetObjResult(interp, Tcl_ObjPrintf(
	    "too %s arguments for math function \"%s\"",
	    (found < expected ? "few" : "many"), name));
    Tcl_SetErrorCode(interp, "TCL", "WRONGARGS", NULL);
}

#ifdef USE_DTRACE
/*
 *----------------------------------------------------------------------
 *
 * DTraceObjCmd --
 *
 *	This function is invoked to process the "::tcl::dtrace" Tcl command.
 *
 * Results:
 *	A standard Tcl object result.
 *
 * Side effects:
 *	The 'tcl-probe' DTrace probe is triggered (if it is enabled).
 *
 *----------------------------------------------------------------------
 */

static int
DTraceObjCmd(
    ClientData dummy,		/* Not used. */
    Tcl_Interp *interp,		/* Current interpreter. */
    int objc,			/* Number of arguments. */
    Tcl_Obj *const objv[])	/* Argument objects. */
{
    if (TCL_DTRACE_TCL_PROBE_ENABLED()) {
	char *a[10];
	int i = 0;

	while (i++ < 10) {
	    a[i-1] = i < objc ? TclGetString(objv[i]) : NULL;
	}
	TCL_DTRACE_TCL_PROBE(a[0], a[1], a[2], a[3], a[4], a[5], a[6], a[7],
		a[8], a[9]);
    }
    return TCL_OK;
}

/*
 *----------------------------------------------------------------------
 *
 * TclDTraceInfo --
 *
 *	Extract information from a TIP280 dict for use by DTrace probes.
 *
 * Results:
 *	None.
 *
 * Side effects:
 *	None.
 *
 *----------------------------------------------------------------------
 */

void
TclDTraceInfo(
    Tcl_Obj *info,
    const char **args,
    int *argsi)
{
    static Tcl_Obj *keys[10] = { NULL };
    Tcl_Obj **k = keys, *val;
    int i = 0;

    if (!*k) {
#define kini(s) TclNewLiteralStringObj(keys[i], s); i++
	kini("cmd");	kini("type");	kini("proc");	kini("file");
	kini("method");	kini("class");	kini("lambda");	kini("object");
	kini("line");	kini("level");
#undef kini
    }
    for (i = 0; i < 6; i++) {
	Tcl_DictObjGet(NULL, info, *k++, &val);
	args[i] = val ? TclGetString(val) : NULL;
    }
    /* no "proc" -> use "lambda" */
    if (!args[2]) {
	Tcl_DictObjGet(NULL, info, *k, &val);
	args[2] = val ? TclGetString(val) : NULL;
    }
    k++;
    /* no "class" -> use "object" */
    if (!args[5]) {
	Tcl_DictObjGet(NULL, info, *k, &val);
	args[5] = val ? TclGetString(val) : NULL;
    }
    k++;
    for (i = 0; i < 2; i++) {
	Tcl_DictObjGet(NULL, info, *k++, &val);
	if (val) {
	    TclGetIntFromObj(NULL, val, &argsi[i]);
	} else {
	    argsi[i] = 0;
	}
    }
}

/*
 *----------------------------------------------------------------------
 *
 * DTraceCmdReturn --
 *
 *	NR callback for DTrace command return probes.
 *
 * Results:
 *	None.
 *
 * Side effects:
 *	None.
 *
 *----------------------------------------------------------------------
 */

static int
DTraceCmdReturn(
    ClientData data[],
    Tcl_Interp *interp,
    int result)
{
    char *cmdName = TclGetString((Tcl_Obj *) data[0]);

    if (TCL_DTRACE_CMD_RETURN_ENABLED()) {
	TCL_DTRACE_CMD_RETURN(cmdName, result);
    }
    if (TCL_DTRACE_CMD_RESULT_ENABLED()) {
	Tcl_Obj *r = Tcl_GetObjResult(interp);

	TCL_DTRACE_CMD_RESULT(cmdName, result, TclGetString(r), r);
    }
    return result;
}

TCL_DTRACE_DEBUG_LOG()

#endif /* USE_DTRACE */

/*
 *----------------------------------------------------------------------
 *
 * Tcl_NRCallObjProc --
 *
 *	This function calls an objProc directly while managing things properly
 *	if it happens to be an NR objProc. It is meant to be used by extenders
 *	that provide an NR implementation of a command, as this function
 *	permits a trivial coding of the non-NR objProc.
 *
 * Results:
 *	The return value is a standard Tcl completion code such as TCL_OK or
 *	TCL_ERROR. A result or error message is left in interp's result.
 *
 * Side effects:
 *	Depends on the objProc.
 *
 *----------------------------------------------------------------------
 */

int
Tcl_NRCallObjProc(
    Tcl_Interp *interp,
    Tcl_ObjCmdProc *objProc,
    ClientData clientData,
    int objc,
    Tcl_Obj *const objv[])
{
    NRE_callback *rootPtr = TOP_CB(interp);

    TclNRAddCallback(interp, Dispatch, objProc, clientData,
	    INT2PTR(objc), objv);
    return TclNRRunCallbacks(interp, TCL_OK, rootPtr);
}

/*
 *----------------------------------------------------------------------
 *
 * Tcl_NRCreateCommand --
 *
 *	Define a new NRE-enabled object-based command in a command table.
 *
 * Results:
 *	The return value is a token for the command, which can be used in
 *	future calls to Tcl_GetCommandName.
 *
 * Side effects:
 *	If no command named "cmdName" already exists for interp, one is
 *	created. Otherwise, if a command does exist, then if the object-based
 *	Tcl_ObjCmdProc is TclInvokeStringCommand, we assume Tcl_CreateCommand
 *	was called previously for the same command and just set its
 *	Tcl_ObjCmdProc to the argument "proc"; otherwise, we delete the old
 *	command.
 *
 *	In the future, during bytecode evaluation when "cmdName" is seen as
 *	the name of a command by Tcl_EvalObj or Tcl_Eval, the object-based
 *	Tcl_ObjCmdProc proc will be called. When the command is deleted from
 *	the table, deleteProc will be called. See the manual entry for details
 *	on the calling sequence.
 *
 *----------------------------------------------------------------------
 */

Tcl_Command
Tcl_NRCreateCommand(
    Tcl_Interp *interp,		/* Token for command interpreter (returned by
				 * previous call to Tcl_CreateInterp). */
    const char *cmdName,	/* Name of command. If it contains namespace
				 * qualifiers, the new command is put in the
				 * specified namespace; otherwise it is put in
				 * the global namespace. */
    Tcl_ObjCmdProc *proc,	/* Object-based function to associate with
				 * name, provides direct access for direct
				 * calls. */
    Tcl_ObjCmdProc *nreProc,	/* Object-based function to associate with
				 * name, provides NR implementation */
    ClientData clientData,	/* Arbitrary value to pass to object
				 * function. */
    Tcl_CmdDeleteProc *deleteProc)
				/* If not NULL, gives a function to call when
				 * this command is deleted. */
{
    Command *cmdPtr = (Command *)
	    Tcl_CreateObjCommand(interp,cmdName,proc,clientData,deleteProc);

    cmdPtr->nreProc = nreProc;
    return (Tcl_Command) cmdPtr;
}

Tcl_Command
TclNRCreateCommandInNs (
    Tcl_Interp *interp,
    const char *cmdName,
    Tcl_Namespace *nsPtr,
    Tcl_ObjCmdProc *proc,
    Tcl_ObjCmdProc *nreProc,
    ClientData clientData,
    Tcl_CmdDeleteProc *deleteProc) {
    Command *cmdPtr = (Command *)
	TclCreateObjCommandInNs(interp,cmdName,nsPtr,proc,clientData,deleteProc);

    cmdPtr->nreProc = nreProc;
    return (Tcl_Command) cmdPtr;
}

/****************************************************************************
 * Stuff for the public api
 ****************************************************************************/

int
Tcl_NREvalObj(
    Tcl_Interp *interp,
    Tcl_Obj *objPtr,
    int flags)
{
    return TclNREvalObjEx(interp, objPtr, flags, NULL, INT_MIN);
}

int
Tcl_NREvalObjv(
    Tcl_Interp *interp,		/* Interpreter in which to evaluate the
				 * command. Also used for error reporting. */
    int objc,			/* Number of words in command. */
    Tcl_Obj *const objv[],	/* An array of pointers to objects that are
				 * the words that make up the command. */
    int flags)			/* Collection of OR-ed bits that control the
				 * evaluation of the script. Only
				 * TCL_EVAL_GLOBAL, TCL_EVAL_INVOKE and
				 * TCL_EVAL_NOERR are currently supported. */
{
    return TclNREvalObjv(interp, objc, objv, flags, NULL);
}

int
Tcl_NRCmdSwap(
    Tcl_Interp *interp,
    Tcl_Command cmd,
    int objc,
    Tcl_Obj *const objv[],
    int flags)
{
    return TclNREvalObjv(interp, objc, objv, flags|TCL_EVAL_NOERR,
	    (Command *) cmd);
}

/*****************************************************************************
 * Tailcall related code
 *****************************************************************************
 *
 * The steps of the tailcall dance are as follows:
 *
 *   1. when [tailcall] is invoked, it stores the corresponding callback in
 *      the current CallFrame and returns TCL_RETURN
 *   2. when the CallFrame is popped, it calls TclSetTailcall to store the
 *      callback in the proper NRCommand callback - the spot where the command
 *      that pushed the CallFrame is completely cleaned up
 *   3. when the NRCommand callback runs, it schedules the tailcall callback
 *      to run immediately after it returns
 *
 *   One delicate point is to properly define the NRCommand where the tailcall
 *   will execute. There are functions whose purpose is to help define the
 *   precise spot:
 *     TclMarkTailcall: if the NEXT command to be pushed tailcalls, execution
 *         should continue right here
 *     TclSkipTailcall:  if the NEXT command to be pushed tailcalls, execution
 *         should continue after the CURRENT command is fully returned ("skip
 *         the next command: we are redirecting to it, tailcalls should run
 *         after WE return")
 *     TclPushTailcallPoint: the search for a tailcalling spot cannot traverse
 *         this point. This is special for OO, as some of the oo constructs
 *         that behave like commands may not push an NRCommand callback.
 */

void
TclMarkTailcall(
    Tcl_Interp *interp)
{
    Interp *iPtr = (Interp *) interp;

    if (iPtr->deferredCallbacks == NULL) {
	TclNRAddCallback(interp, NRCommand, NULL, NULL,
                NULL, NULL);
        iPtr->deferredCallbacks = TOP_CB(interp);
    }
}

void
TclSkipTailcall(
    Tcl_Interp *interp)
{
    Interp *iPtr = (Interp *) interp;

    TclMarkTailcall(interp);
    iPtr->deferredCallbacks->data[1] = INT2PTR(1);
}

void
TclPushTailcallPoint(
    Tcl_Interp *interp)
{
    TclNRAddCallback(interp, NRCommand, NULL, NULL, NULL, NULL);
    ((Interp *) interp)->numLevels++;
}


/*
 *----------------------------------------------------------------------
 *
 * TclSetTailcall --
 *
 *	Splice a tailcall command in the proper spot of the NRE callback
 *	stack, so that it runs at the right time.
 *
 *----------------------------------------------------------------------
 */

void
TclSetTailcall(
    Tcl_Interp *interp,
    Tcl_Obj *listPtr)
{
    /*
     * Find the splicing spot: right before the NRCommand of the thing
     * being tailcalled. Note that we skip NRCommands marked by a 1 in data[1]
     * (used by command redirectors).
     */

    NRE_callback *runPtr;

    for (runPtr = TOP_CB(interp); runPtr; runPtr = runPtr->nextPtr) {
        if (((runPtr->procPtr) == NRCommand) && !runPtr->data[1]) {
            break;
        }
    }
    if (!runPtr) {
        Tcl_Panic("tailcall cannot find the right splicing spot: should not happen!");
    }
    runPtr->data[1] = listPtr;
}


/*
 *----------------------------------------------------------------------
 *
 * TclNRTailcallObjCmd --
 *
 *	Prepare the tailcall as a list and store it in the current
 *	varFrame. When the frame is later popped the tailcall will be spliced
 *	at the proper place.
 *
 * Results:
 *	The first NRCommand callback that is not marked to be skipped is
 *	updated so that its data[1] field contains the tailcall list.
 *
 *----------------------------------------------------------------------
 */

int
TclNRTailcallObjCmd(
    ClientData clientData,
    Tcl_Interp *interp,
    int objc,
    Tcl_Obj *const objv[])
{
    Interp *iPtr = (Interp *) interp;

    if (objc < 1) {
	Tcl_WrongNumArgs(interp, 1, objv, "?command? ?arg ...?");
	return TCL_ERROR;
    }

    if (!(iPtr->varFramePtr->isProcCallFrame & 1)) {
        Tcl_SetObjResult(interp, Tcl_NewStringObj(
                "tailcall can only be called from a proc, lambda or method", -1));
        Tcl_SetErrorCode(interp, "TCL", "TAILCALL", "ILLEGAL", NULL);
	return TCL_ERROR;
    }

    /*
     * Invocation without args just clears a scheduled tailcall; invocation
     * with an argument replaces any previously scheduled tailcall.
     */

    if (iPtr->varFramePtr->tailcallPtr) {
        Tcl_DecrRefCount(iPtr->varFramePtr->tailcallPtr);
        iPtr->varFramePtr->tailcallPtr = NULL;
    }

    /*
     * Create the callback to actually evaluate the tailcalled
     * command, then set it in the varFrame so that PopCallFrame can use it
     * at the proper time.
     */

    if (objc > 1) {
        Tcl_Obj *listPtr, *nsObjPtr;
        Tcl_Namespace *nsPtr = (Tcl_Namespace *) iPtr->varFramePtr->nsPtr;
        Tcl_Namespace *ns1Ptr;

        /* The tailcall data is in a Tcl list: the first element is the
         * namespace, the rest the command to be tailcalled. */

        listPtr = Tcl_NewListObj(objc, objv);

        nsObjPtr = Tcl_NewStringObj(nsPtr->fullName, -1);
        if ((TCL_OK != TclGetNamespaceFromObj(interp, nsObjPtr, &ns1Ptr))
                || (nsPtr != ns1Ptr)) {
            Tcl_Panic("Tailcall failed to find the proper namespace");
        }
 	TclListObjSetElement(interp, listPtr, 0, nsObjPtr);

        iPtr->varFramePtr->tailcallPtr = listPtr;
    }
    return TCL_RETURN;
}


/*
 *----------------------------------------------------------------------
 *
 * TclNRTailcallEval --
 *
 *	This NREcallback actually causes the tailcall to be evaluated.
 *
 *----------------------------------------------------------------------
 */

int
TclNRTailcallEval(
    ClientData data[],
    Tcl_Interp *interp,
    int result)
{
    Interp *iPtr = (Interp *) interp;
    Tcl_Obj *listPtr = data[0], *nsObjPtr;
    Tcl_Namespace *nsPtr;
    int objc;
    Tcl_Obj **objv;

    Tcl_ListObjGetElements(interp, listPtr, &objc, &objv);
    nsObjPtr = objv[0];

    if (result == TCL_OK) {
	result = TclGetNamespaceFromObj(interp, nsObjPtr, &nsPtr);
    }

    if (result != TCL_OK) {
        /*
         * Tailcall execution was preempted, eg by an intervening catch or by
         * a now-gone namespace: cleanup and return.
         */

	Tcl_DecrRefCount(listPtr);
        return result;
    }

    /*
     * Perform the tailcall
     */

    TclMarkTailcall(interp);
    TclNRAddCallback(interp, TclNRReleaseValues, listPtr, NULL, NULL,NULL);
    iPtr->lookupNsPtr = (Namespace *) nsPtr;
    return TclNREvalObjv(interp, objc-1, objv+1, 0, NULL);
}

int
TclNRReleaseValues(
    ClientData data[],
    Tcl_Interp *interp,
    int result)
{
    int i = 0;
    while (i < 4) {
	if (data[i]) {
	    Tcl_DecrRefCount((Tcl_Obj *) data[i]);
	} else {
	    break;
	}
	i++;
    }
    return result;
}


void
Tcl_NRAddCallback(
    Tcl_Interp *interp,
    Tcl_NRPostProc *postProcPtr,
    ClientData data0,
    ClientData data1,
    ClientData data2,
    ClientData data3)
{
    if (!(postProcPtr)) {
	Tcl_Panic("Adding a callback without an objProc?!");
    }
    TclNRAddCallback(interp, postProcPtr, data0, data1, data2, data3);
}

/*
 *----------------------------------------------------------------------
 *
 * TclNRCoroutineObjCmd -- (and friends)
 *
 *	This object-based function is invoked to process the "coroutine" Tcl
 *	command. It is heavily based on "apply".
 *
 * Results:
 *	A standard Tcl object result value.
 *
 * Side effects:
 *	A new procedure gets created.
 *
 * ** FIRST EXPERIMENTAL IMPLEMENTATION **
 *
 * It is fairly amateurish and not up to our standards - mainly in terms of
 * error messages and [info] interaction. Just to test the infrastructure in
 * teov and tebc.
 *----------------------------------------------------------------------
 */

#define iPtr ((Interp *) interp)

int
TclNRYieldObjCmd(
    ClientData clientData,
    Tcl_Interp *interp,
    int objc,
    Tcl_Obj *const objv[])
{
    CoroutineData *corPtr = iPtr->execEnvPtr->corPtr;

    if (objc > 2) {
	Tcl_WrongNumArgs(interp, 1, objv, "?returnValue?");
	return TCL_ERROR;
    }

    if (!corPtr) {
	Tcl_SetObjResult(interp, Tcl_NewStringObj(
                "yield can only be called in a coroutine", -1));
	Tcl_SetErrorCode(interp, "TCL", "COROUTINE", "ILLEGAL_YIELD", NULL);
	return TCL_ERROR;
    }

    if (objc == 2) {
	Tcl_SetObjResult(interp, objv[1]);
    }

    NRE_ASSERT(!COR_IS_SUSPENDED(corPtr));
    TclNRAddCallback(interp, TclNRCoroutineActivateCallback, corPtr,
            clientData, NULL, NULL);
    return TCL_OK;
}

int
TclNRYieldToObjCmd(
    ClientData clientData,
    Tcl_Interp *interp,
    int objc,
    Tcl_Obj *const objv[])
{
    CoroutineData *corPtr = iPtr->execEnvPtr->corPtr;
    Tcl_Obj *listPtr, *nsObjPtr;
    Tcl_Namespace *nsPtr = TclGetCurrentNamespace(interp);

    if (objc < 2) {
	Tcl_WrongNumArgs(interp, 1, objv, "command ?arg ...?");
	return TCL_ERROR;
    }

    if (!corPtr) {
	Tcl_SetObjResult(interp, Tcl_NewStringObj(
                "yieldto can only be called in a coroutine", -1));
	Tcl_SetErrorCode(interp, "TCL", "COROUTINE", "ILLEGAL_YIELD", NULL);
	return TCL_ERROR;
    }

    if (((Namespace *) nsPtr)->flags & NS_DYING) {
        Tcl_SetObjResult(interp, Tcl_NewStringObj(
		"yieldto called in deleted namespace", -1));
        Tcl_SetErrorCode(interp, "TCL", "COROUTINE", "YIELDTO_IN_DELETED",
		NULL);
        return TCL_ERROR;
    }

    /*
     * Add the tailcall in the caller env, then just yield.
     *
     * This is essentially code from TclNRTailcallObjCmd
     */

    listPtr = Tcl_NewListObj(objc, objv);
    nsObjPtr = Tcl_NewStringObj(nsPtr->fullName, -1);
    TclListObjSetElement(interp, listPtr, 0, nsObjPtr);

    /*
     * Add the callback in the caller's env, then instruct TEBC to yield.
     */

    iPtr->execEnvPtr = corPtr->callerEEPtr;
    TclSetTailcall(interp, listPtr);
    iPtr->execEnvPtr = corPtr->eePtr;

    return TclNRYieldObjCmd(INT2PTR(CORO_ACTIVATE_YIELDM), interp, 1, objv);
}

static int
RewindCoroutineCallback(
    ClientData data[],
    Tcl_Interp *interp,
    int result)
{
    return Tcl_RestoreInterpState(interp, data[0]);
}

static int
RewindCoroutine(
    CoroutineData *corPtr,
    int result)
{
    Tcl_Interp *interp = corPtr->eePtr->interp;
    Tcl_InterpState state = Tcl_SaveInterpState(interp, result);

    NRE_ASSERT(COR_IS_SUSPENDED(corPtr));
    NRE_ASSERT(corPtr->eePtr != NULL);
    NRE_ASSERT(corPtr->eePtr != iPtr->execEnvPtr);

    corPtr->eePtr->rewind = 1;
    TclNRAddCallback(interp, RewindCoroutineCallback, state,
	    NULL, NULL, NULL);
    return TclNRInterpCoroutine(corPtr, interp, 0, NULL);
}

static void
DeleteCoroutine(
    ClientData clientData)
{
    CoroutineData *corPtr = clientData;
    Tcl_Interp *interp = corPtr->eePtr->interp;
    NRE_callback *rootPtr = TOP_CB(interp);

    if (COR_IS_SUSPENDED(corPtr)) {
	TclNRRunCallbacks(interp, RewindCoroutine(corPtr,TCL_OK), rootPtr);
    }
}

static int
NRCoroutineCallerCallback(
    ClientData data[],
    Tcl_Interp *interp,
    int result)
{
    CoroutineData *corPtr = data[0];
    Command *cmdPtr = corPtr->cmdPtr;

    /*
     * This is the last callback in the caller execEnv, right before switching
     * to the coroutine's
     */

    NRE_ASSERT(iPtr->execEnvPtr == corPtr->callerEEPtr);

    if (!corPtr->eePtr) {
	/*
	 * The execEnv was wound down but not deleted for our sake. We finish
	 * the job here. The caller context has already been restored.
	 */

	NRE_ASSERT(iPtr->varFramePtr == corPtr->caller.varFramePtr);
	NRE_ASSERT(iPtr->framePtr == corPtr->caller.framePtr);
	NRE_ASSERT(iPtr->cmdFramePtr == corPtr->caller.cmdFramePtr);
	ckfree(corPtr);
	return result;
    }

    NRE_ASSERT(COR_IS_SUSPENDED(corPtr));
    SAVE_CONTEXT(corPtr->running);
    RESTORE_CONTEXT(corPtr->caller);

    if (cmdPtr->flags & CMD_IS_DELETED) {
	/*
	 * The command was deleted while it was running: wind down the
	 * execEnv, this will do the complete cleanup. RewindCoroutine will
	 * restore both the caller's context and interp state.
	 */

	return RewindCoroutine(corPtr, result);
    }

    return result;
}

static int
NRCoroutineExitCallback(
    ClientData data[],
    Tcl_Interp *interp,
    int result)
{
    CoroutineData *corPtr = data[0];
    Command *cmdPtr = corPtr->cmdPtr;

    /*
     * This runs at the bottom of the Coroutine's execEnv: it will be executed
     * when the coroutine returns or is wound down, but not when it yields. It
     * deletes the coroutine and restores the caller's environment.
     */

    NRE_ASSERT(interp == corPtr->eePtr->interp);
    NRE_ASSERT(TOP_CB(interp) == NULL);
    NRE_ASSERT(iPtr->execEnvPtr == corPtr->eePtr);
    NRE_ASSERT(!COR_IS_SUSPENDED(corPtr));
    NRE_ASSERT((corPtr->callerEEPtr->callbackPtr->procPtr == NRCoroutineCallerCallback));

    cmdPtr->deleteProc = NULL;
    Tcl_DeleteCommandFromToken(interp, (Tcl_Command) cmdPtr);
    TclCleanupCommandMacro(cmdPtr);

    corPtr->eePtr->corPtr = NULL;
    TclDeleteExecEnv(corPtr->eePtr);
    corPtr->eePtr = NULL;

    corPtr->stackLevel = NULL;

    /*
     * #280.
     * Drop the coroutine-owned copy of the lineLABCPtr hashtable for literal
     * command arguments in bytecode.
     */

    Tcl_DeleteHashTable(corPtr->lineLABCPtr);
    ckfree(corPtr->lineLABCPtr);
    corPtr->lineLABCPtr = NULL;

    RESTORE_CONTEXT(corPtr->caller);
    iPtr->execEnvPtr = corPtr->callerEEPtr;
    iPtr->numLevels++;

    return result;
}

/*
 *----------------------------------------------------------------------
 *
 * TclNRCoroutineActivateCallback --
 *
 *      This is the workhorse for coroutines: it implements both yield and
 *      resume.
 *
 *      It is important that both be implemented in the same callback: the
 *      detection of the impossibility to suspend due to a busy C-stack relies
 *      on the precise position of a local variable in the stack. We do not
 *      want the compiler to play tricks on us, either by moving things around
 *      or inlining.
 *
 *----------------------------------------------------------------------
 */

int
TclNRCoroutineActivateCallback(
    ClientData data[],
    Tcl_Interp *interp,
    int result)
{
    CoroutineData *corPtr = data[0];
    int type = PTR2INT(data[1]);
    int numLevels, unused;
    int *stackLevel = &unused;

    if (!corPtr->stackLevel) {
        /*
         * -- Coroutine is suspended --
         * Push the callback to restore the caller's context on yield or
         * return.
         */

        TclNRAddCallback(interp, NRCoroutineCallerCallback, corPtr,
                NULL, NULL, NULL);

        /*
         * Record the stackLevel at which the resume is happening, then swap
         * the interp's environment to make it suitable to run this coroutine.
         */

        corPtr->stackLevel = stackLevel;
        numLevels = corPtr->auxNumLevels;
        corPtr->auxNumLevels = iPtr->numLevels;

        SAVE_CONTEXT(corPtr->caller);
        corPtr->callerEEPtr = iPtr->execEnvPtr;
        RESTORE_CONTEXT(corPtr->running);
        iPtr->execEnvPtr = corPtr->eePtr;
        iPtr->numLevels += numLevels;
    } else {
        /*
         * Coroutine is active: yield
         */

        if (corPtr->stackLevel != stackLevel) {
            Tcl_SetObjResult(interp, Tcl_NewStringObj(
                    "cannot yield: C stack busy", -1));
            Tcl_SetErrorCode(interp, "TCL", "COROUTINE", "CANT_YIELD",
                    NULL);
            return TCL_ERROR;
        }

        if (type == CORO_ACTIVATE_YIELD) {
            corPtr->nargs = COROUTINE_ARGUMENTS_SINGLE_OPTIONAL;
        } else if (type == CORO_ACTIVATE_YIELDM) {
            corPtr->nargs = COROUTINE_ARGUMENTS_ARBITRARY;
        } else {
            Tcl_Panic("Yield received an option which is not implemented");
        }

        corPtr->stackLevel = NULL;

        numLevels = iPtr->numLevels;
        iPtr->numLevels = corPtr->auxNumLevels;
        corPtr->auxNumLevels = numLevels - corPtr->auxNumLevels;

        iPtr->execEnvPtr = corPtr->callerEEPtr;
    }

    return TCL_OK;
}

/*
 *----------------------------------------------------------------------
 *
 * TclNREvalList --
 *
 *      Callback to invoke command as list, used in order to delayed
 *	processing of canonical list command in sane environment.
 *
 *----------------------------------------------------------------------
 */

static int
TclNREvalList(
    ClientData data[],
    Tcl_Interp *interp,
    int result)
{
    int objc;
    Tcl_Obj **objv;
    Tcl_Obj *listPtr = data[0];

    Tcl_IncrRefCount(listPtr);

    TclMarkTailcall(interp);
    TclNRAddCallback(interp, TclNRReleaseValues, listPtr, NULL, NULL,NULL);
    TclListObjGetElements(NULL, listPtr, &objc, &objv);
    return TclNREvalObjv(interp, objc, objv, 0, NULL);
}

/*
 *----------------------------------------------------------------------
 *
 * NRCoroInjectObjCmd --
 *
 *      Implementation of [::tcl::unsupported::inject] command.
 *
 *----------------------------------------------------------------------
 */

static int
NRCoroInjectObjCmd(
    ClientData clientData,
    Tcl_Interp *interp,
    int objc,
    Tcl_Obj *const objv[])
{
    Command *cmdPtr;
    CoroutineData *corPtr;
    ExecEnv *savedEEPtr = iPtr->execEnvPtr;

    /*
     * Usage more or less like tailcall:
     *   inject coroName cmd ?arg1 arg2 ...?
     */

    if (objc < 3) {
	Tcl_WrongNumArgs(interp, 1, objv, "coroName cmd ?arg1 arg2 ...?");
	return TCL_ERROR;
    }

    cmdPtr = (Command *) Tcl_GetCommandFromObj(interp, objv[1]);
    if ((!cmdPtr) || (cmdPtr->nreProc != TclNRInterpCoroutine)) {
        Tcl_SetObjResult(interp, Tcl_NewStringObj(
                "can only inject a command into a coroutine", -1));
        Tcl_SetErrorCode(interp, "TCL", "LOOKUP", "COROUTINE",
                TclGetString(objv[1]), NULL);
        return TCL_ERROR;
    }

    corPtr = cmdPtr->objClientData;
    if (!COR_IS_SUSPENDED(corPtr)) {
        Tcl_SetObjResult(interp, Tcl_NewStringObj(
                "can only inject a command into a suspended coroutine", -1));
        Tcl_SetErrorCode(interp, "TCL", "COROUTINE", "ACTIVE", NULL);
        return TCL_ERROR;
    }

    /*
     * Add the callback to the coro's execEnv, so that it is the first thing
     * to happen when the coro is resumed.
     */

    iPtr->execEnvPtr = corPtr->eePtr;
    TclNRAddCallback(interp, TclNREvalList, Tcl_NewListObj(objc-2, objv+2),
	NULL, NULL, NULL);
    iPtr->execEnvPtr = savedEEPtr;

    return TCL_OK;
}

int
TclNRInterpCoroutine(
    ClientData clientData,
    Tcl_Interp *interp,		/* Current interpreter. */
    int objc,			/* Number of arguments. */
    Tcl_Obj *const objv[])	/* Argument objects. */
{
    CoroutineData *corPtr = clientData;

    if (!COR_IS_SUSPENDED(corPtr)) {
	Tcl_SetObjResult(interp, Tcl_ObjPrintf(
                "coroutine \"%s\" is already running",
                TclGetString(objv[0])));
	Tcl_SetErrorCode(interp, "TCL", "COROUTINE", "BUSY", NULL);
	return TCL_ERROR;
    }

    /*
     * Parse all the arguments to work out what to feed as the result of the
     * [yield]. TRICKY POINT: objc==0 happens here! It occurs when a coroutine
     * is deleted!
     */

    switch (corPtr->nargs) {
    case COROUTINE_ARGUMENTS_SINGLE_OPTIONAL:
        if (objc == 2) {
            Tcl_SetObjResult(interp, objv[1]);
        } else if (objc > 2) {
            Tcl_WrongNumArgs(interp, 1, objv, "?arg?");
            return TCL_ERROR;
        }
        break;
    default:
        if (corPtr->nargs != objc-1) {
            Tcl_SetObjResult(interp,
                    Tcl_NewStringObj("wrong coro nargs; how did we get here? "
                    "not implemented!", -1));
            Tcl_SetErrorCode(interp, "TCL", "WRONGARGS", NULL);
            return TCL_ERROR;
        }
        /* fallthrough */
    case COROUTINE_ARGUMENTS_ARBITRARY:
        if (objc > 1) {
            Tcl_SetObjResult(interp, Tcl_NewListObj(objc-1, objv+1));
        }
        break;
    }

    TclNRAddCallback(interp, TclNRCoroutineActivateCallback, corPtr,
            NULL, NULL, NULL);
    return TCL_OK;
}

/*
 *----------------------------------------------------------------------
 *
 * TclNRCoroutineObjCmd --
 *
 *      Implementation of [coroutine] command; see documentation for
 *      description of what this does.
 *
 *----------------------------------------------------------------------
 */

int
TclNRCoroutineObjCmd(
    ClientData dummy,		/* Not used. */
    Tcl_Interp *interp,		/* Current interpreter. */
    int objc,			/* Number of arguments. */
    Tcl_Obj *const objv[])	/* Argument objects. */
{
    Command *cmdPtr;
    CoroutineData *corPtr;
    const char *procName, *simpleName;
    Namespace *nsPtr, *altNsPtr, *cxtNsPtr,
	*inNsPtr = (Namespace *)TclGetCurrentNamespace(interp);
    Namespace *lookupNsPtr = iPtr->varFramePtr->nsPtr;

    if (objc < 3) {
	Tcl_WrongNumArgs(interp, 1, objv, "name cmd ?arg ...?");
	return TCL_ERROR;
    }

    procName = TclGetString(objv[1]);
    TclGetNamespaceForQualName(interp, procName, inNsPtr, 0,
	    &nsPtr, &altNsPtr, &cxtNsPtr, &simpleName);

    if (nsPtr == NULL) {
	Tcl_SetObjResult(interp, Tcl_ObjPrintf(
                "can't create procedure \"%s\": unknown namespace",
                procName));
        Tcl_SetErrorCode(interp, "TCL", "LOOKUP", "NAMESPACE", NULL);
	return TCL_ERROR;
    }
    if (simpleName == NULL) {
	Tcl_SetObjResult(interp, Tcl_ObjPrintf(
                "can't create procedure \"%s\": bad procedure name",
                procName));
        Tcl_SetErrorCode(interp, "TCL", "VALUE", "COMMAND", procName, NULL);
	return TCL_ERROR;
    }

    /*
     * We ARE creating the coroutine command: allocate the corresponding
     * struct and create the corresponding command.
     */

    corPtr = ckalloc(sizeof(CoroutineData));

    cmdPtr = (Command *) TclNRCreateCommandInNs(interp, simpleName,
	    (Tcl_Namespace *)nsPtr, /*objProc*/ NULL, TclNRInterpCoroutine,
	    corPtr, DeleteCoroutine);

    corPtr->cmdPtr = cmdPtr;
    cmdPtr->refCount++;

    /*
     * #280.
     * Provide the new coroutine with its own copy of the lineLABCPtr
     * hashtable for literal command arguments in bytecode. Note that that
     * CFWordBC chains are not duplicated, only the entrypoints to them. This
     * means that in the presence of coroutines each chain is potentially a
     * tree. Like the chain -> tree conversion of the CmdFrame stack.
     */

    {
	Tcl_HashSearch hSearch;
	Tcl_HashEntry *hePtr;

	corPtr->lineLABCPtr = ckalloc(sizeof(Tcl_HashTable));
	Tcl_InitHashTable(corPtr->lineLABCPtr, TCL_ONE_WORD_KEYS);

	for (hePtr = Tcl_FirstHashEntry(iPtr->lineLABCPtr,&hSearch);
		hePtr; hePtr = Tcl_NextHashEntry(&hSearch)) {
	    int isNew;
	    Tcl_HashEntry *newPtr =
		    Tcl_CreateHashEntry(corPtr->lineLABCPtr,
		    Tcl_GetHashKey(iPtr->lineLABCPtr, hePtr),
		    &isNew);

	    Tcl_SetHashValue(newPtr, Tcl_GetHashValue(hePtr));
	}
    }

    /*
     * Create the base context.
     */

    corPtr->running.framePtr = iPtr->rootFramePtr;
    corPtr->running.varFramePtr = iPtr->rootFramePtr;
    corPtr->running.cmdFramePtr = NULL;
    corPtr->running.lineLABCPtr = corPtr->lineLABCPtr;
    corPtr->stackLevel = NULL;
    corPtr->auxNumLevels = 0;

    /*
     * Create the coro's execEnv, switch to it to push the exit and coro
     * command callbacks, then switch back.
     */

    corPtr->eePtr = TclCreateExecEnv(interp, CORO_STACK_INITIAL_SIZE);
    corPtr->callerEEPtr = iPtr->execEnvPtr;
    corPtr->eePtr->corPtr = corPtr;

    SAVE_CONTEXT(corPtr->caller);
    corPtr->callerEEPtr = iPtr->execEnvPtr;
    RESTORE_CONTEXT(corPtr->running);
    iPtr->execEnvPtr = corPtr->eePtr;

    TclNRAddCallback(interp, NRCoroutineExitCallback, corPtr,
	    NULL, NULL, NULL);

    /* ensure that the command is looked up in the correct namespace */
    iPtr->lookupNsPtr = lookupNsPtr;
    Tcl_NREvalObj(interp, Tcl_NewListObj(objc-2, objv+2), 0);
    iPtr->numLevels--;

    SAVE_CONTEXT(corPtr->running);
    RESTORE_CONTEXT(corPtr->caller);
    iPtr->execEnvPtr = corPtr->callerEEPtr;

    /*
     * Now just resume the coroutine.
     */

    TclNRAddCallback(interp, TclNRCoroutineActivateCallback, corPtr,
            NULL, NULL, NULL);
    return TCL_OK;
}

/*
 * This is used in the [info] ensemble
 */

int
TclInfoCoroutineCmd(
    ClientData dummy,
    Tcl_Interp *interp,
    int objc,
    Tcl_Obj *const objv[])
{
    CoroutineData *corPtr = iPtr->execEnvPtr->corPtr;

    if (objc != 1) {
	Tcl_WrongNumArgs(interp, 1, objv, NULL);
	return TCL_ERROR;
    }

    if (corPtr && !(corPtr->cmdPtr->flags & CMD_IS_DELETED)) {
	Tcl_Obj *namePtr;

	TclNewObj(namePtr);
	Tcl_GetCommandFullName(interp, (Tcl_Command) corPtr->cmdPtr, namePtr);
	Tcl_SetObjResult(interp, namePtr);
    }
    return TCL_OK;
}

#undef iPtr

/*
 * Local Variables:
 * mode: c
 * c-basic-offset: 4
 * fill-column: 78
 * tab-width: 8
 * indent-tabs-mode: nil
 * End:
 */<|MERGE_RESOLUTION|>--- conflicted
+++ resolved
@@ -4088,36 +4088,9 @@
 				/* All callbacks down to rootPtr not inclusive
 				 * are to be run. */
 {
-<<<<<<< HEAD
     NRE_callback *callbackPtr;
     Tcl_NRPostProc *procPtr;
 
-=======
-#if !defined(TCL_NO_DEPRECATED) && TCL_MAJOR_VERSION < 9
-    Interp *iPtr = (Interp *) interp;
-#endif /* !defined(TCL_NO_DEPRECATED) */
-    NRE_callback *callbackPtr;
-    Tcl_NRPostProc *procPtr;
-
-    /*
-     * If the interpreter has a non-empty string result, the result object is
-     * either empty or stale because some function set interp->result
-     * directly. If so, move the string result to the result object, then
-     * reset the string result.
-     *
-     * This only needs to be done for the first item in the list: all other
-     * are for NR function calls, and those are Tcl_Obj based.
-     */
-
-#if !defined(TCL_NO_DEPRECATED) && TCL_MAJOR_VERSION < 9
-    if (*(iPtr->result) != 0) {
-	(void) Tcl_GetObjResult(interp);
-    }
-#endif /* !defined(TCL_NO_DEPRECATED) */
-
-    /* This is the trampoline. */
-
->>>>>>> e7649a04
     while (TOP_CB(interp) != rootPtr) {
 	callbackPtr = TOP_CB(interp);
 	procPtr = callbackPtr->procPtr;
@@ -6417,24 +6390,7 @@
 
     iPtr->flags |= ERR_LEGACY_COPY;
     if (iPtr->errorInfo == NULL) {
-<<<<<<< HEAD
-        iPtr->errorInfo = iPtr->objResultPtr;
-=======
-#if !defined(TCL_NO_DEPRECATED) && TCL_MAJOR_VERSION < 9
-	if (*(iPtr->result) != 0) {
-	    /*
-	     * The interp's string result is set, apparently by some extension
-	     * making a deprecated direct write to it. That extension may
-	     * expect interp->result to continue to be set, so we'll take
-	     * special pains to avoid clearing it, until we drop support for
-	     * interp->result completely.
-	     */
-
-	    iPtr->errorInfo = Tcl_NewStringObj(iPtr->result, -1);
-	} else
-#endif /* !defined(TCL_NO_DEPRECATED) */
-	    iPtr->errorInfo = iPtr->objResultPtr;
->>>>>>> e7649a04
+	iPtr->errorInfo = iPtr->objResultPtr;
 	Tcl_IncrRefCount(iPtr->errorInfo);
 	if (!iPtr->errorCode) {
 	    Tcl_SetErrorCode(interp, "NONE", NULL);
