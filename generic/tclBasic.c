--- conflicted
+++ resolved
@@ -203,10 +203,7 @@
     {"source",		Tcl_SourceObjCmd,	NULL,			0},
     {"tell",		Tcl_TellObjCmd,		NULL,			1},
     {"time",		Tcl_TimeObjCmd,		NULL,			1},
-<<<<<<< HEAD
     {"timerate",	Tcl_TimeRateObjCmd,	NULL,			1},
-=======
->>>>>>> 1dec12d6
     {"unload",		Tcl_UnloadObjCmd,	NULL,			0},
     {"update",		Tcl_UpdateObjCmd,	NULL,			1},
     {"vwait",		Tcl_VwaitObjCmd,	NULL,			1},
@@ -1946,20 +1943,6 @@
 	deleted = 1;
     }
 
-<<<<<<< HEAD
-	hPtr = Tcl_CreateHashEntry(&nsPtr->cmdTable, tail, &isNew);
-	if (!isNew) {
-	    /*
-	     * If the deletion callback recreated the command, just throw away
-	     * the new command (if we try to delete it again, we could get
-	     * stuck in an infinite loop).
-	     */
-
-	     ckfree((char *) Tcl_GetHashValue(hPtr));
-	}
-    } else {
-	/*
-=======
     if (!isNew) {
 	/*
 	 * If the deletion callback recreated the command, just throw away
@@ -1973,7 +1956,6 @@
     if (!deleted) {
 
 	/*
->>>>>>> 1dec12d6
 	 * The list of command exported from the namespace might have changed.
 	 * However, we do not need to recompute this just yet; next time we
 	 * need the info will be soon enough.
@@ -2164,20 +2146,6 @@
 	deleted = 1;
     }
 
-<<<<<<< HEAD
-	hPtr = Tcl_CreateHashEntry(&nsPtr->cmdTable, tail, &isNew);
-	if (!isNew) {
-	    /*
-	     * If the deletion callback recreated the command, just throw away
-	     * the new command (if we try to delete it again, we could get
-	     * stuck in an infinite loop).
-	     */
-
-	     ckfree(Tcl_GetHashValue(hPtr));
-	}
-    } else {
-	/*
-=======
     if (!isNew) {
 	/*
 	 * If the deletion callback recreated the command, just throw away
@@ -2190,7 +2158,6 @@
 
     if (!deleted) {
 	/*
->>>>>>> 1dec12d6
 	 * The list of command exported from the namespace might have changed.
 	 * However, we do not need to recompute this just yet; next time we
 	 * need the info will be soon enough.
@@ -3641,19 +3608,11 @@
  *----------------------------------------------------------------------
  *
  * TclEvalObjvInternal
-<<<<<<< HEAD
  *
  *	This function evaluates a Tcl command that has already been parsed
  *	into words, with one Tcl_Obj holding each word. The caller is
  *	responsible for managing the iPtr->numLevels.
  *
-=======
- *
- *	This function evaluates a Tcl command that has already been parsed
- *	into words, with one Tcl_Obj holding each word. The caller is
- *	responsible for managing the iPtr->numLevels.
- *
->>>>>>> 1dec12d6
  *      TclEvalObjvInternal is the backend for Tcl_EvalObjv, the bytecode
  *      engine also calls it directly.
  *
@@ -3771,7 +3730,6 @@
     if (traced && checkTraces) {
 	int cmdEpoch = cmdPtr->cmdEpoch;
 	int newEpoch;
-<<<<<<< HEAD
 
 	/*
 	 * Insure that we have a correct nul-terminated command string for the
@@ -3822,58 +3780,6 @@
 	char *a[10];
 	int i = 0;
 
-=======
-
-	/*
-	 * Insure that we have a correct nul-terminated command string for the
-	 * trace code.
-	 */
-
-	commandPtr = GetCommandSource(iPtr, command, length, objc, objv);
-	command = TclGetStringFromObj(commandPtr, &length);
-
-	/*
-	 * Execute any command or execution traces. Note that we bump up the
-	 * command's reference count for the duration of the calling of the
-	 * traces so that the structure doesn't go away underneath our feet.
-	 */
-
-	cmdPtr->refCount++;
-	if (iPtr->tracePtr && (traceCode == TCL_OK)) {
-	    traceCode = TclCheckInterpTraces(interp, command, length,
-		    cmdPtr, code, TCL_TRACE_ENTER_EXEC, objc, objv);
-	}
-	if ((cmdPtr->flags & CMD_HAS_EXEC_TRACES) && (traceCode == TCL_OK)) {
-	    traceCode = TclCheckExecutionTraces(interp, command, length,
-		    cmdPtr, code, TCL_TRACE_ENTER_EXEC, objc, objv);
-	}
-	newEpoch = cmdPtr->cmdEpoch;
-	TclCleanupCommandMacro(cmdPtr);
-
-	/*
-	 * If the traces modified/deleted the command or any existing traces,
-	 * they will update the command's epoch. When that happens, set
-	 * checkTraces is set to 0 to prevent the re-calling of traces (and
-	 * any possible infinite loop) and we go back to re-find the command
-	 * implementation.
-	 */
-
-	if (traceCode == TCL_OK && cmdEpoch != newEpoch) {
-	    checkTraces = 0;
-	    if (commandPtr) {
-		Tcl_DecrRefCount(commandPtr);
-		commandPtr = NULL;
-	    }
-	    goto reparseBecauseOfTraces;
-	}
-    }
-
-#ifdef USE_DTRACE
-    if (TCL_DTRACE_CMD_ARGS_ENABLED()) {
-	char *a[10];
-	int i = 0;
-
->>>>>>> 1dec12d6
 	while (i < 10) {
 	    a[i] = i < objc ? TclGetString(objv[i]) : NULL; i++;
 	}
@@ -4095,7 +4001,6 @@
 				 * evaluation of the script. Only
 				 * TCL_EVAL_GLOBAL and TCL_EVAL_INVOKE are
 				 * currently supported. */
-<<<<<<< HEAD
 {
     Interp *iPtr = (Interp *) interp;
     int code = TCL_OK;
@@ -4733,644 +4638,6 @@
  *
  *	This function is a helper which counts the number of lines in a block
  *	of text and advances an external counter.
-=======
-{
-    Interp *iPtr = (Interp *) interp;
-    int code = TCL_OK;
-    int allowExceptions = (iPtr->evalFlags & TCL_ALLOW_EXCEPTIONS);
-
-    iPtr->numLevels++;
-    code = TclEvalObjvInternal(interp, objc, objv, NULL, 0, flags);
-    iPtr->numLevels--;
-
-    if (code == TCL_OK) {
-	return code;
-    } else {
-
-	/*
-	 * If we are again at the top level, process any unusual return code
-	 * returned by the evaluated code.
-	 */
-
-	if (iPtr->numLevels == 0) {
-	    if (code == TCL_RETURN) {
-		code = TclUpdateReturnInfo(iPtr);
-	    }
-	    if ((code != TCL_ERROR) && !allowExceptions) {
-		ProcessUnexpectedResult(interp, code);
-		code = TCL_ERROR;
-	    }
-	}
-
-	if ((code == TCL_ERROR) && !(flags & TCL_EVAL_INVOKE)) {
-	    /*
-	     * If there was an error, a command string will be needed for the
-	     * error log: generate it now. Do not worry too much about doing
-	     * it expensively.
-	     */
-
-	    Tcl_Obj *listPtr;
-	    char *cmdString;
-	    int cmdLen;
-
-	    listPtr = Tcl_NewListObj(objc, objv);
-	    cmdString = Tcl_GetStringFromObj(listPtr, &cmdLen);
-	    Tcl_LogCommandInfo(interp, cmdString, cmdString, cmdLen);
-	    Tcl_DecrRefCount(listPtr);
-	}
-
-	return code;
-    }
-}
--
-/*
- *----------------------------------------------------------------------
- *
- * Tcl_EvalTokensStandard --
- *
- *	Given an array of tokens parsed from a Tcl command (e.g., the tokens
- *	that make up a word or the index for an array variable) this function
- *	evaluates the tokens and concatenates their values to form a single
- *	result value.
- *
- * Results:
- *	The return value is a standard Tcl completion code such as TCL_OK or
- *	TCL_ERROR. A result or error message is left in interp's result.
- *
- * Side effects:
- *	Depends on the array of tokens being evaled.
- *
- *----------------------------------------------------------------------
- */
-
-int
-Tcl_EvalTokensStandard(
-    Tcl_Interp *interp,		/* Interpreter in which to lookup variables,
-				 * execute nested commands, and report
-				 * errors. */
-    Tcl_Token *tokenPtr,	/* Pointer to first in an array of tokens to
-				 * evaluate and concatenate. */
-    int count)			/* Number of tokens to consider at tokenPtr.
-				 * Must be at least 1. */
-{
-    return TclSubstTokens(interp, tokenPtr, count, /* numLeftPtr */ NULL, 1,
-			  NULL, NULL);
-}
--
-/*
- *----------------------------------------------------------------------
- *
- * Tcl_EvalTokens --
- *
- *	Given an array of tokens parsed from a Tcl command (e.g., the tokens
- *	that make up a word or the index for an array variable) this function
- *	evaluates the tokens and concatenates their values to form a single
- *	result value.
- *
- * Results:
- *	The return value is a pointer to a newly allocated Tcl_Obj containing
- *	the value of the array of tokens. The reference count of the returned
- *	object has been incremented. If an error occurs in evaluating the
- *	tokens then a NULL value is returned and an error message is left in
- *	interp's result.
- *
- * Side effects:
- *	A new object is allocated to hold the result.
- *
- *----------------------------------------------------------------------
- *
- * This uses a non-standard return convention; its use is now deprecated. It
- * is a wrapper for the new function Tcl_EvalTokensStandard, and is not used
- * in the core any longer. It is only kept for backward compatibility.
- */
-
-Tcl_Obj *
-Tcl_EvalTokens(
-    Tcl_Interp *interp,		/* Interpreter in which to lookup variables,
-				 * execute nested commands, and report
-				 * errors. */
-    Tcl_Token *tokenPtr,	/* Pointer to first in an array of tokens to
-				 * evaluate and concatenate. */
-    int count)			/* Number of tokens to consider at tokenPtr.
-				 * Must be at least 1. */
-{
-    Tcl_Obj *resPtr;
-
-    if (Tcl_EvalTokensStandard(interp, tokenPtr, count) != TCL_OK) {
-	return NULL;
-    }
-    resPtr = Tcl_GetObjResult(interp);
-    Tcl_IncrRefCount(resPtr);
-    Tcl_ResetResult(interp);
-    return resPtr;
-}
--
-/*
- *----------------------------------------------------------------------
- *
- * Tcl_EvalEx, TclEvalEx --
- *
- *	This function evaluates a Tcl script without using the compiler or
- *	byte-code interpreter. It just parses the script, creates values for
- *	each word of each command, then calls EvalObjv to execute each
- *	command.
- *
- * Results:
- *	The return value is a standard Tcl completion code such as TCL_OK or
- *	TCL_ERROR. A result or error message is left in interp's result.
- *
- * Side effects:
- *	Depends on the script.
- *
- * TIP #280 : Keep public API, internally extended API.
- *----------------------------------------------------------------------
- */
-
-int
-Tcl_EvalEx(
-    Tcl_Interp *interp,		/* Interpreter in which to evaluate the
-				 * script. Also used for error reporting. */
-    const char *script,		/* First character of script to evaluate. */
-    int numBytes,		/* Number of bytes in script. If < 0, the
-				 * script consists of all bytes up to the
-				 * first null character. */
-    int flags)			/* Collection of OR-ed bits that control the
-				 * evaluation of the script. Only
-				 * TCL_EVAL_GLOBAL is currently supported. */
-{
-  return TclEvalEx(interp, script, numBytes, flags, 1, NULL, script);
-}
-
-int
-TclEvalEx(
-    Tcl_Interp *interp,		/* Interpreter in which to evaluate the
-				 * script. Also used for error reporting. */
-    const char *script,		/* First character of script to evaluate. */
-    int numBytes,		/* Number of bytes in script. If < 0, the
-				 * script consists of all bytes up to the
-				 * first NUL character. */
-    int flags,			/* Collection of OR-ed bits that control the
-				 * evaluation of the script. Only
-				 * TCL_EVAL_GLOBAL is currently supported. */
-    int line,			/* The line the script starts on. */
-    int*  clNextOuter,       /* Information about an outer context for */
-    CONST char* outerScript) /* continuation line data. This is set only in
-			      * TclSubstTokens(), to properly handle
-			      * [...]-nested commands. The 'outerScript'
-			      * refers to the most-outer script containing the
-			      * embedded command, which is refered to by
-			      * 'script'. The 'clNextOuter' refers to the
-			      * current entry in the table of continuation
-			      * lines in this "master script", and the
-			      * character offsets are relative to the
-			      * 'outerScript' as well.
-			      *
-			      * If outerScript == script, then this call is
-			      * for the outer-most script/command. See
-			      * Tcl_EvalEx() and TclEvalObjEx() for places
-			      * generating arguments for which this is true.
-			      */
-{
-    Interp *iPtr = (Interp *) interp;
-    const char *p, *next;
-    const unsigned int minObjs = 20;
-    Tcl_Obj **objv, **objvSpace;
-    int *expand, *lines, *lineSpace;
-    Tcl_Token *tokenPtr;
-    int commandLength, bytesLeft, expandRequested, code = TCL_OK;
-    CallFrame *savedVarFramePtr;/* Saves old copy of iPtr->varFramePtr in case
-				 * TCL_EVAL_GLOBAL was set. */
-    int allowExceptions = (iPtr->evalFlags & TCL_ALLOW_EXCEPTIONS);
-    int gotParse = 0;
-    unsigned int i, objectsUsed = 0;
-				/* These variables keep track of how much
-				 * state has been allocated while evaluating
-				 * the script, so that it can be freed
-				 * properly if an error occurs. */
-    Tcl_Parse *parsePtr = (Tcl_Parse *)
-	    TclStackAlloc(interp, sizeof(Tcl_Parse));
-    CmdFrame *eeFramePtr = (CmdFrame *)
-	    TclStackAlloc(interp, sizeof(CmdFrame));
-    Tcl_Obj **stackObjArray = (Tcl_Obj **)
-	    TclStackAlloc(interp, minObjs * sizeof(Tcl_Obj *));
-    int *expandStack = (int *) TclStackAlloc(interp, minObjs * sizeof(int));
-    int *linesStack = (int *) TclStackAlloc(interp, minObjs * sizeof(int));
-				/* TIP #280 Structures for tracking of command
-				 * locations. */
-    /*
-     * Pointer for the tracking of invisible continuation lines. Initialized
-     * only if the caller gave us a table of locations to track, via
-     * scriptCLLocPtr. It always refers to the table entry holding the
-     * location of the next invisible continuation line to look for, while
-     * parsing the script.
-     */
-
-    int* clNext = NULL;
-
-    if (iPtr->scriptCLLocPtr) {
-	if (clNextOuter) {
-	    clNext = clNextOuter;
-	} else {
-	    clNext = &iPtr->scriptCLLocPtr->loc[0];
-	}
-    }
-
-    if (numBytes < 0) {
-	numBytes = strlen(script);
-    }
-    Tcl_ResetResult(interp);
-
-    savedVarFramePtr = iPtr->varFramePtr;
-    if (flags & TCL_EVAL_GLOBAL) {
-	iPtr->varFramePtr = iPtr->rootFramePtr;
-    }
-
-    /*
-     * Each iteration through the following loop parses the next command from
-     * the script and then executes it.
-     */
-
-    objv = objvSpace = stackObjArray;
-    lines = lineSpace = linesStack;
-    expand = expandStack;
-    p = script;
-    bytesLeft = numBytes;
-
-    /*
-     * TIP #280 Initialize tracking. Do not push on the frame stack yet.
-     *
-     * We may continue counting based on a specific context (CTX), or open a
-     * new context, either for a sourced script, or 'eval'. For sourced files
-     * we always have a path object, even if nothing was specified in the
-     * interp itself. That makes code using it simpler as NULL checks can be
-     * left out. Sourced file without path in the 'scriptFile' is possible
-     * during Tcl initialization.
-     */
-
-    if (iPtr->evalFlags & TCL_EVAL_CTX) {
-	/*
-	 * Path information comes out of the context.
-	 */
-
-	eeFramePtr->type = TCL_LOCATION_SOURCE;
-	eeFramePtr->data.eval.path = iPtr->invokeCmdFramePtr->data.eval.path;
-	Tcl_IncrRefCount(eeFramePtr->data.eval.path);
-    } else if (iPtr->evalFlags & TCL_EVAL_FILE) {
-	/*
-	 * Set up for a sourced file.
-	 */
-
-	eeFramePtr->type = TCL_LOCATION_SOURCE;
-
-	if (iPtr->scriptFile) {
-	    /*
-	     * Normalization here, to have the correct pwd. Should have
-	     * negligible impact on performance, as the norm should have been
-	     * done already by the 'source' invoking us, and it caches the
-	     * result.
-	     */
-
-	    Tcl_Obj *norm = Tcl_FSGetNormalizedPath(interp, iPtr->scriptFile);
-
-	    if (norm == NULL) {
-		/*
-		 * Error message in the interp result.
-		 */
-		code = TCL_ERROR;
-		goto error;
-	    }
-	    eeFramePtr->data.eval.path = norm;
-	} else {
-	    TclNewLiteralStringObj(eeFramePtr->data.eval.path, "");
-	}
-	Tcl_IncrRefCount(eeFramePtr->data.eval.path);
-    } else {
-	/*
-	 * Set up for plain eval.
-	 */
-
-	eeFramePtr->type = TCL_LOCATION_EVAL;
-	eeFramePtr->data.eval.path = NULL;
-    }
-
-    eeFramePtr->level = iPtr->cmdFramePtr ? iPtr->cmdFramePtr->level + 1 : 1;
-    eeFramePtr->framePtr = iPtr->framePtr;
-    eeFramePtr->nextPtr = iPtr->cmdFramePtr;
-    eeFramePtr->nline = 0;
-    eeFramePtr->line = NULL;
-
-    iPtr->evalFlags = 0;
-    do {
-	if (Tcl_ParseCommand(interp, p, bytesLeft, 0, parsePtr) != TCL_OK) {
-	    code = TCL_ERROR;
-	    goto error;
-	}
-
-	/*
-	 * TIP #280 Track lines. The parser may have skipped text till it
-	 * found the command we are now at. We have to count the lines in this
-	 * block, and do not forget invisible continuation lines.
-	 */
-
-	TclAdvanceLines(&line, p, parsePtr->commandStart);
-	TclAdvanceContinuations (&line, &clNext,
-				 parsePtr->commandStart - outerScript);
-
-	gotParse = 1;
-	if (parsePtr->numWords > 0) {
-	    /*
-	     * TIP #280. Track lines within the words of the current
-	     * command. We use a separate pointer into the table of
-	     * continuation line locations to not lose our position for the
-	     * per-command parsing.
-	     */
-
-	    int wordLine  = line;
-	    const char *wordStart = parsePtr->commandStart;
-	    int*        wordCLNext = clNext;
-
-	    /*
-	     * Generate an array of objects for the words of the command.
-	     */
-
-	    unsigned int objectsNeeded = 0;
-	    unsigned int numWords = parsePtr->numWords;
-
-	    if (numWords > minObjs) {
-		expand = (int *) ckalloc(numWords * sizeof(int));
-		objvSpace = (Tcl_Obj **)
-			ckalloc(numWords * sizeof(Tcl_Obj *));
-		lineSpace = (int *) ckalloc(numWords * sizeof(int));
-	    }
-	    expandRequested = 0;
-	    objv = objvSpace;
-	    lines = lineSpace;
-
-	    for (objectsUsed = 0, tokenPtr = parsePtr->tokenPtr;
-		    objectsUsed < numWords;
-		    objectsUsed++, tokenPtr += tokenPtr->numComponents+1) {
-		/*
-		 * TIP #280. Track lines to current word. Save the information
-		 * on a per-word basis, signaling dynamic words as needed.
-		 * Make the information available to the recursively called
-		 * evaluator as well, including the type of context (source
-		 * vs. eval).
-		 */
-
-		TclAdvanceLines(&wordLine, wordStart, tokenPtr->start);
-		TclAdvanceContinuations (&wordLine, &wordCLNext,
-					 tokenPtr->start - outerScript);
-		wordStart = tokenPtr->start;
-
-		lines[objectsUsed] = TclWordKnownAtCompileTime(tokenPtr, NULL)
-			? wordLine : -1;
-
-		if (eeFramePtr->type == TCL_LOCATION_SOURCE) {
-		    iPtr->evalFlags |= TCL_EVAL_FILE;
-		}
-
-		code = TclSubstTokens(interp, tokenPtr+1,
-			tokenPtr->numComponents, NULL, wordLine,
-		        wordCLNext, outerScript);
-
-		iPtr->evalFlags = 0;
-
-		if (code != TCL_OK) {
-		    goto error;
-		}
-		objv[objectsUsed] = Tcl_GetObjResult(interp);
-		Tcl_IncrRefCount(objv[objectsUsed]);
-		if (tokenPtr->type == TCL_TOKEN_EXPAND_WORD) {
-		    int numElements;
-
-		    code = TclListObjLength(interp, objv[objectsUsed],
-			    &numElements);
-		    if (code == TCL_ERROR) {
-			/*
-			 * Attempt to expand a non-list.
-			 */
-
-			Tcl_AppendObjToErrorInfo(interp, Tcl_ObjPrintf(
-				"\n    (expanding word %d)", objectsUsed));
-			Tcl_DecrRefCount(objv[objectsUsed]);
-			goto error;
-		    }
-		    expandRequested = 1;
-		    expand[objectsUsed] = 1;
-
-		    objectsNeeded += (numElements ? numElements : 1);
-		} else {
-		    expand[objectsUsed] = 0;
-		    objectsNeeded++;
-		}
-
-		if (wordCLNext) {
-		    TclContinuationsEnterDerived (objv[objectsUsed],
-				  wordStart - outerScript, wordCLNext);
-		}
-	    } /* for loop */
-	    if (expandRequested) {
-		/*
-		 * Some word expansion was requested. Check for objv resize.
-		 */
-
-		Tcl_Obj **copy = objvSpace;
-		int *lcopy = lineSpace;
-		int wordIdx = numWords;
-		int objIdx = objectsNeeded - 1;
-
-		if ((numWords > minObjs) || (objectsNeeded >  minObjs)) {
-		    objv = objvSpace = (Tcl_Obj **)
-			    ckalloc(objectsNeeded * sizeof(Tcl_Obj *));
-		    lines = lineSpace = (int *)
-			    ckalloc(objectsNeeded * sizeof(int));
-		}
-
-		objectsUsed = 0;
-		while (wordIdx--) {
-		    if (expand[wordIdx]) {
-			int numElements;
-			Tcl_Obj **elements, *temp = copy[wordIdx];
-
-			Tcl_ListObjGetElements(NULL, temp, &numElements,
-				&elements);
-			objectsUsed += numElements;
-			while (numElements--) {
-			    lines[objIdx] = -1;
-			    objv[objIdx--] = elements[numElements];
-			    Tcl_IncrRefCount(elements[numElements]);
-			}
-			Tcl_DecrRefCount(temp);
-		    } else {
-			lines[objIdx] = lcopy[wordIdx];
-			objv[objIdx--] = copy[wordIdx];
-			objectsUsed++;
-		    }
-		}
-		objv += objIdx+1;
-
-		if (copy != stackObjArray) {
-		    ckfree((char *) copy);
-		}
-		if (lcopy != linesStack) {
-		    ckfree((char *) lcopy);
-		}
-	    }
-
-	    /*
-	     * Execute the command and free the objects for its words.
-	     *
-	     * TIP #280: Remember the command itself for 'info frame'. We
-	     * shorten the visible command by one char to exclude the
-	     * termination character, if necessary. Here is where we put our
-	     * frame on the stack of frames too. _After_ the nested commands
-	     * have been executed.
-	     */
-
-	    eeFramePtr->cmd.str.cmd = parsePtr->commandStart;
-	    eeFramePtr->cmd.str.len = parsePtr->commandSize;
-
-	    if (parsePtr->term ==
-		    parsePtr->commandStart + parsePtr->commandSize - 1) {
-		eeFramePtr->cmd.str.len--;
-	    }
-
-	    eeFramePtr->nline = objectsUsed;
-	    eeFramePtr->line = lines;
-
-	    TclArgumentEnter (interp, objv, objectsUsed, eeFramePtr);
-	    iPtr->cmdFramePtr = eeFramePtr;
-	    iPtr->numLevels++;
-	    code = TclEvalObjvInternal(interp, objectsUsed, objv,
-		    parsePtr->commandStart, parsePtr->commandSize, 0);
-	    iPtr->numLevels--;
-	    iPtr->cmdFramePtr = iPtr->cmdFramePtr->nextPtr;
-	    TclArgumentRelease (interp, objv, objectsUsed);
-
-	    eeFramePtr->line = NULL;
-	    eeFramePtr->nline = 0;
-
-	    if (code != TCL_OK) {
-		goto error;
-	    }
-	    for (i = 0; i < objectsUsed; i++) {
-		Tcl_DecrRefCount(objv[i]);
-	    }
-	    objectsUsed = 0;
-	    if (objvSpace != stackObjArray) {
-		ckfree((char *) objvSpace);
-		objvSpace = stackObjArray;
-		ckfree((char *) lineSpace);
-		lineSpace = linesStack;
-	    }
-
-	    /*
-	     * Free expand separately since objvSpace could have been
-	     * reallocated above.
-	     */
-
-	    if (expand != expandStack) {
-		ckfree((char *) expand);
-		expand = expandStack;
-	    }
-	}
-
-	/*
-	 * Advance to the next command in the script.
-	 *
-	 * TIP #280 Track Lines. Now we track how many lines were in the
-	 * executed command.
-	 */
-
-	next = parsePtr->commandStart + parsePtr->commandSize;
-	bytesLeft -= next - p;
-	p = next;
-	TclAdvanceLines(&line, parsePtr->commandStart, p);
-	Tcl_FreeParse(parsePtr);
-	gotParse = 0;
-    } while (bytesLeft > 0);
-    iPtr->varFramePtr = savedVarFramePtr;
-    code = TCL_OK;
-    goto cleanup_return;
-
-  error:
-    /*
-     * Generate and log various pieces of error information.
-     */
-
-    if (iPtr->numLevels == 0) {
-	if (code == TCL_RETURN) {
-	    code = TclUpdateReturnInfo(iPtr);
-	}
-	if ((code != TCL_OK) && (code != TCL_ERROR) && !allowExceptions) {
-	    ProcessUnexpectedResult(interp, code);
-	    code = TCL_ERROR;
-	}
-    }
-    if ((code == TCL_ERROR) && !(iPtr->flags & ERR_ALREADY_LOGGED)) {
-	commandLength = parsePtr->commandSize;
-	if (parsePtr->term == parsePtr->commandStart + commandLength - 1) {
-	    /*
-	     * The terminator character (such as ; or ]) of the command where
-	     * the error occurred is the last character in the parsed command.
-	     * Reduce the length by one so that the error message doesn't
-	     * include the terminator character.
-	     */
-
-	    commandLength -= 1;
-	}
-	Tcl_LogCommandInfo(interp, script, parsePtr->commandStart,
-		commandLength);
-    }
-    iPtr->flags &= ~ERR_ALREADY_LOGGED;
-
-    /*
-     * Then free resources that had been allocated to the command.
-     */
-
-    for (i = 0; i < objectsUsed; i++) {
-	Tcl_DecrRefCount(objv[i]);
-    }
-    if (gotParse) {
-	Tcl_FreeParse(parsePtr);
-    }
-    if (objvSpace != stackObjArray) {
-	ckfree((char *) objvSpace);
-	ckfree((char *) lineSpace);
-    }
-    if (expand != expandStack) {
-	ckfree((char *) expand);
-    }
-    iPtr->varFramePtr = savedVarFramePtr;
-
- cleanup_return:
-    /*
-     * TIP #280. Release the local CmdFrame, and its contents.
-     */
-
-    if (eeFramePtr->type == TCL_LOCATION_SOURCE) {
-	Tcl_DecrRefCount(eeFramePtr->data.eval.path);
-    }
-    TclStackFree(interp, linesStack);
-    TclStackFree(interp, expandStack);
-    TclStackFree(interp, stackObjArray);
-    TclStackFree(interp, eeFramePtr);
-    TclStackFree(interp, parsePtr);
-
-    return code;
-}
--
-/*
- *----------------------------------------------------------------------
- *
- * TclAdvanceLines --
- *
- *	This function is a helper which counts the number of lines in a block
- *	of text and advances an external counter.
  *
  * Results:
  *	None.
@@ -5406,37 +4673,19 @@
  *	This procedure is a helper which counts the number of continuation
  *	lines (CL) in a block of text using a table of CL locations and
  *	advances an external counter, and the pointer into the table.
->>>>>>> 1dec12d6
  *
  * Results:
  *	None.
  *
  * Side effects:
-<<<<<<< HEAD
- *	The specified counter is advanced per the number of lines found.
-=======
  *	The specified counter is advanced per the number of continuation lines
  *	found.
->>>>>>> 1dec12d6
  *
  * TIP #280
  *----------------------------------------------------------------------
  */
 
 void
-<<<<<<< HEAD
-TclAdvanceLines(
-    int *line,
-    const char *start,
-    const char *end)
-{
-    register const char *p;
-
-    for (p = start; p < end; p++) {
-	if (*p == '\n') {
-	    (*line)++;
-	}
-=======
 TclAdvanceContinuations (line,clNextPtrPtr,loc)
      int* line;
      int** clNextPtrPtr;
@@ -5460,79 +4709,6 @@
 	 */
 	(*line) ++;
 	(*clNextPtrPtr) ++;
->>>>>>> 1dec12d6
-    }
-}
--
-/*
- *----------------------------------------------------------------------
- * Note: The whole data structure access for argument location tracking is
- * hidden behind these three functions. The only parts open are the lineLAPtr
- * field in the Interp structure. The CFWord definition is internal to here.
- * Should make it easier to redo the data structures if we find something more
- * space/time efficient.
- */
-
-/*
- *----------------------------------------------------------------------
- *
- * TclArgumentEnter --
- *
- *	This procedure is a helper for the TIP #280 uplevel extension.
- *	It enters location references for the arguments of a command to be
- *	invoked. Only the first entry has the actual data, further entries
- *	simply count the usage up.
- *
-<<<<<<< HEAD
- * TclAdvanceContinuations --
- *
- *	This procedure is a helper which counts the number of continuation
- *	lines (CL) in a block of text using a table of CL locations and
- *	advances an external counter, and the pointer into the table.
- *
-=======
->>>>>>> 1dec12d6
- * Results:
- *	None.
- *
- * Side effects:
-<<<<<<< HEAD
- *	The specified counter is advanced per the number of continuation lines
- *	found.
-=======
- *	May allocate memory.
->>>>>>> 1dec12d6
- *
- * TIP #280
- *----------------------------------------------------------------------
- */
-
-void
-<<<<<<< HEAD
-TclAdvanceContinuations (line,clNextPtrPtr,loc)
-     int* line;
-     int** clNextPtrPtr;
-     int loc;
-{
-    /*
-     * Track the invisible continuation lines embedded in a script, if
-     * any. Here they are just spaces (already). They were removed by
-     * TclSubstTokens() via TclParseBackslash().
-     *
-     * *clNextPtrPtr         <=> We have continuation lines to track.
-     * **clNextPtrPtr >= 0   <=> We are not beyond the last possible location.
-     * loc >= **clNextPtrPtr <=> We stepped beyond the current cont. line.
-     */
-
-    while (*clNextPtrPtr && (**clNextPtrPtr >= 0) && (loc >= **clNextPtrPtr)) {
-	/*
-	 * We just stepped over an invisible continuation line. Adjust the
-	 * line counter and step to the table entry holding the location of
-	 * the next continuation line to track.
-	 */
-	(*line) ++;
-	(*clNextPtrPtr) ++;
     }
 }
 @@ -5587,28 +4763,6 @@
 	 * something here.
 	 */
 
-=======
-TclArgumentEnter(interp,objv,objc,cfPtr)
-     Tcl_Interp* interp;
-     Tcl_Obj**   objv;
-     int         objc;
-     CmdFrame*   cfPtr;
-{
-    Interp* iPtr = (Interp*) interp;
-    int new, i;
-    Tcl_HashEntry* hPtr;
-    CFWord* cfwPtr;
-
-    for (i=1; i < objc; i++) {
-	/*
-	 * Ignore argument words without line information (= dynamic).  If
-	 * they are variables they may have location information associated
-	 * with that, either through globally recorded 'set' invokations, or
-	 * literals in bytecode. Eitehr way there is no need to record
-	 * something here.
-	 */
-
->>>>>>> 1dec12d6
 	if (cfPtr->line [i] < 0) continue;
 	hPtr = Tcl_CreateHashEntry (iPtr->lineLAPtr, (char*) objv[i], &new);
 	if (new) {
@@ -5864,7 +5018,6 @@
     Interp*        iPtr = (Interp*) interp;
     Tcl_HashEntry* hPtr;
     CmdFrame*      framePtr;
-<<<<<<< HEAD
 
     /*
      * An object which either has no string rep or else is a canonical list is
@@ -5878,41 +5031,6 @@
     }
 
     /*
-     * First look for location information recorded in the argument
-     * stack. That is nearest.
-     */
-
-    hPtr = Tcl_FindHashEntry (iPtr->lineLAPtr, (char *) obj);
-    if (hPtr) {
-	CFWord* cfwPtr = (CFWord*) Tcl_GetHashValue (hPtr);
-	*wordPtr  = cfwPtr->word;
-	*cfPtrPtr = cfwPtr->framePtr;
-=======
-
-    /*
-     * An object which either has no string rep or else is a canonical list is
-     * guaranteed to have been generated dynamically: bail out, this cannot
-     * have a usable absolute location. _Do not touch_ the information the set
-     * up by the caller. It knows better than us.
-     */
-
-    if ((obj->bytes == NULL) || TclListObjIsCanonical(obj)) {
->>>>>>> 1dec12d6
-	return;
-    }
-
-    /*
-<<<<<<< HEAD
-     * Check if the Tcl_Obj has location information as a bytecode literal, in
-     * that stack.
-     */
-
-    hPtr = Tcl_FindHashEntry (iPtr->lineLABCPtr, (char *) obj);
-
-    if (hPtr) {
-	CFWordBC* cfwPtr = (CFWordBC*) Tcl_GetHashValue (hPtr);
-
-=======
      * First look for location information recorded in the argument
      * stack. That is nearest.
      */
@@ -5935,7 +5053,6 @@
     if (hPtr) {
 	CFWordBC* cfwPtr = (CFWordBC*) Tcl_GetHashValue (hPtr);
 
->>>>>>> 1dec12d6
 	framePtr = cfwPtr->framePtr;
 	framePtr->data.tebc.pc = (char *) (((ByteCode*)
 		framePtr->data.tebc.codePtr)->codeStart + cfwPtr->pc);
@@ -6079,7 +5196,6 @@
 				 * TCL_EVAL_GLOBAL was set. */
 
     Tcl_IncrRefCount(objPtr);
-<<<<<<< HEAD
 
     /* Pure List Optimization (no string representation). In this case, we can
      * safely use Tcl_EvalObjv instead and get an appreciable improvement in
@@ -6095,23 +5211,6 @@
      * internal rep).
      */
 
-=======
-
-    /* Pure List Optimization (no string representation). In this case, we can
-     * safely use Tcl_EvalObjv instead and get an appreciable improvement in
-     * execution speed. This is because it allows us to avoid a setFromAny
-     * step that would just pack everything into a string and back out again.
-     *
-     * This also preserves any associations between list elements and location
-     * information for such elements.
-     *
-     * This restriction has been relaxed a bit by storing in lists whether
-     * they are "canonical" or not (a canonical list being one that is either
-     * pure or that has its string rep derived by UpdateStringOfList from the
-     * internal rep).
-     */
-
->>>>>>> 1dec12d6
     if (TclListObjIsCanonical(objPtr)) {
 	/*
 	 * TIP #280 Structures for tracking lines. As we know that this is
@@ -6694,26 +5793,7 @@
 
     if ((flags & TCL_INVOKE_HIDDEN) == 0) {
 	Tcl_Panic("TclObjInvoke: called without TCL_INVOKE_HIDDEN");
-<<<<<<< HEAD
-    }
-
-    if (TclInterpReady(interp) == TCL_ERROR) {
-	return TCL_ERROR;
-    }
-
-    cmdName = TclGetString(objv[0]);
-    hTblPtr = iPtr->hiddenCmdTablePtr;
-    if (hTblPtr != NULL) {
-	hPtr = Tcl_FindHashEntry(hTblPtr, cmdName);
-    }
-    if (hPtr == NULL) {
-	Tcl_AppendResult(interp, "invalid hidden command name \"",
-		cmdName, "\"", NULL);
-	return TCL_ERROR;
-=======
->>>>>>> 1dec12d6
-    }
-    cmdPtr = Tcl_GetHashValue(hPtr);
+    }
 
     if (TclInterpReady(interp) == TCL_ERROR) {
 	return TCL_ERROR;
@@ -6839,25 +5919,6 @@
     Tcl_Interp *interp,		/* Interpreter to which error information
 				 * pertains. */
     Tcl_Obj *objPtr)		/* Message to record. */
-<<<<<<< HEAD
-{
-    int length;
-    const char *message = TclGetStringFromObj(objPtr, &length);
-
-    Tcl_IncrRefCount(objPtr);
-    Tcl_AddObjErrorInfo(interp, message, length);
-    Tcl_DecrRefCount(objPtr);
-}
--
-/*
- *----------------------------------------------------------------------
- *
- * Tcl_AddErrorInfo --
- *
- *	Add information to the errorInfo field that describes the current
- *	error.
-=======
 {
     int length;
     const char *message = TclGetStringFromObj(objPtr, &length);
@@ -6888,43 +5949,6 @@
  */
 
 void
-Tcl_AddErrorInfo(
-    Tcl_Interp *interp,		/* Interpreter to which error information
-				 * pertains. */
-    const char *message)	/* Message to record. */
-{
-    Tcl_AddObjErrorInfo(interp, message, -1);
-}
--
-/*
- *----------------------------------------------------------------------
- *
- * Tcl_AddObjErrorInfo --
- *
- *	Add information to the errorInfo field that describes the current
- *	error. This routine differs from Tcl_AddErrorInfo by taking a byte
- *	pointer and length.
->>>>>>> 1dec12d6
- *
- * Results:
- *	None.
- *
- * Side effects:
-<<<<<<< HEAD
- *	The contents of message are appended to the errorInfo field. If we are
-=======
- *	"length" bytes from "message" are appended to the errorInfo field. If
- *	"length" is negative, use bytes up to the first NULL byte. If we are
->>>>>>> 1dec12d6
- *	just starting to log an error, errorInfo is initialized from the error
- *	message in the interpreter's result.
- *
- *----------------------------------------------------------------------
- */
-
-void
-<<<<<<< HEAD
 Tcl_AddErrorInfo(
     Tcl_Interp *interp,		/* Interpreter to which error information
 				 * pertains. */
@@ -6964,16 +5988,6 @@
     int length)			/* The number of bytes in the message. If < 0,
 				 * then append all bytes up to a NULL byte. */
 {
-=======
-Tcl_AddObjErrorInfo(
-    Tcl_Interp *interp,		/* Interpreter to which error information
-				 * pertains. */
-    const char *message,	/* Points to the first byte of an array of
-				 * bytes of the message. */
-    int length)			/* The number of bytes in the message. If < 0,
-				 * then append all bytes up to a NULL byte. */
-{
->>>>>>> 1dec12d6
     register Interp *iPtr = (Interp *) interp;
 
     /*
@@ -7433,12 +6447,6 @@
 				 * function. */
     int objc,			/* Actual parameter count. */
     Tcl_Obj *const *objv)	/* Actual parameter list. */
-<<<<<<< HEAD
-{
-    int code;
-    double d;
-    mp_int big;
-=======
 {
     int code;
     double d;
@@ -7486,96 +6494,10 @@
     int code;
     double d;
     double (*func)(double) = (double (*)(double)) clientData;
->>>>>>> 1dec12d6
 
     if (objc != 2) {
 	MathFuncWrongNumArgs(interp, 2, objc, objv);
 	return TCL_ERROR;
-<<<<<<< HEAD
-    }
-    code = Tcl_GetDoubleFromObj(interp, objv[1], &d);
-#ifdef ACCEPT_NAN
-    if ((code != TCL_OK) && (objv[1]->typePtr == &tclDoubleType)) {
-	Tcl_SetObjResult(interp, objv[1]);
-	return TCL_OK;
-    }
-#endif
-    if (code != TCL_OK) {
-	return TCL_ERROR;
-    }
-    if ((d >= 0.0) && TclIsInfinite(d)
-	    && (Tcl_GetBignumFromObj(NULL, objv[1], &big) == TCL_OK)) {
-	mp_int root;
-
-	mp_init(&root);
-	mp_sqrt(&big, &root);
-	mp_clear(&big);
-	Tcl_SetObjResult(interp, Tcl_NewDoubleObj(TclBignumToDouble(&root)));
-	mp_clear(&root);
-    } else {
-	Tcl_SetObjResult(interp, Tcl_NewDoubleObj(sqrt(d)));
-    }
-    return TCL_OK;
-}
-
-static int
-ExprUnaryFunc(
-    ClientData clientData,	/* Contains the address of a function that
-				 * takes one double argument and returns a
-				 * double result. */
-    Tcl_Interp *interp,		/* The interpreter in which to execute the
-				 * function. */
-    int objc,			/* Actual parameter count */
-    Tcl_Obj *const *objv)	/* Actual parameter list */
-{
-    int code;
-    double d;
-    double (*func)(double) = (double (*)(double)) clientData;
-
-    if (objc != 2) {
-	MathFuncWrongNumArgs(interp, 2, objc, objv);
-	return TCL_ERROR;
-    }
-    code = Tcl_GetDoubleFromObj(interp, objv[1], &d);
-#ifdef ACCEPT_NAN
-    if ((code != TCL_OK) && (objv[1]->typePtr == &tclDoubleType)) {
-	d = objv[1]->internalRep.doubleValue;
-	Tcl_ResetResult(interp);
-	code = TCL_OK;
-    }
-#endif
-    if (code != TCL_OK) {
-	return TCL_ERROR;
-    }
-    errno = 0;
-    return CheckDoubleResult(interp, (*func)(d));
-}
-
-static int
-CheckDoubleResult(
-    Tcl_Interp *interp,
-    double dResult)
-{
-#ifndef ACCEPT_NAN
-    if (TclIsNaN(dResult)) {
-	TclExprFloatError(interp, dResult);
-	return TCL_ERROR;
-    }
-#endif
-    if ((errno == ERANGE) && ((dResult == 0.0) || TclIsInfinite(dResult))) {
-	/*
-	 * When ERANGE signals under/overflow, just accept 0.0 or +/-Inf
-	 */
-    } else if (errno != 0) {
-	/*
-	 * Report other errno values as errors.
-	 */
-
-	TclExprFloatError(interp, dResult);
-	return TCL_ERROR;
-    }
-    Tcl_SetObjResult(interp, Tcl_NewDoubleObj(dResult));
-=======
     }
     code = Tcl_GetDoubleFromObj(interp, objv[1], &d);
 #ifdef ACCEPT_NAN
@@ -7769,205 +6691,6 @@
 	return TCL_ERROR;
 #endif
     }
->>>>>>> 1dec12d6
-    return TCL_OK;
-}
-
-static int
-<<<<<<< HEAD
-ExprBinaryFunc(
-    ClientData clientData,	/* Contains the address of a function that
-				 * takes two double arguments and returns a
-				 * double result. */
-    Tcl_Interp *interp,		/* The interpreter in which to execute the
-				 * function. */
-    int objc,			/* Actual parameter count. */
-    Tcl_Obj *const *objv)	/* Parameter vector. */
-{
-    int code;
-    double d1, d2;
-    double (*func)(double, double) = (double (*)(double, double)) clientData;
-
-    if (objc != 3) {
-	MathFuncWrongNumArgs(interp, 3, objc, objv);
-	return TCL_ERROR;
-    }
-    code = Tcl_GetDoubleFromObj(interp, objv[1], &d1);
-#ifdef ACCEPT_NAN
-    if ((code != TCL_OK) && (objv[1]->typePtr == &tclDoubleType)) {
-	d1 = objv[1]->internalRep.doubleValue;
-	Tcl_ResetResult(interp);
-	code = TCL_OK;
-    }
-#endif
-    if (code != TCL_OK) {
-	return TCL_ERROR;
-    }
-    code = Tcl_GetDoubleFromObj(interp, objv[2], &d2);
-#ifdef ACCEPT_NAN
-    if ((code != TCL_OK) && (objv[2]->typePtr == &tclDoubleType)) {
-	d2 = objv[2]->internalRep.doubleValue;
-	Tcl_ResetResult(interp);
-	code = TCL_OK;
-    }
-#endif
-    if (code != TCL_OK) {
-	return TCL_ERROR;
-    }
-    errno = 0;
-    return CheckDoubleResult(interp, (*func)(d1, d2));
-}
-
-static int
-ExprAbsFunc(
-=======
-ExprBoolFunc(
-    ClientData clientData,	/* Ignored. */
-    Tcl_Interp *interp,		/* The interpreter in which to execute the
-				 * function. */
-    int objc,			/* Actual parameter count. */
-    Tcl_Obj *const *objv)	/* Actual parameter vector. */
-{
-    int value;
-
-    if (objc != 2) {
-	MathFuncWrongNumArgs(interp, 2, objc, objv);
-	return TCL_ERROR;
-    }
-    if (Tcl_GetBooleanFromObj(interp, objv[1], &value) != TCL_OK) {
-	return TCL_ERROR;
-    }
-    Tcl_SetObjResult(interp, Tcl_NewBooleanObj(value));
-    return TCL_OK;
-}
-
-static int
-ExprDoubleFunc(
->>>>>>> 1dec12d6
-    ClientData clientData,	/* Ignored. */
-    Tcl_Interp *interp,		/* The interpreter in which to execute the
-				 * function. */
-    int objc,			/* Actual parameter count. */
-<<<<<<< HEAD
-    Tcl_Obj *const *objv)	/* Parameter vector. */
-{
-    ClientData ptr;
-    int type;
-    mp_int big;
-
-=======
-    Tcl_Obj *const *objv)	/* Actual parameter vector. */
-{
-    double dResult;
->>>>>>> 1dec12d6
-    if (objc != 2) {
-	MathFuncWrongNumArgs(interp, 2, objc, objv);
-	return TCL_ERROR;
-    }
-<<<<<<< HEAD
-
-    if (TclGetNumberFromObj(interp, objv[1], &ptr, &type) != TCL_OK) {
-=======
-    if (Tcl_GetDoubleFromObj(interp, objv[1], &dResult) != TCL_OK) {
-#ifdef ACCEPT_NAN
-	if (objv[1]->typePtr == &tclDoubleType) {
-	    Tcl_SetObjResult(interp, objv[1]);
-	    return TCL_OK;
-	}
-#endif
->>>>>>> 1dec12d6
-	return TCL_ERROR;
-    }
-    Tcl_SetObjResult(interp, Tcl_NewDoubleObj(dResult));
-    return TCL_OK;
-}
-
-<<<<<<< HEAD
-    if (type == TCL_NUMBER_LONG) {
-	long l = *((const long *) ptr);
-
-	if (l > (long)0) {
-	    goto unChanged;
-	} else if (l == (long)0) {
-	    const char *string = objv[1]->bytes;
-	    if (string) {
-		while (*string != '0') {
-		    if (*string == '-') {
-			Tcl_SetObjResult(interp, Tcl_NewLongObj(0));
-			return TCL_OK;
-		    }
-		    string++;
-		}
-	    }
-	    goto unChanged;
-	} else if (l == LONG_MIN) {
-	    TclBNInitBignumFromLong(&big, l);
-	    goto tooLarge;
-	}
-	Tcl_SetObjResult(interp, Tcl_NewLongObj(-l));
-	return TCL_OK;
-    }
-
-    if (type == TCL_NUMBER_DOUBLE) {
-	double d = *((const double *) ptr);
-	static const double poszero = 0.0;
-
-	/* We need to distinguish here between positive 0.0 and
-	 * negative -0.0, see Bug ID #2954959.
-	 */
-	if (d == -0.0) {
-		if (!memcmp(&d, &poszero, sizeof(double))) {
-	    goto unChanged;
-	    }
-	} else {
-	    if (d > -0.0) {
-		goto unChanged;
-	    }
-	}
-	Tcl_SetObjResult(interp, Tcl_NewDoubleObj(-d));
-	return TCL_OK;
-    }
-
-#ifndef NO_WIDE_TYPE
-    if (type == TCL_NUMBER_WIDE) {
-	Tcl_WideInt w = *((const Tcl_WideInt *) ptr);
-
-	if (w >= (Tcl_WideInt)0) {
-	    goto unChanged;
-	}
-	if (w == LLONG_MIN) {
-	    TclBNInitBignumFromWideInt(&big, w);
-	    goto tooLarge;
-	}
-	Tcl_SetObjResult(interp, Tcl_NewWideIntObj(-w));
-	return TCL_OK;
-    }
-#endif
-
-    if (type == TCL_NUMBER_BIG) {
-	/* TODO: const correctness ? */
-	if (mp_cmp_d((mp_int *) ptr, 0) == MP_LT) {
-	    Tcl_GetBignumFromObj(NULL, objv[1], &big);
-	tooLarge:
-	    mp_neg(&big, &big);
-	    Tcl_SetObjResult(interp, Tcl_NewBignumObj(&big));
-	} else {
-	unChanged:
-	    Tcl_SetObjResult(interp, objv[1]);
-	}
-	return TCL_OK;
-    }
-
-    if (type == TCL_NUMBER_NAN) {
-#ifdef ACCEPT_NAN
-	Tcl_SetObjResult(interp, objv[1]);
-	return TCL_OK;
-#else
-	double d;
-	Tcl_GetDoubleFromObj(interp, objv[1], &d);
-	return TCL_ERROR;
-#endif
-    }
     return TCL_OK;
 }
 
@@ -8052,42 +6775,6 @@
 	} else {
 	    long result = (long) d;
 
-=======
-static int
-ExprEntierFunc(
-    ClientData clientData,	/* Ignored. */
-    Tcl_Interp *interp,		/* The interpreter in which to execute the
-				 * function. */
-    int objc,			/* Actual parameter count. */
-    Tcl_Obj *const *objv)	/* Actual parameter vector. */
-{
-    double d;
-    int type;
-    ClientData ptr;
-
-    if (objc != 2) {
-	MathFuncWrongNumArgs(interp, 2, objc, objv);
-	return TCL_ERROR;
-    }
-    if (TclGetNumberFromObj(interp, objv[1], &ptr, &type) != TCL_OK) {
-	return TCL_ERROR;
-    }
-
-    if (type == TCL_NUMBER_DOUBLE) {
-	d = *((const double *) ptr);
-	if ((d >= (double)LONG_MAX) || (d <= (double)LONG_MIN)) {
-	    mp_int big;
-
-	    if (Tcl_InitBignumFromDouble(interp, d, &big) != TCL_OK) {
-		/* Infinity */
-		return TCL_ERROR;
-	    }
-	    Tcl_SetObjResult(interp, Tcl_NewBignumObj(&big));
-	    return TCL_OK;
-	} else {
-	    long result = (long) d;
-
->>>>>>> 1dec12d6
 	    Tcl_SetObjResult(interp, Tcl_NewLongObj(result));
 	    return TCL_OK;
 	}
@@ -8228,7 +6915,6 @@
      *		IM = IA*IQ + IR
      * None of the operations in the implementation overflows a 32-bit signed
      * integer, and the C type long is guaranteed to be at least 32 bits wide.
-<<<<<<< HEAD
      *
      * For more details on how this algorithm works, refer to the following
      * papers:
@@ -8236,15 +6922,6 @@
      *	S.K. Park & K.W. Miller, "Random number generators: good ones are hard
      *	to find," Comm ACM 31(10):1192-1201, Oct 1988
      *
-=======
-     *
-     * For more details on how this algorithm works, refer to the following
-     * papers:
-     *
-     *	S.K. Park & K.W. Miller, "Random number generators: good ones are hard
-     *	to find," Comm ACM 31(10):1192-1201, Oct 1988
-     *
->>>>>>> 1dec12d6
      *	W.H. Press & S.A. Teukolsky, "Portable random number generators,"
      *	Computers in Physics 6(5):522-524, Sep/Oct 1992.
      */
