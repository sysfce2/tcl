--- conflicted
+++ resolved
@@ -6815,17 +6815,17 @@
  *----------------------------------------------------------------------
  */
 
-int
+size_t
 Tcl_SetRecursionLimit(
     Tcl_Interp *interp,		/* Interpreter whose nesting limit is to be
 				 * set. */
-    int depth)			/* New value for maximimum depth. */
+    size_t depth)			/* New value for maximimum depth. */
 {
     Interp *iPtr = (Interp *) interp;
-    int old;
+    size_t old;
 
     old = iPtr->maxNestingDepth;
-    if (depth > 0) {
+    if (depth + 1 > 1) {
 	iPtr->maxNestingDepth = depth;
     }
     return old;
@@ -9418,11 +9418,7 @@
              * I don't think this is reachable...
              */
 
-<<<<<<< HEAD
-            Tcl_ListObjAppendElement(NULL, listPtr, Tcl_NewWideIntObj(nargs));
-=======
             Tcl_ListObjAppendElement(NULL, listPtr, Tcl_NewWideIntObj((Tcl_WideInt)(nargs + 1U) - 1));
->>>>>>> 0b39585b
         }
         Tcl_ListObjAppendElement(NULL, listPtr, Tcl_GetObjResult(interp));
     }
