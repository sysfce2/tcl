--- conflicted
+++ resolved
@@ -8256,13 +8256,8 @@
 	 * Make sure 1 <= randSeed <= (2^31) - 2. See below.
 	 */
 
-<<<<<<< HEAD
-	iPtr->randSeed &= 0x7fffffff;
-	if ((iPtr->randSeed == 0) || (iPtr->randSeed == 0x7fffffff)) {
-=======
-	iPtr->randSeed &= (unsigned long) 0x7FFFFFFF;
+	iPtr->randSeed &= 0x7FFFFFFF;
 	if ((iPtr->randSeed == 0) || (iPtr->randSeed == 0x7FFFFFFF)) {
->>>>>>> af7fa225
 	    iPtr->randSeed ^= 123459876;
 	}
     }
@@ -8430,14 +8425,8 @@
      */
 
     iPtr->flags |= RAND_SEED_INITIALIZED;
-<<<<<<< HEAD
-    iPtr->randSeed = (long) w & 0x7fffffff;
-    if ((iPtr->randSeed == 0) || (iPtr->randSeed == 0x7fffffff)) {
-=======
-    iPtr->randSeed = i;
-    iPtr->randSeed &= (unsigned long) 0x7FFFFFFF;
+    iPtr->randSeed = (long) w & 0x7FFFFFFF;
     if ((iPtr->randSeed == 0) || (iPtr->randSeed == 0x7FFFFFFF)) {
->>>>>>> af7fa225
 	iPtr->randSeed ^= 123459876;
     }
 
@@ -8531,9 +8520,9 @@
      * Shifts and masks to use with the doubleMeaning variable above.
      */
 
-#define EXPONENT_MASK   0x7ff   /* 11 bits (after shifting) */
+#define EXPONENT_MASK   0x7FF   /* 11 bits (after shifting) */
 #define EXPONENT_SHIFT  20      /* Moves exponent to bottom of word */
-#define MANTISSA_MASK   0xfffff /* 20 bits (plus 32 from other word) */
+#define MANTISSA_MASK   0xFFFFF /* 20 bits (plus 32 from other word) */
 
     /*
      * Extract the exponent (11 bits) and mantissa (52 bits).  Note that we
