--- conflicted
+++ resolved
@@ -1091,13 +1091,9 @@
      * TIP #268: Full patchlevel instead of just major.minor
      */
 
-<<<<<<< HEAD
     Tcl_PkgProvideEx(interp, "Tcl", TCL_PATCH_LEVEL, &tclStubs);
     Tcl_CreateObjCommand(interp, "::tcl::build-info",
 	    buildInfoObjCmd, (void *)version, NULL);
-=======
-    Tcl_PkgProvideEx(interp, "Tcl", version, &tclStubs);
->>>>>>> 274e64c4
 
     if (TclTommath_Init(interp) != TCL_OK) {
 	Tcl_Panic("%s", Tcl_GetString(Tcl_GetObjResult(interp)));
