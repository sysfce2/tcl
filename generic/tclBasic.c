--- conflicted
+++ resolved
@@ -3898,78 +3898,8 @@
      * or is the stack being unwound due to the previous script cancellation?
      */
 
-<<<<<<< HEAD
     if (!TclCanceled(iPtr)) {
         return TCL_OK;
-=======
-    traced = (iPtr->tracePtr || (cmdPtr->flags & CMD_HAS_EXEC_TRACES));
-    if (traced && checkTraces) {
-	int cmdEpoch = cmdPtr->cmdEpoch;
-	int newEpoch;
-
-	/*
-	 * Insure that we have a correct nul-terminated command string for the
-	 * trace code.
-	 */
-
-	commandPtr = GetCommandSource(iPtr, command, length, objc, objv);
-	command = TclGetStringFromObj(commandPtr, &length);
-
-	/*
-	 * Execute any command or execution traces. Note that we bump up the
-	 * command's reference count for the duration of the calling of the
-	 * traces so that the structure doesn't go away underneath our feet.
-	 */
-
-	cmdPtr->refCount++;
-	if (iPtr->tracePtr && (traceCode == TCL_OK)) {
-	    traceCode = TclCheckInterpTraces(interp, command, length,
-		    cmdPtr, code, TCL_TRACE_ENTER_EXEC, objc, objv);
-	}
-	if ((cmdPtr->flags & CMD_HAS_EXEC_TRACES) && (traceCode == TCL_OK)) {
-	    traceCode = TclCheckExecutionTraces(interp, command, length,
-		    cmdPtr, code, TCL_TRACE_ENTER_EXEC, objc, objv);
-	}
-	newEpoch = cmdPtr->cmdEpoch;
-	TclCleanupCommandMacro(cmdPtr);
-
-	/*
-	 * If the traces modified/deleted the command or any existing traces,
-	 * they will update the command's epoch. When that happens, set
-	 * checkTraces is set to 0 to prevent the re-calling of traces (and
-	 * any possible infinite loop) and we go back to re-find the command
-	 * implementation.
-	 */
-
-	if (traceCode == TCL_OK && cmdEpoch != newEpoch) {
-	    checkTraces = 0;
-	    if (commandPtr) {
-		Tcl_DecrRefCount(commandPtr);
-		commandPtr = NULL;
-	    }
-	    goto reparseBecauseOfTraces;
-	}
-    }
-
-#ifdef USE_DTRACE
-    if (TCL_DTRACE_CMD_ARGS_ENABLED()) {
-	char *a[10];
-	int i = 0;
-
-	while (i < 10) {
-	    a[i] = i < objc ? TclGetString(objv[i]) : NULL; i++;
-	}
-	TCL_DTRACE_CMD_ARGS(a[0], a[1], a[2], a[3], a[4], a[5], a[6], a[7],
-		a[8], a[9]);
-    }
-    if (TCL_DTRACE_CMD_INFO_ENABLED() && iPtr->cmdFramePtr) {
-	Tcl_Obj *info = TclInfoFrame(interp, iPtr->cmdFramePtr);
-	char *a[4]; int i[2];
-
-	TclDTraceInfo(info, a, i);
-	TCL_DTRACE_CMD_INFO(a[0], a[1], a[2], a[3], i[0], i[1]);
-	TclDecrRefCount(info);
->>>>>>> 86d682b8
     }
 
     /*
@@ -4300,11 +4230,11 @@
 	result = TEOV_RunEnterTraces(interp, &cmdPtr, TclGetSourceFromFrame(
 		flags & TCL_EVAL_SOURCE_IN_FRAME ?  iPtr->cmdFramePtr : NULL,
 		objc, objv), objc, objv, lookupNsPtr);
+	if (result != TCL_OK) {
+	    return result;
+	}
 	if (!cmdPtr) {
 	    return TEOV_NotFound(interp, objc, objv, lookupNsPtr);
-	}
-	if (result != TCL_OK) {
-	    return result;
 	}
     }
 
