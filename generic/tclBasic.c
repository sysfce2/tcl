/*
 * tclBasic.c --
 *
 *	Contains the basic facilities for TCL command interpretation,
 *	including interpreter creation and deletion, command creation and
 *	deletion, and command/script execution.
 *
 * Copyright (c) 1987-1994 The Regents of the University of California.
 * Copyright (c) 1994-1997 Sun Microsystems, Inc.
 * Copyright (c) 1998-1999 by Scriptics Corporation.
 * Copyright (c) 2001, 2002 by Kevin B. Kenny.  All rights reserved.
 * Copyright (c) 2007 Daniel A. Steffen <das@users.sourceforge.net>
 * Copyright (c) 2006-2008 by Joe Mistachkin.  All rights reserved.
 * Copyright (c) 2008 Miguel Sofer <msofer@users.sourceforge.net>
 *
 * See the file "license.terms" for information on usage and redistribution of
 * this file, and for a DISCLAIMER OF ALL WARRANTIES.
 */

#include "tclInt.h"
#include "tclOOInt.h"
#include "tclCompile.h"
#include "tommath.h"
#include <math.h>
#include "tclNRE.h"

#define INTERP_STACK_INITIAL_SIZE 2000
#define CORO_STACK_INITIAL_SIZE    200

/*
 * Determine whether we're using IEEE floating point
 */

#if (FLT_RADIX == 2) && (DBL_MANT_DIG == 53) && (DBL_MAX_EXP == 1024)
#   define IEEE_FLOATING_POINT
/* Largest odd integer that can be represented exactly in a double */
#   define MAX_EXACT 9007199254740991.0
#endif

/*
 * This is the script cancellation struct and hash table. The hash table is
 * used to keep track of the information necessary to process script
 * cancellation requests, including the original interp, asynchronous handler
 * tokens (created by Tcl_AsyncCreate), and the clientData and flags arguments
 * passed to Tcl_CancelEval on a per-interp basis. The cancelLock mutex is
 * used for protecting calls to Tcl_CancelEval as well as protecting access to
 * the hash table below.
 */

typedef struct {
    Tcl_Interp *interp;		/* Interp this struct belongs to. */
    Tcl_AsyncHandler async;	/* Async handler token for script
				 * cancellation. */
    char *result;		/* The script cancellation result or NULL for
				 * a default result. */
    int length;			/* Length of the above error message. */
    ClientData clientData;	/* Ignored */
    int flags;			/* Additional flags */
} CancelInfo;
static Tcl_HashTable cancelTable;
static int cancelTableInitialized = 0;	/* 0 means not yet initialized. */
TCL_DECLARE_MUTEX(cancelLock)

/*
 * Declarations for managing contexts for non-recursive coroutines. Contexts
 * are used to save the evaluation state between NR calls to each coro.
 */

#define SAVE_CONTEXT(context)				\
    (context).framePtr = iPtr->framePtr;		\
    (context).varFramePtr = iPtr->varFramePtr

#define RESTORE_CONTEXT(context)			\
    iPtr->framePtr = (context).framePtr;		\
    iPtr->varFramePtr = (context).varFramePtr

/*
 * Static functions in this file:
 */

static char *		CallCommandTraces(Interp *iPtr, Command *cmdPtr,
			    const char *oldName, const char *newName,
			    int flags);
static int		CancelEvalProc(ClientData clientData,
			    Tcl_Interp *interp, int code);
static int		CheckDoubleResult(Tcl_Interp *interp, double dResult);
static void		DeleteCoroutine(ClientData clientData);
static void		DeleteInterpProc(Tcl_Interp *interp);
static void		DeleteOpCmdClientData(ClientData clientData);
#ifdef USE_DTRACE
static Tcl_ObjCmdProc	DTraceObjCmd;
static Tcl_NRPostProc	DTraceCmdReturn;
#else
#   define DTraceCmdReturn	NULL
#endif /* USE_DTRACE */
static Tcl_ObjCmdProc	ExprAbsFunc;
static Tcl_ObjCmdProc	ExprBinaryFunc;
static Tcl_ObjCmdProc	ExprBoolFunc;
static Tcl_ObjCmdProc	ExprCeilFunc;
static Tcl_ObjCmdProc	ExprDoubleFunc;
static Tcl_ObjCmdProc	ExprEntierFunc;
static Tcl_ObjCmdProc	ExprFloorFunc;
static Tcl_ObjCmdProc	ExprIntFunc;
static Tcl_ObjCmdProc	ExprIsqrtFunc;
static Tcl_ObjCmdProc	ExprRandFunc;
static Tcl_ObjCmdProc	ExprRoundFunc;
static Tcl_ObjCmdProc	ExprSqrtFunc;
static Tcl_ObjCmdProc	ExprSrandFunc;
static Tcl_ObjCmdProc	ExprUnaryFunc;
static Tcl_ObjCmdProc	ExprWideFunc;
static Tcl_Obj *	GetCommandSource(Interp *iPtr, int objc,
			    Tcl_Obj *const objv[], int lookup);
static void		MathFuncWrongNumArgs(Tcl_Interp *interp, int expected,
			    int actual, Tcl_Obj *const *objv);
static Tcl_NRPostProc	NRCoroutineCallerCallback;
static Tcl_NRPostProc	NRCoroutineExitCallback;
static int NRCommand(ClientData data[], Tcl_Interp *interp, int result);
static int NRRoot(ClientData data[], Tcl_Interp *interp, int result);
#if !NRE_STACK_DEBUG
static Tcl_NRPostProc NRStackBottom;
#endif

static Tcl_NRPostProc	NRRunObjProc;
static void		ProcessUnexpectedResult(Tcl_Interp *interp,
			    int returnCode);
static int		RewindCoroutine(CoroutineData *corPtr, int result);
static void		TEOV_SwitchVarFrame(Tcl_Interp *interp);
static void		TEOV_PushExceptionHandlers(Tcl_Interp *interp,
			    int objc, Tcl_Obj *const objv[], int flags);
static inline Command *	TEOV_LookupCmdFromObj(Tcl_Interp *interp,
			    Tcl_Obj *namePtr, Namespace *lookupNsPtr);
static int		TEOV_NotFound(Tcl_Interp *interp, int objc,
			    Tcl_Obj *const objv[], Namespace *lookupNsPtr);
static int		TEOV_RunEnterTraces(Tcl_Interp *interp,
			    Command **cmdPtrPtr, int objc,
			    Tcl_Obj *const objv[], Namespace *lookupNsPtr);
static Tcl_NRPostProc	RewindCoroutineCallback;
static Tcl_NRPostProc	TailcallCleanup;
static Tcl_NRPostProc	TEOEx_ByteCodeCallback;
static Tcl_NRPostProc	TEOEx_ListCallback;
static Tcl_NRPostProc	TEOV_Error;
static Tcl_NRPostProc	TEOV_Exception;
static Tcl_NRPostProc	TEOV_NotFoundCallback;
static Tcl_NRPostProc	TEOV_RestoreVarFrame;
static Tcl_NRPostProc	TEOV_RunLeaveTraces;
static Tcl_NRPostProc	YieldToCallback;

static Tcl_ObjCmdProc NRCoroInjectObjCmd;

MODULE_SCOPE const TclStubs tclStubs;

static void UpdateStringOfScriptSource(Tcl_Obj *objPtr);

static const Tcl_ObjType scriptSourceType = {
    "scriptSource",			/* name */
    NULL,			/* freeIntRepProc */
    NULL,			/* dupIntRepProc */
    UpdateStringOfScriptSource,	/* updateStringProc */
    NULL			/* setFromAnyProc */
};

static void
UpdateStringOfScriptSource(
    Tcl_Obj *objPtr)
{
    const char *bytes = objPtr->internalRep.twoPtrValue.ptr1;
    int len = PTR2INT(objPtr->internalRep.twoPtrValue.ptr2);

    if (bytes) {
	objPtr->bytes = (char *) ckalloc((unsigned) len + 1);
	memcpy(objPtr->bytes, bytes, len);
        objPtr->bytes[len] = '\0';
	objPtr->length = len;
    }
}

/*
 * Magical counts for the number of arguments accepted by a coroutine command
 * after particular kinds of [yield].
 */

#define CORO_ACTIVATE_YIELD    PTR2INT(NULL)
#define CORO_ACTIVATE_YIELDM   PTR2INT(NULL)+1

#define COROUTINE_ARGUMENTS_SINGLE_OPTIONAL     (-1)
#define COROUTINE_ARGUMENTS_ARBITRARY           (-2)

/*
 * The following structure define the commands in the Tcl core.
 */

typedef struct {
    const char *name;		/* Name of object-based command. */
    Tcl_ObjCmdProc *objProc;	/* Object-based function for command. */
    CompileProc *compileProc;	/* Function called to compile command. */
    int isSafe;			/* If non-zero, command will be present in
				 * safe interpreter. Otherwise it will be
				 * hidden. */
} CmdInfo;

/*
 * The built-in commands, and the functions that implement them:
 */

static const CmdInfo builtInCmds[] = {
    /*
     * Commands in the generic core.
     */

    {"append",		Tcl_AppendObjCmd,	TclCompileAppendCmd,	1},
    {"apply",		Tcl_ApplyObjCmd,	NULL,		       	1},
    {"break",		Tcl_BreakObjCmd,	TclCompileBreakCmd,    	1},
    {"catch",		Tcl_CatchObjCmd,	TclCompileCatchCmd,    	1},
    {"concat",		Tcl_ConcatObjCmd,	NULL,		      	1},
    {"continue",	Tcl_ContinueObjCmd,	TclCompileContinueCmd, 	1},
    {"coroutine",	TclNRCoroutineObjCmd,	NULL,		      	1},
    {"error",		Tcl_ErrorObjCmd,	TclCompileErrorCmd,    	1},
    {"eval",		Tcl_EvalObjCmd,		NULL,		       	1},
    {"expr",		Tcl_ExprObjCmd,		TclCompileExprCmd,     	1},
    {"for",		Tcl_ForObjCmd,		TclCompileForCmd,      	1},
    {"foreach",		Tcl_ForeachObjCmd,	TclCompileForeachCmd,  	1},
    {"format",		Tcl_FormatObjCmd,	TclCompileFormatCmd,   	1},
    {"global",		Tcl_GlobalObjCmd,	TclCompileGlobalCmd,   	1},
    {"if",		Tcl_IfObjCmd,		TclCompileIfCmd,       	1},
    {"incr",		Tcl_IncrObjCmd,		TclCompileIncrCmd,    	1},
    {"join",		Tcl_JoinObjCmd,		NULL,		       	1},
    {"lappend",		Tcl_LappendObjCmd,	TclCompileLappendCmd,  	1},
    {"lassign",		Tcl_LassignObjCmd,	TclCompileLassignCmd,  	1},
    {"lindex",		Tcl_LindexObjCmd,	TclCompileLindexCmd,   	1},
    {"linsert",		Tcl_LinsertObjCmd,	NULL,		       	1},
    {"list",		Tcl_ListObjCmd,		TclCompileListCmd,     	1},
    {"llength",		Tcl_LlengthObjCmd,	TclCompileLlengthCmd,  	1},
    {"lmap",		Tcl_LmapObjCmd,		TclCompileLmapCmd,    	1},
    {"lrange",		Tcl_LrangeObjCmd,	TclCompileLrangeCmd,   	1},
    {"lrepeat",		Tcl_LrepeatObjCmd,	NULL,		       	1},
    {"lreplace",	Tcl_LreplaceObjCmd,	TclCompileLreplaceCmd, 	1},
    {"lreverse",	Tcl_LreverseObjCmd,	NULL,		       	1},
    {"lsearch",		Tcl_LsearchObjCmd,	NULL,		       	1},
    {"lset",		Tcl_LsetObjCmd,		TclCompileLsetCmd,     	1},
    {"lsort",		Tcl_LsortObjCmd,	NULL,		       	1},
    {"package",		Tcl_PackageObjCmd,	NULL,		       	1},
    {"proc",		Tcl_ProcObjCmd,		NULL,		       	1},
    {"regexp",		Tcl_RegexpObjCmd,	TclCompileRegexpCmd,   	1},
    {"regsub",		Tcl_RegsubObjCmd,	TclCompileRegsubCmd,   	1},
    {"rename",		Tcl_RenameObjCmd,	NULL,		       	1},
    {"return",		Tcl_ReturnObjCmd,	TclCompileReturnCmd,   	1},
    {"scan",		Tcl_ScanObjCmd,		NULL,		       	1},
    {"set",		Tcl_SetObjCmd,		TclCompileSetCmd,      	1},
    {"split",		Tcl_SplitObjCmd,	NULL,		       	1},
    {"subst",		Tcl_SubstObjCmd,	TclCompileSubstCmd,    	1},
    {"switch",		Tcl_SwitchObjCmd,	TclCompileSwitchCmd,	1},
    {"tailcall",	TclNRTailcallObjCmd,	TclCompileTailcallCmd, 	1},
    {"throw",		Tcl_ThrowObjCmd,	TclCompileThrowCmd,    	1},
    {"trace",		Tcl_TraceObjCmd,	NULL,		       	1},
    {"try",		Tcl_TryObjCmd,		TclCompileTryCmd,      	1},
    {"unset",		Tcl_UnsetObjCmd,	TclCompileUnsetCmd,   	1},
    {"uplevel",		Tcl_UplevelObjCmd,	NULL,		       	1},
    {"upvar",		Tcl_UpvarObjCmd,	TclCompileUpvarCmd,   	1},
    {"variable",	Tcl_VariableObjCmd,	TclCompileVariableCmd, 	1},
    {"while",		Tcl_WhileObjCmd,	TclCompileWhileCmd,    	1},
    {"yield",		TclNRYieldObjCmd,	TclCompileYieldCmd,    	1},
    {"yieldto",		TclNRYieldToObjCmd,	NULL,		       	1},

    /*
     * Commands in the OS-interface. Note that many of these are unsafe.
     */

    {"after",		Tcl_AfterObjCmd,	NULL,		       	1},
    {"cd",		Tcl_CdObjCmd,		NULL,		       	0},
    {"close",		Tcl_CloseObjCmd,	NULL,		       	1},
    {"eof",		Tcl_EofObjCmd,		NULL,		       	1},
    {"encoding",	Tcl_EncodingObjCmd,	NULL,		       	0},
    {"exec",		Tcl_ExecObjCmd,		NULL,		       	0},
    {"exit",		Tcl_ExitObjCmd,		NULL,		       	0},
    {"fblocked",	Tcl_FblockedObjCmd,	NULL,		       	1},
    {"fconfigure",	Tcl_FconfigureObjCmd,	NULL,		       	0},
    {"fcopy",		Tcl_FcopyObjCmd,	NULL,		       	1},
    {"fileevent",	Tcl_FileEventObjCmd,	NULL,		       	1},
    {"flush",		Tcl_FlushObjCmd,	NULL,		       	1},
    {"gets",		Tcl_GetsObjCmd,		NULL,		       	1},
    {"glob",		Tcl_GlobObjCmd,		NULL,		       	0},
    {"load",		Tcl_LoadObjCmd,		NULL,		       	0},
    {"open",		Tcl_OpenObjCmd,		NULL,		       	0},
    {"pid",		Tcl_PidObjCmd,		NULL,		       	1},
    {"puts",		Tcl_PutsObjCmd,		NULL,		       	1},
    {"pwd",		Tcl_PwdObjCmd,		NULL,		       	0},
    {"read",		Tcl_ReadObjCmd,		NULL,		       	1},
    {"seek",		Tcl_SeekObjCmd,		NULL,		       	1},
    {"socket",		Tcl_SocketObjCmd,	NULL,		       	0},
    {"source",		Tcl_SourceObjCmd,	NULL,		       	0},
    {"tell",		Tcl_TellObjCmd,		NULL,		       	1},
    {"time",		Tcl_TimeObjCmd,		NULL,		       	1},
    {"unload",		Tcl_UnloadObjCmd,	NULL,		       	0},
    {"update",		Tcl_UpdateObjCmd,	NULL,		       	1},
    {"vwait",		Tcl_VwaitObjCmd,	NULL,		       	1},
    {NULL,		NULL,			NULL,		       	0}
};

/*
 * Math functions. All are safe.
 */

typedef struct {
    const char *name;		/* Name of the function. The full name is
				 * "::tcl::mathfunc::<name>". */
    Tcl_ObjCmdProc *objCmdProc;	/* Function that evaluates the function */
    ClientData clientData;	/* Client data for the function */
} BuiltinFuncDef;
static const BuiltinFuncDef BuiltinFuncTable[] = {
    { "abs",	ExprAbsFunc,	NULL			},
    { "acos",	ExprUnaryFunc,	(ClientData) acos	},
    { "asin",	ExprUnaryFunc,	(ClientData) asin	},
    { "atan",	ExprUnaryFunc,	(ClientData) atan	},
    { "atan2",	ExprBinaryFunc,	(ClientData) atan2	},
    { "bool",	ExprBoolFunc,	NULL			},
    { "ceil",	ExprCeilFunc,	NULL			},
    { "cos",	ExprUnaryFunc,	(ClientData) cos	},
    { "cosh",	ExprUnaryFunc,	(ClientData) cosh	},
    { "double",	ExprDoubleFunc,	NULL			},
    { "entier",	ExprEntierFunc,	NULL			},
    { "exp",	ExprUnaryFunc,	(ClientData) exp	},
    { "floor",	ExprFloorFunc,	NULL			},
    { "fmod",	ExprBinaryFunc,	(ClientData) fmod	},
    { "hypot",	ExprBinaryFunc,	(ClientData) hypot	},
    { "int",	ExprIntFunc,	NULL			},
    { "isqrt",	ExprIsqrtFunc,	NULL			},
    { "log",	ExprUnaryFunc,	(ClientData) log	},
    { "log10",	ExprUnaryFunc,	(ClientData) log10	},
    { "pow",	ExprBinaryFunc,	(ClientData) pow	},
    { "rand",	ExprRandFunc,	NULL			},
    { "round",	ExprRoundFunc,	NULL			},
    { "sin",	ExprUnaryFunc,	(ClientData) sin	},
    { "sinh",	ExprUnaryFunc,	(ClientData) sinh	},
    { "sqrt",	ExprSqrtFunc,	NULL			},
    { "srand",	ExprSrandFunc,	NULL			},
    { "tan",	ExprUnaryFunc,	(ClientData) tan	},
    { "tanh",	ExprUnaryFunc,	(ClientData) tanh	},
    { "wide",	ExprWideFunc,	NULL			},
    { NULL, NULL, NULL }
};

/*
 * TIP#174's math operators. All are safe.
 */

typedef struct {
    const char *name;		/* Name of object-based command. */
    Tcl_ObjCmdProc *objProc;	/* Object-based function for command. */
    CompileProc *compileProc;	/* Function called to compile command. */
    union {
	int numArgs;
	int identity;
    } i;
    const char *expected;	/* For error message, what argument(s)
				 * were expected. */
} OpCmdInfo;
static const OpCmdInfo mathOpCmds[] = {
    { "~",	TclSingleOpCmd,		TclCompileInvertOpCmd,
		/* numArgs */ {1},	"integer"},
    { "!",	TclSingleOpCmd,		TclCompileNotOpCmd,
		/* numArgs */ {1},	"boolean"},
    { "+",	TclVariadicOpCmd,	TclCompileAddOpCmd,
		/* identity */ {0},	NULL},
    { "*",	TclVariadicOpCmd,	TclCompileMulOpCmd,
		/* identity */ {1},	NULL},
    { "&",	TclVariadicOpCmd,	TclCompileAndOpCmd,
		/* identity */ {-1},	NULL},
    { "|",	TclVariadicOpCmd,	TclCompileOrOpCmd,
		/* identity */ {0},	NULL},
    { "^",	TclVariadicOpCmd,	TclCompileXorOpCmd,
		/* identity */ {0},	NULL},
    { "**",	TclVariadicOpCmd,	TclCompilePowOpCmd,
		/* identity */ {1},	NULL},
    { "<<",	TclSingleOpCmd,		TclCompileLshiftOpCmd,
		/* numArgs */ {2},	"integer shift"},
    { ">>",	TclSingleOpCmd,		TclCompileRshiftOpCmd,
		/* numArgs */ {2},	"integer shift"},
    { "%",	TclSingleOpCmd,		TclCompileModOpCmd,
		/* numArgs */ {2},	"integer integer"},
    { "!=",	TclSingleOpCmd,		TclCompileNeqOpCmd,
		/* numArgs */ {2},	"value value"},
    { "ne",	TclSingleOpCmd,		TclCompileStrneqOpCmd,
		/* numArgs */ {2},	"value value"},
    { "in",	TclSingleOpCmd,		TclCompileInOpCmd,
		/* numArgs */ {2},	"value list"},
    { "ni",	TclSingleOpCmd,		TclCompileNiOpCmd,
		/* numArgs */ {2},	"value list"},
    { "-",	TclNoIdentOpCmd,	TclCompileMinusOpCmd,
		/* unused */ {0},	"value ?value ...?"},
    { "/",	TclNoIdentOpCmd,	TclCompileDivOpCmd,
		/* unused */ {0},	"value ?value ...?"},
    { "<",	TclSortingOpCmd,	TclCompileLessOpCmd,
		/* unused */ {0},	NULL},
    { "<=",	TclSortingOpCmd,	TclCompileLeqOpCmd,
		/* unused */ {0},	NULL},
    { ">",	TclSortingOpCmd,	TclCompileGreaterOpCmd,
		/* unused */ {0},	NULL},
    { ">=",	TclSortingOpCmd,	TclCompileGeqOpCmd,
		/* unused */ {0},	NULL},
    { "==",	TclSortingOpCmd,	TclCompileEqOpCmd,
		/* unused */ {0},	NULL},
    { "eq",	TclSortingOpCmd,	TclCompileStreqOpCmd,
		/* unused */ {0},	NULL},
    { NULL,	NULL,			NULL,
		{0},			NULL}
};

/*
 *----------------------------------------------------------------------
 *
 * TclFinalizeEvaluation --
 *
 *	Finalizes the script cancellation hash table.
 *
 * Results:
 *	None.
 *
 * Side effects:
 *	None.
 *
 *----------------------------------------------------------------------
 */

void
TclFinalizeEvaluation(void)
{
    Tcl_MutexLock(&cancelLock);
    if (cancelTableInitialized == 1) {
	Tcl_DeleteHashTable(&cancelTable);
	cancelTableInitialized = 0;
    }
    Tcl_MutexUnlock(&cancelLock);
}

/*
 *----------------------------------------------------------------------
 *
 * Tcl_CreateInterp --
 *
 *	Create a new TCL command interpreter.
 *
 * Results:
 *	The return value is a token for the interpreter, which may be used in
 *	calls to functions like Tcl_CreateCmd, Tcl_Eval, or Tcl_DeleteInterp.
 *
 * Side effects:
 *	The command interpreter is initialized with the built-in commands and
 *	with the variables documented in tclvars(n).
 *
 *----------------------------------------------------------------------
 */

Tcl_Interp *
Tcl_CreateInterp(void)
{
    Interp *iPtr;
    Tcl_Interp *interp;
    Command *cmdPtr;
    const BuiltinFuncDef *builtinFuncPtr;
    const OpCmdInfo *opcmdInfoPtr;
    const CmdInfo *cmdInfoPtr;
    Tcl_Namespace *mathfuncNSPtr, *mathopNSPtr;
    Tcl_HashEntry *hPtr;
    int isNew;
    CancelInfo *cancelInfo;
    union {
	char c[sizeof(short)];
	short s;
    } order;
#ifdef TCL_COMPILE_STATS
    ByteCodeStats *statsPtr;
#endif /* TCL_COMPILE_STATS */
    char mathFuncName[32];
    CallFrame *framePtr;
    int result;

    TclInitSubsystems();

    if (cancelTableInitialized == 0) {
	Tcl_MutexLock(&cancelLock);
	if (cancelTableInitialized == 0) {
	    Tcl_InitHashTable(&cancelTable, TCL_ONE_WORD_KEYS);
	    cancelTableInitialized = 1;
	}
	Tcl_MutexUnlock(&cancelLock);
    }

    /*
     * Initialize support for namespaces and create the global namespace
     * (whose name is ""; an alias is "::"). This also initializes the Tcl
     * object type table and other object management code.
     */

    iPtr = ckalloc(sizeof(Interp));
    interp = (Tcl_Interp *) iPtr;

    iPtr->legacyResult = NULL;
    /* Special invalid value: Any attempt to free the legacy result
     * will cause a crash. */
    iPtr->legacyFreeProc = (void (*) (void))-1;
    iPtr->errorLine = 0;
    iPtr->stubTable = &tclStubs;
    iPtr->objResultPtr = Tcl_NewObj();
    Tcl_IncrRefCount(iPtr->objResultPtr);
    iPtr->handle = TclHandleCreate(iPtr);
    iPtr->globalNsPtr = NULL;
    iPtr->hiddenCmdTablePtr = NULL;
    iPtr->interpInfo = NULL;

    iPtr->numLevels = 0;
    iPtr->maxNestingDepth = MAX_NESTING_DEPTH;
    iPtr->framePtr = NULL;	/* Initialise as soon as :: is available */
    iPtr->varFramePtr = NULL;	/* Initialise as soon as :: is available */

    iPtr->activeVarTracePtr = NULL;

    iPtr->returnOpts = NULL;
    iPtr->errorInfo = NULL;
    TclNewLiteralStringObj(iPtr->eiVar, "::errorInfo");
    Tcl_IncrRefCount(iPtr->eiVar);
    iPtr->errorStack = Tcl_NewListObj(0, NULL);
    Tcl_IncrRefCount(iPtr->errorStack);
    iPtr->resetErrorStack = 1;
    TclNewLiteralStringObj(iPtr->upLiteral,"UP");
    Tcl_IncrRefCount(iPtr->upLiteral);
    TclNewLiteralStringObj(iPtr->callLiteral,"CALL");
    Tcl_IncrRefCount(iPtr->callLiteral);
    TclNewLiteralStringObj(iPtr->innerLiteral,"INNER");
    Tcl_IncrRefCount(iPtr->innerLiteral);
    iPtr->innerContext = Tcl_NewListObj(0, NULL);
    Tcl_IncrRefCount(iPtr->innerContext);
    iPtr->errorCode = NULL;
    TclNewLiteralStringObj(iPtr->ecVar, "::errorCode");
    Tcl_IncrRefCount(iPtr->ecVar);
    iPtr->returnLevel = 1;
    iPtr->returnCode = TCL_OK;

    iPtr->rootFramePtr = NULL;	/* Initialise as soon as :: is available */
    iPtr->lookupNsPtr = NULL;

    Tcl_InitHashTable(&iPtr->packageTable, TCL_STRING_KEYS);
    iPtr->packageUnknown = NULL;

    /* TIP #268 */
    if (getenv("TCL_PKG_PREFER_LATEST") == NULL) {
	iPtr->packagePrefer = PKG_PREFER_STABLE;
    } else {
	iPtr->packagePrefer = PKG_PREFER_LATEST;
    }

    iPtr->cmdCount = 0;
    TclInitLiteralTable(&iPtr->literalTable);
    iPtr->compileEpoch = 0;
    iPtr->compiledProcPtr = NULL;
    iPtr->resolverPtr = NULL;
    iPtr->evalFlags = 0;
    iPtr->scriptFile = NULL;
    iPtr->flags = 0;
    iPtr->tracePtr = NULL;
    iPtr->tracesForbiddingInline = 0;
    iPtr->activeCmdTracePtr = NULL;
    iPtr->activeInterpTracePtr = NULL;
    iPtr->assocData = NULL;
    iPtr->execEnvPtr = NULL;	/* Set after namespaces initialized. */
    iPtr->emptyObjPtr = Tcl_NewObj();
				/* Another empty object. */
    Tcl_IncrRefCount(iPtr->emptyObjPtr);
    iPtr->threadId = Tcl_GetCurrentThread();

    /* TIP #378 */
#ifdef TCL_INTERP_DEBUG_FRAME
    iPtr->flags |= INTERP_DEBUG_FRAME;
#else
    if (getenv("TCL_INTERP_DEBUG_FRAME") != NULL) {
        iPtr->flags |= INTERP_DEBUG_FRAME;
    }
#endif

    /*
     * Initialise the tables for variable traces and searches *before*
     * creating the global ns - so that the trace on errorInfo can be
     * recorded.
     */

    Tcl_InitHashTable(&iPtr->varTraces, TCL_ONE_WORD_KEYS);
    Tcl_InitHashTable(&iPtr->varSearches, TCL_ONE_WORD_KEYS);

    iPtr->globalNsPtr = NULL;	/* Force creation of global ns below. */
    iPtr->globalNsPtr = (Namespace *) Tcl_CreateNamespace(interp, "",
	    NULL, NULL);
    if (iPtr->globalNsPtr == NULL) {
	Tcl_Panic("Tcl_CreateInterp: can't create global namespace");
    }

    /*
     * Initialise the rootCallframe.
     */

    /* This is needed to satisfy GCC 3.3's strict aliasing rules */
    result = TclPushStackFrame(interp, &framePtr,
	    (Tcl_Namespace *) iPtr->globalNsPtr, /*isProcCallFrame*/ 0);
    if (result != TCL_OK) {
	Tcl_Panic("Tcl_CreateInterp: failed to push the root stack frame");
    }
    framePtr->objc = 0;

    iPtr->framePtr = framePtr;
    iPtr->varFramePtr = framePtr;
    iPtr->rootFramePtr = framePtr;

    /*
     * Initialize support for code compilation and execution. We call
     * TclCreateExecEnv after initializing namespaces since it tries to
     * reference a Tcl variable (it links to the Tcl "tcl_traceExec"
     * variable).
     */

    iPtr->execEnvPtr = TclCreateExecEnv(interp, INTERP_STACK_INITIAL_SIZE);

    /*
     * TIP #219, Tcl Channel Reflection API support.
     */

    iPtr->chanMsg = NULL;

    /*
     * TIP #285, Script cancellation support.
     */

    iPtr->asyncCancelMsg = Tcl_NewObj();

    cancelInfo = ckalloc(sizeof(CancelInfo));
    cancelInfo->interp = interp;

    iPtr->asyncCancel = Tcl_AsyncCreate(CancelEvalProc, cancelInfo);
    cancelInfo->async = iPtr->asyncCancel;
    cancelInfo->result = NULL;
    cancelInfo->length = 0;

    Tcl_MutexLock(&cancelLock);
    hPtr = Tcl_CreateHashEntry(&cancelTable, iPtr, &isNew);
    Tcl_SetHashValue(hPtr, cancelInfo);
    Tcl_MutexUnlock(&cancelLock);

    /*
     * Initialize the compilation and execution statistics kept for this
     * interpreter.
     */

#ifdef TCL_COMPILE_STATS
    statsPtr = &iPtr->stats;
    statsPtr->numExecutions = 0;
    statsPtr->numCompilations = 0;
    statsPtr->numByteCodesFreed = 0;
    memset(statsPtr->instructionCount, 0,
	    sizeof(statsPtr->instructionCount));

    statsPtr->totalSrcBytes = 0.0;
    statsPtr->totalByteCodeBytes = 0.0;
    statsPtr->currentSrcBytes = 0.0;
    statsPtr->currentByteCodeBytes = 0.0;
    memset(statsPtr->srcCount, 0, sizeof(statsPtr->srcCount));
    memset(statsPtr->byteCodeCount, 0, sizeof(statsPtr->byteCodeCount));
    memset(statsPtr->lifetimeCount, 0, sizeof(statsPtr->lifetimeCount));

    statsPtr->currentInstBytes = 0.0;
    statsPtr->currentLitBytes = 0.0;
    statsPtr->currentExceptBytes = 0.0;
    statsPtr->currentAuxBytes = 0.0;
    statsPtr->currentCmdMapBytes = 0.0;

    statsPtr->numLiteralsCreated = 0;
    statsPtr->totalLitStringBytes = 0.0;
    statsPtr->currentLitStringBytes = 0.0;
    memset(statsPtr->literalCount, 0, sizeof(statsPtr->literalCount));
#endif /* TCL_COMPILE_STATS */

    /*
     * Initialize the ensemble error message rewriting support.
     */

    iPtr->ensembleRewrite.sourceObjs = NULL;
    iPtr->ensembleRewrite.numRemovedObjs = 0;
    iPtr->ensembleRewrite.numInsertedObjs = 0;

    /*
     * TIP#143: Initialise the resource limit support.
     */

    TclInitLimitSupport(interp);

    /*
     * Initialise the thread-specific data ekeko. Note that the thread's alloc
     * cache was already initialised by the call to alloc the interp struct.
     */

    iPtr->asyncReadyPtr = TclGetAsyncReadyPtr();
    iPtr->deferredCallbacks = NULL;

    iPtr->cmdSourcePtr = Tcl_NewObj();
    TclInvalidateStringRep(iPtr->cmdSourcePtr);

    /*
     * Create the core commands by calling Tcl_CreateCommand.
     *
     * FIXME! do it directly for faster interp creation
     */

    for (cmdInfoPtr = builtInCmds; cmdInfoPtr->name != NULL; cmdInfoPtr++) {
        Command *cmdPtr;

	if ((cmdInfoPtr->objProc == NULL)
		&& (cmdInfoPtr->compileProc == NULL)) {
	    Tcl_Panic("builtin command with NULL object command proc and a NULL compile proc");
	}

        cmdPtr = (Command *) Tcl_CreateObjCommand(interp, cmdInfoPtr->name, cmdInfoPtr->objProc,
                NULL, NULL);
        cmdPtr->compileProc = cmdInfoPtr->compileProc;
    }

    /*
     * Create the "array", "binary", "chan", "dict", "file", "info",
     * "namespace" and "string" ensembles. Note that all these commands (and
     * their subcommands that are not present in the global namespace) are
     * wholly safe *except* for "file".
     */

    TclInitArrayCmd(interp);
    TclInitBinaryCmd(interp);
    TclInitChanCmd(interp);
    TclInitDictCmd(interp);
    TclInitFileCmd(interp);
    TclInitInfoCmd(interp);
    TclInitNamespaceCmd(interp);
    TclInitStringCmd(interp);
    TclInitPrefixCmd(interp);

    /*
     * Register "clock" subcommands. These *do* go through
     * Tcl_CreateObjCommand, since they aren't in the global namespace and
     * involve ensembles.
     */

    TclClockInit(interp);

    /*
     * Register the built-in functions. This is empty now that they are
     * implemented as commands in the ::tcl::mathfunc namespace.
     */

    /*
     * Register the default [interp bgerror] handler.
     */

    Tcl_CreateObjCommand(interp, "::tcl::Bgerror",
	    TclDefaultBgErrorHandlerObjCmd, NULL, NULL);

    /*
     * Create unsupported commands for debugging bytecode and objects.
     */

    Tcl_CreateObjCommand(interp, "::tcl::unsupported::disassemble",
	    Tcl_DisassembleObjCmd, NULL, NULL);
    Tcl_CreateObjCommand(interp, "::tcl::unsupported::representation",
	    Tcl_RepresentationCmd, NULL, NULL);

    Tcl_CreateObjCommand(interp, "::tcl::unsupported::inject",
	    NRCoroInjectObjCmd, NULL, NULL);

#ifdef USE_DTRACE
    /*
     * Register the tcl::dtrace command.
     */

    Tcl_CreateObjCommand(interp, "::tcl::dtrace", DTraceObjCmd, NULL, NULL);
#endif /* USE_DTRACE */

    /*
     * Register the builtin math functions.
     */

    mathfuncNSPtr = Tcl_CreateNamespace(interp, "::tcl::mathfunc", NULL,NULL);
    if (mathfuncNSPtr == NULL) {
	Tcl_Panic("Can't create math function namespace");
    }
#define MATH_FUNC_PREFIX_LEN 17 /* == strlen("::tcl::mathfunc::") */
    memcpy(mathFuncName, "::tcl::mathfunc::", MATH_FUNC_PREFIX_LEN);
    for (builtinFuncPtr = BuiltinFuncTable; builtinFuncPtr->name != NULL;
	    builtinFuncPtr++) {
	strcpy(mathFuncName+MATH_FUNC_PREFIX_LEN, builtinFuncPtr->name);
	Tcl_CreateObjCommand(interp, mathFuncName,
		builtinFuncPtr->objCmdProc, builtinFuncPtr->clientData, NULL);
	Tcl_Export(interp, mathfuncNSPtr, builtinFuncPtr->name, 0);
    }

    /*
     * Register the mathematical "operator" commands. [TIP #174]
     */

    mathopNSPtr = Tcl_CreateNamespace(interp, "::tcl::mathop", NULL, NULL);
    if (mathopNSPtr == NULL) {
	Tcl_Panic("can't create math operator namespace");
    }
    Tcl_Export(interp, mathopNSPtr, "*", 1);
#define MATH_OP_PREFIX_LEN 15 /* == strlen("::tcl::mathop::") */
    memcpy(mathFuncName, "::tcl::mathop::", MATH_OP_PREFIX_LEN);
    for (opcmdInfoPtr=mathOpCmds ; opcmdInfoPtr->name!=NULL ; opcmdInfoPtr++){
	TclOpCmdClientData *occdPtr = ckalloc(sizeof(TclOpCmdClientData));

	occdPtr->op = opcmdInfoPtr->name;
	occdPtr->i.numArgs = opcmdInfoPtr->i.numArgs;
	occdPtr->expected = opcmdInfoPtr->expected;
	strcpy(mathFuncName + MATH_OP_PREFIX_LEN, opcmdInfoPtr->name);
	cmdPtr = (Command *) Tcl_CreateObjCommand(interp, mathFuncName,
		opcmdInfoPtr->objProc, occdPtr, DeleteOpCmdClientData);
	if (cmdPtr == NULL) {
	    Tcl_Panic("failed to create math operator %s",
		    opcmdInfoPtr->name);
	} else if (opcmdInfoPtr->compileProc != NULL) {
	    cmdPtr->compileProc = opcmdInfoPtr->compileProc;
	}
    }

    /*
     * Do Multiple/Safe Interps Tcl init stuff
     */

    TclInterpInit(interp);
    TclSetupEnv(interp);

    /*
     * TIP #59: Make embedded configuration information available.
     */

    TclInitEmbeddedConfigurationInformation(interp);

    /*
     * Compute the byte order of this machine.
     */

    order.s = 1;
    Tcl_SetVar2(interp, "tcl_platform", "byteOrder",
	    ((order.c[0] == 1) ? "littleEndian" : "bigEndian"),
	    TCL_GLOBAL_ONLY);

    Tcl_SetVar2Ex(interp, "tcl_platform", "wordSize",
	    Tcl_NewLongObj((long) sizeof(long)), TCL_GLOBAL_ONLY);

    /* TIP #291 */
    Tcl_SetVar2Ex(interp, "tcl_platform", "pointerSize",
	    Tcl_NewLongObj((long) sizeof(void *)), TCL_GLOBAL_ONLY);

    /*
     * Set up other variables such as tcl_version and tcl_library
     */

    Tcl_SetVar(interp, "tcl_patchLevel", TCL_PATCH_LEVEL, TCL_GLOBAL_ONLY);
    Tcl_SetVar(interp, "tcl_version", TCL_VERSION, TCL_GLOBAL_ONLY);
    Tcl_TraceVar2(interp, "tcl_precision", NULL,
	    TCL_GLOBAL_ONLY|TCL_TRACE_READS|TCL_TRACE_WRITES|TCL_TRACE_UNSETS,
	    TclPrecTraceProc, NULL);
    TclpSetVariables(interp);

#ifdef TCL_THREADS
    /*
     * The existence of the "threaded" element of the tcl_platform array
     * indicates that this particular Tcl shell has been compiled with threads
     * turned on. Using "info exists tcl_platform(threaded)" a Tcl script can
     * introspect on the interpreter level of thread safety.
     */

    Tcl_SetVar2(interp, "tcl_platform", "threaded", "1", TCL_GLOBAL_ONLY);
#endif

    /*
     * Register Tcl's version number.
     * TIP #268: Full patchlevel instead of just major.minor
     */

    Tcl_PkgProvideEx(interp, "Tcl", TCL_PATCH_LEVEL, &tclStubs);

    if (TclTommath_Init(interp) != TCL_OK) {
	Tcl_Panic("%s", Tcl_GetString(Tcl_GetObjResult(interp)));
    }

    if (TclOOInit(interp) != TCL_OK) {
	Tcl_Panic("%s", Tcl_GetString(Tcl_GetObjResult(interp)));
    }

    /*
     * Only build in zlib support if we've successfully detected a library to
     * compile and link against.
     */

#ifdef HAVE_ZLIB
    if (TclZlibInit(interp) != TCL_OK) {
	Tcl_Panic("%s", Tcl_GetString(Tcl_GetObjResult(interp)));
    }
#endif

    TOP_CB(iPtr) = NULL;
    return interp;
}

static void
DeleteOpCmdClientData(
    ClientData clientData)
{
    TclOpCmdClientData *occdPtr = clientData;

    ckfree(occdPtr);
}

/*
 *----------------------------------------------------------------------
 *
 * TclHideUnsafeCommands --
 *
 *	Hides base commands that are not marked as safe from this interpreter.
 *
 * Results:
 *	TCL_OK if it succeeds, TCL_ERROR else.
 *
 * Side effects:
 *	Hides functionality in an interpreter.
 *
 *----------------------------------------------------------------------
 */

int
TclHideUnsafeCommands(
    Tcl_Interp *interp)		/* Hide commands in this interpreter. */
{
    register const CmdInfo *cmdInfoPtr;

    if (interp == NULL) {
	return TCL_ERROR;
    }
    for (cmdInfoPtr = builtInCmds; cmdInfoPtr->name != NULL; cmdInfoPtr++) {
	if (!cmdInfoPtr->isSafe) {
	    Tcl_HideCommand(interp, cmdInfoPtr->name, cmdInfoPtr->name);
	}
    }
    TclMakeFileCommandSafe(interp);     /* Ugh! */
    return TCL_OK;
}

/*
 *--------------------------------------------------------------
 *
 * Tcl_CallWhenDeleted --
 *
 *	Arrange for a function to be called before a given interpreter is
 *	deleted. The function is called as soon as Tcl_DeleteInterp is called;
 *	if Tcl_CallWhenDeleted is called on an interpreter that has already
 *	been deleted, the function will be called when the last Tcl_Release is
 *	done on the interpreter.
 *
 * Results:
 *	None.
 *
 * Side effects:
 *	When Tcl_DeleteInterp is invoked to delete interp, proc will be
 *	invoked. See the manual entry for details.
 *
 *--------------------------------------------------------------
 */

void
Tcl_CallWhenDeleted(
    Tcl_Interp *interp,		/* Interpreter to watch. */
    Tcl_InterpDeleteProc *proc,	/* Function to call when interpreter is about
				 * to be deleted. */
    ClientData clientData)	/* One-word value to pass to proc. */
{
    Interp *iPtr = (Interp *) interp;
    static Tcl_ThreadDataKey assocDataCounterKey;
    int *assocDataCounterPtr =
	    Tcl_GetThreadData(&assocDataCounterKey, (int)sizeof(int));
    int isNew;
    char buffer[32 + TCL_INTEGER_SPACE];
    AssocData *dPtr = ckalloc(sizeof(AssocData));
    Tcl_HashEntry *hPtr;

    sprintf(buffer, "Assoc Data Key #%d", *assocDataCounterPtr);
    (*assocDataCounterPtr)++;

    if (iPtr->assocData == NULL) {
	iPtr->assocData = ckalloc(sizeof(Tcl_HashTable));
	Tcl_InitHashTable(iPtr->assocData, TCL_STRING_KEYS);
    }
    hPtr = Tcl_CreateHashEntry(iPtr->assocData, buffer, &isNew);
    dPtr->proc = proc;
    dPtr->clientData = clientData;
    Tcl_SetHashValue(hPtr, dPtr);
}

/*
 *--------------------------------------------------------------
 *
 * Tcl_DontCallWhenDeleted --
 *
 *	Cancel the arrangement for a function to be called when a given
 *	interpreter is deleted.
 *
 * Results:
 *	None.
 *
 * Side effects:
 *	If proc and clientData were previously registered as a callback via
 *	Tcl_CallWhenDeleted, they are unregistered. If they weren't previously
 *	registered then nothing happens.
 *
 *--------------------------------------------------------------
 */

void
Tcl_DontCallWhenDeleted(
    Tcl_Interp *interp,		/* Interpreter to watch. */
    Tcl_InterpDeleteProc *proc,	/* Function to call when interpreter is about
				 * to be deleted. */
    ClientData clientData)	/* One-word value to pass to proc. */
{
    Interp *iPtr = (Interp *) interp;
    Tcl_HashTable *hTablePtr;
    Tcl_HashSearch hSearch;
    Tcl_HashEntry *hPtr;
    AssocData *dPtr;

    hTablePtr = iPtr->assocData;
    if (hTablePtr == NULL) {
	return;
    }
    for (hPtr = Tcl_FirstHashEntry(hTablePtr, &hSearch); hPtr != NULL;
	    hPtr = Tcl_NextHashEntry(&hSearch)) {
	dPtr = Tcl_GetHashValue(hPtr);
	if ((dPtr->proc == proc) && (dPtr->clientData == clientData)) {
	    ckfree(dPtr);
	    Tcl_DeleteHashEntry(hPtr);
	    return;
	}
    }
}

/*
 *----------------------------------------------------------------------
 *
 * Tcl_SetAssocData --
 *
 *	Creates a named association between user-specified data, a delete
 *	function and this interpreter. If the association already exists the
 *	data is overwritten with the new data. The delete function will be
 *	invoked when the interpreter is deleted.
 *
 * Results:
 *	None.
 *
 * Side effects:
 *	Sets the associated data, creates the association if needed.
 *
 *----------------------------------------------------------------------
 */

void
Tcl_SetAssocData(
    Tcl_Interp *interp,		/* Interpreter to associate with. */
    const char *name,		/* Name for association. */
    Tcl_InterpDeleteProc *proc,	/* Proc to call when interpreter is about to
				 * be deleted. */
    ClientData clientData)	/* One-word value to pass to proc. */
{
    Interp *iPtr = (Interp *) interp;
    AssocData *dPtr;
    Tcl_HashEntry *hPtr;
    int isNew;

    if (iPtr->assocData == NULL) {
	iPtr->assocData = ckalloc(sizeof(Tcl_HashTable));
	Tcl_InitHashTable(iPtr->assocData, TCL_STRING_KEYS);
    }
    hPtr = Tcl_CreateHashEntry(iPtr->assocData, name, &isNew);
    if (isNew == 0) {
	dPtr = Tcl_GetHashValue(hPtr);
    } else {
	dPtr = ckalloc(sizeof(AssocData));
    }
    dPtr->proc = proc;
    dPtr->clientData = clientData;

    Tcl_SetHashValue(hPtr, dPtr);
}

/*
 *----------------------------------------------------------------------
 *
 * Tcl_DeleteAssocData --
 *
 *	Deletes a named association of user-specified data with the specified
 *	interpreter.
 *
 * Results:
 *	None.
 *
 * Side effects:
 *	Deletes the association.
 *
 *----------------------------------------------------------------------
 */

void
Tcl_DeleteAssocData(
    Tcl_Interp *interp,		/* Interpreter to associate with. */
    const char *name)		/* Name of association. */
{
    Interp *iPtr = (Interp *) interp;
    AssocData *dPtr;
    Tcl_HashEntry *hPtr;

    if (iPtr->assocData == NULL) {
	return;
    }
    hPtr = Tcl_FindHashEntry(iPtr->assocData, name);
    if (hPtr == NULL) {
	return;
    }
    dPtr = Tcl_GetHashValue(hPtr);
    if (dPtr->proc != NULL) {
	dPtr->proc(dPtr->clientData, interp);
    }
    ckfree(dPtr);
    Tcl_DeleteHashEntry(hPtr);
}

/*
 *----------------------------------------------------------------------
 *
 * Tcl_GetAssocData --
 *
 *	Returns the client data associated with this name in the specified
 *	interpreter.
 *
 * Results:
 *	The client data in the AssocData record denoted by the named
 *	association, or NULL.
 *
 * Side effects:
 *	None.
 *
 *----------------------------------------------------------------------
 */

ClientData
Tcl_GetAssocData(
    Tcl_Interp *interp,		/* Interpreter associated with. */
    const char *name,		/* Name of association. */
    Tcl_InterpDeleteProc **procPtr)
				/* Pointer to place to store address of
				 * current deletion callback. */
{
    Interp *iPtr = (Interp *) interp;
    AssocData *dPtr;
    Tcl_HashEntry *hPtr;

    if (iPtr->assocData == NULL) {
	return NULL;
    }
    hPtr = Tcl_FindHashEntry(iPtr->assocData, name);
    if (hPtr == NULL) {
	return NULL;
    }
    dPtr = Tcl_GetHashValue(hPtr);
    if (procPtr != NULL) {
	*procPtr = dPtr->proc;
    }
    return dPtr->clientData;
}

/*
 *----------------------------------------------------------------------
 *
 * Tcl_InterpDeleted --
 *
 *	Returns nonzero if the interpreter has been deleted with a call to
 *	Tcl_DeleteInterp.
 *
 * Results:
 *	Nonzero if the interpreter is deleted, zero otherwise.
 *
 * Side effects:
 *	None.
 *
 *----------------------------------------------------------------------
 */

int
Tcl_InterpDeleted(
    Tcl_Interp *interp)
{
    return (((Interp *) interp)->flags & DELETED) ? 1 : 0;
}

/*
 *----------------------------------------------------------------------
 *
 * Tcl_DeleteInterp --
 *
 *	Ensures that the interpreter will be deleted eventually. If there are
 *	no Tcl_Preserve calls in effect for this interpreter, it is deleted
 *	immediately, otherwise the interpreter is deleted when the last
 *	Tcl_Preserve is matched by a call to Tcl_Release. In either case, the
 *	function runs the currently registered deletion callbacks.
 *
 * Results:
 *	None.
 *
 * Side effects:
 *	The interpreter is marked as deleted. The caller may still use it
 *	safely if there are calls to Tcl_Preserve in effect for the
 *	interpreter, but further calls to Tcl_Eval etc in this interpreter
 *	will fail.
 *
 *----------------------------------------------------------------------
 */

void
Tcl_DeleteInterp(
    Tcl_Interp *interp)		/* Token for command interpreter (returned by
				 * a previous call to Tcl_CreateInterp). */
{
    Interp *iPtr = (Interp *) interp;

    /*
     * If the interpreter has already been marked deleted, just punt.
     */

    if (iPtr->flags & DELETED) {
	return;
    }

    /*
     * Mark the interpreter as deleted. No further evals will be allowed.
     * Increase the compileEpoch as a signal to compiled bytecodes.
     */

    iPtr->flags |= DELETED;
    iPtr->compileEpoch++;

    /*
     * Ensure that the interpreter is eventually deleted.
     */

    Tcl_EventuallyFree(interp, (Tcl_FreeProc *) DeleteInterpProc);
}

/*
 *----------------------------------------------------------------------
 *
 * DeleteInterpProc --
 *
 *	Helper function to delete an interpreter. This function is called when
 *	the last call to Tcl_Preserve on this interpreter is matched by a call
 *	to Tcl_Release. The function cleans up all resources used in the
 *	interpreter and calls all currently registered interpreter deletion
 *	callbacks.
 *
 * Results:
 *	None.
 *
 * Side effects:
 *	Whatever the interpreter deletion callbacks do. Frees resources used
 *	by the interpreter.
 *
 *----------------------------------------------------------------------
 */

static void
DeleteInterpProc(
    Tcl_Interp *interp)		/* Interpreter to delete. */
{
    Interp *iPtr = (Interp *) interp;
    Tcl_HashEntry *hPtr;
    Tcl_HashSearch search;
    Tcl_HashTable *hTablePtr;
    ResolverScheme *resPtr, *nextResPtr;

    /*
     * Punt if there is an error in the Tcl_Release/Tcl_Preserve matchup,
	 * unless we are exiting.
     */

    if ((iPtr->numLevels > 0) && !TclInExit()) {
	Tcl_Panic("DeleteInterpProc called with active evals");
    }

    /*
     * The interpreter should already be marked deleted; otherwise how did we
     * get here?
     */

    if (!(iPtr->flags & DELETED)) {
	Tcl_Panic("DeleteInterpProc called on interpreter not marked deleted");
    }

    /*
     * TIP #219, Tcl Channel Reflection API. Discard a leftover state.
     */

    if (iPtr->chanMsg != NULL) {
	Tcl_DecrRefCount(iPtr->chanMsg);
	iPtr->chanMsg = NULL;
    }

    /*
     * TIP #285, Script cancellation support. Delete this interp from the
     * global hash table of CancelInfo structs.
     */

    Tcl_MutexLock(&cancelLock);
    hPtr = Tcl_FindHashEntry(&cancelTable, (char *) iPtr);
    if (hPtr != NULL) {
	CancelInfo *cancelInfo = Tcl_GetHashValue(hPtr);

	if (cancelInfo != NULL) {
	    if (cancelInfo->result != NULL) {
		ckfree(cancelInfo->result);
	    }
	    ckfree(cancelInfo);
	}

	Tcl_DeleteHashEntry(hPtr);
    }

    if (iPtr->asyncCancel != NULL) {
	Tcl_AsyncDelete(iPtr->asyncCancel);
	iPtr->asyncCancel = NULL;
    }

    if (iPtr->asyncCancelMsg != NULL) {
	Tcl_DecrRefCount(iPtr->asyncCancelMsg);
	iPtr->asyncCancelMsg = NULL;
    }
    Tcl_MutexUnlock(&cancelLock);

    /*
     * Shut down all limit handler callback scripts that call back into this
     * interpreter. Then eliminate all limit handlers for this interpreter.
     */

    TclRemoveScriptLimitCallbacks(interp);
    TclLimitRemoveAllHandlers(interp);

    /*
     * Dismantle the namespace here, before we clear the assocData. If any
     * background errors occur here, they will be deleted below.
     *
     * Dismantle the namespace after freeing the iPtr->handle so that each
     * bytecode releases its literals without caring to update the literal
     * table, as it will be freed later in this function without further use.
     */

    TclHandleFree(iPtr->handle);
    TclTeardownNamespace(iPtr->globalNsPtr);

    /*
     * Delete all the hidden commands.
     */

    hTablePtr = iPtr->hiddenCmdTablePtr;
    if (hTablePtr != NULL) {
	/*
	 * Non-pernicious deletion. The deletion callbacks will not be allowed
	 * to create any new hidden or non-hidden commands.
	 * Tcl_DeleteCommandFromToken will remove the entry from the
	 * hiddenCmdTablePtr.
	 */

	hPtr = Tcl_FirstHashEntry(hTablePtr, &search);
	for (; hPtr != NULL; hPtr = Tcl_NextHashEntry(&search)) {
	    Tcl_DeleteCommandFromToken(interp, Tcl_GetHashValue(hPtr));
	}
	Tcl_DeleteHashTable(hTablePtr);
	ckfree(hTablePtr);
    }

    /*
     * Invoke deletion callbacks; note that a callback can create new
     * callbacks, so we iterate.
     */

    while (iPtr->assocData != NULL) {
	AssocData *dPtr;

	hTablePtr = iPtr->assocData;
	iPtr->assocData = NULL;
	for (hPtr = Tcl_FirstHashEntry(hTablePtr, &search);
		hPtr != NULL;
		hPtr = Tcl_FirstHashEntry(hTablePtr, &search)) {
	    dPtr = Tcl_GetHashValue(hPtr);
	    Tcl_DeleteHashEntry(hPtr);
	    if (dPtr->proc != NULL) {
		dPtr->proc(dPtr->clientData, interp);
	    }
	    ckfree(dPtr);
	}
	Tcl_DeleteHashTable(hTablePtr);
	ckfree(hTablePtr);
    }

    /*
     * Pop the root frame pointer and finish deleting the global
     * namespace. The order is important [Bug 1658572].
     */

    if ((iPtr->framePtr != iPtr->rootFramePtr) && !TclInExit()) {
	Tcl_Panic("DeleteInterpProc: popping rootCallFrame with other frames on top");
    }
    TclPopStackFrame(interp);
    iPtr->rootFramePtr = NULL;
    Tcl_DeleteNamespace((Tcl_Namespace *) iPtr->globalNsPtr);

    /*
     * Free up the result *after* deleting variables, since variable deletion
     * could have transferred ownership of the result string to Tcl.
     */

    Tcl_FreeResult(interp);
    Tcl_DecrRefCount(iPtr->objResultPtr);
    iPtr->objResultPtr = NULL;
    Tcl_DecrRefCount(iPtr->ecVar);
    if (iPtr->errorCode) {
	Tcl_DecrRefCount(iPtr->errorCode);
	iPtr->errorCode = NULL;
    }
    Tcl_DecrRefCount(iPtr->eiVar);
    if (iPtr->errorInfo) {
	Tcl_DecrRefCount(iPtr->errorInfo);
	iPtr->errorInfo = NULL;
    }
    Tcl_DecrRefCount(iPtr->errorStack);
    iPtr->errorStack = NULL;
    Tcl_DecrRefCount(iPtr->upLiteral);
    Tcl_DecrRefCount(iPtr->callLiteral);
    Tcl_DecrRefCount(iPtr->innerLiteral);
    Tcl_DecrRefCount(iPtr->innerContext);
    if (iPtr->returnOpts) {
	Tcl_DecrRefCount(iPtr->returnOpts);
    }
    TclFreePackageInfo(iPtr);
    while (iPtr->tracePtr != NULL) {
	Tcl_DeleteTrace((Tcl_Interp *) iPtr, (Tcl_Trace) iPtr->tracePtr);
    }
    if (iPtr->execEnvPtr != NULL) {
	TclDeleteExecEnv(iPtr->execEnvPtr);
    }
    if (iPtr->scriptFile) {
	Tcl_DecrRefCount(iPtr->scriptFile);
	iPtr->scriptFile = NULL;
    }
    Tcl_DecrRefCount(iPtr->emptyObjPtr);
    iPtr->emptyObjPtr = NULL;

    resPtr = iPtr->resolverPtr;
    while (resPtr) {
	nextResPtr = resPtr->nextPtr;
	ckfree(resPtr->name);
	ckfree(resPtr);
	resPtr = nextResPtr;
    }

    /*
     * Free up literal objects created for scripts compiled by the
     * interpreter.
     */

    TclDeleteLiteralTable(interp, &iPtr->literalTable);

    /*
     * Squelch the tables of traces on variables and searches over arrays in
     * the in the interpreter.
     */

    Tcl_DeleteHashTable(&iPtr->varTraces);
    Tcl_DeleteHashTable(&iPtr->varSearches);

    Tcl_DecrRefCount(iPtr->cmdSourcePtr);

    ckfree(iPtr);
}

/*
 *---------------------------------------------------------------------------
 *
 * Tcl_HideCommand --
 *
 *	Makes a command hidden so that it cannot be invoked from within an
 *	interpreter, only from within an ancestor.
 *
 * Results:
 *	A standard Tcl result; also leaves a message in the interp's result if
 *	an error occurs.
 *
 * Side effects:
 *	Removes a command from the command table and create an entry into the
 *	hidden command table under the specified token name.
 *
 *---------------------------------------------------------------------------
 */

int
Tcl_HideCommand(
    Tcl_Interp *interp,		/* Interpreter in which to hide command. */
    const char *cmdName,	/* Name of command to hide. */
    const char *hiddenCmdToken)	/* Token name of the to-be-hidden command. */
{
    Interp *iPtr = (Interp *) interp;
    Tcl_Command cmd;
    Command *cmdPtr;
    Tcl_HashTable *hiddenCmdTablePtr;
    Tcl_HashEntry *hPtr;
    int isNew;

    if (iPtr->flags & DELETED) {
	/*
	 * The interpreter is being deleted. Do not create any new structures,
	 * because it is not safe to modify the interpreter.
	 */

	return TCL_ERROR;
    }

    /*
     * Disallow hiding of commands that are currently in a namespace or
     * renaming (as part of hiding) into a namespace (because the current
     * implementation with a single global table and the needed uniqueness of
     * names cause problems with namespaces).
     *
     * We don't need to check for "::" in cmdName because the real check is on
     * the nsPtr below.
     *
     * hiddenCmdToken is just a string which is not interpreted in any way. It
     * may contain :: but the string is not interpreted as a namespace
     * qualifier command name. Thus, hiding foo::bar to foo::bar and then
     * trying to expose or invoke ::foo::bar will NOT work; but if the
     * application always uses the same strings it will get consistent
     * behaviour.
     *
     * But as we currently limit ourselves to the global namespace only for
     * the source, in order to avoid potential confusion, lets prevent "::" in
     * the token too. - dl
     */

    if (strstr(hiddenCmdToken, "::") != NULL) {
	Tcl_SetObjResult(interp, Tcl_NewStringObj(
		"cannot use namespace qualifiers in hidden command"
		" token (rename)", -1));
        Tcl_SetErrorCode(interp, "TCL", "VALUE", "HIDDENTOKEN", NULL);
	return TCL_ERROR;
    }

    /*
     * Find the command to hide. An error is returned if cmdName can't be
     * found. Look up the command only from the global namespace. Full path of
     * the command must be given if using namespaces.
     */

    cmd = Tcl_FindCommand(interp, cmdName, NULL,
	    /*flags*/ TCL_LEAVE_ERR_MSG | TCL_GLOBAL_ONLY);
    if (cmd == (Tcl_Command) NULL) {
	return TCL_ERROR;
    }
    cmdPtr = (Command *) cmd;

    /*
     * Check that the command is really in global namespace
     */

    if (cmdPtr->nsPtr != iPtr->globalNsPtr) {
	Tcl_SetObjResult(interp, Tcl_NewStringObj(
                "can only hide global namespace commands (use rename then hide)",
                -1));
        Tcl_SetErrorCode(interp, "TCL", "HIDE", "NON_GLOBAL", NULL);
	return TCL_ERROR;
    }

    /*
     * Initialize the hidden command table if necessary.
     */

    hiddenCmdTablePtr = iPtr->hiddenCmdTablePtr;
    if (hiddenCmdTablePtr == NULL) {
	hiddenCmdTablePtr = ckalloc(sizeof(Tcl_HashTable));
	Tcl_InitHashTable(hiddenCmdTablePtr, TCL_STRING_KEYS);
	iPtr->hiddenCmdTablePtr = hiddenCmdTablePtr;
    }

    /*
     * It is an error to move an exposed command to a hidden command with
     * hiddenCmdToken if a hidden command with the name hiddenCmdToken already
     * exists.
     */

    hPtr = Tcl_CreateHashEntry(hiddenCmdTablePtr, hiddenCmdToken, &isNew);
    if (!isNew) {
	Tcl_SetObjResult(interp, Tcl_ObjPrintf(
                "hidden command named \"%s\" already exists",
                hiddenCmdToken));
        Tcl_SetErrorCode(interp, "TCL", "HIDE", "ALREADY_HIDDEN", NULL);
	return TCL_ERROR;
    }

    /*
     * NB: This code is currently 'like' a rename to a specialy set apart name
     * table. Changes here and in TclRenameCommand must be kept in synch until
     * the common parts are actually factorized out.
     */

    /*
     * Remove the hash entry for the command from the interpreter command
     * table. This is like deleting the command, so bump its command epoch;
     * this invalidates any cached references that point to the command.
     */

    if (cmdPtr->hPtr != NULL) {
	Tcl_DeleteHashEntry(cmdPtr->hPtr);
	cmdPtr->hPtr = NULL;
	cmdPtr->cmdEpoch++;
    }

    /*
     * The list of command exported from the namespace might have changed.
     * However, we do not need to recompute this just yet; next time we need
     * the info will be soon enough.
     */

    TclInvalidateNsCmdLookup(cmdPtr->nsPtr);

    /*
     * Now link the hash table entry with the command structure. We ensured
     * above that the nsPtr was right.
     */

    cmdPtr->hPtr = hPtr;
    Tcl_SetHashValue(hPtr, cmdPtr);

    /*
     * If the command being hidden has a compile function, increment the
     * interpreter's compileEpoch to invalidate its compiled code. This makes
     * sure that we don't later try to execute old code compiled with
     * command-specific (i.e., inline) bytecodes for the now-hidden command.
     * This field is checked in Tcl_EvalObj and ObjInterpProc, and code whose
     * compilation epoch doesn't match is recompiled.
     */

    if (cmdPtr->compileProc != NULL) {
	iPtr->compileEpoch++;
    }
    return TCL_OK;
}

/*
 *----------------------------------------------------------------------
 *
 * Tcl_ExposeCommand --
 *
 *	Makes a previously hidden command callable from inside the interpreter
 *	instead of only by its ancestors.
 *
 * Results:
 *	A standard Tcl result. If an error occurs, a message is left in the
 *	interp's result.
 *
 * Side effects:
 *	Moves commands from one hash table to another.
 *
 *----------------------------------------------------------------------
 */

int
Tcl_ExposeCommand(
    Tcl_Interp *interp,		/* Interpreter in which to make command
				 * callable. */
    const char *hiddenCmdToken,	/* Name of hidden command. */
    const char *cmdName)	/* Name of to-be-exposed command. */
{
    Interp *iPtr = (Interp *) interp;
    Command *cmdPtr;
    Namespace *nsPtr;
    Tcl_HashEntry *hPtr;
    Tcl_HashTable *hiddenCmdTablePtr;
    int isNew;

    if (iPtr->flags & DELETED) {
	/*
	 * The interpreter is being deleted. Do not create any new structures,
	 * because it is not safe to modify the interpreter.
	 */

	return TCL_ERROR;
    }

    /*
     * Check that we have a regular name for the command (that the user is not
     * trying to do an expose and a rename (to another namespace) at the same
     * time).
     */

    if (strstr(cmdName, "::") != NULL) {
	Tcl_SetObjResult(interp, Tcl_NewStringObj(
                "cannot expose to a namespace (use expose to toplevel, then rename)",
                -1));
        Tcl_SetErrorCode(interp, "TCL", "EXPOSE", "NON_GLOBAL", NULL);
	return TCL_ERROR;
    }

    /*
     * Get the command from the hidden command table:
     */

    hPtr = NULL;
    hiddenCmdTablePtr = iPtr->hiddenCmdTablePtr;
    if (hiddenCmdTablePtr != NULL) {
	hPtr = Tcl_FindHashEntry(hiddenCmdTablePtr, hiddenCmdToken);
    }
    if (hPtr == NULL) {
	Tcl_SetObjResult(interp, Tcl_ObjPrintf(
                "unknown hidden command \"%s\"", hiddenCmdToken));
        Tcl_SetErrorCode(interp, "TCL", "LOOKUP", "HIDDENTOKEN",
                hiddenCmdToken, NULL);
	return TCL_ERROR;
    }
    cmdPtr = Tcl_GetHashValue(hPtr);

    /*
     * Check that we have a true global namespace command (enforced by
     * Tcl_HideCommand but let's double check. (If it was not, we would not
     * really know how to handle it).
     */

    if (cmdPtr->nsPtr != iPtr->globalNsPtr) {
	/*
	 * This case is theoritically impossible, we might rather Tcl_Panic
	 * than 'nicely' erroring out ?
	 */

	Tcl_SetObjResult(interp, Tcl_NewStringObj(
		"trying to expose a non-global command namespace command",
		-1));
	return TCL_ERROR;
    }

    /*
     * This is the global table.
     */

    nsPtr = cmdPtr->nsPtr;

    /*
     * It is an error to overwrite an existing exposed command as a result of
     * exposing a previously hidden command.
     */

    hPtr = Tcl_CreateHashEntry(&nsPtr->cmdTable, cmdName, &isNew);
    if (!isNew) {
	Tcl_SetObjResult(interp, Tcl_ObjPrintf(
                "exposed command \"%s\" already exists", cmdName));
        Tcl_SetErrorCode(interp, "TCL", "EXPOSE", "COMMAND_EXISTS", NULL);
	return TCL_ERROR;
    }

    /*
     * Command resolvers (per-interp, per-namespace) might have resolved to a
     * command for the given namespace scope with this command not being
     * registered with the namespace's command table. During BC compilation,
     * the so-resolved command turns into a CmdName literal. Without
     * invalidating a possible CmdName literal here explicitly, such literals
     * keep being reused while pointing to overhauled commands.
     */

    TclInvalidateCmdLiteral(interp, cmdName, nsPtr);

    /*
     * The list of command exported from the namespace might have changed.
     * However, we do not need to recompute this just yet; next time we need
     * the info will be soon enough.
     */

    TclInvalidateNsCmdLookup(nsPtr);

    /*
     * Remove the hash entry for the command from the interpreter hidden
     * command table.
     */

    if (cmdPtr->hPtr != NULL) {
	Tcl_DeleteHashEntry(cmdPtr->hPtr);
	cmdPtr->hPtr = NULL;
    }

    /*
     * Now link the hash table entry with the command structure. This is like
     * creating a new command, so deal with any shadowing of commands in the
     * global namespace.
     */

    cmdPtr->hPtr = hPtr;

    Tcl_SetHashValue(hPtr, cmdPtr);

    /*
     * Not needed as we are only in the global namespace (but would be needed
     * again if we supported namespace command hiding)
     *
     * TclResetShadowedCmdRefs(interp, cmdPtr);
     */

    /*
     * If the command being exposed has a compile function, increment
     * interpreter's compileEpoch to invalidate its compiled code. This makes
     * sure that we don't later try to execute old code compiled assuming the
     * command is hidden. This field is checked in Tcl_EvalObj and
     * ObjInterpProc, and code whose compilation epoch doesn't match is
     * recompiled.
     */

    if (cmdPtr->compileProc != NULL) {
	iPtr->compileEpoch++;
    }
    return TCL_OK;
}

/*
 *----------------------------------------------------------------------
 *
 * Tcl_CreateCommand --
 *
 *	Define a new command in a command table.
 *
 * Results:
 *	The return value is a token for the command, which can be used in
 *	future calls to Tcl_GetCommandName.
 *
 * Side effects:
 *	If a command named cmdName already exists for interp, it is deleted.
 *	In the future, when cmdName is seen as the name of a command by
 *	Tcl_Eval, proc will be called. To support the bytecode interpreter,
 *	the command is created with a wrapper Tcl_ObjCmdProc
 *	(TclInvokeStringCommand) that eventially calls proc. When the command
 *	is deleted from the table, deleteProc will be called. See the manual
 *	entry for details on the calling sequence.
 *
 *----------------------------------------------------------------------
 */

Tcl_Command
Tcl_CreateCommand(
    Tcl_Interp *interp,		/* Token for command interpreter returned by a
				 * previous call to Tcl_CreateInterp. */
    const char *cmdName,	/* Name of command. If it contains namespace
				 * qualifiers, the new command is put in the
				 * specified namespace; otherwise it is put in
				 * the global namespace. */
    Tcl_CmdProc *proc,		/* Function to associate with cmdName. */
    ClientData clientData,	/* Arbitrary value passed to string proc. */
    Tcl_CmdDeleteProc *deleteProc)
				/* If not NULL, gives a function to call when
				 * this command is deleted. */
{
    Interp *iPtr = (Interp *) interp;
    ImportRef *oldRefPtr = NULL;
    Namespace *nsPtr, *dummy1, *dummy2;
    Command *cmdPtr, *refCmdPtr;
    Tcl_HashEntry *hPtr;
    const char *tail;
    int isNew;
    ImportedCmdData *dataPtr;

    if (iPtr->flags & DELETED) {
	/*
	 * The interpreter is being deleted. Don't create any new commands;
	 * it's not safe to muck with the interpreter anymore.
	 */

	return (Tcl_Command) NULL;
    }

    /*
     * Determine where the command should reside. If its name contains
     * namespace qualifiers, we put it in the specified namespace; otherwise,
     * we always put it in the global namespace.
     */

    if (strstr(cmdName, "::") != NULL) {
	TclGetNamespaceForQualName(interp, cmdName, NULL,
		TCL_CREATE_NS_IF_UNKNOWN, &nsPtr, &dummy1, &dummy2, &tail);
	if ((nsPtr == NULL) || (tail == NULL)) {
	    return (Tcl_Command) NULL;
	}
    } else {
	nsPtr = iPtr->globalNsPtr;
	tail = cmdName;
    }

    hPtr = Tcl_CreateHashEntry(&nsPtr->cmdTable, tail, &isNew);
    if (!isNew) {
	/*
	 * Command already exists. Delete the old one. Be careful to preserve
	 * any existing import links so we can restore them down below. That
	 * way, you can redefine a command and its import status will remain
	 * intact.
	 */

	cmdPtr = Tcl_GetHashValue(hPtr);
	oldRefPtr = cmdPtr->importRefPtr;
	cmdPtr->importRefPtr = NULL;

	Tcl_DeleteCommandFromToken(interp, (Tcl_Command) cmdPtr);
	hPtr = Tcl_CreateHashEntry(&nsPtr->cmdTable, tail, &isNew);
	if (!isNew) {
	    /*
	     * If the deletion callback recreated the command, just throw away
	     * the new command (if we try to delete it again, we could get
	     * stuck in an infinite loop).
	     */

	    ckfree(Tcl_GetHashValue(hPtr));
	}
    } else {
	/*
	 * Command resolvers (per-interp, per-namespace) might have resolved
	 * to a command for the given namespace scope with this command not
	 * being registered with the namespace's command table. During BC
	 * compilation, the so-resolved command turns into a CmdName literal.
	 * Without invalidating a possible CmdName literal here explicitly,
	 * such literals keep being reused while pointing to overhauled
	 * commands.
	 */

	TclInvalidateCmdLiteral(interp, tail, nsPtr);

	/*
	 * The list of command exported from the namespace might have changed.
	 * However, we do not need to recompute this just yet; next time we
	 * need the info will be soon enough.
	 */

	TclInvalidateNsCmdLookup(nsPtr);
	TclInvalidateNsPath(nsPtr);
    }
    cmdPtr = ckalloc(sizeof(Command));
    Tcl_SetHashValue(hPtr, cmdPtr);
    cmdPtr->hPtr = hPtr;
    cmdPtr->nsPtr = nsPtr;
    cmdPtr->refCount = 1;
    cmdPtr->cmdEpoch = 0;
    cmdPtr->compileProc = NULL;
    cmdPtr->objProc = TclInvokeStringCommand;
    cmdPtr->objClientData = cmdPtr;
    cmdPtr->proc = proc;
    cmdPtr->clientData = clientData;
    cmdPtr->deleteProc = deleteProc;
    cmdPtr->deleteData = clientData;
    cmdPtr->flags = 0;
    cmdPtr->importRefPtr = NULL;
    cmdPtr->tracePtr = NULL;

    /*
     * Plug in any existing import references found above. Be sure to update
     * all of these references to point to the new command.
     */

    if (oldRefPtr != NULL) {
	cmdPtr->importRefPtr = oldRefPtr;
	while (oldRefPtr != NULL) {
	    refCmdPtr = oldRefPtr->importedCmdPtr;
	    dataPtr = refCmdPtr->objClientData;
	    dataPtr->realCmdPtr = cmdPtr;
	    oldRefPtr = oldRefPtr->nextPtr;
	}
    }

    /*
     * We just created a command, so in its namespace and all of its parent
     * namespaces, it may shadow global commands with the same name. If any
     * shadowed commands are found, invalidate all cached command references
     * in the affected namespaces.
     */

    TclResetShadowedCmdRefs(interp, cmdPtr);
    return (Tcl_Command) cmdPtr;
}

/*
 *----------------------------------------------------------------------
 *
 * Tcl_CreateObjCommand --
 *
 *	Define a new object-based command in a command table.
 *
 * Results:
 *	The return value is a token for the command, which can be used in
 *	future calls to Tcl_GetCommandName.
 *
 * Side effects:
 *	If no command named "cmdName" already exists for interp, one is
 *	created. Otherwise, if a command does exist, then if the object-based
 *	Tcl_ObjCmdProc is TclInvokeStringCommand, we assume Tcl_CreateCommand
 *	was called previously for the same command and just set its
 *	Tcl_ObjCmdProc to the argument "proc"; otherwise, we delete the old
 *	command.
 *
 *	In the future, during bytecode evaluation when "cmdName" is seen as
 *	the name of a command by Tcl_EvalObj or Tcl_Eval, the object-based
 *	Tcl_ObjCmdProc proc will be called. When the command is deleted from
 *	the table, deleteProc will be called. See the manual entry for details
 *	on the calling sequence.
 *
 *----------------------------------------------------------------------
 */

Tcl_Command
Tcl_CreateObjCommand(
    Tcl_Interp *interp,		/* Token for command interpreter (returned by
				 * previous call to Tcl_CreateInterp). */
    const char *cmdName,	/* Name of command. If it contains namespace
				 * qualifiers, the new command is put in the
				 * specified namespace; otherwise it is put in
				 * the global namespace. */
    Tcl_ObjCmdProc *proc,	/* Object-based function to associate with
				 * name. */
    ClientData clientData,	/* Arbitrary value to pass to object
				 * function. */
    Tcl_CmdDeleteProc *deleteProc)
				/* If not NULL, gives a function to call when
				 * this command is deleted. */
{
    Interp *iPtr = (Interp *) interp;
    ImportRef *oldRefPtr = NULL;
    Namespace *nsPtr, *dummy1, *dummy2;
    Command *cmdPtr, *refCmdPtr;
    Tcl_HashEntry *hPtr;
    const char *tail;
    int isNew;
    ImportedCmdData *dataPtr;

    if (iPtr->flags & DELETED) {
	/*
	 * The interpreter is being deleted. Don't create any new commands;
	 * it's not safe to muck with the interpreter anymore.
	 */

	return (Tcl_Command) NULL;
    }

    /*
     * Determine where the command should reside. If its name contains
     * namespace qualifiers, we put it in the specified namespace; otherwise,
     * we always put it in the global namespace.
     */

    if (strstr(cmdName, "::") != NULL) {
	TclGetNamespaceForQualName(interp, cmdName, NULL,
		TCL_CREATE_NS_IF_UNKNOWN, &nsPtr, &dummy1, &dummy2, &tail);
	if ((nsPtr == NULL) || (tail == NULL)) {
	    return (Tcl_Command) NULL;
	}
    } else {
	nsPtr = iPtr->globalNsPtr;
	tail = cmdName;
    }

    hPtr = Tcl_CreateHashEntry(&nsPtr->cmdTable, tail, &isNew);
    TclInvalidateNsPath(nsPtr);
    if (!isNew) {
	cmdPtr = Tcl_GetHashValue(hPtr);

	/*
	 * Command already exists. If its object-based Tcl_ObjCmdProc is
	 * TclInvokeStringCommand, we just set its Tcl_ObjCmdProc to the
	 * argument "proc". Otherwise, we delete the old command.
	 */

	if (cmdPtr->objProc == TclInvokeStringCommand) {
	    cmdPtr->objProc = proc;
	    cmdPtr->objClientData = clientData;
	    cmdPtr->deleteProc = deleteProc;
	    cmdPtr->deleteData = clientData;
	    return (Tcl_Command) cmdPtr;
	}

	/*
	 * Otherwise, we delete the old command. Be careful to preserve any
	 * existing import links so we can restore them down below. That way,
	 * you can redefine a command and its import status will remain
	 * intact.
	 */

	oldRefPtr = cmdPtr->importRefPtr;
	cmdPtr->importRefPtr = NULL;

	Tcl_DeleteCommandFromToken(interp, (Tcl_Command) cmdPtr);
	hPtr = Tcl_CreateHashEntry(&nsPtr->cmdTable, tail, &isNew);
	if (!isNew) {
	    /*
	     * If the deletion callback recreated the command, just throw away
	     * the new command (if we try to delete it again, we could get
	     * stuck in an infinite loop).
	     */

	    ckfree(Tcl_GetHashValue(hPtr));
	}
    } else {
	/*
	 * Command resolvers (per-interp, per-namespace) might have resolved
	 * to a command for the given namespace scope with this command not
	 * being registered with the namespace's command table. During BC
	 * compilation, the so-resolved command turns into a CmdName literal.
	 * Without invalidating a possible CmdName literal here explicitly,
	 * such literals keep being reused while pointing to overhauled
	 * commands.
	 */

	TclInvalidateCmdLiteral(interp, tail, nsPtr);

	/*
	 * The list of command exported from the namespace might have changed.
	 * However, we do not need to recompute this just yet; next time we
	 * need the info will be soon enough.
	 */

	TclInvalidateNsCmdLookup(nsPtr);
    }
    cmdPtr = ckalloc(sizeof(Command));
    Tcl_SetHashValue(hPtr, cmdPtr);
    cmdPtr->hPtr = hPtr;
    cmdPtr->nsPtr = nsPtr;
    cmdPtr->refCount = 1;
    cmdPtr->cmdEpoch = 0;
    cmdPtr->compileProc = NULL;
    cmdPtr->objProc = proc;
    cmdPtr->objClientData = clientData;
    cmdPtr->proc = TclInvokeObjectCommand;
    cmdPtr->clientData = cmdPtr;
    cmdPtr->deleteProc = deleteProc;
    cmdPtr->deleteData = clientData;
    cmdPtr->flags = 0;
    cmdPtr->importRefPtr = NULL;
    cmdPtr->tracePtr = NULL;

    /*
     * Plug in any existing import references found above. Be sure to update
     * all of these references to point to the new command.
     */

    if (oldRefPtr != NULL) {
	cmdPtr->importRefPtr = oldRefPtr;
	while (oldRefPtr != NULL) {
	    refCmdPtr = oldRefPtr->importedCmdPtr;
	    dataPtr = refCmdPtr->objClientData;
	    dataPtr->realCmdPtr = cmdPtr;
	    oldRefPtr = oldRefPtr->nextPtr;
	}
    }

    /*
     * We just created a command, so in its namespace and all of its parent
     * namespaces, it may shadow global commands with the same name. If any
     * shadowed commands are found, invalidate all cached command references
     * in the affected namespaces.
     */

    TclResetShadowedCmdRefs(interp, cmdPtr);
    return (Tcl_Command) cmdPtr;
}

/*
 *----------------------------------------------------------------------
 *
 * TclInvokeStringCommand --
 *
 *	"Wrapper" Tcl_ObjCmdProc used to call an existing string-based
 *	Tcl_CmdProc if no object-based function exists for a command. A
 *	pointer to this function is stored as the Tcl_ObjCmdProc in a Command
 *	structure. It simply turns around and calls the string Tcl_CmdProc in
 *	the Command structure.
 *
 * Results:
 *	A standard Tcl object result value.
 *
 * Side effects:
 *	Besides those side effects of the called Tcl_CmdProc,
 *	TclInvokeStringCommand allocates and frees storage.
 *
 *----------------------------------------------------------------------
 */

int
TclInvokeStringCommand(
    ClientData clientData,	/* Points to command's Command structure. */
    Tcl_Interp *interp,		/* Current interpreter. */
    register int objc,		/* Number of arguments. */
    Tcl_Obj *const objv[])	/* Argument objects. */
{
    Command *cmdPtr = clientData;
    int i, result;
    const char **argv = ckalloc((unsigned)(objc + 1) * sizeof(char *));

    for (i = 0; i < objc; i++) {
	argv[i] = Tcl_GetString(objv[i]);
    }
    argv[objc] = 0;

    /*
     * Invoke the command's string-based Tcl_CmdProc.
     */

    result = cmdPtr->proc(cmdPtr->clientData, interp, objc, argv);

    ckfree((void *) argv);
    return result;
}

/*
 *----------------------------------------------------------------------
 *
 * TclInvokeObjectCommand --
 *
 *	"Wrapper" Tcl_CmdProc used to call an existing object-based
 *	Tcl_ObjCmdProc if no string-based function exists for a command. A
 *	pointer to this function is stored as the Tcl_CmdProc in a Command
 *	structure. It simply turns around and calls the object Tcl_ObjCmdProc
 *	in the Command structure.
 *
 * Results:
 *	A standard Tcl result value.
 *
 * Side effects:
 *	Besides those side effects of the called Tcl_CmdProc,
 *	TclInvokeStringCommand allocates and frees storage.
 *
 *----------------------------------------------------------------------
 */

int
TclInvokeObjectCommand(
    ClientData clientData,	/* Points to command's Command structure. */
    Tcl_Interp *interp,		/* Current interpreter. */
    int argc,			/* Number of arguments. */
    register const char **argv)	/* Argument strings. */
{
    Command *cmdPtr = clientData;
    Tcl_Obj *objPtr;
    int i, length, result;
    Tcl_Obj **objv = ckalloc((unsigned)(argc * sizeof(Tcl_Obj *)));

    for (i = 0; i < argc; i++) {
	length = strlen(argv[i]);
	TclNewStringObj(objPtr, argv[i], length);
	Tcl_IncrRefCount(objPtr);
	objv[i] = objPtr;
    }

    /*
     * Invoke the command's object-based Tcl_ObjCmdProc.
     */

    result = Tcl_NRCallObjProc(interp, cmdPtr->objProc,
            cmdPtr->objClientData, argc, objv);

    /*
     * Decrement the ref counts for the argument objects created above, then
     * free the objv array if malloc'ed storage was used.
     */

    for (i = 0; i < argc; i++) {
	objPtr = objv[i];
	Tcl_DecrRefCount(objPtr);
    }
    ckfree(objv);
    return result;
}

/*
 *----------------------------------------------------------------------
 *
 * TclRenameCommand --
 *
 *	Called to give an existing Tcl command a different name. Both the old
 *	command name and the new command name can have "::" namespace
 *	qualifiers. If the new command has a different namespace context, the
 *	command will be moved to that namespace and will execute in the
 *	context of that new namespace.
 *
 *	If the new command name is NULL or the null string, the command is
 *	deleted.
 *
 * Results:
 *	Returns TCL_OK if successful, and TCL_ERROR if anything goes wrong.
 *
 * Side effects:
 *	If anything goes wrong, an error message is returned in the
 *	interpreter's result object.
 *
 *----------------------------------------------------------------------
 */

int
TclRenameCommand(
    Tcl_Interp *interp,		/* Current interpreter. */
    const char *oldName,	/* Existing command name. */
    const char *newName)	/* New command name. */
{
    Interp *iPtr = (Interp *) interp;
    const char *newTail;
    Namespace *cmdNsPtr, *newNsPtr, *dummy1, *dummy2;
    Tcl_Command cmd;
    Command *cmdPtr;
    Tcl_HashEntry *hPtr, *oldHPtr;
    int isNew, result;
    Tcl_Obj *oldFullName;
    Tcl_DString newFullName;

    /*
     * Find the existing command. An error is returned if cmdName can't be
     * found.
     */

    cmd = Tcl_FindCommand(interp, oldName, NULL, /*flags*/ 0);
    cmdPtr = (Command *) cmd;
    if (cmdPtr == NULL) {
	Tcl_SetObjResult(interp, Tcl_ObjPrintf(
                "can't %s \"%s\": command doesn't exist",
		((newName == NULL)||(*newName == '\0'))? "delete":"rename",
		oldName));
        Tcl_SetErrorCode(interp, "TCL", "LOOKUP", "COMMAND", oldName, NULL);
	return TCL_ERROR;
    }
    cmdNsPtr = cmdPtr->nsPtr;
    oldFullName = Tcl_NewObj();
    Tcl_IncrRefCount(oldFullName);
    Tcl_GetCommandFullName(interp, cmd, oldFullName);

    /*
     * If the new command name is NULL or empty, delete the command. Do this
     * with Tcl_DeleteCommandFromToken, since we already have the command.
     */

    if ((newName == NULL) || (*newName == '\0')) {
	Tcl_DeleteCommandFromToken(interp, cmd);
	result = TCL_OK;
	goto done;
    }

    /*
     * Make sure that the destination command does not already exist. The
     * rename operation is like creating a command, so we should automatically
     * create the containing namespaces just like Tcl_CreateCommand would.
     */

    TclGetNamespaceForQualName(interp, newName, NULL,
	    TCL_CREATE_NS_IF_UNKNOWN, &newNsPtr, &dummy1, &dummy2, &newTail);

    if ((newNsPtr == NULL) || (newTail == NULL)) {
	Tcl_SetObjResult(interp, Tcl_ObjPrintf(
                "can't rename to \"%s\": bad command name", newName));
        Tcl_SetErrorCode(interp, "TCL", "VALUE", "COMMAND", NULL);
	result = TCL_ERROR;
	goto done;
    }
    if (Tcl_FindHashEntry(&newNsPtr->cmdTable, newTail) != NULL) {
	Tcl_SetObjResult(interp, Tcl_ObjPrintf(
                "can't rename to \"%s\": command already exists", newName));
        Tcl_SetErrorCode(interp, "TCL", "OPERATION", "RENAME",
                "TARGET_EXISTS", NULL);
	result = TCL_ERROR;
	goto done;
    }

    /*
     * Warning: any changes done in the code here are likely to be needed in
     * Tcl_HideCommand code too (until the common parts are extracted out).
     * - dl
     */

    /*
     * Put the command in the new namespace so we can check for an alias loop.
     * Since we are adding a new command to a namespace, we must handle any
     * shadowing of the global commands that this might create.
     */

    oldHPtr = cmdPtr->hPtr;
    hPtr = Tcl_CreateHashEntry(&newNsPtr->cmdTable, newTail, &isNew);
    Tcl_SetHashValue(hPtr, cmdPtr);
    cmdPtr->hPtr = hPtr;
    cmdPtr->nsPtr = newNsPtr;
    TclResetShadowedCmdRefs(interp, cmdPtr);

    /*
     * Now check for an alias loop. If we detect one, put everything back the
     * way it was and report the error.
     */

    result = TclPreventAliasLoop(interp, interp, (Tcl_Command) cmdPtr);
    if (result != TCL_OK) {
	Tcl_DeleteHashEntry(cmdPtr->hPtr);
	cmdPtr->hPtr = oldHPtr;
	cmdPtr->nsPtr = cmdNsPtr;
	goto done;
    }

    /*
     * The list of command exported from the namespace might have changed.
     * However, we do not need to recompute this just yet; next time we need
     * the info will be soon enough. These might refer to the same variable,
     * but that's no big deal.
     */

    TclInvalidateNsCmdLookup(cmdNsPtr);
    TclInvalidateNsCmdLookup(cmdPtr->nsPtr);

    /*
     * Command resolvers (per-interp, per-namespace) might have resolved to a
     * command for the given namespace scope with this command not being
     * registered with the namespace's command table. During BC compilation,
     * the so-resolved command turns into a CmdName literal. Without
     * invalidating a possible CmdName literal here explicitly, such literals
     * keep being reused while pointing to overhauled commands.
     */

    TclInvalidateCmdLiteral(interp, newTail, cmdPtr->nsPtr);

    /*
     * Script for rename traces can delete the command "oldName". Therefore
     * increment the reference count for cmdPtr so that it's Command structure
     * is freed only towards the end of this function by calling
     * TclCleanupCommand.
     *
     * The trace function needs to get a fully qualified name for old and new
     * commands [Tcl bug #651271], or else there's no way for the trace
     * function to get the namespace from which the old command is being
     * renamed!
     */

    Tcl_DStringInit(&newFullName);
    Tcl_DStringAppend(&newFullName, newNsPtr->fullName, -1);
    if (newNsPtr != iPtr->globalNsPtr) {
	TclDStringAppendLiteral(&newFullName, "::");
    }
    Tcl_DStringAppend(&newFullName, newTail, -1);
    cmdPtr->refCount++;
    CallCommandTraces(iPtr, cmdPtr, Tcl_GetString(oldFullName),
	    Tcl_DStringValue(&newFullName), TCL_TRACE_RENAME);
    Tcl_DStringFree(&newFullName);

    /*
     * The new command name is okay, so remove the command from its current
     * namespace. This is like deleting the command, so bump the cmdEpoch to
     * invalidate any cached references to the command.
     */

    Tcl_DeleteHashEntry(oldHPtr);
    cmdPtr->cmdEpoch++;

    /*
     * If the command being renamed has a compile function, increment the
     * interpreter's compileEpoch to invalidate its compiled code. This makes
     * sure that we don't later try to execute old code compiled for the
     * now-renamed command.
     */

    if (cmdPtr->compileProc != NULL) {
	iPtr->compileEpoch++;
    }

    /*
     * Now free the Command structure, if the "oldName" command has been
     * deleted by invocation of rename traces.
     */

    TclCleanupCommandMacro(cmdPtr);
    result = TCL_OK;

  done:
    TclDecrRefCount(oldFullName);
    return result;
}

/*
 *----------------------------------------------------------------------
 *
 * Tcl_GetCommandName --
 *
 *	Given a token returned by Tcl_CreateCommand, this function returns the
 *	current name of the command (which may have changed due to renaming).
 *
 * Results:
 *	The return value is the name of the given command.
 *
 * Side effects:
 *	None.
 *
 *----------------------------------------------------------------------
 */

const char *
Tcl_GetCommandName(
    Tcl_Interp *interp,		/* Interpreter containing the command. */
    Tcl_Command command)	/* Token for command returned by a previous
				 * call to Tcl_CreateCommand. The command must
				 * not have been deleted. */
{
    Command *cmdPtr = (Command *) command;

    if ((cmdPtr == NULL) || (cmdPtr->hPtr == NULL)) {
	/*
	 * This should only happen if command was "created" after the
	 * interpreter began to be deleted, so there isn't really any command.
	 * Just return an empty string.
	 */

	return "";
    }

    return Tcl_GetHashKey(cmdPtr->hPtr->tablePtr, cmdPtr->hPtr);
}

/*
 *----------------------------------------------------------------------
 *
 * Tcl_GetCommandFullName --
 *
 *	Given a token returned by, e.g., Tcl_CreateCommand or Tcl_FindCommand,
 *	this function appends to an object the command's full name, qualified
 *	by a sequence of parent namespace names. The command's fully-qualified
 *	name may have changed due to renaming.
 *
 * Results:
 *	None.
 *
 * Side effects:
 *	The command's fully-qualified name is appended to the string
 *	representation of objPtr.
 *
 *----------------------------------------------------------------------
 */

void
Tcl_GetCommandFullName(
    Tcl_Interp *interp,		/* Interpreter containing the command. */
    Tcl_Command command,	/* Token for command returned by a previous
				 * call to Tcl_CreateCommand. The command must
				 * not have been deleted. */
    Tcl_Obj *objPtr)		/* Points to the object onto which the
				 * command's full name is appended. */

{
    Interp *iPtr = (Interp *) interp;
    register Command *cmdPtr = (Command *) command;
    char *name;

    /*
     * Add the full name of the containing namespace, followed by the "::"
     * separator, and the command name.
     */

    if (cmdPtr != NULL) {
	if (cmdPtr->nsPtr != NULL) {
	    Tcl_AppendToObj(objPtr, cmdPtr->nsPtr->fullName, -1);
	    if (cmdPtr->nsPtr != iPtr->globalNsPtr) {
		Tcl_AppendToObj(objPtr, "::", 2);
	    }
	}
	if (cmdPtr->hPtr != NULL) {
	    name = Tcl_GetHashKey(cmdPtr->hPtr->tablePtr, cmdPtr->hPtr);
	    Tcl_AppendToObj(objPtr, name, -1);
	}
    }
}

/*
 *----------------------------------------------------------------------
 *
 * Tcl_DeleteCommand --
 *
 *	Remove the given command from the given interpreter.
 *
 * Results:
 *	0 is returned if the command was deleted successfully. -1 is returned
 *	if there didn't exist a command by that name.
 *
 * Side effects:
 *	cmdName will no longer be recognized as a valid command for interp.
 *
 *----------------------------------------------------------------------
 */

int
Tcl_DeleteCommand(
    Tcl_Interp *interp,		/* Token for command interpreter (returned by
				 * a previous Tcl_CreateInterp call). */
    const char *cmdName)	/* Name of command to remove. */
{
    Tcl_Command cmd;

    /*
     * Find the desired command and delete it.
     */

    cmd = Tcl_FindCommand(interp, cmdName, NULL, /*flags*/ 0);
    if (cmd == NULL) {
	return -1;
    }
    return Tcl_DeleteCommandFromToken(interp, cmd);
}

/*
 *----------------------------------------------------------------------
 *
 * Tcl_DeleteCommandFromToken --
 *
 *	Removes the given command from the given interpreter. This function
 *	resembles Tcl_DeleteCommand, but takes a Tcl_Command token instead of
 *	a command name for efficiency.
 *
 * Results:
 *	0 is returned if the command was deleted successfully. -1 is returned
 *	if there didn't exist a command by that name.
 *
 * Side effects:
 *	The command specified by "cmd" will no longer be recognized as a valid
 *	command for "interp".
 *
 *----------------------------------------------------------------------
 */

int
Tcl_DeleteCommandFromToken(
    Tcl_Interp *interp,		/* Token for command interpreter returned by a
				 * previous call to Tcl_CreateInterp. */
    Tcl_Command cmd)		/* Token for command to delete. */
{
    Interp *iPtr = (Interp *) interp;
    Command *cmdPtr = (Command *) cmd;
    ImportRef *refPtr, *nextRefPtr;
    Tcl_Command importCmd;

    /*
     * Bump the command epoch counter. This will invalidate all cached
     * references that point to this command.
     */

    cmdPtr->cmdEpoch++;

    /*
     * The code here is tricky. We can't delete the hash table entry before
     * invoking the deletion callback because there are cases where the
     * deletion callback needs to invoke the command (e.g. object systems such
     * as OTcl). However, this means that the callback could try to delete or
     * rename the command. The deleted flag allows us to detect these cases
     * and skip nested deletes.
     */

    if (cmdPtr->flags & CMD_IS_DELETED) {
	/*
	 * Another deletion is already in progress. Remove the hash table
	 * entry now, but don't invoke a callback or free the command
	 * structure. Take care to only remove the hash entry if it has not
	 * already been removed; otherwise if we manage to hit this function
	 * three times, everything goes up in smoke. [Bug 1220058]
	 */

	if (cmdPtr->hPtr != NULL) {
	    Tcl_DeleteHashEntry(cmdPtr->hPtr);
	    cmdPtr->hPtr = NULL;
	}
	return 0;
    }

    /*
     * We must delete this command, even though both traces and delete procs
     * may try to avoid this (renaming the command etc). Also traces and
     * delete procs may try to delete the command themsevles. This flag
     * declares that a delete is in progress and that recursive deletes should
     * be ignored.
     */

    cmdPtr->flags |= CMD_IS_DELETED;

    /*
     * Call trace functions for the command being deleted. Then delete its
     * traces.
     */

    if (cmdPtr->tracePtr != NULL) {
	CommandTrace *tracePtr;
	CallCommandTraces(iPtr,cmdPtr,NULL,NULL,TCL_TRACE_DELETE);

	/*
	 * Now delete these traces.
	 */

	tracePtr = cmdPtr->tracePtr;
	while (tracePtr != NULL) {
	    CommandTrace *nextPtr = tracePtr->nextPtr;

	    if ((--tracePtr->refCount) <= 0) {
		ckfree(tracePtr);
	    }
	    tracePtr = nextPtr;
	}
	cmdPtr->tracePtr = NULL;
    }

    /*
     * The list of command exported from the namespace might have changed.
     * However, we do not need to recompute this just yet; next time we need
     * the info will be soon enough.
     */

    TclInvalidateNsCmdLookup(cmdPtr->nsPtr);

    /*
     * If the command being deleted has a compile function, increment the
     * interpreter's compileEpoch to invalidate its compiled code. This makes
     * sure that we don't later try to execute old code compiled with
     * command-specific (i.e., inline) bytecodes for the now-deleted command.
     * This field is checked in Tcl_EvalObj and ObjInterpProc, and code whose
     * compilation epoch doesn't match is recompiled.
     */

    if (cmdPtr->compileProc != NULL) {
	iPtr->compileEpoch++;
    }

    if (cmdPtr->deleteProc != NULL) {
	/*
	 * Delete the command's client data. If this was an imported command
	 * created when a command was imported into a namespace, this client
	 * data will be a pointer to a ImportedCmdData structure describing
	 * the "real" command that this imported command refers to.
	 *
	 * If you are getting a crash during the call to deleteProc and
	 * cmdPtr->deleteProc is a pointer to the function free(), the most
	 * likely cause is that your extension allocated memory for the
	 * clientData argument to Tcl_CreateObjCommand with the ckalloc()
	 * macro and you are now trying to deallocate this memory with free()
	 * instead of ckfree(). You should pass a pointer to your own method
	 * that calls ckfree().
	 */

	cmdPtr->deleteProc(cmdPtr->deleteData);
    }

    /*
     * If this command was imported into other namespaces, then imported
     * commands were created that refer back to this command. Delete these
     * imported commands now.
     */

    for (refPtr = cmdPtr->importRefPtr; refPtr != NULL;
	    refPtr = nextRefPtr) {
	nextRefPtr = refPtr->nextPtr;
	importCmd = (Tcl_Command) refPtr->importedCmdPtr;
	Tcl_DeleteCommandFromToken(interp, importCmd);
    }

    /*
     * Don't use hPtr to delete the hash entry here, because it's possible
     * that the deletion callback renamed the command. Instead, use
     * cmdPtr->hptr, and make sure that no-one else has already deleted the
     * hash entry.
     */

    if (cmdPtr->hPtr != NULL) {
	Tcl_DeleteHashEntry(cmdPtr->hPtr);
	cmdPtr->hPtr = NULL;
    }

    /*
     * A number of tests for particular kinds of commands are done by checking
     * whether the objProc field holds a known value. Set the field to NULL so
     * that such tests won't have false positives when applied to deleted
     * commands.
     */

    cmdPtr->objProc = NULL;

    /*
     * Now free the Command structure, unless there is another reference to it
     * from a CmdName Tcl object in some ByteCode code sequence. In that case,
     * delay the cleanup until all references are either discarded (when a
     * ByteCode is freed) or replaced by a new reference (when a cached
     * CmdName Command reference is found to be invalid and
     * TclNRExecuteByteCode looks up the command in the command hashtable).
     */

    TclCleanupCommandMacro(cmdPtr);
    return 0;
}

/*
 *----------------------------------------------------------------------
 *
 * CallCommandTraces --
 *
 *	Abstraction of the code to call traces on a command.
 *
 * Results:
 *	Currently always NULL.
 *
 * Side effects:
 *	Anything; this may recursively evaluate scripts and code exists to do
 *	just that.
 *
 *----------------------------------------------------------------------
 */

static char *
CallCommandTraces(
    Interp *iPtr,		/* Interpreter containing command. */
    Command *cmdPtr,		/* Command whose traces are to be invoked. */
    const char *oldName,	/* Command's old name, or NULL if we must get
				 * the name from cmdPtr */
    const char *newName,	/* Command's new name, or NULL if the command
				 * is not being renamed */
    int flags)			/* Flags indicating the type of traces to
				 * trigger, either TCL_TRACE_DELETE or
				 * TCL_TRACE_RENAME. */
{
    register CommandTrace *tracePtr;
    ActiveCommandTrace active;
    char *result;
    Tcl_Obj *oldNamePtr = NULL;
    Tcl_InterpState state = NULL;

    if (cmdPtr->flags & CMD_TRACE_ACTIVE) {
	/*
	 * While a rename trace is active, we will not process any more rename
	 * traces; while a delete trace is active we will never reach here -
	 * because Tcl_DeleteCommandFromToken checks for the condition
	 * (cmdPtr->flags & CMD_IS_DELETED) and returns immediately when a
	 * command deletion is in progress. For all other traces, delete
	 * traces will not be invoked but a call to TraceCommandProc will
	 * ensure that tracePtr->clientData is freed whenever the command
	 * "oldName" is deleted.
	 */

	if (cmdPtr->flags & TCL_TRACE_RENAME) {
	    flags &= ~TCL_TRACE_RENAME;
	}
	if (flags == 0) {
	    return NULL;
	}
    }
    cmdPtr->flags |= CMD_TRACE_ACTIVE;
    cmdPtr->refCount++;

    result = NULL;
    active.nextPtr = iPtr->activeCmdTracePtr;
    active.reverseScan = 0;
    iPtr->activeCmdTracePtr = &active;

    if (flags & TCL_TRACE_DELETE) {
	flags |= TCL_TRACE_DESTROYED;
    }
    active.cmdPtr = cmdPtr;

    Tcl_Preserve(iPtr);

    for (tracePtr = cmdPtr->tracePtr; tracePtr != NULL;
	    tracePtr = active.nextTracePtr) {
	active.nextTracePtr = tracePtr->nextPtr;
	if (!(tracePtr->flags & flags)) {
	    continue;
	}
	cmdPtr->flags |= tracePtr->flags;
	if (oldName == NULL) {
	    TclNewObj(oldNamePtr);
	    Tcl_IncrRefCount(oldNamePtr);
	    Tcl_GetCommandFullName((Tcl_Interp *) iPtr,
		    (Tcl_Command) cmdPtr, oldNamePtr);
	    oldName = TclGetString(oldNamePtr);
	}
	tracePtr->refCount++;
	if (state == NULL) {
	    state = Tcl_SaveInterpState((Tcl_Interp *) iPtr, TCL_OK);
	}
	tracePtr->traceProc(tracePtr->clientData, (Tcl_Interp *) iPtr,
		oldName, newName, flags);
	cmdPtr->flags &= ~tracePtr->flags;
	if ((--tracePtr->refCount) <= 0) {
	    ckfree(tracePtr);
	}
    }

    if (state) {
	Tcl_RestoreInterpState((Tcl_Interp *) iPtr, state);
    }

    /*
     * If a new object was created to hold the full oldName, free it now.
     */

    if (oldNamePtr != NULL) {
	TclDecrRefCount(oldNamePtr);
    }

    /*
     * Restore the variable's flags, remove the record of our active traces,
     * and then return.
     */

    cmdPtr->flags &= ~CMD_TRACE_ACTIVE;
    cmdPtr->refCount--;
    iPtr->activeCmdTracePtr = active.nextPtr;
    Tcl_Release(iPtr);
    return result;
}

/*
 *----------------------------------------------------------------------
 *
 * CancelEvalProc --
 *
 *	Marks this interpreter as being canceled. This causes current
 *	executions to be unwound as the interpreter enters a state where it
 *	refuses to execute more commands or handle [catch] or [try], yet the
 *	interpreter is still able to execute further commands after the
 *	cancelation is cleared (unlike if it is deleted).
 *
 * Results:
 *	The value given for the code argument.
 *
 * Side effects:
 *	Transfers a message from the cancelation message to the interpreter.
 *
 *----------------------------------------------------------------------
 */

static int
CancelEvalProc(
    ClientData clientData,	/* Interp to cancel the script in progress. */
    Tcl_Interp *interp,		/* Ignored */
    int code)			/* Current return code from command. */
{
    CancelInfo *cancelInfo = clientData;
    Interp *iPtr;

    if (cancelInfo != NULL) {
	Tcl_MutexLock(&cancelLock);
	iPtr = (Interp *) cancelInfo->interp;

	if (iPtr != NULL) {
	    /*
	     * Setting the CANCELED flag will cause the script in progress to
	     * be canceled as soon as possible. The core honors this flag at
	     * all the necessary places to ensure script cancellation is
	     * responsive. Extensions can check for this flag by calling
	     * Tcl_Canceled and checking if TCL_ERROR is returned or they can
	     * choose to ignore the script cancellation flag and the
	     * associated functionality altogether. Currently, the only other
	     * flag we care about here is the TCL_CANCEL_UNWIND flag (from
	     * Tcl_CancelEval). We do not want to simply combine all the flags
	     * from original Tcl_CancelEval call with the interp flags here
	     * just in case the caller passed flags that might cause behaviour
	     * unrelated to script cancellation.
	     */

	    TclSetCancelFlags(iPtr, cancelInfo->flags | CANCELED);

	    /*
	     * Now, we must set the script cancellation flags on all the slave
	     * interpreters belonging to this one.
	     */

	    TclSetSlaveCancelFlags((Tcl_Interp *) iPtr,
		    cancelInfo->flags | CANCELED, 0);

	    /*
	     * Create the result object now so that Tcl_Canceled can avoid
	     * locking the cancelLock mutex.
	     */

	    if (cancelInfo->result != NULL) {
		Tcl_SetStringObj(iPtr->asyncCancelMsg, cancelInfo->result,
			cancelInfo->length);
	    } else {
		Tcl_SetObjLength(iPtr->asyncCancelMsg, 0);
	    }
	}
	Tcl_MutexUnlock(&cancelLock);
    }

    return code;
}

/*
 *----------------------------------------------------------------------
 *
 * GetCommandSource --
 *
 *	This function returns a Tcl_Obj with the full source string for the
 *	command. This insures that traces get a correct NUL-terminated command
 *	string. The Tcl_Obj has refCount==1.
 *
 *	*** MAINTAINER WARNING ***
 *	The returned Tcl_Obj is all wrong for any purpose but getting the
 *	source string for an objc/objv command line in the stringRep (no
 *	stringRep if no source is available) and the corresponding substituted
 *	version in the List intrep.
 *	This means that the intRep and stringRep DO NOT COINCIDE! Using these
 *	Tcl_Objs normally is likely to break things.
 *
 *----------------------------------------------------------------------
 */

static Tcl_Obj *
GetCommandSource(
    Interp *iPtr,
    int objc,
    Tcl_Obj *const objv[],
    int lookup)
{
    Tcl_Obj *objPtr = Tcl_NewListObj(objc, objv);

    if (iPtr->cmdSourcePtr->typePtr) {
        char *command;
        int len;
        char *orig = iPtr->cmdSourcePtr->bytes;

        command = Tcl_GetStringFromObj(iPtr->cmdSourcePtr, &len);
        objPtr->bytes = (char *) ckalloc((unsigned) len + 1);
        strcpy(objPtr->bytes, command);
        objPtr->length = len;

        /*
         * Avoid leaving a string rep if none was there.
         */

        if (orig == NULL) {
            TclInvalidateStringRep(iPtr->cmdSourcePtr);
        }
        
    }
    Tcl_IncrRefCount(objPtr);
    return objPtr;
}

/*
 *----------------------------------------------------------------------
 *
 * TclCleanupCommand --
 *
 *	This function frees up a Command structure unless it is still
 *	referenced from an interpreter's command hashtable or from a CmdName
 *	Tcl object representing the name of a command in a ByteCode
 *	instruction sequence.
 *
 * Results:
 *	None.
 *
 * Side effects:
 *	Memory gets freed unless a reference to the Command structure still
 *	exists. In that case the cleanup is delayed until the command is
 *	deleted or when the last ByteCode referring to it is freed.
 *
 *----------------------------------------------------------------------
 */

void
TclCleanupCommand(
    register Command *cmdPtr)	/* Points to the Command structure to
				 * be freed. */
{
    cmdPtr->refCount--;
    if (cmdPtr->refCount <= 0) {
	ckfree(cmdPtr);
    }
}

/*
 *----------------------------------------------------------------------
 *
 * TclInterpReady --
 *
 *	Check if an interpreter is ready to eval commands or scripts, i.e., if
 *	it was not deleted and if the nesting level is not too high.
 *
 * Results:
 *	The return value is TCL_OK if it the interpreter is ready, TCL_ERROR
 *	otherwise.
 *
 * Side effects:
 *	The interpreter's result is cleared.
 *
 *----------------------------------------------------------------------
 */

int
TclInterpReady(
    Tcl_Interp *interp)
{
    register Interp *iPtr = (Interp *) interp;

    /*
     * Reset the interpreter's result and clear out any previous error
     * information.
     */

    Tcl_ResetResult(interp);

    /*
     * If the interpreter has been deleted, return an error.
     */

    if (iPtr->flags & DELETED) {
	Tcl_SetObjResult(interp, Tcl_NewStringObj(
		"attempt to call eval in deleted interpreter", -1));
	Tcl_SetErrorCode(interp, "TCL", "IDELETE",
		"attempt to call eval in deleted interpreter", NULL);
	return TCL_ERROR;
    }

    if (iPtr->execEnvPtr->rewind) {
	return TCL_ERROR;
    }

    /*
     * Make sure the script being evaluated (if any) has not been canceled.
     */

    if (TclCanceled(iPtr) &&
	    (TCL_OK != Tcl_Canceled(interp, TCL_LEAVE_ERR_MSG))) {
	return TCL_ERROR;
    }

    /*
     * Check depth of nested calls to Tcl_Eval: if this gets too large, it's
     * probably because of an infinite loop somewhere.
     */

    if (((iPtr->numLevels) <= iPtr->maxNestingDepth)) {
	return TCL_OK;
    }

    Tcl_SetObjResult(interp, Tcl_NewStringObj(
	    "too many nested evaluations (infinite loop?)", -1));
    Tcl_SetErrorCode(interp, "TCL", "LIMIT", "STACK", NULL);
    return TCL_ERROR;
}

/*
 *----------------------------------------------------------------------
 *
 * TclResetCancellation --
 *
 *	Reset the script cancellation flags if the nesting level
 *	(iPtr->numLevels) for the interp is zero or argument force is
 *	non-zero.
 *
 * Results:
 *	A standard Tcl result.
 *
 * Side effects:
 *	The script cancellation flags for the interp may be reset.
 *
 *----------------------------------------------------------------------
 */

int
TclResetCancellation(
    Tcl_Interp *interp,
    int force)
{
    register Interp *iPtr = (Interp *) interp;

    if (iPtr == NULL) {
	return TCL_ERROR;
    }

    if (force || (iPtr->numLevels == 0)) {
	TclUnsetCancelFlags(iPtr);
    }
    return TCL_OK;
}

/*
 *----------------------------------------------------------------------
 *
 * Tcl_Canceled --
 *
 *	Check if the script in progress has been canceled, i.e.,
 *	Tcl_CancelEval was called for this interpreter or any of its master
 *	interpreters.
 *
 * Results:
 *	The return value is TCL_OK if the script evaluation has not been
 *	canceled, TCL_ERROR otherwise.
 *
 *	If "flags" contains TCL_LEAVE_ERR_MSG, an error message is returned in
 *	the interpreter's result object. Otherwise, the interpreter's result
 *	object is left unchanged. If "flags" contains TCL_CANCEL_UNWIND,
 *	TCL_ERROR will only be returned if the script evaluation is being
 *	completely unwound.
 *
 * Side effects:
 *	The CANCELED flag for the interp will be reset if it is set.
 *
 *----------------------------------------------------------------------
 */

int
Tcl_Canceled(
    Tcl_Interp *interp,
    int flags)
{
    register Interp *iPtr = (Interp *) interp;

    /*
     * Has the current script in progress for this interpreter been canceled
     * or is the stack being unwound due to the previous script cancellation?
     */

    if (!TclCanceled(iPtr)) {
        return TCL_OK;
    }

    /*
     * The CANCELED flag is a one-shot flag that is reset immediately upon
     * being detected; however, if the TCL_CANCEL_UNWIND flag is set we will
     * continue to report that the script in progress has been canceled
     * thereby allowing the evaluation stack for the interp to be fully
     * unwound.
     */

    iPtr->flags &= ~CANCELED;

    /*
     * The CANCELED flag was detected and reset; however, if the caller
     * specified the TCL_CANCEL_UNWIND flag, we only return TCL_ERROR
     * (indicating that the script in progress has been canceled) if the
     * evaluation stack for the interp is being fully unwound.
     */

    if ((flags & TCL_CANCEL_UNWIND) && !(iPtr->flags & TCL_CANCEL_UNWIND)) {
        return TCL_OK;
    }

    /*
     * If the TCL_LEAVE_ERR_MSG flags bit is set, place an error in the
     * interp's result; otherwise, we leave it alone.
     */

    if (flags & TCL_LEAVE_ERR_MSG) {
        const char *id, *message = NULL;
        int length;

        /*
         * Setup errorCode variables so that we can differentiate between
         * being canceled and unwound.
         */

        if (iPtr->asyncCancelMsg != NULL) {
            message = Tcl_GetStringFromObj(iPtr->asyncCancelMsg, &length);
        } else {
            length = 0;
        }

        if (iPtr->flags & TCL_CANCEL_UNWIND) {
            id = "IUNWIND";
            if (length == 0) {
                message = "eval unwound";
            }
        } else {
            id = "ICANCEL";
            if (length == 0) {
                message = "eval canceled";
            }
        }

        Tcl_SetObjResult(interp, Tcl_NewStringObj(message, -1));
        Tcl_SetErrorCode(interp, "TCL", "CANCEL", id, message, NULL);
    }

    /*
     * Return TCL_ERROR to the caller (not necessarily just the Tcl core
     * itself) that indicates further processing of the script or command in
     * progress should halt gracefully and as soon as possible.
     */

    return TCL_ERROR;
}

/*
 *----------------------------------------------------------------------
 *
 * Tcl_CancelEval --
 *
 *	This function schedules the cancellation of the current script in the
 *	given interpreter.
 *
 * Results:
 *	The return value is a standard Tcl completion code such as TCL_OK or
 *	TCL_ERROR. Since the interp may belong to a different thread, no error
 *	message can be left in the interp's result.
 *
 * Side effects:
 *	The script in progress in the specified interpreter will be canceled
 *	with TCL_ERROR after asynchronous handlers are invoked at the next
 *	Tcl_Canceled check.
 *
 *----------------------------------------------------------------------
 */

int
Tcl_CancelEval(
    Tcl_Interp *interp,		/* Interpreter in which to cancel the
				 * script. */
    Tcl_Obj *resultObjPtr,	/* The script cancellation error message or
				 * NULL for a default error message. */
    ClientData clientData,	/* Passed to CancelEvalProc. */
    int flags)			/* Collection of OR-ed bits that control
				 * the cancellation of the script. Only
				 * TCL_CANCEL_UNWIND is currently
				 * supported. */
{
    Tcl_HashEntry *hPtr;
    CancelInfo *cancelInfo;
    int code = TCL_ERROR;
    const char *result;

    if (interp == NULL) {
	return TCL_ERROR;
    }

    Tcl_MutexLock(&cancelLock);
    if (cancelTableInitialized != 1) {
	/*
	 * No CancelInfo hash table (Tcl_CreateInterp has never been called?)
	 */

	goto done;
    }
    hPtr = Tcl_FindHashEntry(&cancelTable, (char *) interp);
    if (hPtr == NULL) {
	/*
	 * No CancelInfo record for this interpreter.
	 */

	goto done;
    }
    cancelInfo = Tcl_GetHashValue(hPtr);

    /*
     * Populate information needed by the interpreter thread to fulfill the
     * cancellation request. Currently, clientData is ignored. If the
     * TCL_CANCEL_UNWIND flags bit is set, the script in progress is not
     * allowed to catch the script cancellation because the evaluation stack
     * for the interp is completely unwound.
     */

    if (resultObjPtr != NULL) {
	result = Tcl_GetStringFromObj(resultObjPtr, &cancelInfo->length);
	cancelInfo->result = ckrealloc(cancelInfo->result,cancelInfo->length);
	memcpy(cancelInfo->result, result, (size_t) cancelInfo->length);
	TclDecrRefCount(resultObjPtr);	/* Discard their result object. */
    } else {
	cancelInfo->result = NULL;
	cancelInfo->length = 0;
    }
    cancelInfo->clientData = clientData;
    cancelInfo->flags = flags;
    Tcl_AsyncMark(cancelInfo->async);
    code = TCL_OK;

  done:
    Tcl_MutexUnlock(&cancelLock);
    return code;
}

/*
 *----------------------------------------------------------------------
 *
 * Tcl_InterpActive --
 *
 *	Returns non-zero if the specified interpreter is in use, i.e. if there
 *	is an evaluation currently active in the interpreter.
 *
 * Results:
 *	See above.
 *
 * Side effects:
 *	None.
 *
 *----------------------------------------------------------------------
 */

int
Tcl_InterpActive(
    Tcl_Interp *interp)
{
    return ((Interp *) interp)->numLevels > 0;
}

/*
 *----------------------------------------------------------------------
 *
 * Tcl_EvalObjv --
 *
 *	This function evaluates a Tcl command that has already been parsed
 *	into words, with one Tcl_Obj holding each word.
 *
 * Results:
 *	The return value is a standard Tcl completion code such as TCL_OK or
 *	TCL_ERROR. A result or error message is left in interp's result.
 *
 * Side effects:
 *	Always pushes a callback. Other side effects depend on the command.
 *
 *----------------------------------------------------------------------
 */

int
Tcl_EvalObjv(
    Tcl_Interp *interp,		/* Interpreter in which to evaluate the
				 * command. Also used for error reporting. */
    int objc,			/* Number of words in command. */
    Tcl_Obj *const objv[],	/* An array of pointers to objects that are
				 * the words that make up the command. */
    int flags)			/* Collection of OR-ed bits that control the
				 * evaluation of the script. Only
				 * TCL_EVAL_GLOBAL, TCL_EVAL_INVOKE and
				 * TCL_EVAL_NOERR are currently supported. */
{
    int result;

    TclNRSetRoot(interp);
    result = TclNREvalObjv(interp, objc, objv, flags, NULL);
    return TclNRRunCallbacks(interp, result);
}

int
TclNREvalObjv(
    Tcl_Interp *interp,		/* Interpreter in which to evaluate the
				 * command. Also used for error reporting. */
    int objc,			/* Number of words in command. */
    Tcl_Obj *const objv[],	/* An array of pointers to objects that are
				 * the words that make up the command. */
    int flags,			/* Collection of OR-ed bits that control the
				 * evaluation of the script. Only
				 * TCL_EVAL_GLOBAL, TCL_EVAL_INVOKE and
				 * TCL_EVAL_NOERR are currently supported. */
    Command *cmdPtr)		/* NULL if the Command is to be looked up
				 * here, otherwise the pointer to the
				 * requested Command struct to be invoked. */
{
    Interp *iPtr = (Interp *) interp;
    int result;
    Namespace *lookupNsPtr = iPtr->lookupNsPtr;
    Command **cmdPtrPtr;
    NRE_callback *callbackPtr;

    iPtr->lookupNsPtr = NULL;

    /*
     * Push a callback with cleanup tasks for commands; the cmdPtr at data[0]
     * will be filled later when the command is found: save its address at
     * objProcPtr.
     *
     * data[1] stores a marker for use by tailcalls; it will be set to 1 by
     * command redirectors (imports, alias, ensembles) so that tailcalls
     * finishes the source command and not just the target.
     */

    if (iPtr->deferredCallbacks) {
        callbackPtr = iPtr->deferredCallbacks;
        iPtr->deferredCallbacks = NULL;
    } else {
	TclNRAddCallback(interp, NRCommand, NULL, NULL, NULL, NULL);
        callbackPtr = TOP_CB(interp);
    }
    cmdPtrPtr = (Command **) &(callbackPtr->data[0]);


    if (iPtr->evalFlags & TCL_EVAL_REDIRECT) {
        callbackPtr->data[1] = INT2PTR(1);
        iPtr->evalFlags &= ~TCL_EVAL_REDIRECT;
    }
    callbackPtr->data[2] = INT2PTR(objc);
    callbackPtr->data[3] = (ClientData) objv;

    iPtr->numLevels++;
    result = TclInterpReady(interp);

    if ((result != TCL_OK) || (objc == 0)) {
	return result;
    }

    if (cmdPtr) {
	goto commandFound;
    }

    /*
     * Push records for task to be done on return, in INVERSE order. First, if
     * needed, the exception handlers (as they should happen last).
     */

    if (!(flags & TCL_EVAL_NOERR)) {
	TEOV_PushExceptionHandlers(interp, objc, objv, flags);
    }

    /*
     * Configure evaluation context to match the requested flags.
     */

    if ((flags & TCL_EVAL_INVOKE) || lookupNsPtr) {
	if (!lookupNsPtr) {
	    lookupNsPtr = iPtr->globalNsPtr;
	}
    } else {
	if (flags & TCL_EVAL_GLOBAL) {
	    TEOV_SwitchVarFrame(interp);
	    lookupNsPtr = iPtr->globalNsPtr;
	}

	/*
	 * TCL_EVAL_INVOKE was not set: clear rewrite rules
	 */

	iPtr->ensembleRewrite.sourceObjs = NULL;
    }

    /*
     * Lookup the command
     */

    cmdPtr = TEOV_LookupCmdFromObj(interp, objv[0], lookupNsPtr);
    if (!cmdPtr) {
	return TEOV_NotFound(interp, objc, objv, lookupNsPtr);
    }

    iPtr->cmdCount++;
    if (TclLimitExceeded(iPtr->limit)) {
	return TCL_ERROR;
    }

    /*
     * Found a command! The real work begins now ...
     */

  commandFound:
    if (iPtr->tracePtr || (cmdPtr->flags & CMD_HAS_EXEC_TRACES)) {
	/*
	 * Call enter traces. They will schedule a call to the leave traces if
	 * necessary.
	 */

	result = TEOV_RunEnterTraces(interp, &cmdPtr, objc, objv, lookupNsPtr);
	if (!cmdPtr) {
	    return TEOV_NotFound(interp, objc, objv, lookupNsPtr);
	}
	if (result != TCL_OK) {
	    return result;
	}
    }
    iPtr->cmdSourcePtr->bytes = NULL;
    iPtr->cmdSourcePtr->typePtr = NULL;

#ifdef USE_DTRACE
    if (TCL_DTRACE_CMD_ARGS_ENABLED()) {
	const char *a[10];
	int i = 0;

	while (i < 10) {
	    a[i] = i < objc ? TclGetString(objv[i]) : NULL; i++;
	}
	TCL_DTRACE_CMD_ARGS(a[0], a[1], a[2], a[3], a[4], a[5], a[6], a[7],
		a[8], a[9]);
    }
    if (TCL_DTRACE_CMD_RETURN_ENABLED() || TCL_DTRACE_CMD_RESULT_ENABLED()) {
	TclNRAddCallback(interp, DTraceCmdReturn, objv[0], NULL, NULL, NULL);
    }
    if (TCL_DTRACE_CMD_ENTRY_ENABLED()) {
	TCL_DTRACE_CMD_ENTRY(TclGetString(objv[0]), objc - 1,
		(Tcl_Obj **)(objv + 1));
    }
#endif /* USE_DTRACE */
    /*
     * Fix the original callback to point to the now known cmdPtr. Insure that
     * the Command struct lives until the command returns.
     */

    *cmdPtrPtr = cmdPtr;
    cmdPtr->refCount++;

    /*
     * Find the objProc to call, push a callback to do the actual running.
     */

    TclNRAddCallback(interp, NRRunObjProc, cmdPtr,
            INT2PTR(objc), (ClientData) objv, NULL);
    return TCL_OK;
}

void
TclPushTailcallPoint(
    Tcl_Interp *interp)
{
    TclNRAddCallback(interp, NRCommand, NULL, NULL, NULL, NULL);
    ((Interp *) interp)->numLevels++;
}

int
TclNRRunCallbacks(
    Tcl_Interp *interp,
    int result) 	/* Callbacks are run until the first NRRoot.*/
{
    NRE_callback *cbPtr;
    Tcl_NRPostProc *procPtr;

<<<<<<< HEAD
    while (TOP_CB(interp) != rootPtr) {
=======
    /*
     * If the interpreter has a non-empty string result, the result object is
     * either empty or stale because some function set interp->result
     * directly. If so, move the string result to the result object, then
     * reset the string result.
     *
     * This only needs to be done for the first item in the list: all other
     * are for NR function calls, and those are Tcl_Obj based.
     */

    if (*(iPtr->result) != 0) {
	(void) Tcl_GetObjResult(interp);
    }

    while (TOP_CB(interp) && (TOP_CB(interp)->procPtr != NRRoot)) {
>>>>>>> ee4741dd
	POP_CB(interp, cbPtr);
	procPtr = cbPtr->procPtr;
	result = procPtr(cbPtr->data, interp, result);
	FREE_CB(interp, cbPtr);
    }
    if (TOP_CB(interp)) {
	POP_CB(interp, cbPtr);
        FREE_CB(interp, cbPtr);
    }
    return result;
}

void
TclNRSetRoot(
    Tcl_Interp *interp)
{
#if NRE_STACK_DEBUG
    int first = (TOP_CB(interp) == NULL);
#else
    int first = ((TOP_CB(interp) == NULL) ||
            ((TOP_CB(interp)->procPtr == NRStackBottom) &&
                    (TOP_CB(interp)->data[0] == NULL)));
#endif
    
    if (!first) {
        TclNRAddCallback(interp, NRRoot, NULL, NULL, NULL, NULL);
    }
}

static int
NRRoot(
    ClientData data[],
    Tcl_Interp *interp,
    int result)
{
    /* NOT CALLED */
    return result;
}

static int
NRCommand(
    ClientData data[],
    Tcl_Interp *interp,
    int result)
{
    Interp *iPtr = (Interp *) interp;
    Command *cmdPtr = data[0];

    if (cmdPtr) {
	TclCleanupCommandMacro(cmdPtr);
    }
    iPtr->numLevels--;

     /*
      * If there is a tailcall, schedule it
      */
 
    if (data[1] && (data[1] != INT2PTR(1))) {
        TclNRAddCallback(interp, TclNRTailcallEval, data[1], NULL, NULL, NULL);
    }

    /* OPT ??
     * Do not interrupt a series of cleanups with async or limit checks:
     * just check at the end?
     */
    
    if (TclAsyncReady(iPtr)) {
        result = Tcl_AsyncInvoke(interp, result);
    }
    if ((result == TCL_OK) && TclCanceled(iPtr)) {
        result = Tcl_Canceled(interp, TCL_LEAVE_ERR_MSG);
    }
    if (result == TCL_OK && TclLimitReady(iPtr->limit)) {
        result = Tcl_LimitCheck(interp);
    }

    return result;
}

static int
NRRunObjProc(
    ClientData data[],
    Tcl_Interp *interp,
    int result)
{
    /* OPT: do not call? */

    Command* cmdPtr = data[0];
    int objc = PTR2INT(data[1]);
    Tcl_Obj **objv = data[2];

    return cmdPtr->objProc(cmdPtr->objClientData, interp, objc, objv);
}


/*
 *----------------------------------------------------------------------
 *
 * TEOV_Exception	 -
 * TEOV_LookupCmdFromObj -
 * TEOV_RunEnterTraces	 -
 * TEOV_RunLeaveTraces	 -
 * TEOV_NotFound	 -
 *
 *	These are helper functions for Tcl_EvalObjv.
 *
 *----------------------------------------------------------------------
 */

static void
TEOV_PushExceptionHandlers(
    Tcl_Interp *interp,
    int objc,
    Tcl_Obj *const objv[],
    int flags)
{
    Interp *iPtr = (Interp *) interp;

    /*
     * If any error processing is necessary, push the appropriate records.
     * Note that we have to push them in the inverse order: first the one that
     * has to run last.
     */

    if (!(flags & TCL_EVAL_INVOKE)) {
	/*
	 * Error messages
	 */

	TclNRAddCallback(interp, TEOV_Error, INT2PTR(objc),
		(ClientData) objv, NULL, NULL);
    }

    if (iPtr->numLevels == 1) {
	/*
	 * No CONTINUE or BREAK at level 0, manage RETURN
	 */

	TclNRAddCallback(interp, TEOV_Exception, INT2PTR(iPtr->evalFlags),
		NULL, NULL, NULL);
    }
}

static void
TEOV_SwitchVarFrame(
    Tcl_Interp *interp)
{
    Interp *iPtr = (Interp *) interp;

    /*
     * Change the varFrame to be the rootVarFrame, and push a record to
     * restore things at the end.
     */

    TclNRAddCallback(interp, TEOV_RestoreVarFrame, iPtr->varFramePtr, NULL,
	    NULL, NULL);
    iPtr->varFramePtr = iPtr->rootFramePtr;
}

static int
TEOV_RestoreVarFrame(
    ClientData data[],
    Tcl_Interp *interp,
    int result)
{
    ((Interp *) interp)->varFramePtr = data[0];
    return result;
}

static int
TEOV_Exception(
    ClientData data[],
    Tcl_Interp *interp,
    int result)
{
    Interp *iPtr = (Interp *) interp;
    int allowExceptions = (PTR2INT(data[0]) & TCL_ALLOW_EXCEPTIONS);

    if (result != TCL_OK) {
	if (result == TCL_RETURN) {
	    result = TclUpdateReturnInfo(iPtr);
	}
	if ((result != TCL_ERROR) && !allowExceptions) {
	    ProcessUnexpectedResult(interp, result);
	    result = TCL_ERROR;
	}
    }

    /*
     * We are returning to level 0, so should process TclResetCancellation. As
     * numLevels has not *yet* been decreased, do not call it: do the thing
     * here directly.
     */

    TclUnsetCancelFlags(iPtr);
    return result;
}

static int
TEOV_Error(
    ClientData data[],
    Tcl_Interp *interp,
    int result)
{
    Interp *iPtr = (Interp *) interp;
    Tcl_Obj *listPtr;
    const char *cmdString;
    int cmdLen;
    int objc = PTR2INT(data[0]);
    Tcl_Obj **objv = data[1];

    if ((result == TCL_ERROR) && !(iPtr->flags & ERR_ALREADY_LOGGED)){
	/*
	 * If there was an error, a command string will be needed for the
	 * error log: get it out of the itemPtr. The details depend on the
	 * type.
	 */

	listPtr = Tcl_NewListObj(objc, objv);
	cmdString = Tcl_GetStringFromObj(listPtr, &cmdLen);
	Tcl_LogCommandInfo(interp, cmdString, cmdString, cmdLen);
	Tcl_DecrRefCount(listPtr);
    }
    iPtr->flags &= ~ERR_ALREADY_LOGGED;
    return result;
}

static int
TEOV_NotFound(
    Tcl_Interp *interp,
    int objc,
    Tcl_Obj *const objv[],
    Namespace *lookupNsPtr)
{
    Command * cmdPtr;
    Interp *iPtr = (Interp *) interp;
    int i, newObjc, handlerObjc;
    Tcl_Obj **newObjv, **handlerObjv;
    CallFrame *varFramePtr = iPtr->varFramePtr;
    Namespace *currNsPtr = NULL;/* Used to check for and invoke any registered
				 * unknown command handler for the current
				 * namespace (TIP 181). */
    Namespace *savedNsPtr = NULL;

    currNsPtr = varFramePtr->nsPtr;
    if ((currNsPtr == NULL) || (currNsPtr->unknownHandlerPtr == NULL)) {
	currNsPtr = iPtr->globalNsPtr;
	if (currNsPtr == NULL) {
	    Tcl_Panic("Tcl_EvalObjv: NULL global namespace pointer");
	}
    }

    /*
     * Check to see if the resolution namespace has lost its unknown handler.
     * If so, reset it to "::unknown".
     */

    if (currNsPtr->unknownHandlerPtr == NULL) {
	TclNewLiteralStringObj(currNsPtr->unknownHandlerPtr, "::unknown");
	Tcl_IncrRefCount(currNsPtr->unknownHandlerPtr);
    }

    /*
     * Get the list of words for the unknown handler and allocate enough space
     * to hold both the handler prefix and all words of the command invokation
     * itself.
     */

    Tcl_ListObjGetElements(NULL, currNsPtr->unknownHandlerPtr,
	    &handlerObjc, &handlerObjv);
    newObjc = objc + handlerObjc;
    newObjv = ckalloc((int) sizeof(Tcl_Obj *) * newObjc);

    /*
     * Copy command prefix from unknown handler and add on the real command's
     * full argument list. Note that we only use memcpy() once because we have
     * to increment the reference count of all the handler arguments anyway.
     */

    for (i = 0; i < handlerObjc; ++i) {
	newObjv[i] = handlerObjv[i];
	Tcl_IncrRefCount(newObjv[i]);
    }
    memcpy(newObjv+handlerObjc, objv, sizeof(Tcl_Obj *) * (unsigned)objc);

    /*
     * Look up and invoke the handler (by recursive call to this function). If
     * there is no handler at all, instead of doing the recursive call we just
     * generate a generic error message; it would be an infinite-recursion
     * nightmare otherwise.
     *
     * In this case we worry a bit less about recursion for now, and call the
     * "blocking" interface.
     */

    cmdPtr = TEOV_LookupCmdFromObj(interp, newObjv[0], lookupNsPtr);
    if (cmdPtr == NULL) {
	Tcl_SetObjResult(interp, Tcl_ObjPrintf(
                "invalid command name \"%s\"", TclGetString(objv[0])));
        Tcl_SetErrorCode(interp, "TCL", "LOOKUP", "COMMAND",
                TclGetString(objv[0]), NULL);

	/*
	 * Release any resources we locked and allocated during the handler
	 * call.
	 */

	for (i = 0; i < handlerObjc; ++i) {
	    Tcl_DecrRefCount(newObjv[i]);
	}
	ckfree(newObjv);
	return TCL_ERROR;
    }

    if (lookupNsPtr) {
	savedNsPtr = varFramePtr->nsPtr;
	varFramePtr->nsPtr = lookupNsPtr;
    }
    TclDeferCallbacks(interp);
    TclNRAddCallback(interp, TEOV_NotFoundCallback, INT2PTR(handlerObjc),
	    newObjv, savedNsPtr, NULL);
    iPtr->evalFlags |= TCL_EVAL_REDIRECT;
    return TclNREvalObjv(interp, newObjc, newObjv, TCL_EVAL_NOERR, NULL);
}

static int
TEOV_NotFoundCallback(
    ClientData data[],
    Tcl_Interp *interp,
    int result)
{
    Interp *iPtr = (Interp *) interp;
    int objc = PTR2INT(data[0]);
    Tcl_Obj **objv = data[1];
    Namespace *savedNsPtr = data[2];

    int i;

    if (savedNsPtr) {
	iPtr->varFramePtr->nsPtr = savedNsPtr;
    }

    /*
     * Release any resources we locked and allocated during the handler call.
     */

    for (i = 0; i < objc; ++i) {
	Tcl_DecrRefCount(objv[i]);
    }
    ckfree(objv);

    return result;
}

static int
TEOV_RunEnterTraces(
    Tcl_Interp *interp,
    Command **cmdPtrPtr,
    int objc,
    Tcl_Obj *const objv[],
    Namespace *lookupNsPtr)
{
    Interp *iPtr = (Interp *) interp;
    Command *cmdPtr = *cmdPtrPtr;
    int traceCode = TCL_OK;
    int cmdEpoch = cmdPtr->cmdEpoch;
    int newEpoch;
    const char *command;
    int length;
    Tcl_Obj *commandPtr;

    commandPtr = GetCommandSource(iPtr, objc, objv, 1);
    command = Tcl_GetStringFromObj(commandPtr, &length);

    /*
     * Call trace functions.
     * Execute any command or execution traces. Note that we bump up the
     * command's reference count for the duration of the calling of the traces
     * so that the structure doesn't go away underneath our feet.
     */

    cmdPtr->refCount++;
    if (iPtr->tracePtr) {
	traceCode = TclCheckInterpTraces(interp, command, length,
		cmdPtr, TCL_OK, TCL_TRACE_ENTER_EXEC, objc, objv);
    }
    if ((cmdPtr->flags & CMD_HAS_EXEC_TRACES) && (traceCode == TCL_OK)) {
	traceCode = TclCheckExecutionTraces(interp, command, length,
		cmdPtr, TCL_OK, TCL_TRACE_ENTER_EXEC, objc, objv);
    }
    newEpoch = cmdPtr->cmdEpoch;
    TclCleanupCommandMacro(cmdPtr);

    /*
     * If the traces modified/deleted the command or any existing traces, they
     * will update the command's epoch. We need to lookup again, but do not
     * run enter traces on the newly found cmdPtr.
     */

    if (cmdEpoch != newEpoch) {
	cmdPtr = TEOV_LookupCmdFromObj(interp, objv[0], lookupNsPtr);
	*cmdPtrPtr = cmdPtr;
    }

    if (cmdPtr) {
	/*
	 * Command was found: push a record to schedule the leave traces.
	 */

	TclNRAddCallback(interp, TEOV_RunLeaveTraces, INT2PTR(traceCode),
		commandPtr, cmdPtr, NULL);
	cmdPtr->refCount++;
    } else {
	Tcl_DecrRefCount(commandPtr);
    }
    return traceCode;
}

static int
TEOV_RunLeaveTraces(
    ClientData data[],
    Tcl_Interp *interp,
    int result)
{
    Interp *iPtr = (Interp *) interp;
    const char *command;
    int length, objc;
    Tcl_Obj **objv;
    int traceCode = PTR2INT(data[0]);
    Tcl_Obj *commandPtr = data[1];
    Command *cmdPtr = data[2];

    command = Tcl_GetStringFromObj(commandPtr, &length);
    if (TCL_OK != Tcl_ListObjGetElements(interp, commandPtr, &objc, &objv)) {
	Tcl_Panic("Who messed with commandPtr?");
    }

    if (!(cmdPtr->flags & CMD_IS_DELETED)) {
	if ((cmdPtr->flags & CMD_HAS_EXEC_TRACES) && traceCode == TCL_OK){
	    traceCode = TclCheckExecutionTraces(interp, command, length,
		    cmdPtr, result, TCL_TRACE_LEAVE_EXEC, objc, objv);
	}
	if (iPtr->tracePtr != NULL && traceCode == TCL_OK) {
	    traceCode = TclCheckInterpTraces(interp, command, length,
		    cmdPtr, result, TCL_TRACE_LEAVE_EXEC, objc, objv);
	}
    }
    Tcl_DecrRefCount(commandPtr);

    /*
     * As cmdPtr is set, TclNRRunCallbacks is about to reduce the numlevels.
     * Prevent that by resetting the cmdPtr field and dealing right here with
     * cmdPtr->refCount.
     */

    TclCleanupCommandMacro(cmdPtr);

    if (traceCode != TCL_OK) {
	return traceCode;
    }
    return result;
}

static inline Command *
TEOV_LookupCmdFromObj(
    Tcl_Interp *interp,
    Tcl_Obj *namePtr,
    Namespace *lookupNsPtr)
{
    Interp *iPtr = (Interp *) interp;
    Command *cmdPtr;
    Namespace *savedNsPtr = iPtr->varFramePtr->nsPtr;

    if (lookupNsPtr) {
	iPtr->varFramePtr->nsPtr = lookupNsPtr;
	iPtr->lookupNsPtr = NULL;
    }
    cmdPtr = (Command *) Tcl_GetCommandFromObj(interp, namePtr);
    iPtr->varFramePtr->nsPtr = savedNsPtr;
    return cmdPtr;
}

/*
 *----------------------------------------------------------------------
 *
 * Tcl_EvalTokensStandard --
 *
 *	Given an array of tokens parsed from a Tcl command (e.g., the tokens
 *	that make up a word or the index for an array variable) this function
 *	evaluates the tokens and concatenates their values to form a single
 *	result value.
 *
 * Results:
 *	The return value is a standard Tcl completion code such as TCL_OK or
 *	TCL_ERROR. A result or error message is left in interp's result.
 *
 * Side effects:
 *	Depends on the array of tokens being evaled.
 *
 *----------------------------------------------------------------------
 */

int
Tcl_EvalTokensStandard(
    Tcl_Interp *interp,		/* Interpreter in which to lookup variables,
				 * execute nested commands, and report
				 * errors. */
    Tcl_Token *tokenPtr,	/* Pointer to first in an array of tokens to
				 * evaluate and concatenate. */
    int count)			/* Number of tokens to consider at tokenPtr.
				 * Must be at least 1. */
{
    return TclSubstTokens(interp, tokenPtr, count, /* numLeftPtr */ NULL);
}

/*
 *----------------------------------------------------------------------
 *
 * Tcl_EvalEx, TclEvalEx --
 *
 *	This function evaluates a Tcl script without using the compiler or
 *	byte-code interpreter. It just parses the script, creates values for
 *	each word of each command, then calls EvalObjv to execute each
 *	command.
 *
 * Results:
 *	The return value is a standard Tcl completion code such as TCL_OK or
 *	TCL_ERROR. A result or error message is left in interp's result.
 *
 * Side effects:
 *	Depends on the script.
 *
 *----------------------------------------------------------------------
 */

int
Tcl_EvalEx(
    Tcl_Interp *interp,		/* Interpreter in which to evaluate the
				 * script. Also used for error reporting. */
    const char *script,		/* First character of script to evaluate. */
    int numBytes,		/* Number of bytes in script. If < 0, the
				 * script consists of all bytes up to the
				 * first null character. */
    int flags)			/* Collection of OR-ed bits that control the
				 * evaluation of the script. Only
				 * TCL_EVAL_GLOBAL is currently supported. */
{
    Interp *iPtr = (Interp *) interp;
    const char *p, *next;
    const unsigned int minObjs = 20;
    Tcl_Obj **objv, **objvSpace;
    int *expand;
    Tcl_Token *tokenPtr;
    int commandLength, bytesLeft, expandRequested, code = TCL_OK;
    CallFrame *savedVarFramePtr;/* Saves old copy of iPtr->varFramePtr in case
				 * TCL_EVAL_GLOBAL was set. */
    int allowExceptions = (iPtr->evalFlags & TCL_ALLOW_EXCEPTIONS);
    int gotParse = 0;
    unsigned int i, objectsUsed = 0;
				/* These variables keep track of how much
				 * state has been allocated while evaluating
				 * the script, so that it can be freed
				 * properly if an error occurs. */
    Tcl_Parse *parsePtr = ckalloc(sizeof(Tcl_Parse));
    Tcl_Obj **stackObjArray =
	    ckalloc(minObjs * sizeof(Tcl_Obj *));
    int *expandStack = ckalloc(minObjs * sizeof(int));

    if (numBytes < 0) {
	numBytes = strlen(script);
    }
    Tcl_ResetResult(interp);

    savedVarFramePtr = iPtr->varFramePtr;
    if (flags & TCL_EVAL_GLOBAL) {
	iPtr->varFramePtr = iPtr->rootFramePtr;
    }

    /*
     * Each iteration through the following loop parses the next command from
     * the script and then executes it.
     */

    objv = objvSpace = stackObjArray;
    expand = expandStack;
    p = script;
    bytesLeft = numBytes;

    iPtr->evalFlags = 0;
    do {
	if (Tcl_ParseCommand(interp, p, bytesLeft, 0, parsePtr) != TCL_OK) {
	    code = TCL_ERROR;
	    goto error;
	}

	gotParse = 1;
	if (parsePtr->numWords > 0) {
	    unsigned int objectsNeeded = 0;
	    unsigned int numWords = parsePtr->numWords;

	    /*
	     * Generate an array of objects for the words of the command.
	     */

	    if (numWords > minObjs) {
		expand =    ckalloc(numWords * sizeof(int));
		objvSpace = ckalloc(numWords * sizeof(Tcl_Obj *));
	    }
	    expandRequested = 0;
	    objv = objvSpace;

	    for (objectsUsed = 0, tokenPtr = parsePtr->tokenPtr;
		    objectsUsed < numWords;
		    objectsUsed++, tokenPtr += tokenPtr->numComponents+1) {
		code = TclSubstTokens(interp, tokenPtr+1,
			tokenPtr->numComponents, NULL);

		iPtr->evalFlags = 0;

		if (code != TCL_OK) {
		    break;
		}
		objv[objectsUsed] = Tcl_GetObjResult(interp);
		Tcl_IncrRefCount(objv[objectsUsed]);
		if (tokenPtr->type == TCL_TOKEN_EXPAND_WORD) {
		    int numElements;

		    code = TclListObjLength(interp, objv[objectsUsed],
			    &numElements);
		    if (code == TCL_ERROR) {
			/*
			 * Attempt to expand a non-list.
			 */

			Tcl_AppendObjToErrorInfo(interp, Tcl_ObjPrintf(
				"\n    (expanding word %d)", objectsUsed));
			Tcl_DecrRefCount(objv[objectsUsed]);
			break;
		    }
		    expandRequested = 1;
		    expand[objectsUsed] = 1;

		    objectsNeeded += (numElements ? numElements : 1);
		} else {
		    expand[objectsUsed] = 0;
		    objectsNeeded++;
		}

	    } /* for loop */
	    if (code != TCL_OK) {
		goto error;
	    }
	    if (expandRequested) {
		/*
		 * Some word expansion was requested. Check for objv resize.
		 */

		Tcl_Obj **copy = objvSpace;
		int wordIdx = numWords;
		int objIdx = objectsNeeded - 1;

		if ((numWords > minObjs) || (objectsNeeded > minObjs)) {
		    objv = objvSpace =
			    ckalloc(objectsNeeded * sizeof(Tcl_Obj *));
		}

		objectsUsed = 0;
		while (wordIdx--) {
		    if (expand[wordIdx]) {
			int numElements;
			Tcl_Obj **elements, *temp = copy[wordIdx];

			Tcl_ListObjGetElements(NULL, temp, &numElements,
				&elements);
			objectsUsed += numElements;
			while (numElements--) {
			    objv[objIdx--] = elements[numElements];
			    Tcl_IncrRefCount(elements[numElements]);
			}
			Tcl_DecrRefCount(temp);
		    } else {
			objv[objIdx--] = copy[wordIdx];
			objectsUsed++;
		    }
		}
		objv += objIdx+1;

		if (copy != stackObjArray) {
		    ckfree(copy);
		}
	    }

	    /*
	     * Execute the command and free the objects for its words.
	     */

            {
                Tcl_Obj *srcPtr = iPtr->cmdSourcePtr;

                srcPtr->typePtr = &scriptSourceType;
                srcPtr->internalRep.twoPtrValue.ptr1 = (char *) script;
                srcPtr->internalRep.twoPtrValue.ptr2 = INT2PTR(numBytes);

                code = Tcl_EvalObjv(interp, objectsUsed, objv, TCL_EVAL_NOERR);
            }

	    if (code != TCL_OK) {
		goto error;
	    }
	    for (i = 0; i < objectsUsed; i++) {
		Tcl_DecrRefCount(objv[i]);
	    }
	    objectsUsed = 0;
	    if (objvSpace != stackObjArray) {
		ckfree(objvSpace);
		objvSpace = stackObjArray;
	    }

	    /*
	     * Free expand separately since objvSpace could have been
	     * reallocated above.
	     */

	    if (expand != expandStack) {
		ckfree(expand);
		expand = expandStack;
	    }
	}

	/*
	 * Advance to the next command in the script.
	 */

	next = parsePtr->commandStart + parsePtr->commandSize;
	bytesLeft -= next - p;
	p = next;
	Tcl_FreeParse(parsePtr);
	gotParse = 0;
    } while (bytesLeft > 0);
    iPtr->varFramePtr = savedVarFramePtr;
    code = TCL_OK;
    goto cleanup_return;

  error:
    /*
     * Generate and log various pieces of error information.
     */

    if (iPtr->numLevels == 0) {
	if (code == TCL_RETURN) {
	    code = TclUpdateReturnInfo(iPtr);
	}
	if ((code != TCL_OK) && (code != TCL_ERROR) && !allowExceptions) {
	    ProcessUnexpectedResult(interp, code);
	    code = TCL_ERROR;
	}
    }
    if ((code == TCL_ERROR) && !(iPtr->flags & ERR_ALREADY_LOGGED)) {
	commandLength = parsePtr->commandSize;
	if (parsePtr->term == parsePtr->commandStart + commandLength - 1) {
	    /*
	     * The terminator character (such as ; or ]) of the command where
	     * the error occurred is the last character in the parsed command.
	     * Reduce the length by one so that the error message doesn't
	     * include the terminator character.
	     */

	    commandLength -= 1;
	}
	Tcl_LogCommandInfo(interp, script, parsePtr->commandStart,
		commandLength);
    }
    iPtr->flags &= ~ERR_ALREADY_LOGGED;

    /*
     * Then free resources that had been allocated to the command.
     */

    for (i = 0; i < objectsUsed; i++) {
	Tcl_DecrRefCount(objv[i]);
    }
    if (gotParse) {
	Tcl_FreeParse(parsePtr);
    }
    if (objvSpace != stackObjArray) {
	ckfree(objvSpace);
    }
    if (expand != expandStack) {
	ckfree(expand);
    }
    iPtr->varFramePtr = savedVarFramePtr;

 cleanup_return:
    ckfree(expandStack);
    ckfree(stackObjArray);
    ckfree(parsePtr);

    return code;
}

/*
 *----------------------------------------------------------------------
 *
 * Tcl_Eval --
 *
 *	Execute a Tcl command in a string. This function executes the script
 *	directly, rather than compiling it to bytecodes. Before the arrival of
 *	the bytecode compiler in Tcl 8.0 Tcl_Eval was the main function used
 *	for executing Tcl commands, but nowadays it isn't used much.
 *
 * Results:
 *	The return value is one of the return codes defined in tcl.h (such as
 *	TCL_OK), and interp's result contains a value to supplement the return
 *	code. The value of the result will persist only until the next call to
 *	Tcl_Eval or Tcl_EvalObj: you must copy it or lose it!
 *
 * Side effects:
 *	Can be almost arbitrary, depending on the commands in the script.
 *
 *----------------------------------------------------------------------
 */

int
Tcl_Eval(
    Tcl_Interp *interp,		/* Token for command interpreter (returned by
				 * previous call to Tcl_CreateInterp). */
    const char *script)		/* Pointer to TCL command to execute. */
{
    return Tcl_EvalEx(interp, script, -1, 0);
}

/*
 *----------------------------------------------------------------------
 *
 * Tcl_EvalObjEx, TclEvalObjEx --
 *
 *	Execute Tcl commands stored in a Tcl object. These commands are
 *	compiled into bytecodes, or run directly if the obj is a canonical
 *	list.
 *
 * Results:
 *	The return value is one of the return codes defined in tcl.h (such as
 *	TCL_OK), and the interpreter's result contains a value to supplement
 *	the return code.
 *
 * Side effects:
 *	The object is converted, if necessary, to a ByteCode object that holds
 *	the bytecode instructions for the commands. Executing the commands
 *	will almost certainly have side effects that depend on those commands.
 *
 *----------------------------------------------------------------------
 */

int
Tcl_EvalObjEx(
    Tcl_Interp *interp,		/* Token for command interpreter (returned by
				 * a previous call to Tcl_CreateInterp). */
    register Tcl_Obj *objPtr,	/* Pointer to object containing commands to
				 * execute. */
    int flags)			/* Collection of OR-ed bits that control the
				 * evaluation of the script. Supported values
				 * are TCL_EVAL_GLOBAL. */
{
    int result = TCL_OK;

<<<<<<< HEAD
    result = TclNREvalObjEx(interp, objPtr, flags);
    return TclNRRunCallbacks(interp, result, rootPtr);
=======
    TclNRSetRoot(interp);
    result = TclNREvalObjEx(interp, objPtr, flags, invoker, word);
    return TclNRRunCallbacks(interp, result);
>>>>>>> ee4741dd
}

int
TclNREvalObjEx(
    Tcl_Interp *interp,		/* Token for command interpreter (returned by
				 * a previous call to Tcl_CreateInterp). */
    register Tcl_Obj *objPtr,	/* Pointer to object containing commands to
				 * execute. */
    int flags)			/* Collection of OR-ed bits that control the
				 * evaluation of the script. Supported values
				 * are TCL_EVAL_GLOBAL. */
{
    Interp *iPtr = (Interp *) interp;

    /*
     * This function consists of three independent blocks for: direct
     * evaluation of canonical lists, compilation and bytecode execution and
     * finally direct evaluation. Precisely one of these blocks will be run.
     */

    if (TclListObjIsCanonical(objPtr)) {
	Tcl_Obj *listPtr = objPtr;
	int objc;
	Tcl_Obj **objv;

	/*
	 * Pure List Optimization (no string representation). In this case, we
	 * can safely use Tcl_EvalObjv instead and get an appreciable
	 * improvement in execution speed. This is because it allows us to
	 * avoid a setFromAny step that would just pack everything into a
	 * string and back out again.
	 *
	 * This also preserves any associations between list elements and
	 * location information for such elements.
	 *
	 * This restriction has been relaxed a bit by storing in lists whether
	 * they are "canonical" or not (a canonical list being one that is
	 * either pure or that has its string rep derived by
	 * UpdateStringOfList from the internal rep).
	 */

	/*
	 * Shimmer protection! Always pass an unshared obj. The caller could
	 * incr the refCount of objPtr AFTER calling us! To be completely safe
	 * we always make a copy. The callback takes care od the refCounts for
	 * both listPtr and objPtr.
	 *
	 * FIXME OPT: preserve just the internal rep?
	 */

	Tcl_IncrRefCount(objPtr);
	listPtr = TclListObjCopy(interp, objPtr);
	Tcl_IncrRefCount(listPtr);
	TclDecrRefCount(objPtr);

        TclDeferCallbacks(interp);
        TclNRAddCallback(interp, TEOEx_ListCallback, listPtr, NULL,
                NULL, NULL);

	ListObjGetElements(listPtr, objc, objv);
	return TclNREvalObjv(interp, objc, objv, flags, NULL);
    } else {
	/*
	 * Let the compiler/engine subsystem do the evaluation.
	 */

	int allowExceptions = (iPtr->evalFlags & TCL_ALLOW_EXCEPTIONS);
	ByteCode *codePtr;
	CallFrame *savedVarFramePtr = NULL;	/* Saves old copy of
						 * iPtr->varFramePtr in case
						 * TCL_EVAL_GLOBAL was set. */

        if (TclInterpReady(interp) != TCL_OK) {
            return TCL_ERROR;
        }
	if (flags & TCL_EVAL_GLOBAL) {
	    savedVarFramePtr = iPtr->varFramePtr;
	    iPtr->varFramePtr = iPtr->rootFramePtr;
	}
	Tcl_IncrRefCount(objPtr);
	codePtr = TclCompileObj(interp, objPtr);

	TclNRAddCallback(interp, TEOEx_ByteCodeCallback, savedVarFramePtr,
		objPtr, INT2PTR(allowExceptions), NULL);
        return TclNRExecuteByteCode(interp, codePtr);
    }
}

static int
TEOEx_ByteCodeCallback(
    ClientData data[],
    Tcl_Interp *interp,
    int result)
{
    Interp *iPtr = (Interp *) interp;
    CallFrame *savedVarFramePtr = data[0];
    Tcl_Obj *objPtr = data[1];
    int allowExceptions = PTR2INT(data[2]);

    if (iPtr->numLevels == 0) {
	if (result == TCL_RETURN) {
	    result = TclUpdateReturnInfo(iPtr);
	}
	if ((result != TCL_OK) && (result != TCL_ERROR) && !allowExceptions) {
	    const char *script;
	    int numSrcBytes;

	    ProcessUnexpectedResult(interp, result);
	    result = TCL_ERROR;
	    script = Tcl_GetStringFromObj(objPtr, &numSrcBytes);
	    Tcl_LogCommandInfo(interp, script, script, numSrcBytes);
	}

	/*
	 * We are returning to level 0, so should call TclResetCancellation.
	 * Let us just unset the flags inline.
	 */

	TclUnsetCancelFlags(iPtr);
    }
    iPtr->evalFlags = 0;

    /*
     * Restore the callFrame if this was a TCL_EVAL_GLOBAL.
     */

    if (savedVarFramePtr) {
	iPtr->varFramePtr = savedVarFramePtr;
    }

    TclDecrRefCount(objPtr);
    return result;
}

static int
TEOEx_ListCallback(
    ClientData data[],
    Tcl_Interp *interp,
    int result)
{
    Tcl_Obj *listPtr = data[0];

    TclDecrRefCount(listPtr);
    return result;
}

/*
 *----------------------------------------------------------------------
 *
 * ProcessUnexpectedResult --
 *
 *	Function called by Tcl_EvalObj to set the interpreter's result value
 *	to an appropriate error message when the code it evaluates returns an
 *	unexpected result code (not TCL_OK and not TCL_ERROR) to the topmost
 *	evaluation level.
 *
 * Results:
 *	None.
 *
 * Side effects:
 *	The interpreter result is set to an error message appropriate to the
 *	result code.
 *
 *----------------------------------------------------------------------
 */

static void
ProcessUnexpectedResult(
    Tcl_Interp *interp,		/* The interpreter in which the unexpected
				 * result code was returned. */
    int returnCode)		/* The unexpected result code. */
{
    char buf[TCL_INTEGER_SPACE];

    Tcl_ResetResult(interp);
    if (returnCode == TCL_BREAK) {
	Tcl_SetObjResult(interp, Tcl_NewStringObj(
		"invoked \"break\" outside of a loop", -1));
    } else if (returnCode == TCL_CONTINUE) {
	Tcl_SetObjResult(interp, Tcl_NewStringObj(
		"invoked \"continue\" outside of a loop", -1));
    } else {
	Tcl_SetObjResult(interp, Tcl_ObjPrintf(
		"command returned bad code: %d", returnCode));
    }
    sprintf(buf, "%d", returnCode);
    Tcl_SetErrorCode(interp, "TCL", "UNEXPECTED_RESULT_CODE", buf, NULL);
}

/*
 *---------------------------------------------------------------------------
 *
 * Tcl_ExprLong, Tcl_ExprDouble, Tcl_ExprBoolean --
 *
 *	Functions to evaluate an expression and return its value in a
 *	particular form.
 *
 * Results:
 *	Each of the functions below returns a standard Tcl result. If an error
 *	occurs then an error message is left in the interp's result. Otherwise
 *	the value of the expression, in the appropriate form, is stored at
 *	*ptr. If the expression had a result that was incompatible with the
 *	desired form then an error is returned.
 *
 * Side effects:
 *	None.
 *
 *---------------------------------------------------------------------------
 */

int
Tcl_ExprLong(
    Tcl_Interp *interp,		/* Context in which to evaluate the
				 * expression. */
    const char *exprstring,	/* Expression to evaluate. */
    long *ptr)			/* Where to store result. */
{
    register Tcl_Obj *exprPtr;
    int result = TCL_OK;
    if (*exprstring == '\0') {
	/*
	 * Legacy compatibility - return 0 for the zero-length string.
	 */

	*ptr = 0;
    } else {
	exprPtr = Tcl_NewStringObj(exprstring, -1);
	Tcl_IncrRefCount(exprPtr);
	result = Tcl_ExprLongObj(interp, exprPtr, ptr);
	Tcl_DecrRefCount(exprPtr);
    }
    return result;
}

int
Tcl_ExprDouble(
    Tcl_Interp *interp,		/* Context in which to evaluate the
				 * expression. */
    const char *exprstring,	/* Expression to evaluate. */
    double *ptr)		/* Where to store result. */
{
    register Tcl_Obj *exprPtr;
    int result = TCL_OK;

    if (*exprstring == '\0') {
	/*
	 * Legacy compatibility - return 0 for the zero-length string.
	 */

	*ptr = 0.0;
    } else {
	exprPtr = Tcl_NewStringObj(exprstring, -1);
	Tcl_IncrRefCount(exprPtr);
	result = Tcl_ExprDoubleObj(interp, exprPtr, ptr);
	Tcl_DecrRefCount(exprPtr);
				/* Discard the expression object. */
    }
    return result;
}

int
Tcl_ExprBoolean(
    Tcl_Interp *interp,		/* Context in which to evaluate the
				 * expression. */
    const char *exprstring,	/* Expression to evaluate. */
    int *ptr)			/* Where to store 0/1 result. */
{
    if (*exprstring == '\0') {
	/*
	 * An empty string. Just set the result boolean to 0 (false).
	 */

	*ptr = 0;
	return TCL_OK;
    } else {
	int result;
	Tcl_Obj *exprPtr = Tcl_NewStringObj(exprstring, -1);

	Tcl_IncrRefCount(exprPtr);
	result = Tcl_ExprBooleanObj(interp, exprPtr, ptr);
	Tcl_DecrRefCount(exprPtr);
	return result;
    }
}

/*
 *--------------------------------------------------------------
 *
 * Tcl_ExprLongObj, Tcl_ExprDoubleObj, Tcl_ExprBooleanObj --
 *
 *	Functions to evaluate an expression in an object and return its value
 *	in a particular form.
 *
 * Results:
 *	Each of the functions below returns a standard Tcl result object. If
 *	an error occurs then an error message is left in the interpreter's
 *	result. Otherwise the value of the expression, in the appropriate
 *	form, is stored at *ptr. If the expression had a result that was
 *	incompatible with the desired form then an error is returned.
 *
 * Side effects:
 *	None.
 *
 *--------------------------------------------------------------
 */

int
Tcl_ExprLongObj(
    Tcl_Interp *interp,		/* Context in which to evaluate the
				 * expression. */
    register Tcl_Obj *objPtr,	/* Expression to evaluate. */
    long *ptr)			/* Where to store long result. */
{
    Tcl_Obj *resultPtr;
    int result, type;
    double d;
    ClientData internalPtr;

    result = Tcl_ExprObj(interp, objPtr, &resultPtr);
    if (result != TCL_OK) {
	return TCL_ERROR;
    }

    if (TclGetNumberFromObj(interp, resultPtr, &internalPtr, &type)!=TCL_OK) {
	return TCL_ERROR;
    }

    switch (type) {
    case TCL_NUMBER_DOUBLE: {
	mp_int big;

	d = *((const double *) internalPtr);
	Tcl_DecrRefCount(resultPtr);
	if (Tcl_InitBignumFromDouble(interp, d, &big) != TCL_OK) {
	    return TCL_ERROR;
	}
	resultPtr = Tcl_NewBignumObj(&big);
	/* FALLTHROUGH */
    }
    case TCL_NUMBER_LONG:
    case TCL_NUMBER_WIDE:
    case TCL_NUMBER_BIG:
	result = TclGetLongFromObj(interp, resultPtr, ptr);
	break;

    case TCL_NUMBER_NAN:
	Tcl_GetDoubleFromObj(interp, resultPtr, &d);
	result = TCL_ERROR;
    }

    Tcl_DecrRefCount(resultPtr);/* Discard the result object. */
    return result;
}

int
Tcl_ExprDoubleObj(
    Tcl_Interp *interp,		/* Context in which to evaluate the
				 * expression. */
    register Tcl_Obj *objPtr,	/* Expression to evaluate. */
    double *ptr)		/* Where to store double result. */
{
    Tcl_Obj *resultPtr;
    int result, type;
    ClientData internalPtr;

    result = Tcl_ExprObj(interp, objPtr, &resultPtr);
    if (result != TCL_OK) {
	return TCL_ERROR;
    }

    result = TclGetNumberFromObj(interp, resultPtr, &internalPtr, &type);
    if (result == TCL_OK) {
	switch (type) {
	case TCL_NUMBER_NAN:
#ifndef ACCEPT_NAN
	    result = Tcl_GetDoubleFromObj(interp, resultPtr, ptr);
	    break;
#endif
	case TCL_NUMBER_DOUBLE:
	    *ptr = *((const double *) internalPtr);
	    result = TCL_OK;
	    break;
	default:
	    result = Tcl_GetDoubleFromObj(interp, resultPtr, ptr);
	}
    }
    Tcl_DecrRefCount(resultPtr);/* Discard the result object. */
    return result;
}

int
Tcl_ExprBooleanObj(
    Tcl_Interp *interp,		/* Context in which to evaluate the
				 * expression. */
    register Tcl_Obj *objPtr,	/* Expression to evaluate. */
    int *ptr)			/* Where to store 0/1 result. */
{
    Tcl_Obj *resultPtr;
    int result;

    result = Tcl_ExprObj(interp, objPtr, &resultPtr);
    if (result == TCL_OK) {
	result = Tcl_GetBooleanFromObj(interp, resultPtr, ptr);
	Tcl_DecrRefCount(resultPtr);
				/* Discard the result object. */
    }
    return result;
}

/*
 *----------------------------------------------------------------------
 *
 * TclObjInvokeNamespace --
 *
 *	Object version: Invokes a Tcl command, given an objv/objc, from either
 *	the exposed or hidden set of commands in the given interpreter.
 *
 *	NOTE: The command is invoked in the global stack frame of the
 *	interpreter or namespace, thus it cannot see any current state on the
 *	stack of that interpreter.
 *
 * Results:
 *	A standard Tcl result.
 *
 * Side effects:
 *	Whatever the command does.
 *
 *----------------------------------------------------------------------
 */

int
TclObjInvokeNamespace(
    Tcl_Interp *interp,		/* Interpreter in which command is to be
				 * invoked. */
    int objc,			/* Count of arguments. */
    Tcl_Obj *const objv[],	/* Argument objects; objv[0] points to the
				 * name of the command to invoke. */
    Tcl_Namespace *nsPtr,	/* The namespace to use. */
    int flags)			/* Combination of flags controlling the call:
				 * TCL_INVOKE_HIDDEN, TCL_INVOKE_NO_UNKNOWN,
				 * or TCL_INVOKE_NO_TRACEBACK. */
{
    int result;
    CallFrame *framePtr;

    /*
     * Make the specified namespace the current namespace and invoke the
     * command.
     */

    result = TclPushStackFrame(interp, &framePtr, nsPtr, /*isProcFrame*/0);
    if (result != TCL_OK) {
	return TCL_ERROR;
    }

    result = TclObjInvoke(interp, objc, objv, flags);

    TclPopStackFrame(interp);
    return result;
}

/*
 *----------------------------------------------------------------------
 *
 * TclObjInvoke --
 *
 *	Invokes a Tcl command, given an objv/objc, from either the exposed or
 *	the hidden sets of commands in the given interpreter.
 *
 * Results:
 *	A standard Tcl object result.
 *
 * Side effects:
 *	Whatever the command does.
 *
 *----------------------------------------------------------------------
 */

int
TclObjInvoke(
    Tcl_Interp *interp,		/* Interpreter in which command is to be
				 * invoked. */
    int objc,			/* Count of arguments. */
    Tcl_Obj *const objv[],	/* Argument objects; objv[0] points to the
				 * name of the command to invoke. */
    int flags)			/* Combination of flags controlling the call:
				 * TCL_INVOKE_HIDDEN, TCL_INVOKE_NO_UNKNOWN,
				 * or TCL_INVOKE_NO_TRACEBACK. */
{
    register Interp *iPtr = (Interp *) interp;
    Tcl_HashTable *hTblPtr;	/* Table of hidden commands. */
    const char *cmdName;	/* Name of the command from objv[0]. */
    Tcl_HashEntry *hPtr = NULL;
    Command *cmdPtr;
    int result;

    if (interp == NULL) {
	return TCL_ERROR;
    }

    if ((objc < 1) || (objv == NULL)) {
	Tcl_SetObjResult(interp, Tcl_NewStringObj(
                "illegal argument vector", -1));
	return TCL_ERROR;
    }

    if ((flags & TCL_INVOKE_HIDDEN) == 0) {
	Tcl_Panic("TclObjInvoke: called without TCL_INVOKE_HIDDEN");
    }

    if (TclInterpReady(interp) == TCL_ERROR) {
	return TCL_ERROR;
    }

    cmdName = TclGetString(objv[0]);
    hTblPtr = iPtr->hiddenCmdTablePtr;
    if (hTblPtr != NULL) {
	hPtr = Tcl_FindHashEntry(hTblPtr, cmdName);
    }
    if (hPtr == NULL) {
	Tcl_SetObjResult(interp, Tcl_ObjPrintf(
                "invalid hidden command name \"%s\"", cmdName));
        Tcl_SetErrorCode(interp, "TCL", "LOOKUP", "HIDDENTOKEN", cmdName,
                NULL);
	return TCL_ERROR;
    }
    cmdPtr = Tcl_GetHashValue(hPtr);

    /*
     * Invoke the command function.
     */

    iPtr->cmdCount++;
    result = Tcl_NRCallObjProc(interp, cmdPtr->objProc,
            cmdPtr->objClientData, objc, objv);

    /*
     * If an error occurred, record information about what was being executed
     * when the error occurred.
     */

    if ((result == TCL_ERROR)
	    && ((flags & TCL_INVOKE_NO_TRACEBACK) == 0)
	    && ((iPtr->flags & ERR_ALREADY_LOGGED) == 0)) {
	int length;
	Tcl_Obj *command = Tcl_NewListObj(objc, objv);
	const char *cmdString;

	Tcl_IncrRefCount(command);
	cmdString = Tcl_GetStringFromObj(command, &length);
	Tcl_LogCommandInfo(interp, cmdString, cmdString, length);
	Tcl_DecrRefCount(command);
	iPtr->flags &= ~ERR_ALREADY_LOGGED;
    }
    return result;
}

/*
 *---------------------------------------------------------------------------
 *
 * Tcl_ExprString --
 *
 *	Evaluate an expression in a string and return its value in string
 *	form.
 *
 * Results:
 *	A standard Tcl result. If the result is TCL_OK, then the interp's
 *	result is set to the string value of the expression. If the result is
 *	TCL_ERROR, then the interp's result contains an error message.
 *
 * Side effects:
 *	A Tcl object is allocated to hold a copy of the expression string.
 *	This expression object is passed to Tcl_ExprObj and then deallocated.
 *
 *---------------------------------------------------------------------------
 */

int
Tcl_ExprString(
    Tcl_Interp *interp,		/* Context in which to evaluate the
				 * expression. */
    const char *expr)		/* Expression to evaluate. */
{
    int code = TCL_OK;

    if (expr[0] == '\0') {
	/*
	 * An empty string. Just set the interpreter's result to 0.
	 */

	Tcl_SetObjResult(interp, Tcl_NewIntObj(0));
    } else {
	Tcl_Obj *resultPtr, *exprObj = Tcl_NewStringObj(expr, -1);

	Tcl_IncrRefCount(exprObj);
	code = Tcl_ExprObj(interp, exprObj, &resultPtr);
	Tcl_DecrRefCount(exprObj);
	if (code == TCL_OK) {
	    Tcl_SetObjResult(interp, resultPtr);
	    Tcl_DecrRefCount(resultPtr);
	}
    }
    return code;
}

/*
 *----------------------------------------------------------------------
 *
 * Tcl_AppendObjToErrorInfo --
 *
 *	Add a Tcl_Obj value to the errorInfo field that describes the current
 *	error.
 *
 * Results:
 *	None.
 *
 * Side effects:
 *	The value of the Tcl_obj is appended to the errorInfo field. If we are
 *	just starting to log an error, errorInfo is initialized from the error
 *	message in the interpreter's result.
 *
 *----------------------------------------------------------------------
 */

void
Tcl_AppendObjToErrorInfo(
    Tcl_Interp *interp,		/* Interpreter to which error information
				 * pertains. */
    Tcl_Obj *objPtr)		/* Message to record. */
{
    int length;
    const char *message = TclGetStringFromObj(objPtr, &length);

    Tcl_IncrRefCount(objPtr);
    Tcl_AddObjErrorInfo(interp, message, length);
    Tcl_DecrRefCount(objPtr);
}

/*
 *----------------------------------------------------------------------
 *
 * Tcl_AddErrorInfo --
 *
 *	Add information to the errorInfo field that describes the current
 *	error.
 *
 * Results:
 *	None.
 *
 * Side effects:
 *	The contents of message are appended to the errorInfo field. If we are
 *	just starting to log an error, errorInfo is initialized from the error
 *	message in the interpreter's result.
 *
 *----------------------------------------------------------------------
 */

void
Tcl_AddErrorInfo(
    Tcl_Interp *interp,		/* Interpreter to which error information
				 * pertains. */
    const char *message)	/* Message to record. */
{
    Tcl_AddObjErrorInfo(interp, message, -1);
}

/*
 *----------------------------------------------------------------------
 *
 * Tcl_AddObjErrorInfo --
 *
 *	Add information to the errorInfo field that describes the current
 *	error. This routine differs from Tcl_AddErrorInfo by taking a byte
 *	pointer and length.
 *
 * Results:
 *	None.
 *
 * Side effects:
 *	"length" bytes from "message" are appended to the errorInfo field. If
 *	"length" is negative, use bytes up to the first NULL byte. If we are
 *	just starting to log an error, errorInfo is initialized from the error
 *	message in the interpreter's result.
 *
 *----------------------------------------------------------------------
 */

void
Tcl_AddObjErrorInfo(
    Tcl_Interp *interp,		/* Interpreter to which error information
				 * pertains. */
    const char *message,	/* Points to the first byte of an array of
				 * bytes of the message. */
    int length)			/* The number of bytes in the message. If < 0,
				 * then append all bytes up to a NULL byte. */
{
    register Interp *iPtr = (Interp *) interp;

    /*
     * If we are just starting to log an error, errorInfo is initialized from
     * the error message in the interpreter's result.
     */

    iPtr->flags |= ERR_LEGACY_COPY;
    if (iPtr->errorInfo == NULL) {
        iPtr->errorInfo = iPtr->objResultPtr;
	Tcl_IncrRefCount(iPtr->errorInfo);
	if (!iPtr->errorCode) {
	    Tcl_SetErrorCode(interp, "NONE", NULL);
	}
    }

    /*
     * Now append "message" to the end of errorInfo.
     */

    if (length != 0) {
	if (Tcl_IsShared(iPtr->errorInfo)) {
	    Tcl_DecrRefCount(iPtr->errorInfo);
	    iPtr->errorInfo = Tcl_DuplicateObj(iPtr->errorInfo);
	    Tcl_IncrRefCount(iPtr->errorInfo);
	}
	Tcl_AppendToObj(iPtr->errorInfo, message, length);
    }
}

/*
 *----------------------------------------------------------------------
 *
 * Tcl_SetRecursionLimit --
 *
 *	Set the maximum number of recursive calls that may be active for an
 *	interpreter at once.
 *
 * Results:
 *	The return value is the old limit on nesting for interp.
 *
 * Side effects:
 *	None.
 *
 *----------------------------------------------------------------------
 */

int
Tcl_SetRecursionLimit(
    Tcl_Interp *interp,		/* Interpreter whose nesting limit is to be
				 * set. */
    int depth)			/* New value for maximimum depth. */
{
    Interp *iPtr = (Interp *) interp;
    int old;

    old = iPtr->maxNestingDepth;
    if (depth > 0) {
	iPtr->maxNestingDepth = depth;
    }
    return old;
}

/*
 *----------------------------------------------------------------------
 *
 * Tcl_AllowExceptions --
 *
 *	Sets a flag in an interpreter so that exceptions can occur in the next
 *	call to Tcl_Eval without them being turned into errors.
 *
 * Results:
 *	None.
 *
 * Side effects:
 *	The TCL_ALLOW_EXCEPTIONS flag gets set in the interpreter's evalFlags
 *	structure. See the reference documentation for more details.
 *
 *----------------------------------------------------------------------
 */

void
Tcl_AllowExceptions(
    Tcl_Interp *interp)		/* Interpreter in which to set flag. */
{
    Interp *iPtr = (Interp *) interp;

    iPtr->evalFlags |= TCL_ALLOW_EXCEPTIONS;
}

/*
 *----------------------------------------------------------------------
 *
 * Tcl_GetVersion --
 *
 *	Get the Tcl major, minor, and patchlevel version numbers and the
 *	release type. A patch is a release type TCL_FINAL_RELEASE with a
 *	patchLevel > 0.
 *
 * Results:
 *	None.
 *
 * Side effects:
 *	None.
 *
 *----------------------------------------------------------------------
 */

void
Tcl_GetVersion(
    int *majorV,
    int *minorV,
    int *patchLevelV,
    int *type)
{
    if (majorV != NULL) {
	*majorV = TCL_MAJOR_VERSION;
    }
    if (minorV != NULL) {
	*minorV = TCL_MINOR_VERSION;
    }
    if (patchLevelV != NULL) {
	*patchLevelV = TCL_RELEASE_SERIAL;
    }
    if (type != NULL) {
	*type = TCL_RELEASE_LEVEL;
    }
}

/*
 *----------------------------------------------------------------------
 *
 * Math Functions --
 *
 *	This page contains the functions that implement all of the built-in
 *	math functions for expressions.
 *
 * Results:
 *	Each function returns TCL_OK if it succeeds and pushes an Tcl object
 *	holding the result. If it fails it returns TCL_ERROR and leaves an
 *	error message in the interpreter's result.
 *
 * Side effects:
 *	None.
 *
 *----------------------------------------------------------------------
 */

static int
ExprCeilFunc(
    ClientData clientData,	/* Ignored */
    Tcl_Interp *interp,		/* The interpreter in which to execute the
				 * function. */
    int objc,			/* Actual parameter count. */
    Tcl_Obj *const *objv)	/* Actual parameter list. */
{
    int code;
    double d;
    mp_int big;

    if (objc != 2) {
	MathFuncWrongNumArgs(interp, 2, objc, objv);
	return TCL_ERROR;
    }
    code = Tcl_GetDoubleFromObj(interp, objv[1], &d);
#ifdef ACCEPT_NAN
    if ((code != TCL_OK) && (objv[1]->typePtr == &tclDoubleType)) {
	Tcl_SetObjResult(interp, objv[1]);
	return TCL_OK;
    }
#endif
    if (code != TCL_OK) {
	return TCL_ERROR;
    }

    if (Tcl_GetBignumFromObj(NULL, objv[1], &big) == TCL_OK) {
	Tcl_SetObjResult(interp, Tcl_NewDoubleObj(TclCeil(&big)));
	mp_clear(&big);
    } else {
	Tcl_SetObjResult(interp, Tcl_NewDoubleObj(ceil(d)));
    }
    return TCL_OK;
}

static int
ExprFloorFunc(
    ClientData clientData,	/* Ignored */
    Tcl_Interp *interp,		/* The interpreter in which to execute the
				 * function. */
    int objc,			/* Actual parameter count. */
    Tcl_Obj *const *objv)	/* Actual parameter list. */
{
    int code;
    double d;
    mp_int big;

    if (objc != 2) {
	MathFuncWrongNumArgs(interp, 2, objc, objv);
	return TCL_ERROR;
    }
    code = Tcl_GetDoubleFromObj(interp, objv[1], &d);
#ifdef ACCEPT_NAN
    if ((code != TCL_OK) && (objv[1]->typePtr == &tclDoubleType)) {
	Tcl_SetObjResult(interp, objv[1]);
	return TCL_OK;
    }
#endif
    if (code != TCL_OK) {
	return TCL_ERROR;
    }

    if (Tcl_GetBignumFromObj(NULL, objv[1], &big) == TCL_OK) {
	Tcl_SetObjResult(interp, Tcl_NewDoubleObj(TclFloor(&big)));
	mp_clear(&big);
    } else {
	Tcl_SetObjResult(interp, Tcl_NewDoubleObj(floor(d)));
    }
    return TCL_OK;
}

static int
ExprIsqrtFunc(
    ClientData clientData,	/* Ignored */
    Tcl_Interp *interp,		/* The interpreter in which to execute. */
    int objc,			/* Actual parameter count. */
    Tcl_Obj *const *objv)	/* Actual parameter list. */
{
    ClientData ptr;
    int type;
    double d;
    Tcl_WideInt w;
    mp_int big;
    int exact = 0;		/* Flag ==1 if the argument can be represented
				 * in a double as an exact integer. */

    /*
     * Check syntax.
     */

    if (objc != 2) {
	MathFuncWrongNumArgs(interp, 2, objc, objv);
	return TCL_ERROR;
    }

    /*
     * Make sure that the arg is a number.
     */

    if (TclGetNumberFromObj(interp, objv[1], &ptr, &type) != TCL_OK) {
	return TCL_ERROR;
    }

    switch (type) {
    case TCL_NUMBER_NAN:
	Tcl_GetDoubleFromObj(interp, objv[1], &d);
	return TCL_ERROR;
    case TCL_NUMBER_DOUBLE:
	d = *((const double *) ptr);
	if (d < 0) {
	    goto negarg;
	}
#ifdef IEEE_FLOATING_POINT
	if (d <= MAX_EXACT) {
	    exact = 1;
	}
#endif
	if (!exact) {
	    if (Tcl_InitBignumFromDouble(interp, d, &big) != TCL_OK) {
		return TCL_ERROR;
	    }
	}
	break;
    case TCL_NUMBER_BIG:
	if (Tcl_GetBignumFromObj(interp, objv[1], &big) != TCL_OK) {
	    return TCL_ERROR;
	}
	if (SIGN(&big) == MP_NEG) {
	    mp_clear(&big);
	    goto negarg;
	}
	break;
    default:
	if (Tcl_GetWideIntFromObj(interp, objv[1], &w) != TCL_OK) {
	    return TCL_ERROR;
	}
	if (w < 0) {
	    goto negarg;
	}
	d = (double) w;
#ifdef IEEE_FLOATING_POINT
	if (d < MAX_EXACT) {
	    exact = 1;
	}
#endif
	if (!exact) {
	    Tcl_GetBignumFromObj(interp, objv[1], &big);
	}
	break;
    }

    if (exact) {
	Tcl_SetObjResult(interp, Tcl_NewWideIntObj((Tcl_WideInt) sqrt(d)));
    } else {
	mp_int root;

	mp_init(&root);
	mp_sqrt(&big, &root);
	mp_clear(&big);
	Tcl_SetObjResult(interp, Tcl_NewBignumObj(&root));
    }
    return TCL_OK;

  negarg:
    Tcl_SetObjResult(interp, Tcl_NewStringObj(
            "square root of negative argument", -1));
    Tcl_SetErrorCode(interp, "ARITH", "DOMAIN",
	    "domain error: argument not in valid range", NULL);
    return TCL_ERROR;
}

static int
ExprSqrtFunc(
    ClientData clientData,	/* Ignored */
    Tcl_Interp *interp,		/* The interpreter in which to execute the
				 * function. */
    int objc,			/* Actual parameter count. */
    Tcl_Obj *const *objv)	/* Actual parameter list. */
{
    int code;
    double d;
    mp_int big;

    if (objc != 2) {
	MathFuncWrongNumArgs(interp, 2, objc, objv);
	return TCL_ERROR;
    }
    code = Tcl_GetDoubleFromObj(interp, objv[1], &d);
#ifdef ACCEPT_NAN
    if ((code != TCL_OK) && (objv[1]->typePtr == &tclDoubleType)) {
	Tcl_SetObjResult(interp, objv[1]);
	return TCL_OK;
    }
#endif
    if (code != TCL_OK) {
	return TCL_ERROR;
    }
    if ((d >= 0.0) && TclIsInfinite(d)
	    && (Tcl_GetBignumFromObj(NULL, objv[1], &big) == TCL_OK)) {
	mp_int root;

	mp_init(&root);
	mp_sqrt(&big, &root);
	mp_clear(&big);
	Tcl_SetObjResult(interp, Tcl_NewDoubleObj(TclBignumToDouble(&root)));
	mp_clear(&root);
    } else {
	Tcl_SetObjResult(interp, Tcl_NewDoubleObj(sqrt(d)));
    }
    return TCL_OK;
}

static int
ExprUnaryFunc(
    ClientData clientData,	/* Contains the address of a function that
				 * takes one double argument and returns a
				 * double result. */
    Tcl_Interp *interp,		/* The interpreter in which to execute the
				 * function. */
    int objc,			/* Actual parameter count */
    Tcl_Obj *const *objv)	/* Actual parameter list */
{
    int code;
    double d;
    double (*func)(double) = (double (*)(double)) clientData;

    if (objc != 2) {
	MathFuncWrongNumArgs(interp, 2, objc, objv);
	return TCL_ERROR;
    }
    code = Tcl_GetDoubleFromObj(interp, objv[1], &d);
#ifdef ACCEPT_NAN
    if ((code != TCL_OK) && (objv[1]->typePtr == &tclDoubleType)) {
	d = objv[1]->internalRep.doubleValue;
	Tcl_ResetResult(interp);
	code = TCL_OK;
    }
#endif
    if (code != TCL_OK) {
	return TCL_ERROR;
    }
    errno = 0;
    return CheckDoubleResult(interp, func(d));
}

static int
CheckDoubleResult(
    Tcl_Interp *interp,
    double dResult)
{
#ifndef ACCEPT_NAN
    if (TclIsNaN(dResult)) {
	TclExprFloatError(interp, dResult);
	return TCL_ERROR;
    }
#endif
    if ((errno == ERANGE) && ((dResult == 0.0) || TclIsInfinite(dResult))) {
	/*
	 * When ERANGE signals under/overflow, just accept 0.0 or +/-Inf
	 */
    } else if (errno != 0) {
	/*
	 * Report other errno values as errors.
	 */

	TclExprFloatError(interp, dResult);
	return TCL_ERROR;
    }
    Tcl_SetObjResult(interp, Tcl_NewDoubleObj(dResult));
    return TCL_OK;
}

static int
ExprBinaryFunc(
    ClientData clientData,	/* Contains the address of a function that
				 * takes two double arguments and returns a
				 * double result. */
    Tcl_Interp *interp,		/* The interpreter in which to execute the
				 * function. */
    int objc,			/* Actual parameter count. */
    Tcl_Obj *const *objv)	/* Parameter vector. */
{
    int code;
    double d1, d2;
    double (*func)(double, double) = (double (*)(double, double)) clientData;

    if (objc != 3) {
	MathFuncWrongNumArgs(interp, 3, objc, objv);
	return TCL_ERROR;
    }
    code = Tcl_GetDoubleFromObj(interp, objv[1], &d1);
#ifdef ACCEPT_NAN
    if ((code != TCL_OK) && (objv[1]->typePtr == &tclDoubleType)) {
	d1 = objv[1]->internalRep.doubleValue;
	Tcl_ResetResult(interp);
	code = TCL_OK;
    }
#endif
    if (code != TCL_OK) {
	return TCL_ERROR;
    }
    code = Tcl_GetDoubleFromObj(interp, objv[2], &d2);
#ifdef ACCEPT_NAN
    if ((code != TCL_OK) && (objv[2]->typePtr == &tclDoubleType)) {
	d2 = objv[2]->internalRep.doubleValue;
	Tcl_ResetResult(interp);
	code = TCL_OK;
    }
#endif
    if (code != TCL_OK) {
	return TCL_ERROR;
    }
    errno = 0;
    return CheckDoubleResult(interp, func(d1, d2));
}

static int
ExprAbsFunc(
    ClientData clientData,	/* Ignored. */
    Tcl_Interp *interp,		/* The interpreter in which to execute the
				 * function. */
    int objc,			/* Actual parameter count. */
    Tcl_Obj *const *objv)	/* Parameter vector. */
{
    ClientData ptr;
    int type;
    mp_int big;

    if (objc != 2) {
	MathFuncWrongNumArgs(interp, 2, objc, objv);
	return TCL_ERROR;
    }

    if (TclGetNumberFromObj(interp, objv[1], &ptr, &type) != TCL_OK) {
	return TCL_ERROR;
    }

    if (type == TCL_NUMBER_LONG) {
	long l = *((const long *) ptr);

	if (l > (long)0) {
	    goto unChanged;
	} else if (l == (long)0) {
	    const char *string = objv[1]->bytes;
	    if (string) {
		while (*string != '0') {
		    if (*string == '-') {
			Tcl_SetObjResult(interp, Tcl_NewLongObj(0));
			return TCL_OK;
		    }
		    string++;
		}
	    }
	    goto unChanged;
	} else if (l == LONG_MIN) {
	    TclBNInitBignumFromLong(&big, l);
	    goto tooLarge;
	}
	Tcl_SetObjResult(interp, Tcl_NewLongObj(-l));
	return TCL_OK;
    }

    if (type == TCL_NUMBER_DOUBLE) {
	double d = *((const double *) ptr);
	static const double poszero = 0.0;

	/*
	 * We need to distinguish here between positive 0.0 and negative -0.0.
	 * [Bug 2954959]
	 */

	if (d == -0.0) {
	    if (!memcmp(&d, &poszero, sizeof(double))) {
		goto unChanged;
	    }
	} else if (d > -0.0) {
	    goto unChanged;
	}
	Tcl_SetObjResult(interp, Tcl_NewDoubleObj(-d));
	return TCL_OK;
    }

#ifndef NO_WIDE_TYPE
    if (type == TCL_NUMBER_WIDE) {
	Tcl_WideInt w = *((const Tcl_WideInt *) ptr);

	if (w >= (Tcl_WideInt)0) {
	    goto unChanged;
	}
	if (w == LLONG_MIN) {
	    TclBNInitBignumFromWideInt(&big, w);
	    goto tooLarge;
	}
	Tcl_SetObjResult(interp, Tcl_NewWideIntObj(-w));
	return TCL_OK;
    }
#endif

    if (type == TCL_NUMBER_BIG) {
	if (mp_cmp_d((const mp_int *) ptr, 0) == MP_LT) {
	    Tcl_GetBignumFromObj(NULL, objv[1], &big);
	tooLarge:
	    mp_neg(&big, &big);
	    Tcl_SetObjResult(interp, Tcl_NewBignumObj(&big));
	} else {
	unChanged:
	    Tcl_SetObjResult(interp, objv[1]);
	}
	return TCL_OK;
    }

    if (type == TCL_NUMBER_NAN) {
#ifdef ACCEPT_NAN
	Tcl_SetObjResult(interp, objv[1]);
	return TCL_OK;
#else
	double d;

	Tcl_GetDoubleFromObj(interp, objv[1], &d);
	return TCL_ERROR;
#endif
    }
    return TCL_OK;
}

static int
ExprBoolFunc(
    ClientData clientData,	/* Ignored. */
    Tcl_Interp *interp,		/* The interpreter in which to execute the
				 * function. */
    int objc,			/* Actual parameter count. */
    Tcl_Obj *const *objv)	/* Actual parameter vector. */
{
    int value;

    if (objc != 2) {
	MathFuncWrongNumArgs(interp, 2, objc, objv);
	return TCL_ERROR;
    }
    if (Tcl_GetBooleanFromObj(interp, objv[1], &value) != TCL_OK) {
	return TCL_ERROR;
    }
    Tcl_SetObjResult(interp, Tcl_NewBooleanObj(value));
    return TCL_OK;
}

static int
ExprDoubleFunc(
    ClientData clientData,	/* Ignored. */
    Tcl_Interp *interp,		/* The interpreter in which to execute the
				 * function. */
    int objc,			/* Actual parameter count. */
    Tcl_Obj *const *objv)	/* Actual parameter vector. */
{
    double dResult;

    if (objc != 2) {
	MathFuncWrongNumArgs(interp, 2, objc, objv);
	return TCL_ERROR;
    }
    if (Tcl_GetDoubleFromObj(interp, objv[1], &dResult) != TCL_OK) {
#ifdef ACCEPT_NAN
	if (objv[1]->typePtr == &tclDoubleType) {
	    Tcl_SetObjResult(interp, objv[1]);
	    return TCL_OK;
	}
#endif
	return TCL_ERROR;
    }
    Tcl_SetObjResult(interp, Tcl_NewDoubleObj(dResult));
    return TCL_OK;
}

static int
ExprEntierFunc(
    ClientData clientData,	/* Ignored. */
    Tcl_Interp *interp,		/* The interpreter in which to execute the
				 * function. */
    int objc,			/* Actual parameter count. */
    Tcl_Obj *const *objv)	/* Actual parameter vector. */
{
    double d;
    int type;
    ClientData ptr;

    if (objc != 2) {
	MathFuncWrongNumArgs(interp, 2, objc, objv);
	return TCL_ERROR;
    }
    if (TclGetNumberFromObj(interp, objv[1], &ptr, &type) != TCL_OK) {
	return TCL_ERROR;
    }

    if (type == TCL_NUMBER_DOUBLE) {
	d = *((const double *) ptr);
	if ((d >= (double)LONG_MAX) || (d <= (double)LONG_MIN)) {
	    mp_int big;

	    if (Tcl_InitBignumFromDouble(interp, d, &big) != TCL_OK) {
		/* Infinity */
		return TCL_ERROR;
	    }
	    Tcl_SetObjResult(interp, Tcl_NewBignumObj(&big));
	    return TCL_OK;
	} else {
	    long result = (long) d;

	    Tcl_SetObjResult(interp, Tcl_NewLongObj(result));
	    return TCL_OK;
	}
    }

    if (type != TCL_NUMBER_NAN) {
	/*
	 * All integers are already of integer type.
	 */

	Tcl_SetObjResult(interp, objv[1]);
	return TCL_OK;
    }

    /*
     * Get the error message for NaN.
     */

    Tcl_GetDoubleFromObj(interp, objv[1], &d);
    return TCL_ERROR;
}

static int
ExprIntFunc(
    ClientData clientData,	/* Ignored. */
    Tcl_Interp *interp,		/* The interpreter in which to execute the
				 * function. */
    int objc,			/* Actual parameter count. */
    Tcl_Obj *const *objv)	/* Actual parameter vector. */
{
    long iResult;
    Tcl_Obj *objPtr;
    if (ExprEntierFunc(NULL, interp, objc, objv) != TCL_OK) {
	return TCL_ERROR;
    }
    objPtr = Tcl_GetObjResult(interp);
    if (TclGetLongFromObj(NULL, objPtr, &iResult) != TCL_OK) {
	/*
	 * Truncate the bignum; keep only bits in long range.
	 */

	mp_int big;

	Tcl_GetBignumFromObj(NULL, objPtr, &big);
	mp_mod_2d(&big, (int) CHAR_BIT * sizeof(long), &big);
	objPtr = Tcl_NewBignumObj(&big);
	Tcl_IncrRefCount(objPtr);
	TclGetLongFromObj(NULL, objPtr, &iResult);
	Tcl_DecrRefCount(objPtr);
    }
    Tcl_SetObjResult(interp, Tcl_NewLongObj(iResult));
    return TCL_OK;
}

static int
ExprWideFunc(
    ClientData clientData,	/* Ignored. */
    Tcl_Interp *interp,		/* The interpreter in which to execute the
				 * function. */
    int objc,			/* Actual parameter count. */
    Tcl_Obj *const *objv)	/* Actual parameter vector. */
{
    Tcl_WideInt wResult;
    Tcl_Obj *objPtr;

    if (ExprEntierFunc(NULL, interp, objc, objv) != TCL_OK) {
	return TCL_ERROR;
    }
    objPtr = Tcl_GetObjResult(interp);
    if (Tcl_GetWideIntFromObj(NULL, objPtr, &wResult) != TCL_OK) {
	/*
	 * Truncate the bignum; keep only bits in wide int range.
	 */

	mp_int big;

	Tcl_GetBignumFromObj(NULL, objPtr, &big);
	mp_mod_2d(&big, (int) CHAR_BIT * sizeof(Tcl_WideInt), &big);
	objPtr = Tcl_NewBignumObj(&big);
	Tcl_IncrRefCount(objPtr);
	Tcl_GetWideIntFromObj(NULL, objPtr, &wResult);
	Tcl_DecrRefCount(objPtr);
    }
    Tcl_SetObjResult(interp, Tcl_NewWideIntObj(wResult));
    return TCL_OK;
}

static int
ExprRandFunc(
    ClientData clientData,	/* Ignored. */
    Tcl_Interp *interp,		/* The interpreter in which to execute the
				 * function. */
    int objc,			/* Actual parameter count. */
    Tcl_Obj *const *objv)	/* Actual parameter vector. */
{
    Interp *iPtr = (Interp *) interp;
    double dResult;
    long tmp;			/* Algorithm assumes at least 32 bits. Only
				 * long guarantees that. See below. */
    Tcl_Obj *oResult;

    if (objc != 1) {
	MathFuncWrongNumArgs(interp, 1, objc, objv);
	return TCL_ERROR;
    }

    if (!(iPtr->flags & RAND_SEED_INITIALIZED)) {
	iPtr->flags |= RAND_SEED_INITIALIZED;

	/*
	 * Take into consideration the thread this interp is running in order
	 * to insure different seeds in different threads (bug #416643)
	 */

	iPtr->randSeed = TclpGetClicks() + (PTR2INT(Tcl_GetCurrentThread())<<12);

	/*
	 * Make sure 1 <= randSeed <= (2^31) - 2. See below.
	 */

	iPtr->randSeed &= (unsigned long) 0x7fffffff;
	if ((iPtr->randSeed == 0) || (iPtr->randSeed == 0x7fffffff)) {
	    iPtr->randSeed ^= 123459876;
	}
    }

    /*
     * Generate the random number using the linear congruential generator
     * defined by the following recurrence:
     *		seed = ( IA * seed ) mod IM
     * where IA is 16807 and IM is (2^31) - 1. The recurrence maps a seed in
     * the range [1, IM - 1] to a new seed in that same range. The recurrence
     * maps IM to 0, and maps 0 back to 0, so those two values must not be
     * allowed as initial values of seed.
     *
     * In order to avoid potential problems with integer overflow, the
     * recurrence is implemented in terms of additional constants IQ and IR
     * such that
     *		IM = IA*IQ + IR
     * None of the operations in the implementation overflows a 32-bit signed
     * integer, and the C type long is guaranteed to be at least 32 bits wide.
     *
     * For more details on how this algorithm works, refer to the following
     * papers:
     *
     *	S.K. Park & K.W. Miller, "Random number generators: good ones are hard
     *	to find," Comm ACM 31(10):1192-1201, Oct 1988
     *
     *	W.H. Press & S.A. Teukolsky, "Portable random number generators,"
     *	Computers in Physics 6(5):522-524, Sep/Oct 1992.
     */

#define RAND_IA		16807
#define RAND_IM		2147483647
#define RAND_IQ		127773
#define RAND_IR		2836
#define RAND_MASK	123459876

    tmp = iPtr->randSeed/RAND_IQ;
    iPtr->randSeed = RAND_IA*(iPtr->randSeed - tmp*RAND_IQ) - RAND_IR*tmp;
    if (iPtr->randSeed < 0) {
	iPtr->randSeed += RAND_IM;
    }

    /*
     * Since the recurrence keeps seed values in the range [1, RAND_IM - 1],
     * dividing by RAND_IM yields a double in the range (0, 1).
     */

    dResult = iPtr->randSeed * (1.0/RAND_IM);

    /*
     * Push a Tcl object with the result.
     */

    TclNewDoubleObj(oResult, dResult);
    Tcl_SetObjResult(interp, oResult);
    return TCL_OK;
}

static int
ExprRoundFunc(
    ClientData clientData,	/* Ignored. */
    Tcl_Interp *interp,		/* The interpreter in which to execute the
				 * function. */
    int objc,			/* Actual parameter count. */
    Tcl_Obj *const *objv)	/* Parameter vector. */
{
    double d;
    ClientData ptr;
    int type;

    if (objc != 2) {
	MathFuncWrongNumArgs(interp, 2, objc, objv);
	return TCL_ERROR;
    }

    if (TclGetNumberFromObj(interp, objv[1], &ptr, &type) != TCL_OK) {
	return TCL_ERROR;
    }

    if (type == TCL_NUMBER_DOUBLE) {
	double fractPart, intPart;
	long max = LONG_MAX, min = LONG_MIN;

	fractPart = modf(*((const double *) ptr), &intPart);
	if (fractPart <= -0.5) {
	    min++;
	} else if (fractPart >= 0.5) {
	    max--;
	}
	if ((intPart >= (double)max) || (intPart <= (double)min)) {
	    mp_int big;

	    if (Tcl_InitBignumFromDouble(interp, intPart, &big) != TCL_OK) {
		/* Infinity */
		return TCL_ERROR;
	    }
	    if (fractPart <= -0.5) {
		mp_sub_d(&big, 1, &big);
	    } else if (fractPart >= 0.5) {
		mp_add_d(&big, 1, &big);
	    }
	    Tcl_SetObjResult(interp, Tcl_NewBignumObj(&big));
	    return TCL_OK;
	} else {
	    long result = (long)intPart;

	    if (fractPart <= -0.5) {
		result--;
	    } else if (fractPart >= 0.5) {
		result++;
	    }
	    Tcl_SetObjResult(interp, Tcl_NewLongObj(result));
	    return TCL_OK;
	}
    }

    if (type != TCL_NUMBER_NAN) {
	/*
	 * All integers are already rounded
	 */

	Tcl_SetObjResult(interp, objv[1]);
	return TCL_OK;
    }

    /*
     * Get the error message for NaN.
     */

    Tcl_GetDoubleFromObj(interp, objv[1], &d);
    return TCL_ERROR;
}

static int
ExprSrandFunc(
    ClientData clientData,	/* Ignored. */
    Tcl_Interp *interp,		/* The interpreter in which to execute the
				 * function. */
    int objc,			/* Actual parameter count. */
    Tcl_Obj *const *objv)	/* Parameter vector. */
{
    Interp *iPtr = (Interp *) interp;
    long i = 0;			/* Initialized to avoid compiler warning. */

    /*
     * Convert argument and use it to reset the seed.
     */

    if (objc != 2) {
	MathFuncWrongNumArgs(interp, 2, objc, objv);
	return TCL_ERROR;
    }

    if (TclGetLongFromObj(NULL, objv[1], &i) != TCL_OK) {
	Tcl_Obj *objPtr;
	mp_int big;

	if (Tcl_GetBignumFromObj(interp, objv[1], &big) != TCL_OK) {
	    /* TODO: more ::errorInfo here? or in caller? */
	    return TCL_ERROR;
	}

	mp_mod_2d(&big, (int) CHAR_BIT * sizeof(long), &big);
	objPtr = Tcl_NewBignumObj(&big);
	Tcl_IncrRefCount(objPtr);
	TclGetLongFromObj(NULL, objPtr, &i);
	Tcl_DecrRefCount(objPtr);
    }

    /*
     * Reset the seed. Make sure 1 <= randSeed <= 2^31 - 2. See comments in
     * ExprRandFunc for more details.
     */

    iPtr->flags |= RAND_SEED_INITIALIZED;
    iPtr->randSeed = i;
    iPtr->randSeed &= (unsigned long) 0x7fffffff;
    if ((iPtr->randSeed == 0) || (iPtr->randSeed == 0x7fffffff)) {
	iPtr->randSeed ^= 123459876;
    }

    /*
     * To avoid duplicating the random number generation code we simply clean
     * up our state and call the real random number function. That function
     * will always succeed.
     */

    return ExprRandFunc(clientData, interp, 1, objv);
}

/*
 *----------------------------------------------------------------------
 *
 * MathFuncWrongNumArgs --
 *
 *	Generate an error message when a math function presents the wrong
 *	number of arguments.
 *
 * Results:
 *	None.
 *
 * Side effects:
 *	An error message is stored in the interpreter result.
 *
 *----------------------------------------------------------------------
 */

static void
MathFuncWrongNumArgs(
    Tcl_Interp *interp,		/* Tcl interpreter */
    int expected,		/* Formal parameter count. */
    int found,			/* Actual parameter count. */
    Tcl_Obj *const *objv)	/* Actual parameter vector. */
{
    const char *name = Tcl_GetString(objv[0]);
    const char *tail = name + strlen(name);

    while (tail > name+1) {
	tail--;
	if (*tail == ':' && tail[-1] == ':') {
	    name = tail+1;
	    break;
	}
    }
    Tcl_SetObjResult(interp, Tcl_ObjPrintf(
	    "too %s arguments for math function \"%s\"",
	    (found < expected ? "few" : "many"), name));
    Tcl_SetErrorCode(interp, "TCL", "WRONGARGS", NULL);
}

#ifdef USE_DTRACE
/*
 *----------------------------------------------------------------------
 *
 * DTraceObjCmd --
 *
 *	This function is invoked to process the "::tcl::dtrace" Tcl command.
 *
 * Results:
 *	A standard Tcl object result.
 *
 * Side effects:
 *	The 'tcl-probe' DTrace probe is triggered (if it is enabled).
 *
 *----------------------------------------------------------------------
 */

static int
DTraceObjCmd(
    ClientData dummy,		/* Not used. */
    Tcl_Interp *interp,		/* Current interpreter. */
    int objc,			/* Number of arguments. */
    Tcl_Obj *const objv[])	/* Argument objects. */
{
    if (TCL_DTRACE_TCL_PROBE_ENABLED()) {
	char *a[10];
	int i = 0;

	while (i++ < 10) {
	    a[i-1] = i < objc ? TclGetString(objv[i]) : NULL;
	}
	TCL_DTRACE_TCL_PROBE(a[0], a[1], a[2], a[3], a[4], a[5], a[6], a[7],
		a[8], a[9]);
    }
    return TCL_OK;
}

/*
 *----------------------------------------------------------------------
 *
 * DTraceCmdReturn --
 *
 *	NR callback for DTrace command return probes.
 *
 * Results:
 *	None.
 *
 * Side effects:
 *	None.
 *
 *----------------------------------------------------------------------
 */

static int
DTraceCmdReturn(
    ClientData data[],
    Tcl_Interp *interp,
    int result)
{
    char *cmdName = TclGetString((Tcl_Obj *) data[0]);

    if (TCL_DTRACE_CMD_RETURN_ENABLED()) {
	TCL_DTRACE_CMD_RETURN(cmdName, result);
    }
    if (TCL_DTRACE_CMD_RESULT_ENABLED()) {
	Tcl_Obj *r = Tcl_GetObjResult(interp);

	TCL_DTRACE_CMD_RESULT(cmdName, result, TclGetString(r), r);
    }
    return result;
}

TCL_DTRACE_DEBUG_LOG()

#endif /* USE_DTRACE */

/*
 *----------------------------------------------------------------------
 *
 * Tcl_NRCallObjProc --
 *
 *	This function calls an objProc directly while managing things properly
 *	if it happens to be an NR objProc. It is meant to be used by extenders
 *	that provide an NR implementation of a command, as this function
 *	permits a trivial coding of the non-NR objProc.
 *
 * Results:
 *	The return value is a standard Tcl completion code such as TCL_OK or
 *	TCL_ERROR. A result or error message is left in interp's result.
 *
 * Side effects:
 *	Depends on the objProc.
 *
 *----------------------------------------------------------------------
 */

int
Tcl_NRCallObjProc(
    Tcl_Interp *interp,
    Tcl_ObjCmdProc *objProc,
    ClientData clientData,
    int objc,
    Tcl_Obj *const objv[])
{
    int result = TCL_OK;
#ifdef USE_DTRACE
    if (TCL_DTRACE_CMD_ARGS_ENABLED()) {
	const char *a[10];
	int i = 0;

	while (i < 10) {
	    a[i] = i < objc ? TclGetString(objv[i]) : NULL; i++;
	}
	TCL_DTRACE_CMD_ARGS(a[0], a[1], a[2], a[3], a[4], a[5], a[6], a[7],
		a[8], a[9]);
    }
    if ((TCL_DTRACE_CMD_RETURN_ENABLED() || TCL_DTRACE_CMD_RESULT_ENABLED())
	    && objc) {
	TclNRAddCallback(interp, DTraceCmdReturn, objv[0], NULL, NULL, NULL);
    }
    if (TCL_DTRACE_CMD_ENTRY_ENABLED() && objc) {
	TCL_DTRACE_CMD_ENTRY(TclGetString(objv[0]), objc - 1,
		(Tcl_Obj **)(objv + 1));
    }
#endif /* USE_DTRACE */

    TclNRSetRoot(interp);
    result = objProc(clientData, interp, objc, objv);
    return TclNRRunCallbacks(interp, result);
}

/****************************************************************************
 * Stuff for the public api
 ****************************************************************************/

int
Tcl_NREvalObj(
    Tcl_Interp *interp,
    Tcl_Obj *objPtr,
    int flags)
{
    return TclNREvalObjEx(interp, objPtr, flags);
}

int
Tcl_NREvalObjv(
    Tcl_Interp *interp,		/* Interpreter in which to evaluate the
				 * command. Also used for error reporting. */
    int objc,			/* Number of words in command. */
    Tcl_Obj *const objv[],	/* An array of pointers to objects that are
				 * the words that make up the command. */
    int flags)			/* Collection of OR-ed bits that control the
				 * evaluation of the script. Only
				 * TCL_EVAL_GLOBAL, TCL_EVAL_INVOKE and
				 * TCL_EVAL_NOERR are currently supported. */
{
    return TclNREvalObjv(interp, objc, objv, flags, NULL);
}

int
Tcl_NRCmdSwap(
    Tcl_Interp *interp,
    Tcl_Command cmd,
    int objc,
    Tcl_Obj *const objv[],
    int flags)
{
    return TclNREvalObjv(interp, objc, objv, flags, (Command *) cmd);
}

/*****************************************************************************
 * Stuff for tailcalls
 *****************************************************************************
 *
 * Just to show that IT CAN BE DONE! The precise semantics are not simple,
 * require more thought. Possibly need a new Tcl return code to do it right?
 * Questions include:
 *   (1) How is the objc/objv tailcall to be run? My current thinking is that
 *	 it should essentially be
 *	     [tailcall a b c] <=> [uplevel 1 [list a b c]]
 *	 with two caveats
 *	     (a) the current frame is dropped first, after running all pending
 *		 cleanup tasks and saving its namespace
 *	     (b) 'a' is looked up in the returning frame's namespace, but the
 *		 command is run in the context to which we are returning
 *	 Current implementation does this if [tailcall] is called from within
 *	 a proc, errors otherwise.
 *   (2) Should a tailcall bypass [catch] in the returning frame? Current
 *	 implementation does not (or does it? Changed, test!) - it causes an
 *	 error.
 *
 * FIXME NRE!
 */

void
TclDeferCallbacks(
    Tcl_Interp *interp)
{
    Interp *iPtr = (Interp *) interp;

    if (iPtr->deferredCallbacks == NULL) {
	TclNRAddCallback(interp, NRCommand, NULL, NULL, NULL, NULL);
        iPtr->deferredCallbacks = TOP_CB(interp);
    }
}

#if !NRE_STACK_DEBUG
static int
NRStackBottom(
    ClientData data[],
    Tcl_Interp *interp,
    int result)
{
    Interp *iPtr = (Interp *) interp;
    ExecEnv *eePtr = iPtr->execEnvPtr;
    NRE_stack *this = eePtr->NRStack;
    NRE_stack *prev = data[0];

    if (!prev) {
        /* empty stack, free it */
        ckfree(this);
        eePtr->NRStack = NULL;
        TOP_CB(interp) = NULL;
        return result;
    }
    
    /*
     * Go back to the previous stack.
     */

    eePtr->NRStack = prev;
    eePtr->callbackPtr = &prev->items[NRE_STACK_SIZE-1];
    
    /*
     * Keep this stack in reserve. If this one had a successor, free that one:
     * we always keep just one in reserve. 
     */
    
    if (this->next) {
        ckfree (this->next);
        this->next = NULL;
    }

    return result;
}

int level = 0;
    
NRE_callback *
TclNewCallback(
    Tcl_Interp *interp)
{
    Interp *iPtr = (Interp *) interp;
    ExecEnv *eePtr = iPtr->execEnvPtr;
    NRE_stack *this = eePtr->NRStack, *orig;

    if (eePtr->callbackPtr &&
            (eePtr->callbackPtr < &this->items[NRE_STACK_SIZE-1])) {
        stackReady:
        return ++eePtr->callbackPtr;
    }

    if (!eePtr->callbackPtr) {
        this = NULL;
    }
    orig = this;
    
    if (this && this->next) {
        this = this->next;
    } else {
        this = (NRE_stack *) ckalloc(sizeof(NRE_stack));
        this->next = NULL;
    }
    eePtr->NRStack = this;
    eePtr->callbackPtr = &this->items[-1];
    TclNRAddCallback(interp, NRStackBottom, orig, NULL, NULL, NULL);

    NRE_ASSERT(eePtr->callbackPtr == &this->items[0]);

    goto stackReady;
}

NRE_callback *
TclPopCallback(
    Tcl_Interp *interp)
{
    return ((Interp *)interp)->execEnvPtr->callbackPtr--;
}

NRE_callback *
TclNextCallback(
    NRE_callback *cbPtr)
{

    if (cbPtr->procPtr == NRStackBottom) {
        NRE_stack *prev = cbPtr->data[0];

        if (!prev) {
            return NULL;
        }
        cbPtr = &prev->items[NRE_STACK_SIZE];
    }
    return --cbPtr;
}

#endif
void
TclSetTailcall(
    Tcl_Interp *interp,
    Tcl_Obj *listPtr)
{
    /*
     * Find the splicing spot: right before the NRCommand of the thing
     * being tailcalled. Note that we skip NRCommands marked in data[1]
     * (used by command redirectors).
     */

    NRE_callback *runPtr;

    for (runPtr = TOP_CB(interp); runPtr; runPtr = NEXT_CB(runPtr)) {
       if (((runPtr->procPtr) == NRCommand) && !runPtr->data[1]) {
            break;
        }
    }
    if (!runPtr) {
        Tcl_Panic("tailcall cannot find the right splicing spot: should not happen!");
    }

    if (runPtr->data[1]) {
        /*
         * A tailcall was already scheduled: clear it!
         */
        Tcl_Obj *oldPtr = (Tcl_Obj *) runPtr->data[1];
        Tcl_DecrRefCount(oldPtr);
    }
    runPtr->data[1] = listPtr;
}

int
TclNRTailcallObjCmd(
    ClientData clientData,
    Tcl_Interp *interp,
    int objc,
    Tcl_Obj *const objv[])
{
    Interp *iPtr = (Interp *) interp;

    if (objc < 1) {
	Tcl_WrongNumArgs(interp, 1, objv, "?command? ?arg ...?");
	return TCL_ERROR;
    }

    if (!(iPtr->varFramePtr->isProcCallFrame & 1)) {	/* or is upleveled */
        Tcl_SetObjResult(interp, Tcl_NewStringObj(
                "tailcall can only be called from a proc or lambda", -1));
        Tcl_SetErrorCode(interp, "TCL", "TAILCALL", "ILLEGAL", NULL);
	return TCL_ERROR;
    }

    /*
     * Invocation without args just clears a scheduled tailcall; invocation
     * with an argument replaces any previously scheduled tailcall.
     */

    if (iPtr->varFramePtr->tailcallPtr) {
        Tcl_DecrRefCount(iPtr->varFramePtr->tailcallPtr);
        iPtr->varFramePtr->tailcallPtr = NULL;
    }

    /*
     * Create the callback to actually evaluate the tailcalled
     * command, then set it in the varFrame so that PopCallFrame can use it
     * at the proper time. Being lazy: exploit the TclNRAddCallBack macro to
     * build the callback.
     */

    if (objc > 1) {
        Tcl_Obj *listPtr, *nsObjPtr;
        Tcl_Namespace *nsPtr = (Tcl_Namespace *) iPtr->varFramePtr->nsPtr;
        Tcl_Namespace *ns1Ptr;

        /* The tailcall data is in a Tcl list: the first element is the
         * namespace, the rest the command to be tailcalled. */
        
        listPtr = Tcl_NewListObj(objc, objv);

        nsObjPtr = Tcl_NewStringObj(nsPtr->fullName, -1);
        if ((TCL_OK != TclGetNamespaceFromObj(interp, nsObjPtr, &ns1Ptr))
                || (nsPtr != ns1Ptr)) {
            Tcl_Panic("Tailcall failed to find the proper namespace");
        }
 	TclListObjSetElement(interp, listPtr, 0, nsObjPtr);
        
        iPtr->varFramePtr->tailcallPtr = listPtr;
    }
    return TCL_RETURN;
}

int
TclNRTailcallEval(
    ClientData data[],
    Tcl_Interp *interp,
    int result)
{
    Interp *iPtr = (Interp *) interp;
    Tcl_Obj *listPtr = data[0], *nsObjPtr;
    Tcl_Namespace *nsPtr;
    int objc;
    Tcl_Obj **objv;

    Tcl_ListObjGetElements(interp, listPtr, &objc, &objv); 
    nsObjPtr = objv[0];
    
    if (result == TCL_OK) {
	result = TclGetNamespaceFromObj(interp, nsObjPtr, &nsPtr);
    }

    if (result != TCL_OK) {
        /*
         * Tailcall execution was preempted, eg by an intervening catch or by
         * a now-gone namespace: cleanup and return.
         */

        TailcallCleanup(data, interp, result);
        return result;
    }

    /*
     * Perform the tailcall
     */

    TclDeferCallbacks(interp);
    TclNRAddCallback(interp, TailcallCleanup, listPtr, NULL, NULL,NULL);
    iPtr->lookupNsPtr = (Namespace *) nsPtr;
    return TclNREvalObjv(interp, objc-1, objv+1, 0, NULL);
}

static int
TailcallCleanup(
    ClientData data[],
    Tcl_Interp *interp,
    int result)
{
    Tcl_DecrRefCount((Tcl_Obj *) data[0]);
    return result;
}

void
Tcl_NRAddCallback(
    Tcl_Interp *interp,
    Tcl_NRPostProc *postProcPtr,
    ClientData data0,
    ClientData data1,
    ClientData data2,
    ClientData data3)
{
    if (!(postProcPtr)) {
	Tcl_Panic("Adding a callback without an objProc?!");
    }
    TclNRAddCallback(interp, postProcPtr, data0, data1, data2, data3);
}

/*
 *----------------------------------------------------------------------
 *
 * TclNRCoroutineObjCmd -- (and friends)
 *
 *	This object-based function is invoked to process the "coroutine" Tcl
 *	command. It is heavily based on "apply".
 *
 * Results:
 *	A standard Tcl object result value.
 *
 * Side effects:
 *	A new procedure gets created.
 *
 * ** FIRST EXPERIMENTAL IMPLEMENTATION **
 *
 * It is fairly amateurish and not up to our standards - mainly in terms of
 * error messages and [info] interaction. Just to test the infrastructure in
 * teov and tebc.
 *----------------------------------------------------------------------
 */

#define iPtr ((Interp *) interp)

int
TclNRYieldObjCmd(
    ClientData clientData,
    Tcl_Interp *interp,
    int objc,
    Tcl_Obj *const objv[])
{
    CoroutineData *corPtr = iPtr->execEnvPtr->corPtr;

    if (objc > 2) {
	Tcl_WrongNumArgs(interp, 1, objv, "?returnValue?");
	return TCL_ERROR;
    }

    if (!corPtr) {
	Tcl_SetObjResult(interp, Tcl_NewStringObj(
                "yield can only be called in a coroutine", -1));
	Tcl_SetErrorCode(interp, "TCL", "COROUTINE", "ILLEGAL_YIELD", NULL);
	return TCL_ERROR;
    }

    if (objc == 2) {
	Tcl_SetObjResult(interp, objv[1]);
    }

    NRE_ASSERT(!COR_IS_SUSPENDED(corPtr));
    TclNRAddCallback(interp, TclNRCoroutineActivateCallback, corPtr,
            clientData, NULL, NULL);
    return TCL_OK;
}

int
TclNRYieldToObjCmd(
    ClientData clientData,
    Tcl_Interp *interp,
    int objc,
    Tcl_Obj *const objv[])
{
    CoroutineData *corPtr = iPtr->execEnvPtr->corPtr;
    Tcl_Obj *listPtr, *nsObjPtr;
    Tcl_Namespace *nsPtr = (Tcl_Namespace *) iPtr->varFramePtr->nsPtr;
    Tcl_Namespace *ns1Ptr;

    if (objc < 2) {
	Tcl_WrongNumArgs(interp, 1, objv, "command ?arg ...?");
	return TCL_ERROR;
    }

    if (!corPtr) {
	Tcl_SetObjResult(interp, Tcl_NewStringObj(
                "yieldto can only be called in a coroutine", -1));
	Tcl_SetErrorCode(interp, "TCL", "COROUTINE", "ILLEGAL_YIELD", NULL);
	return TCL_ERROR;
    }

    /*
     * Add the tailcall in the caller env, then just yield.
     *
     * This is essentially code from TclNRTailcallObjCmd
     */

    listPtr = Tcl_NewListObj(objc, objv);

    nsObjPtr = Tcl_NewStringObj(nsPtr->fullName, -1);
    if ((TCL_OK != TclGetNamespaceFromObj(interp, nsObjPtr, &ns1Ptr))
	    || (nsPtr != ns1Ptr)) {
	Tcl_Panic("yieldto failed to find the proper namespace");
    }
    TclListObjSetElement(interp, listPtr, 0, nsObjPtr);


    /*
     * Add the callback in the caller's env, then instruct TEBC to yield.
     */

    iPtr->execEnvPtr = corPtr->callerEEPtr;
    TclNRAddCallback(interp, YieldToCallback, corPtr, listPtr, NULL, NULL);
    iPtr->execEnvPtr = corPtr->eePtr;

    return TclNRYieldObjCmd(INT2PTR(CORO_ACTIVATE_YIELDM), interp, 1, objv);
}

static int
YieldToCallback(
    ClientData data[],
    Tcl_Interp *interp,
    int result)
{
    TclSetTailcall(interp, (Tcl_Obj *) data[1]);
    return TCL_OK;
}

static int
RewindCoroutineCallback(
    ClientData data[],
    Tcl_Interp *interp,
    int result)
{
    return Tcl_RestoreInterpState(interp, data[0]);
}

static int
RewindCoroutine(
    CoroutineData *corPtr,
    int result)
{
    Tcl_Interp *interp = corPtr->eePtr->interp;
    Tcl_InterpState state = Tcl_SaveInterpState(interp, result);

    NRE_ASSERT(COR_IS_SUSPENDED(corPtr));
    NRE_ASSERT(corPtr->eePtr != NULL);
    NRE_ASSERT(corPtr->eePtr != iPtr->execEnvPtr);

    corPtr->eePtr->rewind = 1;
    TclNRAddCallback(interp, RewindCoroutineCallback, state,
	    NULL, NULL, NULL);
    return TclNRInterpCoroutine(corPtr, interp, 0, NULL);
}

static void
DeleteCoroutine(
    ClientData clientData)
{
    CoroutineData *corPtr = clientData;
    Tcl_Interp *interp = corPtr->eePtr->interp;

    if (COR_IS_SUSPENDED(corPtr)) {
        TclNRSetRoot(interp);
	TclNRRunCallbacks(interp, RewindCoroutine(corPtr,TCL_OK));
    }
}

static int
NRCoroutineCallerCallback(
    ClientData data[],
    Tcl_Interp *interp,
    int result)
{
    CoroutineData *corPtr = data[0];
    Command *cmdPtr = corPtr->cmdPtr;

    /*
     * This is the last callback in the caller execEnv, right before switching
     * to the coroutine's
     */

    NRE_ASSERT(iPtr->execEnvPtr == corPtr->callerEEPtr);

    if (!corPtr->eePtr) {
	/*
	 * The execEnv was wound down but not deleted for our sake. We finish
	 * the job here. The caller context has already been restored.
	 */

	NRE_ASSERT(iPtr->varFramePtr == corPtr->caller.varFramePtr);
	NRE_ASSERT(iPtr->framePtr == corPtr->caller.framePtr);
	ckfree(corPtr);
	return result;
    }

    NRE_ASSERT(COR_IS_SUSPENDED(corPtr));
    SAVE_CONTEXT(corPtr->running);
    RESTORE_CONTEXT(corPtr->caller);

    if (cmdPtr->flags & CMD_IS_DELETED) {
	/*
	 * The command was deleted while it was running: wind down the
	 * execEnv, this will do the complete cleanup. RewindCoroutine will
	 * restore both the caller's context and interp state.
	 */

	return RewindCoroutine(corPtr, result);
    }

    return result;
}

static int
NRCoroutineExitCallback(
    ClientData data[],
    Tcl_Interp *interp,
    int result)
{
    CoroutineData *corPtr = data[0];
    Command *cmdPtr = corPtr->cmdPtr;

    /*
     * This runs at the bottom of the Coroutine's execEnv: it will be executed
     * when the coroutine returns or is wound down, but not when it yields. It
     * deletes the coroutine and restores the caller's environment.
     */

    NRE_ASSERT(interp == corPtr->eePtr->interp);
    NRE_ASSERT(iPtr->execEnvPtr == corPtr->eePtr);
    NRE_ASSERT(!COR_IS_SUSPENDED(corPtr));
    NRE_ASSERT((corPtr->callerEEPtr->callbackPtr->procPtr == NRCoroutineCallerCallback));

    if (TOP_CB(interp) != NULL) {
        NRE_callback *cleanPtr = TOP_CB(interp);
        TOP_CB(interp) = NULL;
        cleanPtr->procPtr(cleanPtr->data, interp, TCL_OK);
    }

    cmdPtr->deleteProc = NULL;
    Tcl_DeleteCommandFromToken(interp, (Tcl_Command) cmdPtr);
    TclCleanupCommandMacro(cmdPtr);

    corPtr->eePtr->corPtr = NULL;
    TclDeleteExecEnv(corPtr->eePtr);
    corPtr->eePtr = NULL;

    corPtr->stackLevel = NULL;

    RESTORE_CONTEXT(corPtr->caller);
    iPtr->execEnvPtr = corPtr->callerEEPtr;
    iPtr->numLevels++;

    return result;
}

/*
 *----------------------------------------------------------------------
 *
 * TclNRCoroutineActivateCallback --
 *
 *      This is the workhorse for coroutines: it implements both yield and
 *      resume.
 *
 *      It is important that both be implemented in the same callback: the
 *      detection of the impossibility to suspend due to a busy C-stack relies
 *      on the precise position of a local variable in the stack. We do not
 *      want the compiler to play tricks on us, either by moving things around
 *      or inlining.
 *
 *----------------------------------------------------------------------
 */

int
TclNRCoroutineActivateCallback(
    ClientData data[],
    Tcl_Interp *interp,
    int result)
{
    CoroutineData *corPtr = data[0];
    int type = PTR2INT(data[1]);
    int numLevels, unused;
    int *stackLevel = &unused;

    if (!corPtr->stackLevel) {
        /*
         * -- Coroutine is suspended --
         * Push the callback to restore the caller's context on yield or
         * return.
         */

        TclNRAddCallback(interp, NRCoroutineCallerCallback, corPtr,
                NULL, NULL, NULL);

        /*
         * Record the stackLevel at which the resume is happening, then swap
         * the interp's environment to make it suitable to run this coroutine.
         */

        corPtr->stackLevel = stackLevel;
        numLevels = corPtr->auxNumLevels;
        corPtr->auxNumLevels = iPtr->numLevels;

        SAVE_CONTEXT(corPtr->caller);
        corPtr->callerEEPtr = iPtr->execEnvPtr;
        RESTORE_CONTEXT(corPtr->running);
        iPtr->execEnvPtr = corPtr->eePtr;
        iPtr->numLevels += numLevels;
    } else {
        /*
         * Coroutine is active: yield
         */

        if (corPtr->stackLevel != stackLevel) {
            Tcl_SetObjResult(interp, Tcl_NewStringObj(
                    "cannot yield: C stack busy", -1));
            Tcl_SetErrorCode(interp, "TCL", "COROUTINE", "CANT_YIELD",
                    NULL);
            return TCL_ERROR;
        }

        if (type == CORO_ACTIVATE_YIELD) {
            corPtr->nargs = COROUTINE_ARGUMENTS_SINGLE_OPTIONAL;
        } else if (type == CORO_ACTIVATE_YIELDM) {
            corPtr->nargs = COROUTINE_ARGUMENTS_ARBITRARY;
        } else {
            Tcl_Panic("Yield received an option which is not implemented");
        }

        corPtr->stackLevel = NULL;

        numLevels = iPtr->numLevels;
        iPtr->numLevels = corPtr->auxNumLevels;
        corPtr->auxNumLevels = numLevels - corPtr->auxNumLevels;

        iPtr->execEnvPtr = corPtr->callerEEPtr;
    }

    return TCL_OK;
}

/*
 *----------------------------------------------------------------------
 *
 * NRCoroInjectObjCmd --
 *
 *      Implementation of [::tcl::unsupported::inject] command.
 *
 *----------------------------------------------------------------------
 */

static int
NRCoroInjectObjCmd(
    ClientData clientData,
    Tcl_Interp *interp,
    int objc,
    Tcl_Obj *const objv[])
{
    Command *cmdPtr;
    CoroutineData *corPtr;
    ExecEnv *savedEEPtr = iPtr->execEnvPtr;

    /*
     * Usage more or less like tailcall:
     *   inject coroName cmd ?arg1 arg2 ...?
     */

    if (objc < 3) {
	Tcl_WrongNumArgs(interp, 1, objv, "coroName cmd ?arg1 arg2 ...?");
	return TCL_ERROR;
    }

    cmdPtr = (Command *) Tcl_GetCommandFromObj(interp, objv[1]);
    if ((!cmdPtr) || (cmdPtr->deleteProc != DeleteCoroutine)) {
        Tcl_SetObjResult(interp, Tcl_NewStringObj(
                "can only inject a command into a coroutine", -1));
        Tcl_SetErrorCode(interp, "TCL", "LOOKUP", "COROUTINE",
                TclGetString(objv[1]), NULL);
        return TCL_ERROR;
    }

    corPtr = cmdPtr->objClientData;
    if (!COR_IS_SUSPENDED(corPtr)) {
        Tcl_SetObjResult(interp, Tcl_NewStringObj(
                "can only inject a command into a suspended coroutine", -1));
        Tcl_SetErrorCode(interp, "TCL", "COROUTINE", "ACTIVE", NULL);
        return TCL_ERROR;
    }

    /*
     * Add the callback to the coro's execEnv, so that it is the first thing
     * to happen when the coro is resumed.
     */

    iPtr->execEnvPtr = corPtr->eePtr;
    TclNREvalObjEx(interp, Tcl_NewListObj(objc-2, objv+2), 0);
    iPtr->execEnvPtr = savedEEPtr;

    return TCL_OK;
}

int
TclNRInterpCoroutine(
    ClientData clientData,
    Tcl_Interp *interp,		/* Current interpreter. */
    int objc,			/* Number of arguments. */
    Tcl_Obj *const objv[])	/* Argument objects. */
{
    CoroutineData *corPtr = clientData;

    if (!COR_IS_SUSPENDED(corPtr)) {
	Tcl_SetObjResult(interp, Tcl_ObjPrintf(
                "coroutine \"%s\" is already running",
                Tcl_GetString(objv[0])));
	Tcl_SetErrorCode(interp, "TCL", "COROUTINE", "BUSY", NULL);
	return TCL_ERROR;
    }

    /*
     * Parse all the arguments to work out what to feed as the result of the
     * [yield]. TRICKY POINT: objc==0 happens here! It occurs when a coroutine
     * is deleted!
     */

    switch (corPtr->nargs) {
    case COROUTINE_ARGUMENTS_SINGLE_OPTIONAL:
        if (objc == 2) {
            Tcl_SetObjResult(interp, objv[1]);
        } else if (objc > 2) {
            Tcl_WrongNumArgs(interp, 1, objv, "?arg?");
            return TCL_ERROR;
        }
        break;
    default:
        if (corPtr->nargs != objc-1) {
            Tcl_SetObjResult(interp,
                    Tcl_NewStringObj("wrong coro nargs; how did we get here? "
                    "not implemented!", -1));
            Tcl_SetErrorCode(interp, "TCL", "WRONGARGS", NULL);
            return TCL_ERROR;
        }
        /* fallthrough */
    case COROUTINE_ARGUMENTS_ARBITRARY:
        if (objc > 1) {
            Tcl_SetObjResult(interp, Tcl_NewListObj(objc-1, objv+1));
        }
        break;
    }

    TclNRAddCallback(interp, TclNRCoroutineActivateCallback, corPtr,
            NULL, NULL, NULL);
    return TCL_OK;
}

/*
 *----------------------------------------------------------------------
 *
 * TclNRCoroutineObjCmd --
 *
 *      Implementation of [coroutine] command; see documentation for
 *      description of what this does.
 *
 *----------------------------------------------------------------------
 */

int
TclNRCoroutineObjCmd(
    ClientData dummy,		/* Not used. */
    Tcl_Interp *interp,		/* Current interpreter. */
    int objc,			/* Number of arguments. */
    Tcl_Obj *const objv[])	/* Argument objects. */
{
    Command *cmdPtr;
    CoroutineData *corPtr;
    const char *fullName, *procName;
    Namespace *nsPtr, *altNsPtr, *cxtNsPtr;
    Tcl_DString ds;
    Namespace *lookupNsPtr = iPtr->varFramePtr->nsPtr;

    if (objc < 3) {
	Tcl_WrongNumArgs(interp, 1, objv, "name cmd ?arg ...?");
	return TCL_ERROR;
    }

    /*
     * FIXME: this is copy/pasted from Tcl_ProcObjCommand. Should have
     * something in tclUtil.c to find the FQ name.
     */

    fullName = TclGetString(objv[1]);
    TclGetNamespaceForQualName(interp, fullName, NULL, 0,
	    &nsPtr, &altNsPtr, &cxtNsPtr, &procName);

    if (nsPtr == NULL) {
	Tcl_SetObjResult(interp, Tcl_ObjPrintf(
                "can't create procedure \"%s\": unknown namespace",
                fullName));
        Tcl_SetErrorCode(interp, "TCL", "LOOKUP", "NAMESPACE", NULL);
	return TCL_ERROR;
    }
    if (procName == NULL) {
	Tcl_SetObjResult(interp, Tcl_ObjPrintf(
                "can't create procedure \"%s\": bad procedure name",
                fullName));
        Tcl_SetErrorCode(interp, "TCL", "VALUE", "COMMAND", fullName, NULL);
	return TCL_ERROR;
    }
    if ((nsPtr != iPtr->globalNsPtr)
	    && (procName != NULL) && (procName[0] == ':')) {
	Tcl_SetObjResult(interp, Tcl_ObjPrintf(
                "can't create procedure \"%s\" in non-global namespace with"
                " name starting with \":\"", procName));
        Tcl_SetErrorCode(interp, "TCL", "VALUE", "COMMAND", procName, NULL);
	return TCL_ERROR;
    }

    /*
     * We ARE creating the coroutine command: allocate the corresponding
     * struct and create the corresponding command.
     */

    corPtr = ckalloc(sizeof(CoroutineData));

    Tcl_DStringInit(&ds);
    if (nsPtr != iPtr->globalNsPtr) {
	Tcl_DStringAppend(&ds, nsPtr->fullName, -1);
	TclDStringAppendLiteral(&ds, "::");
    }
    Tcl_DStringAppend(&ds, procName, -1);

    cmdPtr = (Command *) Tcl_CreateObjCommand(interp, Tcl_DStringValue(&ds),
	    TclNRInterpCoroutine, corPtr, DeleteCoroutine);
    Tcl_DStringFree(&ds);

    corPtr->cmdPtr = cmdPtr;
    cmdPtr->refCount++;

    /*
     * Create the base context.
     */

    corPtr->running.framePtr = iPtr->rootFramePtr;
    corPtr->running.varFramePtr = iPtr->rootFramePtr;
    corPtr->stackLevel = NULL;
    corPtr->auxNumLevels = 0;

    /*
     * Create the coro's execEnv, switch to it to push the exit and coro
     * command callbacks, then switch back.
     */

    corPtr->eePtr = TclCreateExecEnv(interp, CORO_STACK_INITIAL_SIZE);
    corPtr->callerEEPtr = iPtr->execEnvPtr;
    corPtr->eePtr->corPtr = corPtr;

    SAVE_CONTEXT(corPtr->caller);
    corPtr->callerEEPtr = iPtr->execEnvPtr;
    RESTORE_CONTEXT(corPtr->running);
    iPtr->execEnvPtr = corPtr->eePtr;

    TclNRAddCallback(interp, NRCoroutineExitCallback, corPtr,
	    NULL, NULL, NULL);

    /* insure that the command is looked up in the correct namespace */
    iPtr->lookupNsPtr = lookupNsPtr;
    Tcl_NREvalObj(interp, Tcl_NewListObj(objc-2, objv+2), 0);
    iPtr->numLevels--;

    SAVE_CONTEXT(corPtr->running);
    RESTORE_CONTEXT(corPtr->caller);
    iPtr->execEnvPtr = corPtr->callerEEPtr;

    /*
     * Now just resume the coroutine.
     */

    TclNRAddCallback(interp, TclNRCoroutineActivateCallback, corPtr,
            NULL, NULL, NULL);
    return TCL_OK;
}

/*
 * This is used in the [info] ensemble
 */

int
TclInfoCoroutineCmd(
    ClientData dummy,
    Tcl_Interp *interp,
    int objc,
    Tcl_Obj *const objv[])
{
    CoroutineData *corPtr = iPtr->execEnvPtr->corPtr;

    if (objc != 1) {
	Tcl_WrongNumArgs(interp, 1, objv, NULL);
	return TCL_ERROR;
    }

    if (corPtr && !(corPtr->cmdPtr->flags & CMD_IS_DELETED)) {
	Tcl_Obj *namePtr;

	TclNewObj(namePtr);
	Tcl_GetCommandFullName(interp, (Tcl_Command) corPtr->cmdPtr, namePtr);
	Tcl_SetObjResult(interp, namePtr);
    }
    return TCL_OK;
}

#undef iPtr

/*
 * Local Variables:
 * mode: c
 * c-basic-offset: 4
 * fill-column: 78
 * tab-width: 8
 * indent-tabs-mode: nil
 * End:
 */<|MERGE_RESOLUTION|>--- conflicted
+++ resolved
@@ -3652,25 +3652,7 @@
     NRE_callback *cbPtr;
     Tcl_NRPostProc *procPtr;
 
-<<<<<<< HEAD
-    while (TOP_CB(interp) != rootPtr) {
-=======
-    /*
-     * If the interpreter has a non-empty string result, the result object is
-     * either empty or stale because some function set interp->result
-     * directly. If so, move the string result to the result object, then
-     * reset the string result.
-     *
-     * This only needs to be done for the first item in the list: all other
-     * are for NR function calls, and those are Tcl_Obj based.
-     */
-
-    if (*(iPtr->result) != 0) {
-	(void) Tcl_GetObjResult(interp);
-    }
-
     while (TOP_CB(interp) && (TOP_CB(interp)->procPtr != NRRoot)) {
->>>>>>> ee4741dd
 	POP_CB(interp, cbPtr);
 	procPtr = cbPtr->procPtr;
 	result = procPtr(cbPtr->data, interp, result);
@@ -4541,14 +4523,9 @@
 {
     int result = TCL_OK;
 
-<<<<<<< HEAD
+    TclNRSetRoot(interp);
     result = TclNREvalObjEx(interp, objPtr, flags);
-    return TclNRRunCallbacks(interp, result, rootPtr);
-=======
-    TclNRSetRoot(interp);
-    result = TclNREvalObjEx(interp, objPtr, flags, invoker, word);
     return TclNRRunCallbacks(interp, result);
->>>>>>> ee4741dd
 }
 
 int
