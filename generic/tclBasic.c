--- conflicted
+++ resolved
@@ -2202,13 +2202,8 @@
     if (strstr(hiddenCmdToken, "::") != NULL) {
 	Tcl_SetObjResult(interp, Tcl_NewStringObj(
 		"cannot use namespace qualifiers in hidden command"
-<<<<<<< HEAD
 		" token (rename)", TCL_INDEX_NONE));
-        Tcl_SetErrorCode(interp, "TCL", "VALUE", "HIDDENTOKEN", (void *)NULL);
-=======
-		" token (rename)", -1));
         Tcl_SetErrorCode(interp, "TCL", "VALUE", "HIDDENTOKEN", (char *)NULL);
->>>>>>> 9fbc61b6
 	return TCL_ERROR;
     }
 
@@ -4129,13 +4124,8 @@
     }
 
     Tcl_SetObjResult(interp, Tcl_NewStringObj(
-<<<<<<< HEAD
 	    "too many nested evaluations (infinite loop?)", TCL_INDEX_NONE));
-    Tcl_SetErrorCode(interp, "TCL", "LIMIT", "STACK", (void *)NULL);
-=======
-	    "too many nested evaluations (infinite loop?)", -1));
     Tcl_SetErrorCode(interp, "TCL", "LIMIT", "STACK", (char *)NULL);
->>>>>>> 9fbc61b6
     return TCL_ERROR;
 }
 @@ -4270,13 +4260,8 @@
             }
         }
 
-<<<<<<< HEAD
         Tcl_SetObjResult(interp, Tcl_NewStringObj(message, TCL_INDEX_NONE));
-        Tcl_SetErrorCode(interp, "TCL", "CANCEL", id, message, (void *)NULL);
-=======
-        Tcl_SetObjResult(interp, Tcl_NewStringObj(message, -1));
         Tcl_SetErrorCode(interp, "TCL", "CANCEL", id, message, (char *)NULL);
->>>>>>> 9fbc61b6
     }
 
     /*
@@ -8898,13 +8883,8 @@
 
     if (!(iPtr->varFramePtr->isProcCallFrame & 1)) {
         Tcl_SetObjResult(interp, Tcl_NewStringObj(
-<<<<<<< HEAD
                 "tailcall can only be called from a proc, lambda or method", TCL_INDEX_NONE));
-        Tcl_SetErrorCode(interp, "TCL", "TAILCALL", "ILLEGAL", (void *)NULL);
-=======
-                "tailcall can only be called from a proc, lambda or method", -1));
         Tcl_SetErrorCode(interp, "TCL", "TAILCALL", "ILLEGAL", (char *)NULL);
->>>>>>> 9fbc61b6
 	return TCL_ERROR;
     }
 
@@ -9068,13 +9048,8 @@
 
     if (!corPtr) {
 	Tcl_SetObjResult(interp, Tcl_NewStringObj(
-<<<<<<< HEAD
                 "yield can only be called in a coroutine", TCL_INDEX_NONE));
-	Tcl_SetErrorCode(interp, "TCL", "COROUTINE", "ILLEGAL_YIELD", (void *)NULL);
-=======
-                "yield can only be called in a coroutine", -1));
 	Tcl_SetErrorCode(interp, "TCL", "COROUTINE", "ILLEGAL_YIELD", (char *)NULL);
->>>>>>> 9fbc61b6
 	return TCL_ERROR;
     }
 
@@ -9106,13 +9081,8 @@
 
     if (!corPtr) {
 	Tcl_SetObjResult(interp, Tcl_NewStringObj(
-<<<<<<< HEAD
                 "yieldto can only be called in a coroutine", TCL_INDEX_NONE));
-	Tcl_SetErrorCode(interp, "TCL", "COROUTINE", "ILLEGAL_YIELD", (void *)NULL);
-=======
-                "yieldto can only be called in a coroutine", -1));
 	Tcl_SetErrorCode(interp, "TCL", "COROUTINE", "ILLEGAL_YIELD", (char *)NULL);
->>>>>>> 9fbc61b6
 	return TCL_ERROR;
     }
 
@@ -9481,13 +9451,8 @@
         return TCL_OK;
     default:
         Tcl_SetObjResult(interp, Tcl_NewStringObj(
-<<<<<<< HEAD
                 "unknown coroutine type", TCL_INDEX_NONE));
-        Tcl_SetErrorCode(interp, "TCL", "COROUTINE", "BAD_TYPE", (void *)NULL);
-=======
-                "unknown coroutine type", -1));
         Tcl_SetErrorCode(interp, "TCL", "COROUTINE", "BAD_TYPE", (char *)NULL);
->>>>>>> 9fbc61b6
         return TCL_ERROR;
     }
 }
@@ -9550,13 +9515,8 @@
     }
     if (!COR_IS_SUSPENDED(corPtr)) {
         Tcl_SetObjResult(interp, Tcl_NewStringObj(
-<<<<<<< HEAD
                 "can only inject a command into a suspended coroutine", TCL_INDEX_NONE));
-        Tcl_SetErrorCode(interp, "TCL", "COROUTINE", "ACTIVE", (void *)NULL);
-=======
-                "can only inject a command into a suspended coroutine", -1));
         Tcl_SetErrorCode(interp, "TCL", "COROUTINE", "ACTIVE", (char *)NULL);
->>>>>>> 9fbc61b6
         return TCL_ERROR;
     }
 
@@ -9794,13 +9754,8 @@
     }
     if (!COR_IS_SUSPENDED(corPtr)) {
         Tcl_SetObjResult(interp, Tcl_NewStringObj(
-<<<<<<< HEAD
                 "can only inject a command into a suspended coroutine", TCL_INDEX_NONE));
-        Tcl_SetErrorCode(interp, "TCL", "COROUTINE", "ACTIVE", (void *)NULL);
-=======
-                "can only inject a command into a suspended coroutine", -1));
         Tcl_SetErrorCode(interp, "TCL", "COROUTINE", "ACTIVE", (char *)NULL);
->>>>>>> 9fbc61b6
         return TCL_ERROR;
     }
 
@@ -9854,13 +9809,8 @@
         if (corPtr->nargs + 1 != objc) {
             Tcl_SetObjResult(interp,
                     Tcl_NewStringObj("wrong coro nargs; how did we get here? "
-<<<<<<< HEAD
                     "not implemented!", TCL_INDEX_NONE));
-            Tcl_SetErrorCode(interp, "TCL", "WRONGARGS", (void *)NULL);
-=======
-                    "not implemented!", -1));
             Tcl_SetErrorCode(interp, "TCL", "WRONGARGS", (char *)NULL);
->>>>>>> 9fbc61b6
             return TCL_ERROR;
         }
         /* fallthrough */
