--- conflicted
+++ resolved
@@ -6263,75 +6263,6 @@
     const char *message = TclGetStringFromObj(objPtr, &length);
 
     Tcl_IncrRefCount(objPtr);
-<<<<<<< HEAD
-=======
-    Tcl_AddObjErrorInfo(interp, message, length);
-    Tcl_DecrRefCount(objPtr);
-}
--
-/*
- *----------------------------------------------------------------------
- *
- * Tcl_AddErrorInfo --
- *
- *	Add information to the errorInfo field that describes the current
- *	error.
- *
- * Results:
- *	None.
- *
- * Side effects:
- *	The contents of message are appended to the errorInfo field. If we are
- *	just starting to log an error, errorInfo is initialized from the error
- *	message in the interpreter's result.
- *
- *----------------------------------------------------------------------
- */
-
-#undef Tcl_AddErrorInfo
-void
-Tcl_AddErrorInfo(
-    Tcl_Interp *interp,		/* Interpreter to which error information
-				 * pertains. */
-    const char *message)	/* Message to record. */
-{
-    Tcl_AddObjErrorInfo(interp, message, -1);
-}
--
-/*
- *----------------------------------------------------------------------
- *
- * Tcl_AddObjErrorInfo --
- *
- *	Add information to the errorInfo field that describes the current
- *	error. This routine differs from Tcl_AddErrorInfo by taking a byte
- *	pointer and length.
- *
- * Results:
- *	None.
- *
- * Side effects:
- *	"length" bytes from "message" are appended to the errorInfo field. If
- *	"length" is negative, use bytes up to the first NULL byte. If we are
- *	just starting to log an error, errorInfo is initialized from the error
- *	message in the interpreter's result.
- *
- *----------------------------------------------------------------------
- */
-
-void
-Tcl_AddObjErrorInfo(
-    Tcl_Interp *interp,		/* Interpreter to which error information
-				 * pertains. */
-    const char *message,	/* Points to the first byte of an array of
-				 * bytes of the message. */
-    int length)			/* The number of bytes in the message. If < 0,
-				 * then append all bytes up to a NULL byte. */
-{
-    register Interp *iPtr = (Interp *) interp;
->>>>>>> 52cbdda3
 
     /*
      * If we are just starting to log an error, errorInfo is initialized from
