/*
 * tclBasic.c --
 *
 *	Contains the basic facilities for TCL command interpretation,
 *	including interpreter creation and deletion, command creation and
 *	deletion, and command/script execution.
 *
 * Copyright (c) 1987-1994 The Regents of the University of California.
 * Copyright (c) 1994-1997 Sun Microsystems, Inc.
 * Copyright (c) 1998-1999 by Scriptics Corporation.
 * Copyright (c) 2001, 2002 by Kevin B. Kenny.  All rights reserved.
 * Copyright (c) 2007 Daniel A. Steffen <das@users.sourceforge.net>
 * Copyright (c) 2006-2008 by Joe Mistachkin.  All rights reserved.
 * Copyright (c) 2008 Miguel Sofer <msofer@users.sourceforge.net>
 *
 * See the file "license.terms" for information on usage and redistribution of
 * this file, and for a DISCLAIMER OF ALL WARRANTIES.
 */

#include "tclInt.h"
#include "tclOOInt.h"
#include "tclCompile.h"
#include "tclTomMath.h"
#include <math.h>
#include <assert.h>

/*
 * TCL_FPCLASSIFY_MODE:
 *	0  - fpclassify
 *	1  - _fpclass
 *	2  - simulate
 *	3  - __builtin_fpclassify
 */

#ifndef TCL_FPCLASSIFY_MODE
#if defined(__MINGW32__) && defined(_X86_) /* mingw 32-bit */
/*
 * MINGW x86 (tested up to gcc 8.1) seems to have a bug in fpclassify,
 * [fpclassify 1e-314], x86 => normal, x64 => subnormal, so switch to using a
 * version using a compiler built-in.
 */
#define TCL_FPCLASSIFY_MODE 1
#elif defined(fpclassify)		/* fpclassify */
/*
 * This is the C99 standard.
 */
#include <float.h>
#define TCL_FPCLASSIFY_MODE 0
#elif defined(_FPCLASS_NN)		/* _fpclass */
/*
 * This case handles newer MSVC on Windows, which doesn't have the standard
 * operation but does have something that can tell us the same thing.
 */
#define TCL_FPCLASSIFY_MODE 1
#else	/* !fpclassify && !_fpclass (older MSVC), simulate */
/*
 * Older MSVC on Windows. So broken that we just have to do it our way. This
 * assumes that we're on x86 (or at least a system with classic little-endian
 * double layout and a 32-bit 'int' type).
 */
#define TCL_FPCLASSIFY_MODE 2
#endif /* !fpclassify */
/* actually there is no fallback to builtin fpclassify */
#endif /* !TCL_FPCLASSIFY_MODE */


#define INTERP_STACK_INITIAL_SIZE 2000
#define CORO_STACK_INITIAL_SIZE    200

/*
 * Determine whether we're using IEEE floating point
 */

#if (FLT_RADIX == 2) && (DBL_MANT_DIG == 53) && (DBL_MAX_EXP == 1024)
#   define IEEE_FLOATING_POINT
/* Largest odd integer that can be represented exactly in a double */
#   define MAX_EXACT 9007199254740991.0
#endif

/*
 * The following structure defines the client data for a math function
 * registered with Tcl_CreateMathFunc
 */

typedef struct OldMathFuncData {
    Tcl_MathProc *proc;		/* Handler function */
    int numArgs;		/* Number of args expected */
    Tcl_ValueType *argTypes;	/* Types of the args */
    ClientData clientData;	/* Client data for the handler function */
} OldMathFuncData;

/*
 * This is the script cancellation struct and hash table. The hash table is
 * used to keep track of the information necessary to process script
 * cancellation requests, including the original interp, asynchronous handler
 * tokens (created by Tcl_AsyncCreate), and the clientData and flags arguments
 * passed to Tcl_CancelEval on a per-interp basis. The cancelLock mutex is
 * used for protecting calls to Tcl_CancelEval as well as protecting access to
 * the hash table below.
 */

typedef struct {
    Tcl_Interp *interp;		/* Interp this struct belongs to. */
    Tcl_AsyncHandler async;	/* Async handler token for script
				 * cancellation. */
    char *result;		/* The script cancellation result or NULL for
				 * a default result. */
    int length;			/* Length of the above error message. */
    ClientData clientData;		/* Not used. */
    int flags;			/* Additional flags */
} CancelInfo;
static Tcl_HashTable cancelTable;
static int cancelTableInitialized = 0;	/* 0 means not yet initialized. */
TCL_DECLARE_MUTEX(cancelLock);

/*
 * Table used to map command implementation functions to a human-readable type
 * name, for [info type]. The keys in the table are function addresses, and
 * the values in the table are static char* containing strings in Tcl's
 * internal encoding (almost UTF-8).
 */

static Tcl_HashTable commandTypeTable;
static int commandTypeInit = 0;
TCL_DECLARE_MUTEX(commandTypeLock);

/*
 * Declarations for managing contexts for non-recursive coroutines. Contexts
 * are used to save the evaluation state between NR calls to each coro.
 */

#define SAVE_CONTEXT(context)				\
    (context).framePtr = iPtr->framePtr;		\
    (context).varFramePtr = iPtr->varFramePtr;		\
    (context).cmdFramePtr = iPtr->cmdFramePtr;		\
    (context).lineLABCPtr = iPtr->lineLABCPtr

#define RESTORE_CONTEXT(context)			\
    iPtr->framePtr = (context).framePtr;		\
    iPtr->varFramePtr = (context).varFramePtr;		\
    iPtr->cmdFramePtr = (context).cmdFramePtr;		\
    iPtr->lineLABCPtr = (context).lineLABCPtr

/*
 * Static functions in this file:
 */

static Tcl_ObjCmdProc   BadEnsembleSubcommand;
static char *		CallCommandTraces(Interp *iPtr, Command *cmdPtr,
			    const char *oldName, const char *newName,
			    int flags);
static int		CancelEvalProc(ClientData clientData,
			    Tcl_Interp *interp, int code);
static int		CheckDoubleResult(Tcl_Interp *interp, double dResult);
static void		DeleteCoroutine(ClientData clientData);
static void		DeleteInterpProc(Tcl_Interp *interp);
static void		DeleteOpCmdClientData(ClientData clientData);
#ifdef USE_DTRACE
static Tcl_ObjCmdProc	DTraceObjCmd;
static Tcl_NRPostProc	DTraceCmdReturn;
#else
#   define DTraceCmdReturn	NULL
#endif /* USE_DTRACE */
static Tcl_ObjCmdProc	ExprAbsFunc;
static Tcl_ObjCmdProc	ExprBinaryFunc;
static Tcl_ObjCmdProc	ExprBoolFunc;
static Tcl_ObjCmdProc	ExprCeilFunc;
static Tcl_ObjCmdProc	ExprDoubleFunc;
static Tcl_ObjCmdProc	ExprFloorFunc;
static Tcl_ObjCmdProc	ExprIntFunc;
static Tcl_ObjCmdProc	ExprIsqrtFunc;
static Tcl_ObjCmdProc   ExprIsFiniteFunc;
static Tcl_ObjCmdProc   ExprIsInfinityFunc;
static Tcl_ObjCmdProc   ExprIsNaNFunc;
static Tcl_ObjCmdProc   ExprIsNormalFunc;
static Tcl_ObjCmdProc   ExprIsSubnormalFunc;
static Tcl_ObjCmdProc   ExprIsUnorderedFunc;
static Tcl_ObjCmdProc	ExprMaxFunc;
static Tcl_ObjCmdProc	ExprMinFunc;
static Tcl_ObjCmdProc	ExprRandFunc;
static Tcl_ObjCmdProc	ExprRoundFunc;
static Tcl_ObjCmdProc	ExprSqrtFunc;
static Tcl_ObjCmdProc	ExprSrandFunc;
static Tcl_ObjCmdProc	ExprUnaryFunc;
static Tcl_ObjCmdProc	ExprWideFunc;
static Tcl_ObjCmdProc   FloatClassifyObjCmd;
static void		MathFuncWrongNumArgs(Tcl_Interp *interp, int expected,
			    int actual, Tcl_Obj *const *objv);
static Tcl_NRPostProc	NRCoroutineCallerCallback;
static Tcl_NRPostProc	NRCoroutineExitCallback;
static Tcl_NRPostProc	NRCommand;

#if !defined(TCL_NO_DEPRECATED)
static Tcl_ObjCmdProc	OldMathFuncProc;
static void		OldMathFuncDeleteProc(ClientData clientData);
#endif /* !defined(TCL_NO_DEPRECATED) */
static void		ProcessUnexpectedResult(Tcl_Interp *interp,
			    int returnCode);
static int		RewindCoroutine(CoroutineData *corPtr, int result);
static void		TEOV_SwitchVarFrame(Tcl_Interp *interp);
static void		TEOV_PushExceptionHandlers(Tcl_Interp *interp,
			    int objc, Tcl_Obj *const objv[], int flags);
static inline Command *	TEOV_LookupCmdFromObj(Tcl_Interp *interp,
			    Tcl_Obj *namePtr, Namespace *lookupNsPtr);
static int		TEOV_NotFound(Tcl_Interp *interp, int objc,
			    Tcl_Obj *const objv[], Namespace *lookupNsPtr);
static int		TEOV_RunEnterTraces(Tcl_Interp *interp,
			    Command **cmdPtrPtr, Tcl_Obj *commandPtr, int objc,
			    Tcl_Obj *const objv[]);
static Tcl_NRPostProc	RewindCoroutineCallback;
static Tcl_NRPostProc	TEOEx_ByteCodeCallback;
static Tcl_NRPostProc	TEOEx_ListCallback;
static Tcl_NRPostProc	TEOV_Error;
static Tcl_NRPostProc	TEOV_Exception;
static Tcl_NRPostProc	TEOV_NotFoundCallback;
static Tcl_NRPostProc	TEOV_RestoreVarFrame;
static Tcl_NRPostProc	TEOV_RunLeaveTraces;
static Tcl_NRPostProc	EvalObjvCore;
static Tcl_NRPostProc	Dispatch;

static Tcl_ObjCmdProc NRInjectObjCmd;
static Tcl_NRPostProc NRPostInvoke;
static Tcl_ObjCmdProc CoroTypeObjCmd;
static Tcl_ObjCmdProc TclNRCoroInjectObjCmd;
static Tcl_ObjCmdProc TclNRCoroProbeObjCmd;
static Tcl_NRPostProc InjectHandler;
static Tcl_NRPostProc InjectHandlerPostCall;

MODULE_SCOPE const TclStubs tclStubs;

/*
 * Magical counts for the number of arguments accepted by a coroutine command
 * after particular kinds of [yield].
 */

#define CORO_ACTIVATE_YIELD    PTR2INT(NULL)
#define CORO_ACTIVATE_YIELDM   PTR2INT(NULL)+1

#define COROUTINE_ARGUMENTS_SINGLE_OPTIONAL     (-1)
#define COROUTINE_ARGUMENTS_ARBITRARY           (-2)

/*
 * The following structure define the commands in the Tcl core.
 */

typedef struct {
    const char *name;		/* Name of object-based command. */
    Tcl_ObjCmdProc *objProc;	/* Object-based function for command. */
    CompileProc *compileProc;	/* Function called to compile command. */
    Tcl_ObjCmdProc *nreProc;	/* NR-based function for command */
    int flags;			/* Various flag bits, as defined below. */
} CmdInfo;

#define CMD_IS_SAFE         1   /* Whether this command is part of the set of
                                 * commands present by default in a safe
                                 * interpreter. */
/* CMD_COMPILES_EXPANDED - Whether the compiler for this command can handle
 * expansion for itself rather than needing the generic layer to take care of
 * it for it. Defined in tclInt.h. */

/*
 * The following struct states that the command it talks about (a subcommand
 * of one of Tcl's built-in ensembles) is unsafe and must be hidden when an
 * interpreter is made safe. (TclHideUnsafeCommands accesses an array of these
 * structs.) Alas, we can't sensibly just store the information directly in
 * the commands.
 */

typedef struct {
    const char *ensembleNsName; /* The ensemble's name within ::tcl. NULL for
                                 * the end of the list of commands to hide. */
    const char *commandName;    /* The name of the command within the
                                 * ensemble. If this is NULL, we want to also
                                 * make the overall command be hidden, an ugly
                                 * hack because it is expected by security
                                 * policies in the wild. */
} UnsafeEnsembleInfo;

/*
 * The built-in commands, and the functions that implement them:
 */

static const CmdInfo builtInCmds[] = {
    /*
     * Commands in the generic core.
     */

    {"append",		Tcl_AppendObjCmd,	TclCompileAppendCmd,	NULL,	CMD_IS_SAFE},
    {"apply",		Tcl_ApplyObjCmd,	NULL,			TclNRApplyObjCmd,	CMD_IS_SAFE},
    {"break",		Tcl_BreakObjCmd,	TclCompileBreakCmd,	NULL,	CMD_IS_SAFE},
#if !defined(TCL_NO_DEPRECATED) && TCL_MAJOR_VERSION < 9
    {"case",		Tcl_CaseObjCmd,		NULL,			NULL,	CMD_IS_SAFE},
#endif
    {"catch",		Tcl_CatchObjCmd,	TclCompileCatchCmd,	TclNRCatchObjCmd,	CMD_IS_SAFE},
    {"concat",		Tcl_ConcatObjCmd,	TclCompileConcatCmd,	NULL,	CMD_IS_SAFE},
    {"continue",	Tcl_ContinueObjCmd,	TclCompileContinueCmd,	NULL,	CMD_IS_SAFE},
    {"coroinject",	NULL,			NULL,                   TclNRCoroInjectObjCmd,	CMD_IS_SAFE},
    {"coroprobe",	NULL,			NULL,                   TclNRCoroProbeObjCmd,	CMD_IS_SAFE},
    {"coroutine",	NULL,			NULL,			TclNRCoroutineObjCmd,	CMD_IS_SAFE},
    {"error",		Tcl_ErrorObjCmd,	TclCompileErrorCmd,	NULL,	CMD_IS_SAFE},
    {"eval",		Tcl_EvalObjCmd,		NULL,			TclNREvalObjCmd,	CMD_IS_SAFE},
    {"expr",		Tcl_ExprObjCmd,		TclCompileExprCmd,	TclNRExprObjCmd,	CMD_IS_SAFE},
    {"for",		Tcl_ForObjCmd,		TclCompileForCmd,	TclNRForObjCmd,	CMD_IS_SAFE},
    {"foreach",		Tcl_ForeachObjCmd,	TclCompileForeachCmd,	TclNRForeachCmd,	CMD_IS_SAFE},
    {"format",		Tcl_FormatObjCmd,	TclCompileFormatCmd,	NULL,	CMD_IS_SAFE},
    {"fpclassify",      FloatClassifyObjCmd,    NULL,                   NULL,   CMD_IS_SAFE},
    {"global",		Tcl_GlobalObjCmd,	TclCompileGlobalCmd,	NULL,	CMD_IS_SAFE},
    {"if",		Tcl_IfObjCmd,		TclCompileIfCmd,	TclNRIfObjCmd,	CMD_IS_SAFE},
    {"incr",		Tcl_IncrObjCmd,		TclCompileIncrCmd,	NULL,	CMD_IS_SAFE},
    {"join",		Tcl_JoinObjCmd,		NULL,			NULL,	CMD_IS_SAFE},
    {"lappend",		Tcl_LappendObjCmd,	TclCompileLappendCmd,	NULL,	CMD_IS_SAFE},
    {"lassign",		Tcl_LassignObjCmd,	TclCompileLassignCmd,	NULL,	CMD_IS_SAFE},
    {"lindex",		Tcl_LindexObjCmd,	TclCompileLindexCmd,	NULL,	CMD_IS_SAFE},
    {"linsert",		Tcl_LinsertObjCmd,	TclCompileLinsertCmd,	NULL,	CMD_IS_SAFE},
    {"list",		Tcl_ListObjCmd,		TclCompileListCmd,	NULL,	CMD_IS_SAFE|CMD_COMPILES_EXPANDED},
    {"llength",		Tcl_LlengthObjCmd,	TclCompileLlengthCmd,	NULL,	CMD_IS_SAFE},
    {"lmap",		Tcl_LmapObjCmd,		TclCompileLmapCmd,	TclNRLmapCmd,	CMD_IS_SAFE},
    {"lpop",		Tcl_LpopObjCmd,		NULL,			NULL,	CMD_IS_SAFE},
    {"lrange",		Tcl_LrangeObjCmd,	TclCompileLrangeCmd,	NULL,	CMD_IS_SAFE},
    {"lremove", 	Tcl_LremoveObjCmd,	NULL,           	NULL,	CMD_IS_SAFE},
    {"lrepeat",		Tcl_LrepeatObjCmd,	NULL,			NULL,	CMD_IS_SAFE},
    {"lreplace",	Tcl_LreplaceObjCmd,	TclCompileLreplaceCmd,	NULL,	CMD_IS_SAFE},
    {"lreverse",	Tcl_LreverseObjCmd,	NULL,			NULL,	CMD_IS_SAFE},
    {"lsearch",		Tcl_LsearchObjCmd,	NULL,			NULL,	CMD_IS_SAFE},
    {"lset",		Tcl_LsetObjCmd,		TclCompileLsetCmd,	NULL,	CMD_IS_SAFE},
    {"lsort",		Tcl_LsortObjCmd,	NULL,			NULL,	CMD_IS_SAFE},
    {"package",		Tcl_PackageObjCmd,	NULL,			TclNRPackageObjCmd,	CMD_IS_SAFE},
    {"proc",		Tcl_ProcObjCmd,		NULL,			NULL,	CMD_IS_SAFE},
    {"regexp",		Tcl_RegexpObjCmd,	TclCompileRegexpCmd,	NULL,	CMD_IS_SAFE},
    {"regsub",		Tcl_RegsubObjCmd,	TclCompileRegsubCmd,	NULL,	CMD_IS_SAFE},
    {"rename",		Tcl_RenameObjCmd,	NULL,			NULL,	CMD_IS_SAFE},
    {"return",		Tcl_ReturnObjCmd,	TclCompileReturnCmd,	NULL,	CMD_IS_SAFE},
    {"scan",		Tcl_ScanObjCmd,		NULL,			NULL,	CMD_IS_SAFE},
    {"set",		Tcl_SetObjCmd,		TclCompileSetCmd,	NULL,	CMD_IS_SAFE},
    {"split",		Tcl_SplitObjCmd,	NULL,			NULL,	CMD_IS_SAFE},
    {"subst",		Tcl_SubstObjCmd,	TclCompileSubstCmd,	TclNRSubstObjCmd,	CMD_IS_SAFE},
    {"switch",		Tcl_SwitchObjCmd,	TclCompileSwitchCmd,	TclNRSwitchObjCmd, CMD_IS_SAFE},
    {"tailcall",	NULL,			TclCompileTailcallCmd,	TclNRTailcallObjCmd,	CMD_IS_SAFE},
    {"throw",		Tcl_ThrowObjCmd,	TclCompileThrowCmd,	NULL,	CMD_IS_SAFE},
    {"trace",		Tcl_TraceObjCmd,	NULL,			NULL,	CMD_IS_SAFE},
    {"try",		Tcl_TryObjCmd,		TclCompileTryCmd,	TclNRTryObjCmd,	CMD_IS_SAFE},
    {"unset",		Tcl_UnsetObjCmd,	TclCompileUnsetCmd,	NULL,	CMD_IS_SAFE},
    {"uplevel",		Tcl_UplevelObjCmd,	NULL,			TclNRUplevelObjCmd,	CMD_IS_SAFE},
    {"upvar",		Tcl_UpvarObjCmd,	TclCompileUpvarCmd,	NULL,	CMD_IS_SAFE},
    {"variable",	Tcl_VariableObjCmd,	TclCompileVariableCmd,	NULL,	CMD_IS_SAFE},
    {"while",		Tcl_WhileObjCmd,	TclCompileWhileCmd,	TclNRWhileObjCmd,	CMD_IS_SAFE},
    {"yield",		NULL,			TclCompileYieldCmd,	TclNRYieldObjCmd,	CMD_IS_SAFE},
    {"yieldto",		NULL,			TclCompileYieldToCmd,	TclNRYieldToObjCmd,	CMD_IS_SAFE},

    /*
     * Commands in the OS-interface. Note that many of these are unsafe.
     */

    {"after",		Tcl_AfterObjCmd,	NULL,			NULL,	CMD_IS_SAFE},
    {"cd",		Tcl_CdObjCmd,		NULL,			NULL,	0},
    {"close",		Tcl_CloseObjCmd,	NULL,			NULL,	CMD_IS_SAFE},
    {"eof",		Tcl_EofObjCmd,		NULL,			NULL,	CMD_IS_SAFE},
    {"exec",		Tcl_ExecObjCmd,		NULL,			NULL,	0},
    {"exit",		Tcl_ExitObjCmd,		NULL,			NULL,	0},
    {"fblocked",	Tcl_FblockedObjCmd,	NULL,			NULL,	CMD_IS_SAFE},
    {"fconfigure",	Tcl_FconfigureObjCmd,	NULL,			NULL,	0},
    {"fcopy",		Tcl_FcopyObjCmd,	NULL,			NULL,	CMD_IS_SAFE},
    {"fileevent",	Tcl_FileEventObjCmd,	NULL,			NULL,	CMD_IS_SAFE},
    {"flush",		Tcl_FlushObjCmd,	NULL,			NULL,	CMD_IS_SAFE},
    {"gets",		Tcl_GetsObjCmd,		NULL,			NULL,	CMD_IS_SAFE},
    {"glob",		Tcl_GlobObjCmd,		NULL,			NULL,	0},
    {"load",		Tcl_LoadObjCmd,		NULL,			NULL,	0},
    {"open",		Tcl_OpenObjCmd,		NULL,			NULL,	0},
    {"pid",		Tcl_PidObjCmd,		NULL,			NULL,	CMD_IS_SAFE},
    {"puts",		Tcl_PutsObjCmd,		NULL,			NULL,	CMD_IS_SAFE},
    {"pwd",		Tcl_PwdObjCmd,		NULL,			NULL,	0},
    {"read",		Tcl_ReadObjCmd,		NULL,			NULL,	CMD_IS_SAFE},
    {"seek",		Tcl_SeekObjCmd,		NULL,			NULL,	CMD_IS_SAFE},
    {"socket",		Tcl_SocketObjCmd,	NULL,			NULL,	0},
    {"source",		Tcl_SourceObjCmd,	NULL,			TclNRSourceObjCmd,	0},
    {"tell",		Tcl_TellObjCmd,		NULL,			NULL,	CMD_IS_SAFE},
    {"time",		Tcl_TimeObjCmd,		NULL,			NULL,	CMD_IS_SAFE},
    {"timerate",	Tcl_TimeRateObjCmd,	NULL,			NULL,	CMD_IS_SAFE},
    {"unload",		Tcl_UnloadObjCmd,	NULL,			NULL,	0},
    {"update",		Tcl_UpdateObjCmd,	NULL,			NULL,	CMD_IS_SAFE},
    {"vwait",		Tcl_VwaitObjCmd,	NULL,			NULL,	CMD_IS_SAFE},
    {NULL,		NULL,			NULL,			NULL,	0}
};

/*
 * Information about which pieces of ensembles to hide when making an
 * interpreter safe:
 */

static const UnsafeEnsembleInfo unsafeEnsembleCommands[] = {
    /* [encoding] has two unsafe commands. Assumed by older security policies
     * to be overall unsafe; it isn't but... */
    {"encoding", NULL},
    {"encoding", "dirs"},
    {"encoding", "system"},
    /* [file] has MANY unsafe commands! Assumed by older security policies to
     * be overall unsafe; it isn't but... */
    {"file", NULL},
    {"file", "atime"},
    {"file", "attributes"},
    {"file", "copy"},
    {"file", "delete"},
    {"file", "dirname"},
    {"file", "executable"},
    {"file", "exists"},
    {"file", "extension"},
    {"file", "isdirectory"},
    {"file", "isfile"},
    {"file", "link"},
    {"file", "lstat"},
    {"file", "mtime"},
    {"file", "mkdir"},
    {"file", "nativename"},
    {"file", "normalize"},
    {"file", "owned"},
    {"file", "readable"},
    {"file", "readlink"},
    {"file", "rename"},
    {"file", "rootname"},
    {"file", "size"},
    {"file", "stat"},
    {"file", "tail"},
    {"file", "tempdir"},
    {"file", "tempfile"},
    {"file", "type"},
    {"file", "volumes"},
    {"file", "writable"},
    /* [info] has two unsafe commands */
    {"info", "cmdtype"},
    {"info", "nameofexecutable"},
    /* [tcl::process] has ONLY unsafe commands! */
    {"process", "list"},
    {"process", "status"},
    {"process", "purge"},
    {"process", "autopurge"},
    /* [zipfs] has MANY unsafe commands! */
    {"zipfs", "lmkimg"},
    {"zipfs", "lmkzip"},
    {"zipfs", "mkimg"},
    {"zipfs", "mkkey"},
    {"zipfs", "mkzip"},
    {"zipfs", "mount"},
    {"zipfs", "mount_data"},
    {"zipfs", "unmount"},
    {NULL, NULL}
};

/*
 * Math functions. All are safe.
 */

typedef struct {
    const char *name;		/* Name of the function. The full name is
				 * "::tcl::mathfunc::<name>". */
    Tcl_ObjCmdProc *objCmdProc;	/* Function that evaluates the function */
    double (*fn)(double x);	/* Real function pointer */
} BuiltinFuncDef;
static const BuiltinFuncDef BuiltinFuncTable[] = {
    { "abs",	ExprAbsFunc,	NULL			},
    { "acos",	ExprUnaryFunc,	acos			},
    { "asin",	ExprUnaryFunc,	asin			},
    { "atan",	ExprUnaryFunc,	atan			},
    { "atan2",	ExprBinaryFunc,	(double (*)(double))(void *)(double (*)(double, double)) atan2},
    { "bool",	ExprBoolFunc,	NULL			},
    { "ceil",	ExprCeilFunc,	NULL			},
    { "cos",	ExprUnaryFunc,	cos				},
    { "cosh",	ExprUnaryFunc,	cosh			},
    { "double",	ExprDoubleFunc,	NULL			},
    { "entier",	ExprIntFunc,	NULL			},
    { "exp",	ExprUnaryFunc,	exp				},
    { "floor",	ExprFloorFunc,	NULL			},
    { "fmod",	ExprBinaryFunc,	(double (*)(double))(void *)(double (*)(double, double)) fmod},
    { "hypot",	ExprBinaryFunc,	(double (*)(double))(void *)(double (*)(double, double)) hypot},
    { "int",	ExprIntFunc,	NULL			},
    { "isfinite", ExprIsFiniteFunc, NULL        	},
    { "isinf",	ExprIsInfinityFunc, NULL        	},
    { "isnan",	ExprIsNaNFunc,	NULL            	},
    { "isnormal", ExprIsNormalFunc, NULL        	},
    { "isqrt",	ExprIsqrtFunc,	NULL			},
    { "issubnormal", ExprIsSubnormalFunc, NULL,         },
    { "isunordered", ExprIsUnorderedFunc, NULL,         },
    { "log",	ExprUnaryFunc,	log				},
    { "log10",	ExprUnaryFunc,	log10			},
    { "max",	ExprMaxFunc,	NULL			},
    { "min",	ExprMinFunc,	NULL			},
    { "pow",	ExprBinaryFunc,	(double (*)(double))(void *)(double (*)(double, double)) pow},
    { "rand",	ExprRandFunc,	NULL			},
    { "round",	ExprRoundFunc,	NULL			},
    { "sin",	ExprUnaryFunc,	sin				},
    { "sinh",	ExprUnaryFunc,	sinh			},
    { "sqrt",	ExprSqrtFunc,	NULL			},
    { "srand",	ExprSrandFunc,	NULL			},
    { "tan",	ExprUnaryFunc,	tan				},
    { "tanh",	ExprUnaryFunc,	tanh			},
    { "wide",	ExprWideFunc,	NULL			},
    { NULL, NULL, NULL }
};

/*
 * TIP#174's math operators. All are safe.
 */

typedef struct {
    const char *name;		/* Name of object-based command. */
    Tcl_ObjCmdProc *objProc;	/* Object-based function for command. */
    CompileProc *compileProc;	/* Function called to compile command. */
    union {
	int numArgs;
	int identity;
    } i;
    const char *expected;	/* For error message, what argument(s)
				 * were expected. */
} OpCmdInfo;
static const OpCmdInfo mathOpCmds[] = {
    { "~",	TclSingleOpCmd,		TclCompileInvertOpCmd,
		/* numArgs */ {1},	"integer"},
    { "!",	TclSingleOpCmd,		TclCompileNotOpCmd,
		/* numArgs */ {1},	"boolean"},
    { "+",	TclVariadicOpCmd,	TclCompileAddOpCmd,
		/* identity */ {0},	NULL},
    { "*",	TclVariadicOpCmd,	TclCompileMulOpCmd,
		/* identity */ {1},	NULL},
    { "&",	TclVariadicOpCmd,	TclCompileAndOpCmd,
		/* identity */ {-1},	NULL},
    { "|",	TclVariadicOpCmd,	TclCompileOrOpCmd,
		/* identity */ {0},	NULL},
    { "^",	TclVariadicOpCmd,	TclCompileXorOpCmd,
		/* identity */ {0},	NULL},
    { "**",	TclVariadicOpCmd,	TclCompilePowOpCmd,
		/* identity */ {1},	NULL},
    { "<<",	TclSingleOpCmd,		TclCompileLshiftOpCmd,
		/* numArgs */ {2},	"integer shift"},
    { ">>",	TclSingleOpCmd,		TclCompileRshiftOpCmd,
		/* numArgs */ {2},	"integer shift"},
    { "%",	TclSingleOpCmd,		TclCompileModOpCmd,
		/* numArgs */ {2},	"integer integer"},
    { "!=",	TclSingleOpCmd,		TclCompileNeqOpCmd,
		/* numArgs */ {2},	"value value"},
    { "ne",	TclSingleOpCmd,		TclCompileStrneqOpCmd,
		/* numArgs */ {2},	"value value"},
    { "in",	TclSingleOpCmd,		TclCompileInOpCmd,
		/* numArgs */ {2},	"value list"},
    { "ni",	TclSingleOpCmd,		TclCompileNiOpCmd,
		/* numArgs */ {2},	"value list"},
    { "-",	TclNoIdentOpCmd,	TclCompileMinusOpCmd,
		/* unused */ {0},	"value ?value ...?"},
    { "/",	TclNoIdentOpCmd,	TclCompileDivOpCmd,
		/* unused */ {0},	"value ?value ...?"},
    { "<",	TclSortingOpCmd,	TclCompileLessOpCmd,
		/* unused */ {0},	NULL},
    { "<=",	TclSortingOpCmd,	TclCompileLeqOpCmd,
		/* unused */ {0},	NULL},
    { ">",	TclSortingOpCmd,	TclCompileGreaterOpCmd,
		/* unused */ {0},	NULL},
    { ">=",	TclSortingOpCmd,	TclCompileGeqOpCmd,
		/* unused */ {0},	NULL},
    { "==",	TclSortingOpCmd,	TclCompileEqOpCmd,
		/* unused */ {0},	NULL},
    { "eq",	TclSortingOpCmd,	TclCompileStreqOpCmd,
		/* unused */ {0},	NULL},
    { "lt",	TclSortingOpCmd,	TclCompileStrLtOpCmd,
		/* unused */ {0},	NULL},
    { "le",	TclSortingOpCmd,	TclCompileStrLeOpCmd,
		/* unused */ {0},	NULL},
    { "gt",	TclSortingOpCmd,	TclCompileStrGtOpCmd,
		/* unused */ {0},	NULL},
    { "ge",	TclSortingOpCmd,	TclCompileStrGeOpCmd,
		/* unused */ {0},	NULL},
    { NULL,	NULL,			NULL,
		{0},			NULL}
};

/*
 *----------------------------------------------------------------------
 *
 * TclFinalizeEvaluation --
 *
 *	Finalizes the script cancellation hash table.
 *
 * Results:
 *	None.
 *
 * Side effects:
 *	None.
 *
 *----------------------------------------------------------------------
 */

void
TclFinalizeEvaluation(void)
{
    Tcl_MutexLock(&cancelLock);
    if (cancelTableInitialized == 1) {
	Tcl_DeleteHashTable(&cancelTable);
	cancelTableInitialized = 0;
    }
    Tcl_MutexUnlock(&cancelLock);

    Tcl_MutexLock(&commandTypeLock);
    if (commandTypeInit) {
        Tcl_DeleteHashTable(&commandTypeTable);
        commandTypeInit = 0;
    }
    Tcl_MutexUnlock(&commandTypeLock);
}

/*
 *----------------------------------------------------------------------
 *
 * Tcl_CreateInterp --
 *
 *	Create a new TCL command interpreter.
 *
 * Results:
 *	The return value is a token for the interpreter, which may be used in
 *	calls to functions like Tcl_CreateCmd, Tcl_Eval, or Tcl_DeleteInterp.
 *
 * Side effects:
 *	The command interpreter is initialized with the built-in commands and
 *	with the variables documented in tclvars(n).
 *
 *----------------------------------------------------------------------
 */

Tcl_Interp *
Tcl_CreateInterp(void)
{
    Interp *iPtr;
    Tcl_Interp *interp;
    Command *cmdPtr;
    const BuiltinFuncDef *builtinFuncPtr;
    const OpCmdInfo *opcmdInfoPtr;
    const CmdInfo *cmdInfoPtr;
    Tcl_Namespace *nsPtr;
    Tcl_HashEntry *hPtr;
    int isNew;
    CancelInfo *cancelInfo;
    union {
	char c[sizeof(short)];
	short s;
    } order;
#ifdef TCL_COMPILE_STATS
    ByteCodeStats *statsPtr;
#endif /* TCL_COMPILE_STATS */
    char mathFuncName[32];
    CallFrame *framePtr;

    Tcl_InitSubsystems();

    /*
     * Panic if someone updated the CallFrame structure without also updating
     * the Tcl_CallFrame structure (or vice versa).
     */

    if (sizeof(Tcl_CallFrame) < sizeof(CallFrame)) {
	Tcl_Panic("Tcl_CallFrame must not be smaller than CallFrame");
    }

#if defined(_WIN32) && !defined(_WIN64) && !defined(_USE_64BIT_TIME_T)
    /* If Tcl is compiled on Win32 using -D_USE_64BIT_TIME_T
     * the result is a binary incompatible with the 'standard' build of
     * Tcl: All extensions using Tcl_StatBuf need to be recompiled in
     * the same way. Therefore, this is not officially supported.
     * In stead, it is recommended to use Win64 or Tcl 9.0 (not released yet)
     */
    if ((offsetof(Tcl_StatBuf,st_atime) != 32)
	    || (offsetof(Tcl_StatBuf,st_ctime) != 40)) {
	Tcl_Panic("<sys/stat.h> is not compatible with MSVC");
    }
#endif

    if (cancelTableInitialized == 0) {
	Tcl_MutexLock(&cancelLock);
	if (cancelTableInitialized == 0) {
	    Tcl_InitHashTable(&cancelTable, TCL_ONE_WORD_KEYS);
	    cancelTableInitialized = 1;
	}

	Tcl_MutexUnlock(&cancelLock);
    }

    if (commandTypeInit == 0) {
        TclRegisterCommandTypeName(TclObjInterpProc, "proc");
        TclRegisterCommandTypeName(TclEnsembleImplementationCmd, "ensemble");
        TclRegisterCommandTypeName(TclAliasObjCmd, "alias");
        TclRegisterCommandTypeName(TclLocalAliasObjCmd, "alias");
        TclRegisterCommandTypeName(TclSlaveObjCmd, "interp");
        TclRegisterCommandTypeName(TclInvokeImportedCmd, "import");
        TclRegisterCommandTypeName(TclOOPublicObjectCmd, "object");
        TclRegisterCommandTypeName(TclOOPrivateObjectCmd, "privateObject");
        TclRegisterCommandTypeName(TclOOMyClassObjCmd, "privateClass");
        TclRegisterCommandTypeName(TclNRInterpCoroutine, "coroutine");
    }

    /*
     * Initialize support for namespaces and create the global namespace
     * (whose name is ""; an alias is "::"). This also initializes the Tcl
     * object type table and other object management code.
     */

    iPtr = (Interp *)ckalloc(sizeof(Interp));
    interp = (Tcl_Interp *) iPtr;

#ifdef TCL_NO_DEPRECATED
    iPtr->result = &tclEmptyString;
#else
    iPtr->result = iPtr->resultSpace;
#endif
    iPtr->freeProc = NULL;
    iPtr->errorLine = 0;
    iPtr->objResultPtr = Tcl_NewObj();
    Tcl_IncrRefCount(iPtr->objResultPtr);
    iPtr->handle = TclHandleCreate(iPtr);
    iPtr->globalNsPtr = NULL;
    iPtr->hiddenCmdTablePtr = NULL;
    iPtr->interpInfo = NULL;

    TCL_CT_ASSERT(sizeof(iPtr->extra) <= sizeof(Tcl_HashTable));
    iPtr->extra.optimizer = TclOptimizeBytecode;

    iPtr->numLevels = 0;
    iPtr->maxNestingDepth = MAX_NESTING_DEPTH;
    iPtr->framePtr = NULL;	/* Initialise as soon as :: is available */
    iPtr->varFramePtr = NULL;	/* Initialise as soon as :: is available */

    /*
     * TIP #280 - Initialize the arrays used to extend the ByteCode and Proc
     * structures.
     */

    iPtr->cmdFramePtr = NULL;
    iPtr->linePBodyPtr = (Tcl_HashTable *)ckalloc(sizeof(Tcl_HashTable));
    iPtr->lineBCPtr = (Tcl_HashTable *)ckalloc(sizeof(Tcl_HashTable));
    iPtr->lineLAPtr = (Tcl_HashTable *)ckalloc(sizeof(Tcl_HashTable));
    iPtr->lineLABCPtr = (Tcl_HashTable *)ckalloc(sizeof(Tcl_HashTable));
    Tcl_InitHashTable(iPtr->linePBodyPtr, TCL_ONE_WORD_KEYS);
    Tcl_InitHashTable(iPtr->lineBCPtr, TCL_ONE_WORD_KEYS);
    Tcl_InitHashTable(iPtr->lineLAPtr, TCL_ONE_WORD_KEYS);
    Tcl_InitHashTable(iPtr->lineLABCPtr, TCL_ONE_WORD_KEYS);
    iPtr->scriptCLLocPtr = NULL;

    iPtr->activeVarTracePtr = NULL;

    iPtr->returnOpts = NULL;
    iPtr->errorInfo = NULL;
    TclNewLiteralStringObj(iPtr->eiVar, "::errorInfo");
    Tcl_IncrRefCount(iPtr->eiVar);
    iPtr->errorStack = Tcl_NewListObj(0, NULL);
    Tcl_IncrRefCount(iPtr->errorStack);
    iPtr->resetErrorStack = 1;
    TclNewLiteralStringObj(iPtr->upLiteral,"UP");
    Tcl_IncrRefCount(iPtr->upLiteral);
    TclNewLiteralStringObj(iPtr->callLiteral,"CALL");
    Tcl_IncrRefCount(iPtr->callLiteral);
    TclNewLiteralStringObj(iPtr->innerLiteral,"INNER");
    Tcl_IncrRefCount(iPtr->innerLiteral);
    iPtr->innerContext = Tcl_NewListObj(0, NULL);
    Tcl_IncrRefCount(iPtr->innerContext);
    iPtr->errorCode = NULL;
    TclNewLiteralStringObj(iPtr->ecVar, "::errorCode");
    Tcl_IncrRefCount(iPtr->ecVar);
    iPtr->returnLevel = 1;
    iPtr->returnCode = TCL_OK;

    iPtr->rootFramePtr = NULL;	/* Initialise as soon as :: is available */
    iPtr->lookupNsPtr = NULL;

#ifndef TCL_NO_DEPRECATED
    iPtr->appendResult = NULL;
    iPtr->appendAvl = 0;
    iPtr->appendUsed = 0;
#endif

    Tcl_InitHashTable(&iPtr->packageTable, TCL_STRING_KEYS);
    iPtr->packageUnknown = NULL;

    /* TIP #268 */
#if (TCL_RELEASE_LEVEL == TCL_FINAL_RELEASE)
    if (getenv("TCL_PKG_PREFER_LATEST") == NULL) {
	iPtr->packagePrefer = PKG_PREFER_STABLE;
    } else
#endif
	iPtr->packagePrefer = PKG_PREFER_LATEST;

    iPtr->cmdCount = 0;
    TclInitLiteralTable(&iPtr->literalTable);
    iPtr->compileEpoch = 1;
    iPtr->compiledProcPtr = NULL;
    iPtr->resolverPtr = NULL;
    iPtr->evalFlags = 0;
    iPtr->scriptFile = NULL;
    iPtr->flags = 0;
    iPtr->tracePtr = NULL;
    iPtr->tracesForbiddingInline = 0;
    iPtr->activeCmdTracePtr = NULL;
    iPtr->activeInterpTracePtr = NULL;
    iPtr->assocData = NULL;
    iPtr->execEnvPtr = NULL;	/* Set after namespaces initialized. */
    iPtr->emptyObjPtr = Tcl_NewObj();
				/* Another empty object. */
    Tcl_IncrRefCount(iPtr->emptyObjPtr);
#ifndef TCL_NO_DEPRECATED
    iPtr->resultSpace[0] = 0;
#endif
    iPtr->threadId = Tcl_GetCurrentThread();

    /* TIP #378 */
#ifdef TCL_INTERP_DEBUG_FRAME
    iPtr->flags |= INTERP_DEBUG_FRAME;
#else
    if (getenv("TCL_INTERP_DEBUG_FRAME") != NULL) {
        iPtr->flags |= INTERP_DEBUG_FRAME;
    }
#endif

    /*
     * Initialise the tables for variable traces and searches *before*
     * creating the global ns - so that the trace on errorInfo can be
     * recorded.
     */

    Tcl_InitHashTable(&iPtr->varTraces, TCL_ONE_WORD_KEYS);
    Tcl_InitHashTable(&iPtr->varSearches, TCL_ONE_WORD_KEYS);

    iPtr->globalNsPtr = NULL;	/* Force creation of global ns below. */
    iPtr->globalNsPtr = (Namespace *) Tcl_CreateNamespace(interp, "",
	    NULL, NULL);
    if (iPtr->globalNsPtr == NULL) {
	Tcl_Panic("Tcl_CreateInterp: can't create global namespace");
    }

    /*
     * Initialise the rootCallframe. It cannot be allocated on the stack, as
     * it has to be in place before TclCreateExecEnv tries to use a variable.
     */

    /* This is needed to satisfy GCC 3.3's strict aliasing rules */
    framePtr = (CallFrame *)ckalloc(sizeof(CallFrame));
    (void) Tcl_PushCallFrame(interp, (Tcl_CallFrame *) framePtr,
	    (Tcl_Namespace *) iPtr->globalNsPtr, /*isProcCallFrame*/ 0);
    framePtr->objc = 0;

    iPtr->framePtr = framePtr;
    iPtr->varFramePtr = framePtr;
    iPtr->rootFramePtr = framePtr;

    /*
     * Initialize support for code compilation and execution. We call
     * TclCreateExecEnv after initializing namespaces since it tries to
     * reference a Tcl variable (it links to the Tcl "tcl_traceExec"
     * variable).
     */

    iPtr->execEnvPtr = TclCreateExecEnv(interp, INTERP_STACK_INITIAL_SIZE);

    /*
     * TIP #219, Tcl Channel Reflection API support.
     */

    iPtr->chanMsg = NULL;

    /*
     * TIP #285, Script cancellation support.
     */

    iPtr->asyncCancelMsg = Tcl_NewObj();

    cancelInfo = (CancelInfo *)ckalloc(sizeof(CancelInfo));
    cancelInfo->interp = interp;

    iPtr->asyncCancel = Tcl_AsyncCreate(CancelEvalProc, cancelInfo);
    cancelInfo->async = iPtr->asyncCancel;
    cancelInfo->result = NULL;
    cancelInfo->length = 0;

    Tcl_MutexLock(&cancelLock);
    hPtr = Tcl_CreateHashEntry(&cancelTable, iPtr, &isNew);
    Tcl_SetHashValue(hPtr, cancelInfo);
    Tcl_MutexUnlock(&cancelLock);

    /*
     * Initialize the compilation and execution statistics kept for this
     * interpreter.
     */

#ifdef TCL_COMPILE_STATS
    statsPtr = &iPtr->stats;
    statsPtr->numExecutions = 0;
    statsPtr->numCompilations = 0;
    statsPtr->numByteCodesFreed = 0;
    memset(statsPtr->instructionCount, 0,
	    sizeof(statsPtr->instructionCount));

    statsPtr->totalSrcBytes = 0.0;
    statsPtr->totalByteCodeBytes = 0.0;
    statsPtr->currentSrcBytes = 0.0;
    statsPtr->currentByteCodeBytes = 0.0;
    memset(statsPtr->srcCount, 0, sizeof(statsPtr->srcCount));
    memset(statsPtr->byteCodeCount, 0, sizeof(statsPtr->byteCodeCount));
    memset(statsPtr->lifetimeCount, 0, sizeof(statsPtr->lifetimeCount));

    statsPtr->currentInstBytes = 0.0;
    statsPtr->currentLitBytes = 0.0;
    statsPtr->currentExceptBytes = 0.0;
    statsPtr->currentAuxBytes = 0.0;
    statsPtr->currentCmdMapBytes = 0.0;

    statsPtr->numLiteralsCreated = 0;
    statsPtr->totalLitStringBytes = 0.0;
    statsPtr->currentLitStringBytes = 0.0;
    memset(statsPtr->literalCount, 0, sizeof(statsPtr->literalCount));
#endif /* TCL_COMPILE_STATS */

    /*
     * Initialise the stub table pointer.
     */

    iPtr->stubTable = &tclStubs;

    /*
     * Initialize the ensemble error message rewriting support.
     */

    TclResetRewriteEnsemble(interp, 1);

    /*
     * TIP#143: Initialise the resource limit support.
     */

    TclInitLimitSupport(interp);

    /*
     * Initialise the thread-specific data ekeko. Note that the thread's alloc
     * cache was already initialised by the call to alloc the interp struct.
     */

#if TCL_THREADS && defined(USE_THREAD_ALLOC)
    iPtr->allocCache = (AllocCache *)TclpGetAllocCache();
#else
    iPtr->allocCache = NULL;
#endif
    iPtr->pendingObjDataPtr = NULL;
    iPtr->asyncReadyPtr = TclGetAsyncReadyPtr();
    iPtr->deferredCallbacks = NULL;

    /*
     * Create the core commands. Do it here, rather than calling
     * Tcl_CreateCommand, because it's faster (there's no need to check for a
     * pre-existing command by the same name). If a command has a Tcl_CmdProc
     * but no Tcl_ObjCmdProc, set the Tcl_ObjCmdProc to
     * TclInvokeStringCommand. This is an object-based wrapper function that
     * extracts strings, calls the string function, and creates an object for
     * the result. Similarly, if a command has a Tcl_ObjCmdProc but no
     * Tcl_CmdProc, set the Tcl_CmdProc to TclInvokeObjectCommand.
     */

    for (cmdInfoPtr = builtInCmds; cmdInfoPtr->name != NULL; cmdInfoPtr++) {
	if ((cmdInfoPtr->objProc == NULL)
		&& (cmdInfoPtr->compileProc == NULL)
		&& (cmdInfoPtr->nreProc == NULL)) {
	    Tcl_Panic("builtin command with NULL object command proc and a NULL compile proc");
	}

	hPtr = Tcl_CreateHashEntry(&iPtr->globalNsPtr->cmdTable,
		cmdInfoPtr->name, &isNew);
	if (isNew) {
	    cmdPtr = (Command *)ckalloc(sizeof(Command));
	    cmdPtr->hPtr = hPtr;
	    cmdPtr->nsPtr = iPtr->globalNsPtr;
	    cmdPtr->refCount = 1;
	    cmdPtr->cmdEpoch = 0;
	    cmdPtr->compileProc = cmdInfoPtr->compileProc;
	    cmdPtr->proc = TclInvokeObjectCommand;
	    cmdPtr->clientData = cmdPtr;
	    cmdPtr->objProc = cmdInfoPtr->objProc;
	    cmdPtr->objClientData = NULL;
	    cmdPtr->deleteProc = NULL;
	    cmdPtr->deleteData = NULL;
	    cmdPtr->flags = 0;
            if (cmdInfoPtr->flags & CMD_COMPILES_EXPANDED) {
                cmdPtr->flags |= CMD_COMPILES_EXPANDED;
            }
	    cmdPtr->importRefPtr = NULL;
	    cmdPtr->tracePtr = NULL;
	    cmdPtr->nreProc = cmdInfoPtr->nreProc;
	    Tcl_SetHashValue(hPtr, cmdPtr);
	}
    }

    /*
     * Create the "array", "binary", "chan", "clock", "dict", "encoding",
     * "file", "info", "namespace" and "string" ensembles. Note that all these
     * commands (and their subcommands that are not present in the global
     * namespace) are wholly safe *except* for "clock", "encoding" and "file".
     */

    TclInitArrayCmd(interp);
    TclInitBinaryCmd(interp);
    TclInitChanCmd(interp);
    TclInitDictCmd(interp);
    TclInitEncodingCmd(interp);
    TclInitFileCmd(interp);
    TclInitInfoCmd(interp);
    TclInitNamespaceCmd(interp);
    TclInitStringCmd(interp);
    TclInitPrefixCmd(interp);
    TclInitProcessCmd(interp);

    /*
     * Register "clock" subcommands. These *do* go through
     * Tcl_CreateObjCommand, since they aren't in the global namespace and
     * involve ensembles.
     */

    TclClockInit(interp);

    /*
     * Register the built-in functions. This is empty now that they are
     * implemented as commands in the ::tcl::mathfunc namespace.
     */

    /*
     * Register the default [interp bgerror] handler.
     */

    Tcl_CreateObjCommand(interp, "::tcl::Bgerror",
	    TclDefaultBgErrorHandlerObjCmd, NULL, NULL);

    /*
     * Create unsupported commands for debugging bytecode and objects.
     */

    Tcl_CreateObjCommand(interp, "::tcl::unsupported::disassemble",
	    Tcl_DisassembleObjCmd, INT2PTR(0), NULL);
    Tcl_CreateObjCommand(interp, "::tcl::unsupported::getbytecode",
	    Tcl_DisassembleObjCmd, INT2PTR(1), NULL);
    Tcl_CreateObjCommand(interp, "::tcl::unsupported::representation",
	    Tcl_RepresentationCmd, NULL, NULL);

    /* Adding the bytecode assembler command */
    cmdPtr = (Command *) Tcl_NRCreateCommand(interp,
            "::tcl::unsupported::assemble", Tcl_AssembleObjCmd,
            TclNRAssembleObjCmd, NULL, NULL);
    cmdPtr->compileProc = &TclCompileAssembleCmd;

    /* Coroutine monkeybusiness */
    Tcl_NRCreateCommand(interp, "::tcl::unsupported::inject", NULL,
	    NRInjectObjCmd, NULL, NULL);
    Tcl_CreateObjCommand(interp, "::tcl::unsupported::corotype",
            CoroTypeObjCmd, NULL, NULL);

    /* Export unsupported commands */
    nsPtr = Tcl_FindNamespace(interp, "::tcl::unsupported", NULL, 0);
    if (nsPtr) {
	Tcl_Export(interp, nsPtr, "*", 1);
    }


#ifdef USE_DTRACE
    /*
     * Register the tcl::dtrace command.
     */

    Tcl_CreateObjCommand(interp, "::tcl::dtrace", DTraceObjCmd, NULL, NULL);
#endif /* USE_DTRACE */

    /*
     * Register the builtin math functions.
     */

    nsPtr = Tcl_CreateNamespace(interp, "::tcl::mathfunc", NULL,NULL);
    if (nsPtr == NULL) {
	Tcl_Panic("Can't create math function namespace");
    }
#define MATH_FUNC_PREFIX_LEN 17 /* == strlen("::tcl::mathfunc::") */
    memcpy(mathFuncName, "::tcl::mathfunc::", MATH_FUNC_PREFIX_LEN);
    for (builtinFuncPtr = BuiltinFuncTable; builtinFuncPtr->name != NULL;
	    builtinFuncPtr++) {
	strcpy(mathFuncName+MATH_FUNC_PREFIX_LEN, builtinFuncPtr->name);
	Tcl_CreateObjCommand(interp, mathFuncName,
		builtinFuncPtr->objCmdProc, (void *)builtinFuncPtr->fn, NULL);
	Tcl_Export(interp, nsPtr, builtinFuncPtr->name, 0);
    }

    /*
     * Register the mathematical "operator" commands. [TIP #174]
     */

    nsPtr = Tcl_CreateNamespace(interp, "::tcl::mathop", NULL, NULL);
    if (nsPtr == NULL) {
	Tcl_Panic("can't create math operator namespace");
    }
    Tcl_Export(interp, nsPtr, "*", 1);
#define MATH_OP_PREFIX_LEN 15 /* == strlen("::tcl::mathop::") */
    memcpy(mathFuncName, "::tcl::mathop::", MATH_OP_PREFIX_LEN);
    for (opcmdInfoPtr=mathOpCmds ; opcmdInfoPtr->name!=NULL ; opcmdInfoPtr++){
	TclOpCmdClientData *occdPtr = (TclOpCmdClientData *)ckalloc(sizeof(TclOpCmdClientData));

	occdPtr->op = opcmdInfoPtr->name;
	occdPtr->i.numArgs = opcmdInfoPtr->i.numArgs;
	occdPtr->expected = opcmdInfoPtr->expected;
	strcpy(mathFuncName + MATH_OP_PREFIX_LEN, opcmdInfoPtr->name);
	cmdPtr = (Command *) Tcl_CreateObjCommand(interp, mathFuncName,
		opcmdInfoPtr->objProc, occdPtr, DeleteOpCmdClientData);
	if (cmdPtr == NULL) {
	    Tcl_Panic("failed to create math operator %s",
		    opcmdInfoPtr->name);
	} else if (opcmdInfoPtr->compileProc != NULL) {
	    cmdPtr->compileProc = opcmdInfoPtr->compileProc;
	}
    }

    /*
     * Do Multiple/Safe Interps Tcl init stuff
     */

    TclInterpInit(interp);
    TclSetupEnv(interp);

    /*
     * TIP #59: Make embedded configuration information available.
     */

    TclInitEmbeddedConfigurationInformation(interp);

    /*
     * TIP #440: Declare the name of the script engine to be "Tcl".
     */

    Tcl_SetVar2(interp, "tcl_platform", "engine", "Tcl",
	    TCL_GLOBAL_ONLY);

    /*
     * Compute the byte order of this machine.
     */

    order.s = 1;
    Tcl_SetVar2(interp, "tcl_platform", "byteOrder",
	    ((order.c[0] == 1) ? "littleEndian" : "bigEndian"),
	    TCL_GLOBAL_ONLY);

    Tcl_SetVar2Ex(interp, "tcl_platform", "wordSize",
	    Tcl_NewWideIntObj(sizeof(long)), TCL_GLOBAL_ONLY);

    /* TIP #291 */
    Tcl_SetVar2Ex(interp, "tcl_platform", "pointerSize",
	    Tcl_NewWideIntObj(sizeof(void *)), TCL_GLOBAL_ONLY);

    /*
     * Set up other variables such as tcl_version and tcl_library
     */

    Tcl_SetVar2(interp, "tcl_patchLevel", NULL, TCL_PATCH_LEVEL, TCL_GLOBAL_ONLY);
    Tcl_SetVar2(interp, "tcl_version", NULL, TCL_VERSION, TCL_GLOBAL_ONLY);
#if !defined(TCL_NO_DEPRECATED) && TCL_MAJOR_VERSION < 9
    Tcl_TraceVar2(interp, "tcl_precision", NULL,
	    TCL_GLOBAL_ONLY|TCL_TRACE_READS|TCL_TRACE_WRITES|TCL_TRACE_UNSETS,
	    TclPrecTraceProc, NULL);
#endif /* !TCL_NO_DEPRECATED */
    TclpSetVariables(interp);

#if TCL_THREADS
    /*
     * The existence of the "threaded" element of the tcl_platform array
     * indicates that this particular Tcl shell has been compiled with threads
     * turned on. Using "info exists tcl_platform(threaded)" a Tcl script can
     * introspect on the interpreter level of thread safety.
     */

    Tcl_SetVar2(interp, "tcl_platform", "threaded", "1", TCL_GLOBAL_ONLY);
#endif

    /*
     * Register Tcl's version number.
     * TIP #268: Full patchlevel instead of just major.minor
     */

    Tcl_PkgProvideEx(interp, "Tcl", TCL_PATCH_LEVEL, &tclStubs);

    if (TclTommath_Init(interp) != TCL_OK) {
	Tcl_Panic("%s", TclGetString(Tcl_GetObjResult(interp)));
    }

    if (TclOOInit(interp) != TCL_OK) {
	Tcl_Panic("%s", TclGetString(Tcl_GetObjResult(interp)));
    }

    /*
     * Only build in zlib support if we've successfully detected a library to
     * compile and link against.
     */

#ifdef HAVE_ZLIB
    if (TclZlibInit(interp) != TCL_OK) {
	Tcl_Panic("%s", TclGetString(Tcl_GetObjResult(interp)));
    }
    if (TclZipfs_Init(interp) != TCL_OK) {
	Tcl_Panic("%s", Tcl_GetString(Tcl_GetObjResult(interp)));
    }
#endif

    TOP_CB(iPtr) = NULL;
    return interp;
}

static void
DeleteOpCmdClientData(
    ClientData clientData)
{
    TclOpCmdClientData *occdPtr = (TclOpCmdClientData *)clientData;

    ckfree(occdPtr);
}

/*
 * ---------------------------------------------------------------------
 *
 * TclRegisterCommandTypeName, TclGetCommandTypeName --
 *
 *      Command type registration and lookup mechanism. Everything is keyed by
 *      the Tcl_ObjCmdProc for the command, and that is used as the *key* into
 *      the hash table that maps to constant strings that are names. (It is
 *      recommended that those names be ASCII.)
 *
 * ---------------------------------------------------------------------
 */

void
TclRegisterCommandTypeName(
    Tcl_ObjCmdProc *implementationProc,
    const char *nameStr)
{
    Tcl_HashEntry *hPtr;

    Tcl_MutexLock(&commandTypeLock);
    if (commandTypeInit == 0) {
        Tcl_InitHashTable(&commandTypeTable, TCL_ONE_WORD_KEYS);
        commandTypeInit = 1;
    }
    if (nameStr != NULL) {
        int isNew;

        hPtr = Tcl_CreateHashEntry(&commandTypeTable,
                (void *) implementationProc, &isNew);
        Tcl_SetHashValue(hPtr, (void *) nameStr);
    } else {
        hPtr = Tcl_FindHashEntry(&commandTypeTable,
                (void *) implementationProc);
        if (hPtr != NULL) {
            Tcl_DeleteHashEntry(hPtr);
        }
    }
    Tcl_MutexUnlock(&commandTypeLock);
}

const char *
TclGetCommandTypeName(
    Tcl_Command command)
{
    Command *cmdPtr = (Command *) command;
    Tcl_ObjCmdProc *procPtr = cmdPtr->objProc;
    const char *name = "native";

    if (procPtr == NULL) {
        procPtr = cmdPtr->nreProc;
    }
    Tcl_MutexLock(&commandTypeLock);
    if (commandTypeInit) {
        Tcl_HashEntry *hPtr = Tcl_FindHashEntry(&commandTypeTable, procPtr);

        if (hPtr && Tcl_GetHashValue(hPtr)) {
            name = (const char *) Tcl_GetHashValue(hPtr);
        }
    }
    Tcl_MutexUnlock(&commandTypeLock);

    return name;
}

/*
 *----------------------------------------------------------------------
 *
 * TclHideUnsafeCommands --
 *
 *	Hides base commands that are not marked as safe from this interpreter.
 *
 * Results:
 *	TCL_OK if it succeeds, TCL_ERROR else.
 *
 * Side effects:
 *	Hides functionality in an interpreter.
 *
 *----------------------------------------------------------------------
 */

int
TclHideUnsafeCommands(
    Tcl_Interp *interp)		/* Hide commands in this interpreter. */
{
    const CmdInfo *cmdInfoPtr;
    const UnsafeEnsembleInfo *unsafePtr;

    if (interp == NULL) {
	return TCL_ERROR;
    }
    for (cmdInfoPtr = builtInCmds; cmdInfoPtr->name != NULL; cmdInfoPtr++) {
	if (!(cmdInfoPtr->flags & CMD_IS_SAFE)) {
	    Tcl_HideCommand(interp, cmdInfoPtr->name, cmdInfoPtr->name);
	}
    }

    for (unsafePtr = unsafeEnsembleCommands;
            unsafePtr->ensembleNsName; unsafePtr++) {
        if (unsafePtr->commandName) {
            /*
             * Hide an ensemble subcommand.
             */

            Tcl_Obj *cmdName = Tcl_ObjPrintf("::tcl::%s::%s",
                    unsafePtr->ensembleNsName, unsafePtr->commandName);
            Tcl_Obj *hideName = Tcl_ObjPrintf("tcl:%s:%s",
                    unsafePtr->ensembleNsName, unsafePtr->commandName);

            if (TclRenameCommand(interp, TclGetString(cmdName),
                        "___tmp") != TCL_OK
                    || Tcl_HideCommand(interp, "___tmp",
                            TclGetString(hideName)) != TCL_OK) {
                Tcl_Panic("problem making '%s %s' safe: %s",
                        unsafePtr->ensembleNsName, unsafePtr->commandName,
                        Tcl_GetString(Tcl_GetObjResult(interp)));
            }
            Tcl_CreateObjCommand(interp, TclGetString(cmdName),
                    BadEnsembleSubcommand, (void *)unsafePtr, NULL);
            TclDecrRefCount(cmdName);
            TclDecrRefCount(hideName);
        } else {
            /*
             * Hide an ensemble main command (for compatibility).
             */

            if (Tcl_HideCommand(interp, unsafePtr->ensembleNsName,
                    unsafePtr->ensembleNsName) != TCL_OK) {
                Tcl_Panic("problem making '%s' safe: %s",
                        unsafePtr->ensembleNsName,
                        Tcl_GetString(Tcl_GetObjResult(interp)));
            }
        }
    }

    return TCL_OK;
}

/*
 *----------------------------------------------------------------------
 *
 * BadEnsembleSubcommand --
 *
 *	Command used to act as a backstop implementation when subcommands of
 *	ensembles are unsafe (the real implementations of the subcommands are
 *	hidden). The clientData is description of what was hidden.
 *
 * Results:
 *	A standard Tcl result (always a TCL_ERROR).
 *
 * Side effects:
 *	None.
 *
 *----------------------------------------------------------------------
 */

static int
BadEnsembleSubcommand(
    ClientData clientData,
    Tcl_Interp *interp,
    TCL_UNUSED(int) /*objc*/,
    TCL_UNUSED(Tcl_Obj *const *) /* objv */)
{
    const UnsafeEnsembleInfo *infoPtr = (const UnsafeEnsembleInfo *)clientData;

    Tcl_SetObjResult(interp, Tcl_ObjPrintf(
            "not allowed to invoke subcommand %s of %s",
            infoPtr->commandName, infoPtr->ensembleNsName));
    Tcl_SetErrorCode(interp, "TCL", "SAFE", "SUBCOMMAND", NULL);
    return TCL_ERROR;
}

/*
 *--------------------------------------------------------------
 *
 * Tcl_CallWhenDeleted --
 *
 *	Arrange for a function to be called before a given interpreter is
 *	deleted. The function is called as soon as Tcl_DeleteInterp is called;
 *	if Tcl_CallWhenDeleted is called on an interpreter that has already
 *	been deleted, the function will be called when the last Tcl_Release is
 *	done on the interpreter.
 *
 * Results:
 *	None.
 *
 * Side effects:
 *	When Tcl_DeleteInterp is invoked to delete interp, proc will be
 *	invoked. See the manual entry for details.
 *
 *--------------------------------------------------------------
 */

void
Tcl_CallWhenDeleted(
    Tcl_Interp *interp,		/* Interpreter to watch. */
    Tcl_InterpDeleteProc *proc,	/* Function to call when interpreter is about
				 * to be deleted. */
    ClientData clientData)	/* One-word value to pass to proc. */
{
    Interp *iPtr = (Interp *) interp;
    static Tcl_ThreadDataKey assocDataCounterKey;
    int *assocDataCounterPtr =
	    (int *)Tcl_GetThreadData(&assocDataCounterKey, sizeof(int));
    int isNew;
    char buffer[32 + TCL_INTEGER_SPACE];
    AssocData *dPtr = (AssocData *)ckalloc(sizeof(AssocData));
    Tcl_HashEntry *hPtr;

    sprintf(buffer, "Assoc Data Key #%d", *assocDataCounterPtr);
    (*assocDataCounterPtr)++;

    if (iPtr->assocData == NULL) {
	iPtr->assocData = (Tcl_HashTable *)ckalloc(sizeof(Tcl_HashTable));
	Tcl_InitHashTable(iPtr->assocData, TCL_STRING_KEYS);
    }
    hPtr = Tcl_CreateHashEntry(iPtr->assocData, buffer, &isNew);
    dPtr->proc = proc;
    dPtr->clientData = clientData;
    Tcl_SetHashValue(hPtr, dPtr);
}

/*
 *--------------------------------------------------------------
 *
 * Tcl_DontCallWhenDeleted --
 *
 *	Cancel the arrangement for a function to be called when a given
 *	interpreter is deleted.
 *
 * Results:
 *	None.
 *
 * Side effects:
 *	If proc and clientData were previously registered as a callback via
 *	Tcl_CallWhenDeleted, they are unregistered. If they weren't previously
 *	registered then nothing happens.
 *
 *--------------------------------------------------------------
 */

void
Tcl_DontCallWhenDeleted(
    Tcl_Interp *interp,		/* Interpreter to watch. */
    Tcl_InterpDeleteProc *proc,	/* Function to call when interpreter is about
				 * to be deleted. */
    ClientData clientData)	/* One-word value to pass to proc. */
{
    Interp *iPtr = (Interp *) interp;
    Tcl_HashTable *hTablePtr;
    Tcl_HashSearch hSearch;
    Tcl_HashEntry *hPtr;
    AssocData *dPtr;

    hTablePtr = iPtr->assocData;
    if (hTablePtr == NULL) {
	return;
    }
    for (hPtr = Tcl_FirstHashEntry(hTablePtr, &hSearch); hPtr != NULL;
	    hPtr = Tcl_NextHashEntry(&hSearch)) {
	dPtr = (AssocData *)Tcl_GetHashValue(hPtr);
	if ((dPtr->proc == proc) && (dPtr->clientData == clientData)) {
	    ckfree(dPtr);
	    Tcl_DeleteHashEntry(hPtr);
	    return;
	}
    }
}

/*
 *----------------------------------------------------------------------
 *
 * Tcl_SetAssocData --
 *
 *	Creates a named association between user-specified data, a delete
 *	function and this interpreter. If the association already exists the
 *	data is overwritten with the new data. The delete function will be
 *	invoked when the interpreter is deleted.
 *
 * Results:
 *	None.
 *
 * Side effects:
 *	Sets the associated data, creates the association if needed.
 *
 *----------------------------------------------------------------------
 */

void
Tcl_SetAssocData(
    Tcl_Interp *interp,		/* Interpreter to associate with. */
    const char *name,		/* Name for association. */
    Tcl_InterpDeleteProc *proc,	/* Proc to call when interpreter is about to
				 * be deleted. */
    ClientData clientData)	/* One-word value to pass to proc. */
{
    Interp *iPtr = (Interp *) interp;
    AssocData *dPtr;
    Tcl_HashEntry *hPtr;
    int isNew;

    if (iPtr->assocData == NULL) {
	iPtr->assocData = (Tcl_HashTable *)ckalloc(sizeof(Tcl_HashTable));
	Tcl_InitHashTable(iPtr->assocData, TCL_STRING_KEYS);
    }
    hPtr = Tcl_CreateHashEntry(iPtr->assocData, name, &isNew);
    if (isNew == 0) {
	dPtr = (AssocData *)Tcl_GetHashValue(hPtr);
    } else {
	dPtr = (AssocData *)ckalloc(sizeof(AssocData));
    }
    dPtr->proc = proc;
    dPtr->clientData = clientData;

    Tcl_SetHashValue(hPtr, dPtr);
}

/*
 *----------------------------------------------------------------------
 *
 * Tcl_DeleteAssocData --
 *
 *	Deletes a named association of user-specified data with the specified
 *	interpreter.
 *
 * Results:
 *	None.
 *
 * Side effects:
 *	Deletes the association.
 *
 *----------------------------------------------------------------------
 */

void
Tcl_DeleteAssocData(
    Tcl_Interp *interp,		/* Interpreter to associate with. */
    const char *name)		/* Name of association. */
{
    Interp *iPtr = (Interp *) interp;
    AssocData *dPtr;
    Tcl_HashEntry *hPtr;

    if (iPtr->assocData == NULL) {
	return;
    }
    hPtr = Tcl_FindHashEntry(iPtr->assocData, name);
    if (hPtr == NULL) {
	return;
    }
    dPtr = (AssocData *)Tcl_GetHashValue(hPtr);
    if (dPtr->proc != NULL) {
	dPtr->proc(dPtr->clientData, interp);
    }
    ckfree(dPtr);
    Tcl_DeleteHashEntry(hPtr);
}

/*
 *----------------------------------------------------------------------
 *
 * Tcl_GetAssocData --
 *
 *	Returns the client data associated with this name in the specified
 *	interpreter.
 *
 * Results:
 *	The client data in the AssocData record denoted by the named
 *	association, or NULL.
 *
 * Side effects:
 *	None.
 *
 *----------------------------------------------------------------------
 */

ClientData
Tcl_GetAssocData(
    Tcl_Interp *interp,		/* Interpreter associated with. */
    const char *name,		/* Name of association. */
    Tcl_InterpDeleteProc **procPtr)
				/* Pointer to place to store address of
				 * current deletion callback. */
{
    Interp *iPtr = (Interp *) interp;
    AssocData *dPtr;
    Tcl_HashEntry *hPtr;

    if (iPtr->assocData == NULL) {
	return NULL;
    }
    hPtr = Tcl_FindHashEntry(iPtr->assocData, name);
    if (hPtr == NULL) {
	return NULL;
    }
    dPtr = (AssocData *)Tcl_GetHashValue(hPtr);
    if (procPtr != NULL) {
	*procPtr = dPtr->proc;
    }
    return dPtr->clientData;
}

/*
 *----------------------------------------------------------------------
 *
 * Tcl_InterpDeleted --
 *
 *	Returns nonzero if the interpreter has been deleted with a call to
 *	Tcl_DeleteInterp.
 *
 * Results:
 *	Nonzero if the interpreter is deleted, zero otherwise.
 *
 * Side effects:
 *	None.
 *
 *----------------------------------------------------------------------
 */

int
Tcl_InterpDeleted(
    Tcl_Interp *interp)
{
    return (((Interp *) interp)->flags & DELETED) ? 1 : 0;
}

/*
 *----------------------------------------------------------------------
 *
 * Tcl_DeleteInterp --
 *
 *	Ensures that the interpreter will be deleted eventually. If there are
 *	no Tcl_Preserve calls in effect for this interpreter, it is deleted
 *	immediately, otherwise the interpreter is deleted when the last
 *	Tcl_Preserve is matched by a call to Tcl_Release. In either case, the
 *	function runs the currently registered deletion callbacks.
 *
 * Results:
 *	None.
 *
 * Side effects:
 *	The interpreter is marked as deleted. The caller may still use it
 *	safely if there are calls to Tcl_Preserve in effect for the
 *	interpreter, but further calls to Tcl_Eval etc in this interpreter
 *	will fail.
 *
 *----------------------------------------------------------------------
 */

void
Tcl_DeleteInterp(
    Tcl_Interp *interp)		/* Token for command interpreter (returned by
				 * a previous call to Tcl_CreateInterp). */
{
    Interp *iPtr = (Interp *) interp;

    /*
     * If the interpreter has already been marked deleted, just punt.
     */

    if (iPtr->flags & DELETED) {
	return;
    }

    /*
     * Mark the interpreter as deleted. No further evals will be allowed.
     * Increase the compileEpoch as a signal to compiled bytecodes.
     */

    iPtr->flags |= DELETED;
    iPtr->compileEpoch++;

    /*
     * Ensure that the interpreter is eventually deleted.
     */

    Tcl_EventuallyFree(interp, (Tcl_FreeProc *) DeleteInterpProc);
}

/*
 *----------------------------------------------------------------------
 *
 * DeleteInterpProc --
 *
 *	Helper function to delete an interpreter. This function is called when
 *	the last call to Tcl_Preserve on this interpreter is matched by a call
 *	to Tcl_Release. The function cleans up all resources used in the
 *	interpreter and calls all currently registered interpreter deletion
 *	callbacks.
 *
 * Results:
 *	None.
 *
 * Side effects:
 *	Whatever the interpreter deletion callbacks do. Frees resources used
 *	by the interpreter.
 *
 *----------------------------------------------------------------------
 */

static void
DeleteInterpProc(
    Tcl_Interp *interp)		/* Interpreter to delete. */
{
    Interp *iPtr = (Interp *) interp;
    Tcl_HashEntry *hPtr;
    Tcl_HashSearch search;
    Tcl_HashTable *hTablePtr;
    ResolverScheme *resPtr, *nextResPtr;
    int i;

    /*
     * Punt if there is an error in the Tcl_Release/Tcl_Preserve matchup,
	 * unless we are exiting.
     */

    if ((iPtr->numLevels > 0) && !TclInExit()) {
	Tcl_Panic("DeleteInterpProc called with active evals");
    }

    /*
     * The interpreter should already be marked deleted; otherwise how did we
     * get here?
     */

    if (!(iPtr->flags & DELETED)) {
	Tcl_Panic("DeleteInterpProc called on interpreter not marked deleted");
    }

    /*
     * TIP #219, Tcl Channel Reflection API. Discard a leftover state.
     */

    if (iPtr->chanMsg != NULL) {
	Tcl_DecrRefCount(iPtr->chanMsg);
	iPtr->chanMsg = NULL;
    }

    /*
     * TIP #285, Script cancellation support. Delete this interp from the
     * global hash table of CancelInfo structs.
     */

    Tcl_MutexLock(&cancelLock);
    hPtr = Tcl_FindHashEntry(&cancelTable, (char *) iPtr);
    if (hPtr != NULL) {
	CancelInfo *cancelInfo = (CancelInfo *)Tcl_GetHashValue(hPtr);

	if (cancelInfo != NULL) {
	    if (cancelInfo->result != NULL) {
		ckfree(cancelInfo->result);
	    }
	    ckfree(cancelInfo);
	}

	Tcl_DeleteHashEntry(hPtr);
    }

    if (iPtr->asyncCancel != NULL) {
	Tcl_AsyncDelete(iPtr->asyncCancel);
	iPtr->asyncCancel = NULL;
    }

    if (iPtr->asyncCancelMsg != NULL) {
	Tcl_DecrRefCount(iPtr->asyncCancelMsg);
	iPtr->asyncCancelMsg = NULL;
    }
    Tcl_MutexUnlock(&cancelLock);

    /*
     * Shut down all limit handler callback scripts that call back into this
     * interpreter. Then eliminate all limit handlers for this interpreter.
     */

    TclRemoveScriptLimitCallbacks(interp);
    TclLimitRemoveAllHandlers(interp);

    /*
     * Dismantle the namespace here, before we clear the assocData. If any
     * background errors occur here, they will be deleted below.
     *
     * Dismantle the namespace after freeing the iPtr->handle so that each
     * bytecode releases its literals without caring to update the literal
     * table, as it will be freed later in this function without further use.
     */

    TclHandleFree(iPtr->handle);
    TclTeardownNamespace(iPtr->globalNsPtr);

    /*
     * Delete all the hidden commands.
     */

    hTablePtr = iPtr->hiddenCmdTablePtr;
    if (hTablePtr != NULL) {
	/*
	 * Non-pernicious deletion. The deletion callbacks will not be allowed
	 * to create any new hidden or non-hidden commands.
	 * Tcl_DeleteCommandFromToken will remove the entry from the
	 * hiddenCmdTablePtr.
	 */

	hPtr = Tcl_FirstHashEntry(hTablePtr, &search);
	for (; hPtr != NULL; hPtr = Tcl_NextHashEntry(&search)) {
	    Tcl_DeleteCommandFromToken(interp, (Tcl_Command)Tcl_GetHashValue(hPtr));
	}
	Tcl_DeleteHashTable(hTablePtr);
	ckfree(hTablePtr);
    }

    /*
     * Invoke deletion callbacks; note that a callback can create new
     * callbacks, so we iterate.
     */

    while (iPtr->assocData != NULL) {
	AssocData *dPtr;

	hTablePtr = iPtr->assocData;
	iPtr->assocData = NULL;
	for (hPtr = Tcl_FirstHashEntry(hTablePtr, &search);
		hPtr != NULL;
		hPtr = Tcl_FirstHashEntry(hTablePtr, &search)) {
	    dPtr = (AssocData *)Tcl_GetHashValue(hPtr);
	    Tcl_DeleteHashEntry(hPtr);
	    if (dPtr->proc != NULL) {
		dPtr->proc(dPtr->clientData, interp);
	    }
	    ckfree(dPtr);
	}
	Tcl_DeleteHashTable(hTablePtr);
	ckfree(hTablePtr);
    }

    /*
     * Pop the root frame pointer and finish deleting the global
     * namespace. The order is important [Bug 1658572].
     */

    if ((iPtr->framePtr != iPtr->rootFramePtr) && !TclInExit()) {
	Tcl_Panic("DeleteInterpProc: popping rootCallFrame with other frames on top");
    }
    Tcl_PopCallFrame(interp);
    ckfree(iPtr->rootFramePtr);
    iPtr->rootFramePtr = NULL;
    Tcl_DeleteNamespace((Tcl_Namespace *) iPtr->globalNsPtr);

    /*
     * Free up the result *after* deleting variables, since variable deletion
     * could have transferred ownership of the result string to Tcl.
     */

#ifndef TCL_NO_DEPRECATED
    Tcl_FreeResult(interp);
    iPtr->result = NULL;
#endif
    Tcl_DecrRefCount(iPtr->objResultPtr);
    iPtr->objResultPtr = NULL;
    Tcl_DecrRefCount(iPtr->ecVar);
    if (iPtr->errorCode) {
	Tcl_DecrRefCount(iPtr->errorCode);
	iPtr->errorCode = NULL;
    }
    Tcl_DecrRefCount(iPtr->eiVar);
    if (iPtr->errorInfo) {
	Tcl_DecrRefCount(iPtr->errorInfo);
	iPtr->errorInfo = NULL;
    }
    Tcl_DecrRefCount(iPtr->errorStack);
    iPtr->errorStack = NULL;
    Tcl_DecrRefCount(iPtr->upLiteral);
    Tcl_DecrRefCount(iPtr->callLiteral);
    Tcl_DecrRefCount(iPtr->innerLiteral);
    Tcl_DecrRefCount(iPtr->innerContext);
    if (iPtr->returnOpts) {
	Tcl_DecrRefCount(iPtr->returnOpts);
    }
#ifndef TCL_NO_DEPRECATED
    if (iPtr->appendResult != NULL) {
	ckfree(iPtr->appendResult);
	iPtr->appendResult = NULL;
    }
#endif
    TclFreePackageInfo(iPtr);
    while (iPtr->tracePtr != NULL) {
	Tcl_DeleteTrace((Tcl_Interp *) iPtr, (Tcl_Trace) iPtr->tracePtr);
    }
    if (iPtr->execEnvPtr != NULL) {
	TclDeleteExecEnv(iPtr->execEnvPtr);
    }
    if (iPtr->scriptFile) {
	Tcl_DecrRefCount(iPtr->scriptFile);
	iPtr->scriptFile = NULL;
    }
    Tcl_DecrRefCount(iPtr->emptyObjPtr);
    iPtr->emptyObjPtr = NULL;

    resPtr = iPtr->resolverPtr;
    while (resPtr) {
	nextResPtr = resPtr->nextPtr;
	ckfree(resPtr->name);
	ckfree(resPtr);
	resPtr = nextResPtr;
    }

    /*
     * Free up literal objects created for scripts compiled by the
     * interpreter.
     */

    TclDeleteLiteralTable(interp, &iPtr->literalTable);

    /*
     * TIP #280 - Release the arrays for ByteCode/Proc extension, and
     * contents.
     */

    for (hPtr = Tcl_FirstHashEntry(iPtr->linePBodyPtr, &search);
	    hPtr != NULL;
	    hPtr = Tcl_NextHashEntry(&search)) {
	CmdFrame *cfPtr = (CmdFrame *)Tcl_GetHashValue(hPtr);
	Proc *procPtr = (Proc *) Tcl_GetHashKey(iPtr->linePBodyPtr, hPtr);

	procPtr->iPtr = NULL;
	if (cfPtr) {
	    if (cfPtr->type == TCL_LOCATION_SOURCE) {
		Tcl_DecrRefCount(cfPtr->data.eval.path);
	    }
	    ckfree(cfPtr->line);
	    ckfree(cfPtr);
	}
	Tcl_DeleteHashEntry(hPtr);
    }
    Tcl_DeleteHashTable(iPtr->linePBodyPtr);
    ckfree(iPtr->linePBodyPtr);
    iPtr->linePBodyPtr = NULL;

    /*
     * See also tclCompile.c, TclCleanupByteCode
     */

    for (hPtr = Tcl_FirstHashEntry(iPtr->lineBCPtr, &search);
	    hPtr != NULL;
	    hPtr = Tcl_NextHashEntry(&search)) {
	ExtCmdLoc *eclPtr = (ExtCmdLoc *)Tcl_GetHashValue(hPtr);

	if (eclPtr->type == TCL_LOCATION_SOURCE) {
	    Tcl_DecrRefCount(eclPtr->path);
	}
	for (i=0; i< eclPtr->nuloc; i++) {
	    ckfree(eclPtr->loc[i].line);
	}

	if (eclPtr->loc != NULL) {
	    ckfree(eclPtr->loc);
	}

	ckfree(eclPtr);
	Tcl_DeleteHashEntry(hPtr);
    }
    Tcl_DeleteHashTable(iPtr->lineBCPtr);
    ckfree(iPtr->lineBCPtr);
    iPtr->lineBCPtr = NULL;

    /*
     * Location stack for uplevel/eval/... scripts which were passed through
     * proc arguments. Actually we track all arguments as we do not and cannot
     * know which arguments will be used as scripts and which will not.
     */

    if (iPtr->lineLAPtr->numEntries && !TclInExit()) {
	/*
	 * When the interp goes away we have nothing on the stack, so there
	 * are no arguments, so this table has to be empty.
	 */

	Tcl_Panic("Argument location tracking table not empty");
    }

    Tcl_DeleteHashTable(iPtr->lineLAPtr);
    ckfree(iPtr->lineLAPtr);
    iPtr->lineLAPtr = NULL;

    if (iPtr->lineLABCPtr->numEntries && !TclInExit()) {
	/*
	 * When the interp goes away we have nothing on the stack, so there
	 * are no arguments, so this table has to be empty.
	 */

	Tcl_Panic("Argument location tracking table not empty");
    }

    Tcl_DeleteHashTable(iPtr->lineLABCPtr);
    ckfree(iPtr->lineLABCPtr);
    iPtr->lineLABCPtr = NULL;

    /*
     * Squelch the tables of traces on variables and searches over arrays in
     * the in the interpreter.
     */

    Tcl_DeleteHashTable(&iPtr->varTraces);
    Tcl_DeleteHashTable(&iPtr->varSearches);

    ckfree(iPtr);
}

/*
 *---------------------------------------------------------------------------
 *
 * Tcl_HideCommand --
 *
 *	Makes a command hidden so that it cannot be invoked from within an
 *	interpreter, only from within an ancestor.
 *
 * Results:
 *	A standard Tcl result; also leaves a message in the interp's result if
 *	an error occurs.
 *
 * Side effects:
 *	Removes a command from the command table and create an entry into the
 *	hidden command table under the specified token name.
 *
 *---------------------------------------------------------------------------
 */

int
Tcl_HideCommand(
    Tcl_Interp *interp,		/* Interpreter in which to hide command. */
    const char *cmdName,	/* Name of command to hide. */
    const char *hiddenCmdToken)	/* Token name of the to-be-hidden command. */
{
    Interp *iPtr = (Interp *) interp;
    Tcl_Command cmd;
    Command *cmdPtr;
    Tcl_HashTable *hiddenCmdTablePtr;
    Tcl_HashEntry *hPtr;
    int isNew;

    if (iPtr->flags & DELETED) {
	/*
	 * The interpreter is being deleted. Do not create any new structures,
	 * because it is not safe to modify the interpreter.
	 */

	return TCL_ERROR;
    }

    /*
     * Disallow hiding of commands that are currently in a namespace or
     * renaming (as part of hiding) into a namespace (because the current
     * implementation with a single global table and the needed uniqueness of
     * names cause problems with namespaces).
     *
     * We don't need to check for "::" in cmdName because the real check is on
     * the nsPtr below.
     *
     * hiddenCmdToken is just a string which is not interpreted in any way. It
     * may contain :: but the string is not interpreted as a namespace
     * qualifier command name. Thus, hiding foo::bar to foo::bar and then
     * trying to expose or invoke ::foo::bar will NOT work; but if the
     * application always uses the same strings it will get consistent
     * behaviour.
     *
     * But as we currently limit ourselves to the global namespace only for
     * the source, in order to avoid potential confusion, lets prevent "::" in
     * the token too. - dl
     */

    if (strstr(hiddenCmdToken, "::") != NULL) {
	Tcl_SetObjResult(interp, Tcl_NewStringObj(
		"cannot use namespace qualifiers in hidden command"
		" token (rename)", -1));
        Tcl_SetErrorCode(interp, "TCL", "VALUE", "HIDDENTOKEN", NULL);
	return TCL_ERROR;
    }

    /*
     * Find the command to hide. An error is returned if cmdName can't be
     * found. Look up the command only from the global namespace. Full path of
     * the command must be given if using namespaces.
     */

    cmd = Tcl_FindCommand(interp, cmdName, NULL,
	    /*flags*/ TCL_LEAVE_ERR_MSG | TCL_GLOBAL_ONLY);
    if (cmd == (Tcl_Command) NULL) {
	return TCL_ERROR;
    }
    cmdPtr = (Command *) cmd;

    /*
     * Check that the command is really in global namespace
     */

    if (cmdPtr->nsPtr != iPtr->globalNsPtr) {
	Tcl_SetObjResult(interp, Tcl_NewStringObj(
                "can only hide global namespace commands (use rename then hide)",
                -1));
        Tcl_SetErrorCode(interp, "TCL", "HIDE", "NON_GLOBAL", NULL);
	return TCL_ERROR;
    }

    /*
     * Initialize the hidden command table if necessary.
     */

    hiddenCmdTablePtr = iPtr->hiddenCmdTablePtr;
    if (hiddenCmdTablePtr == NULL) {
	hiddenCmdTablePtr = (Tcl_HashTable *)ckalloc(sizeof(Tcl_HashTable));
	Tcl_InitHashTable(hiddenCmdTablePtr, TCL_STRING_KEYS);
	iPtr->hiddenCmdTablePtr = hiddenCmdTablePtr;
    }

    /*
     * It is an error to move an exposed command to a hidden command with
     * hiddenCmdToken if a hidden command with the name hiddenCmdToken already
     * exists.
     */

    hPtr = Tcl_CreateHashEntry(hiddenCmdTablePtr, hiddenCmdToken, &isNew);
    if (!isNew) {
	Tcl_SetObjResult(interp, Tcl_ObjPrintf(
                "hidden command named \"%s\" already exists",
                hiddenCmdToken));
        Tcl_SetErrorCode(interp, "TCL", "HIDE", "ALREADY_HIDDEN", NULL);
	return TCL_ERROR;
    }

    /*
     * NB: This code is currently 'like' a rename to a specialy set apart name
     * table. Changes here and in TclRenameCommand must be kept in synch until
     * the common parts are actually factorized out.
     */

    /*
     * Remove the hash entry for the command from the interpreter command
     * table. This is like deleting the command, so bump its command epoch;
     * this invalidates any cached references that point to the command.
     */

    if (cmdPtr->hPtr != NULL) {
	Tcl_DeleteHashEntry(cmdPtr->hPtr);
	cmdPtr->hPtr = NULL;
	cmdPtr->cmdEpoch++;
    }

    /*
     * The list of command exported from the namespace might have changed.
     * However, we do not need to recompute this just yet; next time we need
     * the info will be soon enough.
     */

    TclInvalidateNsCmdLookup(cmdPtr->nsPtr);

    /*
     * Now link the hash table entry with the command structure. We ensured
     * above that the nsPtr was right.
     */

    cmdPtr->hPtr = hPtr;
    Tcl_SetHashValue(hPtr, cmdPtr);

    /*
     * If the command being hidden has a compile function, increment the
     * interpreter's compileEpoch to invalidate its compiled code. This makes
     * sure that we don't later try to execute old code compiled with
     * command-specific (i.e., inline) bytecodes for the now-hidden command.
     * This field is checked in Tcl_EvalObj and ObjInterpProc, and code whose
     * compilation epoch doesn't match is recompiled.
     */

    if (cmdPtr->compileProc != NULL) {
	iPtr->compileEpoch++;
    }
    return TCL_OK;
}

/*
 *----------------------------------------------------------------------
 *
 * Tcl_ExposeCommand --
 *
 *	Makes a previously hidden command callable from inside the interpreter
 *	instead of only by its ancestors.
 *
 * Results:
 *	A standard Tcl result. If an error occurs, a message is left in the
 *	interp's result.
 *
 * Side effects:
 *	Moves commands from one hash table to another.
 *
 *----------------------------------------------------------------------
 */

int
Tcl_ExposeCommand(
    Tcl_Interp *interp,		/* Interpreter in which to make command
				 * callable. */
    const char *hiddenCmdToken,	/* Name of hidden command. */
    const char *cmdName)	/* Name of to-be-exposed command. */
{
    Interp *iPtr = (Interp *) interp;
    Command *cmdPtr;
    Namespace *nsPtr;
    Tcl_HashEntry *hPtr;
    Tcl_HashTable *hiddenCmdTablePtr;
    int isNew;

    if (iPtr->flags & DELETED) {
	/*
	 * The interpreter is being deleted. Do not create any new structures,
	 * because it is not safe to modify the interpreter.
	 */

	return TCL_ERROR;
    }

    /*
     * Check that we have a regular name for the command (that the user is not
     * trying to do an expose and a rename (to another namespace) at the same
     * time).
     */

    if (strstr(cmdName, "::") != NULL) {
	Tcl_SetObjResult(interp, Tcl_NewStringObj(
                "cannot expose to a namespace (use expose to toplevel, then rename)",
                -1));
        Tcl_SetErrorCode(interp, "TCL", "EXPOSE", "NON_GLOBAL", NULL);
	return TCL_ERROR;
    }

    /*
     * Get the command from the hidden command table:
     */

    hPtr = NULL;
    hiddenCmdTablePtr = iPtr->hiddenCmdTablePtr;
    if (hiddenCmdTablePtr != NULL) {
	hPtr = Tcl_FindHashEntry(hiddenCmdTablePtr, hiddenCmdToken);
    }
    if (hPtr == NULL) {
	Tcl_SetObjResult(interp, Tcl_ObjPrintf(
                "unknown hidden command \"%s\"", hiddenCmdToken));
        Tcl_SetErrorCode(interp, "TCL", "LOOKUP", "HIDDENTOKEN",
                hiddenCmdToken, NULL);
	return TCL_ERROR;
    }
    cmdPtr = (Command *)Tcl_GetHashValue(hPtr);

    /*
     * Check that we have a true global namespace command (enforced by
     * Tcl_HideCommand but let's double check. (If it was not, we would not
     * really know how to handle it).
     */

    if (cmdPtr->nsPtr != iPtr->globalNsPtr) {
	/*
	 * This case is theoritically impossible, we might rather Tcl_Panic
	 * than 'nicely' erroring out ?
	 */

	Tcl_SetObjResult(interp, Tcl_NewStringObj(
		"trying to expose a non-global command namespace command",
		-1));
	return TCL_ERROR;
    }

    /*
     * This is the global table.
     */

    nsPtr = cmdPtr->nsPtr;

    /*
     * It is an error to overwrite an existing exposed command as a result of
     * exposing a previously hidden command.
     */

    hPtr = Tcl_CreateHashEntry(&nsPtr->cmdTable, cmdName, &isNew);
    if (!isNew) {
	Tcl_SetObjResult(interp, Tcl_ObjPrintf(
                "exposed command \"%s\" already exists", cmdName));
        Tcl_SetErrorCode(interp, "TCL", "EXPOSE", "COMMAND_EXISTS", NULL);
	return TCL_ERROR;
    }

    /*
     * Command resolvers (per-interp, per-namespace) might have resolved to a
     * command for the given namespace scope with this command not being
     * registered with the namespace's command table. During BC compilation,
     * the so-resolved command turns into a CmdName literal. Without
     * invalidating a possible CmdName literal here explicitly, such literals
     * keep being reused while pointing to overhauled commands.
     */

    TclInvalidateCmdLiteral(interp, cmdName, nsPtr);

    /*
     * The list of command exported from the namespace might have changed.
     * However, we do not need to recompute this just yet; next time we need
     * the info will be soon enough.
     */

    TclInvalidateNsCmdLookup(nsPtr);

    /*
     * Remove the hash entry for the command from the interpreter hidden
     * command table.
     */

    if (cmdPtr->hPtr != NULL) {
	Tcl_DeleteHashEntry(cmdPtr->hPtr);
	cmdPtr->hPtr = NULL;
    }

    /*
     * Now link the hash table entry with the command structure. This is like
     * creating a new command, so deal with any shadowing of commands in the
     * global namespace.
     */

    cmdPtr->hPtr = hPtr;

    Tcl_SetHashValue(hPtr, cmdPtr);

    /*
     * Not needed as we are only in the global namespace (but would be needed
     * again if we supported namespace command hiding)
     *
     * TclResetShadowedCmdRefs(interp, cmdPtr);
     */

    /*
     * If the command being exposed has a compile function, increment
     * interpreter's compileEpoch to invalidate its compiled code. This makes
     * sure that we don't later try to execute old code compiled assuming the
     * command is hidden. This field is checked in Tcl_EvalObj and
     * ObjInterpProc, and code whose compilation epoch doesn't match is
     * recompiled.
     */

    if (cmdPtr->compileProc != NULL) {
	iPtr->compileEpoch++;
    }
    return TCL_OK;
}

/*
 *----------------------------------------------------------------------
 *
 * Tcl_CreateCommand --
 *
 *	Define a new command in a command table.
 *
 * Results:
 *	The return value is a token for the command, which can be used in
 *	future calls to Tcl_GetCommandName.
 *
 * Side effects:
 *	If a command named cmdName already exists for interp, it is deleted.
 *	In the future, when cmdName is seen as the name of a command by
 *	Tcl_Eval, proc will be called. To support the bytecode interpreter,
 *	the command is created with a wrapper Tcl_ObjCmdProc
 *	(TclInvokeStringCommand) that eventially calls proc. When the command
 *	is deleted from the table, deleteProc will be called. See the manual
 *	entry for details on the calling sequence.
 *
 *----------------------------------------------------------------------
 */

Tcl_Command
Tcl_CreateCommand(
    Tcl_Interp *interp,		/* Token for command interpreter returned by a
				 * previous call to Tcl_CreateInterp. */
    const char *cmdName,	/* Name of command. If it contains namespace
				 * qualifiers, the new command is put in the
				 * specified namespace; otherwise it is put in
				 * the global namespace. */
    Tcl_CmdProc *proc,		/* Function to associate with cmdName. */
    ClientData clientData,	/* Arbitrary value passed to string proc. */
    Tcl_CmdDeleteProc *deleteProc)
				/* If not NULL, gives a function to call when
				 * this command is deleted. */
{
    Interp *iPtr = (Interp *) interp;
    ImportRef *oldRefPtr = NULL;
    Namespace *nsPtr;
    Command *cmdPtr;
    Tcl_HashEntry *hPtr;
    const char *tail;
    int isNew = 0, deleted = 0;
    ImportedCmdData *dataPtr;

    if (iPtr->flags & DELETED) {
	/*
	 * The interpreter is being deleted. Don't create any new commands;
	 * it's not safe to muck with the interpreter anymore.
	 */

	return (Tcl_Command) NULL;
    }

    /*
     * If the command name we seek to create already exists, we need to
     * delete that first.  That can be tricky in the presence of traces.
     * Loop until we no longer find an existing command in the way, or
     * until we've deleted one command and that didn't finish the job.
     */

    while (1) {
        /*
         * Determine where the command should reside. If its name contains
         * namespace qualifiers, we put it in the specified namespace;
	 * otherwise, we always put it in the global namespace.
         */

        if (strstr(cmdName, "::") != NULL) {
	    Namespace *dummy1, *dummy2;

	    TclGetNamespaceForQualName(interp, cmdName, NULL,
		    TCL_CREATE_NS_IF_UNKNOWN, &nsPtr, &dummy1, &dummy2, &tail);
	    if ((nsPtr == NULL) || (tail == NULL)) {
	        return (Tcl_Command) NULL;
	    }
        } else {
	    nsPtr = iPtr->globalNsPtr;
	    tail = cmdName;
        }

        hPtr = Tcl_CreateHashEntry(&nsPtr->cmdTable, tail, &isNew);

	if (isNew || deleted) {
	    /*
	     * isNew - No conflict with existing command.
	     * deleted - We've already deleted a conflicting command
	     */
	    break;
	}

	/*
         * An existing command conflicts. Try to delete it...
         */

	cmdPtr = (Command *)Tcl_GetHashValue(hPtr);

	/*
	 * Be careful to preserve any existing import links so we can restore
	 * them down below. That way, you can redefine a command and its
	 * import status will remain intact.
	 */

	cmdPtr->refCount++;
	if (cmdPtr->importRefPtr) {
	    cmdPtr->flags |= CMD_REDEF_IN_PROGRESS;
	}

	Tcl_DeleteCommandFromToken(interp, (Tcl_Command) cmdPtr);

	if (cmdPtr->flags & CMD_REDEF_IN_PROGRESS) {
	    oldRefPtr = cmdPtr->importRefPtr;
	    cmdPtr->importRefPtr = NULL;
	}
	TclCleanupCommandMacro(cmdPtr);
	deleted = 1;
    }

    if (!isNew) {
	/*
	 * If the deletion callback recreated the command, just throw away the
	 * new command (if we try to delete it again, we could get stuck in an
	 * infinite loop).
	 */

	ckfree(Tcl_GetHashValue(hPtr));
    }

    if (!deleted) {
	/*
	 * Command resolvers (per-interp, per-namespace) might have resolved
	 * to a command for the given namespace scope with this command not
	 * being registered with the namespace's command table. During BC
	 * compilation, the so-resolved command turns into a CmdName literal.
	 * Without invalidating a possible CmdName literal here explicitly,
	 * such literals keep being reused while pointing to overhauled
	 * commands.
	 */

	TclInvalidateCmdLiteral(interp, tail, nsPtr);

	/*
	 * The list of command exported from the namespace might have changed.
	 * However, we do not need to recompute this just yet; next time we
	 * need the info will be soon enough.
	 */

	TclInvalidateNsCmdLookup(nsPtr);
	TclInvalidateNsPath(nsPtr);
    }
    cmdPtr = (Command *)ckalloc(sizeof(Command));
    Tcl_SetHashValue(hPtr, cmdPtr);
    cmdPtr->hPtr = hPtr;
    cmdPtr->nsPtr = nsPtr;
    cmdPtr->refCount = 1;
    cmdPtr->cmdEpoch = 0;
    cmdPtr->compileProc = NULL;
    cmdPtr->objProc = TclInvokeStringCommand;
    cmdPtr->objClientData = cmdPtr;
    cmdPtr->proc = proc;
    cmdPtr->clientData = clientData;
    cmdPtr->deleteProc = deleteProc;
    cmdPtr->deleteData = clientData;
    cmdPtr->flags = 0;
    cmdPtr->importRefPtr = NULL;
    cmdPtr->tracePtr = NULL;
    cmdPtr->nreProc = NULL;

    /*
     * Plug in any existing import references found above. Be sure to update
     * all of these references to point to the new command.
     */

    if (oldRefPtr != NULL) {
	cmdPtr->importRefPtr = oldRefPtr;
	while (oldRefPtr != NULL) {
	    Command *refCmdPtr = oldRefPtr->importedCmdPtr;
	    dataPtr = (ImportedCmdData *)refCmdPtr->objClientData;
	    dataPtr->realCmdPtr = cmdPtr;
	    oldRefPtr = oldRefPtr->nextPtr;
	}
    }

    /*
     * We just created a command, so in its namespace and all of its parent
     * namespaces, it may shadow global commands with the same name. If any
     * shadowed commands are found, invalidate all cached command references
     * in the affected namespaces.
     */

    TclResetShadowedCmdRefs(interp, cmdPtr);
    return (Tcl_Command) cmdPtr;
}

/*
 *----------------------------------------------------------------------
 *
 * Tcl_CreateObjCommand --
 *
 *	Define a new object-based command in a command table.
 *
 * Results:
 *	The return value is a token for the command, which can be used in
 *	future calls to Tcl_GetCommandName.
 *
 * Side effects:
 *	If a command named "cmdName" already exists for interp, it is
 *	first deleted.  Then the new command is created from the arguments.
 *	[***] (See below for exception).
 *
 *	In the future, during bytecode evaluation when "cmdName" is seen as
 *	the name of a command by Tcl_EvalObj or Tcl_Eval, the object-based
 *	Tcl_ObjCmdProc proc will be called. When the command is deleted from
 *	the table, deleteProc will be called. See the manual entry for details
 *	on the calling sequence.
 *
 *----------------------------------------------------------------------
 */

Tcl_Command
Tcl_CreateObjCommand(
    Tcl_Interp *interp,		/* Token for command interpreter (returned by
				 * previous call to Tcl_CreateInterp). */
    const char *cmdName,	/* Name of command. If it contains namespace
				 * qualifiers, the new command is put in the
				 * specified namespace; otherwise it is put in
				 * the global namespace. */
    Tcl_ObjCmdProc *proc,	/* Object-based function to associate with
				 * name. */
    ClientData clientData,	/* Arbitrary value to pass to object
				 * function. */
    Tcl_CmdDeleteProc *deleteProc
				/* If not NULL, gives a function to call when
				 * this command is deleted. */
)
{
    Interp *iPtr = (Interp *) interp;
    Namespace *nsPtr;
    const char *tail;

    if (iPtr->flags & DELETED) {
	/*
	 * The interpreter is being deleted. Don't create any new commands;
	 * it's not safe to muck with the interpreter anymore.
	 */
	return (Tcl_Command) NULL;
    }

    /*
     * Determine where the command should reside. If its name contains
     * namespace qualifiers, we put it in the specified namespace;
     * otherwise, we always put it in the global namespace.
     */

    if (strstr(cmdName, "::") != NULL) {
	Namespace *dummy1, *dummy2;

	TclGetNamespaceForQualName(interp, cmdName, NULL,
	    TCL_CREATE_NS_IF_UNKNOWN, &nsPtr, &dummy1, &dummy2, &tail);
	if ((nsPtr == NULL) || (tail == NULL)) {
	    return (Tcl_Command) NULL;
	}
    } else {
	nsPtr = iPtr->globalNsPtr;
	tail = cmdName;
    }

    return TclCreateObjCommandInNs(interp, tail, (Tcl_Namespace *) nsPtr,
	proc, clientData, deleteProc);
}

Tcl_Command
TclCreateObjCommandInNs(
    Tcl_Interp *interp,
    const char *cmdName,	/* Name of command, without any namespace
                                 * components. */
    Tcl_Namespace *namesp,   /* The namespace to create the command in */
    Tcl_ObjCmdProc *proc,	/* Object-based function to associate with
				 * name. */
    ClientData clientData,	/* Arbitrary value to pass to object
				 * function. */
    Tcl_CmdDeleteProc *deleteProc)
				/* If not NULL, gives a function to call when
				 * this command is deleted. */
{
    int deleted = 0, isNew = 0;
    Command *cmdPtr;
    ImportRef *oldRefPtr = NULL;
    ImportedCmdData *dataPtr;
    Tcl_HashEntry *hPtr;
    Namespace *nsPtr = (Namespace *) namesp;

    /*
     * If the command name we seek to create already exists, we need to delete
     * that first. That can be tricky in the presence of traces. Loop until we
     * no longer find an existing command in the way, or until we've deleted
     * one command and that didn't finish the job.
     */

    while (1) {
	hPtr = Tcl_CreateHashEntry(&nsPtr->cmdTable, cmdName, &isNew);

	if (isNew || deleted) {
	    /*
	     * isNew - No conflict with existing command.
	     * deleted - We've already deleted a conflicting command
	     */
	    break;
	}

	/*
         * An existing command conflicts. Try to delete it...
         */

	cmdPtr = (Command *)Tcl_GetHashValue(hPtr);

	/*
	 * [***] This is wrong.  See Tcl Bug a16752c252.
	 * However, this buggy behavior is kept under particular circumstances
	 * to accommodate deployed binaries of the "tclcompiler" program
	 * <http://sourceforge.net/projects/tclpro/> that crash if the bug is
	 * fixed.
	 */

	if (cmdPtr->objProc == TclInvokeStringCommand
		&& cmdPtr->clientData == clientData
		&& cmdPtr->deleteData == clientData
		&& cmdPtr->deleteProc == deleteProc) {
	    cmdPtr->objProc = proc;
	    cmdPtr->objClientData = clientData;
	    return (Tcl_Command) cmdPtr;
	}

	/*
	 * Otherwise, we delete the old command. Be careful to preserve any
	 * existing import links so we can restore them down below. That way,
	 * you can redefine a command and its import status will remain
	 * intact.
	 */

	cmdPtr->refCount++;
	if (cmdPtr->importRefPtr) {
	    cmdPtr->flags |= CMD_REDEF_IN_PROGRESS;
	}

	/*
         * Make sure namespace doesn't get deallocated.
         */

	cmdPtr->nsPtr->refCount++;

	Tcl_DeleteCommandFromToken(interp, (Tcl_Command) cmdPtr);
	nsPtr = (Namespace *) TclEnsureNamespace(interp,
                (Tcl_Namespace *) cmdPtr->nsPtr);
	TclNsDecrRefCount(cmdPtr->nsPtr);

	if (cmdPtr->flags & CMD_REDEF_IN_PROGRESS) {
	    oldRefPtr = cmdPtr->importRefPtr;
	    cmdPtr->importRefPtr = NULL;
	}
	TclCleanupCommandMacro(cmdPtr);
	deleted = 1;
    }
    if (!isNew) {
	/*
	 * If the deletion callback recreated the command, just throw away the
	 * new command (if we try to delete it again, we could get stuck in an
	 * infinite loop).
	 */

	ckfree(Tcl_GetHashValue(hPtr));
    }

    if (!deleted) {
	/*
	 * Command resolvers (per-interp, per-namespace) might have resolved
	 * to a command for the given namespace scope with this command not
	 * being registered with the namespace's command table. During BC
	 * compilation, the so-resolved command turns into a CmdName literal.
	 * Without invalidating a possible CmdName literal here explicitly,
	 * such literals keep being reused while pointing to overhauled
	 * commands.
	 */

	TclInvalidateCmdLiteral(interp, cmdName, nsPtr);

	/*
	 * The list of command exported from the namespace might have changed.
	 * However, we do not need to recompute this just yet; next time we
	 * need the info will be soon enough.
	 */

	TclInvalidateNsCmdLookup(nsPtr);
	TclInvalidateNsPath(nsPtr);
    }
    cmdPtr = (Command *)ckalloc(sizeof(Command));
    Tcl_SetHashValue(hPtr, cmdPtr);
    cmdPtr->hPtr = hPtr;
    cmdPtr->nsPtr = nsPtr;
    cmdPtr->refCount = 1;
    cmdPtr->cmdEpoch = 0;
    cmdPtr->compileProc = NULL;
    cmdPtr->objProc = proc;
    cmdPtr->objClientData = clientData;
    cmdPtr->proc = TclInvokeObjectCommand;
    cmdPtr->clientData = cmdPtr;
    cmdPtr->deleteProc = deleteProc;
    cmdPtr->deleteData = clientData;
    cmdPtr->flags = 0;
    cmdPtr->importRefPtr = NULL;
    cmdPtr->tracePtr = NULL;
    cmdPtr->nreProc = NULL;

    /*
     * Plug in any existing import references found above. Be sure to update
     * all of these references to point to the new command.
     */

    if (oldRefPtr != NULL) {
	cmdPtr->importRefPtr = oldRefPtr;
	while (oldRefPtr != NULL) {
	    Command *refCmdPtr = oldRefPtr->importedCmdPtr;

	    dataPtr = (ImportedCmdData*)refCmdPtr->objClientData;
	    dataPtr->realCmdPtr = cmdPtr;
	    oldRefPtr = oldRefPtr->nextPtr;
	}
    }

    /*
     * We just created a command, so in its namespace and all of its parent
     * namespaces, it may shadow global commands with the same name. If any
     * shadowed commands are found, invalidate all cached command references
     * in the affected namespaces.
     */

    TclResetShadowedCmdRefs(interp, cmdPtr);
    return (Tcl_Command) cmdPtr;
}

/*
 *----------------------------------------------------------------------
 *
 * TclInvokeStringCommand --
 *
 *	"Wrapper" Tcl_ObjCmdProc used to call an existing string-based
 *	Tcl_CmdProc if no object-based function exists for a command. A
 *	pointer to this function is stored as the Tcl_ObjCmdProc in a Command
 *	structure. It simply turns around and calls the string Tcl_CmdProc in
 *	the Command structure.
 *
 * Results:
 *	A standard Tcl object result value.
 *
 * Side effects:
 *	Besides those side effects of the called Tcl_CmdProc,
 *	TclInvokeStringCommand allocates and frees storage.
 *
 *----------------------------------------------------------------------
 */

int
TclInvokeStringCommand(
    ClientData clientData,	/* Points to command's Command structure. */
    Tcl_Interp *interp,		/* Current interpreter. */
    int objc,		/* Number of arguments. */
    Tcl_Obj *const objv[])	/* Argument objects. */
{
    Command *cmdPtr = (Command *)clientData;
    int i, result;
    const char **argv = (const char **)
	    TclStackAlloc(interp, (objc + 1) * sizeof(char *));

    for (i = 0; i < objc; i++) {
	argv[i] = TclGetString(objv[i]);
    }
    argv[objc] = 0;

    /*
     * Invoke the command's string-based Tcl_CmdProc.
     */

    result = cmdPtr->proc(cmdPtr->clientData, interp, objc, argv);

    TclStackFree(interp, (void *) argv);
    return result;
}

/*
 *----------------------------------------------------------------------
 *
 * TclInvokeObjectCommand --
 *
 *	"Wrapper" Tcl_CmdProc used to call an existing object-based
 *	Tcl_ObjCmdProc if no string-based function exists for a command. A
 *	pointer to this function is stored as the Tcl_CmdProc in a Command
 *	structure. It simply turns around and calls the object Tcl_ObjCmdProc
 *	in the Command structure.
 *
 * Results:
 *	A standard Tcl result value.
 *
 * Side effects:
 *	Besides those side effects of the called Tcl_ObjCmdProc,
 *	TclInvokeObjectCommand allocates and frees storage.
 *
 *----------------------------------------------------------------------
 */

int
TclInvokeObjectCommand(
    ClientData clientData,	/* Points to command's Command structure. */
    Tcl_Interp *interp,		/* Current interpreter. */
    int argc,			/* Number of arguments. */
    const char **argv)	/* Argument strings. */
{
    Command *cmdPtr = ( Command *) clientData;
    Tcl_Obj *objPtr;
    int i, length, result;
    Tcl_Obj **objv = (Tcl_Obj **)
	    TclStackAlloc(interp, (argc * sizeof(Tcl_Obj *)));

    for (i = 0; i < argc; i++) {
	length = strlen(argv[i]);
	TclNewStringObj(objPtr, argv[i], length);
	Tcl_IncrRefCount(objPtr);
	objv[i] = objPtr;
    }

    /*
     * Invoke the command's object-based Tcl_ObjCmdProc.
     */

    if (cmdPtr->objProc != NULL) {
	result = cmdPtr->objProc(cmdPtr->objClientData, interp, argc, objv);
    } else {
	result = Tcl_NRCallObjProc(interp, cmdPtr->nreProc,
		cmdPtr->objClientData, argc, objv);
    }

    /*
     * Move the interpreter's object result to the string result, then reset
     * the object result.
     */

    (void) Tcl_GetStringResult(interp);

    /*
     * Decrement the ref counts for the argument objects created above, then
     * free the objv array if malloc'ed storage was used.
     */

    for (i = 0; i < argc; i++) {
	objPtr = objv[i];
	Tcl_DecrRefCount(objPtr);
    }
    TclStackFree(interp, objv);
    return result;
}

/*
 *----------------------------------------------------------------------
 *
 * TclRenameCommand --
 *
 *	Called to give an existing Tcl command a different name. Both the old
 *	command name and the new command name can have "::" namespace
 *	qualifiers. If the new command has a different namespace context, the
 *	command will be moved to that namespace and will execute in the
 *	context of that new namespace.
 *
 *	If the new command name is NULL or the null string, the command is
 *	deleted.
 *
 * Results:
 *	Returns TCL_OK if successful, and TCL_ERROR if anything goes wrong.
 *
 * Side effects:
 *	If anything goes wrong, an error message is returned in the
 *	interpreter's result object.
 *
 *----------------------------------------------------------------------
 */

int
TclRenameCommand(
    Tcl_Interp *interp,		/* Current interpreter. */
    const char *oldName,	/* Existing command name. */
    const char *newName)	/* New command name. */
{
    Interp *iPtr = (Interp *) interp;
    const char *newTail;
    Namespace *cmdNsPtr, *newNsPtr, *dummy1, *dummy2;
    Tcl_Command cmd;
    Command *cmdPtr;
    Tcl_HashEntry *hPtr, *oldHPtr;
    int isNew, result;
    Tcl_Obj *oldFullName;
    Tcl_DString newFullName;

    /*
     * Find the existing command. An error is returned if cmdName can't be
     * found.
     */

    cmd = Tcl_FindCommand(interp, oldName, NULL, /*flags*/ 0);
    cmdPtr = (Command *) cmd;
    if (cmdPtr == NULL) {
	Tcl_SetObjResult(interp, Tcl_ObjPrintf(
                "can't %s \"%s\": command doesn't exist",
		((newName == NULL)||(*newName == '\0'))? "delete":"rename",
		oldName));
        Tcl_SetErrorCode(interp, "TCL", "LOOKUP", "COMMAND", oldName, NULL);
	return TCL_ERROR;
    }

    /*
     * If the new command name is NULL or empty, delete the command. Do this
     * with Tcl_DeleteCommandFromToken, since we already have the command.
     */

    if ((newName == NULL) || (*newName == '\0')) {
	Tcl_DeleteCommandFromToken(interp, cmd);
	return TCL_OK;
    }

    cmdNsPtr = cmdPtr->nsPtr;
    oldFullName = Tcl_NewObj();
    Tcl_IncrRefCount(oldFullName);
    Tcl_GetCommandFullName(interp, cmd, oldFullName);

    /*
     * Make sure that the destination command does not already exist. The
     * rename operation is like creating a command, so we should automatically
     * create the containing namespaces just like Tcl_CreateCommand would.
     */

    TclGetNamespaceForQualName(interp, newName, NULL,
	    TCL_CREATE_NS_IF_UNKNOWN, &newNsPtr, &dummy1, &dummy2, &newTail);

    if ((newNsPtr == NULL) || (newTail == NULL)) {
	Tcl_SetObjResult(interp, Tcl_ObjPrintf(
                "can't rename to \"%s\": bad command name", newName));
        Tcl_SetErrorCode(interp, "TCL", "VALUE", "COMMAND", NULL);
	result = TCL_ERROR;
	goto done;
    }
    if (Tcl_FindHashEntry(&newNsPtr->cmdTable, newTail) != NULL) {
	Tcl_SetObjResult(interp, Tcl_ObjPrintf(
                "can't rename to \"%s\": command already exists", newName));
        Tcl_SetErrorCode(interp, "TCL", "OPERATION", "RENAME",
                "TARGET_EXISTS", NULL);
	result = TCL_ERROR;
	goto done;
    }

    /*
     * Warning: any changes done in the code here are likely to be needed in
     * Tcl_HideCommand code too (until the common parts are extracted out).
     * - dl
     */

    /*
     * Put the command in the new namespace so we can check for an alias loop.
     * Since we are adding a new command to a namespace, we must handle any
     * shadowing of the global commands that this might create.
     */

    oldHPtr = cmdPtr->hPtr;
    hPtr = Tcl_CreateHashEntry(&newNsPtr->cmdTable, newTail, &isNew);
    Tcl_SetHashValue(hPtr, cmdPtr);
    cmdPtr->hPtr = hPtr;
    cmdPtr->nsPtr = newNsPtr;
    TclResetShadowedCmdRefs(interp, cmdPtr);

    /*
     * Now check for an alias loop. If we detect one, put everything back the
     * way it was and report the error.
     */

    result = TclPreventAliasLoop(interp, interp, (Tcl_Command) cmdPtr);
    if (result != TCL_OK) {
	Tcl_DeleteHashEntry(cmdPtr->hPtr);
	cmdPtr->hPtr = oldHPtr;
	cmdPtr->nsPtr = cmdNsPtr;
	goto done;
    }

    /*
     * The list of command exported from the namespace might have changed.
     * However, we do not need to recompute this just yet; next time we need
     * the info will be soon enough. These might refer to the same variable,
     * but that's no big deal.
     */

    TclInvalidateNsCmdLookup(cmdNsPtr);
    TclInvalidateNsCmdLookup(cmdPtr->nsPtr);

    /*
     * Command resolvers (per-interp, per-namespace) might have resolved to a
     * command for the given namespace scope with this command not being
     * registered with the namespace's command table. During BC compilation,
     * the so-resolved command turns into a CmdName literal. Without
     * invalidating a possible CmdName literal here explicitly, such literals
     * keep being reused while pointing to overhauled commands.
     */

    TclInvalidateCmdLiteral(interp, newTail, cmdPtr->nsPtr);

    /*
     * Script for rename traces can delete the command "oldName". Therefore
     * increment the reference count for cmdPtr so that it's Command structure
     * is freed only towards the end of this function by calling
     * TclCleanupCommand.
     *
     * The trace function needs to get a fully qualified name for old and new
     * commands [Tcl bug #651271], or else there's no way for the trace
     * function to get the namespace from which the old command is being
     * renamed!
     */

    Tcl_DStringInit(&newFullName);
    Tcl_DStringAppend(&newFullName, newNsPtr->fullName, -1);
    if (newNsPtr != iPtr->globalNsPtr) {
	TclDStringAppendLiteral(&newFullName, "::");
    }
    Tcl_DStringAppend(&newFullName, newTail, -1);
    cmdPtr->refCount++;
    CallCommandTraces(iPtr, cmdPtr, TclGetString(oldFullName),
	    Tcl_DStringValue(&newFullName), TCL_TRACE_RENAME);
    Tcl_DStringFree(&newFullName);

    /*
     * The new command name is okay, so remove the command from its current
     * namespace. This is like deleting the command, so bump the cmdEpoch to
     * invalidate any cached references to the command.
     */

    Tcl_DeleteHashEntry(oldHPtr);
    cmdPtr->cmdEpoch++;

    /*
     * If the command being renamed has a compile function, increment the
     * interpreter's compileEpoch to invalidate its compiled code. This makes
     * sure that we don't later try to execute old code compiled for the
     * now-renamed command.
     */

    if (cmdPtr->compileProc != NULL) {
	iPtr->compileEpoch++;
    }

    /*
     * Now free the Command structure, if the "oldName" command has been
     * deleted by invocation of rename traces.
     */

    TclCleanupCommandMacro(cmdPtr);
    result = TCL_OK;

  done:
    TclDecrRefCount(oldFullName);
    return result;
}

/*
 *----------------------------------------------------------------------
 *
 * Tcl_SetCommandInfo --
 *
 *	Modifies various information about a Tcl command. Note that this
 *	function will not change a command's namespace; use TclRenameCommand
 *	to do that. Also, the isNativeObjectProc member of *infoPtr is
 *	ignored.
 *
 * Results:
 *	If cmdName exists in interp, then the information at *infoPtr is
 *	stored with the command in place of the current information and 1 is
 *	returned. If the command doesn't exist then 0 is returned.
 *
 * Side effects:
 *	None.
 *
 *----------------------------------------------------------------------
 */

int
Tcl_SetCommandInfo(
    Tcl_Interp *interp,		/* Interpreter in which to look for
				 * command. */
    const char *cmdName,	/* Name of desired command. */
    const Tcl_CmdInfo *infoPtr)	/* Where to find information to store in the
				 * command. */
{
    Tcl_Command cmd;

    cmd = Tcl_FindCommand(interp, cmdName, NULL, /*flags*/ 0);
    return Tcl_SetCommandInfoFromToken(cmd, infoPtr);
}

/*
 *----------------------------------------------------------------------
 *
 * Tcl_SetCommandInfoFromToken --
 *
 *	Modifies various information about a Tcl command. Note that this
 *	function will not change a command's namespace; use TclRenameCommand
 *	to do that. Also, the isNativeObjectProc member of *infoPtr is
 *	ignored.
 *
 * Results:
 *	If cmdName exists in interp, then the information at *infoPtr is
 *	stored with the command in place of the current information and 1 is
 *	returned. If the command doesn't exist then 0 is returned.
 *
 * Side effects:
 *	None.
 *
 *----------------------------------------------------------------------
 */

int
Tcl_SetCommandInfoFromToken(
    Tcl_Command cmd,
    const Tcl_CmdInfo *infoPtr)
{
    Command *cmdPtr;		/* Internal representation of the command */

    if (cmd == NULL) {
	return 0;
    }

    /*
     * The isNativeObjectProc and nsPtr members of *infoPtr are ignored.
     */

    cmdPtr = (Command *) cmd;
    cmdPtr->proc = infoPtr->proc;
    cmdPtr->clientData = infoPtr->clientData;
    if (infoPtr->objProc == NULL) {
	cmdPtr->objProc = TclInvokeStringCommand;
	cmdPtr->objClientData = cmdPtr;
	cmdPtr->nreProc = NULL;
    } else {
	if (infoPtr->objProc != cmdPtr->objProc) {
	    cmdPtr->nreProc = NULL;
	    cmdPtr->objProc = infoPtr->objProc;
	}
	cmdPtr->objClientData = infoPtr->objClientData;
    }
    cmdPtr->deleteProc = infoPtr->deleteProc;
    cmdPtr->deleteData = infoPtr->deleteData;
    return 1;
}

/*
 *----------------------------------------------------------------------
 *
 * Tcl_GetCommandInfo --
 *
 *	Returns various information about a Tcl command.
 *
 * Results:
 *	If cmdName exists in interp, then *infoPtr is modified to hold
 *	information about cmdName and 1 is returned. If the command doesn't
 *	exist then 0 is returned and *infoPtr isn't modified.
 *
 * Side effects:
 *	None.
 *
 *----------------------------------------------------------------------
 */

int
Tcl_GetCommandInfo(
    Tcl_Interp *interp,		/* Interpreter in which to look for
				 * command. */
    const char *cmdName,	/* Name of desired command. */
    Tcl_CmdInfo *infoPtr)	/* Where to store information about
				 * command. */
{
    Tcl_Command cmd;

    cmd = Tcl_FindCommand(interp, cmdName, NULL, /*flags*/ 0);
    return Tcl_GetCommandInfoFromToken(cmd, infoPtr);
}

/*
 *----------------------------------------------------------------------
 *
 * Tcl_GetCommandInfoFromToken --
 *
 *	Returns various information about a Tcl command.
 *
 * Results:
 *	Copies information from the command identified by 'cmd' into a
 *	caller-supplied structure and returns 1. If the 'cmd' is NULL, leaves
 *	the structure untouched and returns 0.
 *
 * Side effects:
 *	None.
 *
 *----------------------------------------------------------------------
 */

int
Tcl_GetCommandInfoFromToken(
    Tcl_Command cmd,
    Tcl_CmdInfo *infoPtr)
{
    Command *cmdPtr;		/* Internal representation of the command */

    if (cmd == NULL) {
	return 0;
    }

    /*
     * Set isNativeObjectProc 1 if objProc was registered by a call to
     * Tcl_CreateObjCommand. Otherwise set it to 0.
     */

    cmdPtr = (Command *) cmd;
    infoPtr->isNativeObjectProc =
	    (cmdPtr->objProc != TclInvokeStringCommand);
    infoPtr->objProc = cmdPtr->objProc;
    infoPtr->objClientData = cmdPtr->objClientData;
    infoPtr->proc = cmdPtr->proc;
    infoPtr->clientData = cmdPtr->clientData;
    infoPtr->deleteProc = cmdPtr->deleteProc;
    infoPtr->deleteData = cmdPtr->deleteData;
    infoPtr->namespacePtr = (Tcl_Namespace *) cmdPtr->nsPtr;

    return 1;
}

/*
 *----------------------------------------------------------------------
 *
 * Tcl_GetCommandName --
 *
 *	Given a token returned by Tcl_CreateCommand, this function returns the
 *	current name of the command (which may have changed due to renaming).
 *
 * Results:
 *	The return value is the name of the given command.
 *
 * Side effects:
 *	None.
 *
 *----------------------------------------------------------------------
 */

const char *
Tcl_GetCommandName(
    TCL_UNUSED(Tcl_Interp *),
    Tcl_Command command)	/* Token for command returned by a previous
				 * call to Tcl_CreateCommand. The command must
				 * not have been deleted. */
{
    Command *cmdPtr = (Command *) command;

    if ((cmdPtr == NULL) || (cmdPtr->hPtr == NULL)) {
	/*
	 * This should only happen if command was "created" after the
	 * interpreter began to be deleted, so there isn't really any command.
	 * Just return an empty string.
	 */

	return "";
    }

    return (const char *)Tcl_GetHashKey(cmdPtr->hPtr->tablePtr, cmdPtr->hPtr);
}

/*
 *----------------------------------------------------------------------
 *
 * Tcl_GetCommandFullName --
 *
 *	Given a token returned by, e.g., Tcl_CreateCommand or Tcl_FindCommand,
 *	this function appends to an object the command's full name, qualified
 *	by a sequence of parent namespace names. The command's fully-qualified
 *	name may have changed due to renaming.
 *
 * Results:
 *	None.
 *
 * Side effects:
 *	The command's fully-qualified name is appended to the string
 *	representation of objPtr.
 *
 *----------------------------------------------------------------------
 */

void
Tcl_GetCommandFullName(
    Tcl_Interp *interp,		/* Interpreter containing the command. */
    Tcl_Command command,	/* Token for command returned by a previous
				 * call to Tcl_CreateCommand. The command must
				 * not have been deleted. */
    Tcl_Obj *objPtr)		/* Points to the object onto which the
				 * command's full name is appended. */

{
    Interp *iPtr = (Interp *) interp;
    Command *cmdPtr = (Command *) command;
    char *name;

    /*
     * Add the full name of the containing namespace, followed by the "::"
     * separator, and the command name.
     */

    if (cmdPtr != NULL) {
	if (cmdPtr->nsPtr != NULL) {
	    Tcl_AppendToObj(objPtr, cmdPtr->nsPtr->fullName, -1);
	    if (cmdPtr->nsPtr != iPtr->globalNsPtr) {
		Tcl_AppendToObj(objPtr, "::", 2);
	    }
	}
	if (cmdPtr->hPtr != NULL) {
	    name = (char *)Tcl_GetHashKey(cmdPtr->hPtr->tablePtr, cmdPtr->hPtr);
	    Tcl_AppendToObj(objPtr, name, -1);
	}
    }
}

/*
 *----------------------------------------------------------------------
 *
 * Tcl_DeleteCommand --
 *
 *	Remove the given command from the given interpreter.
 *
 * Results:
 *	0 is returned if the command was deleted successfully. -1 is returned
 *	if there didn't exist a command by that name.
 *
 * Side effects:
 *	cmdName will no longer be recognized as a valid command for interp.
 *
 *----------------------------------------------------------------------
 */

int
Tcl_DeleteCommand(
    Tcl_Interp *interp,		/* Token for command interpreter (returned by
				 * a previous Tcl_CreateInterp call). */
    const char *cmdName)	/* Name of command to remove. */
{
    Tcl_Command cmd;

    /*
     * Find the desired command and delete it.
     */

    cmd = Tcl_FindCommand(interp, cmdName, NULL, /*flags*/ 0);
    if (cmd == NULL) {
	return -1;
    }
    return Tcl_DeleteCommandFromToken(interp, cmd);
}

/*
 *----------------------------------------------------------------------
 *
 * Tcl_DeleteCommandFromToken --
 *
 *	Removes the given command from the given interpreter. This function
 *	resembles Tcl_DeleteCommand, but takes a Tcl_Command token instead of
 *	a command name for efficiency.
 *
 * Results:
 *	0 is returned if the command was deleted successfully. -1 is returned
 *	if there didn't exist a command by that name.
 *
 * Side effects:
 *	The command specified by "cmd" will no longer be recognized as a valid
 *	command for "interp".
 *
 *----------------------------------------------------------------------
 */

int
Tcl_DeleteCommandFromToken(
    Tcl_Interp *interp,		/* Token for command interpreter returned by a
				 * previous call to Tcl_CreateInterp. */
    Tcl_Command cmd)		/* Token for command to delete. */
{
    Interp *iPtr = (Interp *) interp;
    Command *cmdPtr = (Command *) cmd;
    ImportRef *refPtr, *nextRefPtr;
    Tcl_Command importCmd;

    /*
     * The code here is tricky. We can't delete the hash table entry before
     * invoking the deletion callback because there are cases where the
     * deletion callback needs to invoke the command (e.g. object systems such
     * as OTcl). However, this means that the callback could try to delete or
     * rename the command. The deleted flag allows us to detect these cases
     * and skip nested deletes.
     */

    if (cmdPtr->flags & CMD_IS_DELETED) {
	/*
	 * Another deletion is already in progress. Remove the hash table
	 * entry now, but don't invoke a callback or free the command
	 * structure. Take care to only remove the hash entry if it has not
	 * already been removed; otherwise if we manage to hit this function
	 * three times, everything goes up in smoke. [Bug 1220058]
	 */

	if (cmdPtr->hPtr != NULL) {
	    Tcl_DeleteHashEntry(cmdPtr->hPtr);
	    cmdPtr->hPtr = NULL;
	}

	/*
	 * Bump the command epoch counter. This will invalidate all cached
	 * references that point to this command.
	 */

	cmdPtr->cmdEpoch++;

	return 0;
    }

    /*
     * We must delete this command, even though both traces and delete procs
     * may try to avoid this (renaming the command etc). Also traces and
     * delete procs may try to delete the command themselves. This flag
     * declares that a delete is in progress and that recursive deletes should
     * be ignored.
     */

    cmdPtr->flags |= CMD_IS_DELETED;

    /*
     * Call trace functions for the command being deleted. Then delete its
     * traces.
     */

    cmdPtr->nsPtr->refCount++;

    if (cmdPtr->tracePtr != NULL) {
	CommandTrace *tracePtr;
	CallCommandTraces(iPtr,cmdPtr,NULL,NULL,TCL_TRACE_DELETE);

	/*
	 * Now delete these traces.
	 */

	tracePtr = cmdPtr->tracePtr;
	while (tracePtr != NULL) {
	    CommandTrace *nextPtr = tracePtr->nextPtr;

	    if (tracePtr->refCount-- <= 1) {
		ckfree(tracePtr);
	    }
	    tracePtr = nextPtr;
	}
	cmdPtr->tracePtr = NULL;
    }

    /*
     * The list of command exported from the namespace might have changed.
     * However, we do not need to recompute this just yet; next time we need
     * the info will be soon enough.
     */

    TclInvalidateNsCmdLookup(cmdPtr->nsPtr);
    TclNsDecrRefCount(cmdPtr->nsPtr);

    /*
     * If the command being deleted has a compile function, increment the
     * interpreter's compileEpoch to invalidate its compiled code. This makes
     * sure that we don't later try to execute old code compiled with
     * command-specific (i.e., inline) bytecodes for the now-deleted command.
     * This field is checked in Tcl_EvalObj and ObjInterpProc, and code whose
     * compilation epoch doesn't match is recompiled.
     */

    if (cmdPtr->compileProc != NULL) {
	iPtr->compileEpoch++;
    }

    if (!(cmdPtr->flags & CMD_REDEF_IN_PROGRESS)) {
	/*
	 * Delete any imports of this routine before deleting this routine itself.
	 * See issue 688fcc7082fa.
	 */
	for (refPtr = cmdPtr->importRefPtr; refPtr != NULL;
		refPtr = nextRefPtr) {
	    nextRefPtr = refPtr->nextPtr;
	    importCmd = (Tcl_Command) refPtr->importedCmdPtr;
	    Tcl_DeleteCommandFromToken(interp, importCmd);
	}
    }

    if (cmdPtr->deleteProc != NULL) {
	/*
	 * Delete the command's client data. If this was an imported command
	 * created when a command was imported into a namespace, this client
	 * data will be a pointer to a ImportedCmdData structure describing
	 * the "real" command that this imported command refers to.
	 *
	 * If you are getting a crash during the call to deleteProc and
	 * cmdPtr->deleteProc is a pointer to the function free(), the most
	 * likely cause is that your extension allocated memory for the
	 * clientData argument to Tcl_CreateObjCommand with the ckalloc()
	 * macro and you are now trying to deallocate this memory with free()
	 * instead of ckfree(). You should pass a pointer to your own method
	 * that calls ckfree().
	 */

	cmdPtr->deleteProc(cmdPtr->deleteData);
    }

    /*
     * Don't use hPtr to delete the hash entry here, because it's possible
     * that the deletion callback renamed the command. Instead, use
     * cmdPtr->hptr, and make sure that no-one else has already deleted the
     * hash entry.
     */

    if (cmdPtr->hPtr != NULL) {
	Tcl_DeleteHashEntry(cmdPtr->hPtr);
	cmdPtr->hPtr = NULL;

	/*
	 * Bump the command epoch counter. This will invalidate all cached
	 * references that point to this command.
	 */

	cmdPtr->cmdEpoch++;
    }

    /*
     * A number of tests for particular kinds of commands are done by checking
     * whether the objProc field holds a known value. Set the field to NULL so
     * that such tests won't have false positives when applied to deleted
     * commands.
     */

    cmdPtr->objProc = NULL;

    /*
     * Now free the Command structure, unless there is another reference to it
     * from a CmdName Tcl object in some ByteCode code sequence. In that case,
     * delay the cleanup until all references are either discarded (when a
     * ByteCode is freed) or replaced by a new reference (when a cached
     * CmdName Command reference is found to be invalid and
     * TclNRExecuteByteCode looks up the command in the command hashtable).
     */

    cmdPtr->flags |= CMD_DEAD;
    TclCleanupCommandMacro(cmdPtr);
    return 0;
}

/*
 *----------------------------------------------------------------------
 *
 * CallCommandTraces --
 *
 *	Abstraction of the code to call traces on a command.
 *
 * Results:
 *	Currently always NULL.
 *
 * Side effects:
 *	Anything; this may recursively evaluate scripts and code exists to do
 *	just that.
 *
 *----------------------------------------------------------------------
 */

static char *
CallCommandTraces(
    Interp *iPtr,		/* Interpreter containing command. */
    Command *cmdPtr,		/* Command whose traces are to be invoked. */
    const char *oldName,	/* Command's old name, or NULL if we must get
				 * the name from cmdPtr */
    const char *newName,	/* Command's new name, or NULL if the command
				 * is not being renamed */
    int flags)			/* Flags indicating the type of traces to
				 * trigger, either TCL_TRACE_DELETE or
				 * TCL_TRACE_RENAME. */
{
    CommandTrace *tracePtr;
    ActiveCommandTrace active;
    char *result;
    Tcl_Obj *oldNamePtr = NULL;
    Tcl_InterpState state = NULL;

    if (cmdPtr->flags & CMD_TRACE_ACTIVE) {
	/*
	 * While a rename trace is active, we will not process any more rename
	 * traces; while a delete trace is active we will never reach here -
	 * because Tcl_DeleteCommandFromToken checks for the condition
	 * (cmdPtr->flags & CMD_IS_DELETED) and returns immediately when a
	 * command deletion is in progress. For all other traces, delete
	 * traces will not be invoked but a call to TraceCommandProc will
	 * ensure that tracePtr->clientData is freed whenever the command
	 * "oldName" is deleted.
	 */

	if (cmdPtr->flags & TCL_TRACE_RENAME) {
	    flags &= ~TCL_TRACE_RENAME;
	}
	if (flags == 0) {
	    return NULL;
	}
    }
    cmdPtr->flags |= CMD_TRACE_ACTIVE;
    cmdPtr->refCount++;

    result = NULL;
    active.nextPtr = iPtr->activeCmdTracePtr;
    active.reverseScan = 0;
    iPtr->activeCmdTracePtr = &active;

    if (flags & TCL_TRACE_DELETE) {
	flags |= TCL_TRACE_DESTROYED;
    }
    active.cmdPtr = cmdPtr;

    Tcl_Preserve(iPtr);

    for (tracePtr = cmdPtr->tracePtr; tracePtr != NULL;
	    tracePtr = active.nextTracePtr) {
	active.nextTracePtr = tracePtr->nextPtr;
	if (!(tracePtr->flags & flags)) {
	    continue;
	}
	cmdPtr->flags |= tracePtr->flags;
	if (oldName == NULL) {
	    TclNewObj(oldNamePtr);
	    Tcl_IncrRefCount(oldNamePtr);
	    Tcl_GetCommandFullName((Tcl_Interp *) iPtr,
		    (Tcl_Command) cmdPtr, oldNamePtr);
	    oldName = TclGetString(oldNamePtr);
	}
	tracePtr->refCount++;
	if (state == NULL) {
	    state = Tcl_SaveInterpState((Tcl_Interp *) iPtr, TCL_OK);
	}
	tracePtr->traceProc(tracePtr->clientData, (Tcl_Interp *) iPtr,
		oldName, newName, flags);
	cmdPtr->flags &= ~tracePtr->flags;
	if (tracePtr->refCount-- <= 1) {
	    ckfree(tracePtr);
	}
    }

    if (state) {
	Tcl_RestoreInterpState((Tcl_Interp *) iPtr, state);
    }

    /*
     * If a new object was created to hold the full oldName, free it now.
     */

    if (oldNamePtr != NULL) {
	TclDecrRefCount(oldNamePtr);
    }

    /*
     * Restore the variable's flags, remove the record of our active traces,
     * and then return.
     */

    cmdPtr->flags &= ~CMD_TRACE_ACTIVE;
    cmdPtr->refCount--;
    iPtr->activeCmdTracePtr = active.nextPtr;
    Tcl_Release(iPtr);
    return result;
}

/*
 *----------------------------------------------------------------------
 *
 * CancelEvalProc --
 *
 *	Marks this interpreter as being canceled. This causes current
 *	executions to be unwound as the interpreter enters a state where it
 *	refuses to execute more commands or handle [catch] or [try], yet the
 *	interpreter is still able to execute further commands after the
 *	cancelation is cleared (unlike if it is deleted).
 *
 * Results:
 *	The value given for the code argument.
 *
 * Side effects:
 *	Transfers a message from the cancelation message to the interpreter.
 *
 *----------------------------------------------------------------------
 */

static int
CancelEvalProc(
    ClientData clientData,	/* Interp to cancel the script in progress. */
    TCL_UNUSED(Tcl_Interp *),
    int code)			/* Current return code from command. */
{
    CancelInfo *cancelInfo = (CancelInfo *)clientData;
    Interp *iPtr;

    if (cancelInfo != NULL) {
	Tcl_MutexLock(&cancelLock);
	iPtr = (Interp *) cancelInfo->interp;

	if (iPtr != NULL) {
	    /*
	     * Setting the CANCELED flag will cause the script in progress to
	     * be canceled as soon as possible. The core honors this flag at
	     * all the necessary places to ensure script cancellation is
	     * responsive. Extensions can check for this flag by calling
	     * Tcl_Canceled and checking if TCL_ERROR is returned or they can
	     * choose to ignore the script cancellation flag and the
	     * associated functionality altogether. Currently, the only other
	     * flag we care about here is the TCL_CANCEL_UNWIND flag (from
	     * Tcl_CancelEval). We do not want to simply combine all the flags
	     * from original Tcl_CancelEval call with the interp flags here
	     * just in case the caller passed flags that might cause behaviour
	     * unrelated to script cancellation.
	     */

	    TclSetCancelFlags(iPtr, cancelInfo->flags | CANCELED);

	    /*
	     * Now, we must set the script cancellation flags on all the slave
	     * interpreters belonging to this one.
	     */

	    TclSetChildCancelFlags((Tcl_Interp *) iPtr,
		    cancelInfo->flags | CANCELED, 0);

	    /*
	     * Create the result object now so that Tcl_Canceled can avoid
	     * locking the cancelLock mutex.
	     */

	    if (cancelInfo->result != NULL) {
		Tcl_SetStringObj(iPtr->asyncCancelMsg, cancelInfo->result,
			cancelInfo->length);
	    } else {
		Tcl_SetObjLength(iPtr->asyncCancelMsg, 0);
	    }
	}
	Tcl_MutexUnlock(&cancelLock);
    }

    return code;
}

/*
 *----------------------------------------------------------------------
 *
 * TclCleanupCommand --
 *
 *	This function frees up a Command structure unless it is still
 *	referenced from an interpreter's command hashtable or from a CmdName
 *	Tcl object representing the name of a command in a ByteCode
 *	instruction sequence.
 *
 * Results:
 *	None.
 *
 * Side effects:
 *	Memory gets freed unless a reference to the Command structure still
 *	exists. In that case the cleanup is delayed until the command is
 *	deleted or when the last ByteCode referring to it is freed.
 *
 *----------------------------------------------------------------------
 */

void
TclCleanupCommand(
    Command *cmdPtr)	/* Points to the Command structure to
				 * be freed. */
{
    if (cmdPtr->refCount-- <= 1) {
	ckfree(cmdPtr);
    }
}

/*
 *----------------------------------------------------------------------
 *
 * Tcl_CreateMathFunc --
 *
 *	Creates a new math function for expressions in a given interpreter.
 *
 * Results:
 *	None.
 *
 * Side effects:
 *	The Tcl function defined by "name" is created or redefined. If the
 *	function already exists then its definition is replaced; this includes
 *	the builtin functions. Redefining a builtin function forces all
 *	existing code to be invalidated since that code may be compiled using
 *	an instruction specific to the replaced function. In addition,
 *	redefioning a non-builtin function will force existing code to be
 *	invalidated if the number of arguments has changed.
 *
 *----------------------------------------------------------------------
 */

#if !defined(TCL_NO_DEPRECATED)
void
Tcl_CreateMathFunc(
    Tcl_Interp *interp,		/* Interpreter in which function is to be
				 * available. */
    const char *name,		/* Name of function (e.g. "sin"). */
    int numArgs,		/* Nnumber of arguments required by
				 * function. */
    Tcl_ValueType *argTypes,	/* Array of types acceptable for each
				 * argument. */
    Tcl_MathProc *proc,		/* C function that implements the math
				 * function. */
    ClientData clientData)	/* Additional value to pass to the
				 * function. */
{
    Tcl_DString bigName;
    OldMathFuncData *data = (OldMathFuncData *)ckalloc(sizeof(OldMathFuncData));

    data->proc = proc;
    data->numArgs = numArgs;
    data->argTypes = (Tcl_ValueType *)ckalloc(numArgs * sizeof(Tcl_ValueType));
    memcpy(data->argTypes, argTypes, numArgs * sizeof(Tcl_ValueType));
    data->clientData = clientData;

    Tcl_DStringInit(&bigName);
    TclDStringAppendLiteral(&bigName, "::tcl::mathfunc::");
    Tcl_DStringAppend(&bigName, name, -1);

    Tcl_CreateObjCommand(interp, Tcl_DStringValue(&bigName),
	    OldMathFuncProc, data, OldMathFuncDeleteProc);
    Tcl_DStringFree(&bigName);
}

/*
 *----------------------------------------------------------------------
 *
 * OldMathFuncProc --
 *
 *	Dispatch to a math function created with Tcl_CreateMathFunc
 *
 * Results:
 *	Returns a standard Tcl result.
 *
 * Side effects:
 *	Whatever the math function does.
 *
 *----------------------------------------------------------------------
 */

static int
OldMathFuncProc(
    ClientData clientData,	/* Pointer to OldMathFuncData describing the
				 * function being called */
    Tcl_Interp *interp,		/* Tcl interpreter */
    int objc,			/* Actual parameter count */
    Tcl_Obj *const *objv)	/* Parameter vector */
{
    Tcl_Obj *valuePtr;
    OldMathFuncData *dataPtr = (OldMathFuncData *)clientData;
    Tcl_Value funcResult, *args;
    int result;
    int j, k;
    double d;

    /*
     * Check argument count.
     */

    if (objc != dataPtr->numArgs + 1) {
	MathFuncWrongNumArgs(interp, dataPtr->numArgs+1, objc, objv);
	return TCL_ERROR;
    }

    /*
     * Convert arguments from Tcl_Obj's to Tcl_Value's.
     */

    args = (Tcl_Value *)ckalloc(dataPtr->numArgs * sizeof(Tcl_Value));
    for (j = 1, k = 0; j < objc; ++j, ++k) {
	/* TODO: Convert to TclGetNumberFromObj? */
	valuePtr = objv[j];
	result = Tcl_GetDoubleFromObj(NULL, valuePtr, &d);
#ifdef ACCEPT_NAN
	if (result != TCL_OK) {
	    const Tcl_ObjIntRep *irPtr
		    = TclFetchIntRep(valuePtr, &tclDoubleType);

	    if (irPtr) {
		d = irPtr->doubleValue;
		result = TCL_OK;
	    }
	}
#endif
	if (result != TCL_OK) {
	    /*
	     * We have a non-numeric argument.
	     */

	    Tcl_SetObjResult(interp, Tcl_NewStringObj(
		    "argument to math function didn't have numeric value",
		    -1));
	    TclCheckBadOctal(interp, TclGetString(valuePtr));
	    ckfree(args);
	    return TCL_ERROR;
	}

	/*
	 * Copy the object's numeric value to the argument record, converting
	 * it if necessary.
	 *
	 * NOTE: no bignum support; use the new mathfunc interface for that.
	 */

	args[k].type = dataPtr->argTypes[k];
	switch (args[k].type) {
	case TCL_EITHER:
	    if (Tcl_GetLongFromObj(NULL, valuePtr, &args[k].intValue)
		    == TCL_OK) {
		args[k].type = TCL_INT;
		break;
	    }
	    if (TclGetWideIntFromObj(interp, valuePtr, &args[k].wideValue)
		    == TCL_OK) {
		args[k].type = TCL_WIDE_INT;
		break;
	    }
	    args[k].type = TCL_DOUBLE;
	    /* FALLTHROUGH */

	case TCL_DOUBLE:
	    args[k].doubleValue = d;
	    break;
	case TCL_INT:
	    if (ExprIntFunc(NULL, interp, 2, &objv[j-1]) != TCL_OK) {
		ckfree(args);
		return TCL_ERROR;
	    }
	    valuePtr = Tcl_GetObjResult(interp);
	    Tcl_GetLongFromObj(NULL, valuePtr, &args[k].intValue);
	    Tcl_ResetResult(interp);
	    break;
	case TCL_WIDE_INT:
	    if (ExprWideFunc(NULL, interp, 2, &objv[j-1]) != TCL_OK) {
		ckfree(args);
		return TCL_ERROR;
	    }
	    valuePtr = Tcl_GetObjResult(interp);
	    TclGetWideIntFromObj(NULL, valuePtr, &args[k].wideValue);
	    Tcl_ResetResult(interp);
	    break;
	}
    }

    /*
     * Call the function.
     */

    errno = 0;
    result = dataPtr->proc(dataPtr->clientData, interp, args, &funcResult);
    ckfree(args);
    if (result != TCL_OK) {
	return result;
    }

    /*
     * Return the result of the call.
     */

    if (funcResult.type == TCL_INT) {
	TclNewIntObj(valuePtr, funcResult.intValue);
    } else if (funcResult.type == TCL_WIDE_INT) {
	valuePtr = Tcl_NewWideIntObj(funcResult.wideValue);
    } else {
	return CheckDoubleResult(interp, funcResult.doubleValue);
    }
    Tcl_SetObjResult(interp, valuePtr);
    return TCL_OK;
}

/*
 *----------------------------------------------------------------------
 *
 * OldMathFuncDeleteProc --
 *
 *	Cleans up after deleting a math function registered with
 *	Tcl_CreateMathFunc
 *
 * Results:
 *	None.
 *
 * Side effects:
 *	Frees allocated memory.
 *
 *----------------------------------------------------------------------
 */

static void
OldMathFuncDeleteProc(
    ClientData clientData)
{
    OldMathFuncData *dataPtr = (OldMathFuncData *)clientData;

    ckfree(dataPtr->argTypes);
    ckfree(dataPtr);
}

/*
 *----------------------------------------------------------------------
 *
 * Tcl_GetMathFuncInfo --
 *
 *	Discovers how a particular math function was created in a given
 *	interpreter.
 *
 * Results:
 *	TCL_OK if it succeeds, TCL_ERROR else (leaving an error message in the
 *	interpreter result if that happens.)
 *
 * Side effects:
 *	If this function succeeds, the variables pointed to by the numArgsPtr
 *	and argTypePtr arguments will be updated to detail the arguments
 *	allowed by the function. The variable pointed to by the procPtr
 *	argument will be set to NULL if the function is a builtin function,
 *	and will be set to the address of the C function used to implement the
 *	math function otherwise (in which case the variable pointed to by the
 *	clientDataPtr argument will also be updated.)
 *
 *----------------------------------------------------------------------
 */

int
Tcl_GetMathFuncInfo(
    Tcl_Interp *interp,
    const char *name,
    int *numArgsPtr,
    Tcl_ValueType **argTypesPtr,
    Tcl_MathProc **procPtr,
    ClientData *clientDataPtr)
{
    Tcl_Obj *cmdNameObj;
    Command *cmdPtr;

    /*
     * Get the command that implements the math function.
     */

    TclNewLiteralStringObj(cmdNameObj, "tcl::mathfunc::");
    Tcl_AppendToObj(cmdNameObj, name, -1);
    Tcl_IncrRefCount(cmdNameObj);
    cmdPtr = (Command *) Tcl_GetCommandFromObj(interp, cmdNameObj);
    Tcl_DecrRefCount(cmdNameObj);

    /*
     * Report unknown functions.
     */

    if (cmdPtr == NULL) {
        Tcl_SetObjResult(interp, Tcl_ObjPrintf(
                "unknown math function \"%s\"", name));
	Tcl_SetErrorCode(interp, "TCL", "LOOKUP", "MATHFUNC", name, NULL);
	*numArgsPtr = -1;
	*argTypesPtr = NULL;
	*procPtr = NULL;
	*clientDataPtr = NULL;
	return TCL_ERROR;
    }

    /*
     * Retrieve function info for user defined functions; return dummy
     * information for builtins.
     */

    if (cmdPtr->objProc == &OldMathFuncProc) {
	OldMathFuncData *dataPtr = (OldMathFuncData *)cmdPtr->clientData;

	*procPtr = dataPtr->proc;
	*numArgsPtr = dataPtr->numArgs;
	*argTypesPtr = dataPtr->argTypes;
	*clientDataPtr = dataPtr->clientData;
    } else {
	*procPtr = NULL;
	*numArgsPtr = -1;
	*argTypesPtr = NULL;
	*procPtr = NULL;
	*clientDataPtr = NULL;
    }
    return TCL_OK;
}

/*
 *----------------------------------------------------------------------
 *
 * Tcl_ListMathFuncs --
 *
 *	Produces a list of all the math functions defined in a given
 *	interpreter.
 *
 * Results:
 *	A pointer to a Tcl_Obj structure with a reference count of zero, or
 *	NULL in the case of an error (in which case a suitable error message
 *	will be left in the interpreter result.)
 *
 * Side effects:
 *	None.
 *
 *----------------------------------------------------------------------
 */

Tcl_Obj *
Tcl_ListMathFuncs(
    Tcl_Interp *interp,
    const char *pattern)
{
    Tcl_Obj *script = Tcl_NewStringObj("::info functions ", -1);
    Tcl_Obj *result;
    Tcl_InterpState state;

    if (pattern) {
	Tcl_Obj *patternObj = Tcl_NewStringObj(pattern, -1);
	Tcl_Obj *arg = Tcl_NewListObj(1, &patternObj);

	Tcl_AppendObjToObj(script, arg);
	Tcl_DecrRefCount(arg);	/* Should tear down patternObj too */
    }

    state = Tcl_SaveInterpState(interp, TCL_OK);
    Tcl_IncrRefCount(script);
    if (TCL_OK == Tcl_EvalObjEx(interp, script, 0)) {
	result = Tcl_DuplicateObj(Tcl_GetObjResult(interp));
    } else {
	result = Tcl_NewObj();
    }
    Tcl_DecrRefCount(script);
    Tcl_RestoreInterpState(interp, state);

    return result;
}
#endif /* !defined(TCL_NO_DEPRECATED) */

/*
 *----------------------------------------------------------------------
 *
 * TclInterpReady --
 *
 *	Check if an interpreter is ready to eval commands or scripts, i.e., if
 *	it was not deleted and if the nesting level is not too high.
 *
 * Results:
 *	The return value is TCL_OK if it the interpreter is ready, TCL_ERROR
 *	otherwise.
 *
 * Side effects:
 *	The interpreters object and string results are cleared.
 *
 *----------------------------------------------------------------------
 */

int
TclInterpReady(
    Tcl_Interp *interp)
{
    Interp *iPtr = (Interp *) interp;

    /*
     * Reset both the interpreter's string and object results and clear out
     * any previous error information.
     */

    Tcl_ResetResult(interp);

    /*
     * If the interpreter has been deleted, return an error.
     */

    if (iPtr->flags & DELETED) {
	Tcl_SetObjResult(interp, Tcl_NewStringObj(
		"attempt to call eval in deleted interpreter", -1));
	Tcl_SetErrorCode(interp, "TCL", "IDELETE",
		"attempt to call eval in deleted interpreter", NULL);
	return TCL_ERROR;
    }

    if (iPtr->execEnvPtr->rewind) {
	return TCL_ERROR;
    }

    /*
     * Make sure the script being evaluated (if any) has not been canceled.
     */

    if (TclCanceled(iPtr) &&
	    (TCL_OK != Tcl_Canceled(interp, TCL_LEAVE_ERR_MSG))) {
	return TCL_ERROR;
    }

    /*
     * Check depth of nested calls to Tcl_Eval: if this gets too large, it's
     * probably because of an infinite loop somewhere.
     */

    if (((iPtr->numLevels) <= iPtr->maxNestingDepth)) {
	return TCL_OK;
    }

    Tcl_SetObjResult(interp, Tcl_NewStringObj(
	    "too many nested evaluations (infinite loop?)", -1));
    Tcl_SetErrorCode(interp, "TCL", "LIMIT", "STACK", NULL);
    return TCL_ERROR;
}

/*
 *----------------------------------------------------------------------
 *
 * TclResetCancellation --
 *
 *	Reset the script cancellation flags if the nesting level
 *	(iPtr->numLevels) for the interp is zero or argument force is
 *	non-zero.
 *
 * Results:
 *	A standard Tcl result.
 *
 * Side effects:
 *	The script cancellation flags for the interp may be reset.
 *
 *----------------------------------------------------------------------
 */

int
TclResetCancellation(
    Tcl_Interp *interp,
    int force)
{
    Interp *iPtr = (Interp *) interp;

    if (iPtr == NULL) {
	return TCL_ERROR;
    }

    if (force || (iPtr->numLevels == 0)) {
	TclUnsetCancelFlags(iPtr);
    }
    return TCL_OK;
}

/*
 *----------------------------------------------------------------------
 *
 * Tcl_Canceled --
 *
 *	Check if the script in progress has been canceled, i.e.,
 *	Tcl_CancelEval was called for this interpreter or any of its master
 *	interpreters.
 *
 * Results:
 *	The return value is TCL_OK if the script evaluation has not been
 *	canceled, TCL_ERROR otherwise.
 *
 *	If "flags" contains TCL_LEAVE_ERR_MSG, an error message is returned in
 *	the interpreter's result object. Otherwise, the interpreter's result
 *	object is left unchanged. If "flags" contains TCL_CANCEL_UNWIND,
 *	TCL_ERROR will only be returned if the script evaluation is being
 *	completely unwound.
 *
 * Side effects:
 *	The CANCELED flag for the interp will be reset if it is set.
 *
 *----------------------------------------------------------------------
 */

int
Tcl_Canceled(
    Tcl_Interp *interp,
    int flags)
{
    Interp *iPtr = (Interp *) interp;

    /*
     * Has the current script in progress for this interpreter been canceled
     * or is the stack being unwound due to the previous script cancellation?
     */

    if (!TclCanceled(iPtr)) {
        return TCL_OK;
    }

    /*
     * The CANCELED flag is a one-shot flag that is reset immediately upon
     * being detected; however, if the TCL_CANCEL_UNWIND flag is set we will
     * continue to report that the script in progress has been canceled
     * thereby allowing the evaluation stack for the interp to be fully
     * unwound.
     */

    iPtr->flags &= ~CANCELED;

    /*
     * The CANCELED flag was detected and reset; however, if the caller
     * specified the TCL_CANCEL_UNWIND flag, we only return TCL_ERROR
     * (indicating that the script in progress has been canceled) if the
     * evaluation stack for the interp is being fully unwound.
     */

    if ((flags & TCL_CANCEL_UNWIND) && !(iPtr->flags & TCL_CANCEL_UNWIND)) {
        return TCL_OK;
    }

    /*
     * If the TCL_LEAVE_ERR_MSG flags bit is set, place an error in the
     * interp's result; otherwise, we leave it alone.
     */

    if (flags & TCL_LEAVE_ERR_MSG) {
        const char *id, *message = NULL;
        int length;

        /*
         * Setup errorCode variables so that we can differentiate between
         * being canceled and unwound.
         */

        if (iPtr->asyncCancelMsg != NULL) {
            message = TclGetStringFromObj(iPtr->asyncCancelMsg, &length);
        } else {
            length = 0;
        }

        if (iPtr->flags & TCL_CANCEL_UNWIND) {
            id = "IUNWIND";
            if (length == 0) {
                message = "eval unwound";
            }
        } else {
            id = "ICANCEL";
            if (length == 0) {
                message = "eval canceled";
            }
        }

        Tcl_SetObjResult(interp, Tcl_NewStringObj(message, -1));
        Tcl_SetErrorCode(interp, "TCL", "CANCEL", id, message, NULL);
    }

    /*
     * Return TCL_ERROR to the caller (not necessarily just the Tcl core
     * itself) that indicates further processing of the script or command in
     * progress should halt gracefully and as soon as possible.
     */

    return TCL_ERROR;
}

/*
 *----------------------------------------------------------------------
 *
 * Tcl_CancelEval --
 *
 *	This function schedules the cancellation of the current script in the
 *	given interpreter.
 *
 * Results:
 *	The return value is a standard Tcl completion code such as TCL_OK or
 *	TCL_ERROR. Since the interp may belong to a different thread, no error
 *	message can be left in the interp's result.
 *
 * Side effects:
 *	The script in progress in the specified interpreter will be canceled
 *	with TCL_ERROR after asynchronous handlers are invoked at the next
 *	Tcl_Canceled check.
 *
 *----------------------------------------------------------------------
 */

int
Tcl_CancelEval(
    Tcl_Interp *interp,		/* Interpreter in which to cancel the
				 * script. */
    Tcl_Obj *resultObjPtr,	/* The script cancellation error message or
				 * NULL for a default error message. */
    ClientData clientData,	/* Passed to CancelEvalProc. */
    int flags)			/* Collection of OR-ed bits that control
				 * the cancellation of the script. Only
				 * TCL_CANCEL_UNWIND is currently
				 * supported. */
{
    Tcl_HashEntry *hPtr;
    CancelInfo *cancelInfo;
    int code = TCL_ERROR;
    const char *result;

    if (interp == NULL) {
	return TCL_ERROR;
    }

    Tcl_MutexLock(&cancelLock);
    if (cancelTableInitialized != 1) {
	/*
	 * No CancelInfo hash table (Tcl_CreateInterp has never been called?)
	 */

	goto done;
    }
    hPtr = Tcl_FindHashEntry(&cancelTable, (char *) interp);
    if (hPtr == NULL) {
	/*
	 * No CancelInfo record for this interpreter.
	 */

	goto done;
    }
    cancelInfo = (CancelInfo *)Tcl_GetHashValue(hPtr);

    /*
     * Populate information needed by the interpreter thread to fulfill the
     * cancellation request. Currently, clientData is ignored. If the
     * TCL_CANCEL_UNWIND flags bit is set, the script in progress is not
     * allowed to catch the script cancellation because the evaluation stack
     * for the interp is completely unwound.
     */

    if (resultObjPtr != NULL) {
	result = TclGetStringFromObj(resultObjPtr, &cancelInfo->length);
	cancelInfo->result = (char *)ckrealloc(cancelInfo->result,cancelInfo->length);
	memcpy(cancelInfo->result, result, cancelInfo->length);
	TclDecrRefCount(resultObjPtr);	/* Discard their result object. */
    } else {
	cancelInfo->result = NULL;
	cancelInfo->length = 0;
    }
    cancelInfo->clientData = clientData;
    cancelInfo->flags = flags;
    Tcl_AsyncMark(cancelInfo->async);
    code = TCL_OK;

  done:
    Tcl_MutexUnlock(&cancelLock);
    return code;
}

/*
 *----------------------------------------------------------------------
 *
 * Tcl_InterpActive --
 *
 *	Returns non-zero if the specified interpreter is in use, i.e. if there
 *	is an evaluation currently active in the interpreter.
 *
 * Results:
 *	See above.
 *
 * Side effects:
 *	None.
 *
 *----------------------------------------------------------------------
 */

int
Tcl_InterpActive(
    Tcl_Interp *interp)
{
    return ((Interp *) interp)->numLevels > 0;
}

/*
 *----------------------------------------------------------------------
 *
 * Tcl_EvalObjv --
 *
 *	This function evaluates a Tcl command that has already been parsed
 *	into words, with one Tcl_Obj holding each word.
 *
 * Results:
 *	The return value is a standard Tcl completion code such as TCL_OK or
 *	TCL_ERROR. A result or error message is left in interp's result.
 *
 * Side effects:
 *	Always pushes a callback. Other side effects depend on the command.
 *
 *----------------------------------------------------------------------
 */

int
Tcl_EvalObjv(
    Tcl_Interp *interp,		/* Interpreter in which to evaluate the
				 * command. Also used for error reporting. */
    int objc,			/* Number of words in command. */
    Tcl_Obj *const objv[],	/* An array of pointers to objects that are
				 * the words that make up the command. */
    int flags)			/* Collection of OR-ed bits that control the
				 * evaluation of the script. Only
				 * TCL_EVAL_GLOBAL, TCL_EVAL_INVOKE and
				 * TCL_EVAL_NOERR are currently supported. */
{
    int result;
    NRE_callback *rootPtr = TOP_CB(interp);

    result = TclNREvalObjv(interp, objc, objv, flags, NULL);
    return TclNRRunCallbacks(interp, result, rootPtr);
}

int
TclNREvalObjv(
    Tcl_Interp *interp,		/* Interpreter in which to evaluate the
				 * command. Also used for error reporting. */
    int objc,			/* Number of words in command. */
    Tcl_Obj *const objv[],	/* An array of pointers to objects that are
				 * the words that make up the command. */
    int flags,			/* Collection of OR-ed bits that control the
				 * evaluation of the script. Only
				 * TCL_EVAL_GLOBAL, TCL_EVAL_INVOKE and
				 * TCL_EVAL_NOERR are currently supported. */
    Command *cmdPtr)		/* NULL if the Command is to be looked up
				 * here, otherwise the pointer to the
				 * requested Command struct to be invoked. */
{
    Interp *iPtr = (Interp *) interp;

    /*
     * data[1] stores a marker for use by tailcalls; it will be set to 1 by
     * command redirectors (imports, alias, ensembles) so that tailcall skips
     * this callback (that marks the end of the target command) and goes back
     * to the end of the source command.
     */

    if (iPtr->deferredCallbacks) {
        iPtr->deferredCallbacks = NULL;
    } else {
	TclNRAddCallback(interp, NRCommand, NULL, NULL, NULL, NULL);
    }

    iPtr->numLevels++;
    TclNRAddCallback(interp, EvalObjvCore, cmdPtr, INT2PTR(flags),
	    INT2PTR(objc), objv);
    return TCL_OK;
}

static int
EvalObjvCore(
    ClientData data[],
    Tcl_Interp *interp,
    TCL_UNUSED(int) /*result*/)
{
    Command *cmdPtr = NULL, *preCmdPtr = (Command *)data[0];
    int flags = PTR2INT(data[1]);
    int objc = PTR2INT(data[2]);
    Tcl_Obj **objv = (Tcl_Obj **)data[3];
    Interp *iPtr = (Interp *) interp;
    Namespace *lookupNsPtr = NULL;
    int enterTracesDone = 0;

    /*
     * Push records for task to be done on return, in INVERSE order. First, if
     * needed, the exception handlers (as they should happen last).
     */

    if (!(flags & TCL_EVAL_NOERR)) {
	TEOV_PushExceptionHandlers(interp, objc, objv, flags);
    }

    if (TCL_OK != TclInterpReady(interp)) {
	return TCL_ERROR;
    }

    if (objc == 0) {
	return TCL_OK;
    }

    if (TclLimitExceeded(iPtr->limit)) {
	return TCL_ERROR;
    }

    /*
     * Configure evaluation context to match the requested flags.
     */

    if (iPtr->lookupNsPtr) {

	/*
	 * Capture the namespace we should do command name resolution in, as
	 * instructed by our caller sneaking it in to us in a private interp
	 * field.  Clear that field right away so we cannot possibly have its
	 * use leak where it should not.  The sneaky message pass is done.
	 *
	 * Use of this mechanism overrides the TCL_EVAL_GLOBAL flag.
	 * TODO: Is that a bug?
	 */

	lookupNsPtr = iPtr->lookupNsPtr;
	iPtr->lookupNsPtr = NULL;
    } else if (flags & TCL_EVAL_INVOKE) {
	lookupNsPtr = iPtr->globalNsPtr;
    } else {

	/*
	 * TCL_EVAL_INVOKE was not set: clear rewrite rules
	 */

	TclResetRewriteEnsemble(interp, 1);

	if (flags & TCL_EVAL_GLOBAL) {
	    TEOV_SwitchVarFrame(interp);
	    lookupNsPtr = iPtr->globalNsPtr;
	}
    }

    /*
     * Lookup the Command to dispatch.
     */

    reresolve:
    assert(cmdPtr == NULL);
    if (preCmdPtr) {
	/*
         * Caller gave it to us.
         */

	if (!(preCmdPtr->flags & CMD_DEAD)) {
	    /*
             * So long as it exists, use it.
             */

	    cmdPtr = preCmdPtr;
	} else if (flags & TCL_EVAL_NORESOLVE) {
	    /*
	     * When it's been deleted, and we're told not to attempt resolving
	     * it ourselves, all we can do is raise an error.
	     */

	    Tcl_SetObjResult(interp, Tcl_ObjPrintf(
		    "attempt to invoke a deleted command"));
	    Tcl_SetErrorCode(interp, "TCL", "EVAL", "DELETEDCOMMAND", NULL);
	    return TCL_ERROR;
	}
    }
    if (cmdPtr == NULL) {
	cmdPtr = TEOV_LookupCmdFromObj(interp, objv[0], lookupNsPtr);
	if (!cmdPtr) {
	    return TEOV_NotFound(interp, objc, objv, lookupNsPtr);
	}
    }

    if (enterTracesDone || iPtr->tracePtr
	    || (cmdPtr->flags & CMD_HAS_EXEC_TRACES)) {
	Tcl_Obj *commandPtr = TclGetSourceFromFrame(
		flags & TCL_EVAL_SOURCE_IN_FRAME ?  iPtr->cmdFramePtr : NULL,
		objc, objv);

	Tcl_IncrRefCount(commandPtr);
	if (!enterTracesDone) {
	    int code = TEOV_RunEnterTraces(interp, &cmdPtr, commandPtr,
		    objc, objv);

	    /*
	     * Send any exception from enter traces back as an exception
	     * raised by the traced command.
	     * TODO: Is this a bug?  Letting an execution trace BREAK or
	     * CONTINUE or RETURN in the place of the traced command?  Would
	     * either converting all exceptions to TCL_ERROR, or just
	     * swallowing them be better?  (Swallowing them has the problem of
	     * permanently hiding program errors.)
	     */

	    if (code != TCL_OK) {
		Tcl_DecrRefCount(commandPtr);
		return code;
	    }

	    /*
	     * If the enter traces made the resolved cmdPtr unusable, go back
	     * and resolve again, but next time don't run enter traces again.
	     */

	    if (cmdPtr == NULL) {
		enterTracesDone = 1;
		Tcl_DecrRefCount(commandPtr);
		goto reresolve;
	    }
	}

	/*
	 * Schedule leave traces.  Raise the refCount on the resolved cmdPtr,
	 * so that when it passes to the leave traces we know it's still
	 * valid.
	 */

	cmdPtr->refCount++;
	TclNRAddCallback(interp, TEOV_RunLeaveTraces, INT2PTR(objc),
		    commandPtr, cmdPtr, objv);
    }

    TclNRAddCallback(interp, Dispatch,
	    cmdPtr->nreProc ? cmdPtr->nreProc : cmdPtr->objProc,
	    cmdPtr->objClientData, INT2PTR(objc), objv);
    return TCL_OK;
}

static int
Dispatch(
    ClientData data[],
    Tcl_Interp *interp,
    TCL_UNUSED(int) /*result*/)
{
    Tcl_ObjCmdProc *objProc = (Tcl_ObjCmdProc *)data[0];
    ClientData clientData = data[1];
    int objc = PTR2INT(data[2]);
    Tcl_Obj **objv = (Tcl_Obj **)data[3];
    Interp *iPtr = (Interp *) interp;

#ifdef USE_DTRACE
    if (TCL_DTRACE_CMD_ARGS_ENABLED()) {
	const char *a[10];
	int i = 0;

	while (i < 10) {
	    a[i] = i < objc ? TclGetString(objv[i]) : NULL; i++;
	}
	TCL_DTRACE_CMD_ARGS(a[0], a[1], a[2], a[3], a[4], a[5], a[6], a[7],
		a[8], a[9]);
    }
    if (TCL_DTRACE_CMD_INFO_ENABLED() && iPtr->cmdFramePtr) {
	Tcl_Obj *info = TclInfoFrame(interp, iPtr->cmdFramePtr);
	const char *a[6]; int i[2];

	TclDTraceInfo(info, a, i);
	TCL_DTRACE_CMD_INFO(a[0], a[1], a[2], a[3], i[0], i[1], a[4], a[5]);
	TclDecrRefCount(info);
    }
    if ((TCL_DTRACE_CMD_RETURN_ENABLED() || TCL_DTRACE_CMD_RESULT_ENABLED())
	    && objc) {
	TclNRAddCallback(interp, DTraceCmdReturn, objv[0], NULL, NULL, NULL);
    }
    if (TCL_DTRACE_CMD_ENTRY_ENABLED() && objc) {
	TCL_DTRACE_CMD_ENTRY(TclGetString(objv[0]), objc - 1,
		(Tcl_Obj **)(objv + 1));
    }
#endif /* USE_DTRACE */

    iPtr->cmdCount++;
    return objProc(clientData, interp, objc, objv);
}

int
TclNRRunCallbacks(
    Tcl_Interp *interp,
    int result,
    struct NRE_callback *rootPtr)
				/* All callbacks down to rootPtr not inclusive
				 * are to be run. */
{
#if !defined(TCL_NO_DEPRECATED) && TCL_MAJOR_VERSION < 9
    Interp *iPtr = (Interp *) interp;
#endif /* !defined(TCL_NO_DEPRECATED) */

    /*
     * If the interpreter has a non-empty string result, the result object is
     * either empty or stale because some function set interp->result
     * directly. If so, move the string result to the result object, then
     * reset the string result.
     *
     * This only needs to be done for the first item in the list: all other
     * are for NR function calls, and those are Tcl_Obj based.
     */

#if !defined(TCL_NO_DEPRECATED) && TCL_MAJOR_VERSION < 9
    if (*(iPtr->result) != 0) {
	(void) Tcl_GetObjResult(interp);
    }
#endif /* !defined(TCL_NO_DEPRECATED) */

    /*
     * This is the trampoline.
     */

    while (TOP_CB(interp) != rootPtr) {
        NRE_callback *callbackPtr = TOP_CB(interp);
        Tcl_NRPostProc *procPtr = callbackPtr->procPtr;

	TOP_CB(interp) = callbackPtr->nextPtr;
	result = procPtr(callbackPtr->data, interp, result);
	TCLNR_FREE(interp, callbackPtr);
    }
    return result;
}

static int
NRCommand(
    ClientData data[],
    Tcl_Interp *interp,
    int result)
{
    Interp *iPtr = (Interp *) interp;

    iPtr->numLevels--;

     /*
      * If there is a tailcall, schedule it next
      */

    if (data[1] && (data[1] != INT2PTR(1))) {
        TclNRAddCallback(interp, TclNRTailcallEval, data[1], NULL, NULL, NULL);
    }

    /* OPT ??
     * Do not interrupt a series of cleanups with async or limit checks:
     * just check at the end?
     */

    if (TclAsyncReady(iPtr)) {
	result = Tcl_AsyncInvoke(interp, result);
    }
    if ((result == TCL_OK) && TclCanceled(iPtr)) {
	result = Tcl_Canceled(interp, TCL_LEAVE_ERR_MSG);
    }
    if (result == TCL_OK && TclLimitReady(iPtr->limit)) {
	result = Tcl_LimitCheck(interp);
    }

    return result;
}

/*
 *----------------------------------------------------------------------
 *
 * TEOV_Exception	 -
 * TEOV_LookupCmdFromObj -
 * TEOV_RunEnterTraces	 -
 * TEOV_RunLeaveTraces	 -
 * TEOV_NotFound	 -
 *
 *	These are helper functions for Tcl_EvalObjv.
 *
 *----------------------------------------------------------------------
 */

static void
TEOV_PushExceptionHandlers(
    Tcl_Interp *interp,
    int objc,
    Tcl_Obj *const objv[],
    int flags)
{
    Interp *iPtr = (Interp *) interp;

    /*
     * If any error processing is necessary, push the appropriate records.
     * Note that we have to push them in the inverse order: first the one that
     * has to run last.
     */

    if (!(flags & TCL_EVAL_INVOKE)) {
	/*
	 * Error messages
	 */

	TclNRAddCallback(interp, TEOV_Error, INT2PTR(objc),
		(ClientData) objv, NULL, NULL);
    }

    if (iPtr->numLevels == 1) {
	/*
	 * No CONTINUE or BREAK at level 0, manage RETURN
	 */

	TclNRAddCallback(interp, TEOV_Exception, INT2PTR(iPtr->evalFlags),
		NULL, NULL, NULL);
    }
}

static void
TEOV_SwitchVarFrame(
    Tcl_Interp *interp)
{
    Interp *iPtr = (Interp *) interp;

    /*
     * Change the varFrame to be the rootVarFrame, and push a record to
     * restore things at the end.
     */

    TclNRAddCallback(interp, TEOV_RestoreVarFrame, iPtr->varFramePtr, NULL,
	    NULL, NULL);
    iPtr->varFramePtr = iPtr->rootFramePtr;
}

static int
TEOV_RestoreVarFrame(
    ClientData data[],
    Tcl_Interp *interp,
    int result)
{
    ((Interp *) interp)->varFramePtr = (CallFrame *)data[0];
    return result;
}

static int
TEOV_Exception(
    ClientData data[],
    Tcl_Interp *interp,
    int result)
{
    Interp *iPtr = (Interp *) interp;
    int allowExceptions = (PTR2INT(data[0]) & TCL_ALLOW_EXCEPTIONS);

    if (result != TCL_OK) {
	if (result == TCL_RETURN) {
	    result = TclUpdateReturnInfo(iPtr);
	}
	if ((result != TCL_OK) && (result != TCL_ERROR) && !allowExceptions) {
	    ProcessUnexpectedResult(interp, result);
	    result = TCL_ERROR;
	}
    }

    /*
     * We are returning to level 0, so should process TclResetCancellation. As
     * numLevels has not *yet* been decreased, do not call it: do the thing
     * here directly.
     */

    TclUnsetCancelFlags(iPtr);
    return result;
}

static int
TEOV_Error(
    ClientData data[],
    Tcl_Interp *interp,
    int result)
{
    Interp *iPtr = (Interp *) interp;
    Tcl_Obj *listPtr;
    const char *cmdString;
    int cmdLen;
    int objc = PTR2INT(data[0]);
    Tcl_Obj **objv = (Tcl_Obj **)data[1];

    if ((result == TCL_ERROR) && !(iPtr->flags & ERR_ALREADY_LOGGED)) {
	/*
	 * If there was an error, a command string will be needed for the
	 * error log: get it out of the itemPtr. The details depend on the
	 * type.
	 */

	listPtr = Tcl_NewListObj(objc, objv);
	cmdString = TclGetStringFromObj(listPtr, &cmdLen);
	Tcl_LogCommandInfo(interp, cmdString, cmdString, cmdLen);
	Tcl_DecrRefCount(listPtr);
    }
    iPtr->flags &= ~ERR_ALREADY_LOGGED;
    return result;
}

static int
TEOV_NotFound(
    Tcl_Interp *interp,
    int objc,
    Tcl_Obj *const objv[],
    Namespace *lookupNsPtr)
{
    Command * cmdPtr;
    Interp *iPtr = (Interp *) interp;
    int i, newObjc, handlerObjc;
    Tcl_Obj **newObjv, **handlerObjv;
    CallFrame *varFramePtr = iPtr->varFramePtr;
    Namespace *currNsPtr = NULL;/* Used to check for and invoke any registered
				 * unknown command handler for the current
				 * namespace (TIP 181). */
    Namespace *savedNsPtr = NULL;

    currNsPtr = varFramePtr->nsPtr;
    if ((currNsPtr == NULL) || (currNsPtr->unknownHandlerPtr == NULL)) {
	currNsPtr = iPtr->globalNsPtr;
	if (currNsPtr == NULL) {
	    Tcl_Panic("Tcl_EvalObjv: NULL global namespace pointer");
	}
    }

    /*
     * Check to see if the resolution namespace has lost its unknown handler.
     * If so, reset it to "::unknown".
     */

    if (currNsPtr->unknownHandlerPtr == NULL) {
	TclNewLiteralStringObj(currNsPtr->unknownHandlerPtr, "::unknown");
	Tcl_IncrRefCount(currNsPtr->unknownHandlerPtr);
    }

    /*
     * Get the list of words for the unknown handler and allocate enough space
     * to hold both the handler prefix and all words of the command invokation
     * itself.
     */

    Tcl_ListObjGetElements(NULL, currNsPtr->unknownHandlerPtr,
	    &handlerObjc, &handlerObjv);
    newObjc = objc + handlerObjc;
    newObjv = (Tcl_Obj **)TclStackAlloc(interp, sizeof(Tcl_Obj *) * newObjc);

    /*
     * Copy command prefix from unknown handler and add on the real command's
     * full argument list. Note that we only use memcpy() once because we have
     * to increment the reference count of all the handler arguments anyway.
     */

    for (i = 0; i < handlerObjc; ++i) {
	newObjv[i] = handlerObjv[i];
	Tcl_IncrRefCount(newObjv[i]);
    }
    memcpy(newObjv+handlerObjc, objv, sizeof(Tcl_Obj *) * objc);

    /*
     * Look up and invoke the handler (by recursive call to this function). If
     * there is no handler at all, instead of doing the recursive call we just
     * generate a generic error message; it would be an infinite-recursion
     * nightmare otherwise.
     *
     * In this case we worry a bit less about recursion for now, and call the
     * "blocking" interface.
     */

    cmdPtr = TEOV_LookupCmdFromObj(interp, newObjv[0], lookupNsPtr);
    if (cmdPtr == NULL) {
	Tcl_SetObjResult(interp, Tcl_ObjPrintf(
                "invalid command name \"%s\"", TclGetString(objv[0])));
        Tcl_SetErrorCode(interp, "TCL", "LOOKUP", "COMMAND",
                TclGetString(objv[0]), NULL);

	/*
	 * Release any resources we locked and allocated during the handler
	 * call.
	 */

	for (i = 0; i < handlerObjc; ++i) {
	    Tcl_DecrRefCount(newObjv[i]);
	}
	TclStackFree(interp, newObjv);
	return TCL_ERROR;
    }

    if (lookupNsPtr) {
	savedNsPtr = varFramePtr->nsPtr;
	varFramePtr->nsPtr = lookupNsPtr;
    }
    TclSkipTailcall(interp);
    TclNRAddCallback(interp, TEOV_NotFoundCallback, INT2PTR(handlerObjc),
	    newObjv, savedNsPtr, NULL);
    return TclNREvalObjv(interp, newObjc, newObjv, TCL_EVAL_NOERR, NULL);
}

static int
TEOV_NotFoundCallback(
    ClientData data[],
    Tcl_Interp *interp,
    int result)
{
    Interp *iPtr = (Interp *) interp;
    int objc = PTR2INT(data[0]);
    Tcl_Obj **objv = (Tcl_Obj **)data[1];
    Namespace *savedNsPtr = (Namespace *)data[2];

    int i;

    if (savedNsPtr) {
	iPtr->varFramePtr->nsPtr = savedNsPtr;
    }

    /*
     * Release any resources we locked and allocated during the handler call.
     */

    for (i = 0; i < objc; ++i) {
	Tcl_DecrRefCount(objv[i]);
    }
    TclStackFree(interp, objv);

    return result;
}

static int
TEOV_RunEnterTraces(
    Tcl_Interp *interp,
    Command **cmdPtrPtr,
    Tcl_Obj *commandPtr,
    int objc,
    Tcl_Obj *const objv[])
{
    Interp *iPtr = (Interp *) interp;
    Command *cmdPtr = *cmdPtrPtr;
    unsigned int newEpoch, cmdEpoch = cmdPtr->cmdEpoch;
    int length, traceCode = TCL_OK;
    const char *command = TclGetStringFromObj(commandPtr, &length);

    /*
     * Call trace functions.
     * Execute any command or execution traces. Note that we bump up the
     * command's reference count for the duration of the calling of the
     * traces so that the structure doesn't go away underneath our feet.
     */

    cmdPtr->refCount++;
    if (iPtr->tracePtr) {
	traceCode = TclCheckInterpTraces(interp, command, length,
		cmdPtr, TCL_OK, TCL_TRACE_ENTER_EXEC, objc, objv);
    }
    if ((cmdPtr->flags & CMD_HAS_EXEC_TRACES) && (traceCode == TCL_OK)) {
	traceCode = TclCheckExecutionTraces(interp, command, length,
		cmdPtr, TCL_OK, TCL_TRACE_ENTER_EXEC, objc, objv);
    }
    newEpoch = cmdPtr->cmdEpoch;
    TclCleanupCommandMacro(cmdPtr);

    if (traceCode != TCL_OK) {
	if (traceCode == TCL_ERROR) {
	    Tcl_Obj *info;

	    TclNewLiteralStringObj(info, "\n    (enter trace on \"");
	    Tcl_AppendLimitedToObj(info, command, length, 55, "...");
	    Tcl_AppendToObj(info, "\")", 2);
	    Tcl_AppendObjToErrorInfo(interp, info);
	    iPtr->flags |= ERR_ALREADY_LOGGED;
	}
	return traceCode;
    }
    if (cmdEpoch != newEpoch) {
	*cmdPtrPtr = NULL;
    }
    return TCL_OK;
}

static int
TEOV_RunLeaveTraces(
    ClientData data[],
    Tcl_Interp *interp,
    int result)
{
    Interp *iPtr = (Interp *) interp;
    int traceCode = TCL_OK;
    int objc = PTR2INT(data[0]);
    Tcl_Obj *commandPtr = (Tcl_Obj *)data[1];
    Command *cmdPtr = (Command *)data[2];
    Tcl_Obj **objv = (Tcl_Obj **)data[3];
    int length;
    const char *command = TclGetStringFromObj(commandPtr, &length);

    if (!(cmdPtr->flags & CMD_IS_DELETED)) {
	if (cmdPtr->flags & CMD_HAS_EXEC_TRACES) {
	    traceCode = TclCheckExecutionTraces(interp, command, length,
		    cmdPtr, result, TCL_TRACE_LEAVE_EXEC, objc, objv);
	}
	if (iPtr->tracePtr != NULL && traceCode == TCL_OK) {
	    traceCode = TclCheckInterpTraces(interp, command, length,
		    cmdPtr, result, TCL_TRACE_LEAVE_EXEC, objc, objv);
	}
    }

    /*
     * As cmdPtr is set, TclNRRunCallbacks is about to reduce the numlevels.
     * Prevent that by resetting the cmdPtr field and dealing right here with
     * cmdPtr->refCount.
     */

    TclCleanupCommandMacro(cmdPtr);

    if (traceCode != TCL_OK) {
	if (traceCode == TCL_ERROR) {
	    Tcl_Obj *info;

	    TclNewLiteralStringObj(info, "\n    (leave trace on \"");
	    Tcl_AppendLimitedToObj(info, command, length, 55, "...");
	    Tcl_AppendToObj(info, "\")", 2);
	    Tcl_AppendObjToErrorInfo(interp, info);
	    iPtr->flags |= ERR_ALREADY_LOGGED;
	}
	result = traceCode;
    }
    Tcl_DecrRefCount(commandPtr);
    return result;
}

static inline Command *
TEOV_LookupCmdFromObj(
    Tcl_Interp *interp,
    Tcl_Obj *namePtr,
    Namespace *lookupNsPtr)
{
    Interp *iPtr = (Interp *) interp;
    Command *cmdPtr;
    Namespace *savedNsPtr = iPtr->varFramePtr->nsPtr;

    if (lookupNsPtr) {
	iPtr->varFramePtr->nsPtr = lookupNsPtr;
    }
    cmdPtr = (Command *) Tcl_GetCommandFromObj(interp, namePtr);
    iPtr->varFramePtr->nsPtr = savedNsPtr;
    return cmdPtr;
}

/*
 *----------------------------------------------------------------------
 *
 * Tcl_EvalTokensStandard --
 *
 *	Given an array of tokens parsed from a Tcl command (e.g., the tokens
 *	that make up a word or the index for an array variable) this function
 *	evaluates the tokens and concatenates their values to form a single
 *	result value.
 *
 * Results:
 *	The return value is a standard Tcl completion code such as TCL_OK or
 *	TCL_ERROR. A result or error message is left in interp's result.
 *
 * Side effects:
 *	Depends on the array of tokens being evaled.
 *
 *----------------------------------------------------------------------
 */

int
Tcl_EvalTokensStandard(
    Tcl_Interp *interp,		/* Interpreter in which to lookup variables,
				 * execute nested commands, and report
				 * errors. */
    Tcl_Token *tokenPtr,	/* Pointer to first in an array of tokens to
				 * evaluate and concatenate. */
    int count)			/* Number of tokens to consider at tokenPtr.
				 * Must be at least 1. */
{
    return TclSubstTokens(interp, tokenPtr, count, /* numLeftPtr */ NULL, 1,
	    NULL, NULL);
}

#if !defined(TCL_NO_DEPRECATED) && TCL_MAJOR_VERSION < 9
/*
 *----------------------------------------------------------------------
 *
 * Tcl_EvalTokens --
 *
 *	Given an array of tokens parsed from a Tcl command (e.g., the tokens
 *	that make up a word or the index for an array variable) this function
 *	evaluates the tokens and concatenates their values to form a single
 *	result value.
 *
 * Results:
 *	The return value is a pointer to a newly allocated Tcl_Obj containing
 *	the value of the array of tokens. The reference count of the returned
 *	object has been incremented. If an error occurs in evaluating the
 *	tokens then a NULL value is returned and an error message is left in
 *	interp's result.
 *
 * Side effects:
 *	A new object is allocated to hold the result.
 *
 *----------------------------------------------------------------------
 *
 * This uses a non-standard return convention; its use is now deprecated. It
 * is a wrapper for the new function Tcl_EvalTokensStandard, and is not used
 * in the core any longer. It is only kept for backward compatibility.
 */

Tcl_Obj *
Tcl_EvalTokens(
    Tcl_Interp *interp,		/* Interpreter in which to lookup variables,
				 * execute nested commands, and report
				 * errors. */
    Tcl_Token *tokenPtr,	/* Pointer to first in an array of tokens to
				 * evaluate and concatenate. */
    int count)			/* Number of tokens to consider at tokenPtr.
				 * Must be at least 1. */
{
    Tcl_Obj *resPtr;

    if (Tcl_EvalTokensStandard(interp, tokenPtr, count) != TCL_OK) {
	return NULL;
    }
    resPtr = Tcl_GetObjResult(interp);
    Tcl_IncrRefCount(resPtr);
    Tcl_ResetResult(interp);
    return resPtr;
}
#endif /* !TCL_NO_DEPRECATED */

/*
 *----------------------------------------------------------------------
 *
 * Tcl_EvalEx, TclEvalEx --
 *
 *	This function evaluates a Tcl script without using the compiler or
 *	byte-code interpreter. It just parses the script, creates values for
 *	each word of each command, then calls EvalObjv to execute each
 *	command.
 *
 * Results:
 *	The return value is a standard Tcl completion code such as TCL_OK or
 *	TCL_ERROR. A result or error message is left in interp's result.
 *
 * Side effects:
 *	Depends on the script.
 *
 * TIP #280 : Keep public API, internally extended API.
 *----------------------------------------------------------------------
 */

int
Tcl_EvalEx(
    Tcl_Interp *interp,		/* Interpreter in which to evaluate the
				 * script. Also used for error reporting. */
    const char *script,		/* First character of script to evaluate. */
    int numBytes,		/* Number of bytes in script. If < 0, the
				 * script consists of all bytes up to the
				 * first null character. */
    int flags)			/* Collection of OR-ed bits that control the
				 * evaluation of the script. Only
				 * TCL_EVAL_GLOBAL is currently supported. */
{
    return TclEvalEx(interp, script, numBytes, flags, 1, NULL, script);
}

int
TclEvalEx(
    Tcl_Interp *interp,		/* Interpreter in which to evaluate the
				 * script. Also used for error reporting. */
    const char *script,		/* First character of script to evaluate. */
    int numBytes,		/* Number of bytes in script. If < 0, the
				 * script consists of all bytes up to the
				 * first NUL character. */
    int flags,			/* Collection of OR-ed bits that control the
				 * evaluation of the script. Only
				 * TCL_EVAL_GLOBAL is currently supported. */
    int line,			/* The line the script starts on. */
    int *clNextOuter,		/* Information about an outer context for */
    const char *outerScript)	/* continuation line data. This is set only in
				 * TclSubstTokens(), to properly handle
				 * [...]-nested commands. The 'outerScript'
				 * refers to the most-outer script containing
				 * the embedded command, which is refered to
				 * by 'script'. The 'clNextOuter' refers to
				 * the current entry in the table of
				 * continuation lines in this "master script",
				 * and the character offsets are relative to
				 * the 'outerScript' as well.
				 *
				 * If outerScript == script, then this call is
				 * for the outer-most script/command. See
				 * Tcl_EvalEx() and TclEvalObjEx() for places
				 * generating arguments for which this is
				 * true. */
{
    Interp *iPtr = (Interp *) interp;
    const char *p, *next;
    const unsigned int minObjs = 20;
    Tcl_Obj **objv, **objvSpace;
    int *expand, *lines, *lineSpace;
    Tcl_Token *tokenPtr;
    int commandLength, bytesLeft, expandRequested, code = TCL_OK;
    CallFrame *savedVarFramePtr;/* Saves old copy of iPtr->varFramePtr in case
				 * TCL_EVAL_GLOBAL was set. */
    int allowExceptions = (iPtr->evalFlags & TCL_ALLOW_EXCEPTIONS);
    int gotParse = 0;
    unsigned int i, objectsUsed = 0;
				/* These variables keep track of how much
				 * state has been allocated while evaluating
				 * the script, so that it can be freed
				 * properly if an error occurs. */
    Tcl_Parse *parsePtr = (Tcl_Parse *)TclStackAlloc(interp, sizeof(Tcl_Parse));
    CmdFrame *eeFramePtr = (CmdFrame *)TclStackAlloc(interp, sizeof(CmdFrame));
    Tcl_Obj **stackObjArray = (Tcl_Obj **)
	    TclStackAlloc(interp, minObjs * sizeof(Tcl_Obj *));
    int *expandStack = (int *)TclStackAlloc(interp, minObjs * sizeof(int));
    int *linesStack = (int *)TclStackAlloc(interp, minObjs * sizeof(int));
				/* TIP #280 Structures for tracking of command
				 * locations. */
    int *clNext = NULL;		/* Pointer for the tracking of invisible
				 * continuation lines. Initialized only if the
				 * caller gave us a table of locations to
				 * track, via scriptCLLocPtr. It always refers
				 * to the table entry holding the location of
				 * the next invisible continuation line to
				 * look for, while parsing the script. */

    if (iPtr->scriptCLLocPtr) {
	if (clNextOuter) {
	    clNext = clNextOuter;
	} else {
	    clNext = &iPtr->scriptCLLocPtr->loc[0];
	}
    }

    if (numBytes < 0) {
	numBytes = strlen(script);
    }
    Tcl_ResetResult(interp);

    savedVarFramePtr = iPtr->varFramePtr;
    if (flags & TCL_EVAL_GLOBAL) {
	iPtr->varFramePtr = iPtr->rootFramePtr;
    }

    /*
     * Each iteration through the following loop parses the next command from
     * the script and then executes it.
     */

    objv = objvSpace = stackObjArray;
    lines = lineSpace = linesStack;
    expand = expandStack;
    p = script;
    bytesLeft = numBytes;

    /*
     * TIP #280 Initialize tracking. Do not push on the frame stack yet.
     *
     * We open a new context, either for a sourced script, or 'eval'.
     * For sourced files we always have a path object, even if nothing was
     * specified in the interp itself. That makes code using it simpler as
     * NULL checks can be left out. Sourced file without path in the
     * 'scriptFile' is possible during Tcl initialization.
     */

    eeFramePtr->level = iPtr->cmdFramePtr ? iPtr->cmdFramePtr->level + 1 : 1;
    eeFramePtr->framePtr = iPtr->framePtr;
    eeFramePtr->nextPtr = iPtr->cmdFramePtr;
    eeFramePtr->nline = 0;
    eeFramePtr->line = NULL;
    eeFramePtr->cmdObj = NULL;

    iPtr->cmdFramePtr = eeFramePtr;
    if (iPtr->evalFlags & TCL_EVAL_FILE) {
	/*
	 * Set up for a sourced file.
	 */

	eeFramePtr->type = TCL_LOCATION_SOURCE;

	if (iPtr->scriptFile) {
	    /*
	     * Normalization here, to have the correct pwd. Should have
	     * negligible impact on performance, as the norm should have been
	     * done already by the 'source' invoking us, and it caches the
	     * result.
	     */

	    Tcl_Obj *norm = Tcl_FSGetNormalizedPath(interp, iPtr->scriptFile);

	    if (norm == NULL) {
		/*
		 * Error message in the interp result.
		 */

		code = TCL_ERROR;
		goto error;
	    }
	    eeFramePtr->data.eval.path = norm;
	} else {
	    TclNewLiteralStringObj(eeFramePtr->data.eval.path, "");
	}
	Tcl_IncrRefCount(eeFramePtr->data.eval.path);
    } else {
	/*
	 * Set up for plain eval.
	 */

	eeFramePtr->type = TCL_LOCATION_EVAL;
	eeFramePtr->data.eval.path = NULL;
    }

    iPtr->evalFlags = 0;
    do {
	if (Tcl_ParseCommand(interp, p, bytesLeft, 0, parsePtr) != TCL_OK) {
	    code = TCL_ERROR;
	    Tcl_LogCommandInfo(interp, script, parsePtr->commandStart,
		    parsePtr->term + 1 - parsePtr->commandStart);
	    goto posterror;
	}

	/*
	 * TIP #280 Track lines. The parser may have skipped text till it
	 * found the command we are now at. We have to count the lines in this
	 * block, and do not forget invisible continuation lines.
	 */

	TclAdvanceLines(&line, p, parsePtr->commandStart);
	TclAdvanceContinuations(&line, &clNext,
		parsePtr->commandStart - outerScript);

	gotParse = 1;
	if (parsePtr->numWords > 0) {
	    /*
	     * TIP #280. Track lines within the words of the current
	     * command. We use a separate pointer into the table of
	     * continuation line locations to not lose our position for the
	     * per-command parsing.
	     */

	    int wordLine = line;
	    const char *wordStart = parsePtr->commandStart;
	    int *wordCLNext = clNext;
	    unsigned int objectsNeeded = 0;
	    unsigned int numWords = parsePtr->numWords;

	    /*
	     * Generate an array of objects for the words of the command.
	     */

	    if (numWords > minObjs) {
		expand =    (int *)ckalloc(numWords * sizeof(int));
		objvSpace = (Tcl_Obj **)ckalloc(numWords * sizeof(Tcl_Obj *));
		lineSpace = (int *)ckalloc(numWords * sizeof(int));
	    }
	    expandRequested = 0;
	    objv = objvSpace;
	    lines = lineSpace;

	    iPtr->cmdFramePtr = eeFramePtr->nextPtr;
	    for (objectsUsed = 0, tokenPtr = parsePtr->tokenPtr;
		    objectsUsed < numWords;
		    objectsUsed++, tokenPtr += tokenPtr->numComponents+1) {
		/*
		 * TIP #280. Track lines to current word. Save the information
		 * on a per-word basis, signaling dynamic words as needed.
		 * Make the information available to the recursively called
		 * evaluator as well, including the type of context (source
		 * vs. eval).
		 */

		TclAdvanceLines(&wordLine, wordStart, tokenPtr->start);
		TclAdvanceContinuations(&wordLine, &wordCLNext,
			tokenPtr->start - outerScript);
		wordStart = tokenPtr->start;

		lines[objectsUsed] = TclWordKnownAtCompileTime(tokenPtr, NULL)
			? wordLine : -1;

		if (eeFramePtr->type == TCL_LOCATION_SOURCE) {
		    iPtr->evalFlags |= TCL_EVAL_FILE;
		}

		code = TclSubstTokens(interp, tokenPtr+1,
			tokenPtr->numComponents, NULL, wordLine,
			wordCLNext, outerScript);

		iPtr->evalFlags = 0;

		if (code != TCL_OK) {
		    break;
		}
		objv[objectsUsed] = Tcl_GetObjResult(interp);
		Tcl_IncrRefCount(objv[objectsUsed]);
		if (tokenPtr->type == TCL_TOKEN_EXPAND_WORD) {
		    int numElements;

		    code = TclListObjLength(interp, objv[objectsUsed],
			    &numElements);
		    if (code == TCL_ERROR) {
			/*
			 * Attempt to expand a non-list.
			 */

			Tcl_AppendObjToErrorInfo(interp, Tcl_ObjPrintf(
				"\n    (expanding word %d)", objectsUsed));
			Tcl_DecrRefCount(objv[objectsUsed]);
			break;
		    }
		    expandRequested = 1;
		    expand[objectsUsed] = 1;

		    objectsNeeded += (numElements ? numElements : 1);
		} else {
		    expand[objectsUsed] = 0;
		    objectsNeeded++;
		}

		if (wordCLNext) {
		    TclContinuationsEnterDerived(objv[objectsUsed],
			    wordStart - outerScript, wordCLNext);
		}
	    } /* for loop */
	    iPtr->cmdFramePtr = eeFramePtr;
	    if (code != TCL_OK) {
		goto error;
	    }
	    if (expandRequested) {
		/*
		 * Some word expansion was requested. Check for objv resize.
		 */

		Tcl_Obj **copy = objvSpace;
		int *lcopy = lineSpace;
		int wordIdx = numWords;
		int objIdx = objectsNeeded - 1;

		if ((numWords > minObjs) || (objectsNeeded > minObjs)) {
		    objv = objvSpace =
			    (Tcl_Obj **)ckalloc(objectsNeeded * sizeof(Tcl_Obj *));
		    lines = lineSpace = (int *)ckalloc(objectsNeeded * sizeof(int));
		}

		objectsUsed = 0;
		while (wordIdx--) {
		    if (expand[wordIdx]) {
			int numElements;
			Tcl_Obj **elements, *temp = copy[wordIdx];

			Tcl_ListObjGetElements(NULL, temp, &numElements,
				&elements);
			objectsUsed += numElements;
			while (numElements--) {
			    lines[objIdx] = -1;
			    objv[objIdx--] = elements[numElements];
			    Tcl_IncrRefCount(elements[numElements]);
			}
			Tcl_DecrRefCount(temp);
		    } else {
			lines[objIdx] = lcopy[wordIdx];
			objv[objIdx--] = copy[wordIdx];
			objectsUsed++;
		    }
		}
		objv += objIdx+1;

		if (copy != stackObjArray) {
		    ckfree(copy);
		}
		if (lcopy != linesStack) {
		    ckfree(lcopy);
		}
	    }

	    /*
	     * Execute the command and free the objects for its words.
	     *
	     * TIP #280: Remember the command itself for 'info frame'. We
	     * shorten the visible command by one char to exclude the
	     * termination character, if necessary. Here is where we put our
	     * frame on the stack of frames too. _After_ the nested commands
	     * have been executed.
	     */

	    eeFramePtr->cmd = parsePtr->commandStart;
	    eeFramePtr->len = parsePtr->commandSize;

	    if (parsePtr->term ==
		    parsePtr->commandStart + parsePtr->commandSize - 1) {
		eeFramePtr->len--;
	    }

	    eeFramePtr->nline = objectsUsed;
	    eeFramePtr->line = lines;

	    TclArgumentEnter(interp, objv, objectsUsed, eeFramePtr);
	    code = Tcl_EvalObjv(interp, objectsUsed, objv,
		    TCL_EVAL_NOERR | TCL_EVAL_SOURCE_IN_FRAME);
	    TclArgumentRelease(interp, objv, objectsUsed);

	    eeFramePtr->line = NULL;
	    eeFramePtr->nline = 0;
	    if (eeFramePtr->cmdObj) {
		Tcl_DecrRefCount(eeFramePtr->cmdObj);
		eeFramePtr->cmdObj = NULL;
	    }

	    if (code != TCL_OK) {
		goto error;
	    }
	    for (i = 0; i < objectsUsed; i++) {
		Tcl_DecrRefCount(objv[i]);
	    }
	    objectsUsed = 0;
	    if (objvSpace != stackObjArray) {
		ckfree(objvSpace);
		objvSpace = stackObjArray;
		ckfree(lineSpace);
		lineSpace = linesStack;
	    }

	    /*
	     * Free expand separately since objvSpace could have been
	     * reallocated above.
	     */

	    if (expand != expandStack) {
		ckfree(expand);
		expand = expandStack;
	    }
	}

	/*
	 * Advance to the next command in the script.
	 *
	 * TIP #280 Track Lines. Now we track how many lines were in the
	 * executed command.
	 */

	next = parsePtr->commandStart + parsePtr->commandSize;
	bytesLeft -= next - p;
	p = next;
	TclAdvanceLines(&line, parsePtr->commandStart, p);
	Tcl_FreeParse(parsePtr);
	gotParse = 0;
    } while (bytesLeft > 0);
    iPtr->varFramePtr = savedVarFramePtr;
    code = TCL_OK;
    goto cleanup_return;

  error:
    /*
     * Generate and log various pieces of error information.
     */

    if (iPtr->numLevels == 0) {
	if (code == TCL_RETURN) {
	    code = TclUpdateReturnInfo(iPtr);
	}
	if ((code != TCL_OK) && (code != TCL_ERROR) && !allowExceptions) {
	    ProcessUnexpectedResult(interp, code);
	    code = TCL_ERROR;
	}
    }
    if ((code == TCL_ERROR) && !(iPtr->flags & ERR_ALREADY_LOGGED)) {
	commandLength = parsePtr->commandSize;
	if (parsePtr->term == parsePtr->commandStart + commandLength - 1) {
	    /*
	     * The terminator character (such as ; or ]) of the command where
	     * the error occurred is the last character in the parsed command.
	     * Reduce the length by one so that the error message doesn't
	     * include the terminator character.
	     */

	    commandLength -= 1;
	}
	Tcl_LogCommandInfo(interp, script, parsePtr->commandStart,
		commandLength);
    }
 posterror:
    iPtr->flags &= ~ERR_ALREADY_LOGGED;

    /*
     * Then free resources that had been allocated to the command.
     */

    for (i = 0; i < objectsUsed; i++) {
	Tcl_DecrRefCount(objv[i]);
    }
    if (gotParse) {
	Tcl_FreeParse(parsePtr);
    }
    if (objvSpace != stackObjArray) {
	ckfree(objvSpace);
	ckfree(lineSpace);
    }
    if (expand != expandStack) {
	ckfree(expand);
    }
    iPtr->varFramePtr = savedVarFramePtr;

 cleanup_return:
    /*
     * TIP #280. Release the local CmdFrame, and its contents.
     */

    iPtr->cmdFramePtr = iPtr->cmdFramePtr->nextPtr;
    if (eeFramePtr->type == TCL_LOCATION_SOURCE) {
	Tcl_DecrRefCount(eeFramePtr->data.eval.path);
    }
    TclStackFree(interp, linesStack);
    TclStackFree(interp, expandStack);
    TclStackFree(interp, stackObjArray);
    TclStackFree(interp, eeFramePtr);
    TclStackFree(interp, parsePtr);

    return code;
}

/*
 *----------------------------------------------------------------------
 *
 * TclAdvanceLines --
 *
 *	This function is a helper which counts the number of lines in a block
 *	of text and advances an external counter.
 *
 * Results:
 *	None.
 *
 * Side effects:
 *	The specified counter is advanced per the number of lines found.
 *
 * TIP #280
 *----------------------------------------------------------------------
 */

void
TclAdvanceLines(
    int *line,
    const char *start,
    const char *end)
{
    const char *p;

    for (p = start; p < end; p++) {
	if (*p == '\n') {
	    (*line)++;
	}
    }
}

/*
 *----------------------------------------------------------------------
 *
 * TclAdvanceContinuations --
 *
 *	This procedure is a helper which counts the number of continuation
 *	lines (CL) in a block of text using a table of CL locations and
 *	advances an external counter, and the pointer into the table.
 *
 * Results:
 *	None.
 *
 * Side effects:
 *	The specified counter is advanced per the number of continuation lines
 *	found.
 *
 * TIP #280
 *----------------------------------------------------------------------
 */

void
TclAdvanceContinuations(
    int *line,
    int **clNextPtrPtr,
    int loc)
{
    /*
     * Track the invisible continuation lines embedded in a script, if any.
     * Here they are just spaces (already). They were removed by
     * TclSubstTokens via TclParseBackslash.
     *
     * *clNextPtrPtr         <=> We have continuation lines to track.
     * **clNextPtrPtr >= 0   <=> We are not beyond the last possible location.
     * loc >= **clNextPtrPtr <=> We stepped beyond the current cont. line.
     */

    while (*clNextPtrPtr && (**clNextPtrPtr >= 0)
	    && (loc >= **clNextPtrPtr)) {
	/*
	 * We just stepped over an invisible continuation line. Adjust the
	 * line counter and step to the table entry holding the location of
	 * the next continuation line to track.
	 */

	(*line)++;
	(*clNextPtrPtr)++;
    }
}

/*
 *----------------------------------------------------------------------
 * Note: The whole data structure access for argument location tracking is
 * hidden behind these three functions. The only parts open are the lineLAPtr
 * field in the Interp structure. The CFWord definition is internal to here.
 * Should make it easier to redo the data structures if we find something more
 * space/time efficient.
 */

/*
 *----------------------------------------------------------------------
 *
 * TclArgumentEnter --
 *
 *	This procedure is a helper for the TIP #280 uplevel extension. It
 *	enters location references for the arguments of a command to be
 *	invoked. Only the first entry has the actual data, further entries
 *	simply count the usage up.
 *
 * Results:
 *	None.
 *
 * Side effects:
 *	May allocate memory.
 *
 * TIP #280
 *----------------------------------------------------------------------
 */

void
TclArgumentEnter(
    Tcl_Interp *interp,
    Tcl_Obj **objv,
    int objc,
    CmdFrame *cfPtr)
{
    Interp *iPtr = (Interp *) interp;
    int isNew, i;
    Tcl_HashEntry *hPtr;
    CFWord *cfwPtr;

    for (i = 1; i < objc; i++) {
	/*
	 * Ignore argument words without line information (= dynamic). If they
	 * are variables they may have location information associated with
	 * that, either through globally recorded 'set' invokations, or
	 * literals in bytecode. Eitehr way there is no need to record
	 * something here.
	 */

	if (cfPtr->line[i] < 0) {
	    continue;
	}
	hPtr = Tcl_CreateHashEntry(iPtr->lineLAPtr, objv[i], &isNew);
	if (isNew) {
	    /*
	     * The word is not on the stack yet, remember the current location
	     * and initialize references.
	     */

	    cfwPtr = (CFWord *)ckalloc(sizeof(CFWord));
	    cfwPtr->framePtr = cfPtr;
	    cfwPtr->word = i;
	    cfwPtr->refCount = 1;
	    Tcl_SetHashValue(hPtr, cfwPtr);
	} else {
	    /*
	     * The word is already on the stack, its current location is not
	     * relevant. Just remember the reference to prevent early removal.
	     */

	    cfwPtr = (CFWord *)Tcl_GetHashValue(hPtr);
	    cfwPtr->refCount++;
	}
    }
}

/*
 *----------------------------------------------------------------------
 *
 * TclArgumentRelease --
 *
 *	This procedure is a helper for the TIP #280 uplevel extension. It
 *	removes the location references for the arguments of a command just
 *	done. Usage is counted down, the data is removed only when no user is
 *	left over.
 *
 * Results:
 *	None.
 *
 * Side effects:
 *	May release memory.
 *
 * TIP #280
 *----------------------------------------------------------------------
 */

void
TclArgumentRelease(
    Tcl_Interp *interp,
    Tcl_Obj **objv,
    int objc)
{
    Interp *iPtr = (Interp *) interp;
    int i;

    for (i = 1; i < objc; i++) {
	CFWord *cfwPtr;
	Tcl_HashEntry *hPtr =
		Tcl_FindHashEntry(iPtr->lineLAPtr, (char *) objv[i]);

	if (!hPtr) {
	    continue;
	}
	cfwPtr = (CFWord *)Tcl_GetHashValue(hPtr);

	if (cfwPtr->refCount-- > 1) {
	    continue;
	}

	ckfree(cfwPtr);
	Tcl_DeleteHashEntry(hPtr);
    }
}

/*
 *----------------------------------------------------------------------
 *
 * TclArgumentBCEnter --
 *
 *	This procedure is a helper for the TIP #280 uplevel extension. It
 *	enters location references for the literal arguments of commands in
 *	bytecode about to be invoked. Only the first entry has the actual
 *	data, further entries simply count the usage up.
 *
 * Results:
 *	None.
 *
 * Side effects:
 *	May allocate memory.
 *
 * TIP #280
 *----------------------------------------------------------------------
 */

void
TclArgumentBCEnter(
    Tcl_Interp *interp,
    Tcl_Obj *objv[],
    int objc,
    void *codePtr,
    CmdFrame *cfPtr,
    int cmd,
    int pc)
{
    ExtCmdLoc *eclPtr;
    int word;
    ECL *ePtr;
    CFWordBC *lastPtr = NULL;
    Interp *iPtr = (Interp *) interp;
    Tcl_HashEntry *hePtr =
	    Tcl_FindHashEntry(iPtr->lineBCPtr, (char *) codePtr);

    if (!hePtr) {
	return;
    }
    eclPtr = (ExtCmdLoc *)Tcl_GetHashValue(hePtr);
    ePtr = &eclPtr->loc[cmd];

    /*
     * ePtr->nline is the number of words originally parsed.
     *
     * objc is the number of elements getting invoked.
     *
     * If they are not the same, we arrived here by compiling an
     * ensemble dispatch.  Ensemble subcommands that lead to script
     * evaluation are not supposed to get compiled, because a command
     * such as [info level] in the script can expose some of the dispatch
     * shenanigans.  This means that we don't have to tend to the
     * housekeeping, and can escape now.
     */

    if (ePtr->nline != objc) {
        return;
    }

    /*
     * Having disposed of the ensemble cases, we can state...
     * A few truths ...
     * (1) ePtr->nline == objc
     * (2) (ePtr->line[word] < 0) => !literal, for all words
     * (3) (word == 0) => !literal
     *
     * Item (2) is why we can use objv to get the literals, and do not
     * have to save them at compile time.
     */

    for (word = 1; word < objc; word++) {
	if (ePtr->line[word] >= 0) {
	    int isNew;
	    Tcl_HashEntry *hPtr = Tcl_CreateHashEntry(iPtr->lineLABCPtr,
		objv[word], &isNew);
	    CFWordBC *cfwPtr = (CFWordBC *)ckalloc(sizeof(CFWordBC));

	    cfwPtr->framePtr = cfPtr;
	    cfwPtr->obj = objv[word];
	    cfwPtr->pc = pc;
	    cfwPtr->word = word;
	    cfwPtr->nextPtr = lastPtr;
	    lastPtr = cfwPtr;

	    if (isNew) {
		/*
		 * The word is not on the stack yet, remember the current
		 * location and initialize references.
		 */

		cfwPtr->prevPtr = NULL;
	    } else {
		/*
		 * The object is already on the stack, however it may have
		 * a different location now (literal sharing may map
		 * multiple location to a single Tcl_Obj*. Save the old
		 * information in the new structure.
		 */

		cfwPtr->prevPtr = (CFWordBC *)Tcl_GetHashValue(hPtr);
	    }

	    Tcl_SetHashValue(hPtr, cfwPtr);
	}
    } /* for */

    cfPtr->litarg = lastPtr;
}

/*
 *----------------------------------------------------------------------
 *
 * TclArgumentBCRelease --
 *
 *	This procedure is a helper for the TIP #280 uplevel extension. It
 *	removes the location references for the literal arguments of commands
 *	in bytecode just done. Usage is counted down, the data is removed only
 *	when no user is left over.
 *
 * Results:
 *	None.
 *
 * Side effects:
 *	May release memory.
 *
 * TIP #280
 *----------------------------------------------------------------------
 */

void
TclArgumentBCRelease(
    Tcl_Interp *interp,
    CmdFrame *cfPtr)
{
    Interp *iPtr = (Interp *) interp;
    CFWordBC *cfwPtr = (CFWordBC *) cfPtr->litarg;

    while (cfwPtr) {
	CFWordBC *nextPtr = cfwPtr->nextPtr;
	Tcl_HashEntry *hPtr =
		Tcl_FindHashEntry(iPtr->lineLABCPtr, (char *) cfwPtr->obj);
	CFWordBC *xPtr = (CFWordBC *)Tcl_GetHashValue(hPtr);

	if (xPtr != cfwPtr) {
	    Tcl_Panic("TclArgumentBC Enter/Release Mismatch");
	}

	if (cfwPtr->prevPtr) {
	    Tcl_SetHashValue(hPtr, cfwPtr->prevPtr);
	} else {
	    Tcl_DeleteHashEntry(hPtr);
	}

	ckfree(cfwPtr);
	cfwPtr = nextPtr;
    }

    cfPtr->litarg = NULL;
}

/*
 *----------------------------------------------------------------------
 *
 * TclArgumentGet --
 *
 *	This procedure is a helper for the TIP #280 uplevel extension. It
 *	finds the location references for a Tcl_Obj, if any.
 *
 * Results:
 *	None.
 *
 * Side effects:
 *	Writes found location information into the result arguments.
 *
 * TIP #280
 *----------------------------------------------------------------------
 */

void
TclArgumentGet(
    Tcl_Interp *interp,
    Tcl_Obj *obj,
    CmdFrame **cfPtrPtr,
    int *wordPtr)
{
    Interp *iPtr = (Interp *) interp;
    Tcl_HashEntry *hPtr;
    CmdFrame *framePtr;

    /*
     * An object which either has no string rep or else is a canonical list is
     * guaranteed to have been generated dynamically: bail out, this cannot
     * have a usable absolute location. _Do not touch_ the information the set
     * up by the caller. It knows better than us.
     */

    if (!TclHasStringRep(obj) || TclListObjIsCanonical(obj)) {
	return;
    }

    /*
     * First look for location information recorded in the argument
     * stack. That is nearest.
     */

    hPtr = Tcl_FindHashEntry(iPtr->lineLAPtr, (char *) obj);
    if (hPtr) {
	CFWord *cfwPtr = (CFWord *)Tcl_GetHashValue(hPtr);

	*wordPtr = cfwPtr->word;
	*cfPtrPtr = cfwPtr->framePtr;
	return;
    }

    /*
     * Check if the Tcl_Obj has location information as a bytecode literal, in
     * that stack.
     */

    hPtr = Tcl_FindHashEntry(iPtr->lineLABCPtr, (char *) obj);
    if (hPtr) {
	CFWordBC *cfwPtr = (CFWordBC *)Tcl_GetHashValue(hPtr);

	framePtr = cfwPtr->framePtr;
	framePtr->data.tebc.pc = (char *) (((ByteCode *)
		framePtr->data.tebc.codePtr)->codeStart + cfwPtr->pc);
	*cfPtrPtr = cfwPtr->framePtr;
	*wordPtr = cfwPtr->word;
	return;
    }
}

/*
 *----------------------------------------------------------------------
 *
 * Tcl_Eval --
 *
 *	Execute a Tcl command in a string. This function executes the script
 *	directly, rather than compiling it to bytecodes. Before the arrival of
 *	the bytecode compiler in Tcl 8.0 Tcl_Eval was the main function used
 *	for executing Tcl commands, but nowadays it isn't used much.
 *
 * Results:
 *	The return value is one of the return codes defined in tcl.h (such as
 *	TCL_OK), and interp's result contains a value to supplement the return
 *	code. The value of the result will persist only until the next call to
 *	Tcl_Eval or Tcl_EvalObj: you must copy it or lose it!
 *
 * Side effects:
 *	Can be almost arbitrary, depending on the commands in the script.
 *
 *----------------------------------------------------------------------
 */

#ifndef TCL_NO_DEPRECATED
#undef Tcl_Eval
int
Tcl_Eval(
    Tcl_Interp *interp,		/* Token for command interpreter (returned by
				 * previous call to Tcl_CreateInterp). */
    const char *script)		/* Pointer to TCL command to execute. */
{
    int code = Tcl_EvalEx(interp, script, -1, 0);

    /*
     * For backwards compatibility with old C code that predates the object
     * system in Tcl 8.0, we have to mirror the object result back into the
     * string result (some callers may expect it there).
     */

    (void) Tcl_GetStringResult(interp);
    return code;
}

/*
 *----------------------------------------------------------------------
 *
 * Tcl_EvalObj, Tcl_GlobalEvalObj --
 *
 *	These functions are deprecated but we keep them around for backwards
 *	compatibility reasons.
 *
 * Results:
 *	See the functions they call.
 *
 * Side effects:
 *	See the functions they call.
 *
 *----------------------------------------------------------------------
 */

#undef Tcl_EvalObj
int
Tcl_EvalObj(
    Tcl_Interp *interp,
    Tcl_Obj *objPtr)
{
    return Tcl_EvalObjEx(interp, objPtr, 0);
}
#undef Tcl_GlobalEvalObj
int
Tcl_GlobalEvalObj(
    Tcl_Interp *interp,
    Tcl_Obj *objPtr)
{
    return Tcl_EvalObjEx(interp, objPtr, TCL_EVAL_GLOBAL);
}
#endif /* TCL_NO_DEPRECATED */

/*
 *----------------------------------------------------------------------
 *
 * Tcl_EvalObjEx, TclEvalObjEx --
 *
 *	Execute Tcl commands stored in a Tcl object. These commands are
 *	compiled into bytecodes if necessary, unless TCL_EVAL_DIRECT is
 *	specified.
 *
 *	If the flag TCL_EVAL_DIRECT is passed in, the value of invoker
 *	must be NULL.  Support for non-NULL invokers in that mode has
 *	been removed since it was unused and untested.  Failure to
 *	follow this limitation will lead to an assertion panic.
 *
 * Results:
 *	The return value is one of the return codes defined in tcl.h (such as
 *	TCL_OK), and the interpreter's result contains a value to supplement
 *	the return code.
 *
 * Side effects:
 *	The object is converted, if necessary, to a ByteCode object that holds
 *	the bytecode instructions for the commands. Executing the commands
 *	will almost certainly have side effects that depend on those commands.
 *
 * TIP #280 : Keep public API, internally extended API.
 *----------------------------------------------------------------------
 */

int
Tcl_EvalObjEx(
    Tcl_Interp *interp,		/* Token for command interpreter (returned by
				 * a previous call to Tcl_CreateInterp). */
    Tcl_Obj *objPtr,	/* Pointer to object containing commands to
				 * execute. */
    int flags)			/* Collection of OR-ed bits that control the
				 * evaluation of the script. Supported values
				 * are TCL_EVAL_GLOBAL and TCL_EVAL_DIRECT. */
{
    return TclEvalObjEx(interp, objPtr, flags, NULL, 0);
}

int
TclEvalObjEx(
    Tcl_Interp *interp,		/* Token for command interpreter (returned by
				 * a previous call to Tcl_CreateInterp). */
    Tcl_Obj *objPtr,	/* Pointer to object containing commands to
				 * execute. */
    int flags,			/* Collection of OR-ed bits that control the
				 * evaluation of the script. Supported values
				 * are TCL_EVAL_GLOBAL and TCL_EVAL_DIRECT. */
    const CmdFrame *invoker,	/* Frame of the command doing the eval. */
    int word)			/* Index of the word which is in objPtr. */
{
    int result = TCL_OK;
    NRE_callback *rootPtr = TOP_CB(interp);

    result = TclNREvalObjEx(interp, objPtr, flags, invoker, word);
    return TclNRRunCallbacks(interp, result, rootPtr);
}

int
TclNREvalObjEx(
    Tcl_Interp *interp,		/* Token for command interpreter (returned by
				 * a previous call to Tcl_CreateInterp). */
    Tcl_Obj *objPtr,	/* Pointer to object containing commands to
				 * execute. */
    int flags,			/* Collection of OR-ed bits that control the
				 * evaluation of the script. Supported values
				 * are TCL_EVAL_GLOBAL and TCL_EVAL_DIRECT. */
    const CmdFrame *invoker,	/* Frame of the command doing the eval. */
    int word)			/* Index of the word which is in objPtr. */
{
    Interp *iPtr = (Interp *) interp;
    int result;

    /*
     * This function consists of three independent blocks for: direct
     * evaluation of canonical lists, compilation and bytecode execution and
     * finally direct evaluation. Precisely one of these blocks will be run.
     */

    if (TclListObjIsCanonical(objPtr)) {
	CmdFrame *eoFramePtr = NULL;
	int objc;
	Tcl_Obj *listPtr, **objv;

	/*
	 * Canonical List Optimization:  In this case, we
	 * can safely use Tcl_EvalObjv instead and get an appreciable
	 * improvement in execution speed. This is because it allows us to
	 * avoid a setFromAny step that would just pack everything into a
	 * string and back out again.
	 *
	 * This also preserves any associations between list elements and
	 * location information for such elements.
	 */

	/*
	 * Shimmer protection! Always pass an unshared obj. The caller could
	 * incr the refCount of objPtr AFTER calling us! To be completely safe
	 * we always make a copy. The callback takes care od the refCounts for
	 * both listPtr and objPtr.
	 *
	 * TODO: Create a test to demo this need, or eliminate it.
	 * FIXME OPT: preserve just the internal rep?
	 */

	Tcl_IncrRefCount(objPtr);
	listPtr = TclListObjCopy(interp, objPtr);
	Tcl_IncrRefCount(listPtr);

	if (word != INT_MIN) {
	    /*
	     * TIP #280 Structures for tracking lines. As we know that this is
	     * dynamic execution we ignore the invoker, even if known.
	     *
	     * TIP #280. We do _not_ compute all the line numbers for the
	     * words in the command. For the eval of a pure list the most
	     * sensible choice is to put all words on line 1. Given that we
	     * neither need memory for them nor compute anything. 'line' is
	     * left NULL. The two places using this information (TclInfoFrame,
	     * and TclInitCompileEnv), are special-cased to use the proper
	     * line number directly instead of accessing the 'line' array.
	     *
	     * Note that we use (word==INTMIN) to signal that no command frame
	     * should be pushed, as needed by alias and ensemble redirections.
	     */

	    eoFramePtr = (CmdFrame *)TclStackAlloc(interp, sizeof(CmdFrame));
	    eoFramePtr->nline = 0;
	    eoFramePtr->line = NULL;

	    eoFramePtr->type = TCL_LOCATION_EVAL;
	    eoFramePtr->level = (iPtr->cmdFramePtr == NULL?
		    1 : iPtr->cmdFramePtr->level + 1);
	    eoFramePtr->framePtr = iPtr->framePtr;
	    eoFramePtr->nextPtr = iPtr->cmdFramePtr;

	    eoFramePtr->cmdObj = objPtr;
	    eoFramePtr->cmd = NULL;
	    eoFramePtr->len = 0;
	    eoFramePtr->data.eval.path = NULL;

	    iPtr->cmdFramePtr = eoFramePtr;

	    flags |= TCL_EVAL_SOURCE_IN_FRAME;
	}

	TclMarkTailcall(interp);
        TclNRAddCallback(interp, TEOEx_ListCallback, listPtr, eoFramePtr,
		objPtr, NULL);

	TclListObjGetElements(NULL, listPtr, &objc, &objv);
	return TclNREvalObjv(interp, objc, objv, flags, NULL);
    }

    if (!(flags & TCL_EVAL_DIRECT)) {
	/*
	 * Let the compiler/engine subsystem do the evaluation.
	 *
	 * TIP #280 The invoker provides us with the context for the script.
	 * We transfer this to the byte code compiler.
	 */

	int allowExceptions = (iPtr->evalFlags & TCL_ALLOW_EXCEPTIONS);
	ByteCode *codePtr;
	CallFrame *savedVarFramePtr = NULL;	/* Saves old copy of
						 * iPtr->varFramePtr in case
						 * TCL_EVAL_GLOBAL was set. */

        if (TclInterpReady(interp) != TCL_OK) {
            return TCL_ERROR;
        }
	if (flags & TCL_EVAL_GLOBAL) {
	    savedVarFramePtr = iPtr->varFramePtr;
	    iPtr->varFramePtr = iPtr->rootFramePtr;
	}
	Tcl_IncrRefCount(objPtr);
	codePtr = TclCompileObj(interp, objPtr, invoker, word);

	TclNRAddCallback(interp, TEOEx_ByteCodeCallback, savedVarFramePtr,
		objPtr, INT2PTR(allowExceptions), NULL);
        return TclNRExecuteByteCode(interp, codePtr);
    }

    {
	/*
	 * We're not supposed to use the compiler or byte-code
	 * interpreter. Let Tcl_EvalEx evaluate the command directly (and
	 * probably more slowly).
	 */

	const char *script;
	int numSrcBytes;

	/*
	 * Now we check if we have data about invisible continuation lines for
	 * the script, and make it available to the direct script parser and
	 * evaluator we are about to call, if so.
	 *
	 * It may be possible that the script Tcl_Obj* can be free'd while the
	 * evaluator is using it, leading to the release of the associated
	 * ContLineLoc structure as well. To ensure that the latter doesn't
	 * happen we set a lock on it. We release this lock later in this
	 * function, after the evaluator is done. The relevant "lineCLPtr"
	 * hashtable is managed in the file "tclObj.c".
	 *
	 * Another important action is to save (and later restore) the
	 * continuation line information of the caller, in case we are
	 * executing nested commands in the eval/direct path.
	 */

	ContLineLoc *saveCLLocPtr = iPtr->scriptCLLocPtr;

	assert(invoker == NULL);

	iPtr->scriptCLLocPtr = TclContinuationsGet(objPtr);

	Tcl_IncrRefCount(objPtr);

	script = TclGetStringFromObj(objPtr, &numSrcBytes);
	result = Tcl_EvalEx(interp, script, numSrcBytes, flags);

	TclDecrRefCount(objPtr);

	iPtr->scriptCLLocPtr = saveCLLocPtr;
	return result;
    }
}

static int
TEOEx_ByteCodeCallback(
    ClientData data[],
    Tcl_Interp *interp,
    int result)
{
    Interp *iPtr = (Interp *) interp;
    CallFrame *savedVarFramePtr = (CallFrame *)data[0];
    Tcl_Obj *objPtr = (Tcl_Obj *)data[1];
    int allowExceptions = PTR2INT(data[2]);

    if (iPtr->numLevels == 0) {
	if (result == TCL_RETURN) {
	    result = TclUpdateReturnInfo(iPtr);
	}
	if ((result != TCL_OK) && (result != TCL_ERROR) && !allowExceptions) {
	    const char *script;
	    int numSrcBytes;

	    ProcessUnexpectedResult(interp, result);
	    result = TCL_ERROR;
	    script = TclGetStringFromObj(objPtr, &numSrcBytes);
	    Tcl_LogCommandInfo(interp, script, script, numSrcBytes);
	}

	/*
	 * We are returning to level 0, so should call TclResetCancellation.
	 * Let us just unset the flags inline.
	 */

	TclUnsetCancelFlags(iPtr);
    }
    iPtr->evalFlags = 0;

    /*
     * Restore the callFrame if this was a TCL_EVAL_GLOBAL.
     */

    if (savedVarFramePtr) {
	iPtr->varFramePtr = savedVarFramePtr;
    }

    TclDecrRefCount(objPtr);
    return result;
}

static int
TEOEx_ListCallback(
    ClientData data[],
    Tcl_Interp *interp,
    int result)
{
    Interp *iPtr = (Interp *) interp;
    Tcl_Obj *listPtr = (Tcl_Obj *)data[0];
    CmdFrame *eoFramePtr = (CmdFrame *)data[1];
    Tcl_Obj *objPtr = (Tcl_Obj *)data[2];

    /*
     * Remove the cmdFrame
     */

    if (eoFramePtr) {
	iPtr->cmdFramePtr = eoFramePtr->nextPtr;
	TclStackFree(interp, eoFramePtr);
    }
    TclDecrRefCount(objPtr);
    TclDecrRefCount(listPtr);

    return result;
}

/*
 *----------------------------------------------------------------------
 *
 * ProcessUnexpectedResult --
 *
 *	Function called by Tcl_EvalObj to set the interpreter's result value
 *	to an appropriate error message when the code it evaluates returns an
 *	unexpected result code (not TCL_OK and not TCL_ERROR) to the topmost
 *	evaluation level.
 *
 * Results:
 *	None.
 *
 * Side effects:
 *	The interpreter result is set to an error message appropriate to the
 *	result code.
 *
 *----------------------------------------------------------------------
 */

static void
ProcessUnexpectedResult(
    Tcl_Interp *interp,		/* The interpreter in which the unexpected
				 * result code was returned. */
    int returnCode)		/* The unexpected result code. */
{
    char buf[TCL_INTEGER_SPACE];

    Tcl_ResetResult(interp);
    if (returnCode == TCL_BREAK) {
	Tcl_SetObjResult(interp, Tcl_NewStringObj(
		"invoked \"break\" outside of a loop", -1));
    } else if (returnCode == TCL_CONTINUE) {
	Tcl_SetObjResult(interp, Tcl_NewStringObj(
		"invoked \"continue\" outside of a loop", -1));
    } else {
	Tcl_SetObjResult(interp, Tcl_ObjPrintf(
		"command returned bad code: %d", returnCode));
    }
    sprintf(buf, "%d", returnCode);
    Tcl_SetErrorCode(interp, "TCL", "UNEXPECTED_RESULT_CODE", buf, NULL);
}

/*
 *---------------------------------------------------------------------------
 *
 * Tcl_ExprLong, Tcl_ExprDouble, Tcl_ExprBoolean --
 *
 *	Functions to evaluate an expression and return its value in a
 *	particular form.
 *
 * Results:
 *	Each of the functions below returns a standard Tcl result. If an error
 *	occurs then an error message is left in the interp's result. Otherwise
 *	the value of the expression, in the appropriate form, is stored at
 *	*ptr. If the expression had a result that was incompatible with the
 *	desired form then an error is returned.
 *
 * Side effects:
 *	None.
 *
 *---------------------------------------------------------------------------
 */

int
Tcl_ExprLong(
    Tcl_Interp *interp,		/* Context in which to evaluate the
				 * expression. */
    const char *exprstring,	/* Expression to evaluate. */
    long *ptr)			/* Where to store result. */
{
    Tcl_Obj *exprPtr;
    int result = TCL_OK;
    if (*exprstring == '\0') {
	/*
	 * Legacy compatibility - return 0 for the zero-length string.
	 */

	*ptr = 0;
    } else {
	exprPtr = Tcl_NewStringObj(exprstring, -1);
	Tcl_IncrRefCount(exprPtr);
	result = Tcl_ExprLongObj(interp, exprPtr, ptr);
	Tcl_DecrRefCount(exprPtr);
	if (result != TCL_OK) {
	    (void) Tcl_GetStringResult(interp);
	}
    }
    return result;
}

int
Tcl_ExprDouble(
    Tcl_Interp *interp,		/* Context in which to evaluate the
				 * expression. */
    const char *exprstring,	/* Expression to evaluate. */
    double *ptr)		/* Where to store result. */
{
    Tcl_Obj *exprPtr;
    int result = TCL_OK;

    if (*exprstring == '\0') {
	/*
	 * Legacy compatibility - return 0 for the zero-length string.
	 */

	*ptr = 0.0;
    } else {
	exprPtr = Tcl_NewStringObj(exprstring, -1);
	Tcl_IncrRefCount(exprPtr);
	result = Tcl_ExprDoubleObj(interp, exprPtr, ptr);
	Tcl_DecrRefCount(exprPtr);
				/* Discard the expression object. */
	if (result != TCL_OK) {
	    (void) Tcl_GetStringResult(interp);
	}
    }
    return result;
}

int
Tcl_ExprBoolean(
    Tcl_Interp *interp,		/* Context in which to evaluate the
				 * expression. */
    const char *exprstring,	/* Expression to evaluate. */
    int *ptr)			/* Where to store 0/1 result. */
{
    if (*exprstring == '\0') {
	/*
	 * An empty string. Just set the result boolean to 0 (false).
	 */

	*ptr = 0;
	return TCL_OK;
    } else {
	int result;
	Tcl_Obj *exprPtr = Tcl_NewStringObj(exprstring, -1);

	Tcl_IncrRefCount(exprPtr);
	result = Tcl_ExprBooleanObj(interp, exprPtr, ptr);
	Tcl_DecrRefCount(exprPtr);
	if (result != TCL_OK) {
	    /*
	     * Move the interpreter's object result to the string result, then
	     * reset the object result.
	     */

	    (void) Tcl_GetStringResult(interp);
	}
	return result;
    }
}

/*
 *--------------------------------------------------------------
 *
 * Tcl_ExprLongObj, Tcl_ExprDoubleObj, Tcl_ExprBooleanObj --
 *
 *	Functions to evaluate an expression in an object and return its value
 *	in a particular form.
 *
 * Results:
 *	Each of the functions below returns a standard Tcl result object. If
 *	an error occurs then an error message is left in the interpreter's
 *	result. Otherwise the value of the expression, in the appropriate
 *	form, is stored at *ptr. If the expression had a result that was
 *	incompatible with the desired form then an error is returned.
 *
 * Side effects:
 *	None.
 *
 *--------------------------------------------------------------
 */

int
Tcl_ExprLongObj(
    Tcl_Interp *interp,		/* Context in which to evaluate the
				 * expression. */
    Tcl_Obj *objPtr,	/* Expression to evaluate. */
    long *ptr)			/* Where to store long result. */
{
    Tcl_Obj *resultPtr;
    int result, type;
    double d;
    ClientData internalPtr;

    result = Tcl_ExprObj(interp, objPtr, &resultPtr);
    if (result != TCL_OK) {
	return TCL_ERROR;
    }

    if (TclGetNumberFromObj(interp, resultPtr, &internalPtr, &type)!=TCL_OK) {
	return TCL_ERROR;
    }

    switch (type) {
    case TCL_NUMBER_DOUBLE: {
	mp_int big;

	d = *((const double *) internalPtr);
	Tcl_DecrRefCount(resultPtr);
	if (Tcl_InitBignumFromDouble(interp, d, &big) != TCL_OK) {
	    return TCL_ERROR;
	}
	resultPtr = Tcl_NewBignumObj(&big);
    }
    /* FALLTHRU */
    case TCL_NUMBER_INT:
    case TCL_NUMBER_BIG:
	result = TclGetLongFromObj(interp, resultPtr, ptr);
	break;

    case TCL_NUMBER_NAN:
	Tcl_GetDoubleFromObj(interp, resultPtr, &d);
	result = TCL_ERROR;
    }

    Tcl_DecrRefCount(resultPtr);/* Discard the result object. */
    return result;
}

int
Tcl_ExprDoubleObj(
    Tcl_Interp *interp,		/* Context in which to evaluate the
				 * expression. */
    Tcl_Obj *objPtr,	/* Expression to evaluate. */
    double *ptr)		/* Where to store double result. */
{
    Tcl_Obj *resultPtr;
    int result, type;
    ClientData internalPtr;

    result = Tcl_ExprObj(interp, objPtr, &resultPtr);
    if (result != TCL_OK) {
	return TCL_ERROR;
    }

    result = TclGetNumberFromObj(interp, resultPtr, &internalPtr, &type);
    if (result == TCL_OK) {
	switch (type) {
	case TCL_NUMBER_NAN:
#ifndef ACCEPT_NAN
	    result = Tcl_GetDoubleFromObj(interp, resultPtr, ptr);
	    break;
#endif
	case TCL_NUMBER_DOUBLE:
	    *ptr = *((const double *) internalPtr);
	    result = TCL_OK;
	    break;
	default:
	    result = Tcl_GetDoubleFromObj(interp, resultPtr, ptr);
	}
    }
    Tcl_DecrRefCount(resultPtr);/* Discard the result object. */
    return result;
}

int
Tcl_ExprBooleanObj(
    Tcl_Interp *interp,		/* Context in which to evaluate the
				 * expression. */
    Tcl_Obj *objPtr,	/* Expression to evaluate. */
    int *ptr)			/* Where to store 0/1 result. */
{
    Tcl_Obj *resultPtr;
    int result;

    result = Tcl_ExprObj(interp, objPtr, &resultPtr);
    if (result == TCL_OK) {
	result = Tcl_GetBooleanFromObj(interp, resultPtr, ptr);
	Tcl_DecrRefCount(resultPtr);
				/* Discard the result object. */
    }
    return result;
}

/*
 *----------------------------------------------------------------------
 *
 * TclObjInvokeNamespace --
 *
 *	Object version: Invokes a Tcl command, given an objv/objc, from either
 *	the exposed or hidden set of commands in the given interpreter.
 *
 *	NOTE: The command is invoked in the global stack frame of the
 *	interpreter or namespace, thus it cannot see any current state on the
 *	stack of that interpreter.
 *
 * Results:
 *	A standard Tcl result.
 *
 * Side effects:
 *	Whatever the command does.
 *
 *----------------------------------------------------------------------
 */

int
TclObjInvokeNamespace(
    Tcl_Interp *interp,		/* Interpreter in which command is to be
				 * invoked. */
    int objc,			/* Count of arguments. */
    Tcl_Obj *const objv[],	/* Argument objects; objv[0] points to the
				 * name of the command to invoke. */
    Tcl_Namespace *nsPtr,	/* The namespace to use. */
    int flags)			/* Combination of flags controlling the call:
				 * TCL_INVOKE_HIDDEN, TCL_INVOKE_NO_UNKNOWN,
				 * or TCL_INVOKE_NO_TRACEBACK. */
{
    int result;
    Tcl_CallFrame *framePtr;

    /*
     * Make the specified namespace the current namespace and invoke the
     * command.
     */

    (void) TclPushStackFrame(interp, &framePtr, nsPtr, /*isProcFrame*/0);
    result = TclObjInvoke(interp, objc, objv, flags);

    TclPopStackFrame(interp);
    return result;
}

/*
 *----------------------------------------------------------------------
 *
 * TclObjInvoke --
 *
 *	Invokes a Tcl command, given an objv/objc, from either the exposed or
 *	the hidden sets of commands in the given interpreter.
 *
 * Results:
 *	A standard Tcl object result.
 *
 * Side effects:
 *	Whatever the command does.
 *
 *----------------------------------------------------------------------
 */

int
TclObjInvoke(
    Tcl_Interp *interp,		/* Interpreter in which command is to be
				 * invoked. */
    int objc,			/* Count of arguments. */
    Tcl_Obj *const objv[],	/* Argument objects; objv[0] points to the
				 * name of the command to invoke. */
    int flags)			/* Combination of flags controlling the call:
				 * TCL_INVOKE_HIDDEN, TCL_INVOKE_NO_UNKNOWN,
				 * or TCL_INVOKE_NO_TRACEBACK. */
{
    if (interp == NULL) {
	return TCL_ERROR;
    }
    if ((objc < 1) || (objv == NULL)) {
	Tcl_SetObjResult(interp, Tcl_NewStringObj(
                "illegal argument vector", -1));
	return TCL_ERROR;
    }
    if ((flags & TCL_INVOKE_HIDDEN) == 0) {
	Tcl_Panic("TclObjInvoke: called without TCL_INVOKE_HIDDEN");
    }
    return Tcl_NRCallObjProc(interp, TclNRInvoke, NULL, objc, objv);
}

int
TclNRInvoke(
    TCL_UNUSED(ClientData),
    Tcl_Interp *interp,
    int objc,
    Tcl_Obj *const objv[])
{
    Interp *iPtr = (Interp *) interp;
    Tcl_HashTable *hTblPtr;	/* Table of hidden commands. */
    const char *cmdName;	/* Name of the command from objv[0]. */
    Tcl_HashEntry *hPtr = NULL;
    Command *cmdPtr;

    cmdName = TclGetString(objv[0]);
    hTblPtr = iPtr->hiddenCmdTablePtr;
    if (hTblPtr != NULL) {
	hPtr = Tcl_FindHashEntry(hTblPtr, cmdName);
    }
    if (hPtr == NULL) {
	Tcl_SetObjResult(interp, Tcl_ObjPrintf(
                "invalid hidden command name \"%s\"", cmdName));
        Tcl_SetErrorCode(interp, "TCL", "LOOKUP", "HIDDENTOKEN", cmdName,
                NULL);
	return TCL_ERROR;
    }
    cmdPtr = (Command *)Tcl_GetHashValue(hPtr);

    /*
     * Avoid the exception-handling brain damage when numLevels == 0
     */

    iPtr->numLevels++;
    Tcl_NRAddCallback(interp, NRPostInvoke, NULL, NULL, NULL, NULL);

    /*
     * Normal command resolution of objv[0] isn't going to find cmdPtr.
     * That's the whole point of **hidden** commands.  So tell the Eval core
     * machinery not to even try (and risk finding something wrong).
     */

    return TclNREvalObjv(interp, objc, objv, TCL_EVAL_NORESOLVE, cmdPtr);
}

static int
NRPostInvoke(
    TCL_UNUSED(ClientData *),
    Tcl_Interp *interp,
    int result)
{
    Interp *iPtr = (Interp *)interp;

    iPtr->numLevels--;
    return result;
}

/*
 *---------------------------------------------------------------------------
 *
 * Tcl_ExprString --
 *
 *	Evaluate an expression in a string and return its value in string
 *	form.
 *
 * Results:
 *	A standard Tcl result. If the result is TCL_OK, then the interp's
 *	result is set to the string value of the expression. If the result is
 *	TCL_ERROR, then the interp's result contains an error message.
 *
 * Side effects:
 *	A Tcl object is allocated to hold a copy of the expression string.
 *	This expression object is passed to Tcl_ExprObj and then deallocated.
 *
 *---------------------------------------------------------------------------
 */

int
Tcl_ExprString(
    Tcl_Interp *interp,		/* Context in which to evaluate the
				 * expression. */
    const char *expr)		/* Expression to evaluate. */
{
    int code = TCL_OK;

    if (expr[0] == '\0') {
	/*
	 * An empty string. Just set the interpreter's result to 0.
	 */

	Tcl_SetObjResult(interp, Tcl_NewWideIntObj(0));
    } else {
	Tcl_Obj *resultPtr, *exprObj = Tcl_NewStringObj(expr, -1);

	Tcl_IncrRefCount(exprObj);
	code = Tcl_ExprObj(interp, exprObj, &resultPtr);
	Tcl_DecrRefCount(exprObj);
	if (code == TCL_OK) {
	    Tcl_SetObjResult(interp, resultPtr);
	    Tcl_DecrRefCount(resultPtr);
	}
    }

    /*
     * Force the string rep of the interp result.
     */

    (void) Tcl_GetStringResult(interp);
    return code;
}

/*
 *----------------------------------------------------------------------
 *
 * Tcl_AppendObjToErrorInfo --
 *
 *	Add a Tcl_Obj value to the errorInfo field that describes the current
 *	error.
 *
 * Results:
 *	None.
 *
 * Side effects:
 *	The value of the Tcl_obj is appended to the errorInfo field. If we are
 *	just starting to log an error, errorInfo is initialized from the error
 *	message in the interpreter's result.
 *
 *----------------------------------------------------------------------
 */

#undef Tcl_AddObjErrorInfo
void
Tcl_AppendObjToErrorInfo(
    Tcl_Interp *interp,		/* Interpreter to which error information
				 * pertains. */
    Tcl_Obj *objPtr)		/* Message to record. */
{
    const char *message = TclGetString(objPtr);

    Tcl_IncrRefCount(objPtr);
    Tcl_AddObjErrorInfo(interp, message, objPtr->length);
    Tcl_DecrRefCount(objPtr);
}

/*
 *----------------------------------------------------------------------
 *
 * Tcl_AddErrorInfo --
 *
 *	Add information to the errorInfo field that describes the current
 *	error.
 *
 * Results:
 *	None.
 *
 * Side effects:
 *	The contents of message are appended to the errorInfo field. If we are
 *	just starting to log an error, errorInfo is initialized from the error
 *	message in the interpreter's result.
 *
 *----------------------------------------------------------------------
 */

#ifndef TCL_NO_DEPRECATED
#undef Tcl_AddErrorInfo
void
Tcl_AddErrorInfo(
    Tcl_Interp *interp,		/* Interpreter to which error information
				 * pertains. */
    const char *message)	/* Message to record. */
{
    Tcl_AddObjErrorInfo(interp, message, -1);
}
#endif /* TCL_NO_DEPRECATED */

/*
 *----------------------------------------------------------------------
 *
 * Tcl_AddObjErrorInfo --
 *
 *	Add information to the errorInfo field that describes the current
 *	error. This routine differs from Tcl_AddErrorInfo by taking a byte
 *	pointer and length.
 *
 * Results:
 *	None.
 *
 * Side effects:
 *	"length" bytes from "message" are appended to the errorInfo field. If
 *	"length" is negative, use bytes up to the first NULL byte. If we are
 *	just starting to log an error, errorInfo is initialized from the error
 *	message in the interpreter's result.
 *
 *----------------------------------------------------------------------
 */

void
Tcl_AddObjErrorInfo(
    Tcl_Interp *interp,		/* Interpreter to which error information
				 * pertains. */
    const char *message,	/* Points to the first byte of an array of
				 * bytes of the message. */
    int length)			/* The number of bytes in the message. If < 0,
				 * then append all bytes up to a NULL byte. */
{
    Interp *iPtr = (Interp *) interp;

    /*
     * If we are just starting to log an error, errorInfo is initialized from
     * the error message in the interpreter's result.
     */

    iPtr->flags |= ERR_LEGACY_COPY;
    if (iPtr->errorInfo == NULL) {
#if !defined(TCL_NO_DEPRECATED) && TCL_MAJOR_VERSION < 9
	if (*(iPtr->result) != 0) {
	    /*
	     * The interp's string result is set, apparently by some extension
	     * making a deprecated direct write to it. That extension may
	     * expect interp->result to continue to be set, so we'll take
	     * special pains to avoid clearing it, until we drop support for
	     * interp->result completely.
	     */

	    iPtr->errorInfo = Tcl_NewStringObj(iPtr->result, -1);
	} else
#endif /* !defined(TCL_NO_DEPRECATED) */
	    iPtr->errorInfo = iPtr->objResultPtr;
	Tcl_IncrRefCount(iPtr->errorInfo);
	if (!iPtr->errorCode) {
	    Tcl_SetErrorCode(interp, "NONE", NULL);
	}
    }

    /*
     * Now append "message" to the end of errorInfo.
     */

    if (length != 0) {
	if (Tcl_IsShared(iPtr->errorInfo)) {
	    Tcl_DecrRefCount(iPtr->errorInfo);
	    iPtr->errorInfo = Tcl_DuplicateObj(iPtr->errorInfo);
	    Tcl_IncrRefCount(iPtr->errorInfo);
	}
	Tcl_AppendToObj(iPtr->errorInfo, message, length);
    }
}

/*
 *---------------------------------------------------------------------------
 *
 * Tcl_VarEvalVA --
 *
 *	Given a variable number of string arguments, concatenate them all
 *	together and execute the result as a Tcl command.
 *
 * Results:
 *	A standard Tcl return result. An error message or other result may be
 *	left in the interp's result.
 *
 * Side effects:
 *	Depends on what was done by the command.
 *
 *---------------------------------------------------------------------------
 */

int
Tcl_VarEvalVA(
    Tcl_Interp *interp,		/* Interpreter in which to evaluate command */
    va_list argList)		/* Variable argument list. */
{
    Tcl_DString buf;
    char *string;
    int result;

    /*
     * Copy the strings one after the other into a single larger string. Use
     * stack-allocated space for small commands, but if the command gets too
     * large than call ckalloc to create the space.
     */

    Tcl_DStringInit(&buf);
    while (1) {
	string = va_arg(argList, char *);
	if (string == NULL) {
	    break;
	}
	Tcl_DStringAppend(&buf, string, -1);
    }

    result = Tcl_EvalEx(interp, Tcl_DStringValue(&buf), -1, 0);
    Tcl_DStringFree(&buf);
    return result;
}

/*
 *----------------------------------------------------------------------
 *
 * Tcl_VarEval --
 *
 *	Given a variable number of string arguments, concatenate them all
 *	together and execute the result as a Tcl command.
 *
 * Results:
 *	A standard Tcl return result. An error message or other result may be
 *	left in interp->result.
 *
 * Side effects:
 *	Depends on what was done by the command.
 *
 *----------------------------------------------------------------------
 */
int
Tcl_VarEval(
    Tcl_Interp *interp,
    ...)
{
    va_list argList;
    int result;

    va_start(argList, interp);
    result = Tcl_VarEvalVA(interp, argList);
    va_end(argList);

    return result;
}

/*
 *----------------------------------------------------------------------
 *
 * Tcl_GlobalEval --
 *
 *	Evaluate a command at global level in an interpreter.
 *
 * Results:
 *	A standard Tcl result is returned, and the interp's result is modified
 *	accordingly.
 *
 * Side effects:
 *	The command string is executed in interp, and the execution is carried
 *	out in the variable context of global level (no functions active),
 *	just as if an "uplevel #0" command were being executed.
 *
 *----------------------------------------------------------------------
 */

#ifndef TCL_NO_DEPRECATED
#undef Tcl_GlobalEval
int
Tcl_GlobalEval(
    Tcl_Interp *interp,		/* Interpreter in which to evaluate
				 * command. */
    const char *command)	/* Command to evaluate. */
{
    Interp *iPtr = (Interp *) interp;
    int result;
    CallFrame *savedVarFramePtr;

    savedVarFramePtr = iPtr->varFramePtr;
    iPtr->varFramePtr = iPtr->rootFramePtr;
    result = Tcl_EvalEx(interp, command, -1, 0);
    iPtr->varFramePtr = savedVarFramePtr;
    return result;
}
#endif /* TCL_NO_DEPRECATED */

/*
 *----------------------------------------------------------------------
 *
 * Tcl_SetRecursionLimit --
 *
 *	Set the maximum number of recursive calls that may be active for an
 *	interpreter at once.
 *
 * Results:
 *	The return value is the old limit on nesting for interp.
 *
 * Side effects:
 *	None.
 *
 *----------------------------------------------------------------------
 */

int
Tcl_SetRecursionLimit(
    Tcl_Interp *interp,		/* Interpreter whose nesting limit is to be
				 * set. */
    int depth)			/* New value for maximimum depth. */
{
    Interp *iPtr = (Interp *) interp;
    int old;

    old = iPtr->maxNestingDepth;
    if (depth > 0) {
	iPtr->maxNestingDepth = depth;
    }
    return old;
}

/*
 *----------------------------------------------------------------------
 *
 * Tcl_AllowExceptions --
 *
 *	Sets a flag in an interpreter so that exceptions can occur in the next
 *	call to Tcl_Eval without them being turned into errors.
 *
 * Results:
 *	None.
 *
 * Side effects:
 *	The TCL_ALLOW_EXCEPTIONS flag gets set in the interpreter's evalFlags
 *	structure. See the reference documentation for more details.
 *
 *----------------------------------------------------------------------
 */

void
Tcl_AllowExceptions(
    Tcl_Interp *interp)		/* Interpreter in which to set flag. */
{
    Interp *iPtr = (Interp *) interp;

    iPtr->evalFlags |= TCL_ALLOW_EXCEPTIONS;
}

/*
 *----------------------------------------------------------------------
 *
 * Tcl_GetVersion --
 *
 *	Get the Tcl major, minor, and patchlevel version numbers and the
 *	release type. A patch is a release type TCL_FINAL_RELEASE with a
 *	patchLevel > 0.
 *
 * Results:
 *	None.
 *
 * Side effects:
 *	None.
 *
 *----------------------------------------------------------------------
 */

void
Tcl_GetVersion(
    int *majorV,
    int *minorV,
    int *patchLevelV,
    int *type)
{
    if (majorV != NULL) {
	*majorV = TCL_MAJOR_VERSION;
    }
    if (minorV != NULL) {
	*minorV = TCL_MINOR_VERSION;
    }
    if (patchLevelV != NULL) {
	*patchLevelV = TCL_RELEASE_SERIAL;
    }
    if (type != NULL) {
	*type = TCL_RELEASE_LEVEL;
    }
}

/*
 *----------------------------------------------------------------------
 *
 * Math Functions --
 *
 *	This page contains the functions that implement all of the built-in
 *	math functions for expressions.
 *
 * Results:
 *	Each function returns TCL_OK if it succeeds and pushes an Tcl object
 *	holding the result. If it fails it returns TCL_ERROR and leaves an
 *	error message in the interpreter's result.
 *
 * Side effects:
 *	None.
 *
 *----------------------------------------------------------------------
 */

static int
ExprCeilFunc(
    TCL_UNUSED(ClientData),
    Tcl_Interp *interp,		/* The interpreter in which to execute the
				 * function. */
    int objc,			/* Actual parameter count. */
    Tcl_Obj *const *objv)	/* Actual parameter list. */
{
    int code;
    double d;
    mp_int big;

    if (objc != 2) {
	MathFuncWrongNumArgs(interp, 2, objc, objv);
	return TCL_ERROR;
    }
    code = Tcl_GetDoubleFromObj(interp, objv[1], &d);
#ifdef ACCEPT_NAN
    if (code != TCL_OK) {
	const Tcl_ObjIntRep *irPtr = TclFetchIntRep(objv[1], &tclDoubleType);

	if (irPtr) {
	    Tcl_SetObjResult(interp, objv[1]);
	    return TCL_OK;
	}
    }
#endif
    if (code != TCL_OK) {
	return TCL_ERROR;
    }

    if (Tcl_GetBignumFromObj(NULL, objv[1], &big) == TCL_OK) {
	Tcl_SetObjResult(interp, Tcl_NewDoubleObj(TclCeil(&big)));
	mp_clear(&big);
    } else {
	Tcl_SetObjResult(interp, Tcl_NewDoubleObj(ceil(d)));
    }
    return TCL_OK;
}

static int
ExprFloorFunc(
    TCL_UNUSED(ClientData),
    Tcl_Interp *interp,		/* The interpreter in which to execute the
				 * function. */
    int objc,			/* Actual parameter count. */
    Tcl_Obj *const *objv)	/* Actual parameter list. */
{
    int code;
    double d;
    mp_int big;

    if (objc != 2) {
	MathFuncWrongNumArgs(interp, 2, objc, objv);
	return TCL_ERROR;
    }
    code = Tcl_GetDoubleFromObj(interp, objv[1], &d);
#ifdef ACCEPT_NAN
    if (code != TCL_OK) {
	const Tcl_ObjIntRep *irPtr = TclFetchIntRep(objv[1], &tclDoubleType);

	if (irPtr) {
	    Tcl_SetObjResult(interp, objv[1]);
	    return TCL_OK;
	}
    }
#endif
    if (code != TCL_OK) {
	return TCL_ERROR;
    }

    if (Tcl_GetBignumFromObj(NULL, objv[1], &big) == TCL_OK) {
	Tcl_SetObjResult(interp, Tcl_NewDoubleObj(TclFloor(&big)));
	mp_clear(&big);
    } else {
	Tcl_SetObjResult(interp, Tcl_NewDoubleObj(floor(d)));
    }
    return TCL_OK;
}

static int
ExprIsqrtFunc(
    TCL_UNUSED(ClientData),
    Tcl_Interp *interp,		/* The interpreter in which to execute. */
    int objc,			/* Actual parameter count. */
    Tcl_Obj *const *objv)	/* Actual parameter list. */
{
    ClientData ptr;
    int type;
    double d;
    Tcl_WideInt w;
    mp_int big;
    int exact = 0;		/* Flag ==1 if the argument can be represented
				 * in a double as an exact integer. */

    /*
     * Check syntax.
     */

    if (objc != 2) {
	MathFuncWrongNumArgs(interp, 2, objc, objv);
	return TCL_ERROR;
    }

    /*
     * Make sure that the arg is a number.
     */

    if (TclGetNumberFromObj(interp, objv[1], &ptr, &type) != TCL_OK) {
	return TCL_ERROR;
    }

    switch (type) {
    case TCL_NUMBER_NAN:
	Tcl_GetDoubleFromObj(interp, objv[1], &d);
	return TCL_ERROR;
    case TCL_NUMBER_DOUBLE:
	d = *((const double *) ptr);
	if (d < 0) {
	    goto negarg;
	}
#ifdef IEEE_FLOATING_POINT
	if (d <= MAX_EXACT) {
	    exact = 1;
	}
#endif
	if (!exact) {
	    if (Tcl_InitBignumFromDouble(interp, d, &big) != TCL_OK) {
		return TCL_ERROR;
	    }
	}
	break;
    case TCL_NUMBER_BIG:
	if (Tcl_GetBignumFromObj(interp, objv[1], &big) != TCL_OK) {
	    return TCL_ERROR;
	}
	if (mp_isneg(&big)) {
	    mp_clear(&big);
	    goto negarg;
	}
	break;
    default:
	if (TclGetWideIntFromObj(interp, objv[1], &w) != TCL_OK) {
	    return TCL_ERROR;
	}
	if (w < 0) {
	    goto negarg;
	}
	d = (double) w;
#ifdef IEEE_FLOATING_POINT
	if (d < MAX_EXACT) {
	    exact = 1;
	}
#endif
	if (!exact) {
	    Tcl_GetBignumFromObj(interp, objv[1], &big);
	}
	break;
    }

    if (exact) {
	Tcl_SetObjResult(interp, Tcl_NewWideIntObj((Tcl_WideInt) sqrt(d)));
    } else {
	mp_int root;
	mp_err err;

	err = mp_init(&root);
	if (err == MP_OKAY) {
	    err = mp_sqrt(&big, &root);
	}
	mp_clear(&big);
	if (err != MP_OKAY) {
	    return TCL_ERROR;
	}
	Tcl_SetObjResult(interp, Tcl_NewBignumObj(&root));
    }
    return TCL_OK;

  negarg:
    Tcl_SetObjResult(interp, Tcl_NewStringObj(
            "square root of negative argument", -1));
    Tcl_SetErrorCode(interp, "ARITH", "DOMAIN",
	    "domain error: argument not in valid range", NULL);
    return TCL_ERROR;
}

static int
ExprSqrtFunc(
    TCL_UNUSED(ClientData),
    Tcl_Interp *interp,		/* The interpreter in which to execute the
				 * function. */
    int objc,			/* Actual parameter count. */
    Tcl_Obj *const *objv)	/* Actual parameter list. */
{
    int code;
    double d;
    mp_int big;

    if (objc != 2) {
	MathFuncWrongNumArgs(interp, 2, objc, objv);
	return TCL_ERROR;
    }
    code = Tcl_GetDoubleFromObj(interp, objv[1], &d);
#ifdef ACCEPT_NAN
    if (code != TCL_OK) {
	const Tcl_ObjIntRep *irPtr = TclFetchIntRep(objv[1], &tclDoubleType);

	if (irPtr) {
	    Tcl_SetObjResult(interp, objv[1]);
	    return TCL_OK;
	}
    }
#endif
    if (code != TCL_OK) {
	return TCL_ERROR;
    }
    if ((d >= 0.0) && TclIsInfinite(d)
	    && (Tcl_GetBignumFromObj(NULL, objv[1], &big) == TCL_OK)) {
	mp_int root;
	mp_err err;

	err = mp_init(&root);
	if (err == MP_OKAY) {
	    err = mp_sqrt(&big, &root);
	}
	mp_clear(&big);
	if (err != MP_OKAY) {
	    mp_clear(&root);
	    return TCL_ERROR;
	}
	Tcl_SetObjResult(interp, Tcl_NewDoubleObj(TclBignumToDouble(&root)));
	mp_clear(&root);
    } else {
	Tcl_SetObjResult(interp, Tcl_NewDoubleObj(sqrt(d)));
    }
    return TCL_OK;
}

static int
ExprUnaryFunc(
    ClientData clientData,	/* Contains the address of a function that
				 * takes one double argument and returns a
				 * double result. */
    Tcl_Interp *interp,		/* The interpreter in which to execute the
				 * function. */
    int objc,			/* Actual parameter count */
    Tcl_Obj *const *objv)	/* Actual parameter list */
{
    int code;
    double d;
    double (*func)(double) = (double (*)(double)) clientData;

    if (objc != 2) {
	MathFuncWrongNumArgs(interp, 2, objc, objv);
	return TCL_ERROR;
    }
    code = Tcl_GetDoubleFromObj(interp, objv[1], &d);
#ifdef ACCEPT_NAN
    if (code != TCL_OK) {
	const Tcl_ObjIntRep *irPtr = TclFetchIntRep(objv[1], &tclDoubleType);

	if (irPtr) {
	    d = irPtr->doubleValue;
	    Tcl_ResetResult(interp);
	    code = TCL_OK;
	}
    }
#endif
    if (code != TCL_OK) {
	return TCL_ERROR;
    }
    errno = 0;
    return CheckDoubleResult(interp, func(d));
}

static int
CheckDoubleResult(
    Tcl_Interp *interp,
    double dResult)
{
#ifndef ACCEPT_NAN
    if (TclIsNaN(dResult)) {
	TclExprFloatError(interp, dResult);
	return TCL_ERROR;
    }
#endif
    if ((errno == ERANGE) && ((dResult == 0.0) || TclIsInfinite(dResult))) {
	/*
	 * When ERANGE signals under/overflow, just accept 0.0 or +/-Inf
	 */
    } else if (errno != 0) {
	/*
	 * Report other errno values as errors.
	 */

	TclExprFloatError(interp, dResult);
	return TCL_ERROR;
    }
    Tcl_SetObjResult(interp, Tcl_NewDoubleObj(dResult));
    return TCL_OK;
}

static int
ExprBinaryFunc(
    ClientData clientData,	/* Contains the address of a function that
				 * takes two double arguments and returns a
				 * double result. */
    Tcl_Interp *interp,		/* The interpreter in which to execute the
				 * function. */
    int objc,			/* Actual parameter count. */
    Tcl_Obj *const *objv)	/* Parameter vector. */
{
    int code;
    double d1, d2;
    double (*func)(double, double) = (double (*)(double, double)) clientData;

    if (objc != 3) {
	MathFuncWrongNumArgs(interp, 3, objc, objv);
	return TCL_ERROR;
    }
    code = Tcl_GetDoubleFromObj(interp, objv[1], &d1);
#ifdef ACCEPT_NAN
    if (code != TCL_OK) {
	const Tcl_ObjIntRep *irPtr = TclFetchIntRep(objv[1], &tclDoubleType);

	if (irPtr) {
	    d1 = irPtr->doubleValue;
	    Tcl_ResetResult(interp);
	    code = TCL_OK;
	}
    }
#endif
    if (code != TCL_OK) {
	return TCL_ERROR;
    }
    code = Tcl_GetDoubleFromObj(interp, objv[2], &d2);
#ifdef ACCEPT_NAN
    if (code != TCL_OK) {
	const Tcl_ObjIntRep *irPtr = TclFetchIntRep(objv[1], &tclDoubleType);

	if (irPtr) {
	    d2 = irPtr->doubleValue;
	    Tcl_ResetResult(interp);
	    code = TCL_OK;
	}
    }
#endif
    if (code != TCL_OK) {
	return TCL_ERROR;
    }
    errno = 0;
    return CheckDoubleResult(interp, func(d1, d2));
}

static int
ExprAbsFunc(
    TCL_UNUSED(ClientData),
    Tcl_Interp *interp,		/* The interpreter in which to execute the
				 * function. */
    int objc,			/* Actual parameter count. */
    Tcl_Obj *const *objv)	/* Parameter vector. */
{
    ClientData ptr;
    int type;
    mp_int big;

    if (objc != 2) {
	MathFuncWrongNumArgs(interp, 2, objc, objv);
	return TCL_ERROR;
    }

    if (TclGetNumberFromObj(interp, objv[1], &ptr, &type) != TCL_OK) {
	return TCL_ERROR;
    }

    if (type == TCL_NUMBER_INT) {
	Tcl_WideInt l = *((const Tcl_WideInt *) ptr);

	if (l > 0) {
	    goto unChanged;
	} else if (l == 0) {
	    if (TclHasStringRep(objv[1])) {
		int numBytes;
		const char *bytes = TclGetStringFromObj(objv[1], &numBytes);

		while (numBytes) {
		    if (*bytes == '-') {
			Tcl_SetObjResult(interp, Tcl_NewWideIntObj(0));
			return TCL_OK;
		    }
		    bytes++; numBytes--;
		}
	    }
	    goto unChanged;
	} else if (l == WIDE_MIN) {
	    if (mp_init_i64(&big, l) != MP_OKAY) {
		return TCL_ERROR;
	    }
	    goto tooLarge;
	}
	Tcl_SetObjResult(interp, Tcl_NewWideIntObj(-l));
	return TCL_OK;
    }

    if (type == TCL_NUMBER_DOUBLE) {
	double d = *((const double *) ptr);
	static const double poszero = 0.0;

	/*
	 * We need to distinguish here between positive 0.0 and negative -0.0.
	 * [Bug 2954959]
	 */

	if (d == -0.0) {
	    if (!memcmp(&d, &poszero, sizeof(double))) {
		goto unChanged;
	    }
	} else if (d > -0.0) {
	    goto unChanged;
	}
	Tcl_SetObjResult(interp, Tcl_NewDoubleObj(-d));
	return TCL_OK;
    }

    if (type == TCL_NUMBER_BIG) {
	if (mp_isneg((const mp_int *) ptr)) {
	    Tcl_GetBignumFromObj(NULL, objv[1], &big);
	tooLarge:
	    if (mp_neg(&big, &big) != MP_OKAY) {
		return TCL_ERROR;
	    }
	    Tcl_SetObjResult(interp, Tcl_NewBignumObj(&big));
	} else {
	unChanged:
	    Tcl_SetObjResult(interp, objv[1]);
	}
	return TCL_OK;
    }

    if (type == TCL_NUMBER_NAN) {
#ifdef ACCEPT_NAN
	Tcl_SetObjResult(interp, objv[1]);
	return TCL_OK;
#else
	double d;

	Tcl_GetDoubleFromObj(interp, objv[1], &d);
	return TCL_ERROR;
#endif
    }
    return TCL_OK;
}

static int
ExprBoolFunc(
    TCL_UNUSED(ClientData),
    Tcl_Interp *interp,		/* The interpreter in which to execute the
				 * function. */
    int objc,			/* Actual parameter count. */
    Tcl_Obj *const *objv)	/* Actual parameter vector. */
{
    int value;

    if (objc != 2) {
	MathFuncWrongNumArgs(interp, 2, objc, objv);
	return TCL_ERROR;
    }
    if (Tcl_GetBooleanFromObj(interp, objv[1], &value) != TCL_OK) {
	return TCL_ERROR;
    }
    Tcl_SetObjResult(interp, Tcl_NewBooleanObj(value));
    return TCL_OK;
}

static int
ExprDoubleFunc(
    TCL_UNUSED(ClientData),
    Tcl_Interp *interp,		/* The interpreter in which to execute the
				 * function. */
    int objc,			/* Actual parameter count. */
    Tcl_Obj *const *objv)	/* Actual parameter vector. */
{
    double dResult;

    if (objc != 2) {
	MathFuncWrongNumArgs(interp, 2, objc, objv);
	return TCL_ERROR;
    }
    if (Tcl_GetDoubleFromObj(interp, objv[1], &dResult) != TCL_OK) {
#ifdef ACCEPT_NAN
	if (TclHasIntRep(objv[1], &tclDoubleType)) {
	    Tcl_SetObjResult(interp, objv[1]);
	    return TCL_OK;
	}
#endif
	return TCL_ERROR;
    }
    Tcl_SetObjResult(interp, Tcl_NewDoubleObj(dResult));
    return TCL_OK;
}

static int
ExprIntFunc(
    TCL_UNUSED(ClientData),
    Tcl_Interp *interp,		/* The interpreter in which to execute the
				 * function. */
    int objc,			/* Actual parameter count. */
    Tcl_Obj *const *objv)	/* Actual parameter vector. */
{
    double d;
    int type;
    ClientData ptr;

    if (objc != 2) {
	MathFuncWrongNumArgs(interp, 2, objc, objv);
	return TCL_ERROR;
    }
    if (TclGetNumberFromObj(interp, objv[1], &ptr, &type) != TCL_OK) {
	return TCL_ERROR;
    }

    if (type == TCL_NUMBER_DOUBLE) {
	d = *((const double *) ptr);
	if ((d >= (double)WIDE_MAX) || (d <= (double)WIDE_MIN)) {
	    mp_int big;

	    if (Tcl_InitBignumFromDouble(interp, d, &big) != TCL_OK) {
		/* Infinity */
		return TCL_ERROR;
	    }
	    Tcl_SetObjResult(interp, Tcl_NewBignumObj(&big));
	    return TCL_OK;
	} else {
	    Tcl_WideInt result = (Tcl_WideInt) d;

	    Tcl_SetObjResult(interp, Tcl_NewWideIntObj(result));
	    return TCL_OK;
	}
    }

    if (type != TCL_NUMBER_NAN) {
	/*
	 * All integers are already of integer type.
	 */

	Tcl_SetObjResult(interp, objv[1]);
	return TCL_OK;
    }

    /*
     * Get the error message for NaN.
     */

    Tcl_GetDoubleFromObj(interp, objv[1], &d);
    return TCL_ERROR;
}

static int
ExprWideFunc(
    TCL_UNUSED(ClientData),
    Tcl_Interp *interp,		/* The interpreter in which to execute the
				 * function. */
    int objc,			/* Actual parameter count. */
    Tcl_Obj *const *objv)	/* Actual parameter vector. */
{
    Tcl_WideInt wResult;

    if (ExprIntFunc(NULL, interp, objc, objv) != TCL_OK) {
	return TCL_ERROR;
    }
    TclGetWideBitsFromObj(NULL, Tcl_GetObjResult(interp), &wResult);
    Tcl_SetObjResult(interp, Tcl_NewWideIntObj(wResult));
    return TCL_OK;
}

/*
 * Common implmentation of max() and min().
 */
static int
ExprMaxMinFunc(
    TCL_UNUSED(ClientData),
    Tcl_Interp *interp,		/* The interpreter in which to execute the
				 * function. */
    int objc,			/* Actual parameter count. */
    Tcl_Obj *const *objv,	/* Actual parameter vector. */
    int op)			/* Comparison direction */
{
    Tcl_Obj *res;
    double d;
    int type, i;
    ClientData ptr;

    if (objc < 2) {
	MathFuncWrongNumArgs(interp, 2, objc, objv);
	return TCL_ERROR;
    }
    res = objv[1];
    for (i = 1; i < objc; i++) {
        if (TclGetNumberFromObj(interp, objv[i], &ptr, &type) != TCL_OK) {
            return TCL_ERROR;
        }
        if (type == TCL_NUMBER_NAN) {
            /*
             * Get the error message for NaN.
             */

            Tcl_GetDoubleFromObj(interp, objv[i], &d);
            return TCL_ERROR;
        }
        if (TclCompareTwoNumbers(objv[i], res) == op)  {
            res = objv[i];
        }
    }

    Tcl_SetObjResult(interp, res);
    return TCL_OK;
}

static int
ExprMaxFunc(
    TCL_UNUSED(ClientData),
    Tcl_Interp *interp,		/* The interpreter in which to execute the
				 * function. */
    int objc,			/* Actual parameter count. */
    Tcl_Obj *const *objv)	/* Actual parameter vector. */
{
    return ExprMaxMinFunc(NULL, interp, objc, objv, MP_GT);
}

static int
ExprMinFunc(
    TCL_UNUSED(ClientData),
    Tcl_Interp *interp,		/* The interpreter in which to execute the
				 * function. */
    int objc,			/* Actual parameter count. */
    Tcl_Obj *const *objv)	/* Actual parameter vector. */
{
    return ExprMaxMinFunc(NULL, interp, objc, objv, MP_LT);
}

static int
ExprRandFunc(
    TCL_UNUSED(ClientData),
    Tcl_Interp *interp,		/* The interpreter in which to execute the
				 * function. */
    int objc,			/* Actual parameter count. */
    Tcl_Obj *const *objv)	/* Actual parameter vector. */
{
    Interp *iPtr = (Interp *) interp;
    double dResult;
    long tmp;			/* Algorithm assumes at least 32 bits. Only
				 * long guarantees that. See below. */
    Tcl_Obj *oResult;

    if (objc != 1) {
	MathFuncWrongNumArgs(interp, 1, objc, objv);
	return TCL_ERROR;
    }

    if (!(iPtr->flags & RAND_SEED_INITIALIZED)) {
	iPtr->flags |= RAND_SEED_INITIALIZED;

	/*
	 * To ensure different seeds in different threads (bug #416643),
	 * take into consideration the thread this interp is running in.
	 */

	iPtr->randSeed = TclpGetClicks() + (PTR2INT(Tcl_GetCurrentThread())<<12);

	/*
	 * Make sure 1 <= randSeed <= (2^31) - 2. See below.
	 */

	iPtr->randSeed &= 0x7FFFFFFF;
	if ((iPtr->randSeed == 0) || (iPtr->randSeed == 0x7FFFFFFF)) {
	    iPtr->randSeed ^= 123459876;
	}
    }

    /*
     * Generate the random number using the linear congruential generator
     * defined by the following recurrence:
     *		seed = ( IA * seed ) mod IM
     * where IA is 16807 and IM is (2^31) - 1. The recurrence maps a seed in
     * the range [1, IM - 1] to a new seed in that same range. The recurrence
     * maps IM to 0, and maps 0 back to 0, so those two values must not be
     * allowed as initial values of seed.
     *
     * In order to avoid potential problems with integer overflow, the
     * recurrence is implemented in terms of additional constants IQ and IR
     * such that
     *		IM = IA*IQ + IR
     * None of the operations in the implementation overflows a 32-bit signed
     * integer, and the C type long is guaranteed to be at least 32 bits wide.
     *
     * For more details on how this algorithm works, refer to the following
     * papers:
     *
     *	S.K. Park & K.W. Miller, "Random number generators: good ones are hard
     *	to find," Comm ACM 31(10):1192-1201, Oct 1988
     *
     *	W.H. Press & S.A. Teukolsky, "Portable random number generators,"
     *	Computers in Physics 6(5):522-524, Sep/Oct 1992.
     */

#define RAND_IA		16807
#define RAND_IM		2147483647
#define RAND_IQ		127773
#define RAND_IR		2836
#define RAND_MASK	123459876

    tmp = iPtr->randSeed/RAND_IQ;
    iPtr->randSeed = RAND_IA*(iPtr->randSeed - tmp*RAND_IQ) - RAND_IR*tmp;
    if (iPtr->randSeed < 0) {
	iPtr->randSeed += RAND_IM;
    }

    /*
     * Since the recurrence keeps seed values in the range [1, RAND_IM - 1],
     * dividing by RAND_IM yields a double in the range (0, 1).
     */

    dResult = iPtr->randSeed * (1.0/RAND_IM);

    /*
     * Push a Tcl object with the result.
     */

    TclNewDoubleObj(oResult, dResult);
    Tcl_SetObjResult(interp, oResult);
    return TCL_OK;
}

static int
ExprRoundFunc(
    TCL_UNUSED(ClientData),
    Tcl_Interp *interp,		/* The interpreter in which to execute the
				 * function. */
    int objc,			/* Actual parameter count. */
    Tcl_Obj *const *objv)	/* Parameter vector. */
{
    double d;
    ClientData ptr;
    int type;

    if (objc != 2) {
	MathFuncWrongNumArgs(interp, 2, objc, objv);
	return TCL_ERROR;
    }

    if (TclGetNumberFromObj(interp, objv[1], &ptr, &type) != TCL_OK) {
	return TCL_ERROR;
    }

    if (type == TCL_NUMBER_DOUBLE) {
	double fractPart, intPart;
	Tcl_WideInt max = WIDE_MAX, min = WIDE_MIN;

	fractPart = modf(*((const double *) ptr), &intPart);
	if (fractPart <= -0.5) {
	    min++;
	} else if (fractPart >= 0.5) {
	    max--;
	}
	if ((intPart >= (double)max) || (intPart <= (double)min)) {
	    mp_int big;
	    mp_err err = MP_OKAY;

	    if (Tcl_InitBignumFromDouble(interp, intPart, &big) != TCL_OK) {
		/* Infinity */
		return TCL_ERROR;
	    }
	    if (fractPart <= -0.5) {
		err = mp_sub_d(&big, 1, &big);
	    } else if (fractPart >= 0.5) {
		err = mp_add_d(&big, 1, &big);
	    }
	    if (err != MP_OKAY) {
		return TCL_ERROR;
	    }
	    Tcl_SetObjResult(interp, Tcl_NewBignumObj(&big));
	    return TCL_OK;
	} else {
	    Tcl_WideInt result = (Tcl_WideInt)intPart;

	    if (fractPart <= -0.5) {
		result--;
	    } else if (fractPart >= 0.5) {
		result++;
	    }
	    Tcl_SetObjResult(interp, Tcl_NewWideIntObj(result));
	    return TCL_OK;
	}
    }

    if (type != TCL_NUMBER_NAN) {
	/*
	 * All integers are already rounded
	 */

	Tcl_SetObjResult(interp, objv[1]);
	return TCL_OK;
    }

    /*
     * Get the error message for NaN.
     */

    Tcl_GetDoubleFromObj(interp, objv[1], &d);
    return TCL_ERROR;
}

static int
ExprSrandFunc(
    TCL_UNUSED(ClientData),
    Tcl_Interp *interp,		/* The interpreter in which to execute the
				 * function. */
    int objc,			/* Actual parameter count. */
    Tcl_Obj *const *objv)	/* Parameter vector. */
{
    Interp *iPtr = (Interp *) interp;
    Tcl_WideInt w = 0;		/* Initialized to avoid compiler warning. */

    /*
     * Convert argument and use it to reset the seed.
     */

    if (objc != 2) {
	MathFuncWrongNumArgs(interp, 2, objc, objv);
	return TCL_ERROR;
    }

    if (TclGetWideBitsFromObj(NULL, objv[1], &w) != TCL_OK) {
	return TCL_ERROR;
    }

    /*
     * Reset the seed. Make sure 1 <= randSeed <= 2^31 - 2. See comments in
     * ExprRandFunc for more details.
     */

    iPtr->flags |= RAND_SEED_INITIALIZED;
    iPtr->randSeed = (long) w & 0x7FFFFFFF;
    if ((iPtr->randSeed == 0) || (iPtr->randSeed == 0x7FFFFFFF)) {
	iPtr->randSeed ^= 123459876;
    }

    /*
     * To avoid duplicating the random number generation code we simply clean
     * up our state and call the real random number function. That function
     * will always succeed.
     */

    return ExprRandFunc(NULL, interp, 1, objv);
}

/*
 *----------------------------------------------------------------------
 *
 * Double Classification Functions --
 *
 *	This page contains the functions that implement all of the built-in
 *	math functions for classifying IEEE doubles.
 *
 *      These have to be a little bit careful while Tcl_GetDoubleFromObj()
 *      rejects NaN values, which these functions *explicitly* accept.
 *
 * Results:
 *	Each function returns TCL_OK if it succeeds and pushes an Tcl object
 *	holding the result. If it fails it returns TCL_ERROR and leaves an
 *	error message in the interpreter's result.
 *
 * Side effects:
 *	None.
 *
 *----------------------------------------------------------------------
 *
 * Older MSVC is supported by Tcl, but doesn't have fpclassify(). Of course.
 * But it does sometimes have _fpclass() which does almost the same job; if
 * even that is absent, we grobble around directly in the platform's binary
 * representation of double.
 *
 * The ClassifyDouble() function makes all that conform to a common API
 * (effectively the C99 standard API renamed), and just delegates to the
 * standard macro on platforms that do it correctly.
 */

static inline int
ClassifyDouble(
    double d)
{
#if TCL_FPCLASSIFY_MODE == 0
    return fpclassify(d);
#else /* TCL_FPCLASSIFY_MODE != 0 */
    /*
     * If we don't have fpclassify(), we also don't have the values it returns.
     * Hence we define those here.
     */
#ifndef FP_NAN
#   define FP_NAN          1	/* Value is NaN */
#   define FP_INFINITE     2	/* Value is an infinity */
#   define FP_ZERO         3	/* Value is a zero */
#   define FP_NORMAL       4	/* Value is a normal float */
#   define FP_SUBNORMAL    5	/* Value has lost accuracy */
#endif /* !FP_NAN */

#if TCL_FPCLASSIFY_MODE == 3
    return __builtin_fpclassify(
            FP_NAN, FP_INFINITE, FP_NORMAL, FP_SUBNORMAL, FP_ZERO, d);
#elif TCL_FPCLASSIFY_MODE == 2
    /*
     * We assume this hack is only needed on little-endian systems.
     * Specifically, x86 running Windows.  It's fairly easy to enable for
     * others if they need it (because their libc/libm is broken) but we'll
     * jump that hurdle when requred.  We can solve the word ordering then.
     */

    union {
        double d;               /* Interpret as double */
        struct {
            unsigned int low;   /* Lower 32 bits */
            unsigned int high;  /* Upper 32 bits */
        } w;                    /* Interpret as unsigned integer words */
    } doubleMeaning;            /* So we can look at the representation of a
                                 * double directly. Platform (i.e., processor)
                                 * specific; this is for x86 (and most other
                                 * little-endian processors, but those are
                                 * untested). */
    unsigned int exponent, mantissaLow, mantissaHigh;
                                /* The pieces extracted from the double. */
    int zeroMantissa;           /* Was the mantissa zero? That's special. */

    /*
     * Shifts and masks to use with the doubleMeaning variable above.
     */

#define EXPONENT_MASK   0x7FF   /* 11 bits (after shifting) */
#define EXPONENT_SHIFT  20      /* Moves exponent to bottom of word */
#define MANTISSA_MASK   0xFFFFF /* 20 bits (plus 32 from other word) */

    /*
     * Extract the exponent (11 bits) and mantissa (52 bits).  Note that we
     * totally ignore the sign bit.
     */

    doubleMeaning.d = d;
    exponent = (doubleMeaning.w.high >> EXPONENT_SHIFT) & EXPONENT_MASK;
    mantissaLow = doubleMeaning.w.low;
    mantissaHigh = doubleMeaning.w.high & MANTISSA_MASK;
    zeroMantissa = (mantissaHigh == 0 && mantissaLow == 0);

    /*
     * Look for the special cases of exponent.
     */

    switch (exponent) {
    case 0:
        /*
         * When the exponent is all zeros, it's a ZERO or a SUBNORMAL.
         */

        return zeroMantissa ? FP_ZERO : FP_SUBNORMAL;
    case EXPONENT_MASK:
        /*
         * When the exponent is all ones, it's an INF or a NAN.
         */

        return zeroMantissa ? FP_INFINITE : FP_NAN;
    default:
        /*
         * Everything else is a NORMAL double precision float.
         */

        return FP_NORMAL;
    }
#elif TCL_FPCLASSIFY_MODE == 1
    switch (_fpclass(d)) {
    case _FPCLASS_NZ:
    case _FPCLASS_PZ:
        return FP_ZERO;
    case _FPCLASS_NN:
    case _FPCLASS_PN:
        return FP_NORMAL;
    case _FPCLASS_ND:
    case _FPCLASS_PD:
        return FP_SUBNORMAL;
    case _FPCLASS_NINF:
    case _FPCLASS_PINF:
        return FP_INFINITE;
    default:
        Tcl_Panic("result of _fpclass() outside documented range!");
    case _FPCLASS_QNAN:
    case _FPCLASS_SNAN:
        return FP_NAN;
    }
#else /* TCL_FPCLASSIFY_MODE not in (0..3) */
#error "unknown or unexpected TCL_FPCLASSIFY_MODE"
#endif /* TCL_FPCLASSIFY_MODE */
#endif /* !fpclassify */
}

static int
ExprIsFiniteFunc(
    TCL_UNUSED(ClientData),
    Tcl_Interp *interp,		/* The interpreter in which to execute the
				 * function. */
    int objc,			/* Actual parameter count */
    Tcl_Obj *const *objv)	/* Actual parameter list */
{
    double d;
    ClientData ptr;
    int type, result = 0;

    if (objc != 2) {
	MathFuncWrongNumArgs(interp, 2, objc, objv);
	return TCL_ERROR;
    }

    if (TclGetNumberFromObj(interp, objv[1], &ptr, &type) != TCL_OK) {
        return TCL_ERROR;
    }
    if (type != TCL_NUMBER_NAN) {
        if (Tcl_GetDoubleFromObj(interp, objv[1], &d) != TCL_OK) {
            return TCL_ERROR;
        }
        type = ClassifyDouble(d);
        result = (type != FP_INFINITE && type != FP_NAN);
    }
    Tcl_SetObjResult(interp, Tcl_NewBooleanObj(result));
    return TCL_OK;
}

static int
ExprIsInfinityFunc(
    TCL_UNUSED(ClientData),
    Tcl_Interp *interp,		/* The interpreter in which to execute the
				 * function. */
    int objc,			/* Actual parameter count */
    Tcl_Obj *const *objv)	/* Actual parameter list */
{
    double d;
    ClientData ptr;
    int type, result = 0;

    if (objc != 2) {
	MathFuncWrongNumArgs(interp, 2, objc, objv);
	return TCL_ERROR;
    }

    if (TclGetNumberFromObj(interp, objv[1], &ptr, &type) != TCL_OK) {
        return TCL_ERROR;
    }
    if (type != TCL_NUMBER_NAN) {
        if (Tcl_GetDoubleFromObj(interp, objv[1], &d) != TCL_OK) {
            return TCL_ERROR;
        }
        result = (ClassifyDouble(d) == FP_INFINITE);
    }
    Tcl_SetObjResult(interp, Tcl_NewBooleanObj(result));
    return TCL_OK;
}

static int
ExprIsNaNFunc(
    TCL_UNUSED(ClientData),
    Tcl_Interp *interp,		/* The interpreter in which to execute the
				 * function. */
    int objc,			/* Actual parameter count */
    Tcl_Obj *const *objv)	/* Actual parameter list */
{
    double d;
    ClientData ptr;
    int type, result = 1;

    if (objc != 2) {
	MathFuncWrongNumArgs(interp, 2, objc, objv);
	return TCL_ERROR;
    }

    if (TclGetNumberFromObj(interp, objv[1], &ptr, &type) != TCL_OK) {
        return TCL_ERROR;
    }
    if (type != TCL_NUMBER_NAN) {
        if (Tcl_GetDoubleFromObj(interp, objv[1], &d) != TCL_OK) {
            return TCL_ERROR;
        }
        result = (ClassifyDouble(d) == FP_NAN);
    }
    Tcl_SetObjResult(interp, Tcl_NewBooleanObj(result));
    return TCL_OK;
}

static int
ExprIsNormalFunc(
    TCL_UNUSED(ClientData),
    Tcl_Interp *interp,		/* The interpreter in which to execute the
				 * function. */
    int objc,			/* Actual parameter count */
    Tcl_Obj *const *objv)	/* Actual parameter list */
{
    double d;
    ClientData ptr;
    int type, result = 0;

    if (objc != 2) {
	MathFuncWrongNumArgs(interp, 2, objc, objv);
	return TCL_ERROR;
    }

    if (TclGetNumberFromObj(interp, objv[1], &ptr, &type) != TCL_OK) {
        return TCL_ERROR;
    }
    if (type != TCL_NUMBER_NAN) {
        if (Tcl_GetDoubleFromObj(interp, objv[1], &d) != TCL_OK) {
            return TCL_ERROR;
        }
        result = (ClassifyDouble(d) == FP_NORMAL);
    }
    Tcl_SetObjResult(interp, Tcl_NewBooleanObj(result));
    return TCL_OK;
}

static int
ExprIsSubnormalFunc(
    TCL_UNUSED(ClientData),
    Tcl_Interp *interp,		/* The interpreter in which to execute the
				 * function. */
    int objc,			/* Actual parameter count */
    Tcl_Obj *const *objv)	/* Actual parameter list */
{
    double d;
    ClientData ptr;
    int type, result = 0;

    if (objc != 2) {
	MathFuncWrongNumArgs(interp, 2, objc, objv);
	return TCL_ERROR;
    }

    if (TclGetNumberFromObj(interp, objv[1], &ptr, &type) != TCL_OK) {
        return TCL_ERROR;
    }
    if (type != TCL_NUMBER_NAN) {
        if (Tcl_GetDoubleFromObj(interp, objv[1], &d) != TCL_OK) {
            return TCL_ERROR;
        }
        result = (ClassifyDouble(d) == FP_SUBNORMAL);
    }
    Tcl_SetObjResult(interp, Tcl_NewBooleanObj(result));
    return TCL_OK;
}

static int
ExprIsUnorderedFunc(
    TCL_UNUSED(ClientData),
    Tcl_Interp *interp,		/* The interpreter in which to execute the
				 * function. */
    int objc,			/* Actual parameter count */
    Tcl_Obj *const *objv)	/* Actual parameter list */
{
    double d;
    ClientData ptr;
    int type, result = 0;

    if (objc != 3) {
	MathFuncWrongNumArgs(interp, 3, objc, objv);
	return TCL_ERROR;
    }

    if (TclGetNumberFromObj(interp, objv[1], &ptr, &type) != TCL_OK) {
        return TCL_ERROR;
    }
    if (type == TCL_NUMBER_NAN) {
        result = 1;
    } else {
        d = *((const double *) ptr);
        result = (ClassifyDouble(d) == FP_NAN);
    }

    if (TclGetNumberFromObj(interp, objv[2], &ptr, &type) != TCL_OK) {
        return TCL_ERROR;
    }
    if (type == TCL_NUMBER_NAN) {
        result |= 1;
    } else {
        d = *((const double *) ptr);
        result |= (ClassifyDouble(d) == FP_NAN);
    }

    Tcl_SetObjResult(interp, Tcl_NewBooleanObj(result));
    return TCL_OK;
}

static int
FloatClassifyObjCmd(
    TCL_UNUSED(ClientData),
    Tcl_Interp *interp,		/* The interpreter in which to execute the
				 * function. */
    int objc,			/* Actual parameter count */
    Tcl_Obj *const *objv)	/* Actual parameter list */
{
    double d;
    Tcl_Obj *objPtr;
    ClientData ptr;
    int type;

    if (objc != 2) {
        Tcl_WrongNumArgs(interp, 1, objv, "floatValue");
	return TCL_ERROR;
    }

    if (TclGetNumberFromObj(interp, objv[1], &ptr, &type) != TCL_OK) {
        return TCL_ERROR;
    }
    if (type == TCL_NUMBER_NAN) {
        goto gotNaN;
    } else if (Tcl_GetDoubleFromObj(interp, objv[1], &d) != TCL_OK) {
        return TCL_ERROR;
    }
    switch (ClassifyDouble(d)) {
    case FP_INFINITE:
        TclNewLiteralStringObj(objPtr, "infinite");
        break;
    case FP_NAN:
    gotNaN:
        TclNewLiteralStringObj(objPtr, "nan");
        break;
    case FP_NORMAL:
        TclNewLiteralStringObj(objPtr, "normal");
        break;
    case FP_SUBNORMAL:
        TclNewLiteralStringObj(objPtr, "subnormal");
        break;
    case FP_ZERO:
        TclNewLiteralStringObj(objPtr, "zero");
        break;
    default:
        Tcl_SetObjResult(interp, Tcl_ObjPrintf(
                "unable to classify number: %f", d));
        return TCL_ERROR;
    }
    Tcl_SetObjResult(interp, objPtr);
    return TCL_OK;
}

/*
 *----------------------------------------------------------------------
 *
 * MathFuncWrongNumArgs --
 *
 *	Generate an error message when a math function presents the wrong
 *	number of arguments.
 *
 * Results:
 *	None.
 *
 * Side effects:
 *	An error message is stored in the interpreter result.
 *
 *----------------------------------------------------------------------
 */

static void
MathFuncWrongNumArgs(
    Tcl_Interp *interp,		/* Tcl interpreter */
    int expected,		/* Formal parameter count. */
    int found,			/* Actual parameter count. */
    Tcl_Obj *const *objv)	/* Actual parameter vector. */
{
    const char *name = TclGetString(objv[0]);
    const char *tail = name + strlen(name);

    while (tail > name+1) {
	tail--;
	if (*tail == ':' && tail[-1] == ':') {
	    name = tail+1;
	    break;
	}
    }
    Tcl_SetObjResult(interp, Tcl_ObjPrintf(
	    "too %s arguments for math function \"%s\"",
	    (found < expected ? "few" : "many"), name));
    Tcl_SetErrorCode(interp, "TCL", "WRONGARGS", NULL);
}

#ifdef USE_DTRACE
/*
 *----------------------------------------------------------------------
 *
 * DTraceObjCmd --
 *
 *	This function is invoked to process the "::tcl::dtrace" Tcl command.
 *
 * Results:
 *	A standard Tcl object result.
 *
 * Side effects:
 *	The 'tcl-probe' DTrace probe is triggered (if it is enabled).
 *
 *----------------------------------------------------------------------
 */

static int
DTraceObjCmd(
    TCL_UNUSED(ClientData),
    TCL_UNUSED(Tcl_Interp *),
    int objc,			/* Number of arguments. */
    Tcl_Obj *const objv[])	/* Argument objects. */
{
    if (TCL_DTRACE_TCL_PROBE_ENABLED()) {
	char *a[10];
	int i = 0;

	while (i++ < 10) {
	    a[i-1] = i < objc ? TclGetString(objv[i]) : NULL;
	}
	TCL_DTRACE_TCL_PROBE(a[0], a[1], a[2], a[3], a[4], a[5], a[6], a[7],
		a[8], a[9]);
    }
    return TCL_OK;
}

/*
 *----------------------------------------------------------------------
 *
 * TclDTraceInfo --
 *
 *	Extract information from a TIP280 dict for use by DTrace probes.
 *
 * Results:
 *	None.
 *
 * Side effects:
 *	None.
 *
 *----------------------------------------------------------------------
 */

void
TclDTraceInfo(
    Tcl_Obj *info,
    const char **args,
    int *argsi)
{
    static Tcl_Obj *keys[10] = { NULL };
    Tcl_Obj **k = keys, *val;
    int i = 0;

    if (!*k) {
#define kini(s) TclNewLiteralStringObj(keys[i], s); i++
	kini("cmd");	kini("type");	kini("proc");	kini("file");
	kini("method");	kini("class");	kini("lambda");	kini("object");
	kini("line");	kini("level");
#undef kini
    }
    for (i = 0; i < 6; i++) {
	Tcl_DictObjGet(NULL, info, *k++, &val);
	args[i] = val ? TclGetString(val) : NULL;
    }

    /*
     * no "proc" -> use "lambda"
     */

    if (!args[2]) {
	Tcl_DictObjGet(NULL, info, *k, &val);
	args[2] = val ? TclGetString(val) : NULL;
    }
    k++;

    /*
     * no "class" -> use "object"
     */

    if (!args[5]) {
	Tcl_DictObjGet(NULL, info, *k, &val);
	args[5] = val ? TclGetString(val) : NULL;
    }
    k++;
    for (i = 0; i < 2; i++) {
	Tcl_DictObjGet(NULL, info, *k++, &val);
	if (val) {
	    TclGetIntFromObj(NULL, val, &argsi[i]);
	} else {
	    argsi[i] = 0;
	}
    }
}

/*
 *----------------------------------------------------------------------
 *
 * DTraceCmdReturn --
 *
 *	NR callback for DTrace command return probes.
 *
 * Results:
 *	None.
 *
 * Side effects:
 *	None.
 *
 *----------------------------------------------------------------------
 */

static int
DTraceCmdReturn(
    ClientData data[],
    Tcl_Interp *interp,
    int result)
{
    char *cmdName = TclGetString((Tcl_Obj *) data[0]);

    if (TCL_DTRACE_CMD_RETURN_ENABLED()) {
	TCL_DTRACE_CMD_RETURN(cmdName, result);
    }
    if (TCL_DTRACE_CMD_RESULT_ENABLED()) {
	Tcl_Obj *r = Tcl_GetObjResult(interp);

	TCL_DTRACE_CMD_RESULT(cmdName, result, TclGetString(r), r);
    }
    return result;
}

TCL_DTRACE_DEBUG_LOG()

#endif /* USE_DTRACE */

/*
 *----------------------------------------------------------------------
 *
 * Tcl_NRCallObjProc --
 *
 *	This function calls an objProc directly while managing things properly
 *	if it happens to be an NR objProc. It is meant to be used by extenders
 *	that provide an NR implementation of a command, as this function
 *	permits a trivial coding of the non-NR objProc.
 *
 * Results:
 *	The return value is a standard Tcl completion code such as TCL_OK or
 *	TCL_ERROR. A result or error message is left in interp's result.
 *
 * Side effects:
 *	Depends on the objProc.
 *
 *----------------------------------------------------------------------
 */

int
Tcl_NRCallObjProc(
    Tcl_Interp *interp,
    Tcl_ObjCmdProc *objProc,
    ClientData clientData,
    int objc,
    Tcl_Obj *const objv[])
{
    NRE_callback *rootPtr = TOP_CB(interp);

    TclNRAddCallback(interp, Dispatch, objProc, clientData,
	    INT2PTR(objc), objv);
    return TclNRRunCallbacks(interp, TCL_OK, rootPtr);
}

/*
 *----------------------------------------------------------------------
 *
 * Tcl_NRCreateCommand --
 *
 *	Define a new NRE-enabled object-based command in a command table.
 *
 * Results:
 *	The return value is a token for the command, which can be used in
 *	future calls to Tcl_GetCommandName.
 *
 * Side effects:
 *	If no command named "cmdName" already exists for interp, one is
 *	created. Otherwise, if a command does exist, then if the object-based
 *	Tcl_ObjCmdProc is TclInvokeStringCommand, we assume Tcl_CreateCommand
 *	was called previously for the same command and just set its
 *	Tcl_ObjCmdProc to the argument "proc"; otherwise, we delete the old
 *	command.
 *
 *	In the future, during bytecode evaluation when "cmdName" is seen as
 *	the name of a command by Tcl_EvalObj or Tcl_Eval, the object-based
 *	Tcl_ObjCmdProc proc will be called. When the command is deleted from
 *	the table, deleteProc will be called. See the manual entry for details
 *	on the calling sequence.
 *
 *----------------------------------------------------------------------
 */

Tcl_Command
Tcl_NRCreateCommand(
    Tcl_Interp *interp,		/* Token for command interpreter (returned by
				 * previous call to Tcl_CreateInterp). */
    const char *cmdName,	/* Name of command. If it contains namespace
				 * qualifiers, the new command is put in the
				 * specified namespace; otherwise it is put in
				 * the global namespace. */
    Tcl_ObjCmdProc *proc,	/* Object-based function to associate with
				 * name, provides direct access for direct
				 * calls. */
    Tcl_ObjCmdProc *nreProc,	/* Object-based function to associate with
				 * name, provides NR implementation */
    ClientData clientData,	/* Arbitrary value to pass to object
				 * function. */
    Tcl_CmdDeleteProc *deleteProc)
				/* If not NULL, gives a function to call when
				 * this command is deleted. */
{
    Command *cmdPtr = (Command *)
	    Tcl_CreateObjCommand(interp, cmdName, proc, clientData,
                    deleteProc);

    cmdPtr->nreProc = nreProc;
    return (Tcl_Command) cmdPtr;
}

Tcl_Command
TclNRCreateCommandInNs(
    Tcl_Interp *interp,
    const char *cmdName,
    Tcl_Namespace *nsPtr,
    Tcl_ObjCmdProc *proc,
    Tcl_ObjCmdProc *nreProc,
    ClientData clientData,
    Tcl_CmdDeleteProc *deleteProc)
{
    Command *cmdPtr = (Command *)
            TclCreateObjCommandInNs(interp, cmdName, nsPtr, proc, clientData,
                    deleteProc);

    cmdPtr->nreProc = nreProc;
    return (Tcl_Command) cmdPtr;
}

/****************************************************************************
 * Stuff for the public api
 ****************************************************************************/

int
Tcl_NREvalObj(
    Tcl_Interp *interp,
    Tcl_Obj *objPtr,
    int flags)
{
    return TclNREvalObjEx(interp, objPtr, flags, NULL, INT_MIN);
}

int
Tcl_NREvalObjv(
    Tcl_Interp *interp,		/* Interpreter in which to evaluate the
				 * command. Also used for error reporting. */
    int objc,			/* Number of words in command. */
    Tcl_Obj *const objv[],	/* An array of pointers to objects that are
				 * the words that make up the command. */
    int flags)			/* Collection of OR-ed bits that control the
				 * evaluation of the script. Only
				 * TCL_EVAL_GLOBAL, TCL_EVAL_INVOKE and
				 * TCL_EVAL_NOERR are currently supported. */
{
    return TclNREvalObjv(interp, objc, objv, flags, NULL);
}

int
Tcl_NRCmdSwap(
    Tcl_Interp *interp,
    Tcl_Command cmd,
    int objc,
    Tcl_Obj *const objv[],
    int flags)
{
    return TclNREvalObjv(interp, objc, objv, flags|TCL_EVAL_NOERR,
	    (Command *) cmd);
}

/*****************************************************************************
 * Tailcall related code
 *****************************************************************************
 *
 * The steps of the tailcall dance are as follows:
 *
 *   1. when [tailcall] is invoked, it stores the corresponding callback in
 *      the current CallFrame and returns TCL_RETURN
 *   2. when the CallFrame is popped, it calls TclSetTailcall to store the
 *      callback in the proper NRCommand callback - the spot where the command
 *      that pushed the CallFrame is completely cleaned up
 *   3. when the NRCommand callback runs, it schedules the tailcall callback
 *      to run immediately after it returns
 *
 *   One delicate point is to properly define the NRCommand where the tailcall
 *   will execute. There are functions whose purpose is to help define the
 *   precise spot:
 *     TclMarkTailcall: if the NEXT command to be pushed tailcalls, execution
 *         should continue right here
 *     TclSkipTailcall:  if the NEXT command to be pushed tailcalls, execution
 *         should continue after the CURRENT command is fully returned ("skip
 *         the next command: we are redirecting to it, tailcalls should run
 *         after WE return")
 *     TclPushTailcallPoint: the search for a tailcalling spot cannot traverse
 *         this point. This is special for OO, as some of the oo constructs
 *         that behave like commands may not push an NRCommand callback.
 */

void
TclMarkTailcall(
    Tcl_Interp *interp)
{
    Interp *iPtr = (Interp *) interp;

    if (iPtr->deferredCallbacks == NULL) {
	TclNRAddCallback(interp, NRCommand, NULL, NULL,
                NULL, NULL);
        iPtr->deferredCallbacks = TOP_CB(interp);
    }
}

void
TclSkipTailcall(
    Tcl_Interp *interp)
{
    Interp *iPtr = (Interp *) interp;

    TclMarkTailcall(interp);
    iPtr->deferredCallbacks->data[1] = INT2PTR(1);
}

void
TclPushTailcallPoint(
    Tcl_Interp *interp)
{
    TclNRAddCallback(interp, NRCommand, NULL, NULL, NULL, NULL);
    ((Interp *) interp)->numLevels++;
}

/*
 *----------------------------------------------------------------------
 *
 * TclSetTailcall --
 *
 *	Splice a tailcall command in the proper spot of the NRE callback
 *	stack, so that it runs at the right time.
 *
 *----------------------------------------------------------------------
 */

void
TclSetTailcall(
    Tcl_Interp *interp,
    Tcl_Obj *listPtr)
{
    /*
     * Find the splicing spot: right before the NRCommand of the thing
     * being tailcalled. Note that we skip NRCommands marked by a 1 in data[1]
     * (used by command redirectors).
     */

    NRE_callback *runPtr;

    for (runPtr = TOP_CB(interp); runPtr; runPtr = runPtr->nextPtr) {
        if (((runPtr->procPtr) == NRCommand) && !runPtr->data[1]) {
            break;
        }
    }
    if (!runPtr) {
        Tcl_Panic("tailcall cannot find the right splicing spot: should not happen!");
    }
    runPtr->data[1] = listPtr;
}

/*
 *----------------------------------------------------------------------
 *
 * TclNRTailcallObjCmd --
 *
 *	Prepare the tailcall as a list and store it in the current
 *	varFrame. When the frame is later popped the tailcall will be spliced
 *	at the proper place.
 *
 * Results:
 *	The first NRCommand callback that is not marked to be skipped is
 *	updated so that its data[1] field contains the tailcall list.
 *
 *----------------------------------------------------------------------
 */

int
TclNRTailcallObjCmd(
    TCL_UNUSED(ClientData),
    Tcl_Interp *interp,
    int objc,
    Tcl_Obj *const objv[])
{
    Interp *iPtr = (Interp *) interp;

    if (objc < 1) {
	Tcl_WrongNumArgs(interp, 1, objv, "?command? ?arg ...?");
	return TCL_ERROR;
    }

    if (!(iPtr->varFramePtr->isProcCallFrame & 1)) {
        Tcl_SetObjResult(interp, Tcl_NewStringObj(
                "tailcall can only be called from a proc, lambda or method", -1));
        Tcl_SetErrorCode(interp, "TCL", "TAILCALL", "ILLEGAL", NULL);
	return TCL_ERROR;
    }

    /*
     * Invocation without args just clears a scheduled tailcall; invocation
     * with an argument replaces any previously scheduled tailcall.
     */

    if (iPtr->varFramePtr->tailcallPtr) {
        Tcl_DecrRefCount(iPtr->varFramePtr->tailcallPtr);
        iPtr->varFramePtr->tailcallPtr = NULL;
    }

    /*
     * Create the callback to actually evaluate the tailcalled
     * command, then set it in the varFrame so that PopCallFrame can use it
     * at the proper time.
     */

    if (objc > 1) {
        Tcl_Obj *listPtr, *nsObjPtr;
        Tcl_Namespace *nsPtr = (Tcl_Namespace *) iPtr->varFramePtr->nsPtr;

        /*
         * The tailcall data is in a Tcl list: the first element is the
         * namespace, the rest the command to be tailcalled.
         */

        nsObjPtr = Tcl_NewStringObj(nsPtr->fullName, -1);
        listPtr = Tcl_NewListObj(objc, objv);
 	TclListObjSetElement(interp, listPtr, 0, nsObjPtr);

        iPtr->varFramePtr->tailcallPtr = listPtr;
    }
    return TCL_RETURN;
}

/*
 *----------------------------------------------------------------------
 *
 * TclNRTailcallEval --
 *
 *	This NREcallback actually causes the tailcall to be evaluated.
 *
 *----------------------------------------------------------------------
 */

int
TclNRTailcallEval(
    ClientData data[],
    Tcl_Interp *interp,
    int result)
{
    Interp *iPtr = (Interp *) interp;
    Tcl_Obj *listPtr = (Tcl_Obj *)data[0], *nsObjPtr;
    Tcl_Namespace *nsPtr;
    int objc;
    Tcl_Obj **objv;

    Tcl_ListObjGetElements(interp, listPtr, &objc, &objv);
    nsObjPtr = objv[0];

    if (result == TCL_OK) {
	result = TclGetNamespaceFromObj(interp, nsObjPtr, &nsPtr);
    }

    if (result != TCL_OK) {
        /*
         * Tailcall execution was preempted, eg by an intervening catch or by
         * a now-gone namespace: cleanup and return.
         */

	Tcl_DecrRefCount(listPtr);
        return result;
    }

    /*
     * Perform the tailcall
     */

    TclMarkTailcall(interp);
    TclNRAddCallback(interp, TclNRReleaseValues, listPtr, NULL, NULL,NULL);
    iPtr->lookupNsPtr = (Namespace *) nsPtr;
    return TclNREvalObjv(interp, objc-1, objv+1, 0, NULL);
}

int
TclNRReleaseValues(
    ClientData data[],
    TCL_UNUSED(Tcl_Interp *),
    int result)
{
    int i = 0;

    while (i < 4) {
	if (data[i]) {
	    Tcl_DecrRefCount((Tcl_Obj *) data[i]);
	} else {
	    break;
	}
	i++;
    }
    return result;
}

void
Tcl_NRAddCallback(
    Tcl_Interp *interp,
    Tcl_NRPostProc *postProcPtr,
    ClientData data0,
    ClientData data1,
    ClientData data2,
    ClientData data3)
{
    if (!(postProcPtr)) {
	Tcl_Panic("Adding a callback without an objProc?!");
    }
    TclNRAddCallback(interp, postProcPtr, data0, data1, data2, data3);
}

/*
 *----------------------------------------------------------------------
 *
 * TclNRCoroutineObjCmd -- (and friends)
 *
 *	This object-based function is invoked to process the "coroutine" Tcl
 *	command. It is heavily based on "apply".
 *
 * Results:
 *	A standard Tcl object result value.
 *
 * Side effects:
 *	A new procedure gets created.
 *
 * ** FIRST EXPERIMENTAL IMPLEMENTATION **
 *
 * It is fairly amateurish and not up to our standards - mainly in terms of
 * error messages and [info] interaction. Just to test the infrastructure in
 * teov and tebc.
 *----------------------------------------------------------------------
 */

#define iPtr ((Interp *) interp)

int
TclNRYieldObjCmd(
    ClientData clientData,
    Tcl_Interp *interp,
    int objc,
    Tcl_Obj *const objv[])
{
    CoroutineData *corPtr = iPtr->execEnvPtr->corPtr;

    if (objc > 2) {
	Tcl_WrongNumArgs(interp, 1, objv, "?returnValue?");
	return TCL_ERROR;
    }

    if (!corPtr) {
	Tcl_SetObjResult(interp, Tcl_NewStringObj(
                "yield can only be called in a coroutine", -1));
	Tcl_SetErrorCode(interp, "TCL", "COROUTINE", "ILLEGAL_YIELD", NULL);
	return TCL_ERROR;
    }

    if (objc == 2) {
	Tcl_SetObjResult(interp, objv[1]);
    }

    NRE_ASSERT(!COR_IS_SUSPENDED(corPtr));
    TclNRAddCallback(interp, TclNRCoroutineActivateCallback, corPtr,
            clientData, NULL, NULL);
    return TCL_OK;
}

int
TclNRYieldToObjCmd(
    TCL_UNUSED(ClientData),
    Tcl_Interp *interp,
    int objc,
    Tcl_Obj *const objv[])
{
    CoroutineData *corPtr = iPtr->execEnvPtr->corPtr;
    Tcl_Obj *listPtr, *nsObjPtr;
    Tcl_Namespace *nsPtr = TclGetCurrentNamespace(interp);

    if (objc < 2) {
	Tcl_WrongNumArgs(interp, 1, objv, "command ?arg ...?");
	return TCL_ERROR;
    }

    if (!corPtr) {
	Tcl_SetObjResult(interp, Tcl_NewStringObj(
                "yieldto can only be called in a coroutine", -1));
	Tcl_SetErrorCode(interp, "TCL", "COROUTINE", "ILLEGAL_YIELD", NULL);
	return TCL_ERROR;
    }

    if (((Namespace *) nsPtr)->flags & NS_DYING) {
        Tcl_SetObjResult(interp, Tcl_NewStringObj(
		"yieldto called in deleted namespace", -1));
        Tcl_SetErrorCode(interp, "TCL", "COROUTINE", "YIELDTO_IN_DELETED",
		NULL);
        return TCL_ERROR;
    }

    /*
     * Add the tailcall in the caller env, then just yield.
     *
     * This is essentially code from TclNRTailcallObjCmd
     */

    listPtr = Tcl_NewListObj(objc, objv);
    nsObjPtr = Tcl_NewStringObj(nsPtr->fullName, -1);
    TclListObjSetElement(interp, listPtr, 0, nsObjPtr);

    /*
     * Add the callback in the caller's env, then instruct TEBC to yield.
     */

    iPtr->execEnvPtr = corPtr->callerEEPtr;
    TclSetTailcall(interp, listPtr);
    iPtr->execEnvPtr = corPtr->eePtr;

    return TclNRYieldObjCmd(INT2PTR(CORO_ACTIVATE_YIELDM), interp, 1, objv);
}

static int
RewindCoroutineCallback(
    ClientData data[],
    Tcl_Interp *interp,
    TCL_UNUSED(int) /*result*/)
{
    return Tcl_RestoreInterpState(interp, (Tcl_InterpState)data[0]);
}

static int
RewindCoroutine(
    CoroutineData *corPtr,
    int result)
{
    Tcl_Interp *interp = corPtr->eePtr->interp;
    Tcl_InterpState state = Tcl_SaveInterpState(interp, result);

    NRE_ASSERT(COR_IS_SUSPENDED(corPtr));
    NRE_ASSERT(corPtr->eePtr != NULL);
    NRE_ASSERT(corPtr->eePtr != iPtr->execEnvPtr);

    corPtr->eePtr->rewind = 1;
    TclNRAddCallback(interp, RewindCoroutineCallback, state,
	    NULL, NULL, NULL);
    return TclNRInterpCoroutine(corPtr, interp, 0, NULL);
}

static void
DeleteCoroutine(
    ClientData clientData)
{
    CoroutineData *corPtr = (CoroutineData *)clientData;
    Tcl_Interp *interp = corPtr->eePtr->interp;
    NRE_callback *rootPtr = TOP_CB(interp);

    if (COR_IS_SUSPENDED(corPtr)) {
	TclNRRunCallbacks(interp, RewindCoroutine(corPtr,TCL_OK), rootPtr);
    }
}

static int
NRCoroutineCallerCallback(
    ClientData data[],
    Tcl_Interp *interp,
    int result)
{
    CoroutineData *corPtr = (CoroutineData *)data[0];
    Command *cmdPtr = corPtr->cmdPtr;

    /*
     * This is the last callback in the caller execEnv, right before switching
     * to the coroutine's
     */

    NRE_ASSERT(iPtr->execEnvPtr == corPtr->callerEEPtr);

    if (!corPtr->eePtr) {
	/*
	 * The execEnv was wound down but not deleted for our sake. We finish
	 * the job here. The caller context has already been restored.
	 */

	NRE_ASSERT(iPtr->varFramePtr == corPtr->caller.varFramePtr);
	NRE_ASSERT(iPtr->framePtr == corPtr->caller.framePtr);
	NRE_ASSERT(iPtr->cmdFramePtr == corPtr->caller.cmdFramePtr);
	ckfree(corPtr);
	return result;
    }

    NRE_ASSERT(COR_IS_SUSPENDED(corPtr));
    SAVE_CONTEXT(corPtr->running);
    RESTORE_CONTEXT(corPtr->caller);

    if (cmdPtr->flags & CMD_IS_DELETED) {
	/*
	 * The command was deleted while it was running: wind down the
	 * execEnv, this will do the complete cleanup. RewindCoroutine will
	 * restore both the caller's context and interp state.
	 */

	return RewindCoroutine(corPtr, result);
    }

    return result;
}

static int
NRCoroutineExitCallback(
    ClientData data[],
    Tcl_Interp *interp,
    int result)
{
    CoroutineData *corPtr = (CoroutineData *)data[0];
    Command *cmdPtr = corPtr->cmdPtr;

    /*
     * This runs at the bottom of the Coroutine's execEnv: it will be executed
     * when the coroutine returns or is wound down, but not when it yields. It
     * deletes the coroutine and restores the caller's environment.
     */

    NRE_ASSERT(interp == corPtr->eePtr->interp);
    NRE_ASSERT(TOP_CB(interp) == NULL);
    NRE_ASSERT(iPtr->execEnvPtr == corPtr->eePtr);
    NRE_ASSERT(!COR_IS_SUSPENDED(corPtr));
    NRE_ASSERT((corPtr->callerEEPtr->callbackPtr->procPtr == NRCoroutineCallerCallback));

    cmdPtr->deleteProc = NULL;
    Tcl_DeleteCommandFromToken(interp, (Tcl_Command) cmdPtr);
    TclCleanupCommandMacro(cmdPtr);

    corPtr->eePtr->corPtr = NULL;
    TclDeleteExecEnv(corPtr->eePtr);
    corPtr->eePtr = NULL;

    corPtr->stackLevel = NULL;

    /*
     * #280.
     * Drop the coroutine-owned copy of the lineLABCPtr hashtable for literal
     * command arguments in bytecode.
     */

    Tcl_DeleteHashTable(corPtr->lineLABCPtr);
    ckfree(corPtr->lineLABCPtr);
    corPtr->lineLABCPtr = NULL;

    RESTORE_CONTEXT(corPtr->caller);
    iPtr->execEnvPtr = corPtr->callerEEPtr;
    iPtr->numLevels++;

    return result;
}

/*
 *----------------------------------------------------------------------
 *
 * TclNRCoroutineActivateCallback --
 *
 *      This is the workhorse for coroutines: it implements both yield and
 *      resume.
 *
 *      It is important that both be implemented in the same callback: the
 *      detection of the impossibility to suspend due to a busy C-stack relies
 *      on the precise position of a local variable in the stack. We do not
 *      want the compiler to play tricks on us, either by moving things around
 *      or inlining.
 *
 *----------------------------------------------------------------------
 */

int
TclNRCoroutineActivateCallback(
    ClientData data[],
    Tcl_Interp *interp,
    TCL_UNUSED(int) /*result*/)
{
    CoroutineData *corPtr = (CoroutineData *)data[0];
    int type = PTR2INT(data[1]);
    int numLevels, unused;
    int *stackLevel = &unused;

    if (!corPtr->stackLevel) {
        /*
         * -- Coroutine is suspended --
         * Push the callback to restore the caller's context on yield or
         * return.
         */

        TclNRAddCallback(interp, NRCoroutineCallerCallback, corPtr,
                NULL, NULL, NULL);

        /*
         * Record the stackLevel at which the resume is happening, then swap
         * the interp's environment to make it suitable to run this coroutine.
         */

        corPtr->stackLevel = stackLevel;
        numLevels = corPtr->auxNumLevels;
        corPtr->auxNumLevels = iPtr->numLevels;

        SAVE_CONTEXT(corPtr->caller);
        corPtr->callerEEPtr = iPtr->execEnvPtr;
        RESTORE_CONTEXT(corPtr->running);
        iPtr->execEnvPtr = corPtr->eePtr;
        iPtr->numLevels += numLevels;
    } else {
        /*
         * Coroutine is active: yield
         */

        if (corPtr->stackLevel != stackLevel) {
            Tcl_SetObjResult(interp, Tcl_NewStringObj(
                    "cannot yield: C stack busy", -1));
            Tcl_SetErrorCode(interp, "TCL", "COROUTINE", "CANT_YIELD",
                    NULL);
            return TCL_ERROR;
        }

        if (type == CORO_ACTIVATE_YIELD) {
            corPtr->nargs = COROUTINE_ARGUMENTS_SINGLE_OPTIONAL;
        } else if (type == CORO_ACTIVATE_YIELDM) {
            corPtr->nargs = COROUTINE_ARGUMENTS_ARBITRARY;
        } else {
            Tcl_Panic("Yield received an option which is not implemented");
        }

        corPtr->stackLevel = NULL;

        numLevels = iPtr->numLevels;
        iPtr->numLevels = corPtr->auxNumLevels;
        corPtr->auxNumLevels = numLevels - corPtr->auxNumLevels;

        iPtr->execEnvPtr = corPtr->callerEEPtr;
    }

    return TCL_OK;
}

/*
 *----------------------------------------------------------------------
 *
 * TclNREvalList --
 *
 *      Callback to invoke command as list, used in order to delayed
 *	processing of canonical list command in sane environment.
 *
 *----------------------------------------------------------------------
 */

static int
TclNREvalList(
    ClientData data[],
    Tcl_Interp *interp,
    TCL_UNUSED(int) /*result*/)
{
    int objc;
    Tcl_Obj **objv;
    Tcl_Obj *listPtr = (Tcl_Obj *)data[0];

    Tcl_IncrRefCount(listPtr);

    TclMarkTailcall(interp);
    TclNRAddCallback(interp, TclNRReleaseValues, listPtr, NULL, NULL,NULL);
    TclListObjGetElements(NULL, listPtr, &objc, &objv);
    return TclNREvalObjv(interp, objc, objv, 0, NULL);
}

/*
 *----------------------------------------------------------------------
 *
 * CoroTypeObjCmd --
 *
 *      Implementation of [::tcl::unsupported::corotype] command.
 *
 *----------------------------------------------------------------------
 */

static int
CoroTypeObjCmd(
    TCL_UNUSED(ClientData),
    Tcl_Interp *interp,
    int objc,
    Tcl_Obj *const objv[])
{
    Command *cmdPtr;
    CoroutineData *corPtr;

    if (objc != 2) {
	Tcl_WrongNumArgs(interp, 1, objv, "coroName");
	return TCL_ERROR;
    }

    /*
     * Look up the coroutine.
     */

    cmdPtr = (Command *) Tcl_GetCommandFromObj(interp, objv[1]);
    if ((!cmdPtr) || (cmdPtr->nreProc != TclNRInterpCoroutine)) {
        Tcl_SetObjResult(interp, Tcl_NewStringObj(
                "can only get coroutine type of a coroutine", -1));
        Tcl_SetErrorCode(interp, "TCL", "LOOKUP", "COROUTINE",
                TclGetString(objv[1]), NULL);
        return TCL_ERROR;
    }

    /*
     * An active coroutine is "active". Can't tell what it might do in the
     * future.
     */

    corPtr = (CoroutineData *)cmdPtr->objClientData;
    if (!COR_IS_SUSPENDED(corPtr)) {
        Tcl_SetObjResult(interp, Tcl_NewStringObj("active", -1));
        return TCL_OK;
    }

    /*
     * Inactive coroutines are classified by the (effective) command used to
     * suspend them, which matters when you're injecting a probe.
     */

    switch (corPtr->nargs) {
    case COROUTINE_ARGUMENTS_SINGLE_OPTIONAL:
        Tcl_SetObjResult(interp, Tcl_NewStringObj("yield", -1));
        return TCL_OK;
    case COROUTINE_ARGUMENTS_ARBITRARY:
        Tcl_SetObjResult(interp, Tcl_NewStringObj("yieldto", -1));
        return TCL_OK;
    default:
        Tcl_SetObjResult(interp, Tcl_NewStringObj(
                "unknown coroutine type", -1));
        Tcl_SetErrorCode(interp, "TCL", "COROUTINE", "BAD_TYPE", NULL);
        return TCL_ERROR;
    }
}

/*
 *----------------------------------------------------------------------
 *
 * TclNRCoroInjectObjCmd, TclNRCoroProbeObjCmd --
 *
 *      Implementation of [coroinject] and [coroprobe] commands.
 *
 *----------------------------------------------------------------------
 */

static inline CoroutineData *
GetCoroutineFromObj(
    Tcl_Interp *interp,
    Tcl_Obj *objPtr,
    const char *errMsg)
{
    /*
     * How to get a coroutine from its handle.
     */

    Command *cmdPtr = (Command *) Tcl_GetCommandFromObj(interp, objPtr);

    if ((!cmdPtr) || (cmdPtr->nreProc != TclNRInterpCoroutine)) {
        Tcl_SetObjResult(interp, Tcl_NewStringObj(errMsg, -1));
        Tcl_SetErrorCode(interp, "TCL", "LOOKUP", "COROUTINE",
                TclGetString(objPtr), NULL);
        return NULL;
    }
    return (CoroutineData *)cmdPtr->objClientData;
}

static int
TclNRCoroInjectObjCmd(
    TCL_UNUSED(ClientData),
    Tcl_Interp *interp,
    int objc,
    Tcl_Obj *const objv[])
{
    CoroutineData *corPtr;
    ExecEnv *savedEEPtr = iPtr->execEnvPtr;

    /*
     * Usage more or less like tailcall:
     *   coroinject coroName cmd ?arg1 arg2 ...?
     */

    if (objc < 3) {
	Tcl_WrongNumArgs(interp, 1, objv, "coroName cmd ?arg1 arg2 ...?");
	return TCL_ERROR;
    }

    corPtr = GetCoroutineFromObj(interp, objv[1],
            "can only inject a command into a coroutine");
    if (!corPtr) {
        return TCL_ERROR;
    }
    if (!COR_IS_SUSPENDED(corPtr)) {
        Tcl_SetObjResult(interp, Tcl_NewStringObj(
                "can only inject a command into a suspended coroutine", -1));
        Tcl_SetErrorCode(interp, "TCL", "COROUTINE", "ACTIVE", NULL);
<<<<<<< HEAD
=======
        return TCL_ERROR;
    }

    /*
     * Add the callback to the coro's execEnv, so that it is the first thing
     * to happen when the coro is resumed.
     */

    iPtr->execEnvPtr = corPtr->eePtr;
    TclNRAddCallback(interp, InjectHandler, corPtr,
            Tcl_NewListObj(objc - 2, objv + 2), INT2PTR(corPtr->nargs), NULL);
    iPtr->execEnvPtr = savedEEPtr;

    return TCL_OK;
}

static int
TclNRCoroProbeObjCmd(
    TCL_UNUSED(ClientData),
    Tcl_Interp *interp,
    int objc,
    Tcl_Obj *const objv[])
{
    CoroutineData *corPtr;
    ExecEnv *savedEEPtr = iPtr->execEnvPtr;
    int numLevels, unused;
    int *stackLevel = &unused;

    /*
     * Usage more or less like tailcall:
     *   coroprobe coroName cmd ?arg1 arg2 ...?
     */

    if (objc < 3) {
	Tcl_WrongNumArgs(interp, 1, objv, "coroName cmd ?arg1 arg2 ...?");
	return TCL_ERROR;
    }

    corPtr = GetCoroutineFromObj(interp, objv[1],
            "can only inject a probe command into a coroutine");
    if (!corPtr) {
        return TCL_ERROR;
    }
    if (!COR_IS_SUSPENDED(corPtr)) {
        Tcl_SetObjResult(interp, Tcl_NewStringObj(
                "can only inject a probe command into a suspended coroutine",
                -1));
        Tcl_SetErrorCode(interp, "TCL", "COROUTINE", "ACTIVE", NULL);
>>>>>>> cf18e5bd
        return TCL_ERROR;
    }

    /*
     * Add the callback to the coro's execEnv, so that it is the first thing
     * to happen when the coro is resumed.
     */

    iPtr->execEnvPtr = corPtr->eePtr;
    TclNRAddCallback(interp, InjectHandler, corPtr,
<<<<<<< HEAD
            Tcl_NewListObj(objc - 2, objv + 2), INT2PTR(corPtr->nargs), NULL);
    iPtr->execEnvPtr = savedEEPtr;

    return TCL_OK;
}

static int
TclNRCoroProbeObjCmd(
    TCL_UNUSED(ClientData),
    Tcl_Interp *interp,
    int objc,
    Tcl_Obj *const objv[])
{
    CoroutineData *corPtr;
    ExecEnv *savedEEPtr = iPtr->execEnvPtr;
    int numLevels, unused;
    int *stackLevel = &unused;

    /*
     * Usage more or less like tailcall:
     *   coroprobe coroName cmd ?arg1 arg2 ...?
     */

    if (objc < 3) {
	Tcl_WrongNumArgs(interp, 1, objv, "coroName cmd ?arg1 arg2 ...?");
	return TCL_ERROR;
    }

    corPtr = GetCoroutineFromObj(interp, objv[1],
            "can only inject a probe command into a coroutine");
    if (!corPtr) {
        return TCL_ERROR;
    }
    if (!COR_IS_SUSPENDED(corPtr)) {
        Tcl_SetObjResult(interp, Tcl_NewStringObj(
                "can only inject a probe command into a suspended coroutine",
                -1));
        Tcl_SetErrorCode(interp, "TCL", "COROUTINE", "ACTIVE", NULL);
        return TCL_ERROR;
    }

    /*
     * Add the callback to the coro's execEnv, so that it is the first thing
     * to happen when the coro is resumed.
     */

    iPtr->execEnvPtr = corPtr->eePtr;
    TclNRAddCallback(interp, InjectHandler, corPtr,
=======
>>>>>>> cf18e5bd
            Tcl_NewListObj(objc - 2, objv + 2), INT2PTR(corPtr->nargs), corPtr);
    iPtr->execEnvPtr = savedEEPtr;

    /*
     * Now we immediately transfer control to the coroutine to run our probe.
     * TRICKY STUFF copied from the [yield] implementation.
     *
     * Push the callback to restore the caller's context on yield back.
     */

    TclNRAddCallback(interp, NRCoroutineCallerCallback, corPtr,
            NULL, NULL, NULL);

    /*
     * Record the stackLevel at which the resume is happening, then swap
     * the interp's environment to make it suitable to run this coroutine.
     */

    corPtr->stackLevel = stackLevel;
    numLevels = corPtr->auxNumLevels;
    corPtr->auxNumLevels = iPtr->numLevels;

    /*
     * Do the actual stack swap.
     */

    SAVE_CONTEXT(corPtr->caller);
    corPtr->callerEEPtr = iPtr->execEnvPtr;
    RESTORE_CONTEXT(corPtr->running);
    iPtr->execEnvPtr = corPtr->eePtr;
    iPtr->numLevels += numLevels;
    return TCL_OK;
}

/*
 *----------------------------------------------------------------------
 *
 * InjectHandler, InjectHandlerPostProc --
 *
 *      Part of the implementation of [coroinject] and [coroprobe]. These are
 *      run inside the context of the coroutine being injected/probed into.
 *
 *      InjectHandler runs a script (possibly adding arguments) in the context
 *      of the coroutine. The script is specified as a one-shot list (with
 *      reference count equal to 1) in data[1]. This function also arranges
 *      for InjectHandlerPostProc to be the part that runs after the script
 *      completes.
 *
 *      InjectHandlerPostProc cleans up after InjectHandler (deleting the
 *      list) and, for the [coroprobe] command *only*, yields back to the
 *      caller context (i.e., where [coroprobe] was run).
 *s
 *----------------------------------------------------------------------
 */

static int
InjectHandler(
    ClientData data[],
    Tcl_Interp *interp,
    TCL_UNUSED(int) /*result*/)
{
    CoroutineData *corPtr = (CoroutineData *)data[0];
    Tcl_Obj *listPtr = (Tcl_Obj *)data[1];
    int nargs = PTR2INT(data[2]);
    ClientData isProbe = data[3];
    int objc;
    Tcl_Obj **objv;

    if (!isProbe) {
        /*
         * If this is [coroinject], add the extra arguments now.
         */

        if (nargs == COROUTINE_ARGUMENTS_SINGLE_OPTIONAL) {
            Tcl_ListObjAppendElement(NULL, listPtr,
                    Tcl_NewStringObj("yield", -1));
        } else if (nargs == COROUTINE_ARGUMENTS_ARBITRARY) {
            Tcl_ListObjAppendElement(NULL, listPtr,
                    Tcl_NewStringObj("yieldto", -1));
        } else {
            /*
             * I don't think this is reachable...
             */

            Tcl_ListObjAppendElement(NULL, listPtr, Tcl_NewIntObj(nargs));
        }
        Tcl_ListObjAppendElement(NULL, listPtr, Tcl_GetObjResult(interp));
    }

    /*
     * Call the user's script; we're in the right place.
     */

    Tcl_IncrRefCount(listPtr);
    TclMarkTailcall(interp);
    TclNRAddCallback(interp, InjectHandlerPostCall, corPtr, listPtr,
            INT2PTR(nargs), isProbe);
    TclListObjGetElements(NULL, listPtr, &objc, &objv);
    return TclNREvalObjv(interp, objc, objv, 0, NULL);
}

static int
InjectHandlerPostCall(
    ClientData data[],
    Tcl_Interp *interp,
    int result)
{
    CoroutineData *corPtr = (CoroutineData *)data[0];
    Tcl_Obj *listPtr = (Tcl_Obj *)data[1];
    int nargs = PTR2INT(data[2]);
    ClientData isProbe = data[3];
    int numLevels;

    /*
     * Delete the command words for what we just executed.
     */

    Tcl_DecrRefCount(listPtr);

    /*
     * If we were doing a probe, splice ourselves back out of the stack
     * cleanly here. General injection should instead just look after itself.
     *
     * Code from guts of [yield] implementation.
     */

    if (isProbe) {
        if (result == TCL_ERROR) {
            Tcl_AddErrorInfo(interp,
                    "\n    (injected coroutine probe command)");
        }
        corPtr->nargs = nargs;
        corPtr->stackLevel = NULL;
        numLevels = iPtr->numLevels;
        iPtr->numLevels = corPtr->auxNumLevels;
        corPtr->auxNumLevels = numLevels - corPtr->auxNumLevels;
        iPtr->execEnvPtr = corPtr->callerEEPtr;
    }
    return result;
}

/*
 *----------------------------------------------------------------------
 *
 * NRInjectObjCmd --
 *
 *      Implementation of [::tcl::unsupported::inject] command.
 *
 *----------------------------------------------------------------------
 */

static int
NRInjectObjCmd(
    TCL_UNUSED(ClientData),
    Tcl_Interp *interp,
    int objc,
    Tcl_Obj *const objv[])
{
    CoroutineData *corPtr;
    ExecEnv *savedEEPtr = iPtr->execEnvPtr;

    /*
     * Usage more or less like tailcall:
     *   inject coroName cmd ?arg1 arg2 ...?
     */

    if (objc < 3) {
	Tcl_WrongNumArgs(interp, 1, objv, "coroName cmd ?arg1 arg2 ...?");
	return TCL_ERROR;
    }

    corPtr = GetCoroutineFromObj(interp, objv[1],
            "can only inject a command into a coroutine");
    if (!corPtr) {
        return TCL_ERROR;
    }
    if (!COR_IS_SUSPENDED(corPtr)) {
        Tcl_SetObjResult(interp, Tcl_NewStringObj(
                "can only inject a command into a suspended coroutine", -1));
        Tcl_SetErrorCode(interp, "TCL", "COROUTINE", "ACTIVE", NULL);
        return TCL_ERROR;
    }

    /*
     * Add the callback to the coro's execEnv, so that it is the first thing
     * to happen when the coro is resumed.
     */

    iPtr->execEnvPtr = corPtr->eePtr;
    TclNRAddCallback(interp, TclNREvalList, Tcl_NewListObj(objc-2, objv+2),
	NULL, NULL, NULL);
    iPtr->execEnvPtr = savedEEPtr;

    return TCL_OK;
}

int
TclNRInterpCoroutine(
    ClientData clientData,
    Tcl_Interp *interp,		/* Current interpreter. */
    int objc,			/* Number of arguments. */
    Tcl_Obj *const objv[])	/* Argument objects. */
{
    CoroutineData *corPtr = (CoroutineData *)clientData;

    if (!COR_IS_SUSPENDED(corPtr)) {
	Tcl_SetObjResult(interp, Tcl_ObjPrintf(
                "coroutine \"%s\" is already running",
                TclGetString(objv[0])));
	Tcl_SetErrorCode(interp, "TCL", "COROUTINE", "BUSY", NULL);
	return TCL_ERROR;
    }

    /*
     * Parse all the arguments to work out what to feed as the result of the
     * [yield]. TRICKY POINT: objc==0 happens here! It occurs when a coroutine
     * is deleted!
     */

    switch (corPtr->nargs) {
    case COROUTINE_ARGUMENTS_SINGLE_OPTIONAL:
        if (objc == 2) {
            Tcl_SetObjResult(interp, objv[1]);
        } else if (objc > 2) {
            Tcl_WrongNumArgs(interp, 1, objv, "?arg?");
            return TCL_ERROR;
        }
        break;
    default:
        if (corPtr->nargs != objc-1) {
            Tcl_SetObjResult(interp,
                    Tcl_NewStringObj("wrong coro nargs; how did we get here? "
                    "not implemented!", -1));
            Tcl_SetErrorCode(interp, "TCL", "WRONGARGS", NULL);
            return TCL_ERROR;
        }
        /* fallthrough */
    case COROUTINE_ARGUMENTS_ARBITRARY:
        if (objc > 1) {
            Tcl_SetObjResult(interp, Tcl_NewListObj(objc-1, objv+1));
        }
        break;
    }

    TclNRAddCallback(interp, TclNRCoroutineActivateCallback, corPtr,
            NULL, NULL, NULL);
    return TCL_OK;
}

/*
 *----------------------------------------------------------------------
 *
 * TclNRCoroutineObjCmd --
 *
 *      Implementation of [coroutine] command; see documentation for
 *      description of what this does.
 *
 *----------------------------------------------------------------------
 */

int
TclNRCoroutineObjCmd(
    TCL_UNUSED(ClientData),
    Tcl_Interp *interp,		/* Current interpreter. */
    int objc,			/* Number of arguments. */
    Tcl_Obj *const objv[])	/* Argument objects. */
{
    Command *cmdPtr;
    CoroutineData *corPtr;
    const char *procName, *simpleName;
    Namespace *nsPtr, *altNsPtr, *cxtNsPtr,
	*inNsPtr = (Namespace *)TclGetCurrentNamespace(interp);
    Namespace *lookupNsPtr = iPtr->varFramePtr->nsPtr;

    if (objc < 3) {
	Tcl_WrongNumArgs(interp, 1, objv, "name cmd ?arg ...?");
	return TCL_ERROR;
    }

    procName = TclGetString(objv[1]);
    TclGetNamespaceForQualName(interp, procName, inNsPtr, 0,
	    &nsPtr, &altNsPtr, &cxtNsPtr, &simpleName);

    if (nsPtr == NULL) {
	Tcl_SetObjResult(interp, Tcl_ObjPrintf(
                "can't create procedure \"%s\": unknown namespace",
                procName));
        Tcl_SetErrorCode(interp, "TCL", "LOOKUP", "NAMESPACE", NULL);
	return TCL_ERROR;
    }
    if (simpleName == NULL) {
	Tcl_SetObjResult(interp, Tcl_ObjPrintf(
                "can't create procedure \"%s\": bad procedure name",
                procName));
        Tcl_SetErrorCode(interp, "TCL", "VALUE", "COMMAND", procName, NULL);
	return TCL_ERROR;
    }

    /*
     * We ARE creating the coroutine command: allocate the corresponding
     * struct and create the corresponding command.
     */

    corPtr = (CoroutineData *)ckalloc(sizeof(CoroutineData));

    cmdPtr = (Command *) TclNRCreateCommandInNs(interp, simpleName,
	    (Tcl_Namespace *)nsPtr, /*objProc*/ NULL, TclNRInterpCoroutine,
	    corPtr, DeleteCoroutine);

    corPtr->cmdPtr = cmdPtr;
    cmdPtr->refCount++;

    /*
     * #280.
     * Provide the new coroutine with its own copy of the lineLABCPtr
     * hashtable for literal command arguments in bytecode. Note that that
     * CFWordBC chains are not duplicated, only the entrypoints to them. This
     * means that in the presence of coroutines each chain is potentially a
     * tree. Like the chain -> tree conversion of the CmdFrame stack.
     */

    {
	Tcl_HashSearch hSearch;
	Tcl_HashEntry *hePtr;

	corPtr->lineLABCPtr = (Tcl_HashTable *)ckalloc(sizeof(Tcl_HashTable));
	Tcl_InitHashTable(corPtr->lineLABCPtr, TCL_ONE_WORD_KEYS);

	for (hePtr = Tcl_FirstHashEntry(iPtr->lineLABCPtr,&hSearch);
		hePtr; hePtr = Tcl_NextHashEntry(&hSearch)) {
	    int isNew;
	    Tcl_HashEntry *newPtr =
		    Tcl_CreateHashEntry(corPtr->lineLABCPtr,
		    Tcl_GetHashKey(iPtr->lineLABCPtr, hePtr),
		    &isNew);

	    Tcl_SetHashValue(newPtr, Tcl_GetHashValue(hePtr));
	}
    }

    /*
     * Create the base context.
     */

    corPtr->running.framePtr = iPtr->rootFramePtr;
    corPtr->running.varFramePtr = iPtr->rootFramePtr;
    corPtr->running.cmdFramePtr = NULL;
    corPtr->running.lineLABCPtr = corPtr->lineLABCPtr;
    corPtr->stackLevel = NULL;
    corPtr->auxNumLevels = 0;

    /*
     * Create the coro's execEnv, switch to it to push the exit and coro
     * command callbacks, then switch back.
     */

    corPtr->eePtr = TclCreateExecEnv(interp, CORO_STACK_INITIAL_SIZE);
    corPtr->callerEEPtr = iPtr->execEnvPtr;
    corPtr->eePtr->corPtr = corPtr;

    SAVE_CONTEXT(corPtr->caller);
    corPtr->callerEEPtr = iPtr->execEnvPtr;
    RESTORE_CONTEXT(corPtr->running);
    iPtr->execEnvPtr = corPtr->eePtr;

    TclNRAddCallback(interp, NRCoroutineExitCallback, corPtr,
	    NULL, NULL, NULL);

    /*
     * Ensure that the command is looked up in the correct namespace.
     */

    iPtr->lookupNsPtr = lookupNsPtr;
    Tcl_NREvalObj(interp, Tcl_NewListObj(objc - 2, objv + 2), 0);
    iPtr->numLevels--;

    SAVE_CONTEXT(corPtr->running);
    RESTORE_CONTEXT(corPtr->caller);
    iPtr->execEnvPtr = corPtr->callerEEPtr;

    /*
     * Now just resume the coroutine.
     */

    TclNRAddCallback(interp, TclNRCoroutineActivateCallback, corPtr,
            NULL, NULL, NULL);
    return TCL_OK;
}

/*
 * This is used in the [info] ensemble
 */

int
TclInfoCoroutineCmd(
    TCL_UNUSED(ClientData),
    Tcl_Interp *interp,
    int objc,
    Tcl_Obj *const objv[])
{
    CoroutineData *corPtr = iPtr->execEnvPtr->corPtr;

    if (objc != 1) {
	Tcl_WrongNumArgs(interp, 1, objv, NULL);
	return TCL_ERROR;
    }

    if (corPtr && !(corPtr->cmdPtr->flags & CMD_IS_DELETED)) {
	Tcl_Obj *namePtr;

	TclNewObj(namePtr);
	Tcl_GetCommandFullName(interp, (Tcl_Command) corPtr->cmdPtr, namePtr);
	Tcl_SetObjResult(interp, namePtr);
    }
    return TCL_OK;
}

#undef iPtr

/*
 * Local Variables:
 * mode: c
 * c-basic-offset: 4
 * fill-column: 78
 * tab-width: 8
 * indent-tabs-mode: nil
 * End:
 */<|MERGE_RESOLUTION|>--- conflicted
+++ resolved
@@ -9913,8 +9913,6 @@
         Tcl_SetObjResult(interp, Tcl_NewStringObj(
                 "can only inject a command into a suspended coroutine", -1));
         Tcl_SetErrorCode(interp, "TCL", "COROUTINE", "ACTIVE", NULL);
-<<<<<<< HEAD
-=======
         return TCL_ERROR;
     }
 
@@ -9963,7 +9961,6 @@
                 "can only inject a probe command into a suspended coroutine",
                 -1));
         Tcl_SetErrorCode(interp, "TCL", "COROUTINE", "ACTIVE", NULL);
->>>>>>> cf18e5bd
         return TCL_ERROR;
     }
 
@@ -9974,57 +9971,6 @@
 
     iPtr->execEnvPtr = corPtr->eePtr;
     TclNRAddCallback(interp, InjectHandler, corPtr,
-<<<<<<< HEAD
-            Tcl_NewListObj(objc - 2, objv + 2), INT2PTR(corPtr->nargs), NULL);
-    iPtr->execEnvPtr = savedEEPtr;
-
-    return TCL_OK;
-}
-
-static int
-TclNRCoroProbeObjCmd(
-    TCL_UNUSED(ClientData),
-    Tcl_Interp *interp,
-    int objc,
-    Tcl_Obj *const objv[])
-{
-    CoroutineData *corPtr;
-    ExecEnv *savedEEPtr = iPtr->execEnvPtr;
-    int numLevels, unused;
-    int *stackLevel = &unused;
-
-    /*
-     * Usage more or less like tailcall:
-     *   coroprobe coroName cmd ?arg1 arg2 ...?
-     */
-
-    if (objc < 3) {
-	Tcl_WrongNumArgs(interp, 1, objv, "coroName cmd ?arg1 arg2 ...?");
-	return TCL_ERROR;
-    }
-
-    corPtr = GetCoroutineFromObj(interp, objv[1],
-            "can only inject a probe command into a coroutine");
-    if (!corPtr) {
-        return TCL_ERROR;
-    }
-    if (!COR_IS_SUSPENDED(corPtr)) {
-        Tcl_SetObjResult(interp, Tcl_NewStringObj(
-                "can only inject a probe command into a suspended coroutine",
-                -1));
-        Tcl_SetErrorCode(interp, "TCL", "COROUTINE", "ACTIVE", NULL);
-        return TCL_ERROR;
-    }
-
-    /*
-     * Add the callback to the coro's execEnv, so that it is the first thing
-     * to happen when the coro is resumed.
-     */
-
-    iPtr->execEnvPtr = corPtr->eePtr;
-    TclNRAddCallback(interp, InjectHandler, corPtr,
-=======
->>>>>>> cf18e5bd
             Tcl_NewListObj(objc - 2, objv + 2), INT2PTR(corPtr->nargs), corPtr);
     iPtr->execEnvPtr = savedEEPtr;
 
