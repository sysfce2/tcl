/*
 * tclBasic.c --
 *
 *	Contains the basic facilities for TCL command interpretation,
 *	including interpreter creation and deletion, command creation and
 *	deletion, and command/script execution.
 *
 * Copyright (c) 1987-1994 The Regents of the University of California.
 * Copyright (c) 1994-1997 Sun Microsystems, Inc.
 * Copyright (c) 1998-1999 by Scriptics Corporation.
 * Copyright (c) 2001, 2002 by Kevin B. Kenny.  All rights reserved.
 * Copyright (c) 2007 Daniel A. Steffen <das@users.sourceforge.net>
 * Copyright (c) 2006-2008 by Joe Mistachkin.  All rights reserved.
 * Copyright (c) 2008 Miguel Sofer <msofer@users.sourceforge.net>
 *
 * See the file "license.terms" for information on usage and redistribution of
 * this file, and for a DISCLAIMER OF ALL WARRANTIES.
 */

#include "tclInt.h"
#include "tclOOInt.h"
#include "tclCompile.h"
#include "tommath.h"
#include <math.h>
#include <assert.h>

/*
 * TCL_FPCLASSIFY_MODE:
 *	0  - fpclassify
 *	1  - _fpclass
 *	2  - simulate
 *	3  - __builtin_fpclassify
 */

#ifndef TCL_FPCLASSIFY_MODE
#if defined(__MINGW32__) && defined(_X86_) /* mingw 32-bit */
/*
 * MINGW x86 (tested up to gcc 8.1) seems to have a bug in fpclassify,
 * [fpclassify 1e-314], x86 => normal, x64 => subnormal, so switch to using a
 * version using a compiler built-in.
 */
#define TCL_FPCLASSIFY_MODE 1
#elif defined(fpclassify)		/* fpclassify */
/*
 * This is the C99 standard.
 */
#include <float.h>
#define TCL_FPCLASSIFY_MODE 0
#elif defined(_FPCLASS_NN)		/* _fpclass */
/*
 * This case handles newer MSVC on Windows, which doesn't have the standard
 * operation but does have something that can tell us the same thing.
 */
#define TCL_FPCLASSIFY_MODE 1
#else	/* !fpclassify && !_fpclass (older MSVC), simulate */
/*
 * Older MSVC on Windows. So broken that we just have to do it our way. This
 * assumes that we're on x86 (or at least a system with classic little-endian
 * double layout and a 32-bit 'int' type).
 */
#define TCL_FPCLASSIFY_MODE 2
#endif /* !fpclassify */
/* actually there is no fallback to builtin fpclassify */
#endif /* !TCL_FPCLASSIFY_MODE */


#define INTERP_STACK_INITIAL_SIZE 2000
#define CORO_STACK_INITIAL_SIZE    200

/*
 * Determine whether we're using IEEE floating point
 */

#if (FLT_RADIX == 2) && (DBL_MANT_DIG == 53) && (DBL_MAX_EXP == 1024)
#   define IEEE_FLOATING_POINT
/* Largest odd integer that can be represented exactly in a double */
#   define MAX_EXACT 9007199254740991.0
#endif

/*
 * This is the script cancellation struct and hash table. The hash table is
 * used to keep track of the information necessary to process script
 * cancellation requests, including the original interp, asynchronous handler
 * tokens (created by Tcl_AsyncCreate), and the clientData and flags arguments
 * passed to Tcl_CancelEval on a per-interp basis. The cancelLock mutex is
 * used for protecting calls to Tcl_CancelEval as well as protecting access to
 * the hash table below.
 */

typedef struct {
    Tcl_Interp *interp;		/* Interp this struct belongs to. */
    Tcl_AsyncHandler async;	/* Async handler token for script
				 * cancellation. */
    char *result;		/* The script cancellation result or NULL for
				 * a default result. */
    size_t length;		/* Length of the above error message. */
    ClientData clientData;	/* Ignored */
    int flags;			/* Additional flags */
} CancelInfo;
static Tcl_HashTable cancelTable;
static int cancelTableInitialized = 0;	/* 0 means not yet initialized. */
TCL_DECLARE_MUTEX(cancelLock);

/*
 * Table used to map command implementation functions to a human-readable type
 * name, for [info type]. The keys in the table are function addresses, and
 * the values in the table are static char* containing strings in Tcl's
 * internal encoding (almost UTF-8).
 */

static Tcl_HashTable commandTypeTable;
static int commandTypeInit = 0;
TCL_DECLARE_MUTEX(commandTypeLock);

/*
 * Declarations for managing contexts for non-recursive coroutines. Contexts
 * are used to save the evaluation state between NR calls to each coro.
 */

#define SAVE_CONTEXT(context)				\
    (context).framePtr = iPtr->framePtr;		\
    (context).varFramePtr = iPtr->varFramePtr;		\
    (context).cmdFramePtr = iPtr->cmdFramePtr;		\
    (context).lineLABCPtr = iPtr->lineLABCPtr

#define RESTORE_CONTEXT(context)			\
    iPtr->framePtr = (context).framePtr;		\
    iPtr->varFramePtr = (context).varFramePtr;		\
    iPtr->cmdFramePtr = (context).cmdFramePtr;		\
    iPtr->lineLABCPtr = (context).lineLABCPtr

/*
 * Static functions in this file:
 */

static Tcl_ObjCmdProc   BadEnsembleSubcommand;
static char *		CallCommandTraces(Interp *iPtr, Command *cmdPtr,
			    const char *oldName, const char *newName,
			    int flags);
static int		CancelEvalProc(ClientData clientData,
			    Tcl_Interp *interp, int code);
static int		CheckDoubleResult(Tcl_Interp *interp, double dResult);
static void		DeleteCoroutine(ClientData clientData);
static void		DeleteInterpProc(Tcl_Interp *interp);
static void		DeleteOpCmdClientData(ClientData clientData);
#ifdef USE_DTRACE
static Tcl_ObjCmdProc	DTraceObjCmd;
static Tcl_NRPostProc	DTraceCmdReturn;
#else
#   define DTraceCmdReturn	NULL
#endif /* USE_DTRACE */
static Tcl_ObjCmdProc	ExprAbsFunc;
static Tcl_ObjCmdProc	ExprBinaryFunc;
static Tcl_ObjCmdProc	ExprBoolFunc;
static Tcl_ObjCmdProc	ExprCeilFunc;
static Tcl_ObjCmdProc	ExprDoubleFunc;
static Tcl_ObjCmdProc	ExprFloorFunc;
static Tcl_ObjCmdProc	ExprIntFunc;
static Tcl_ObjCmdProc	ExprIsqrtFunc;
static Tcl_ObjCmdProc   ExprIsFiniteFunc;
static Tcl_ObjCmdProc   ExprIsInfinityFunc;
static Tcl_ObjCmdProc   ExprIsNaNFunc;
static Tcl_ObjCmdProc   ExprIsNormalFunc;
static Tcl_ObjCmdProc   ExprIsSubnormalFunc;
static Tcl_ObjCmdProc   ExprIsUnorderedFunc;
static Tcl_ObjCmdProc	ExprMaxFunc;
static Tcl_ObjCmdProc	ExprMinFunc;
static Tcl_ObjCmdProc	ExprRandFunc;
static Tcl_ObjCmdProc	ExprRoundFunc;
static Tcl_ObjCmdProc	ExprSqrtFunc;
static Tcl_ObjCmdProc	ExprSrandFunc;
static Tcl_ObjCmdProc	ExprUnaryFunc;
static Tcl_ObjCmdProc	ExprWideFunc;
static Tcl_ObjCmdProc   FloatClassifyObjCmd;
static void		MathFuncWrongNumArgs(Tcl_Interp *interp, int expected,
			    int actual, Tcl_Obj *const *objv);
static Tcl_NRPostProc	NRCoroutineCallerCallback;
static Tcl_NRPostProc	NRCoroutineExitCallback;
static Tcl_NRPostProc	NRCommand;

static void		ProcessUnexpectedResult(Tcl_Interp *interp,
			    int returnCode);
static int		RewindCoroutine(CoroutineData *corPtr, int result);
static void		TEOV_SwitchVarFrame(Tcl_Interp *interp);
static void		TEOV_PushExceptionHandlers(Tcl_Interp *interp,
			    int objc, Tcl_Obj *const objv[], int flags);
static inline Command *	TEOV_LookupCmdFromObj(Tcl_Interp *interp,
			    Tcl_Obj *namePtr, Namespace *lookupNsPtr);
static int		TEOV_NotFound(Tcl_Interp *interp, int objc,
			    Tcl_Obj *const objv[], Namespace *lookupNsPtr);
static int		TEOV_RunEnterTraces(Tcl_Interp *interp,
			    Command **cmdPtrPtr, Tcl_Obj *commandPtr, int objc,
			    Tcl_Obj *const objv[]);
static Tcl_NRPostProc	RewindCoroutineCallback;
static Tcl_NRPostProc	TEOEx_ByteCodeCallback;
static Tcl_NRPostProc	TEOEx_ListCallback;
static Tcl_NRPostProc	TEOV_Error;
static Tcl_NRPostProc	TEOV_Exception;
static Tcl_NRPostProc	TEOV_NotFoundCallback;
static Tcl_NRPostProc	TEOV_RestoreVarFrame;
static Tcl_NRPostProc	TEOV_RunLeaveTraces;
static Tcl_NRPostProc	EvalObjvCore;
static Tcl_NRPostProc	Dispatch;

static Tcl_ObjCmdProc NRInjectObjCmd;
static Tcl_NRPostProc NRPostInvoke;
static Tcl_ObjCmdProc CoroTypeObjCmd;
static Tcl_ObjCmdProc TclNRCoroInjectObjCmd;
static Tcl_ObjCmdProc TclNRCoroProbeObjCmd;
static Tcl_NRPostProc InjectHandler;
static Tcl_NRPostProc InjectHandlerPostCall;

MODULE_SCOPE const TclStubs tclStubs;

/*
 * Magical counts for the number of arguments accepted by a coroutine command
 * after particular kinds of [yield].
 */

#define CORO_ACTIVATE_YIELD    PTR2INT(NULL)
#define CORO_ACTIVATE_YIELDM   PTR2INT(NULL)+1

#define COROUTINE_ARGUMENTS_SINGLE_OPTIONAL     (-1)
#define COROUTINE_ARGUMENTS_ARBITRARY           (-2)

/*
 * The following structure define the commands in the Tcl core.
 */

typedef struct {
    const char *name;		/* Name of object-based command. */
    Tcl_ObjCmdProc *objProc;	/* Object-based function for command. */
    CompileProc *compileProc;	/* Function called to compile command. */
    Tcl_ObjCmdProc *nreProc;	/* NR-based function for command */
    int flags;			/* Various flag bits, as defined below. */
} CmdInfo;

#define CMD_IS_SAFE         1   /* Whether this command is part of the set of
                                 * commands present by default in a safe
                                 * interpreter. */
/* CMD_COMPILES_EXPANDED - Whether the compiler for this command can handle
 * expansion for itself rather than needing the generic layer to take care of
 * it for it. Defined in tclInt.h. */

/*
 * The following struct states that the command it talks about (a subcommand
 * of one of Tcl's built-in ensembles) is unsafe and must be hidden when an
 * interpreter is made safe. (TclHideUnsafeCommands accesses an array of these
 * structs.) Alas, we can't sensibly just store the information directly in
 * the commands.
 */

typedef struct {
    const char *ensembleNsName; /* The ensemble's name within ::tcl. NULL for
                                 * the end of the list of commands to hide. */
    const char *commandName;    /* The name of the command within the
                                 * ensemble. If this is NULL, we want to also
                                 * make the overall command be hidden, an ugly
                                 * hack because it is expected by security
                                 * policies in the wild. */
} UnsafeEnsembleInfo;

/*
 * The built-in commands, and the functions that implement them:
 */

static const CmdInfo builtInCmds[] = {
    /*
     * Commands in the generic core.
     */

    {"append",		Tcl_AppendObjCmd,	TclCompileAppendCmd,	NULL,	CMD_IS_SAFE},
    {"apply",		Tcl_ApplyObjCmd,	NULL,			TclNRApplyObjCmd,	CMD_IS_SAFE},
    {"break",		Tcl_BreakObjCmd,	TclCompileBreakCmd,	NULL,	CMD_IS_SAFE},
    {"catch",		Tcl_CatchObjCmd,	TclCompileCatchCmd,	TclNRCatchObjCmd,	CMD_IS_SAFE},
    {"concat",		Tcl_ConcatObjCmd,	TclCompileConcatCmd,	NULL,	CMD_IS_SAFE},
    {"continue",	Tcl_ContinueObjCmd,	TclCompileContinueCmd,	NULL,	CMD_IS_SAFE},
    {"coroinject",	NULL,			NULL,                   TclNRCoroInjectObjCmd,	CMD_IS_SAFE},
    {"coroprobe",	NULL,			NULL,                   TclNRCoroProbeObjCmd,	CMD_IS_SAFE},
    {"coroutine",	NULL,			NULL,			TclNRCoroutineObjCmd,	CMD_IS_SAFE},
    {"error",		Tcl_ErrorObjCmd,	TclCompileErrorCmd,	NULL,	CMD_IS_SAFE},
    {"eval",		Tcl_EvalObjCmd,		NULL,			TclNREvalObjCmd,	CMD_IS_SAFE},
    {"expr",		Tcl_ExprObjCmd,		TclCompileExprCmd,	TclNRExprObjCmd,	CMD_IS_SAFE},
    {"for",		Tcl_ForObjCmd,		TclCompileForCmd,	TclNRForObjCmd,	CMD_IS_SAFE},
    {"foreach",		Tcl_ForeachObjCmd,	TclCompileForeachCmd,	TclNRForeachCmd,	CMD_IS_SAFE},
    {"format",		Tcl_FormatObjCmd,	TclCompileFormatCmd,	NULL,	CMD_IS_SAFE},
    {"fpclassify",      FloatClassifyObjCmd,    NULL,                   NULL,   CMD_IS_SAFE},
    {"global",		Tcl_GlobalObjCmd,	TclCompileGlobalCmd,	NULL,	CMD_IS_SAFE},
    {"if",		Tcl_IfObjCmd,		TclCompileIfCmd,	TclNRIfObjCmd,	CMD_IS_SAFE},
    {"incr",		Tcl_IncrObjCmd,		TclCompileIncrCmd,	NULL,	CMD_IS_SAFE},
    {"join",		Tcl_JoinObjCmd,		NULL,			NULL,	CMD_IS_SAFE},
    {"lappend",		Tcl_LappendObjCmd,	TclCompileLappendCmd,	NULL,	CMD_IS_SAFE},
    {"lassign",		Tcl_LassignObjCmd,	TclCompileLassignCmd,	NULL,	CMD_IS_SAFE},
    {"lindex",		Tcl_LindexObjCmd,	TclCompileLindexCmd,	NULL,	CMD_IS_SAFE},
    {"linsert",		Tcl_LinsertObjCmd,	TclCompileLinsertCmd,	NULL,	CMD_IS_SAFE},
    {"list",		Tcl_ListObjCmd,		TclCompileListCmd,	NULL,	CMD_IS_SAFE|CMD_COMPILES_EXPANDED},
    {"llength",		Tcl_LlengthObjCmd,	TclCompileLlengthCmd,	NULL,	CMD_IS_SAFE},
    {"lmap",		Tcl_LmapObjCmd,		TclCompileLmapCmd,	TclNRLmapCmd,	CMD_IS_SAFE},
    {"lpop",		Tcl_LpopObjCmd,		NULL,			NULL,	CMD_IS_SAFE},
    {"lrange",		Tcl_LrangeObjCmd,	TclCompileLrangeCmd,	NULL,	CMD_IS_SAFE},
    {"lremove", 	Tcl_LremoveObjCmd,	NULL,           	NULL,	CMD_IS_SAFE},
    {"lrepeat",		Tcl_LrepeatObjCmd,	NULL,			NULL,	CMD_IS_SAFE},
    {"lreplace",	Tcl_LreplaceObjCmd,	TclCompileLreplaceCmd,	NULL,	CMD_IS_SAFE},
    {"lreverse",	Tcl_LreverseObjCmd,	NULL,			NULL,	CMD_IS_SAFE},
    {"lsearch",		Tcl_LsearchObjCmd,	NULL,			NULL,	CMD_IS_SAFE},
    {"lset",		Tcl_LsetObjCmd,		TclCompileLsetCmd,	NULL,	CMD_IS_SAFE},
    {"lsort",		Tcl_LsortObjCmd,	NULL,			NULL,	CMD_IS_SAFE},
    {"package",		Tcl_PackageObjCmd,	NULL,			TclNRPackageObjCmd,	CMD_IS_SAFE},
    {"proc",		Tcl_ProcObjCmd,		NULL,			NULL,	CMD_IS_SAFE},
    {"regexp",		Tcl_RegexpObjCmd,	TclCompileRegexpCmd,	NULL,	CMD_IS_SAFE},
    {"regsub",		Tcl_RegsubObjCmd,	TclCompileRegsubCmd,	NULL,	CMD_IS_SAFE},
    {"rename",		Tcl_RenameObjCmd,	NULL,			NULL,	CMD_IS_SAFE},
    {"return",		Tcl_ReturnObjCmd,	TclCompileReturnCmd,	NULL,	CMD_IS_SAFE},
    {"scan",		Tcl_ScanObjCmd,		NULL,			NULL,	CMD_IS_SAFE},
    {"set",		Tcl_SetObjCmd,		TclCompileSetCmd,	NULL,	CMD_IS_SAFE},
    {"split",		Tcl_SplitObjCmd,	NULL,			NULL,	CMD_IS_SAFE},
    {"subst",		Tcl_SubstObjCmd,	TclCompileSubstCmd,	TclNRSubstObjCmd,	CMD_IS_SAFE},
    {"switch",		Tcl_SwitchObjCmd,	TclCompileSwitchCmd,	TclNRSwitchObjCmd, CMD_IS_SAFE},
    {"tailcall",	NULL,			TclCompileTailcallCmd,	TclNRTailcallObjCmd,	CMD_IS_SAFE},
    {"throw",		Tcl_ThrowObjCmd,	TclCompileThrowCmd,	NULL,	CMD_IS_SAFE},
    {"trace",		Tcl_TraceObjCmd,	NULL,			NULL,	CMD_IS_SAFE},
    {"try",		Tcl_TryObjCmd,		TclCompileTryCmd,	TclNRTryObjCmd,	CMD_IS_SAFE},
    {"unset",		Tcl_UnsetObjCmd,	TclCompileUnsetCmd,	NULL,	CMD_IS_SAFE},
    {"uplevel",		Tcl_UplevelObjCmd,	NULL,			TclNRUplevelObjCmd,	CMD_IS_SAFE},
    {"upvar",		Tcl_UpvarObjCmd,	TclCompileUpvarCmd,	NULL,	CMD_IS_SAFE},
    {"variable",	Tcl_VariableObjCmd,	TclCompileVariableCmd,	NULL,	CMD_IS_SAFE},
    {"while",		Tcl_WhileObjCmd,	TclCompileWhileCmd,	TclNRWhileObjCmd,	CMD_IS_SAFE},
    {"yield",		NULL,			TclCompileYieldCmd,	TclNRYieldObjCmd,	CMD_IS_SAFE},
    {"yieldto",		NULL,			TclCompileYieldToCmd,	TclNRYieldToObjCmd,	CMD_IS_SAFE},

    /*
     * Commands in the OS-interface. Note that many of these are unsafe.
     */

    {"after",		Tcl_AfterObjCmd,	NULL,			NULL,	CMD_IS_SAFE},
    {"cd",		Tcl_CdObjCmd,		NULL,			NULL,	0},
    {"close",		Tcl_CloseObjCmd,	NULL,			NULL,	CMD_IS_SAFE},
    {"eof",		Tcl_EofObjCmd,		NULL,			NULL,	CMD_IS_SAFE},
    {"exec",		Tcl_ExecObjCmd,		NULL,			NULL,	0},
    {"exit",		Tcl_ExitObjCmd,		NULL,			NULL,	0},
    {"fblocked",	Tcl_FblockedObjCmd,	NULL,			NULL,	CMD_IS_SAFE},
    {"fconfigure",	Tcl_FconfigureObjCmd,	NULL,			NULL,	0},
    {"fcopy",		Tcl_FcopyObjCmd,	NULL,			NULL,	CMD_IS_SAFE},
    {"fileevent",	Tcl_FileEventObjCmd,	NULL,			NULL,	CMD_IS_SAFE},
    {"flush",		Tcl_FlushObjCmd,	NULL,			NULL,	CMD_IS_SAFE},
    {"gets",		Tcl_GetsObjCmd,		NULL,			NULL,	CMD_IS_SAFE},
    {"glob",		Tcl_GlobObjCmd,		NULL,			NULL,	0},
    {"load",		Tcl_LoadObjCmd,		NULL,			NULL,	0},
    {"open",		Tcl_OpenObjCmd,		NULL,			NULL,	0},
    {"pid",		Tcl_PidObjCmd,		NULL,			NULL,	CMD_IS_SAFE},
    {"puts",		Tcl_PutsObjCmd,		NULL,			NULL,	CMD_IS_SAFE},
    {"pwd",		Tcl_PwdObjCmd,		NULL,			NULL,	0},
    {"read",		Tcl_ReadObjCmd,		NULL,			NULL,	CMD_IS_SAFE},
    {"seek",		Tcl_SeekObjCmd,		NULL,			NULL,	CMD_IS_SAFE},
    {"socket",		Tcl_SocketObjCmd,	NULL,			NULL,	0},
    {"source",		Tcl_SourceObjCmd,	NULL,			TclNRSourceObjCmd,	0},
    {"tell",		Tcl_TellObjCmd,		NULL,			NULL,	CMD_IS_SAFE},
    {"time",		Tcl_TimeObjCmd,		NULL,			NULL,	CMD_IS_SAFE},
    {"timerate",	Tcl_TimeRateObjCmd,	NULL,			NULL,	CMD_IS_SAFE},
    {"unload",		Tcl_UnloadObjCmd,	NULL,			NULL,	0},
    {"update",		Tcl_UpdateObjCmd,	NULL,			NULL,	CMD_IS_SAFE},
    {"vwait",		Tcl_VwaitObjCmd,	NULL,			NULL,	CMD_IS_SAFE},
    {NULL,		NULL,			NULL,			NULL,	0}
};

/*
 * Information about which pieces of ensembles to hide when making an
 * interpreter safe:
 */

static const UnsafeEnsembleInfo unsafeEnsembleCommands[] = {
    /* [encoding] has two unsafe commands. Assumed by older security policies
     * to be overall unsafe; it isn't but... */
    {"encoding", NULL},
    {"encoding", "dirs"},
    {"encoding", "system"},
    /* [file] has MANY unsafe commands! Assumed by older security policies to
     * be overall unsafe; it isn't but... */
    {"file", NULL},
    {"file", "atime"},
    {"file", "attributes"},
    {"file", "copy"},
    {"file", "delete"},
    {"file", "dirname"},
    {"file", "executable"},
    {"file", "exists"},
    {"file", "extension"},
    {"file", "isdirectory"},
    {"file", "isfile"},
    {"file", "link"},
    {"file", "lstat"},
    {"file", "mtime"},
    {"file", "mkdir"},
    {"file", "nativename"},
    {"file", "normalize"},
    {"file", "owned"},
    {"file", "readable"},
    {"file", "readlink"},
    {"file", "rename"},
    {"file", "rootname"},
    {"file", "size"},
    {"file", "stat"},
    {"file", "tail"},
    {"file", "tempdir"},
    {"file", "tempfile"},
    {"file", "type"},
    {"file", "volumes"},
    {"file", "writable"},
    /* [info] has two unsafe commands */
    {"info", "cmdtype"},
    {"info", "nameofexecutable"},
    /* [tcl::process] has ONLY unsafe commands! */
    {"process", "list"},
    {"process", "status"},
    {"process", "purge"},
    {"process", "autopurge"},
    /* [zipfs] has MANY unsafe commands! */
    {"zipfs", "lmkimg"},
    {"zipfs", "lmkzip"},
    {"zipfs", "mkimg"},
    {"zipfs", "mkkey"},
    {"zipfs", "mkzip"},
    {"zipfs", "mount"},
    {"zipfs", "mount_data"},
    {"zipfs", "unmount"},
    {NULL, NULL}
};

/*
 * Math functions. All are safe.
 */

typedef struct {
    const char *name;		/* Name of the function. The full name is
				 * "::tcl::mathfunc::<name>". */
    Tcl_ObjCmdProc *objCmdProc;	/* Function that evaluates the function */
    ClientData clientData;	/* Client data for the function */
} BuiltinFuncDef;
static const BuiltinFuncDef BuiltinFuncTable[] = {
    { "abs",	ExprAbsFunc,	NULL			},
    { "acos",	ExprUnaryFunc,	(ClientData) acos	},
    { "asin",	ExprUnaryFunc,	(ClientData) asin	},
    { "atan",	ExprUnaryFunc,	(ClientData) atan	},
    { "atan2",	ExprBinaryFunc,	(ClientData) atan2	},
    { "bool",	ExprBoolFunc,	NULL			},
    { "ceil",	ExprCeilFunc,	NULL			},
    { "cos",	ExprUnaryFunc,	(ClientData) cos	},
    { "cosh",	ExprUnaryFunc,	(ClientData) cosh	},
    { "double",	ExprDoubleFunc,	NULL			},
    { "entier",	ExprIntFunc,	NULL			},
    { "exp",	ExprUnaryFunc,	(ClientData) exp	},
    { "floor",	ExprFloorFunc,	NULL			},
    { "fmod",	ExprBinaryFunc,	(ClientData) fmod	},
    { "hypot",	ExprBinaryFunc,	(ClientData) hypot	},
    { "int",	ExprIntFunc,	NULL			},
    { "isfinite", ExprIsFiniteFunc, NULL        	},
    { "isinf",	ExprIsInfinityFunc, NULL        	},
    { "isnan",	ExprIsNaNFunc,	NULL            	},
    { "isnormal", ExprIsNormalFunc, NULL        	},
    { "isqrt",	ExprIsqrtFunc,	NULL			},
    { "issubnormal", ExprIsSubnormalFunc, NULL,         },
    { "isunordered", ExprIsUnorderedFunc, NULL,         },
    { "log",	ExprUnaryFunc,	(ClientData) log	},
    { "log10",	ExprUnaryFunc,	(ClientData) log10	},
    { "max",	ExprMaxFunc,	NULL			},
    { "min",	ExprMinFunc,	NULL			},
    { "pow",	ExprBinaryFunc,	(ClientData) pow	},
    { "rand",	ExprRandFunc,	NULL			},
    { "round",	ExprRoundFunc,	NULL			},
    { "sin",	ExprUnaryFunc,	(ClientData) sin	},
    { "sinh",	ExprUnaryFunc,	(ClientData) sinh	},
    { "sqrt",	ExprSqrtFunc,	NULL			},
    { "srand",	ExprSrandFunc,	NULL			},
    { "tan",	ExprUnaryFunc,	(ClientData) tan	},
    { "tanh",	ExprUnaryFunc,	(ClientData) tanh	},
    { "wide",	ExprWideFunc,	NULL			},
    { NULL, NULL, NULL }
};

/*
 * TIP#174's math operators. All are safe.
 */

typedef struct {
    const char *name;		/* Name of object-based command. */
    Tcl_ObjCmdProc *objProc;	/* Object-based function for command. */
    CompileProc *compileProc;	/* Function called to compile command. */
    union {
	int numArgs;
	int identity;
    } i;
    const char *expected;	/* For error message, what argument(s)
				 * were expected. */
} OpCmdInfo;
static const OpCmdInfo mathOpCmds[] = {
    { "~",	TclSingleOpCmd,		TclCompileInvertOpCmd,
		/* numArgs */ {1},	"integer"},
    { "!",	TclSingleOpCmd,		TclCompileNotOpCmd,
		/* numArgs */ {1},	"boolean"},
    { "+",	TclVariadicOpCmd,	TclCompileAddOpCmd,
		/* identity */ {0},	NULL},
    { "*",	TclVariadicOpCmd,	TclCompileMulOpCmd,
		/* identity */ {1},	NULL},
    { "&",	TclVariadicOpCmd,	TclCompileAndOpCmd,
		/* identity */ {-1},	NULL},
    { "|",	TclVariadicOpCmd,	TclCompileOrOpCmd,
		/* identity */ {0},	NULL},
    { "^",	TclVariadicOpCmd,	TclCompileXorOpCmd,
		/* identity */ {0},	NULL},
    { "**",	TclVariadicOpCmd,	TclCompilePowOpCmd,
		/* identity */ {1},	NULL},
    { "<<",	TclSingleOpCmd,		TclCompileLshiftOpCmd,
		/* numArgs */ {2},	"integer shift"},
    { ">>",	TclSingleOpCmd,		TclCompileRshiftOpCmd,
		/* numArgs */ {2},	"integer shift"},
    { "%",	TclSingleOpCmd,		TclCompileModOpCmd,
		/* numArgs */ {2},	"integer integer"},
    { "!=",	TclSingleOpCmd,		TclCompileNeqOpCmd,
		/* numArgs */ {2},	"value value"},
    { "ne",	TclSingleOpCmd,		TclCompileStrneqOpCmd,
		/* numArgs */ {2},	"value value"},
    { "in",	TclSingleOpCmd,		TclCompileInOpCmd,
		/* numArgs */ {2},	"value list"},
    { "ni",	TclSingleOpCmd,		TclCompileNiOpCmd,
		/* numArgs */ {2},	"value list"},
    { "-",	TclNoIdentOpCmd,	TclCompileMinusOpCmd,
		/* unused */ {0},	"value ?value ...?"},
    { "/",	TclNoIdentOpCmd,	TclCompileDivOpCmd,
		/* unused */ {0},	"value ?value ...?"},
    { "<",	TclSortingOpCmd,	TclCompileLessOpCmd,
		/* unused */ {0},	NULL},
    { "<=",	TclSortingOpCmd,	TclCompileLeqOpCmd,
		/* unused */ {0},	NULL},
    { ">",	TclSortingOpCmd,	TclCompileGreaterOpCmd,
		/* unused */ {0},	NULL},
    { ">=",	TclSortingOpCmd,	TclCompileGeqOpCmd,
		/* unused */ {0},	NULL},
    { "==",	TclSortingOpCmd,	TclCompileEqOpCmd,
		/* unused */ {0},	NULL},
    { "eq",	TclSortingOpCmd,	TclCompileStreqOpCmd,
		/* unused */ {0},	NULL},
    { "lt",	TclSortingOpCmd,	TclCompileStrLtOpCmd,
		/* unused */ {0},	NULL},
    { "le",	TclSortingOpCmd,	TclCompileStrLeOpCmd,
		/* unused */ {0},	NULL},
    { "gt",	TclSortingOpCmd,	TclCompileStrGtOpCmd,
		/* unused */ {0},	NULL},
    { "ge",	TclSortingOpCmd,	TclCompileStrGeOpCmd,
		/* unused */ {0},	NULL},
    { NULL,	NULL,			NULL,
		{0},			NULL}
};

/*
 *----------------------------------------------------------------------
 *
 * TclFinalizeEvaluation --
 *
 *	Finalizes the script cancellation hash table.
 *
 * Results:
 *	None.
 *
 * Side effects:
 *	None.
 *
 *----------------------------------------------------------------------
 */

void
TclFinalizeEvaluation(void)
{
    Tcl_MutexLock(&cancelLock);
    if (cancelTableInitialized == 1) {
	Tcl_DeleteHashTable(&cancelTable);
	cancelTableInitialized = 0;
    }
    Tcl_MutexUnlock(&cancelLock);

    Tcl_MutexLock(&commandTypeLock);
    if (commandTypeInit) {
        Tcl_DeleteHashTable(&commandTypeTable);
        commandTypeInit = 0;
    }
    Tcl_MutexUnlock(&commandTypeLock);
}

/*
 *----------------------------------------------------------------------
 *
 * Tcl_CreateInterp --
 *
 *	Create a new TCL command interpreter.
 *
 * Results:
 *	The return value is a token for the interpreter, which may be used in
 *	calls to functions like Tcl_CreateCmd, Tcl_Eval, or Tcl_DeleteInterp.
 *
 * Side effects:
 *	The command interpreter is initialized with the built-in commands and
 *	with the variables documented in tclvars(n).
 *
 *----------------------------------------------------------------------
 */

Tcl_Interp *
Tcl_CreateInterp(void)
{
    Interp *iPtr;
    Tcl_Interp *interp;
    Command *cmdPtr;
    const BuiltinFuncDef *builtinFuncPtr;
    const OpCmdInfo *opcmdInfoPtr;
    const CmdInfo *cmdInfoPtr;
    Tcl_Namespace *nsPtr;
    Tcl_HashEntry *hPtr;
    int isNew;
    CancelInfo *cancelInfo;
    union {
	char c[sizeof(short)];
	short s;
    } order;
#ifdef TCL_COMPILE_STATS
    ByteCodeStats *statsPtr;
#endif /* TCL_COMPILE_STATS */
    char mathFuncName[32];
    CallFrame *framePtr;

    TclInitSubsystems();

    /*
     * Panic if someone updated the CallFrame structure without also updating
     * the Tcl_CallFrame structure (or vice versa).
     */

    if (sizeof(Tcl_CallFrame) < sizeof(CallFrame)) {
	/*NOTREACHED*/
	Tcl_Panic("Tcl_CallFrame must not be smaller than CallFrame");
    }

#if defined(_WIN32) && !defined(_WIN64)
    if (sizeof(time_t) != 8) {
	/*NOTREACHED*/
	Tcl_Panic("<time.h> is not compatible with VS2005+");
    }
    if ((offsetof(Tcl_StatBuf,st_atime) != 32)
	    || (offsetof(Tcl_StatBuf,st_ctime) != 48)) {
	/*NOTREACHED*/
	Tcl_Panic("<sys/stat.h> is not compatible with VS2005+");
    }
#endif

    if (cancelTableInitialized == 0) {
	Tcl_MutexLock(&cancelLock);
	if (cancelTableInitialized == 0) {
	    Tcl_InitHashTable(&cancelTable, TCL_ONE_WORD_KEYS);
	    cancelTableInitialized = 1;
	}

	Tcl_MutexUnlock(&cancelLock);
    }

    if (commandTypeInit == 0) {
        TclRegisterCommandTypeName(TclObjInterpProc, "proc");
        TclRegisterCommandTypeName(TclEnsembleImplementationCmd, "ensemble");
        TclRegisterCommandTypeName(TclAliasObjCmd, "alias");
        TclRegisterCommandTypeName(TclLocalAliasObjCmd, "alias");
        TclRegisterCommandTypeName(TclSlaveObjCmd, "slave");
        TclRegisterCommandTypeName(TclInvokeImportedCmd, "import");
        TclRegisterCommandTypeName(TclOOPublicObjectCmd, "object");
        TclRegisterCommandTypeName(TclOOPrivateObjectCmd, "privateObject");
        TclRegisterCommandTypeName(TclOOMyClassObjCmd, "privateClass");
        TclRegisterCommandTypeName(TclNRInterpCoroutine, "coroutine");
    }

    /*
     * Initialize support for namespaces and create the global namespace
     * (whose name is ""; an alias is "::"). This also initializes the Tcl
     * object type table and other object management code.
     */

    iPtr = Tcl_Alloc(sizeof(Interp));
    interp = (Tcl_Interp *) iPtr;

    iPtr->legacyResult = NULL;
    /* Special invalid value: Any attempt to free the legacy result
     * will cause a crash. */
    iPtr->legacyFreeProc = (void (*) (void))-1;
    iPtr->errorLine = 0;
    iPtr->stubTable = &tclStubs;
    iPtr->objResultPtr = Tcl_NewObj();
    Tcl_IncrRefCount(iPtr->objResultPtr);
    iPtr->handle = TclHandleCreate(iPtr);
    iPtr->globalNsPtr = NULL;
    iPtr->hiddenCmdTablePtr = NULL;
    iPtr->interpInfo = NULL;

    iPtr->optimizer = TclOptimizeBytecode;

    iPtr->numLevels = 0;
    iPtr->maxNestingDepth = MAX_NESTING_DEPTH;
    iPtr->framePtr = NULL;	/* Initialise as soon as :: is available */
    iPtr->varFramePtr = NULL;	/* Initialise as soon as :: is available */

    /*
     * TIP #280 - Initialize the arrays used to extend the ByteCode and Proc
     * structures.
     */

    iPtr->cmdFramePtr = NULL;
    iPtr->linePBodyPtr = Tcl_Alloc(sizeof(Tcl_HashTable));
    iPtr->lineBCPtr = Tcl_Alloc(sizeof(Tcl_HashTable));
    iPtr->lineLAPtr = Tcl_Alloc(sizeof(Tcl_HashTable));
    iPtr->lineLABCPtr = Tcl_Alloc(sizeof(Tcl_HashTable));
    Tcl_InitHashTable(iPtr->linePBodyPtr, TCL_ONE_WORD_KEYS);
    Tcl_InitHashTable(iPtr->lineBCPtr, TCL_ONE_WORD_KEYS);
    Tcl_InitHashTable(iPtr->lineLAPtr, TCL_ONE_WORD_KEYS);
    Tcl_InitHashTable(iPtr->lineLABCPtr, TCL_ONE_WORD_KEYS);
    iPtr->scriptCLLocPtr = NULL;

    iPtr->activeVarTracePtr = NULL;

    iPtr->returnOpts = NULL;
    iPtr->errorInfo = NULL;
    TclNewLiteralStringObj(iPtr->eiVar, "::errorInfo");
    Tcl_IncrRefCount(iPtr->eiVar);
    iPtr->errorStack = Tcl_NewListObj(0, NULL);
    Tcl_IncrRefCount(iPtr->errorStack);
    iPtr->resetErrorStack = 1;
    TclNewLiteralStringObj(iPtr->upLiteral,"UP");
    Tcl_IncrRefCount(iPtr->upLiteral);
    TclNewLiteralStringObj(iPtr->callLiteral,"CALL");
    Tcl_IncrRefCount(iPtr->callLiteral);
    TclNewLiteralStringObj(iPtr->innerLiteral,"INNER");
    Tcl_IncrRefCount(iPtr->innerLiteral);
    iPtr->innerContext = Tcl_NewListObj(0, NULL);
    Tcl_IncrRefCount(iPtr->innerContext);
    iPtr->errorCode = NULL;
    TclNewLiteralStringObj(iPtr->ecVar, "::errorCode");
    Tcl_IncrRefCount(iPtr->ecVar);
    iPtr->returnLevel = 1;
    iPtr->returnCode = TCL_OK;

    iPtr->rootFramePtr = NULL;	/* Initialise as soon as :: is available */
    iPtr->lookupNsPtr = NULL;

    Tcl_InitHashTable(&iPtr->packageTable, TCL_STRING_KEYS);
    iPtr->packageUnknown = NULL;

    /* TIP #268 */
#if (TCL_RELEASE_LEVEL == TCL_FINAL_RELEASE)
    if (getenv("TCL_PKG_PREFER_LATEST") == NULL) {
	iPtr->packagePrefer = PKG_PREFER_STABLE;
    } else
#endif
	iPtr->packagePrefer = PKG_PREFER_LATEST;

    iPtr->cmdCount = 0;
    TclInitLiteralTable(&iPtr->literalTable);
    iPtr->compileEpoch = 1;
    iPtr->compiledProcPtr = NULL;
    iPtr->resolverPtr = NULL;
    iPtr->evalFlags = 0;
    iPtr->scriptFile = NULL;
    iPtr->flags = 0;
    iPtr->tracePtr = NULL;
    iPtr->tracesForbiddingInline = 0;
    iPtr->activeCmdTracePtr = NULL;
    iPtr->activeInterpTracePtr = NULL;
    iPtr->assocData = NULL;
    iPtr->execEnvPtr = NULL;	/* Set after namespaces initialized. */
    iPtr->emptyObjPtr = Tcl_NewObj();
				/* Another empty object. */
    Tcl_IncrRefCount(iPtr->emptyObjPtr);
    iPtr->threadId = Tcl_GetCurrentThread();

    /* TIP #378 */
#ifdef TCL_INTERP_DEBUG_FRAME
    iPtr->flags |= INTERP_DEBUG_FRAME;
#else
    if (getenv("TCL_INTERP_DEBUG_FRAME") != NULL) {
        iPtr->flags |= INTERP_DEBUG_FRAME;
    }
#endif

    /*
     * Initialise the tables for variable traces and searches *before*
     * creating the global ns - so that the trace on errorInfo can be
     * recorded.
     */

    Tcl_InitHashTable(&iPtr->varTraces, TCL_ONE_WORD_KEYS);
    Tcl_InitHashTable(&iPtr->varSearches, TCL_ONE_WORD_KEYS);

    iPtr->globalNsPtr = NULL;	/* Force creation of global ns below. */
    iPtr->globalNsPtr = (Namespace *) Tcl_CreateNamespace(interp, "",
	    NULL, NULL);
    if (iPtr->globalNsPtr == NULL) {
	Tcl_Panic("Tcl_CreateInterp: can't create global namespace");
    }

    /*
     * Initialise the rootCallframe. It cannot be allocated on the stack, as
     * it has to be in place before TclCreateExecEnv tries to use a variable.
     */

    /* This is needed to satisfy GCC 3.3's strict aliasing rules */
    framePtr = Tcl_Alloc(sizeof(CallFrame));
    (void) Tcl_PushCallFrame(interp, (Tcl_CallFrame *) framePtr,
	    (Tcl_Namespace *) iPtr->globalNsPtr, /*isProcCallFrame*/ 0);
    framePtr->objc = 0;

    iPtr->framePtr = framePtr;
    iPtr->varFramePtr = framePtr;
    iPtr->rootFramePtr = framePtr;

    /*
     * Initialize support for code compilation and execution. We call
     * TclCreateExecEnv after initializing namespaces since it tries to
     * reference a Tcl variable (it links to the Tcl "tcl_traceExec"
     * variable).
     */

    iPtr->execEnvPtr = TclCreateExecEnv(interp, INTERP_STACK_INITIAL_SIZE);

    /*
     * TIP #219, Tcl Channel Reflection API support.
     */

    iPtr->chanMsg = NULL;

    /*
     * TIP #285, Script cancellation support.
     */

    iPtr->asyncCancelMsg = Tcl_NewObj();

    cancelInfo = Tcl_Alloc(sizeof(CancelInfo));
    cancelInfo->interp = interp;

    iPtr->asyncCancel = Tcl_AsyncCreate(CancelEvalProc, cancelInfo);
    cancelInfo->async = iPtr->asyncCancel;
    cancelInfo->result = NULL;
    cancelInfo->length = 0;

    Tcl_MutexLock(&cancelLock);
    hPtr = Tcl_CreateHashEntry(&cancelTable, iPtr, &isNew);
    Tcl_SetHashValue(hPtr, cancelInfo);
    Tcl_MutexUnlock(&cancelLock);

    /*
     * Initialize the compilation and execution statistics kept for this
     * interpreter.
     */

#ifdef TCL_COMPILE_STATS
    statsPtr = &iPtr->stats;
    statsPtr->numExecutions = 0;
    statsPtr->numCompilations = 0;
    statsPtr->numByteCodesFreed = 0;
    memset(statsPtr->instructionCount, 0,
	    sizeof(statsPtr->instructionCount));

    statsPtr->totalSrcBytes = 0.0;
    statsPtr->totalByteCodeBytes = 0.0;
    statsPtr->currentSrcBytes = 0.0;
    statsPtr->currentByteCodeBytes = 0.0;
    memset(statsPtr->srcCount, 0, sizeof(statsPtr->srcCount));
    memset(statsPtr->byteCodeCount, 0, sizeof(statsPtr->byteCodeCount));
    memset(statsPtr->lifetimeCount, 0, sizeof(statsPtr->lifetimeCount));

    statsPtr->currentInstBytes = 0.0;
    statsPtr->currentLitBytes = 0.0;
    statsPtr->currentExceptBytes = 0.0;
    statsPtr->currentAuxBytes = 0.0;
    statsPtr->currentCmdMapBytes = 0.0;

    statsPtr->numLiteralsCreated = 0;
    statsPtr->totalLitStringBytes = 0.0;
    statsPtr->currentLitStringBytes = 0.0;
    memset(statsPtr->literalCount, 0, sizeof(statsPtr->literalCount));
#endif /* TCL_COMPILE_STATS */

    /*
     * Initialize the ensemble error message rewriting support.
     */

    TclResetRewriteEnsemble(interp, 1);

    /*
     * TIP#143: Initialise the resource limit support.
     */

    TclInitLimitSupport(interp);

    /*
     * Initialise the thread-specific data ekeko. Note that the thread's alloc
     * cache was already initialised by the call to alloc the interp struct.
     */

#if TCL_THREADS && defined(USE_THREAD_ALLOC)
    iPtr->allocCache = TclpGetAllocCache();
#else
    iPtr->allocCache = NULL;
#endif
    iPtr->pendingObjDataPtr = NULL;
    iPtr->asyncReadyPtr = TclGetAsyncReadyPtr();
    iPtr->deferredCallbacks = NULL;

    /*
     * Create the core commands. Do it here, rather than calling
     * Tcl_CreateCommand, because it's faster (there's no need to check for a
     * pre-existing command by the same name). If a command has a Tcl_CmdProc
     * but no Tcl_ObjCmdProc, set the Tcl_ObjCmdProc to
     * TclInvokeStringCommand. This is an object-based wrapper function that
     * extracts strings, calls the string function, and creates an object for
     * the result. Similarly, if a command has a Tcl_ObjCmdProc but no
     * Tcl_CmdProc, set the Tcl_CmdProc to TclInvokeObjectCommand.
     */

    for (cmdInfoPtr = builtInCmds; cmdInfoPtr->name != NULL; cmdInfoPtr++) {
	if ((cmdInfoPtr->objProc == NULL)
		&& (cmdInfoPtr->compileProc == NULL)
		&& (cmdInfoPtr->nreProc == NULL)) {
	    Tcl_Panic("builtin command with NULL object command proc and a NULL compile proc");
	}

	hPtr = Tcl_CreateHashEntry(&iPtr->globalNsPtr->cmdTable,
		cmdInfoPtr->name, &isNew);
	if (isNew) {
	    cmdPtr = Tcl_Alloc(sizeof(Command));
	    cmdPtr->hPtr = hPtr;
	    cmdPtr->nsPtr = iPtr->globalNsPtr;
	    cmdPtr->refCount = 1;
	    cmdPtr->cmdEpoch = 0;
	    cmdPtr->compileProc = cmdInfoPtr->compileProc;
	    cmdPtr->proc = TclInvokeObjectCommand;
	    cmdPtr->clientData = cmdPtr;
	    cmdPtr->objProc = cmdInfoPtr->objProc;
	    cmdPtr->objClientData = NULL;
	    cmdPtr->deleteProc = NULL;
	    cmdPtr->deleteData = NULL;
	    cmdPtr->flags = 0;
            if (cmdInfoPtr->flags & CMD_COMPILES_EXPANDED) {
                cmdPtr->flags |= CMD_COMPILES_EXPANDED;
            }
	    cmdPtr->importRefPtr = NULL;
	    cmdPtr->tracePtr = NULL;
	    cmdPtr->nreProc = cmdInfoPtr->nreProc;
	    Tcl_SetHashValue(hPtr, cmdPtr);
	}
    }

    /*
     * Create the "array", "binary", "chan", "clock", "dict", "encoding",
     * "file", "info", "namespace" and "string" ensembles. Note that all these
     * commands (and their subcommands that are not present in the global
     * namespace) are wholly safe *except* for "clock", "encoding" and "file".
     */

    TclInitArrayCmd(interp);
    TclInitBinaryCmd(interp);
    TclInitChanCmd(interp);
    TclInitDictCmd(interp);
    TclInitEncodingCmd(interp);
    TclInitFileCmd(interp);
    TclInitInfoCmd(interp);
    TclInitNamespaceCmd(interp);
    TclInitStringCmd(interp);
    TclInitPrefixCmd(interp);
    TclInitProcessCmd(interp);

    /*
     * Register "clock" subcommands. These *do* go through
     * Tcl_CreateObjCommand, since they aren't in the global namespace and
     * involve ensembles.
     */

    TclClockInit(interp);

    /*
     * Register the built-in functions. This is empty now that they are
     * implemented as commands in the ::tcl::mathfunc namespace.
     */

    /*
     * Register the default [interp bgerror] handler.
     */

    Tcl_CreateObjCommand(interp, "::tcl::Bgerror",
	    TclDefaultBgErrorHandlerObjCmd, NULL, NULL);

    /*
     * Create unsupported commands for debugging bytecode and objects.
     */

    Tcl_CreateObjCommand(interp, "::tcl::unsupported::disassemble",
	    Tcl_DisassembleObjCmd, INT2PTR(0), NULL);
    Tcl_CreateObjCommand(interp, "::tcl::unsupported::getbytecode",
	    Tcl_DisassembleObjCmd, INT2PTR(1), NULL);
    Tcl_CreateObjCommand(interp, "::tcl::unsupported::representation",
	    Tcl_RepresentationCmd, NULL, NULL);

    /* Adding the bytecode assembler command */
    cmdPtr = (Command *) Tcl_NRCreateCommand(interp,
            "::tcl::unsupported::assemble", Tcl_AssembleObjCmd,
            TclNRAssembleObjCmd, NULL, NULL);
    cmdPtr->compileProc = &TclCompileAssembleCmd;

    /* Coroutine monkeybusiness */
    Tcl_NRCreateCommand(interp, "::tcl::unsupported::inject", NULL,
	    NRInjectObjCmd, NULL, NULL);
    Tcl_CreateObjCommand(interp, "::tcl::unsupported::corotype",
            CoroTypeObjCmd, NULL, NULL);

    /* Export unsupported commands */
    nsPtr = Tcl_FindNamespace(interp, "::tcl::unsupported", NULL, 0);
    if (nsPtr) {
	Tcl_Export(interp, nsPtr, "*", 1);
    }


#ifdef USE_DTRACE
    /*
     * Register the tcl::dtrace command.
     */

    Tcl_CreateObjCommand(interp, "::tcl::dtrace", DTraceObjCmd, NULL, NULL);
#endif /* USE_DTRACE */

    /*
     * Register the builtin math functions.
     */

    nsPtr = Tcl_CreateNamespace(interp, "::tcl::mathfunc", NULL,NULL);
    if (nsPtr == NULL) {
	Tcl_Panic("Can't create math function namespace");
    }
#define MATH_FUNC_PREFIX_LEN 17 /* == strlen("::tcl::mathfunc::") */
    memcpy(mathFuncName, "::tcl::mathfunc::", MATH_FUNC_PREFIX_LEN);
    for (builtinFuncPtr = BuiltinFuncTable; builtinFuncPtr->name != NULL;
	    builtinFuncPtr++) {
	strcpy(mathFuncName+MATH_FUNC_PREFIX_LEN, builtinFuncPtr->name);
	Tcl_CreateObjCommand(interp, mathFuncName,
		builtinFuncPtr->objCmdProc, builtinFuncPtr->clientData, NULL);
	Tcl_Export(interp, nsPtr, builtinFuncPtr->name, 0);
    }

    /*
     * Register the mathematical "operator" commands. [TIP #174]
     */

    nsPtr = Tcl_CreateNamespace(interp, "::tcl::mathop", NULL, NULL);
    if (nsPtr == NULL) {
	Tcl_Panic("can't create math operator namespace");
    }
    Tcl_Export(interp, nsPtr, "*", 1);
#define MATH_OP_PREFIX_LEN 15 /* == strlen("::tcl::mathop::") */
    memcpy(mathFuncName, "::tcl::mathop::", MATH_OP_PREFIX_LEN);
    for (opcmdInfoPtr=mathOpCmds ; opcmdInfoPtr->name!=NULL ; opcmdInfoPtr++){
	TclOpCmdClientData *occdPtr = Tcl_Alloc(sizeof(TclOpCmdClientData));

	occdPtr->op = opcmdInfoPtr->name;
	occdPtr->i.numArgs = opcmdInfoPtr->i.numArgs;
	occdPtr->expected = opcmdInfoPtr->expected;
	strcpy(mathFuncName + MATH_OP_PREFIX_LEN, opcmdInfoPtr->name);
	cmdPtr = (Command *) Tcl_CreateObjCommand(interp, mathFuncName,
		opcmdInfoPtr->objProc, occdPtr, DeleteOpCmdClientData);
	if (cmdPtr == NULL) {
	    Tcl_Panic("failed to create math operator %s",
		    opcmdInfoPtr->name);
	} else if (opcmdInfoPtr->compileProc != NULL) {
	    cmdPtr->compileProc = opcmdInfoPtr->compileProc;
	}
    }

    /*
     * Do Multiple/Safe Interps Tcl init stuff
     */

    TclInterpInit(interp);
    TclSetupEnv(interp);

    /*
     * TIP #59: Make embedded configuration information available.
     */

    TclInitEmbeddedConfigurationInformation(interp);

    /*
     * TIP #440: Declare the name of the script engine to be "Tcl".
     */

    Tcl_SetVar2(interp, "tcl_platform", "engine", "Tcl",
	    TCL_GLOBAL_ONLY);

    /*
     * Compute the byte order of this machine.
     */

    order.s = 1;
    Tcl_SetVar2(interp, "tcl_platform", "byteOrder",
	    ((order.c[0] == 1) ? "littleEndian" : "bigEndian"),
	    TCL_GLOBAL_ONLY);

    Tcl_SetVar2Ex(interp, "tcl_platform", "wordSize",
	    Tcl_NewWideIntObj(sizeof(long)), TCL_GLOBAL_ONLY);

    /* TIP #291 */
    Tcl_SetVar2Ex(interp, "tcl_platform", "pointerSize",
	    Tcl_NewWideIntObj(sizeof(void *)), TCL_GLOBAL_ONLY);

    /*
     * Set up other variables such as tcl_version and tcl_library
     */

    Tcl_SetVar2(interp, "tcl_patchLevel", NULL, TCL_PATCH_LEVEL, TCL_GLOBAL_ONLY);
    Tcl_SetVar2(interp, "tcl_version", NULL, TCL_VERSION, TCL_GLOBAL_ONLY);
    TclpSetVariables(interp);

#if TCL_THREADS
    /*
     * The existence of the "threaded" element of the tcl_platform array
     * indicates that this particular Tcl shell has been compiled with threads
     * turned on. Using "info exists tcl_platform(threaded)" a Tcl script can
     * introspect on the interpreter level of thread safety.
     */

    Tcl_SetVar2(interp, "tcl_platform", "threaded", "1", TCL_GLOBAL_ONLY);
#endif

    /*
     * Register Tcl's version number.
     * TIP #268: Full patchlevel instead of just major.minor
     */

    Tcl_PkgProvideEx(interp, "Tcl", TCL_PATCH_LEVEL, &tclStubs);

    if (TclTommath_Init(interp) != TCL_OK) {
	Tcl_Panic("%s", Tcl_GetStringResult(interp));
    }

    if (TclOOInit(interp) != TCL_OK) {
	Tcl_Panic("%s", Tcl_GetStringResult(interp));
    }

    /*
     * Only build in zlib support if we've successfully detected a library to
     * compile and link against.
     */

#ifdef HAVE_ZLIB
    if (TclZlibInit(interp) != TCL_OK) {
	Tcl_Panic("%s", Tcl_GetStringResult(interp));
    }
    if (TclZipfs_Init(interp) != TCL_OK) {
	Tcl_Panic("%s", Tcl_GetStringResult(interp));
    }
#endif

    TOP_CB(iPtr) = NULL;
    return interp;
}

static void
DeleteOpCmdClientData(
    ClientData clientData)
{
    TclOpCmdClientData *occdPtr = clientData;

    Tcl_Free(occdPtr);
}

/*
 * ---------------------------------------------------------------------
 *
 * TclRegisterCommandTypeName, TclGetCommandTypeName --
 *
 *      Command type registration and lookup mechanism. Everything is keyed by
 *      the Tcl_ObjCmdProc for the command, and that is used as the *key* into
 *      the hash table that maps to constant strings that are names. (It is
 *      recommended that those names be ASCII.)
 *
 * ---------------------------------------------------------------------
 */

void
TclRegisterCommandTypeName(
    Tcl_ObjCmdProc *implementationProc,
    const char *nameStr)
{
    Tcl_HashEntry *hPtr;

    Tcl_MutexLock(&commandTypeLock);
    if (commandTypeInit == 0) {
        Tcl_InitHashTable(&commandTypeTable, TCL_ONE_WORD_KEYS);
        commandTypeInit = 1;
    }
    if (nameStr != NULL) {
        int isNew;

        hPtr = Tcl_CreateHashEntry(&commandTypeTable,
                (void *) implementationProc, &isNew);
        Tcl_SetHashValue(hPtr, (void *) nameStr);
    } else {
        hPtr = Tcl_FindHashEntry(&commandTypeTable,
                (void *) implementationProc);
        if (hPtr != NULL) {
            Tcl_DeleteHashEntry(hPtr);
        }
    }
    Tcl_MutexUnlock(&commandTypeLock);
}

const char *
TclGetCommandTypeName(
    Tcl_Command command)
{
    Command *cmdPtr = (Command *) command;
    void *procPtr = cmdPtr->objProc;
    const char *name = "native";

    if (procPtr == NULL) {
        procPtr = cmdPtr->nreProc;
    }
    Tcl_MutexLock(&commandTypeLock);
    if (commandTypeInit) {
        Tcl_HashEntry *hPtr = Tcl_FindHashEntry(&commandTypeTable, procPtr);

        if (hPtr && Tcl_GetHashValue(hPtr)) {
            name = (const char *) Tcl_GetHashValue(hPtr);
        }
    }
    Tcl_MutexUnlock(&commandTypeLock);

    return name;
}

/*
 *----------------------------------------------------------------------
 *
 * TclHideUnsafeCommands --
 *
 *	Hides base commands that are not marked as safe from this interpreter.
 *
 * Results:
 *	TCL_OK if it succeeds, TCL_ERROR else.
 *
 * Side effects:
 *	Hides functionality in an interpreter.
 *
 *----------------------------------------------------------------------
 */

int
TclHideUnsafeCommands(
    Tcl_Interp *interp)		/* Hide commands in this interpreter. */
{
    const CmdInfo *cmdInfoPtr;
    const UnsafeEnsembleInfo *unsafePtr;

    if (interp == NULL) {
	return TCL_ERROR;
    }
    for (cmdInfoPtr = builtInCmds; cmdInfoPtr->name != NULL; cmdInfoPtr++) {
	if (!(cmdInfoPtr->flags & CMD_IS_SAFE)) {
	    Tcl_HideCommand(interp, cmdInfoPtr->name, cmdInfoPtr->name);
	}
    }

    for (unsafePtr = unsafeEnsembleCommands;
            unsafePtr->ensembleNsName; unsafePtr++) {
        if (unsafePtr->commandName) {
            /*
             * Hide an ensemble subcommand.
             */

            Tcl_Obj *cmdName = Tcl_ObjPrintf("::tcl::%s::%s",
                    unsafePtr->ensembleNsName, unsafePtr->commandName);
            Tcl_Obj *hideName = Tcl_ObjPrintf("tcl:%s:%s",
                    unsafePtr->ensembleNsName, unsafePtr->commandName);

            if (TclRenameCommand(interp, TclGetString(cmdName),
                        "___tmp") != TCL_OK
                    || Tcl_HideCommand(interp, "___tmp",
                            TclGetString(hideName)) != TCL_OK) {
                Tcl_Panic("problem making '%s %s' safe: %s",
                        unsafePtr->ensembleNsName, unsafePtr->commandName,
                        Tcl_GetStringResult(interp));
            }
            Tcl_CreateObjCommand(interp, TclGetString(cmdName),
                    BadEnsembleSubcommand, (ClientData) unsafePtr, NULL);
            TclDecrRefCount(cmdName);
            TclDecrRefCount(hideName);
        } else {
            /*
             * Hide an ensemble main command (for compatibility).
             */

            if (Tcl_HideCommand(interp, unsafePtr->ensembleNsName,
                    unsafePtr->ensembleNsName) != TCL_OK) {
                Tcl_Panic("problem making '%s' safe: %s",
                        unsafePtr->ensembleNsName,
                        Tcl_GetStringResult(interp));
            }
        }
    }

    return TCL_OK;
}

/*
 *----------------------------------------------------------------------
 *
 * BadEnsembleSubcommand --
 *
 *	Command used to act as a backstop implementation when subcommands of
 *	ensembles are unsafe (the real implementations of the subcommands are
 *	hidden). The clientData is description of what was hidden.
 *
 * Results:
 *	A standard Tcl result (always a TCL_ERROR).
 *
 * Side effects:
 *	None.
 *
 *----------------------------------------------------------------------
 */

static int
BadEnsembleSubcommand(
    ClientData clientData,
    Tcl_Interp *interp,
    int objc,
    Tcl_Obj *const objv[])
{
    const UnsafeEnsembleInfo *infoPtr = clientData;

    Tcl_SetObjResult(interp, Tcl_ObjPrintf(
            "not allowed to invoke subcommand %s of %s",
            infoPtr->commandName, infoPtr->ensembleNsName));
    Tcl_SetErrorCode(interp, "TCL", "SAFE", "SUBCOMMAND", NULL);
    return TCL_ERROR;
}

/*
 *--------------------------------------------------------------
 *
 * Tcl_CallWhenDeleted --
 *
 *	Arrange for a function to be called before a given interpreter is
 *	deleted. The function is called as soon as Tcl_DeleteInterp is called;
 *	if Tcl_CallWhenDeleted is called on an interpreter that has already
 *	been deleted, the function will be called when the last Tcl_Release is
 *	done on the interpreter.
 *
 * Results:
 *	None.
 *
 * Side effects:
 *	When Tcl_DeleteInterp is invoked to delete interp, proc will be
 *	invoked. See the manual entry for details.
 *
 *--------------------------------------------------------------
 */

void
Tcl_CallWhenDeleted(
    Tcl_Interp *interp,		/* Interpreter to watch. */
    Tcl_InterpDeleteProc *proc,	/* Function to call when interpreter is about
				 * to be deleted. */
    ClientData clientData)	/* One-word value to pass to proc. */
{
    Interp *iPtr = (Interp *) interp;
    static Tcl_ThreadDataKey assocDataCounterKey;
    int *assocDataCounterPtr =
	    Tcl_GetThreadData(&assocDataCounterKey, sizeof(int));
    int isNew;
    char buffer[32 + TCL_INTEGER_SPACE];
    AssocData *dPtr = Tcl_Alloc(sizeof(AssocData));
    Tcl_HashEntry *hPtr;

    sprintf(buffer, "Assoc Data Key #%d", *assocDataCounterPtr);
    (*assocDataCounterPtr)++;

    if (iPtr->assocData == NULL) {
	iPtr->assocData = Tcl_Alloc(sizeof(Tcl_HashTable));
	Tcl_InitHashTable(iPtr->assocData, TCL_STRING_KEYS);
    }
    hPtr = Tcl_CreateHashEntry(iPtr->assocData, buffer, &isNew);
    dPtr->proc = proc;
    dPtr->clientData = clientData;
    Tcl_SetHashValue(hPtr, dPtr);
}

/*
 *--------------------------------------------------------------
 *
 * Tcl_DontCallWhenDeleted --
 *
 *	Cancel the arrangement for a function to be called when a given
 *	interpreter is deleted.
 *
 * Results:
 *	None.
 *
 * Side effects:
 *	If proc and clientData were previously registered as a callback via
 *	Tcl_CallWhenDeleted, they are unregistered. If they weren't previously
 *	registered then nothing happens.
 *
 *--------------------------------------------------------------
 */

void
Tcl_DontCallWhenDeleted(
    Tcl_Interp *interp,		/* Interpreter to watch. */
    Tcl_InterpDeleteProc *proc,	/* Function to call when interpreter is about
				 * to be deleted. */
    ClientData clientData)	/* One-word value to pass to proc. */
{
    Interp *iPtr = (Interp *) interp;
    Tcl_HashTable *hTablePtr;
    Tcl_HashSearch hSearch;
    Tcl_HashEntry *hPtr;
    AssocData *dPtr;

    hTablePtr = iPtr->assocData;
    if (hTablePtr == NULL) {
	return;
    }
    for (hPtr = Tcl_FirstHashEntry(hTablePtr, &hSearch); hPtr != NULL;
	    hPtr = Tcl_NextHashEntry(&hSearch)) {
	dPtr = Tcl_GetHashValue(hPtr);
	if ((dPtr->proc == proc) && (dPtr->clientData == clientData)) {
	    Tcl_Free(dPtr);
	    Tcl_DeleteHashEntry(hPtr);
	    return;
	}
    }
}

/*
 *----------------------------------------------------------------------
 *
 * Tcl_SetAssocData --
 *
 *	Creates a named association between user-specified data, a delete
 *	function and this interpreter. If the association already exists the
 *	data is overwritten with the new data. The delete function will be
 *	invoked when the interpreter is deleted.
 *
 * Results:
 *	None.
 *
 * Side effects:
 *	Sets the associated data, creates the association if needed.
 *
 *----------------------------------------------------------------------
 */

void
Tcl_SetAssocData(
    Tcl_Interp *interp,		/* Interpreter to associate with. */
    const char *name,		/* Name for association. */
    Tcl_InterpDeleteProc *proc,	/* Proc to call when interpreter is about to
				 * be deleted. */
    ClientData clientData)	/* One-word value to pass to proc. */
{
    Interp *iPtr = (Interp *) interp;
    AssocData *dPtr;
    Tcl_HashEntry *hPtr;
    int isNew;

    if (iPtr->assocData == NULL) {
	iPtr->assocData = Tcl_Alloc(sizeof(Tcl_HashTable));
	Tcl_InitHashTable(iPtr->assocData, TCL_STRING_KEYS);
    }
    hPtr = Tcl_CreateHashEntry(iPtr->assocData, name, &isNew);
    if (isNew == 0) {
	dPtr = Tcl_GetHashValue(hPtr);
    } else {
	dPtr = Tcl_Alloc(sizeof(AssocData));
    }
    dPtr->proc = proc;
    dPtr->clientData = clientData;

    Tcl_SetHashValue(hPtr, dPtr);
}

/*
 *----------------------------------------------------------------------
 *
 * Tcl_DeleteAssocData --
 *
 *	Deletes a named association of user-specified data with the specified
 *	interpreter.
 *
 * Results:
 *	None.
 *
 * Side effects:
 *	Deletes the association.
 *
 *----------------------------------------------------------------------
 */

void
Tcl_DeleteAssocData(
    Tcl_Interp *interp,		/* Interpreter to associate with. */
    const char *name)		/* Name of association. */
{
    Interp *iPtr = (Interp *) interp;
    AssocData *dPtr;
    Tcl_HashEntry *hPtr;

    if (iPtr->assocData == NULL) {
	return;
    }
    hPtr = Tcl_FindHashEntry(iPtr->assocData, name);
    if (hPtr == NULL) {
	return;
    }
    dPtr = Tcl_GetHashValue(hPtr);
    if (dPtr->proc != NULL) {
	dPtr->proc(dPtr->clientData, interp);
    }
    Tcl_Free(dPtr);
    Tcl_DeleteHashEntry(hPtr);
}

/*
 *----------------------------------------------------------------------
 *
 * Tcl_GetAssocData --
 *
 *	Returns the client data associated with this name in the specified
 *	interpreter.
 *
 * Results:
 *	The client data in the AssocData record denoted by the named
 *	association, or NULL.
 *
 * Side effects:
 *	None.
 *
 *----------------------------------------------------------------------
 */

ClientData
Tcl_GetAssocData(
    Tcl_Interp *interp,		/* Interpreter associated with. */
    const char *name,		/* Name of association. */
    Tcl_InterpDeleteProc **procPtr)
				/* Pointer to place to store address of
				 * current deletion callback. */
{
    Interp *iPtr = (Interp *) interp;
    AssocData *dPtr;
    Tcl_HashEntry *hPtr;

    if (iPtr->assocData == NULL) {
	return NULL;
    }
    hPtr = Tcl_FindHashEntry(iPtr->assocData, name);
    if (hPtr == NULL) {
	return NULL;
    }
    dPtr = Tcl_GetHashValue(hPtr);
    if (procPtr != NULL) {
	*procPtr = dPtr->proc;
    }
    return dPtr->clientData;
}

/*
 *----------------------------------------------------------------------
 *
 * Tcl_InterpDeleted --
 *
 *	Returns nonzero if the interpreter has been deleted with a call to
 *	Tcl_DeleteInterp.
 *
 * Results:
 *	Nonzero if the interpreter is deleted, zero otherwise.
 *
 * Side effects:
 *	None.
 *
 *----------------------------------------------------------------------
 */

int
Tcl_InterpDeleted(
    Tcl_Interp *interp)
{
    return (((Interp *) interp)->flags & DELETED) ? 1 : 0;
}

/*
 *----------------------------------------------------------------------
 *
 * Tcl_DeleteInterp --
 *
 *	Ensures that the interpreter will be deleted eventually. If there are
 *	no Tcl_Preserve calls in effect for this interpreter, it is deleted
 *	immediately, otherwise the interpreter is deleted when the last
 *	Tcl_Preserve is matched by a call to Tcl_Release. In either case, the
 *	function runs the currently registered deletion callbacks.
 *
 * Results:
 *	None.
 *
 * Side effects:
 *	The interpreter is marked as deleted. The caller may still use it
 *	safely if there are calls to Tcl_Preserve in effect for the
 *	interpreter, but further calls to Tcl_Eval etc in this interpreter
 *	will fail.
 *
 *----------------------------------------------------------------------
 */

void
Tcl_DeleteInterp(
    Tcl_Interp *interp)		/* Token for command interpreter (returned by
				 * a previous call to Tcl_CreateInterp). */
{
    Interp *iPtr = (Interp *) interp;

    /*
     * If the interpreter has already been marked deleted, just punt.
     */

    if (iPtr->flags & DELETED) {
	return;
    }

    /*
     * Mark the interpreter as deleted. No further evals will be allowed.
     * Increase the compileEpoch as a signal to compiled bytecodes.
     */

    iPtr->flags |= DELETED;
    iPtr->compileEpoch++;

    /*
     * Ensure that the interpreter is eventually deleted.
     */

    Tcl_EventuallyFree(interp, (Tcl_FreeProc *) DeleteInterpProc);
}

/*
 *----------------------------------------------------------------------
 *
 * DeleteInterpProc --
 *
 *	Helper function to delete an interpreter. This function is called when
 *	the last call to Tcl_Preserve on this interpreter is matched by a call
 *	to Tcl_Release. The function cleans up all resources used in the
 *	interpreter and calls all currently registered interpreter deletion
 *	callbacks.
 *
 * Results:
 *	None.
 *
 * Side effects:
 *	Whatever the interpreter deletion callbacks do. Frees resources used
 *	by the interpreter.
 *
 *----------------------------------------------------------------------
 */

static void
DeleteInterpProc(
    Tcl_Interp *interp)		/* Interpreter to delete. */
{
    Interp *iPtr = (Interp *) interp;
    Tcl_HashEntry *hPtr;
    Tcl_HashSearch search;
    Tcl_HashTable *hTablePtr;
    ResolverScheme *resPtr, *nextResPtr;
    int i;

    /*
     * Punt if there is an error in the Tcl_Release/Tcl_Preserve matchup,
	 * unless we are exiting.
     */

    if ((iPtr->numLevels > 0) && !TclInExit()) {
	Tcl_Panic("DeleteInterpProc called with active evals");
    }

    /*
     * The interpreter should already be marked deleted; otherwise how did we
     * get here?
     */

    if (!(iPtr->flags & DELETED)) {
	Tcl_Panic("DeleteInterpProc called on interpreter not marked deleted");
    }

    /*
     * TIP #219, Tcl Channel Reflection API. Discard a leftover state.
     */

    if (iPtr->chanMsg != NULL) {
	Tcl_DecrRefCount(iPtr->chanMsg);
	iPtr->chanMsg = NULL;
    }

    /*
     * TIP #285, Script cancellation support. Delete this interp from the
     * global hash table of CancelInfo structs.
     */

    Tcl_MutexLock(&cancelLock);
    hPtr = Tcl_FindHashEntry(&cancelTable, (char *) iPtr);
    if (hPtr != NULL) {
	CancelInfo *cancelInfo = Tcl_GetHashValue(hPtr);

	if (cancelInfo != NULL) {
	    if (cancelInfo->result != NULL) {
		Tcl_Free(cancelInfo->result);
	    }
	    Tcl_Free(cancelInfo);
	}

	Tcl_DeleteHashEntry(hPtr);
    }

    if (iPtr->asyncCancel != NULL) {
	Tcl_AsyncDelete(iPtr->asyncCancel);
	iPtr->asyncCancel = NULL;
    }

    if (iPtr->asyncCancelMsg != NULL) {
	Tcl_DecrRefCount(iPtr->asyncCancelMsg);
	iPtr->asyncCancelMsg = NULL;
    }
    Tcl_MutexUnlock(&cancelLock);

    /*
     * Shut down all limit handler callback scripts that call back into this
     * interpreter. Then eliminate all limit handlers for this interpreter.
     */

    TclRemoveScriptLimitCallbacks(interp);
    TclLimitRemoveAllHandlers(interp);

    /*
     * Dismantle the namespace here, before we clear the assocData. If any
     * background errors occur here, they will be deleted below.
     *
     * Dismantle the namespace after freeing the iPtr->handle so that each
     * bytecode releases its literals without caring to update the literal
     * table, as it will be freed later in this function without further use.
     */

    TclHandleFree(iPtr->handle);
    TclTeardownNamespace(iPtr->globalNsPtr);

    /*
     * Delete all the hidden commands.
     */

    hTablePtr = iPtr->hiddenCmdTablePtr;
    if (hTablePtr != NULL) {
	/*
	 * Non-pernicious deletion. The deletion callbacks will not be allowed
	 * to create any new hidden or non-hidden commands.
	 * Tcl_DeleteCommandFromToken will remove the entry from the
	 * hiddenCmdTablePtr.
	 */

	hPtr = Tcl_FirstHashEntry(hTablePtr, &search);
	for (; hPtr != NULL; hPtr = Tcl_NextHashEntry(&search)) {
	    Tcl_DeleteCommandFromToken(interp, Tcl_GetHashValue(hPtr));
	}
	Tcl_DeleteHashTable(hTablePtr);
	Tcl_Free(hTablePtr);
    }

    /*
     * Invoke deletion callbacks; note that a callback can create new
     * callbacks, so we iterate.
     */

    while (iPtr->assocData != NULL) {
	AssocData *dPtr;

	hTablePtr = iPtr->assocData;
	iPtr->assocData = NULL;
	for (hPtr = Tcl_FirstHashEntry(hTablePtr, &search);
		hPtr != NULL;
		hPtr = Tcl_FirstHashEntry(hTablePtr, &search)) {
	    dPtr = Tcl_GetHashValue(hPtr);
	    Tcl_DeleteHashEntry(hPtr);
	    if (dPtr->proc != NULL) {
		dPtr->proc(dPtr->clientData, interp);
	    }
	    Tcl_Free(dPtr);
	}
	Tcl_DeleteHashTable(hTablePtr);
	Tcl_Free(hTablePtr);
    }

    /*
     * Pop the root frame pointer and finish deleting the global
     * namespace. The order is important [Bug 1658572].
     */

    if ((iPtr->framePtr != iPtr->rootFramePtr) && !TclInExit()) {
	Tcl_Panic("DeleteInterpProc: popping rootCallFrame with other frames on top");
    }
    Tcl_PopCallFrame(interp);
    Tcl_Free(iPtr->rootFramePtr);
    iPtr->rootFramePtr = NULL;
    Tcl_DeleteNamespace((Tcl_Namespace *) iPtr->globalNsPtr);

    /*
     * Free up the result *after* deleting variables, since variable deletion
     * could have transferred ownership of the result string to Tcl.
     */

    Tcl_FreeResult(interp);
    Tcl_DecrRefCount(iPtr->objResultPtr);
    iPtr->objResultPtr = NULL;
    Tcl_DecrRefCount(iPtr->ecVar);
    if (iPtr->errorCode) {
	Tcl_DecrRefCount(iPtr->errorCode);
	iPtr->errorCode = NULL;
    }
    Tcl_DecrRefCount(iPtr->eiVar);
    if (iPtr->errorInfo) {
	Tcl_DecrRefCount(iPtr->errorInfo);
	iPtr->errorInfo = NULL;
    }
    Tcl_DecrRefCount(iPtr->errorStack);
    iPtr->errorStack = NULL;
    Tcl_DecrRefCount(iPtr->upLiteral);
    Tcl_DecrRefCount(iPtr->callLiteral);
    Tcl_DecrRefCount(iPtr->innerLiteral);
    Tcl_DecrRefCount(iPtr->innerContext);
    if (iPtr->returnOpts) {
	Tcl_DecrRefCount(iPtr->returnOpts);
    }
    TclFreePackageInfo(iPtr);
    while (iPtr->tracePtr != NULL) {
	Tcl_DeleteTrace((Tcl_Interp *) iPtr, (Tcl_Trace) iPtr->tracePtr);
    }
    if (iPtr->execEnvPtr != NULL) {
	TclDeleteExecEnv(iPtr->execEnvPtr);
    }
    if (iPtr->scriptFile) {
	Tcl_DecrRefCount(iPtr->scriptFile);
	iPtr->scriptFile = NULL;
    }
    Tcl_DecrRefCount(iPtr->emptyObjPtr);
    iPtr->emptyObjPtr = NULL;

    resPtr = iPtr->resolverPtr;
    while (resPtr) {
	nextResPtr = resPtr->nextPtr;
	Tcl_Free(resPtr->name);
	Tcl_Free(resPtr);
	resPtr = nextResPtr;
    }

    /*
     * Free up literal objects created for scripts compiled by the
     * interpreter.
     */

    TclDeleteLiteralTable(interp, &iPtr->literalTable);

    /*
     * TIP #280 - Release the arrays for ByteCode/Proc extension, and
     * contents.
     */

    for (hPtr = Tcl_FirstHashEntry(iPtr->linePBodyPtr, &search);
	    hPtr != NULL;
	    hPtr = Tcl_NextHashEntry(&search)) {
	CmdFrame *cfPtr = Tcl_GetHashValue(hPtr);
	Proc *procPtr = (Proc *) Tcl_GetHashKey(iPtr->linePBodyPtr, hPtr);

	procPtr->iPtr = NULL;
	if (cfPtr) {
	    if (cfPtr->type == TCL_LOCATION_SOURCE) {
		Tcl_DecrRefCount(cfPtr->data.eval.path);
	    }
	    Tcl_Free(cfPtr->line);
	    Tcl_Free(cfPtr);
	}
	Tcl_DeleteHashEntry(hPtr);
    }
    Tcl_DeleteHashTable(iPtr->linePBodyPtr);
    Tcl_Free(iPtr->linePBodyPtr);
    iPtr->linePBodyPtr = NULL;

    /*
     * See also tclCompile.c, TclCleanupByteCode
     */

    for (hPtr = Tcl_FirstHashEntry(iPtr->lineBCPtr, &search);
	    hPtr != NULL;
	    hPtr = Tcl_NextHashEntry(&search)) {
	ExtCmdLoc *eclPtr = Tcl_GetHashValue(hPtr);

	if (eclPtr->type == TCL_LOCATION_SOURCE) {
	    Tcl_DecrRefCount(eclPtr->path);
	}
	for (i=0; i< eclPtr->nuloc; i++) {
	    Tcl_Free(eclPtr->loc[i].line);
	}

	if (eclPtr->loc != NULL) {
	    Tcl_Free(eclPtr->loc);
	}

	Tcl_Free(eclPtr);
	Tcl_DeleteHashEntry(hPtr);
    }
    Tcl_DeleteHashTable(iPtr->lineBCPtr);
    Tcl_Free(iPtr->lineBCPtr);
    iPtr->lineBCPtr = NULL;

    /*
     * Location stack for uplevel/eval/... scripts which were passed through
     * proc arguments. Actually we track all arguments as we do not and cannot
     * know which arguments will be used as scripts and which will not.
     */

    if (iPtr->lineLAPtr->numEntries && !TclInExit()) {
	/*
	 * When the interp goes away we have nothing on the stack, so there
	 * are no arguments, so this table has to be empty.
	 */

	Tcl_Panic("Argument location tracking table not empty");
    }

    Tcl_DeleteHashTable(iPtr->lineLAPtr);
    Tcl_Free(iPtr->lineLAPtr);
    iPtr->lineLAPtr = NULL;

    if (iPtr->lineLABCPtr->numEntries && !TclInExit()) {
	/*
	 * When the interp goes away we have nothing on the stack, so there
	 * are no arguments, so this table has to be empty.
	 */

	Tcl_Panic("Argument location tracking table not empty");
    }

    Tcl_DeleteHashTable(iPtr->lineLABCPtr);
    Tcl_Free(iPtr->lineLABCPtr);
    iPtr->lineLABCPtr = NULL;

    /*
     * Squelch the tables of traces on variables and searches over arrays in
     * the in the interpreter.
     */

    Tcl_DeleteHashTable(&iPtr->varTraces);
    Tcl_DeleteHashTable(&iPtr->varSearches);

    Tcl_Free(iPtr);
}

/*
 *---------------------------------------------------------------------------
 *
 * Tcl_HideCommand --
 *
 *	Makes a command hidden so that it cannot be invoked from within an
 *	interpreter, only from within an ancestor.
 *
 * Results:
 *	A standard Tcl result; also leaves a message in the interp's result if
 *	an error occurs.
 *
 * Side effects:
 *	Removes a command from the command table and create an entry into the
 *	hidden command table under the specified token name.
 *
 *---------------------------------------------------------------------------
 */

int
Tcl_HideCommand(
    Tcl_Interp *interp,		/* Interpreter in which to hide command. */
    const char *cmdName,	/* Name of command to hide. */
    const char *hiddenCmdToken)	/* Token name of the to-be-hidden command. */
{
    Interp *iPtr = (Interp *) interp;
    Tcl_Command cmd;
    Command *cmdPtr;
    Tcl_HashTable *hiddenCmdTablePtr;
    Tcl_HashEntry *hPtr;
    int isNew;

    if (iPtr->flags & DELETED) {
	/*
	 * The interpreter is being deleted. Do not create any new structures,
	 * because it is not safe to modify the interpreter.
	 */

	return TCL_ERROR;
    }

    /*
     * Disallow hiding of commands that are currently in a namespace or
     * renaming (as part of hiding) into a namespace (because the current
     * implementation with a single global table and the needed uniqueness of
     * names cause problems with namespaces).
     *
     * We don't need to check for "::" in cmdName because the real check is on
     * the nsPtr below.
     *
     * hiddenCmdToken is just a string which is not interpreted in any way. It
     * may contain :: but the string is not interpreted as a namespace
     * qualifier command name. Thus, hiding foo::bar to foo::bar and then
     * trying to expose or invoke ::foo::bar will NOT work; but if the
     * application always uses the same strings it will get consistent
     * behaviour.
     *
     * But as we currently limit ourselves to the global namespace only for
     * the source, in order to avoid potential confusion, lets prevent "::" in
     * the token too. - dl
     */

    if (strstr(hiddenCmdToken, "::") != NULL) {
	Tcl_SetObjResult(interp, Tcl_NewStringObj(
		"cannot use namespace qualifiers in hidden command"
		" token (rename)", -1));
        Tcl_SetErrorCode(interp, "TCL", "VALUE", "HIDDENTOKEN", NULL);
	return TCL_ERROR;
    }

    /*
     * Find the command to hide. An error is returned if cmdName can't be
     * found. Look up the command only from the global namespace. Full path of
     * the command must be given if using namespaces.
     */

    cmd = Tcl_FindCommand(interp, cmdName, NULL,
	    /*flags*/ TCL_LEAVE_ERR_MSG | TCL_GLOBAL_ONLY);
    if (cmd == (Tcl_Command) NULL) {
	return TCL_ERROR;
    }
    cmdPtr = (Command *) cmd;

    /*
     * Check that the command is really in global namespace
     */

    if (cmdPtr->nsPtr != iPtr->globalNsPtr) {
	Tcl_SetObjResult(interp, Tcl_NewStringObj(
                "can only hide global namespace commands (use rename then hide)",
                -1));
        Tcl_SetErrorCode(interp, "TCL", "HIDE", "NON_GLOBAL", NULL);
	return TCL_ERROR;
    }

    /*
     * Initialize the hidden command table if necessary.
     */

    hiddenCmdTablePtr = iPtr->hiddenCmdTablePtr;
    if (hiddenCmdTablePtr == NULL) {
	hiddenCmdTablePtr = Tcl_Alloc(sizeof(Tcl_HashTable));
	Tcl_InitHashTable(hiddenCmdTablePtr, TCL_STRING_KEYS);
	iPtr->hiddenCmdTablePtr = hiddenCmdTablePtr;
    }

    /*
     * It is an error to move an exposed command to a hidden command with
     * hiddenCmdToken if a hidden command with the name hiddenCmdToken already
     * exists.
     */

    hPtr = Tcl_CreateHashEntry(hiddenCmdTablePtr, hiddenCmdToken, &isNew);
    if (!isNew) {
	Tcl_SetObjResult(interp, Tcl_ObjPrintf(
                "hidden command named \"%s\" already exists",
                hiddenCmdToken));
        Tcl_SetErrorCode(interp, "TCL", "HIDE", "ALREADY_HIDDEN", NULL);
	return TCL_ERROR;
    }

    /*
     * NB: This code is currently 'like' a rename to a specialy set apart name
     * table. Changes here and in TclRenameCommand must be kept in synch until
     * the common parts are actually factorized out.
     */

    /*
     * Remove the hash entry for the command from the interpreter command
     * table. This is like deleting the command, so bump its command epoch;
     * this invalidates any cached references that point to the command.
     */

    if (cmdPtr->hPtr != NULL) {
	Tcl_DeleteHashEntry(cmdPtr->hPtr);
	cmdPtr->hPtr = NULL;
	cmdPtr->cmdEpoch++;
    }

    /*
     * The list of command exported from the namespace might have changed.
     * However, we do not need to recompute this just yet; next time we need
     * the info will be soon enough.
     */

    TclInvalidateNsCmdLookup(cmdPtr->nsPtr);

    /*
     * Now link the hash table entry with the command structure. We ensured
     * above that the nsPtr was right.
     */

    cmdPtr->hPtr = hPtr;
    Tcl_SetHashValue(hPtr, cmdPtr);

    /*
     * If the command being hidden has a compile function, increment the
     * interpreter's compileEpoch to invalidate its compiled code. This makes
     * sure that we don't later try to execute old code compiled with
     * command-specific (i.e., inline) bytecodes for the now-hidden command.
     * This field is checked in Tcl_EvalObj and ObjInterpProc, and code whose
     * compilation epoch doesn't match is recompiled.
     */

    if (cmdPtr->compileProc != NULL) {
	iPtr->compileEpoch++;
    }
    return TCL_OK;
}

/*
 *----------------------------------------------------------------------
 *
 * Tcl_ExposeCommand --
 *
 *	Makes a previously hidden command callable from inside the interpreter
 *	instead of only by its ancestors.
 *
 * Results:
 *	A standard Tcl result. If an error occurs, a message is left in the
 *	interp's result.
 *
 * Side effects:
 *	Moves commands from one hash table to another.
 *
 *----------------------------------------------------------------------
 */

int
Tcl_ExposeCommand(
    Tcl_Interp *interp,		/* Interpreter in which to make command
				 * callable. */
    const char *hiddenCmdToken,	/* Name of hidden command. */
    const char *cmdName)	/* Name of to-be-exposed command. */
{
    Interp *iPtr = (Interp *) interp;
    Command *cmdPtr;
    Namespace *nsPtr;
    Tcl_HashEntry *hPtr;
    Tcl_HashTable *hiddenCmdTablePtr;
    int isNew;

    if (iPtr->flags & DELETED) {
	/*
	 * The interpreter is being deleted. Do not create any new structures,
	 * because it is not safe to modify the interpreter.
	 */

	return TCL_ERROR;
    }

    /*
     * Check that we have a regular name for the command (that the user is not
     * trying to do an expose and a rename (to another namespace) at the same
     * time).
     */

    if (strstr(cmdName, "::") != NULL) {
	Tcl_SetObjResult(interp, Tcl_NewStringObj(
                "cannot expose to a namespace (use expose to toplevel, then rename)",
                -1));
        Tcl_SetErrorCode(interp, "TCL", "EXPOSE", "NON_GLOBAL", NULL);
	return TCL_ERROR;
    }

    /*
     * Get the command from the hidden command table:
     */

    hPtr = NULL;
    hiddenCmdTablePtr = iPtr->hiddenCmdTablePtr;
    if (hiddenCmdTablePtr != NULL) {
	hPtr = Tcl_FindHashEntry(hiddenCmdTablePtr, hiddenCmdToken);
    }
    if (hPtr == NULL) {
	Tcl_SetObjResult(interp, Tcl_ObjPrintf(
                "unknown hidden command \"%s\"", hiddenCmdToken));
        Tcl_SetErrorCode(interp, "TCL", "LOOKUP", "HIDDENTOKEN",
                hiddenCmdToken, NULL);
	return TCL_ERROR;
    }
    cmdPtr = Tcl_GetHashValue(hPtr);

    /*
     * Check that we have a true global namespace command (enforced by
     * Tcl_HideCommand but let's double check. (If it was not, we would not
     * really know how to handle it).
     */

    if (cmdPtr->nsPtr != iPtr->globalNsPtr) {
	/*
	 * This case is theoritically impossible, we might rather Tcl_Panic
	 * than 'nicely' erroring out ?
	 */

	Tcl_SetObjResult(interp, Tcl_NewStringObj(
		"trying to expose a non-global command namespace command",
		-1));
	return TCL_ERROR;
    }

    /*
     * This is the global table.
     */

    nsPtr = cmdPtr->nsPtr;

    /*
     * It is an error to overwrite an existing exposed command as a result of
     * exposing a previously hidden command.
     */

    hPtr = Tcl_CreateHashEntry(&nsPtr->cmdTable, cmdName, &isNew);
    if (!isNew) {
	Tcl_SetObjResult(interp, Tcl_ObjPrintf(
                "exposed command \"%s\" already exists", cmdName));
        Tcl_SetErrorCode(interp, "TCL", "EXPOSE", "COMMAND_EXISTS", NULL);
	return TCL_ERROR;
    }

    /*
     * Command resolvers (per-interp, per-namespace) might have resolved to a
     * command for the given namespace scope with this command not being
     * registered with the namespace's command table. During BC compilation,
     * the so-resolved command turns into a CmdName literal. Without
     * invalidating a possible CmdName literal here explicitly, such literals
     * keep being reused while pointing to overhauled commands.
     */

    TclInvalidateCmdLiteral(interp, cmdName, nsPtr);

    /*
     * The list of command exported from the namespace might have changed.
     * However, we do not need to recompute this just yet; next time we need
     * the info will be soon enough.
     */

    TclInvalidateNsCmdLookup(nsPtr);

    /*
     * Remove the hash entry for the command from the interpreter hidden
     * command table.
     */

    if (cmdPtr->hPtr != NULL) {
	Tcl_DeleteHashEntry(cmdPtr->hPtr);
	cmdPtr->hPtr = NULL;
    }

    /*
     * Now link the hash table entry with the command structure. This is like
     * creating a new command, so deal with any shadowing of commands in the
     * global namespace.
     */

    cmdPtr->hPtr = hPtr;

    Tcl_SetHashValue(hPtr, cmdPtr);

    /*
     * Not needed as we are only in the global namespace (but would be needed
     * again if we supported namespace command hiding)
     *
     * TclResetShadowedCmdRefs(interp, cmdPtr);
     */

    /*
     * If the command being exposed has a compile function, increment
     * interpreter's compileEpoch to invalidate its compiled code. This makes
     * sure that we don't later try to execute old code compiled assuming the
     * command is hidden. This field is checked in Tcl_EvalObj and
     * ObjInterpProc, and code whose compilation epoch doesn't match is
     * recompiled.
     */

    if (cmdPtr->compileProc != NULL) {
	iPtr->compileEpoch++;
    }
    return TCL_OK;
}

/*
 *----------------------------------------------------------------------
 *
 * Tcl_CreateCommand --
 *
 *	Define a new command in a command table.
 *
 * Results:
 *	The return value is a token for the command, which can be used in
 *	future calls to Tcl_GetCommandName.
 *
 * Side effects:
 *	If a command named cmdName already exists for interp, it is deleted.
 *	In the future, when cmdName is seen as the name of a command by
 *	Tcl_Eval, proc will be called. To support the bytecode interpreter,
 *	the command is created with a wrapper Tcl_ObjCmdProc
 *	(TclInvokeStringCommand) that eventially calls proc. When the command
 *	is deleted from the table, deleteProc will be called. See the manual
 *	entry for details on the calling sequence.
 *
 *----------------------------------------------------------------------
 */

Tcl_Command
Tcl_CreateCommand(
    Tcl_Interp *interp,		/* Token for command interpreter returned by a
				 * previous call to Tcl_CreateInterp. */
    const char *cmdName,	/* Name of command. If it contains namespace
				 * qualifiers, the new command is put in the
				 * specified namespace; otherwise it is put in
				 * the global namespace. */
    Tcl_CmdProc *proc,		/* Function to associate with cmdName. */
    ClientData clientData,	/* Arbitrary value passed to string proc. */
    Tcl_CmdDeleteProc *deleteProc)
				/* If not NULL, gives a function to call when
				 * this command is deleted. */
{
    Interp *iPtr = (Interp *) interp;
    ImportRef *oldRefPtr = NULL;
    Namespace *nsPtr;
    Command *cmdPtr;
    Tcl_HashEntry *hPtr;
    const char *tail;
    int isNew = 0, deleted = 0;
    ImportedCmdData *dataPtr;

    if (iPtr->flags & DELETED) {
	/*
	 * The interpreter is being deleted. Don't create any new commands;
	 * it's not safe to muck with the interpreter anymore.
	 */

	return (Tcl_Command) NULL;
    }

    /*
     * If the command name we seek to create already exists, we need to
     * delete that first.  That can be tricky in the presence of traces.
     * Loop until we no longer find an existing command in the way, or
     * until we've deleted one command and that didn't finish the job.
     */

    while (1) {
        /*
         * Determine where the command should reside. If its name contains
         * namespace qualifiers, we put it in the specified namespace;
	 * otherwise, we always put it in the global namespace.
         */

        if (strstr(cmdName, "::") != NULL) {
	    Namespace *dummy1, *dummy2;

	    TclGetNamespaceForQualName(interp, cmdName, NULL,
		    TCL_CREATE_NS_IF_UNKNOWN, &nsPtr, &dummy1, &dummy2, &tail);
	    if ((nsPtr == NULL) || (tail == NULL)) {
	        return (Tcl_Command) NULL;
	    }
        } else {
	    nsPtr = iPtr->globalNsPtr;
	    tail = cmdName;
        }

        hPtr = Tcl_CreateHashEntry(&nsPtr->cmdTable, tail, &isNew);

	if (isNew || deleted) {
	    /*
	     * isNew - No conflict with existing command.
	     * deleted - We've already deleted a conflicting command
	     */
	    break;
	}

	/*
         * An existing command conflicts. Try to delete it...
         */

	cmdPtr = Tcl_GetHashValue(hPtr);

	/*
	 * Be careful to preserve any existing import links so we can restore
	 * them down below. That way, you can redefine a command and its
	 * import status will remain intact.
	 */

	cmdPtr->refCount++;
	if (cmdPtr->importRefPtr) {
	    cmdPtr->flags |= CMD_REDEF_IN_PROGRESS;
	}

	Tcl_DeleteCommandFromToken(interp, (Tcl_Command) cmdPtr);

	if (cmdPtr->flags & CMD_REDEF_IN_PROGRESS) {
	    oldRefPtr = cmdPtr->importRefPtr;
	    cmdPtr->importRefPtr = NULL;
	}
	TclCleanupCommandMacro(cmdPtr);
	deleted = 1;
    }

    if (!isNew) {
	/*
	 * If the deletion callback recreated the command, just throw away the
	 * new command (if we try to delete it again, we could get stuck in an
	 * infinite loop).
	 */

	Tcl_Free(Tcl_GetHashValue(hPtr));
    }

    if (!deleted) {
	/*
	 * Command resolvers (per-interp, per-namespace) might have resolved
	 * to a command for the given namespace scope with this command not
	 * being registered with the namespace's command table. During BC
	 * compilation, the so-resolved command turns into a CmdName literal.
	 * Without invalidating a possible CmdName literal here explicitly,
	 * such literals keep being reused while pointing to overhauled
	 * commands.
	 */

	TclInvalidateCmdLiteral(interp, tail, nsPtr);

	/*
	 * The list of command exported from the namespace might have changed.
	 * However, we do not need to recompute this just yet; next time we
	 * need the info will be soon enough.
	 */

	TclInvalidateNsCmdLookup(nsPtr);
	TclInvalidateNsPath(nsPtr);
    }
    cmdPtr = Tcl_Alloc(sizeof(Command));
    Tcl_SetHashValue(hPtr, cmdPtr);
    cmdPtr->hPtr = hPtr;
    cmdPtr->nsPtr = nsPtr;
    cmdPtr->refCount = 1;
    cmdPtr->cmdEpoch = 0;
    cmdPtr->compileProc = NULL;
    cmdPtr->objProc = TclInvokeStringCommand;
    cmdPtr->objClientData = cmdPtr;
    cmdPtr->proc = proc;
    cmdPtr->clientData = clientData;
    cmdPtr->deleteProc = deleteProc;
    cmdPtr->deleteData = clientData;
    cmdPtr->flags = 0;
    cmdPtr->importRefPtr = NULL;
    cmdPtr->tracePtr = NULL;
    cmdPtr->nreProc = NULL;

    /*
     * Plug in any existing import references found above. Be sure to update
     * all of these references to point to the new command.
     */

    if (oldRefPtr != NULL) {
	cmdPtr->importRefPtr = oldRefPtr;
	while (oldRefPtr != NULL) {
	    Command *refCmdPtr = oldRefPtr->importedCmdPtr;
	    dataPtr = refCmdPtr->objClientData;
	    dataPtr->realCmdPtr = cmdPtr;
	    oldRefPtr = oldRefPtr->nextPtr;
	}
    }

    /*
     * We just created a command, so in its namespace and all of its parent
     * namespaces, it may shadow global commands with the same name. If any
     * shadowed commands are found, invalidate all cached command references
     * in the affected namespaces.
     */

    TclResetShadowedCmdRefs(interp, cmdPtr);
    return (Tcl_Command) cmdPtr;
}

/*
 *----------------------------------------------------------------------
 *
 * Tcl_CreateObjCommand --
 *
 *	Define a new object-based command in a command table.
 *
 * Results:
 *	The return value is a token for the command, which can be used in
 *	future calls to Tcl_GetCommandName.
 *
 * Side effects:
 *	If a command named "cmdName" already exists for interp, it is
 *	first deleted.  Then the new command is created from the arguments.
 *
 *	In the future, during bytecode evaluation when "cmdName" is seen as
 *	the name of a command by Tcl_EvalObj or Tcl_Eval, the object-based
 *	Tcl_ObjCmdProc proc will be called. When the command is deleted from
 *	the table, deleteProc will be called. See the manual entry for details
 *	on the calling sequence.
 *
 *----------------------------------------------------------------------
 */

Tcl_Command
Tcl_CreateObjCommand(
    Tcl_Interp *interp,		/* Token for command interpreter (returned by
				 * previous call to Tcl_CreateInterp). */
    const char *cmdName,	/* Name of command. If it contains namespace
				 * qualifiers, the new command is put in the
				 * specified namespace; otherwise it is put in
				 * the global namespace. */
    Tcl_ObjCmdProc *proc,	/* Object-based function to associate with
				 * name. */
    ClientData clientData,	/* Arbitrary value to pass to object
				 * function. */
    Tcl_CmdDeleteProc *deleteProc
				/* If not NULL, gives a function to call when
				 * this command is deleted. */
)
{
    Interp *iPtr = (Interp *) interp;
    Namespace *nsPtr;
    const char *tail;

    if (iPtr->flags & DELETED) {
	/*
	 * The interpreter is being deleted. Don't create any new commands;
	 * it's not safe to muck with the interpreter anymore.
	 */
	return (Tcl_Command) NULL;
    }

    /*
     * Determine where the command should reside. If its name contains
     * namespace qualifiers, we put it in the specified namespace;
     * otherwise, we always put it in the global namespace.
     */

    if (strstr(cmdName, "::") != NULL) {
	Namespace *dummy1, *dummy2;

	TclGetNamespaceForQualName(interp, cmdName, NULL,
	    TCL_CREATE_NS_IF_UNKNOWN, &nsPtr, &dummy1, &dummy2, &tail);
	if ((nsPtr == NULL) || (tail == NULL)) {
	    return (Tcl_Command) NULL;
	}
    } else {
	nsPtr = iPtr->globalNsPtr;
	tail = cmdName;
    }

    return TclCreateObjCommandInNs(interp, tail, (Tcl_Namespace *) nsPtr,
	proc, clientData, deleteProc);
}

Tcl_Command
TclCreateObjCommandInNs(
    Tcl_Interp *interp,
    const char *cmdName,	/* Name of command, without any namespace
                                 * components. */
    Tcl_Namespace *namesp,   /* The namespace to create the command in */
    Tcl_ObjCmdProc *proc,	/* Object-based function to associate with
				 * name. */
    ClientData clientData,	/* Arbitrary value to pass to object
				 * function. */
    Tcl_CmdDeleteProc *deleteProc)
				/* If not NULL, gives a function to call when
				 * this command is deleted. */
{
    int deleted = 0, isNew = 0;
    Command *cmdPtr;
    ImportRef *oldRefPtr = NULL;
    ImportedCmdData *dataPtr;
    Tcl_HashEntry *hPtr;
    Namespace *nsPtr = (Namespace *) namesp;

    /*
     * If the command name we seek to create already exists, we need to delete
     * that first. That can be tricky in the presence of traces. Loop until we
     * no longer find an existing command in the way, or until we've deleted
     * one command and that didn't finish the job.
     */

    while (1) {
	hPtr = Tcl_CreateHashEntry(&nsPtr->cmdTable, cmdName, &isNew);

	if (isNew || deleted) {
	    /*
	     * isNew - No conflict with existing command.
	     * deleted - We've already deleted a conflicting command
	     */
	    break;
	}

	/*
         * An existing command conflicts. Try to delete it...
         */

	cmdPtr = Tcl_GetHashValue(hPtr);

	/*
	 * Command already exists; delete it. Be careful to preserve any
	 * existing import links so we can restore them down below. That way,
	 * you can redefine a command and its import status will remain
	 * intact.
	 */

	cmdPtr->refCount++;
	if (cmdPtr->importRefPtr) {
	    cmdPtr->flags |= CMD_REDEF_IN_PROGRESS;
	}

	/*
         * Make sure namespace doesn't get deallocated.
         */

	cmdPtr->nsPtr->refCount++;

	Tcl_DeleteCommandFromToken(interp, (Tcl_Command) cmdPtr);
	nsPtr = (Namespace *) TclEnsureNamespace(interp,
                (Tcl_Namespace *) cmdPtr->nsPtr);
	TclNsDecrRefCount(cmdPtr->nsPtr);

	if (cmdPtr->flags & CMD_REDEF_IN_PROGRESS) {
	    oldRefPtr = cmdPtr->importRefPtr;
	    cmdPtr->importRefPtr = NULL;
	}
	TclCleanupCommandMacro(cmdPtr);
	deleted = 1;
    }
    if (!isNew) {
	/*
	 * If the deletion callback recreated the command, just throw away the
	 * new command (if we try to delete it again, we could get stuck in an
	 * infinite loop).
	 */

	Tcl_Free(Tcl_GetHashValue(hPtr));
    }

    if (!deleted) {
	/*
	 * Command resolvers (per-interp, per-namespace) might have resolved
	 * to a command for the given namespace scope with this command not
	 * being registered with the namespace's command table. During BC
	 * compilation, the so-resolved command turns into a CmdName literal.
	 * Without invalidating a possible CmdName literal here explicitly,
	 * such literals keep being reused while pointing to overhauled
	 * commands.
	 */

	TclInvalidateCmdLiteral(interp, cmdName, nsPtr);

	/*
	 * The list of command exported from the namespace might have changed.
	 * However, we do not need to recompute this just yet; next time we
	 * need the info will be soon enough.
	 */

	TclInvalidateNsCmdLookup(nsPtr);
	TclInvalidateNsPath(nsPtr);
    }
    cmdPtr = Tcl_Alloc(sizeof(Command));
    Tcl_SetHashValue(hPtr, cmdPtr);
    cmdPtr->hPtr = hPtr;
    cmdPtr->nsPtr = nsPtr;
    cmdPtr->refCount = 1;
    cmdPtr->cmdEpoch = 0;
    cmdPtr->compileProc = NULL;
    cmdPtr->objProc = proc;
    cmdPtr->objClientData = clientData;
    cmdPtr->proc = TclInvokeObjectCommand;
    cmdPtr->clientData = cmdPtr;
    cmdPtr->deleteProc = deleteProc;
    cmdPtr->deleteData = clientData;
    cmdPtr->flags = 0;
    cmdPtr->importRefPtr = NULL;
    cmdPtr->tracePtr = NULL;
    cmdPtr->nreProc = NULL;

    /*
     * Plug in any existing import references found above. Be sure to update
     * all of these references to point to the new command.
     */

    if (oldRefPtr != NULL) {
	cmdPtr->importRefPtr = oldRefPtr;
	while (oldRefPtr != NULL) {
	    Command *refCmdPtr = oldRefPtr->importedCmdPtr;

	    dataPtr = refCmdPtr->objClientData;
	    dataPtr->realCmdPtr = cmdPtr;
	    oldRefPtr = oldRefPtr->nextPtr;
	}
    }

    /*
     * We just created a command, so in its namespace and all of its parent
     * namespaces, it may shadow global commands with the same name. If any
     * shadowed commands are found, invalidate all cached command references
     * in the affected namespaces.
     */

    TclResetShadowedCmdRefs(interp, cmdPtr);
    return (Tcl_Command) cmdPtr;
}

/*
 *----------------------------------------------------------------------
 *
 * TclInvokeStringCommand --
 *
 *	"Wrapper" Tcl_ObjCmdProc used to call an existing string-based
 *	Tcl_CmdProc if no object-based function exists for a command. A
 *	pointer to this function is stored as the Tcl_ObjCmdProc in a Command
 *	structure. It simply turns around and calls the string Tcl_CmdProc in
 *	the Command structure.
 *
 * Results:
 *	A standard Tcl object result value.
 *
 * Side effects:
 *	Besides those side effects of the called Tcl_CmdProc,
 *	TclInvokeStringCommand allocates and frees storage.
 *
 *----------------------------------------------------------------------
 */

int
TclInvokeStringCommand(
    ClientData clientData,	/* Points to command's Command structure. */
    Tcl_Interp *interp,		/* Current interpreter. */
    int objc,		/* Number of arguments. */
    Tcl_Obj *const objv[])	/* Argument objects. */
{
    Command *cmdPtr = clientData;
    int i, result;
    const char **argv =
	    TclStackAlloc(interp, (objc + 1) * sizeof(char *));

    for (i = 0; i < objc; i++) {
	argv[i] = TclGetString(objv[i]);
    }
    argv[objc] = 0;

    /*
     * Invoke the command's string-based Tcl_CmdProc.
     */

    result = cmdPtr->proc(cmdPtr->clientData, interp, objc, argv);

    TclStackFree(interp, (void *) argv);
    return result;
}

/*
 *----------------------------------------------------------------------
 *
 * TclInvokeObjectCommand --
 *
 *	"Wrapper" Tcl_CmdProc used to call an existing object-based
 *	Tcl_ObjCmdProc if no string-based function exists for a command. A
 *	pointer to this function is stored as the Tcl_CmdProc in a Command
 *	structure. It simply turns around and calls the object Tcl_ObjCmdProc
 *	in the Command structure.
 *
 * Results:
 *	A standard Tcl result value.
 *
 * Side effects:
 *	Besides those side effects of the called Tcl_ObjCmdProc,
 *	TclInvokeObjectCommand allocates and frees storage.
 *
 *----------------------------------------------------------------------
 */

int
TclInvokeObjectCommand(
    ClientData clientData,	/* Points to command's Command structure. */
    Tcl_Interp *interp,		/* Current interpreter. */
    int argc,			/* Number of arguments. */
    const char **argv)	/* Argument strings. */
{
    Command *cmdPtr = clientData;
    Tcl_Obj *objPtr;
    int i, length, result;
    Tcl_Obj **objv =
	    TclStackAlloc(interp, (argc * sizeof(Tcl_Obj *)));

    for (i = 0; i < argc; i++) {
	length = strlen(argv[i]);
	TclNewStringObj(objPtr, argv[i], length);
	Tcl_IncrRefCount(objPtr);
	objv[i] = objPtr;
    }

    /*
     * Invoke the command's object-based Tcl_ObjCmdProc.
     */

    if (cmdPtr->objProc != NULL) {
	result = cmdPtr->objProc(cmdPtr->objClientData, interp, argc, objv);
    } else {
	result = Tcl_NRCallObjProc(interp, cmdPtr->nreProc,
		cmdPtr->objClientData, argc, objv);
    }

    /*
     * Decrement the ref counts for the argument objects created above, then
     * free the objv array if malloc'ed storage was used.
     */

    for (i = 0; i < argc; i++) {
	objPtr = objv[i];
	Tcl_DecrRefCount(objPtr);
    }
    TclStackFree(interp, objv);
    return result;
}

/*
 *----------------------------------------------------------------------
 *
 * TclRenameCommand --
 *
 *	Called to give an existing Tcl command a different name. Both the old
 *	command name and the new command name can have "::" namespace
 *	qualifiers. If the new command has a different namespace context, the
 *	command will be moved to that namespace and will execute in the
 *	context of that new namespace.
 *
 *	If the new command name is NULL or the null string, the command is
 *	deleted.
 *
 * Results:
 *	Returns TCL_OK if successful, and TCL_ERROR if anything goes wrong.
 *
 * Side effects:
 *	If anything goes wrong, an error message is returned in the
 *	interpreter's result object.
 *
 *----------------------------------------------------------------------
 */

int
TclRenameCommand(
    Tcl_Interp *interp,		/* Current interpreter. */
    const char *oldName,	/* Existing command name. */
    const char *newName)	/* New command name. */
{
    Interp *iPtr = (Interp *) interp;
    const char *newTail;
    Namespace *cmdNsPtr, *newNsPtr, *dummy1, *dummy2;
    Tcl_Command cmd;
    Command *cmdPtr;
    Tcl_HashEntry *hPtr, *oldHPtr;
    int isNew, result;
    Tcl_Obj *oldFullName;
    Tcl_DString newFullName;

    /*
     * Find the existing command. An error is returned if cmdName can't be
     * found.
     */

    cmd = Tcl_FindCommand(interp, oldName, NULL, /*flags*/ 0);
    cmdPtr = (Command *) cmd;
    if (cmdPtr == NULL) {
	Tcl_SetObjResult(interp, Tcl_ObjPrintf(
                "can't %s \"%s\": command doesn't exist",
		((newName == NULL)||(*newName == '\0'))? "delete":"rename",
		oldName));
        Tcl_SetErrorCode(interp, "TCL", "LOOKUP", "COMMAND", oldName, NULL);
	return TCL_ERROR;
    }

    /*
     * If the new command name is NULL or empty, delete the command. Do this
     * with Tcl_DeleteCommandFromToken, since we already have the command.
     */

    if ((newName == NULL) || (*newName == '\0')) {
	Tcl_DeleteCommandFromToken(interp, cmd);
	return TCL_OK;
    }

    cmdNsPtr = cmdPtr->nsPtr;
    oldFullName = Tcl_NewObj();
    Tcl_IncrRefCount(oldFullName);
    Tcl_GetCommandFullName(interp, cmd, oldFullName);

    /*
     * Make sure that the destination command does not already exist. The
     * rename operation is like creating a command, so we should automatically
     * create the containing namespaces just like Tcl_CreateCommand would.
     */

    TclGetNamespaceForQualName(interp, newName, NULL,
	    TCL_CREATE_NS_IF_UNKNOWN, &newNsPtr, &dummy1, &dummy2, &newTail);

    if ((newNsPtr == NULL) || (newTail == NULL)) {
	Tcl_SetObjResult(interp, Tcl_ObjPrintf(
                "can't rename to \"%s\": bad command name", newName));
        Tcl_SetErrorCode(interp, "TCL", "VALUE", "COMMAND", NULL);
	result = TCL_ERROR;
	goto done;
    }
    if (Tcl_FindHashEntry(&newNsPtr->cmdTable, newTail) != NULL) {
	Tcl_SetObjResult(interp, Tcl_ObjPrintf(
                "can't rename to \"%s\": command already exists", newName));
        Tcl_SetErrorCode(interp, "TCL", "OPERATION", "RENAME",
                "TARGET_EXISTS", NULL);
	result = TCL_ERROR;
	goto done;
    }

    /*
     * Warning: any changes done in the code here are likely to be needed in
     * Tcl_HideCommand code too (until the common parts are extracted out).
     * - dl
     */

    /*
     * Put the command in the new namespace so we can check for an alias loop.
     * Since we are adding a new command to a namespace, we must handle any
     * shadowing of the global commands that this might create.
     */

    oldHPtr = cmdPtr->hPtr;
    hPtr = Tcl_CreateHashEntry(&newNsPtr->cmdTable, newTail, &isNew);
    Tcl_SetHashValue(hPtr, cmdPtr);
    cmdPtr->hPtr = hPtr;
    cmdPtr->nsPtr = newNsPtr;
    TclResetShadowedCmdRefs(interp, cmdPtr);

    /*
     * Now check for an alias loop. If we detect one, put everything back the
     * way it was and report the error.
     */

    result = TclPreventAliasLoop(interp, interp, (Tcl_Command) cmdPtr);
    if (result != TCL_OK) {
	Tcl_DeleteHashEntry(cmdPtr->hPtr);
	cmdPtr->hPtr = oldHPtr;
	cmdPtr->nsPtr = cmdNsPtr;
	goto done;
    }

    /*
     * The list of command exported from the namespace might have changed.
     * However, we do not need to recompute this just yet; next time we need
     * the info will be soon enough. These might refer to the same variable,
     * but that's no big deal.
     */

    TclInvalidateNsCmdLookup(cmdNsPtr);
    TclInvalidateNsCmdLookup(cmdPtr->nsPtr);

    /*
     * Command resolvers (per-interp, per-namespace) might have resolved to a
     * command for the given namespace scope with this command not being
     * registered with the namespace's command table. During BC compilation,
     * the so-resolved command turns into a CmdName literal. Without
     * invalidating a possible CmdName literal here explicitly, such literals
     * keep being reused while pointing to overhauled commands.
     */

    TclInvalidateCmdLiteral(interp, newTail, cmdPtr->nsPtr);

    /*
     * Script for rename traces can delete the command "oldName". Therefore
     * increment the reference count for cmdPtr so that it's Command structure
     * is freed only towards the end of this function by calling
     * TclCleanupCommand.
     *
     * The trace function needs to get a fully qualified name for old and new
     * commands [Tcl bug #651271], or else there's no way for the trace
     * function to get the namespace from which the old command is being
     * renamed!
     */

    Tcl_DStringInit(&newFullName);
    Tcl_DStringAppend(&newFullName, newNsPtr->fullName, -1);
    if (newNsPtr != iPtr->globalNsPtr) {
	TclDStringAppendLiteral(&newFullName, "::");
    }
    Tcl_DStringAppend(&newFullName, newTail, -1);
    cmdPtr->refCount++;
    CallCommandTraces(iPtr, cmdPtr, TclGetString(oldFullName),
	    Tcl_DStringValue(&newFullName), TCL_TRACE_RENAME);
    Tcl_DStringFree(&newFullName);

    /*
     * The new command name is okay, so remove the command from its current
     * namespace. This is like deleting the command, so bump the cmdEpoch to
     * invalidate any cached references to the command.
     */

    Tcl_DeleteHashEntry(oldHPtr);
    cmdPtr->cmdEpoch++;

    /*
     * If the command being renamed has a compile function, increment the
     * interpreter's compileEpoch to invalidate its compiled code. This makes
     * sure that we don't later try to execute old code compiled for the
     * now-renamed command.
     */

    if (cmdPtr->compileProc != NULL) {
	iPtr->compileEpoch++;
    }

    /*
     * Now free the Command structure, if the "oldName" command has been
     * deleted by invocation of rename traces.
     */

    TclCleanupCommandMacro(cmdPtr);
    result = TCL_OK;

  done:
    TclDecrRefCount(oldFullName);
    return result;
}

/*
 *----------------------------------------------------------------------
 *
 * Tcl_SetCommandInfo --
 *
 *	Modifies various information about a Tcl command. Note that this
 *	function will not change a command's namespace; use TclRenameCommand
 *	to do that. Also, the isNativeObjectProc member of *infoPtr is
 *	ignored.
 *
 * Results:
 *	If cmdName exists in interp, then the information at *infoPtr is
 *	stored with the command in place of the current information and 1 is
 *	returned. If the command doesn't exist then 0 is returned.
 *
 * Side effects:
 *	None.
 *
 *----------------------------------------------------------------------
 */

int
Tcl_SetCommandInfo(
    Tcl_Interp *interp,		/* Interpreter in which to look for
				 * command. */
    const char *cmdName,	/* Name of desired command. */
    const Tcl_CmdInfo *infoPtr)	/* Where to find information to store in the
				 * command. */
{
    Tcl_Command cmd;

    cmd = Tcl_FindCommand(interp, cmdName, NULL, /*flags*/ 0);
    return Tcl_SetCommandInfoFromToken(cmd, infoPtr);
}

/*
 *----------------------------------------------------------------------
 *
 * Tcl_SetCommandInfoFromToken --
 *
 *	Modifies various information about a Tcl command. Note that this
 *	function will not change a command's namespace; use TclRenameCommand
 *	to do that. Also, the isNativeObjectProc member of *infoPtr is
 *	ignored.
 *
 * Results:
 *	If cmdName exists in interp, then the information at *infoPtr is
 *	stored with the command in place of the current information and 1 is
 *	returned. If the command doesn't exist then 0 is returned.
 *
 * Side effects:
 *	None.
 *
 *----------------------------------------------------------------------
 */

int
Tcl_SetCommandInfoFromToken(
    Tcl_Command cmd,
    const Tcl_CmdInfo *infoPtr)
{
    Command *cmdPtr;		/* Internal representation of the command */

    if (cmd == NULL) {
	return 0;
    }

    /*
     * The isNativeObjectProc and nsPtr members of *infoPtr are ignored.
     */

    cmdPtr = (Command *) cmd;
    cmdPtr->proc = infoPtr->proc;
    cmdPtr->clientData = infoPtr->clientData;
    if (infoPtr->objProc == NULL) {
	cmdPtr->objProc = TclInvokeStringCommand;
	cmdPtr->objClientData = cmdPtr;
	cmdPtr->nreProc = NULL;
    } else {
	if (infoPtr->objProc != cmdPtr->objProc) {
	    cmdPtr->nreProc = NULL;
	    cmdPtr->objProc = infoPtr->objProc;
	}
	cmdPtr->objClientData = infoPtr->objClientData;
    }
    cmdPtr->deleteProc = infoPtr->deleteProc;
    cmdPtr->deleteData = infoPtr->deleteData;
    return 1;
}

/*
 *----------------------------------------------------------------------
 *
 * Tcl_GetCommandInfo --
 *
 *	Returns various information about a Tcl command.
 *
 * Results:
 *	If cmdName exists in interp, then *infoPtr is modified to hold
 *	information about cmdName and 1 is returned. If the command doesn't
 *	exist then 0 is returned and *infoPtr isn't modified.
 *
 * Side effects:
 *	None.
 *
 *----------------------------------------------------------------------
 */

int
Tcl_GetCommandInfo(
    Tcl_Interp *interp,		/* Interpreter in which to look for
				 * command. */
    const char *cmdName,	/* Name of desired command. */
    Tcl_CmdInfo *infoPtr)	/* Where to store information about
				 * command. */
{
    Tcl_Command cmd;

    cmd = Tcl_FindCommand(interp, cmdName, NULL, /*flags*/ 0);
    return Tcl_GetCommandInfoFromToken(cmd, infoPtr);
}

/*
 *----------------------------------------------------------------------
 *
 * Tcl_GetCommandInfoFromToken --
 *
 *	Returns various information about a Tcl command.
 *
 * Results:
 *	Copies information from the command identified by 'cmd' into a
 *	caller-supplied structure and returns 1. If the 'cmd' is NULL, leaves
 *	the structure untouched and returns 0.
 *
 * Side effects:
 *	None.
 *
 *----------------------------------------------------------------------
 */

int
Tcl_GetCommandInfoFromToken(
    Tcl_Command cmd,
    Tcl_CmdInfo *infoPtr)
{
    Command *cmdPtr;		/* Internal representation of the command */

    if (cmd == NULL) {
	return 0;
    }

    /*
     * Set isNativeObjectProc 1 if objProc was registered by a call to
     * Tcl_CreateObjCommand. Otherwise set it to 0.
     */

    cmdPtr = (Command *) cmd;
    infoPtr->isNativeObjectProc =
	    (cmdPtr->objProc != TclInvokeStringCommand);
    infoPtr->objProc = cmdPtr->objProc;
    infoPtr->objClientData = cmdPtr->objClientData;
    infoPtr->proc = cmdPtr->proc;
    infoPtr->clientData = cmdPtr->clientData;
    infoPtr->deleteProc = cmdPtr->deleteProc;
    infoPtr->deleteData = cmdPtr->deleteData;
    infoPtr->namespacePtr = (Tcl_Namespace *) cmdPtr->nsPtr;

    return 1;
}

/*
 *----------------------------------------------------------------------
 *
 * Tcl_GetCommandName --
 *
 *	Given a token returned by Tcl_CreateCommand, this function returns the
 *	current name of the command (which may have changed due to renaming).
 *
 * Results:
 *	The return value is the name of the given command.
 *
 * Side effects:
 *	None.
 *
 *----------------------------------------------------------------------
 */

const char *
Tcl_GetCommandName(
    Tcl_Interp *interp,		/* Interpreter containing the command. */
    Tcl_Command command)	/* Token for command returned by a previous
				 * call to Tcl_CreateCommand. The command must
				 * not have been deleted. */
{
    Command *cmdPtr = (Command *) command;

    if ((cmdPtr == NULL) || (cmdPtr->hPtr == NULL)) {
	/*
	 * This should only happen if command was "created" after the
	 * interpreter began to be deleted, so there isn't really any command.
	 * Just return an empty string.
	 */

	return "";
    }

    return Tcl_GetHashKey(cmdPtr->hPtr->tablePtr, cmdPtr->hPtr);
}

/*
 *----------------------------------------------------------------------
 *
 * Tcl_GetCommandFullName --
 *
 *	Given a token returned by, e.g., Tcl_CreateCommand or Tcl_FindCommand,
 *	this function appends to an object the command's full name, qualified
 *	by a sequence of parent namespace names. The command's fully-qualified
 *	name may have changed due to renaming.
 *
 * Results:
 *	None.
 *
 * Side effects:
 *	The command's fully-qualified name is appended to the string
 *	representation of objPtr.
 *
 *----------------------------------------------------------------------
 */

void
Tcl_GetCommandFullName(
    Tcl_Interp *interp,		/* Interpreter containing the command. */
    Tcl_Command command,	/* Token for command returned by a previous
				 * call to Tcl_CreateCommand. The command must
				 * not have been deleted. */
    Tcl_Obj *objPtr)		/* Points to the object onto which the
				 * command's full name is appended. */

{
    Interp *iPtr = (Interp *) interp;
    Command *cmdPtr = (Command *) command;
    char *name;

    /*
     * Add the full name of the containing namespace, followed by the "::"
     * separator, and the command name.
     */

    if (cmdPtr != NULL) {
	if (cmdPtr->nsPtr != NULL) {
	    Tcl_AppendToObj(objPtr, cmdPtr->nsPtr->fullName, -1);
	    if (cmdPtr->nsPtr != iPtr->globalNsPtr) {
		Tcl_AppendToObj(objPtr, "::", 2);
	    }
	}
	if (cmdPtr->hPtr != NULL) {
	    name = Tcl_GetHashKey(cmdPtr->hPtr->tablePtr, cmdPtr->hPtr);
	    Tcl_AppendToObj(objPtr, name, -1);
	}
    }
}

/*
 *----------------------------------------------------------------------
 *
 * Tcl_DeleteCommand --
 *
 *	Remove the given command from the given interpreter.
 *
 * Results:
 *	0 is returned if the command was deleted successfully. -1 is returned
 *	if there didn't exist a command by that name.
 *
 * Side effects:
 *	cmdName will no longer be recognized as a valid command for interp.
 *
 *----------------------------------------------------------------------
 */

int
Tcl_DeleteCommand(
    Tcl_Interp *interp,		/* Token for command interpreter (returned by
				 * a previous Tcl_CreateInterp call). */
    const char *cmdName)	/* Name of command to remove. */
{
    Tcl_Command cmd;

    /*
     * Find the desired command and delete it.
     */

    cmd = Tcl_FindCommand(interp, cmdName, NULL, /*flags*/ 0);
    if (cmd == NULL) {
	return -1;
    }
    return Tcl_DeleteCommandFromToken(interp, cmd);
}

/*
 *----------------------------------------------------------------------
 *
 * Tcl_DeleteCommandFromToken --
 *
 *	Removes the given command from the given interpreter. This function
 *	resembles Tcl_DeleteCommand, but takes a Tcl_Command token instead of
 *	a command name for efficiency.
 *
 * Results:
 *	0 is returned if the command was deleted successfully. -1 is returned
 *	if there didn't exist a command by that name.
 *
 * Side effects:
 *	The command specified by "cmd" will no longer be recognized as a valid
 *	command for "interp".
 *
 *----------------------------------------------------------------------
 */

int
Tcl_DeleteCommandFromToken(
    Tcl_Interp *interp,		/* Token for command interpreter returned by a
				 * previous call to Tcl_CreateInterp. */
    Tcl_Command cmd)		/* Token for command to delete. */
{
    Interp *iPtr = (Interp *) interp;
    Command *cmdPtr = (Command *) cmd;
    ImportRef *refPtr, *nextRefPtr;
    Tcl_Command importCmd;

    /*
     * The code here is tricky. We can't delete the hash table entry before
     * invoking the deletion callback because there are cases where the
     * deletion callback needs to invoke the command (e.g. object systems such
     * as OTcl). However, this means that the callback could try to delete or
     * rename the command. The deleted flag allows us to detect these cases
     * and skip nested deletes.
     */

    if (cmdPtr->flags & CMD_IS_DELETED) {
	/*
	 * Another deletion is already in progress. Remove the hash table
	 * entry now, but don't invoke a callback or free the command
	 * structure. Take care to only remove the hash entry if it has not
	 * already been removed; otherwise if we manage to hit this function
	 * three times, everything goes up in smoke. [Bug 1220058]
	 */

	if (cmdPtr->hPtr != NULL) {
	    Tcl_DeleteHashEntry(cmdPtr->hPtr);
	    cmdPtr->hPtr = NULL;
	}

	/*
	 * Bump the command epoch counter. This will invalidate all cached
	 * references that point to this command.
	 */

	cmdPtr->cmdEpoch++;

	return 0;
    }

    /*
     * We must delete this command, even though both traces and delete procs
     * may try to avoid this (renaming the command etc). Also traces and
     * delete procs may try to delete the command themselves. This flag
     * declares that a delete is in progress and that recursive deletes should
     * be ignored.
     */

    cmdPtr->flags |= CMD_IS_DELETED;

    /*
     * Call trace functions for the command being deleted. Then delete its
     * traces.
     */

    cmdPtr->nsPtr->refCount++;

    if (cmdPtr->tracePtr != NULL) {
	CommandTrace *tracePtr;
	CallCommandTraces(iPtr,cmdPtr,NULL,NULL,TCL_TRACE_DELETE);

	/*
	 * Now delete these traces.
	 */

	tracePtr = cmdPtr->tracePtr;
	while (tracePtr != NULL) {
	    CommandTrace *nextPtr = tracePtr->nextPtr;

	    if (tracePtr->refCount-- <= 1) {
		Tcl_Free(tracePtr);
	    }
	    tracePtr = nextPtr;
	}
	cmdPtr->tracePtr = NULL;
    }

    /*
     * The list of command exported from the namespace might have changed.
     * However, we do not need to recompute this just yet; next time we need
     * the info will be soon enough.
     */

    TclInvalidateNsCmdLookup(cmdPtr->nsPtr);
    TclNsDecrRefCount(cmdPtr->nsPtr);

    /*
     * If the command being deleted has a compile function, increment the
     * interpreter's compileEpoch to invalidate its compiled code. This makes
     * sure that we don't later try to execute old code compiled with
     * command-specific (i.e., inline) bytecodes for the now-deleted command.
     * This field is checked in Tcl_EvalObj and ObjInterpProc, and code whose
     * compilation epoch doesn't match is recompiled.
     */

    if (cmdPtr->compileProc != NULL) {
	iPtr->compileEpoch++;
    }

    if (cmdPtr->deleteProc != NULL) {
	/*
	 * Delete the command's client data. If this was an imported command
	 * created when a command was imported into a namespace, this client
	 * data will be a pointer to a ImportedCmdData structure describing
	 * the "real" command that this imported command refers to.
	 *
	 * If you are getting a crash during the call to deleteProc and
	 * cmdPtr->deleteProc is a pointer to the function free(), the most
	 * likely cause is that your extension allocated memory for the
	 * clientData argument to Tcl_CreateObjCommand with the Tcl_Alloc()
	 * macro and you are now trying to deallocate this memory with free()
	 * instead of Tcl_Free(). You should pass a pointer to your own method
	 * that calls Tcl_Free().
	 */

	cmdPtr->deleteProc(cmdPtr->deleteData);
    }

    /*
     * If this command was imported into other namespaces, then imported
     * commands were created that refer back to this command. Delete these
     * imported commands now.
     */
    if (!(cmdPtr->flags & CMD_REDEF_IN_PROGRESS)) {
	for (refPtr = cmdPtr->importRefPtr; refPtr != NULL;
		refPtr = nextRefPtr) {
	    nextRefPtr = refPtr->nextPtr;
	    importCmd = (Tcl_Command) refPtr->importedCmdPtr;
	    Tcl_DeleteCommandFromToken(interp, importCmd);
	}
    }

    /*
     * Don't use hPtr to delete the hash entry here, because it's possible
     * that the deletion callback renamed the command. Instead, use
     * cmdPtr->hptr, and make sure that no-one else has already deleted the
     * hash entry.
     */

    if (cmdPtr->hPtr != NULL) {
	Tcl_DeleteHashEntry(cmdPtr->hPtr);
	cmdPtr->hPtr = NULL;

	/*
	 * Bump the command epoch counter. This will invalidate all cached
	 * references that point to this command.
	 */

	cmdPtr->cmdEpoch++;
    }

    /*
     * A number of tests for particular kinds of commands are done by checking
     * whether the objProc field holds a known value. Set the field to NULL so
     * that such tests won't have false positives when applied to deleted
     * commands.
     */

    cmdPtr->objProc = NULL;

    /*
     * Now free the Command structure, unless there is another reference to it
     * from a CmdName Tcl object in some ByteCode code sequence. In that case,
     * delay the cleanup until all references are either discarded (when a
     * ByteCode is freed) or replaced by a new reference (when a cached
     * CmdName Command reference is found to be invalid and
     * TclNRExecuteByteCode looks up the command in the command hashtable).
     */

    TclCleanupCommandMacro(cmdPtr);
    return 0;
}

/*
 *----------------------------------------------------------------------
 *
 * CallCommandTraces --
 *
 *	Abstraction of the code to call traces on a command.
 *
 * Results:
 *	Currently always NULL.
 *
 * Side effects:
 *	Anything; this may recursively evaluate scripts and code exists to do
 *	just that.
 *
 *----------------------------------------------------------------------
 */

static char *
CallCommandTraces(
    Interp *iPtr,		/* Interpreter containing command. */
    Command *cmdPtr,		/* Command whose traces are to be invoked. */
    const char *oldName,	/* Command's old name, or NULL if we must get
				 * the name from cmdPtr */
    const char *newName,	/* Command's new name, or NULL if the command
				 * is not being renamed */
    int flags)			/* Flags indicating the type of traces to
				 * trigger, either TCL_TRACE_DELETE or
				 * TCL_TRACE_RENAME. */
{
    CommandTrace *tracePtr;
    ActiveCommandTrace active;
    char *result;
    Tcl_Obj *oldNamePtr = NULL;
    Tcl_InterpState state = NULL;

    if (cmdPtr->flags & CMD_TRACE_ACTIVE) {
	/*
	 * While a rename trace is active, we will not process any more rename
	 * traces; while a delete trace is active we will never reach here -
	 * because Tcl_DeleteCommandFromToken checks for the condition
	 * (cmdPtr->flags & CMD_IS_DELETED) and returns immediately when a
	 * command deletion is in progress. For all other traces, delete
	 * traces will not be invoked but a call to TraceCommandProc will
	 * ensure that tracePtr->clientData is freed whenever the command
	 * "oldName" is deleted.
	 */

	if (cmdPtr->flags & TCL_TRACE_RENAME) {
	    flags &= ~TCL_TRACE_RENAME;
	}
	if (flags == 0) {
	    return NULL;
	}
    }
    cmdPtr->flags |= CMD_TRACE_ACTIVE;
    cmdPtr->refCount++;

    result = NULL;
    active.nextPtr = iPtr->activeCmdTracePtr;
    active.reverseScan = 0;
    iPtr->activeCmdTracePtr = &active;

    if (flags & TCL_TRACE_DELETE) {
	flags |= TCL_TRACE_DESTROYED;
    }
    active.cmdPtr = cmdPtr;

    Tcl_Preserve(iPtr);

    for (tracePtr = cmdPtr->tracePtr; tracePtr != NULL;
	    tracePtr = active.nextTracePtr) {
	active.nextTracePtr = tracePtr->nextPtr;
	if (!(tracePtr->flags & flags)) {
	    continue;
	}
	cmdPtr->flags |= tracePtr->flags;
	if (oldName == NULL) {
	    TclNewObj(oldNamePtr);
	    Tcl_IncrRefCount(oldNamePtr);
	    Tcl_GetCommandFullName((Tcl_Interp *) iPtr,
		    (Tcl_Command) cmdPtr, oldNamePtr);
	    oldName = TclGetString(oldNamePtr);
	}
	tracePtr->refCount++;
	if (state == NULL) {
	    state = Tcl_SaveInterpState((Tcl_Interp *) iPtr, TCL_OK);
	}
	tracePtr->traceProc(tracePtr->clientData, (Tcl_Interp *) iPtr,
		oldName, newName, flags);
	cmdPtr->flags &= ~tracePtr->flags;
	if (tracePtr->refCount-- <= 1) {
	    Tcl_Free(tracePtr);
	}
    }

    if (state) {
	Tcl_RestoreInterpState((Tcl_Interp *) iPtr, state);
    }

    /*
     * If a new object was created to hold the full oldName, free it now.
     */

    if (oldNamePtr != NULL) {
	TclDecrRefCount(oldNamePtr);
    }

    /*
     * Restore the variable's flags, remove the record of our active traces,
     * and then return.
     */

    cmdPtr->flags &= ~CMD_TRACE_ACTIVE;
    cmdPtr->refCount--;
    iPtr->activeCmdTracePtr = active.nextPtr;
    Tcl_Release(iPtr);
    return result;
}

/*
 *----------------------------------------------------------------------
 *
 * CancelEvalProc --
 *
 *	Marks this interpreter as being canceled. This causes current
 *	executions to be unwound as the interpreter enters a state where it
 *	refuses to execute more commands or handle [catch] or [try], yet the
 *	interpreter is still able to execute further commands after the
 *	cancelation is cleared (unlike if it is deleted).
 *
 * Results:
 *	The value given for the code argument.
 *
 * Side effects:
 *	Transfers a message from the cancelation message to the interpreter.
 *
 *----------------------------------------------------------------------
 */

static int
CancelEvalProc(
    ClientData clientData,	/* Interp to cancel the script in progress. */
    Tcl_Interp *interp,		/* Ignored */
    int code)			/* Current return code from command. */
{
    CancelInfo *cancelInfo = clientData;
    Interp *iPtr;

    if (cancelInfo != NULL) {
	Tcl_MutexLock(&cancelLock);
	iPtr = (Interp *) cancelInfo->interp;

	if (iPtr != NULL) {
	    /*
	     * Setting the CANCELED flag will cause the script in progress to
	     * be canceled as soon as possible. The core honors this flag at
	     * all the necessary places to ensure script cancellation is
	     * responsive. Extensions can check for this flag by calling
	     * Tcl_Canceled and checking if TCL_ERROR is returned or they can
	     * choose to ignore the script cancellation flag and the
	     * associated functionality altogether. Currently, the only other
	     * flag we care about here is the TCL_CANCEL_UNWIND flag (from
	     * Tcl_CancelEval). We do not want to simply combine all the flags
	     * from original Tcl_CancelEval call with the interp flags here
	     * just in case the caller passed flags that might cause behaviour
	     * unrelated to script cancellation.
	     */

	    TclSetCancelFlags(iPtr, cancelInfo->flags | CANCELED);

	    /*
	     * Now, we must set the script cancellation flags on all the slave
	     * interpreters belonging to this one.
	     */

	    TclSetSlaveCancelFlags((Tcl_Interp *) iPtr,
		    cancelInfo->flags | CANCELED, 0);

	    /*
	     * Create the result object now so that Tcl_Canceled can avoid
	     * locking the cancelLock mutex.
	     */

	    if (cancelInfo->result != NULL) {
		Tcl_SetStringObj(iPtr->asyncCancelMsg, cancelInfo->result,
			cancelInfo->length);
	    } else {
		Tcl_SetObjLength(iPtr->asyncCancelMsg, 0);
	    }
	}
	Tcl_MutexUnlock(&cancelLock);
    }

    return code;
}

/*
 *----------------------------------------------------------------------
 *
 * TclCleanupCommand --
 *
 *	This function frees up a Command structure unless it is still
 *	referenced from an interpreter's command hashtable or from a CmdName
 *	Tcl object representing the name of a command in a ByteCode
 *	instruction sequence.
 *
 * Results:
 *	None.
 *
 * Side effects:
 *	Memory gets freed unless a reference to the Command structure still
 *	exists. In that case the cleanup is delayed until the command is
 *	deleted or when the last ByteCode referring to it is freed.
 *
 *----------------------------------------------------------------------
 */

void
TclCleanupCommand(
    Command *cmdPtr)	/* Points to the Command structure to
				 * be freed. */
{
    if (cmdPtr->refCount-- <= 1) {
	Tcl_Free(cmdPtr);
    }
}

/*
 *----------------------------------------------------------------------
 *
 * TclInterpReady --
 *
 *	Check if an interpreter is ready to eval commands or scripts, i.e., if
 *	it was not deleted and if the nesting level is not too high.
 *
 * Results:
 *	The return value is TCL_OK if it the interpreter is ready, TCL_ERROR
 *	otherwise.
 *
 * Side effects:
 *	The interpreter's result is cleared.
 *
 *----------------------------------------------------------------------
 */

int
TclInterpReady(
    Tcl_Interp *interp)
{
    Interp *iPtr = (Interp *) interp;

    /*
     * Reset the interpreter's result and clear out any previous error
     * information.
     */

    Tcl_ResetResult(interp);

    /*
     * If the interpreter has been deleted, return an error.
     */

    if (iPtr->flags & DELETED) {
	Tcl_SetObjResult(interp, Tcl_NewStringObj(
		"attempt to call eval in deleted interpreter", -1));
	Tcl_SetErrorCode(interp, "TCL", "IDELETE",
		"attempt to call eval in deleted interpreter", NULL);
	return TCL_ERROR;
    }

    if (iPtr->execEnvPtr->rewind) {
	return TCL_ERROR;
    }

    /*
     * Make sure the script being evaluated (if any) has not been canceled.
     */

    if (TclCanceled(iPtr) &&
	    (TCL_OK != Tcl_Canceled(interp, TCL_LEAVE_ERR_MSG))) {
	return TCL_ERROR;
    }

    /*
     * Check depth of nested calls to Tcl_Eval: if this gets too large, it's
     * probably because of an infinite loop somewhere.
     */

    if (((iPtr->numLevels) <= iPtr->maxNestingDepth)) {
	return TCL_OK;
    }

    Tcl_SetObjResult(interp, Tcl_NewStringObj(
	    "too many nested evaluations (infinite loop?)", -1));
    Tcl_SetErrorCode(interp, "TCL", "LIMIT", "STACK", NULL);
    return TCL_ERROR;
}

/*
 *----------------------------------------------------------------------
 *
 * TclResetCancellation --
 *
 *	Reset the script cancellation flags if the nesting level
 *	(iPtr->numLevels) for the interp is zero or argument force is
 *	non-zero.
 *
 * Results:
 *	A standard Tcl result.
 *
 * Side effects:
 *	The script cancellation flags for the interp may be reset.
 *
 *----------------------------------------------------------------------
 */

int
TclResetCancellation(
    Tcl_Interp *interp,
    int force)
{
    Interp *iPtr = (Interp *) interp;

    if (iPtr == NULL) {
	return TCL_ERROR;
    }

    if (force || (iPtr->numLevels == 0)) {
	TclUnsetCancelFlags(iPtr);
    }
    return TCL_OK;
}

/*
 *----------------------------------------------------------------------
 *
 * Tcl_Canceled --
 *
 *	Check if the script in progress has been canceled, i.e.,
 *	Tcl_CancelEval was called for this interpreter or any of its master
 *	interpreters.
 *
 * Results:
 *	The return value is TCL_OK if the script evaluation has not been
 *	canceled, TCL_ERROR otherwise.
 *
 *	If "flags" contains TCL_LEAVE_ERR_MSG, an error message is returned in
 *	the interpreter's result object. Otherwise, the interpreter's result
 *	object is left unchanged. If "flags" contains TCL_CANCEL_UNWIND,
 *	TCL_ERROR will only be returned if the script evaluation is being
 *	completely unwound.
 *
 * Side effects:
 *	The CANCELED flag for the interp will be reset if it is set.
 *
 *----------------------------------------------------------------------
 */

int
Tcl_Canceled(
    Tcl_Interp *interp,
    int flags)
{
    Interp *iPtr = (Interp *) interp;

    /*
     * Has the current script in progress for this interpreter been canceled
     * or is the stack being unwound due to the previous script cancellation?
     */

    if (!TclCanceled(iPtr)) {
        return TCL_OK;
    }

    /*
     * The CANCELED flag is a one-shot flag that is reset immediately upon
     * being detected; however, if the TCL_CANCEL_UNWIND flag is set we will
     * continue to report that the script in progress has been canceled
     * thereby allowing the evaluation stack for the interp to be fully
     * unwound.
     */

    iPtr->flags &= ~CANCELED;

    /*
     * The CANCELED flag was detected and reset; however, if the caller
     * specified the TCL_CANCEL_UNWIND flag, we only return TCL_ERROR
     * (indicating that the script in progress has been canceled) if the
     * evaluation stack for the interp is being fully unwound.
     */

    if ((flags & TCL_CANCEL_UNWIND) && !(iPtr->flags & TCL_CANCEL_UNWIND)) {
        return TCL_OK;
    }

    /*
     * If the TCL_LEAVE_ERR_MSG flags bit is set, place an error in the
     * interp's result; otherwise, we leave it alone.
     */

    if (flags & TCL_LEAVE_ERR_MSG) {
        const char *id, *message = NULL;
        size_t length;

        /*
         * Setup errorCode variables so that we can differentiate between
         * being canceled and unwound.
         */

        if (iPtr->asyncCancelMsg != NULL) {
            message = TclGetStringFromObj(iPtr->asyncCancelMsg, &length);
        } else {
            length = 0;
        }

        if (iPtr->flags & TCL_CANCEL_UNWIND) {
            id = "IUNWIND";
            if (length == 0) {
                message = "eval unwound";
            }
        } else {
            id = "ICANCEL";
            if (length == 0) {
                message = "eval canceled";
            }
        }

        Tcl_SetObjResult(interp, Tcl_NewStringObj(message, -1));
        Tcl_SetErrorCode(interp, "TCL", "CANCEL", id, message, NULL);
    }

    /*
     * Return TCL_ERROR to the caller (not necessarily just the Tcl core
     * itself) that indicates further processing of the script or command in
     * progress should halt gracefully and as soon as possible.
     */

    return TCL_ERROR;
}

/*
 *----------------------------------------------------------------------
 *
 * Tcl_CancelEval --
 *
 *	This function schedules the cancellation of the current script in the
 *	given interpreter.
 *
 * Results:
 *	The return value is a standard Tcl completion code such as TCL_OK or
 *	TCL_ERROR. Since the interp may belong to a different thread, no error
 *	message can be left in the interp's result.
 *
 * Side effects:
 *	The script in progress in the specified interpreter will be canceled
 *	with TCL_ERROR after asynchronous handlers are invoked at the next
 *	Tcl_Canceled check.
 *
 *----------------------------------------------------------------------
 */

int
Tcl_CancelEval(
    Tcl_Interp *interp,		/* Interpreter in which to cancel the
				 * script. */
    Tcl_Obj *resultObjPtr,	/* The script cancellation error message or
				 * NULL for a default error message. */
    ClientData clientData,	/* Passed to CancelEvalProc. */
    int flags)			/* Collection of OR-ed bits that control
				 * the cancellation of the script. Only
				 * TCL_CANCEL_UNWIND is currently
				 * supported. */
{
    Tcl_HashEntry *hPtr;
    CancelInfo *cancelInfo;
    int code = TCL_ERROR;
    const char *result;

    if (interp == NULL) {
	return TCL_ERROR;
    }

    Tcl_MutexLock(&cancelLock);
    if (cancelTableInitialized != 1) {
	/*
	 * No CancelInfo hash table (Tcl_CreateInterp has never been called?)
	 */

	goto done;
    }
    hPtr = Tcl_FindHashEntry(&cancelTable, (char *) interp);
    if (hPtr == NULL) {
	/*
	 * No CancelInfo record for this interpreter.
	 */

	goto done;
    }
    cancelInfo = Tcl_GetHashValue(hPtr);

    /*
     * Populate information needed by the interpreter thread to fulfill the
     * cancellation request. Currently, clientData is ignored. If the
     * TCL_CANCEL_UNWIND flags bit is set, the script in progress is not
     * allowed to catch the script cancellation because the evaluation stack
     * for the interp is completely unwound.
     */

    if (resultObjPtr != NULL) {
	result = TclGetStringFromObj(resultObjPtr, &cancelInfo->length);
	cancelInfo->result = Tcl_Realloc(cancelInfo->result,cancelInfo->length);
	memcpy(cancelInfo->result, result, cancelInfo->length);
	TclDecrRefCount(resultObjPtr);	/* Discard their result object. */
    } else {
	cancelInfo->result = NULL;
	cancelInfo->length = 0;
    }
    cancelInfo->clientData = clientData;
    cancelInfo->flags = flags;
    Tcl_AsyncMark(cancelInfo->async);
    code = TCL_OK;

  done:
    Tcl_MutexUnlock(&cancelLock);
    return code;
}

/*
 *----------------------------------------------------------------------
 *
 * Tcl_InterpActive --
 *
 *	Returns non-zero if the specified interpreter is in use, i.e. if there
 *	is an evaluation currently active in the interpreter.
 *
 * Results:
 *	See above.
 *
 * Side effects:
 *	None.
 *
 *----------------------------------------------------------------------
 */

int
Tcl_InterpActive(
    Tcl_Interp *interp)
{
    return ((Interp *) interp)->numLevels > 0;
}

/*
 *----------------------------------------------------------------------
 *
 * Tcl_EvalObjv --
 *
 *	This function evaluates a Tcl command that has already been parsed
 *	into words, with one Tcl_Obj holding each word.
 *
 * Results:
 *	The return value is a standard Tcl completion code such as TCL_OK or
 *	TCL_ERROR. A result or error message is left in interp's result.
 *
 * Side effects:
 *	Always pushes a callback. Other side effects depend on the command.
 *
 *----------------------------------------------------------------------
 */

int
Tcl_EvalObjv(
    Tcl_Interp *interp,		/* Interpreter in which to evaluate the
				 * command. Also used for error reporting. */
    int objc,			/* Number of words in command. */
    Tcl_Obj *const objv[],	/* An array of pointers to objects that are
				 * the words that make up the command. */
    int flags)			/* Collection of OR-ed bits that control the
				 * evaluation of the script. Only
				 * TCL_EVAL_GLOBAL, TCL_EVAL_INVOKE and
				 * TCL_EVAL_NOERR are currently supported. */
{
    int result;
    NRE_callback *rootPtr = TOP_CB(interp);

    result = TclNREvalObjv(interp, objc, objv, flags, NULL);
    return TclNRRunCallbacks(interp, result, rootPtr);
}

int
TclNREvalObjv(
    Tcl_Interp *interp,		/* Interpreter in which to evaluate the
				 * command. Also used for error reporting. */
    int objc,			/* Number of words in command. */
    Tcl_Obj *const objv[],	/* An array of pointers to objects that are
				 * the words that make up the command. */
    int flags,			/* Collection of OR-ed bits that control the
				 * evaluation of the script. Only
				 * TCL_EVAL_GLOBAL, TCL_EVAL_INVOKE and
				 * TCL_EVAL_NOERR are currently supported. */
    Command *cmdPtr)		/* NULL if the Command is to be looked up
				 * here, otherwise the pointer to the
				 * requested Command struct to be invoked. */
{
    Interp *iPtr = (Interp *) interp;

    /*
     * data[1] stores a marker for use by tailcalls; it will be set to 1 by
     * command redirectors (imports, alias, ensembles) so that tailcall skips
     * this callback (that marks the end of the target command) and goes back
     * to the end of the source command.
     */

    if (iPtr->deferredCallbacks) {
        iPtr->deferredCallbacks = NULL;
    } else {
	TclNRAddCallback(interp, NRCommand, NULL, NULL, NULL, NULL);
    }

    iPtr->numLevels++;
    TclNRAddCallback(interp, EvalObjvCore, cmdPtr, INT2PTR(flags),
	    INT2PTR(objc), objv);
    return TCL_OK;
}

static int
EvalObjvCore(
    ClientData data[],
    Tcl_Interp *interp,
    int result)
{
    Command *cmdPtr = NULL, *preCmdPtr = data[0];
    int flags = PTR2INT(data[1]);
    int objc = PTR2INT(data[2]);
    Tcl_Obj **objv = data[3];
    Interp *iPtr = (Interp *) interp;
    Namespace *lookupNsPtr = NULL;
    int enterTracesDone = 0;

    /*
     * Push records for task to be done on return, in INVERSE order. First, if
     * needed, the exception handlers (as they should happen last).
     */

    if (!(flags & TCL_EVAL_NOERR)) {
	TEOV_PushExceptionHandlers(interp, objc, objv, flags);
    }

    if (TCL_OK != TclInterpReady(interp)) {
	return TCL_ERROR;
    }

    if (objc == 0) {
	return TCL_OK;
    }

    if (TclLimitExceeded(iPtr->limit)) {
	return TCL_ERROR;
    }

    /*
     * Configure evaluation context to match the requested flags.
     */

    if (iPtr->lookupNsPtr) {

	/*
	 * Capture the namespace we should do command name resolution in, as
	 * instructed by our caller sneaking it in to us in a private interp
	 * field.  Clear that field right away so we cannot possibly have its
	 * use leak where it should not.  The sneaky message pass is done.
	 *
	 * Use of this mechanism overrides the TCL_EVAL_GLOBAL flag.
	 * TODO: Is that a bug?
	 */

	lookupNsPtr = iPtr->lookupNsPtr;
	iPtr->lookupNsPtr = NULL;
    } else if (flags & TCL_EVAL_INVOKE) {
	lookupNsPtr = iPtr->globalNsPtr;
    } else {

	/*
	 * TCL_EVAL_INVOKE was not set: clear rewrite rules
	 */

	TclResetRewriteEnsemble(interp, 1);

	if (flags & TCL_EVAL_GLOBAL) {
	    TEOV_SwitchVarFrame(interp);
	    lookupNsPtr = iPtr->globalNsPtr;
	}
    }

    /*
     * Lookup the Command to dispatch.
     */

    reresolve:
    assert(cmdPtr == NULL);
    if (preCmdPtr) {
	/*
         * Caller gave it to us.
         */

	if (!(preCmdPtr->flags & CMD_IS_DELETED)) {
	    /*
             * So long as it exists, use it.
             */

	    cmdPtr = preCmdPtr;
	} else if (flags & TCL_EVAL_NORESOLVE) {
	    /*
	     * When it's been deleted, and we're told not to attempt resolving
	     * it ourselves, all we can do is raise an error.
	     */

	    Tcl_SetObjResult(interp, Tcl_ObjPrintf(
		    "attempt to invoke a deleted command"));
	    Tcl_SetErrorCode(interp, "TCL", "EVAL", "DELETEDCOMMAND", NULL);
	    return TCL_ERROR;
	}
    }
    if (cmdPtr == NULL) {
	cmdPtr = TEOV_LookupCmdFromObj(interp, objv[0], lookupNsPtr);
	if (!cmdPtr) {
	    return TEOV_NotFound(interp, objc, objv, lookupNsPtr);
	}
    }

    if (enterTracesDone || iPtr->tracePtr
	    || (cmdPtr->flags & CMD_HAS_EXEC_TRACES)) {
	Tcl_Obj *commandPtr = TclGetSourceFromFrame(
		flags & TCL_EVAL_SOURCE_IN_FRAME ?  iPtr->cmdFramePtr : NULL,
		objc, objv);

	Tcl_IncrRefCount(commandPtr);
	if (!enterTracesDone) {
	    int code = TEOV_RunEnterTraces(interp, &cmdPtr, commandPtr,
		    objc, objv);

	    /*
	     * Send any exception from enter traces back as an exception
	     * raised by the traced command.
	     * TODO: Is this a bug?  Letting an execution trace BREAK or
	     * CONTINUE or RETURN in the place of the traced command?  Would
	     * either converting all exceptions to TCL_ERROR, or just
	     * swallowing them be better?  (Swallowing them has the problem of
	     * permanently hiding program errors.)
	     */

	    if (code != TCL_OK) {
		Tcl_DecrRefCount(commandPtr);
		return code;
	    }

	    /*
	     * If the enter traces made the resolved cmdPtr unusable, go back
	     * and resolve again, but next time don't run enter traces again.
	     */

	    if (cmdPtr == NULL) {
		enterTracesDone = 1;
		Tcl_DecrRefCount(commandPtr);
		goto reresolve;
	    }
	}

	/*
	 * Schedule leave traces.  Raise the refCount on the resolved cmdPtr,
	 * so that when it passes to the leave traces we know it's still
	 * valid.
	 */

	cmdPtr->refCount++;
	TclNRAddCallback(interp, TEOV_RunLeaveTraces, INT2PTR(objc),
		    commandPtr, cmdPtr, objv);
    }

    TclNRAddCallback(interp, Dispatch,
	    cmdPtr->nreProc ? cmdPtr->nreProc : cmdPtr->objProc,
	    cmdPtr->objClientData, INT2PTR(objc), objv);
    return TCL_OK;
}

static int
Dispatch(
    ClientData data[],
    Tcl_Interp *interp,
    int result)
{
    Tcl_ObjCmdProc *objProc = data[0];
    ClientData clientData = data[1];
    int objc = PTR2INT(data[2]);
    Tcl_Obj **objv = data[3];
    Interp *iPtr = (Interp *) interp;

#ifdef USE_DTRACE
    if (TCL_DTRACE_CMD_ARGS_ENABLED()) {
	const char *a[10];
	int i = 0;

	while (i < 10) {
	    a[i] = i < objc ? TclGetString(objv[i]) : NULL; i++;
	}
	TCL_DTRACE_CMD_ARGS(a[0], a[1], a[2], a[3], a[4], a[5], a[6], a[7],
		a[8], a[9]);
    }
    if (TCL_DTRACE_CMD_INFO_ENABLED() && iPtr->cmdFramePtr) {
	Tcl_Obj *info = TclInfoFrame(interp, iPtr->cmdFramePtr);
	const char *a[6]; int i[2];

	TclDTraceInfo(info, a, i);
	TCL_DTRACE_CMD_INFO(a[0], a[1], a[2], a[3], i[0], i[1], a[4], a[5]);
	TclDecrRefCount(info);
    }
    if ((TCL_DTRACE_CMD_RETURN_ENABLED() || TCL_DTRACE_CMD_RESULT_ENABLED())
	    && objc) {
	TclNRAddCallback(interp, DTraceCmdReturn, objv[0], NULL, NULL, NULL);
    }
    if (TCL_DTRACE_CMD_ENTRY_ENABLED() && objc) {
	TCL_DTRACE_CMD_ENTRY(TclGetString(objv[0]), objc - 1,
		(Tcl_Obj **)(objv + 1));
    }
#endif /* USE_DTRACE */

    iPtr->cmdCount++;
    return objProc(clientData, interp, objc, objv);
}

int
TclNRRunCallbacks(
    Tcl_Interp *interp,
    int result,
    struct NRE_callback *rootPtr)
				/* All callbacks down to rootPtr not inclusive
				 * are to be run. */
{
    while (TOP_CB(interp) != rootPtr) {
        NRE_callback *callbackPtr = TOP_CB(interp);
        Tcl_NRPostProc *procPtr = callbackPtr->procPtr;

	TOP_CB(interp) = callbackPtr->nextPtr;
	result = procPtr(callbackPtr->data, interp, result);
	TCLNR_FREE(interp, callbackPtr);
    }
    return result;
}

static int
NRCommand(
    ClientData data[],
    Tcl_Interp *interp,
    int result)
{
    Interp *iPtr = (Interp *) interp;

    iPtr->numLevels--;

     /*
      * If there is a tailcall, schedule it next
      */

    if (data[1] && (data[1] != INT2PTR(1))) {
        TclNRAddCallback(interp, TclNRTailcallEval, data[1], NULL, NULL, NULL);
    }

    /* OPT ??
     * Do not interrupt a series of cleanups with async or limit checks:
     * just check at the end?
     */

    if (TclAsyncReady(iPtr)) {
	result = Tcl_AsyncInvoke(interp, result);
    }
    if ((result == TCL_OK) && TclCanceled(iPtr)) {
	result = Tcl_Canceled(interp, TCL_LEAVE_ERR_MSG);
    }
    if (result == TCL_OK && TclLimitReady(iPtr->limit)) {
	result = Tcl_LimitCheck(interp);
    }

    return result;
}

/*
 *----------------------------------------------------------------------
 *
 * TEOV_Exception	 -
 * TEOV_LookupCmdFromObj -
 * TEOV_RunEnterTraces	 -
 * TEOV_RunLeaveTraces	 -
 * TEOV_NotFound	 -
 *
 *	These are helper functions for Tcl_EvalObjv.
 *
 *----------------------------------------------------------------------
 */

static void
TEOV_PushExceptionHandlers(
    Tcl_Interp *interp,
    int objc,
    Tcl_Obj *const objv[],
    int flags)
{
    Interp *iPtr = (Interp *) interp;

    /*
     * If any error processing is necessary, push the appropriate records.
     * Note that we have to push them in the inverse order: first the one that
     * has to run last.
     */

    if (!(flags & TCL_EVAL_INVOKE)) {
	/*
	 * Error messages
	 */

	TclNRAddCallback(interp, TEOV_Error, INT2PTR(objc),
		(ClientData) objv, NULL, NULL);
    }

    if (iPtr->numLevels == 1) {
	/*
	 * No CONTINUE or BREAK at level 0, manage RETURN
	 */

	TclNRAddCallback(interp, TEOV_Exception, INT2PTR(iPtr->evalFlags),
		NULL, NULL, NULL);
    }
}

static void
TEOV_SwitchVarFrame(
    Tcl_Interp *interp)
{
    Interp *iPtr = (Interp *) interp;

    /*
     * Change the varFrame to be the rootVarFrame, and push a record to
     * restore things at the end.
     */

    TclNRAddCallback(interp, TEOV_RestoreVarFrame, iPtr->varFramePtr, NULL,
	    NULL, NULL);
    iPtr->varFramePtr = iPtr->rootFramePtr;
}

static int
TEOV_RestoreVarFrame(
    ClientData data[],
    Tcl_Interp *interp,
    int result)
{
    ((Interp *) interp)->varFramePtr = data[0];
    return result;
}

static int
TEOV_Exception(
    ClientData data[],
    Tcl_Interp *interp,
    int result)
{
    Interp *iPtr = (Interp *) interp;
    int allowExceptions = (PTR2INT(data[0]) & TCL_ALLOW_EXCEPTIONS);

    if (result != TCL_OK) {
	if (result == TCL_RETURN) {
	    result = TclUpdateReturnInfo(iPtr);
	}
	if ((result != TCL_OK) && (result != TCL_ERROR) && !allowExceptions) {
	    ProcessUnexpectedResult(interp, result);
	    result = TCL_ERROR;
	}
    }

    /*
     * We are returning to level 0, so should process TclResetCancellation. As
     * numLevels has not *yet* been decreased, do not call it: do the thing
     * here directly.
     */

    TclUnsetCancelFlags(iPtr);
    return result;
}

static int
TEOV_Error(
    ClientData data[],
    Tcl_Interp *interp,
    int result)
{
    Interp *iPtr = (Interp *) interp;
    Tcl_Obj *listPtr;
    const char *cmdString;
    size_t cmdLen;
    int objc = PTR2INT(data[0]);
    Tcl_Obj **objv = data[1];

    if ((result == TCL_ERROR) && !(iPtr->flags & ERR_ALREADY_LOGGED)) {
	/*
	 * If there was an error, a command string will be needed for the
	 * error log: get it out of the itemPtr. The details depend on the
	 * type.
	 */

	listPtr = Tcl_NewListObj(objc, objv);
	cmdString = TclGetStringFromObj(listPtr, &cmdLen);
	Tcl_LogCommandInfo(interp, cmdString, cmdString, cmdLen);
	Tcl_DecrRefCount(listPtr);
    }
    iPtr->flags &= ~ERR_ALREADY_LOGGED;
    return result;
}

static int
TEOV_NotFound(
    Tcl_Interp *interp,
    int objc,
    Tcl_Obj *const objv[],
    Namespace *lookupNsPtr)
{
    Command * cmdPtr;
    Interp *iPtr = (Interp *) interp;
    int i, newObjc, handlerObjc;
    Tcl_Obj **newObjv, **handlerObjv;
    CallFrame *varFramePtr = iPtr->varFramePtr;
    Namespace *currNsPtr = NULL;/* Used to check for and invoke any registered
				 * unknown command handler for the current
				 * namespace (TIP 181). */
    Namespace *savedNsPtr = NULL;

    currNsPtr = varFramePtr->nsPtr;
    if ((currNsPtr == NULL) || (currNsPtr->unknownHandlerPtr == NULL)) {
	currNsPtr = iPtr->globalNsPtr;
	if (currNsPtr == NULL) {
	    Tcl_Panic("Tcl_EvalObjv: NULL global namespace pointer");
	}
    }

    /*
     * Check to see if the resolution namespace has lost its unknown handler.
     * If so, reset it to "::unknown".
     */

    if (currNsPtr->unknownHandlerPtr == NULL) {
	TclNewLiteralStringObj(currNsPtr->unknownHandlerPtr, "::unknown");
	Tcl_IncrRefCount(currNsPtr->unknownHandlerPtr);
    }

    /*
     * Get the list of words for the unknown handler and allocate enough space
     * to hold both the handler prefix and all words of the command invokation
     * itself.
     */

    Tcl_ListObjGetElements(NULL, currNsPtr->unknownHandlerPtr,
	    &handlerObjc, &handlerObjv);
    newObjc = objc + handlerObjc;
    newObjv = TclStackAlloc(interp, sizeof(Tcl_Obj *) * newObjc);

    /*
     * Copy command prefix from unknown handler and add on the real command's
     * full argument list. Note that we only use memcpy() once because we have
     * to increment the reference count of all the handler arguments anyway.
     */

    for (i = 0; i < handlerObjc; ++i) {
	newObjv[i] = handlerObjv[i];
	Tcl_IncrRefCount(newObjv[i]);
    }
    memcpy(newObjv+handlerObjc, objv, sizeof(Tcl_Obj *) * objc);

    /*
     * Look up and invoke the handler (by recursive call to this function). If
     * there is no handler at all, instead of doing the recursive call we just
     * generate a generic error message; it would be an infinite-recursion
     * nightmare otherwise.
     *
     * In this case we worry a bit less about recursion for now, and call the
     * "blocking" interface.
     */

    cmdPtr = TEOV_LookupCmdFromObj(interp, newObjv[0], lookupNsPtr);
    if (cmdPtr == NULL) {
	Tcl_SetObjResult(interp, Tcl_ObjPrintf(
                "invalid command name \"%s\"", TclGetString(objv[0])));
        Tcl_SetErrorCode(interp, "TCL", "LOOKUP", "COMMAND",
                TclGetString(objv[0]), NULL);

	/*
	 * Release any resources we locked and allocated during the handler
	 * call.
	 */

	for (i = 0; i < handlerObjc; ++i) {
	    Tcl_DecrRefCount(newObjv[i]);
	}
	TclStackFree(interp, newObjv);
	return TCL_ERROR;
    }

    if (lookupNsPtr) {
	savedNsPtr = varFramePtr->nsPtr;
	varFramePtr->nsPtr = lookupNsPtr;
    }
    TclSkipTailcall(interp);
    TclNRAddCallback(interp, TEOV_NotFoundCallback, INT2PTR(handlerObjc),
	    newObjv, savedNsPtr, NULL);
    return TclNREvalObjv(interp, newObjc, newObjv, TCL_EVAL_NOERR, NULL);
}

static int
TEOV_NotFoundCallback(
    ClientData data[],
    Tcl_Interp *interp,
    int result)
{
    Interp *iPtr = (Interp *) interp;
    int objc = PTR2INT(data[0]);
    Tcl_Obj **objv = data[1];
    Namespace *savedNsPtr = data[2];

    int i;

    if (savedNsPtr) {
	iPtr->varFramePtr->nsPtr = savedNsPtr;
    }

    /*
     * Release any resources we locked and allocated during the handler call.
     */

    for (i = 0; i < objc; ++i) {
	Tcl_DecrRefCount(objv[i]);
    }
    TclStackFree(interp, objv);

    return result;
}

static int
TEOV_RunEnterTraces(
    Tcl_Interp *interp,
    Command **cmdPtrPtr,
    Tcl_Obj *commandPtr,
    int objc,
    Tcl_Obj *const objv[])
{
    Interp *iPtr = (Interp *) interp;
    Command *cmdPtr = *cmdPtrPtr;
    size_t length, newEpoch, cmdEpoch = cmdPtr->cmdEpoch;
    int traceCode = TCL_OK;
    const char *command = TclGetStringFromObj(commandPtr, &length);

    /*
     * Call trace functions.
     * Execute any command or execution traces. Note that we bump up the
     * command's reference count for the duration of the calling of the
     * traces so that the structure doesn't go away underneath our feet.
     */

    cmdPtr->refCount++;
    if (iPtr->tracePtr) {
	traceCode = TclCheckInterpTraces(interp, command, length,
		cmdPtr, TCL_OK, TCL_TRACE_ENTER_EXEC, objc, objv);
    }
    if ((cmdPtr->flags & CMD_HAS_EXEC_TRACES) && (traceCode == TCL_OK)) {
	traceCode = TclCheckExecutionTraces(interp, command, length,
		cmdPtr, TCL_OK, TCL_TRACE_ENTER_EXEC, objc, objv);
    }
    newEpoch = cmdPtr->cmdEpoch;
    TclCleanupCommandMacro(cmdPtr);

    if (traceCode != TCL_OK) {
	if (traceCode == TCL_ERROR) {
	    Tcl_Obj *info;

	    TclNewLiteralStringObj(info, "\n    (enter trace on \"");
	    Tcl_AppendLimitedToObj(info, command, length, 55, "...");
	    Tcl_AppendToObj(info, "\")", 2);
	    Tcl_AppendObjToErrorInfo(interp, info);
	    iPtr->flags |= ERR_ALREADY_LOGGED;
	}
	return traceCode;
    }
    if (cmdEpoch != newEpoch) {
	*cmdPtrPtr = NULL;
    }
    return TCL_OK;
}

static int
TEOV_RunLeaveTraces(
    ClientData data[],
    Tcl_Interp *interp,
    int result)
{
    Interp *iPtr = (Interp *) interp;
    int traceCode = TCL_OK;
    int objc = PTR2INT(data[0]);
    Tcl_Obj *commandPtr = data[1];
    Command *cmdPtr = data[2];
    Tcl_Obj **objv = data[3];
    size_t length;
    const char *command = TclGetStringFromObj(commandPtr, &length);

    if (!(cmdPtr->flags & CMD_IS_DELETED)) {
	if (cmdPtr->flags & CMD_HAS_EXEC_TRACES) {
	    traceCode = TclCheckExecutionTraces(interp, command, length,
		    cmdPtr, result, TCL_TRACE_LEAVE_EXEC, objc, objv);
	}
	if (iPtr->tracePtr != NULL && traceCode == TCL_OK) {
	    traceCode = TclCheckInterpTraces(interp, command, length,
		    cmdPtr, result, TCL_TRACE_LEAVE_EXEC, objc, objv);
	}
    }

    /*
     * As cmdPtr is set, TclNRRunCallbacks is about to reduce the numlevels.
     * Prevent that by resetting the cmdPtr field and dealing right here with
     * cmdPtr->refCount.
     */

    TclCleanupCommandMacro(cmdPtr);

    if (traceCode != TCL_OK) {
	if (traceCode == TCL_ERROR) {
	    Tcl_Obj *info;

	    TclNewLiteralStringObj(info, "\n    (leave trace on \"");
	    Tcl_AppendLimitedToObj(info, command, length, 55, "...");
	    Tcl_AppendToObj(info, "\")", 2);
	    Tcl_AppendObjToErrorInfo(interp, info);
	    iPtr->flags |= ERR_ALREADY_LOGGED;
	}
	result = traceCode;
    }
    Tcl_DecrRefCount(commandPtr);
    return result;
}

static inline Command *
TEOV_LookupCmdFromObj(
    Tcl_Interp *interp,
    Tcl_Obj *namePtr,
    Namespace *lookupNsPtr)
{
    Interp *iPtr = (Interp *) interp;
    Command *cmdPtr;
    Namespace *savedNsPtr = iPtr->varFramePtr->nsPtr;

    if (lookupNsPtr) {
	iPtr->varFramePtr->nsPtr = lookupNsPtr;
    }
    cmdPtr = (Command *) Tcl_GetCommandFromObj(interp, namePtr);
    iPtr->varFramePtr->nsPtr = savedNsPtr;
    return cmdPtr;
}

/*
 *----------------------------------------------------------------------
 *
 * Tcl_EvalTokensStandard --
 *
 *	Given an array of tokens parsed from a Tcl command (e.g., the tokens
 *	that make up a word or the index for an array variable) this function
 *	evaluates the tokens and concatenates their values to form a single
 *	result value.
 *
 * Results:
 *	The return value is a standard Tcl completion code such as TCL_OK or
 *	TCL_ERROR. A result or error message is left in interp's result.
 *
 * Side effects:
 *	Depends on the array of tokens being evaled.
 *
 *----------------------------------------------------------------------
 */

int
Tcl_EvalTokensStandard(
    Tcl_Interp *interp,		/* Interpreter in which to lookup variables,
				 * execute nested commands, and report
				 * errors. */
    Tcl_Token *tokenPtr,	/* Pointer to first in an array of tokens to
				 * evaluate and concatenate. */
    size_t count)			/* Number of tokens to consider at tokenPtr.
				 * Must be at least 1. */
{
    return TclSubstTokens(interp, tokenPtr, count, /* numLeftPtr */ NULL, 1,
	    NULL, NULL);
}

/*
 *----------------------------------------------------------------------
 *
 * Tcl_EvalEx, TclEvalEx --
 *
 *	This function evaluates a Tcl script without using the compiler or
 *	byte-code interpreter. It just parses the script, creates values for
 *	each word of each command, then calls EvalObjv to execute each
 *	command.
 *
 * Results:
 *	The return value is a standard Tcl completion code such as TCL_OK or
 *	TCL_ERROR. A result or error message is left in interp's result.
 *
 * Side effects:
 *	Depends on the script.
 *
 * TIP #280 : Keep public API, internally extended API.
 *----------------------------------------------------------------------
 */

int
Tcl_EvalEx(
    Tcl_Interp *interp,		/* Interpreter in which to evaluate the
				 * script. Also used for error reporting. */
    const char *script,		/* First character of script to evaluate. */
    size_t numBytes,		/* Number of bytes in script. If -1, the
				 * script consists of all bytes up to the
				 * first null character. */
    int flags)			/* Collection of OR-ed bits that control the
				 * evaluation of the script. Only
				 * TCL_EVAL_GLOBAL is currently supported. */
{
    return TclEvalEx(interp, script, numBytes, flags, 1, NULL, script);
}

int
TclEvalEx(
    Tcl_Interp *interp,		/* Interpreter in which to evaluate the
				 * script. Also used for error reporting. */
    const char *script,		/* First character of script to evaluate. */
    size_t numBytes,		/* Number of bytes in script. If -1, the
				 * script consists of all bytes up to the
				 * first NUL character. */
    int flags,			/* Collection of OR-ed bits that control the
				 * evaluation of the script. Only
				 * TCL_EVAL_GLOBAL is currently supported. */
    int line,			/* The line the script starts on. */
    int *clNextOuter,		/* Information about an outer context for */
    const char *outerScript)	/* continuation line data. This is set only in
				 * TclSubstTokens(), to properly handle
				 * [...]-nested commands. The 'outerScript'
				 * refers to the most-outer script containing
				 * the embedded command, which is refered to
				 * by 'script'. The 'clNextOuter' refers to
				 * the current entry in the table of
				 * continuation lines in this "master script",
				 * and the character offsets are relative to
				 * the 'outerScript' as well.
				 *
				 * If outerScript == script, then this call is
				 * for the outer-most script/command. See
				 * Tcl_EvalEx() and TclEvalObjEx() for places
				 * generating arguments for which this is
				 * true. */
{
    Interp *iPtr = (Interp *) interp;
    const char *p, *next;
    const unsigned int minObjs = 20;
    Tcl_Obj **objv, **objvSpace;
    int *expand, *lines, *lineSpace;
    Tcl_Token *tokenPtr;
    int bytesLeft, expandRequested, code = TCL_OK;
    size_t commandLength;
    CallFrame *savedVarFramePtr;/* Saves old copy of iPtr->varFramePtr in case
				 * TCL_EVAL_GLOBAL was set. */
    int allowExceptions = (iPtr->evalFlags & TCL_ALLOW_EXCEPTIONS);
    int gotParse = 0;
    unsigned int i, objectsUsed = 0;
				/* These variables keep track of how much
				 * state has been allocated while evaluating
				 * the script, so that it can be freed
				 * properly if an error occurs. */
    Tcl_Parse *parsePtr = TclStackAlloc(interp, sizeof(Tcl_Parse));
    CmdFrame *eeFramePtr = TclStackAlloc(interp, sizeof(CmdFrame));
    Tcl_Obj **stackObjArray =
	    TclStackAlloc(interp, minObjs * sizeof(Tcl_Obj *));
    int *expandStack = TclStackAlloc(interp, minObjs * sizeof(int));
    int *linesStack = TclStackAlloc(interp, minObjs * sizeof(int));
				/* TIP #280 Structures for tracking of command
				 * locations. */
    int *clNext = NULL;		/* Pointer for the tracking of invisible
				 * continuation lines. Initialized only if the
				 * caller gave us a table of locations to
				 * track, via scriptCLLocPtr. It always refers
				 * to the table entry holding the location of
				 * the next invisible continuation line to
				 * look for, while parsing the script. */

    if (iPtr->scriptCLLocPtr) {
	if (clNextOuter) {
	    clNext = clNextOuter;
	} else {
	    clNext = &iPtr->scriptCLLocPtr->loc[0];
	}
    }

    if (numBytes == TCL_AUTO_LENGTH) {
	numBytes = strlen(script);
    }
    Tcl_ResetResult(interp);

    savedVarFramePtr = iPtr->varFramePtr;
    if (flags & TCL_EVAL_GLOBAL) {
	iPtr->varFramePtr = iPtr->rootFramePtr;
    }

    /*
     * Each iteration through the following loop parses the next command from
     * the script and then executes it.
     */

    objv = objvSpace = stackObjArray;
    lines = lineSpace = linesStack;
    expand = expandStack;
    p = script;
    bytesLeft = numBytes;

    /*
     * TIP #280 Initialize tracking. Do not push on the frame stack yet.
     *
     * We open a new context, either for a sourced script, or 'eval'.
     * For sourced files we always have a path object, even if nothing was
     * specified in the interp itself. That makes code using it simpler as
     * NULL checks can be left out. Sourced file without path in the
     * 'scriptFile' is possible during Tcl initialization.
     */

    eeFramePtr->level = iPtr->cmdFramePtr ? iPtr->cmdFramePtr->level + 1 : 1;
    eeFramePtr->framePtr = iPtr->framePtr;
    eeFramePtr->nextPtr = iPtr->cmdFramePtr;
    eeFramePtr->nline = 0;
    eeFramePtr->line = NULL;
    eeFramePtr->cmdObj = NULL;

    iPtr->cmdFramePtr = eeFramePtr;
    if (iPtr->evalFlags & TCL_EVAL_FILE) {
	/*
	 * Set up for a sourced file.
	 */

	eeFramePtr->type = TCL_LOCATION_SOURCE;

	if (iPtr->scriptFile) {
	    /*
	     * Normalization here, to have the correct pwd. Should have
	     * negligible impact on performance, as the norm should have been
	     * done already by the 'source' invoking us, and it caches the
	     * result.
	     */

	    Tcl_Obj *norm = Tcl_FSGetNormalizedPath(interp, iPtr->scriptFile);

	    if (norm == NULL) {
		/*
		 * Error message in the interp result.
		 */

		code = TCL_ERROR;
		goto error;
	    }
	    eeFramePtr->data.eval.path = norm;
	} else {
	    TclNewLiteralStringObj(eeFramePtr->data.eval.path, "");
	}
	Tcl_IncrRefCount(eeFramePtr->data.eval.path);
    } else {
	/*
	 * Set up for plain eval.
	 */

	eeFramePtr->type = TCL_LOCATION_EVAL;
	eeFramePtr->data.eval.path = NULL;
    }

    iPtr->evalFlags = 0;
    do {
	if (Tcl_ParseCommand(interp, p, bytesLeft, 0, parsePtr) != TCL_OK) {
	    code = TCL_ERROR;
	    Tcl_LogCommandInfo(interp, script, parsePtr->commandStart,
		    parsePtr->term + 1 - parsePtr->commandStart);
	    goto posterror;
	}

	/*
	 * TIP #280 Track lines. The parser may have skipped text till it
	 * found the command we are now at. We have to count the lines in this
	 * block, and do not forget invisible continuation lines.
	 */

	TclAdvanceLines(&line, p, parsePtr->commandStart);
	TclAdvanceContinuations(&line, &clNext,
		parsePtr->commandStart - outerScript);

	gotParse = 1;
	if (parsePtr->numWords > 0) {
	    /*
	     * TIP #280. Track lines within the words of the current
	     * command. We use a separate pointer into the table of
	     * continuation line locations to not lose our position for the
	     * per-command parsing.
	     */

	    int wordLine = line;
	    const char *wordStart = parsePtr->commandStart;
	    int *wordCLNext = clNext;
	    unsigned int objectsNeeded = 0;
	    unsigned int numWords = parsePtr->numWords;

	    /*
	     * Generate an array of objects for the words of the command.
	     */

	    if (numWords > minObjs) {
		expand =    Tcl_Alloc(numWords * sizeof(int));
		objvSpace = Tcl_Alloc(numWords * sizeof(Tcl_Obj *));
		lineSpace = Tcl_Alloc(numWords * sizeof(int));
	    }
	    expandRequested = 0;
	    objv = objvSpace;
	    lines = lineSpace;

	    iPtr->cmdFramePtr = eeFramePtr->nextPtr;
	    for (objectsUsed = 0, tokenPtr = parsePtr->tokenPtr;
		    objectsUsed < numWords;
		    objectsUsed++, tokenPtr += tokenPtr->numComponents+1) {
		/*
		 * TIP #280. Track lines to current word. Save the information
		 * on a per-word basis, signaling dynamic words as needed.
		 * Make the information available to the recursively called
		 * evaluator as well, including the type of context (source
		 * vs. eval).
		 */

		TclAdvanceLines(&wordLine, wordStart, tokenPtr->start);
		TclAdvanceContinuations(&wordLine, &wordCLNext,
			tokenPtr->start - outerScript);
		wordStart = tokenPtr->start;

		lines[objectsUsed] = TclWordKnownAtCompileTime(tokenPtr, NULL)
			? wordLine : -1;

		if (eeFramePtr->type == TCL_LOCATION_SOURCE) {
		    iPtr->evalFlags |= TCL_EVAL_FILE;
		}

		code = TclSubstTokens(interp, tokenPtr+1,
			tokenPtr->numComponents, NULL, wordLine,
			wordCLNext, outerScript);

		iPtr->evalFlags = 0;

		if (code != TCL_OK) {
		    break;
		}
		objv[objectsUsed] = Tcl_GetObjResult(interp);
		Tcl_IncrRefCount(objv[objectsUsed]);
		if (tokenPtr->type == TCL_TOKEN_EXPAND_WORD) {
		    int numElements;

		    code = TclListObjLength(interp, objv[objectsUsed],
			    &numElements);
		    if (code == TCL_ERROR) {
			/*
			 * Attempt to expand a non-list.
			 */

			Tcl_AppendObjToErrorInfo(interp, Tcl_ObjPrintf(
				"\n    (expanding word %d)", objectsUsed));
			Tcl_DecrRefCount(objv[objectsUsed]);
			break;
		    }
		    expandRequested = 1;
		    expand[objectsUsed] = 1;

		    objectsNeeded += (numElements ? numElements : 1);
		} else {
		    expand[objectsUsed] = 0;
		    objectsNeeded++;
		}

		if (wordCLNext) {
		    TclContinuationsEnterDerived(objv[objectsUsed],
			    wordStart - outerScript, wordCLNext);
		}
	    } /* for loop */
	    iPtr->cmdFramePtr = eeFramePtr;
	    if (code != TCL_OK) {
		goto error;
	    }
	    if (expandRequested) {
		/*
		 * Some word expansion was requested. Check for objv resize.
		 */

		Tcl_Obj **copy = objvSpace;
		int *lcopy = lineSpace;
		int wordIdx = numWords;
		int objIdx = objectsNeeded - 1;

		if ((numWords > minObjs) || (objectsNeeded > minObjs)) {
		    objv = objvSpace =
			    Tcl_Alloc(objectsNeeded * sizeof(Tcl_Obj *));
		    lines = lineSpace = Tcl_Alloc(objectsNeeded * sizeof(int));
		}

		objectsUsed = 0;
		while (wordIdx--) {
		    if (expand[wordIdx]) {
			int numElements;
			Tcl_Obj **elements, *temp = copy[wordIdx];

			Tcl_ListObjGetElements(NULL, temp, &numElements,
				&elements);
			objectsUsed += numElements;
			while (numElements--) {
			    lines[objIdx] = -1;
			    objv[objIdx--] = elements[numElements];
			    Tcl_IncrRefCount(elements[numElements]);
			}
			Tcl_DecrRefCount(temp);
		    } else {
			lines[objIdx] = lcopy[wordIdx];
			objv[objIdx--] = copy[wordIdx];
			objectsUsed++;
		    }
		}
		objv += objIdx+1;

		if (copy != stackObjArray) {
		    Tcl_Free(copy);
		}
		if (lcopy != linesStack) {
		    Tcl_Free(lcopy);
		}
	    }

	    /*
	     * Execute the command and free the objects for its words.
	     *
	     * TIP #280: Remember the command itself for 'info frame'. We
	     * shorten the visible command by one char to exclude the
	     * termination character, if necessary. Here is where we put our
	     * frame on the stack of frames too. _After_ the nested commands
	     * have been executed.
	     */

	    eeFramePtr->cmd = parsePtr->commandStart;
	    eeFramePtr->len = parsePtr->commandSize;

	    if (parsePtr->term ==
		    parsePtr->commandStart + parsePtr->commandSize - 1) {
		eeFramePtr->len--;
	    }

	    eeFramePtr->nline = objectsUsed;
	    eeFramePtr->line = lines;

	    TclArgumentEnter(interp, objv, objectsUsed, eeFramePtr);
	    code = Tcl_EvalObjv(interp, objectsUsed, objv,
		    TCL_EVAL_NOERR | TCL_EVAL_SOURCE_IN_FRAME);
	    TclArgumentRelease(interp, objv, objectsUsed);

	    eeFramePtr->line = NULL;
	    eeFramePtr->nline = 0;
	    if (eeFramePtr->cmdObj) {
		Tcl_DecrRefCount(eeFramePtr->cmdObj);
		eeFramePtr->cmdObj = NULL;
	    }

	    if (code != TCL_OK) {
		goto error;
	    }
	    for (i = 0; i < objectsUsed; i++) {
		Tcl_DecrRefCount(objv[i]);
	    }
	    objectsUsed = 0;
	    if (objvSpace != stackObjArray) {
		Tcl_Free(objvSpace);
		objvSpace = stackObjArray;
		Tcl_Free(lineSpace);
		lineSpace = linesStack;
	    }

	    /*
	     * Free expand separately since objvSpace could have been
	     * reallocated above.
	     */

	    if (expand != expandStack) {
		Tcl_Free(expand);
		expand = expandStack;
	    }
	}

	/*
	 * Advance to the next command in the script.
	 *
	 * TIP #280 Track Lines. Now we track how many lines were in the
	 * executed command.
	 */

	next = parsePtr->commandStart + parsePtr->commandSize;
	bytesLeft -= next - p;
	p = next;
	TclAdvanceLines(&line, parsePtr->commandStart, p);
	Tcl_FreeParse(parsePtr);
	gotParse = 0;
    } while (bytesLeft > 0);
    iPtr->varFramePtr = savedVarFramePtr;
    code = TCL_OK;
    goto cleanup_return;

  error:
    /*
     * Generate and log various pieces of error information.
     */

    if (iPtr->numLevels == 0) {
	if (code == TCL_RETURN) {
	    code = TclUpdateReturnInfo(iPtr);
	}
	if ((code != TCL_OK) && (code != TCL_ERROR) && !allowExceptions) {
	    ProcessUnexpectedResult(interp, code);
	    code = TCL_ERROR;
	}
    }
    if ((code == TCL_ERROR) && !(iPtr->flags & ERR_ALREADY_LOGGED)) {
	commandLength = parsePtr->commandSize;
	if (parsePtr->term == parsePtr->commandStart + commandLength - 1) {
	    /*
	     * The terminator character (such as ; or ]) of the command where
	     * the error occurred is the last character in the parsed command.
	     * Reduce the length by one so that the error message doesn't
	     * include the terminator character.
	     */

	    commandLength -= 1;
	}
	Tcl_LogCommandInfo(interp, script, parsePtr->commandStart,
		commandLength);
    }
 posterror:
    iPtr->flags &= ~ERR_ALREADY_LOGGED;

    /*
     * Then free resources that had been allocated to the command.
     */

    for (i = 0; i < objectsUsed; i++) {
	Tcl_DecrRefCount(objv[i]);
    }
    if (gotParse) {
	Tcl_FreeParse(parsePtr);
    }
    if (objvSpace != stackObjArray) {
	Tcl_Free(objvSpace);
	Tcl_Free(lineSpace);
    }
    if (expand != expandStack) {
	Tcl_Free(expand);
    }
    iPtr->varFramePtr = savedVarFramePtr;

 cleanup_return:
    /*
     * TIP #280. Release the local CmdFrame, and its contents.
     */

    iPtr->cmdFramePtr = iPtr->cmdFramePtr->nextPtr;
    if (eeFramePtr->type == TCL_LOCATION_SOURCE) {
	Tcl_DecrRefCount(eeFramePtr->data.eval.path);
    }
    TclStackFree(interp, linesStack);
    TclStackFree(interp, expandStack);
    TclStackFree(interp, stackObjArray);
    TclStackFree(interp, eeFramePtr);
    TclStackFree(interp, parsePtr);

    return code;
}

/*
 *----------------------------------------------------------------------
 *
 * TclAdvanceLines --
 *
 *	This function is a helper which counts the number of lines in a block
 *	of text and advances an external counter.
 *
 * Results:
 *	None.
 *
 * Side effects:
 *	The specified counter is advanced per the number of lines found.
 *
 * TIP #280
 *----------------------------------------------------------------------
 */

void
TclAdvanceLines(
    int *line,
    const char *start,
    const char *end)
{
    const char *p;

    for (p = start; p < end; p++) {
	if (*p == '\n') {
	    (*line)++;
	}
    }
}

/*
 *----------------------------------------------------------------------
 *
 * TclAdvanceContinuations --
 *
 *	This procedure is a helper which counts the number of continuation
 *	lines (CL) in a block of text using a table of CL locations and
 *	advances an external counter, and the pointer into the table.
 *
 * Results:
 *	None.
 *
 * Side effects:
 *	The specified counter is advanced per the number of continuation lines
 *	found.
 *
 * TIP #280
 *----------------------------------------------------------------------
 */

void
TclAdvanceContinuations(
    int *line,
    int **clNextPtrPtr,
    int loc)
{
    /*
     * Track the invisible continuation lines embedded in a script, if any.
     * Here they are just spaces (already). They were removed by
     * TclSubstTokens via TclParseBackslash.
     *
     * *clNextPtrPtr         <=> We have continuation lines to track.
     * **clNextPtrPtr >= 0   <=> We are not beyond the last possible location.
     * loc >= **clNextPtrPtr <=> We stepped beyond the current cont. line.
     */

    while (*clNextPtrPtr && (**clNextPtrPtr >= 0)
	    && (loc >= **clNextPtrPtr)) {
	/*
	 * We just stepped over an invisible continuation line. Adjust the
	 * line counter and step to the table entry holding the location of
	 * the next continuation line to track.
	 */

	(*line)++;
	(*clNextPtrPtr)++;
    }
}

/*
 *----------------------------------------------------------------------
 * Note: The whole data structure access for argument location tracking is
 * hidden behind these three functions. The only parts open are the lineLAPtr
 * field in the Interp structure. The CFWord definition is internal to here.
 * Should make it easier to redo the data structures if we find something more
 * space/time efficient.
 */

/*
 *----------------------------------------------------------------------
 *
 * TclArgumentEnter --
 *
 *	This procedure is a helper for the TIP #280 uplevel extension. It
 *	enters location references for the arguments of a command to be
 *	invoked. Only the first entry has the actual data, further entries
 *	simply count the usage up.
 *
 * Results:
 *	None.
 *
 * Side effects:
 *	May allocate memory.
 *
 * TIP #280
 *----------------------------------------------------------------------
 */

void
TclArgumentEnter(
    Tcl_Interp *interp,
    Tcl_Obj **objv,
    int objc,
    CmdFrame *cfPtr)
{
    Interp *iPtr = (Interp *) interp;
    int isNew, i;
    Tcl_HashEntry *hPtr;
    CFWord *cfwPtr;

    for (i = 1; i < objc; i++) {
	/*
	 * Ignore argument words without line information (= dynamic). If they
	 * are variables they may have location information associated with
	 * that, either through globally recorded 'set' invokations, or
	 * literals in bytecode. Eitehr way there is no need to record
	 * something here.
	 */

	if (cfPtr->line[i] < 0) {
	    continue;
	}
	hPtr = Tcl_CreateHashEntry(iPtr->lineLAPtr, objv[i], &isNew);
	if (isNew) {
	    /*
	     * The word is not on the stack yet, remember the current location
	     * and initialize references.
	     */

	    cfwPtr = Tcl_Alloc(sizeof(CFWord));
	    cfwPtr->framePtr = cfPtr;
	    cfwPtr->word = i;
	    cfwPtr->refCount = 1;
	    Tcl_SetHashValue(hPtr, cfwPtr);
	} else {
	    /*
	     * The word is already on the stack, its current location is not
	     * relevant. Just remember the reference to prevent early removal.
	     */

	    cfwPtr = Tcl_GetHashValue(hPtr);
	    cfwPtr->refCount++;
	}
    }
}

/*
 *----------------------------------------------------------------------
 *
 * TclArgumentRelease --
 *
 *	This procedure is a helper for the TIP #280 uplevel extension. It
 *	removes the location references for the arguments of a command just
 *	done. Usage is counted down, the data is removed only when no user is
 *	left over.
 *
 * Results:
 *	None.
 *
 * Side effects:
 *	May release memory.
 *
 * TIP #280
 *----------------------------------------------------------------------
 */

void
TclArgumentRelease(
    Tcl_Interp *interp,
    Tcl_Obj **objv,
    int objc)
{
    Interp *iPtr = (Interp *) interp;
    int i;

    for (i = 1; i < objc; i++) {
	CFWord *cfwPtr;
	Tcl_HashEntry *hPtr =
		Tcl_FindHashEntry(iPtr->lineLAPtr, (char *) objv[i]);

	if (!hPtr) {
	    continue;
	}
	cfwPtr = Tcl_GetHashValue(hPtr);

	if (cfwPtr->refCount-- > 1) {
	    continue;
	}

	Tcl_Free(cfwPtr);
	Tcl_DeleteHashEntry(hPtr);
    }
}

/*
 *----------------------------------------------------------------------
 *
 * TclArgumentBCEnter --
 *
 *	This procedure is a helper for the TIP #280 uplevel extension. It
 *	enters location references for the literal arguments of commands in
 *	bytecode about to be invoked. Only the first entry has the actual
 *	data, further entries simply count the usage up.
 *
 * Results:
 *	None.
 *
 * Side effects:
 *	May allocate memory.
 *
 * TIP #280
 *----------------------------------------------------------------------
 */

void
TclArgumentBCEnter(
    Tcl_Interp *interp,
    Tcl_Obj *objv[],
    int objc,
    void *codePtr,
    CmdFrame *cfPtr,
    int cmd,
    size_t pc)
{
    ExtCmdLoc *eclPtr;
    int word;
    ECL *ePtr;
    CFWordBC *lastPtr = NULL;
    Interp *iPtr = (Interp *) interp;
    Tcl_HashEntry *hePtr =
	    Tcl_FindHashEntry(iPtr->lineBCPtr, (char *) codePtr);

    if (!hePtr) {
	return;
    }
    eclPtr = Tcl_GetHashValue(hePtr);
    ePtr = &eclPtr->loc[cmd];

    /*
     * ePtr->nline is the number of words originally parsed.
     *
     * objc is the number of elements getting invoked.
     *
     * If they are not the same, we arrived here by compiling an
     * ensemble dispatch.  Ensemble subcommands that lead to script
     * evaluation are not supposed to get compiled, because a command
     * such as [info level] in the script can expose some of the dispatch
     * shenanigans.  This means that we don't have to tend to the
     * housekeeping, and can escape now.
     */

    if (ePtr->nline != objc) {
        return;
    }

    /*
     * Having disposed of the ensemble cases, we can state...
     * A few truths ...
     * (1) ePtr->nline == objc
     * (2) (ePtr->line[word] < 0) => !literal, for all words
     * (3) (word == 0) => !literal
     *
     * Item (2) is why we can use objv to get the literals, and do not
     * have to save them at compile time.
     */

    for (word = 1; word < objc; word++) {
	if (ePtr->line[word] >= 0) {
	    int isnew;
	    Tcl_HashEntry *hPtr = Tcl_CreateHashEntry(iPtr->lineLABCPtr,
		objv[word], &isnew);
	    CFWordBC *cfwPtr = Tcl_Alloc(sizeof(CFWordBC));

	    cfwPtr->framePtr = cfPtr;
	    cfwPtr->obj = objv[word];
	    cfwPtr->pc = pc;
	    cfwPtr->word = word;
	    cfwPtr->nextPtr = lastPtr;
	    lastPtr = cfwPtr;

	    if (isnew) {
		/*
		 * The word is not on the stack yet, remember the current
		 * location and initialize references.
		 */

		cfwPtr->prevPtr = NULL;
	    } else {
		/*
		 * The object is already on the stack, however it may have
		 * a different location now (literal sharing may map
		 * multiple location to a single Tcl_Obj*. Save the old
		 * information in the new structure.
		 */

		cfwPtr->prevPtr = Tcl_GetHashValue(hPtr);
	    }

	    Tcl_SetHashValue(hPtr, cfwPtr);
	}
    } /* for */

    cfPtr->litarg = lastPtr;
}

/*
 *----------------------------------------------------------------------
 *
 * TclArgumentBCRelease --
 *
 *	This procedure is a helper for the TIP #280 uplevel extension. It
 *	removes the location references for the literal arguments of commands
 *	in bytecode just done. Usage is counted down, the data is removed only
 *	when no user is left over.
 *
 * Results:
 *	None.
 *
 * Side effects:
 *	May release memory.
 *
 * TIP #280
 *----------------------------------------------------------------------
 */

void
TclArgumentBCRelease(
    Tcl_Interp *interp,
    CmdFrame *cfPtr)
{
    Interp *iPtr = (Interp *) interp;
    CFWordBC *cfwPtr = (CFWordBC *) cfPtr->litarg;

    while (cfwPtr) {
	CFWordBC *nextPtr = cfwPtr->nextPtr;
	Tcl_HashEntry *hPtr =
		Tcl_FindHashEntry(iPtr->lineLABCPtr, (char *) cfwPtr->obj);
	CFWordBC *xPtr = Tcl_GetHashValue(hPtr);

	if (xPtr != cfwPtr) {
	    Tcl_Panic("TclArgumentBC Enter/Release Mismatch");
	}

	if (cfwPtr->prevPtr) {
	    Tcl_SetHashValue(hPtr, cfwPtr->prevPtr);
	} else {
	    Tcl_DeleteHashEntry(hPtr);
	}

	Tcl_Free(cfwPtr);
	cfwPtr = nextPtr;
    }

    cfPtr->litarg = NULL;
}

/*
 *----------------------------------------------------------------------
 *
 * TclArgumentGet --
 *
 *	This procedure is a helper for the TIP #280 uplevel extension. It
 *	finds the location references for a Tcl_Obj, if any.
 *
 * Results:
 *	None.
 *
 * Side effects:
 *	Writes found location information into the result arguments.
 *
 * TIP #280
 *----------------------------------------------------------------------
 */

void
TclArgumentGet(
    Tcl_Interp *interp,
    Tcl_Obj *obj,
    CmdFrame **cfPtrPtr,
    int *wordPtr)
{
    Interp *iPtr = (Interp *) interp;
    Tcl_HashEntry *hPtr;
    CmdFrame *framePtr;

    /*
     * An object which either has no string rep or else is a canonical list is
     * guaranteed to have been generated dynamically: bail out, this cannot
     * have a usable absolute location. _Do not touch_ the information the set
     * up by the caller. It knows better than us.
     */

    if (!TclHasStringRep(obj) || TclListObjIsCanonical(obj)) {
	return;
    }

    /*
     * First look for location information recorded in the argument
     * stack. That is nearest.
     */

    hPtr = Tcl_FindHashEntry(iPtr->lineLAPtr, (char *) obj);
    if (hPtr) {
	CFWord *cfwPtr = Tcl_GetHashValue(hPtr);

	*wordPtr = cfwPtr->word;
	*cfPtrPtr = cfwPtr->framePtr;
	return;
    }

    /*
     * Check if the Tcl_Obj has location information as a bytecode literal, in
     * that stack.
     */

    hPtr = Tcl_FindHashEntry(iPtr->lineLABCPtr, (char *) obj);
    if (hPtr) {
	CFWordBC *cfwPtr = Tcl_GetHashValue(hPtr);

	framePtr = cfwPtr->framePtr;
	framePtr->data.tebc.pc = (char *) (((ByteCode *)
		framePtr->data.tebc.codePtr)->codeStart + cfwPtr->pc);
	*cfPtrPtr = cfwPtr->framePtr;
	*wordPtr = cfwPtr->word;
	return;
    }
}

/*
 *----------------------------------------------------------------------
 *
 * Tcl_EvalObjEx, TclEvalObjEx --
 *
 *	Execute Tcl commands stored in a Tcl object. These commands are
 *	compiled into bytecodes if necessary, unless TCL_EVAL_DIRECT is
 *	specified.
 *
 *	If the flag TCL_EVAL_DIRECT is passed in, the value of invoker
 *	must be NULL.  Support for non-NULL invokers in that mode has
 *	been removed since it was unused and untested.  Failure to
 *	follow this limitation will lead to an assertion panic.
 *
 * Results:
 *	The return value is one of the return codes defined in tcl.h (such as
 *	TCL_OK), and the interpreter's result contains a value to supplement
 *	the return code.
 *
 * Side effects:
 *	The object is converted, if necessary, to a ByteCode object that holds
 *	the bytecode instructions for the commands. Executing the commands
 *	will almost certainly have side effects that depend on those commands.
 *
 * TIP #280 : Keep public API, internally extended API.
 *----------------------------------------------------------------------
 */

int
Tcl_EvalObjEx(
    Tcl_Interp *interp,		/* Token for command interpreter (returned by
				 * a previous call to Tcl_CreateInterp). */
    Tcl_Obj *objPtr,	/* Pointer to object containing commands to
				 * execute. */
    int flags)			/* Collection of OR-ed bits that control the
				 * evaluation of the script. Supported values
				 * are TCL_EVAL_GLOBAL and TCL_EVAL_DIRECT. */
{
    return TclEvalObjEx(interp, objPtr, flags, NULL, 0);
}

int
TclEvalObjEx(
    Tcl_Interp *interp,		/* Token for command interpreter (returned by
				 * a previous call to Tcl_CreateInterp). */
    Tcl_Obj *objPtr,	/* Pointer to object containing commands to
				 * execute. */
    int flags,			/* Collection of OR-ed bits that control the
				 * evaluation of the script. Supported values
				 * are TCL_EVAL_GLOBAL and TCL_EVAL_DIRECT. */
    const CmdFrame *invoker,	/* Frame of the command doing the eval. */
    int word)			/* Index of the word which is in objPtr. */
{
    int result = TCL_OK;
    NRE_callback *rootPtr = TOP_CB(interp);

    result = TclNREvalObjEx(interp, objPtr, flags, invoker, word);
    return TclNRRunCallbacks(interp, result, rootPtr);
}

int
TclNREvalObjEx(
    Tcl_Interp *interp,		/* Token for command interpreter (returned by
				 * a previous call to Tcl_CreateInterp). */
    Tcl_Obj *objPtr,	/* Pointer to object containing commands to
				 * execute. */
    int flags,			/* Collection of OR-ed bits that control the
				 * evaluation of the script. Supported values
				 * are TCL_EVAL_GLOBAL and TCL_EVAL_DIRECT. */
    const CmdFrame *invoker,	/* Frame of the command doing the eval. */
    int word)			/* Index of the word which is in objPtr. */
{
    Interp *iPtr = (Interp *) interp;
    int result;

    /*
     * This function consists of three independent blocks for: direct
     * evaluation of canonical lists, compilation and bytecode execution and
     * finally direct evaluation. Precisely one of these blocks will be run.
     */

    if (TclListObjIsCanonical(objPtr)) {
	CmdFrame *eoFramePtr = NULL;
	int objc;
	Tcl_Obj *listPtr, **objv;

	/*
	 * Canonical List Optimization:  In this case, we
	 * can safely use Tcl_EvalObjv instead and get an appreciable
	 * improvement in execution speed. This is because it allows us to
	 * avoid a setFromAny step that would just pack everything into a
	 * string and back out again.
	 *
	 * This also preserves any associations between list elements and
	 * location information for such elements.
	 */

	/*
	 * Shimmer protection! Always pass an unshared obj. The caller could
	 * incr the refCount of objPtr AFTER calling us! To be completely safe
	 * we always make a copy. The callback takes care od the refCounts for
	 * both listPtr and objPtr.
	 *
	 * TODO: Create a test to demo this need, or eliminate it.
	 * FIXME OPT: preserve just the internal rep?
	 */

	Tcl_IncrRefCount(objPtr);
	listPtr = TclListObjCopy(interp, objPtr);
	Tcl_IncrRefCount(listPtr);

	if (word != INT_MIN) {
	    /*
	     * TIP #280 Structures for tracking lines. As we know that this is
	     * dynamic execution we ignore the invoker, even if known.
	     *
	     * TIP #280. We do _not_ compute all the line numbers for the
	     * words in the command. For the eval of a pure list the most
	     * sensible choice is to put all words on line 1. Given that we
	     * neither need memory for them nor compute anything. 'line' is
	     * left NULL. The two places using this information (TclInfoFrame,
	     * and TclInitCompileEnv), are special-cased to use the proper
	     * line number directly instead of accessing the 'line' array.
	     *
	     * Note that we use (word==INTMIN) to signal that no command frame
	     * should be pushed, as needed by alias and ensemble redirections.
	     */

	    eoFramePtr = TclStackAlloc(interp, sizeof(CmdFrame));
	    eoFramePtr->nline = 0;
	    eoFramePtr->line = NULL;

	    eoFramePtr->type = TCL_LOCATION_EVAL;
	    eoFramePtr->level = (iPtr->cmdFramePtr == NULL?
		    1 : iPtr->cmdFramePtr->level + 1);
	    eoFramePtr->framePtr = iPtr->framePtr;
	    eoFramePtr->nextPtr = iPtr->cmdFramePtr;

	    eoFramePtr->cmdObj = objPtr;
	    eoFramePtr->cmd = NULL;
	    eoFramePtr->len = 0;
	    eoFramePtr->data.eval.path = NULL;

	    iPtr->cmdFramePtr = eoFramePtr;

	    flags |= TCL_EVAL_SOURCE_IN_FRAME;
	}

	TclMarkTailcall(interp);
        TclNRAddCallback(interp, TEOEx_ListCallback, listPtr, eoFramePtr,
		objPtr, NULL);

	TclListObjGetElements(NULL, listPtr, &objc, &objv);
	return TclNREvalObjv(interp, objc, objv, flags, NULL);
    }

    if (!(flags & TCL_EVAL_DIRECT)) {
	/*
	 * Let the compiler/engine subsystem do the evaluation.
	 *
	 * TIP #280 The invoker provides us with the context for the script.
	 * We transfer this to the byte code compiler.
	 */

	int allowExceptions = (iPtr->evalFlags & TCL_ALLOW_EXCEPTIONS);
	ByteCode *codePtr;
	CallFrame *savedVarFramePtr = NULL;	/* Saves old copy of
						 * iPtr->varFramePtr in case
						 * TCL_EVAL_GLOBAL was set. */

        if (TclInterpReady(interp) != TCL_OK) {
            return TCL_ERROR;
        }
	if (flags & TCL_EVAL_GLOBAL) {
	    savedVarFramePtr = iPtr->varFramePtr;
	    iPtr->varFramePtr = iPtr->rootFramePtr;
	}
	Tcl_IncrRefCount(objPtr);
	codePtr = TclCompileObj(interp, objPtr, invoker, word);

	TclNRAddCallback(interp, TEOEx_ByteCodeCallback, savedVarFramePtr,
		objPtr, INT2PTR(allowExceptions), NULL);
        return TclNRExecuteByteCode(interp, codePtr);
    }

    {
	/*
	 * We're not supposed to use the compiler or byte-code
	 * interpreter. Let Tcl_EvalEx evaluate the command directly (and
	 * probably more slowly).
	 */

	const char *script;
	size_t numSrcBytes;

	/*
	 * Now we check if we have data about invisible continuation lines for
	 * the script, and make it available to the direct script parser and
	 * evaluator we are about to call, if so.
	 *
	 * It may be possible that the script Tcl_Obj* can be free'd while the
	 * evaluator is using it, leading to the release of the associated
	 * ContLineLoc structure as well. To ensure that the latter doesn't
	 * happen we set a lock on it. We release this lock later in this
	 * function, after the evaluator is done. The relevant "lineCLPtr"
	 * hashtable is managed in the file "tclObj.c".
	 *
	 * Another important action is to save (and later restore) the
	 * continuation line information of the caller, in case we are
	 * executing nested commands in the eval/direct path.
	 */

	ContLineLoc *saveCLLocPtr = iPtr->scriptCLLocPtr;

	assert(invoker == NULL);

	iPtr->scriptCLLocPtr = TclContinuationsGet(objPtr);

	Tcl_IncrRefCount(objPtr);

	script = TclGetStringFromObj(objPtr, &numSrcBytes);
	result = Tcl_EvalEx(interp, script, numSrcBytes, flags);

	TclDecrRefCount(objPtr);

	iPtr->scriptCLLocPtr = saveCLLocPtr;
	return result;
    }
}

static int
TEOEx_ByteCodeCallback(
    ClientData data[],
    Tcl_Interp *interp,
    int result)
{
    Interp *iPtr = (Interp *) interp;
    CallFrame *savedVarFramePtr = data[0];
    Tcl_Obj *objPtr = data[1];
    int allowExceptions = PTR2INT(data[2]);

    if (iPtr->numLevels == 0) {
	if (result == TCL_RETURN) {
	    result = TclUpdateReturnInfo(iPtr);
	}
	if ((result != TCL_OK) && (result != TCL_ERROR) && !allowExceptions) {
	    const char *script;
	    size_t numSrcBytes;

	    ProcessUnexpectedResult(interp, result);
	    result = TCL_ERROR;
	    script = TclGetStringFromObj(objPtr, &numSrcBytes);
	    Tcl_LogCommandInfo(interp, script, script, numSrcBytes);
	}

	/*
	 * We are returning to level 0, so should call TclResetCancellation.
	 * Let us just unset the flags inline.
	 */

	TclUnsetCancelFlags(iPtr);
    }
    iPtr->evalFlags = 0;

    /*
     * Restore the callFrame if this was a TCL_EVAL_GLOBAL.
     */

    if (savedVarFramePtr) {
	iPtr->varFramePtr = savedVarFramePtr;
    }

    TclDecrRefCount(objPtr);
    return result;
}

static int
TEOEx_ListCallback(
    ClientData data[],
    Tcl_Interp *interp,
    int result)
{
    Interp *iPtr = (Interp *) interp;
    Tcl_Obj *listPtr = data[0];
    CmdFrame *eoFramePtr = data[1];
    Tcl_Obj *objPtr = data[2];

    /*
     * Remove the cmdFrame
     */

    if (eoFramePtr) {
	iPtr->cmdFramePtr = eoFramePtr->nextPtr;
	TclStackFree(interp, eoFramePtr);
    }
    TclDecrRefCount(objPtr);
    TclDecrRefCount(listPtr);

    return result;
}

/*
 *----------------------------------------------------------------------
 *
 * ProcessUnexpectedResult --
 *
 *	Function called by Tcl_EvalObj to set the interpreter's result value
 *	to an appropriate error message when the code it evaluates returns an
 *	unexpected result code (not TCL_OK and not TCL_ERROR) to the topmost
 *	evaluation level.
 *
 * Results:
 *	None.
 *
 * Side effects:
 *	The interpreter result is set to an error message appropriate to the
 *	result code.
 *
 *----------------------------------------------------------------------
 */

static void
ProcessUnexpectedResult(
    Tcl_Interp *interp,		/* The interpreter in which the unexpected
				 * result code was returned. */
    int returnCode)		/* The unexpected result code. */
{
    char buf[TCL_INTEGER_SPACE];

    Tcl_ResetResult(interp);
    if (returnCode == TCL_BREAK) {
	Tcl_SetObjResult(interp, Tcl_NewStringObj(
		"invoked \"break\" outside of a loop", -1));
    } else if (returnCode == TCL_CONTINUE) {
	Tcl_SetObjResult(interp, Tcl_NewStringObj(
		"invoked \"continue\" outside of a loop", -1));
    } else {
	Tcl_SetObjResult(interp, Tcl_ObjPrintf(
		"command returned bad code: %d", returnCode));
    }
    sprintf(buf, "%d", returnCode);
    Tcl_SetErrorCode(interp, "TCL", "UNEXPECTED_RESULT_CODE", buf, NULL);
}

/*
 *---------------------------------------------------------------------------
 *
 * Tcl_ExprLong, Tcl_ExprDouble, Tcl_ExprBoolean --
 *
 *	Functions to evaluate an expression and return its value in a
 *	particular form.
 *
 * Results:
 *	Each of the functions below returns a standard Tcl result. If an error
 *	occurs then an error message is left in the interp's result. Otherwise
 *	the value of the expression, in the appropriate form, is stored at
 *	*ptr. If the expression had a result that was incompatible with the
 *	desired form then an error is returned.
 *
 * Side effects:
 *	None.
 *
 *---------------------------------------------------------------------------
 */

int
Tcl_ExprLong(
    Tcl_Interp *interp,		/* Context in which to evaluate the
				 * expression. */
    const char *exprstring,	/* Expression to evaluate. */
    long *ptr)			/* Where to store result. */
{
    Tcl_Obj *exprPtr;
    int result = TCL_OK;
    if (*exprstring == '\0') {
	/*
	 * Legacy compatibility - return 0 for the zero-length string.
	 */

	*ptr = 0;
    } else {
	exprPtr = Tcl_NewStringObj(exprstring, -1);
	Tcl_IncrRefCount(exprPtr);
	result = Tcl_ExprLongObj(interp, exprPtr, ptr);
	Tcl_DecrRefCount(exprPtr);
    }
    return result;
}

int
Tcl_ExprDouble(
    Tcl_Interp *interp,		/* Context in which to evaluate the
				 * expression. */
    const char *exprstring,	/* Expression to evaluate. */
    double *ptr)		/* Where to store result. */
{
    Tcl_Obj *exprPtr;
    int result = TCL_OK;

    if (*exprstring == '\0') {
	/*
	 * Legacy compatibility - return 0 for the zero-length string.
	 */

	*ptr = 0.0;
    } else {
	exprPtr = Tcl_NewStringObj(exprstring, -1);
	Tcl_IncrRefCount(exprPtr);
	result = Tcl_ExprDoubleObj(interp, exprPtr, ptr);
	Tcl_DecrRefCount(exprPtr);
				/* Discard the expression object. */
    }
    return result;
}

int
Tcl_ExprBoolean(
    Tcl_Interp *interp,		/* Context in which to evaluate the
				 * expression. */
    const char *exprstring,	/* Expression to evaluate. */
    int *ptr)			/* Where to store 0/1 result. */
{
    if (*exprstring == '\0') {
	/*
	 * An empty string. Just set the result boolean to 0 (false).
	 */

	*ptr = 0;
	return TCL_OK;
    } else {
	int result;
	Tcl_Obj *exprPtr = Tcl_NewStringObj(exprstring, -1);

	Tcl_IncrRefCount(exprPtr);
	result = Tcl_ExprBooleanObj(interp, exprPtr, ptr);
	Tcl_DecrRefCount(exprPtr);
	return result;
    }
}

/*
 *--------------------------------------------------------------
 *
 * Tcl_ExprLongObj, Tcl_ExprDoubleObj, Tcl_ExprBooleanObj --
 *
 *	Functions to evaluate an expression in an object and return its value
 *	in a particular form.
 *
 * Results:
 *	Each of the functions below returns a standard Tcl result object. If
 *	an error occurs then an error message is left in the interpreter's
 *	result. Otherwise the value of the expression, in the appropriate
 *	form, is stored at *ptr. If the expression had a result that was
 *	incompatible with the desired form then an error is returned.
 *
 * Side effects:
 *	None.
 *
 *--------------------------------------------------------------
 */

int
Tcl_ExprLongObj(
    Tcl_Interp *interp,		/* Context in which to evaluate the
				 * expression. */
    Tcl_Obj *objPtr,	/* Expression to evaluate. */
    long *ptr)			/* Where to store long result. */
{
    Tcl_Obj *resultPtr;
    int result, type;
    double d;
    ClientData internalPtr;

    result = Tcl_ExprObj(interp, objPtr, &resultPtr);
    if (result != TCL_OK) {
	return TCL_ERROR;
    }

    if (TclGetNumberFromObj(interp, resultPtr, &internalPtr, &type)!=TCL_OK) {
	return TCL_ERROR;
    }

    switch (type) {
    case TCL_NUMBER_DOUBLE: {
	mp_int big;

	d = *((const double *) internalPtr);
	Tcl_DecrRefCount(resultPtr);
	if (Tcl_InitBignumFromDouble(interp, d, &big) != TCL_OK) {
	    return TCL_ERROR;
	}
	resultPtr = Tcl_NewBignumObj(&big);
	/* FALLTHROUGH */
    }
    case TCL_NUMBER_INT:
    case TCL_NUMBER_BIG:
	result = TclGetLongFromObj(interp, resultPtr, ptr);
	break;

    case TCL_NUMBER_NAN:
	Tcl_GetDoubleFromObj(interp, resultPtr, &d);
	result = TCL_ERROR;
    }

    Tcl_DecrRefCount(resultPtr);/* Discard the result object. */
    return result;
}

int
Tcl_ExprDoubleObj(
    Tcl_Interp *interp,		/* Context in which to evaluate the
				 * expression. */
    Tcl_Obj *objPtr,	/* Expression to evaluate. */
    double *ptr)		/* Where to store double result. */
{
    Tcl_Obj *resultPtr;
    int result, type;
    ClientData internalPtr;

    result = Tcl_ExprObj(interp, objPtr, &resultPtr);
    if (result != TCL_OK) {
	return TCL_ERROR;
    }

    result = TclGetNumberFromObj(interp, resultPtr, &internalPtr, &type);
    if (result == TCL_OK) {
	switch (type) {
	case TCL_NUMBER_NAN:
#ifndef ACCEPT_NAN
	    result = Tcl_GetDoubleFromObj(interp, resultPtr, ptr);
	    break;
#endif
	case TCL_NUMBER_DOUBLE:
	    *ptr = *((const double *) internalPtr);
	    result = TCL_OK;
	    break;
	default:
	    result = Tcl_GetDoubleFromObj(interp, resultPtr, ptr);
	}
    }
    Tcl_DecrRefCount(resultPtr);/* Discard the result object. */
    return result;
}

int
Tcl_ExprBooleanObj(
    Tcl_Interp *interp,		/* Context in which to evaluate the
				 * expression. */
    Tcl_Obj *objPtr,	/* Expression to evaluate. */
    int *ptr)			/* Where to store 0/1 result. */
{
    Tcl_Obj *resultPtr;
    int result;

    result = Tcl_ExprObj(interp, objPtr, &resultPtr);
    if (result == TCL_OK) {
	result = Tcl_GetBooleanFromObj(interp, resultPtr, ptr);
	Tcl_DecrRefCount(resultPtr);
				/* Discard the result object. */
    }
    return result;
}

/*
 *----------------------------------------------------------------------
 *
 * TclObjInvokeNamespace --
 *
 *	Object version: Invokes a Tcl command, given an objv/objc, from either
 *	the exposed or hidden set of commands in the given interpreter.
 *
 *	NOTE: The command is invoked in the global stack frame of the
 *	interpreter or namespace, thus it cannot see any current state on the
 *	stack of that interpreter.
 *
 * Results:
 *	A standard Tcl result.
 *
 * Side effects:
 *	Whatever the command does.
 *
 *----------------------------------------------------------------------
 */

int
TclObjInvokeNamespace(
    Tcl_Interp *interp,		/* Interpreter in which command is to be
				 * invoked. */
    int objc,			/* Count of arguments. */
    Tcl_Obj *const objv[],	/* Argument objects; objv[0] points to the
				 * name of the command to invoke. */
    Tcl_Namespace *nsPtr,	/* The namespace to use. */
    int flags)			/* Combination of flags controlling the call:
				 * TCL_INVOKE_HIDDEN, TCL_INVOKE_NO_UNKNOWN,
				 * or TCL_INVOKE_NO_TRACEBACK. */
{
    int result;
    Tcl_CallFrame *framePtr;

    /*
     * Make the specified namespace the current namespace and invoke the
     * command.
     */

    (void) TclPushStackFrame(interp, &framePtr, nsPtr, /*isProcFrame*/0);
    result = TclObjInvoke(interp, objc, objv, flags);

    TclPopStackFrame(interp);
    return result;
}

/*
 *----------------------------------------------------------------------
 *
 * TclObjInvoke --
 *
 *	Invokes a Tcl command, given an objv/objc, from either the exposed or
 *	the hidden sets of commands in the given interpreter.
 *
 * Results:
 *	A standard Tcl object result.
 *
 * Side effects:
 *	Whatever the command does.
 *
 *----------------------------------------------------------------------
 */

int
TclObjInvoke(
    Tcl_Interp *interp,		/* Interpreter in which command is to be
				 * invoked. */
    int objc,			/* Count of arguments. */
    Tcl_Obj *const objv[],	/* Argument objects; objv[0] points to the
				 * name of the command to invoke. */
    int flags)			/* Combination of flags controlling the call:
				 * TCL_INVOKE_HIDDEN, TCL_INVOKE_NO_UNKNOWN,
				 * or TCL_INVOKE_NO_TRACEBACK. */
{
    if (interp == NULL) {
	return TCL_ERROR;
    }
    if ((objc < 1) || (objv == NULL)) {
	Tcl_SetObjResult(interp, Tcl_NewStringObj(
                "illegal argument vector", -1));
	return TCL_ERROR;
    }
    if ((flags & TCL_INVOKE_HIDDEN) == 0) {
	Tcl_Panic("TclObjInvoke: called without TCL_INVOKE_HIDDEN");
    }
    return Tcl_NRCallObjProc(interp, TclNRInvoke, NULL, objc, objv);
}

int
TclNRInvoke(
    ClientData clientData,
    Tcl_Interp *interp,
    int objc,
    Tcl_Obj *const objv[])
{
    Interp *iPtr = (Interp *) interp;
    Tcl_HashTable *hTblPtr;	/* Table of hidden commands. */
    const char *cmdName;	/* Name of the command from objv[0]. */
    Tcl_HashEntry *hPtr = NULL;
    Command *cmdPtr;

    cmdName = TclGetString(objv[0]);
    hTblPtr = iPtr->hiddenCmdTablePtr;
    if (hTblPtr != NULL) {
	hPtr = Tcl_FindHashEntry(hTblPtr, cmdName);
    }
    if (hPtr == NULL) {
	Tcl_SetObjResult(interp, Tcl_ObjPrintf(
                "invalid hidden command name \"%s\"", cmdName));
        Tcl_SetErrorCode(interp, "TCL", "LOOKUP", "HIDDENTOKEN", cmdName,
                NULL);
	return TCL_ERROR;
    }
    cmdPtr = Tcl_GetHashValue(hPtr);

    /*
     * Avoid the exception-handling brain damage when numLevels == 0
     */

    iPtr->numLevels++;
    Tcl_NRAddCallback(interp, NRPostInvoke, NULL, NULL, NULL, NULL);

    /*
     * Normal command resolution of objv[0] isn't going to find cmdPtr.
     * That's the whole point of **hidden** commands.  So tell the Eval core
     * machinery not to even try (and risk finding something wrong).
     */

    return TclNREvalObjv(interp, objc, objv, TCL_EVAL_NORESOLVE, cmdPtr);
}

static int
NRPostInvoke(
    ClientData clientData[],
    Tcl_Interp *interp,
    int result)
{
    Interp *iPtr = (Interp *)interp;
    iPtr->numLevels--;
    return result;
}

/*
 *---------------------------------------------------------------------------
 *
 * Tcl_ExprString --
 *
 *	Evaluate an expression in a string and return its value in string
 *	form.
 *
 * Results:
 *	A standard Tcl result. If the result is TCL_OK, then the interp's
 *	result is set to the string value of the expression. If the result is
 *	TCL_ERROR, then the interp's result contains an error message.
 *
 * Side effects:
 *	A Tcl object is allocated to hold a copy of the expression string.
 *	This expression object is passed to Tcl_ExprObj and then deallocated.
 *
 *---------------------------------------------------------------------------
 */

int
Tcl_ExprString(
    Tcl_Interp *interp,		/* Context in which to evaluate the
				 * expression. */
    const char *expr)		/* Expression to evaluate. */
{
    int code = TCL_OK;

    if (expr[0] == '\0') {
	/*
	 * An empty string. Just set the interpreter's result to 0.
	 */

	Tcl_SetObjResult(interp, Tcl_NewWideIntObj(0));
    } else {
	Tcl_Obj *resultPtr, *exprObj = Tcl_NewStringObj(expr, -1);

	Tcl_IncrRefCount(exprObj);
	code = Tcl_ExprObj(interp, exprObj, &resultPtr);
	Tcl_DecrRefCount(exprObj);
	if (code == TCL_OK) {
	    Tcl_SetObjResult(interp, resultPtr);
	    Tcl_DecrRefCount(resultPtr);
	}
    }
    return code;
}

/*
 *----------------------------------------------------------------------
 *
 * Tcl_AppendObjToErrorInfo --
 *
 *	Add a Tcl_Obj value to the errorInfo field that describes the current
 *	error.
 *
 * Results:
 *	None.
 *
 * Side effects:
 *	The value of the Tcl_obj is appended to the errorInfo field. If we are
 *	just starting to log an error, errorInfo is initialized from the error
 *	message in the interpreter's result.
 *
 *----------------------------------------------------------------------
 */

void
Tcl_AppendObjToErrorInfo(
    Tcl_Interp *interp,		/* Interpreter to which error information
				 * pertains. */
    Tcl_Obj *objPtr)		/* Message to record. */
{
    size_t length;
    const char *message = TclGetStringFromObj(objPtr, &length);
    register Interp *iPtr = (Interp *) interp;

    Tcl_IncrRefCount(objPtr);
<<<<<<< HEAD
=======
    Tcl_AddObjErrorInfo(interp, message, objPtr->length);
    Tcl_DecrRefCount(objPtr);
}

/*
 *----------------------------------------------------------------------
 *
 * Tcl_AddErrorInfo --
 *
 *	Add information to the errorInfo field that describes the current
 *	error.
 *
 * Results:
 *	None.
 *
 * Side effects:
 *	The contents of message are appended to the errorInfo field. If we are
 *	just starting to log an error, errorInfo is initialized from the error
 *	message in the interpreter's result.
 *
 *----------------------------------------------------------------------
 */

#ifndef TCL_NO_DEPRECATED
#undef Tcl_AddErrorInfo
void
Tcl_AddErrorInfo(
    Tcl_Interp *interp,		/* Interpreter to which error information
				 * pertains. */
    const char *message)	/* Message to record. */
{
    Tcl_AddObjErrorInfo(interp, message, -1);
}
#endif /* TCL_NO_DEPRECATED */

/*
 *----------------------------------------------------------------------
 *
 * Tcl_AddObjErrorInfo --
 *
 *	Add information to the errorInfo field that describes the current
 *	error. This routine differs from Tcl_AddErrorInfo by taking a byte
 *	pointer and length.
 *
 * Results:
 *	None.
 *
 * Side effects:
 *	"length" bytes from "message" are appended to the errorInfo field. If
 *	"length" is negative, use bytes up to the first NULL byte. If we are
 *	just starting to log an error, errorInfo is initialized from the error
 *	message in the interpreter's result.
 *
 *----------------------------------------------------------------------
 */

void
Tcl_AddObjErrorInfo(
    Tcl_Interp *interp,		/* Interpreter to which error information
				 * pertains. */
    const char *message,	/* Points to the first byte of an array of
				 * bytes of the message. */
    int length)			/* The number of bytes in the message. If < 0,
				 * then append all bytes up to a NULL byte. */
{
    Interp *iPtr = (Interp *) interp;
>>>>>>> b37993a1

    /*
     * If we are just starting to log an error, errorInfo is initialized from
     * the error message in the interpreter's result.
     */

    iPtr->flags |= ERR_LEGACY_COPY;
    if (iPtr->errorInfo == NULL) {
	iPtr->errorInfo = iPtr->objResultPtr;
	Tcl_IncrRefCount(iPtr->errorInfo);
	if (!iPtr->errorCode) {
	    Tcl_SetErrorCode(interp, "NONE", NULL);
	}
    }

    /*
     * Now append "message" to the end of errorInfo.
     */

    if (length != 0) {
	if (Tcl_IsShared(iPtr->errorInfo)) {
	    Tcl_DecrRefCount(iPtr->errorInfo);
	    iPtr->errorInfo = Tcl_DuplicateObj(iPtr->errorInfo);
	    Tcl_IncrRefCount(iPtr->errorInfo);
	}
	Tcl_AppendToObj(iPtr->errorInfo, message, length);
    }
    Tcl_DecrRefCount(objPtr);
}

/*
 *----------------------------------------------------------------------
 *
 * Tcl_VarEval --
 *
 *	Given a variable number of string arguments, concatenate them all
 *	together and execute the result as a Tcl command.
 *
 * Results:
 *	A standard Tcl return result. An error message or other result may be
 *	left in the interp.
 *
 * Side effects:
 *	Depends on what was done by the command.
 *
 *----------------------------------------------------------------------
 */
	/* ARGSUSED */
int
Tcl_VarEval(
    Tcl_Interp *interp,
    ...)
{
    va_list argList;
    int result;
    Tcl_DString buf;
    char *string;

    va_start(argList, interp);
    /*
     * Copy the strings one after the other into a single larger string. Use
     * stack-allocated space for small commands, but if the command gets too
     * large than call Tcl_Alloc to create the space.
     */

    Tcl_DStringInit(&buf);
    while (1) {
	string = va_arg(argList, char *);
	if (string == NULL) {
	    break;
	}
	Tcl_DStringAppend(&buf, string, -1);
    }

    result = Tcl_EvalEx(interp, Tcl_DStringValue(&buf), -1, 0);
    Tcl_DStringFree(&buf);
    return result;
}

/*
 *----------------------------------------------------------------------
 *
<<<<<<< HEAD
=======
 * Tcl_VarEval --
 *
 *	Given a variable number of string arguments, concatenate them all
 *	together and execute the result as a Tcl command.
 *
 * Results:
 *	A standard Tcl return result. An error message or other result may be
 *	left in interp->result.
 *
 * Side effects:
 *	Depends on what was done by the command.
 *
 *----------------------------------------------------------------------
 */
	/* ARGSUSED */
int
Tcl_VarEval(
    Tcl_Interp *interp,
    ...)
{
    va_list argList;
    int result;

    va_start(argList, interp);
    result = Tcl_VarEvalVA(interp, argList);
    va_end(argList);

    return result;
}

/*
 *----------------------------------------------------------------------
 *
 * Tcl_GlobalEval --
 *
 *	Evaluate a command at global level in an interpreter.
 *
 * Results:
 *	A standard Tcl result is returned, and the interp's result is modified
 *	accordingly.
 *
 * Side effects:
 *	The command string is executed in interp, and the execution is carried
 *	out in the variable context of global level (no functions active),
 *	just as if an "uplevel #0" command were being executed.
 *
 *----------------------------------------------------------------------
 */

#ifndef TCL_NO_DEPRECATED
#undef Tcl_GlobalEval
int
Tcl_GlobalEval(
    Tcl_Interp *interp,		/* Interpreter in which to evaluate
				 * command. */
    const char *command)	/* Command to evaluate. */
{
    Interp *iPtr = (Interp *) interp;
    int result;
    CallFrame *savedVarFramePtr;

    savedVarFramePtr = iPtr->varFramePtr;
    iPtr->varFramePtr = iPtr->rootFramePtr;
    result = Tcl_EvalEx(interp, command, -1, 0);
    iPtr->varFramePtr = savedVarFramePtr;
    return result;
}
#endif /* TCL_NO_DEPRECATED */

/*
 *----------------------------------------------------------------------
 *
>>>>>>> b37993a1
 * Tcl_SetRecursionLimit --
 *
 *	Set the maximum number of recursive calls that may be active for an
 *	interpreter at once.
 *
 * Results:
 *	The return value is the old limit on nesting for interp.
 *
 * Side effects:
 *	None.
 *
 *----------------------------------------------------------------------
 */

int
Tcl_SetRecursionLimit(
    Tcl_Interp *interp,		/* Interpreter whose nesting limit is to be
				 * set. */
    int depth)			/* New value for maximimum depth. */
{
    Interp *iPtr = (Interp *) interp;
    int old;

    old = iPtr->maxNestingDepth;
    if (depth > 0) {
	iPtr->maxNestingDepth = depth;
    }
    return old;
}

/*
 *----------------------------------------------------------------------
 *
 * Tcl_AllowExceptions --
 *
 *	Sets a flag in an interpreter so that exceptions can occur in the next
 *	call to Tcl_Eval without them being turned into errors.
 *
 * Results:
 *	None.
 *
 * Side effects:
 *	The TCL_ALLOW_EXCEPTIONS flag gets set in the interpreter's evalFlags
 *	structure. See the reference documentation for more details.
 *
 *----------------------------------------------------------------------
 */

void
Tcl_AllowExceptions(
    Tcl_Interp *interp)		/* Interpreter in which to set flag. */
{
    Interp *iPtr = (Interp *) interp;

    iPtr->evalFlags |= TCL_ALLOW_EXCEPTIONS;
}

/*
 *----------------------------------------------------------------------
 *
 * Tcl_GetVersion --
 *
 *	Get the Tcl major, minor, and patchlevel version numbers and the
 *	release type. A patch is a release type TCL_FINAL_RELEASE with a
 *	patchLevel > 0.
 *
 * Results:
 *	None.
 *
 * Side effects:
 *	None.
 *
 *----------------------------------------------------------------------
 */

void
Tcl_GetVersion(
    int *majorV,
    int *minorV,
    int *patchLevelV,
    int *type)
{
    if (majorV != NULL) {
	*majorV = TCL_MAJOR_VERSION;
    }
    if (minorV != NULL) {
	*minorV = TCL_MINOR_VERSION;
    }
    if (patchLevelV != NULL) {
	*patchLevelV = TCL_RELEASE_SERIAL;
    }
    if (type != NULL) {
	*type = TCL_RELEASE_LEVEL;
    }
}

/*
 *----------------------------------------------------------------------
 *
 * Math Functions --
 *
 *	This page contains the functions that implement all of the built-in
 *	math functions for expressions.
 *
 * Results:
 *	Each function returns TCL_OK if it succeeds and pushes an Tcl object
 *	holding the result. If it fails it returns TCL_ERROR and leaves an
 *	error message in the interpreter's result.
 *
 * Side effects:
 *	None.
 *
 *----------------------------------------------------------------------
 */

static int
ExprCeilFunc(
    ClientData clientData,	/* Ignored */
    Tcl_Interp *interp,		/* The interpreter in which to execute the
				 * function. */
    int objc,			/* Actual parameter count. */
    Tcl_Obj *const *objv)	/* Actual parameter list. */
{
    int code;
    double d;
    mp_int big;

    if (objc != 2) {
	MathFuncWrongNumArgs(interp, 2, objc, objv);
	return TCL_ERROR;
    }
    code = Tcl_GetDoubleFromObj(interp, objv[1], &d);
#ifdef ACCEPT_NAN
    if (code != TCL_OK) {
	const Tcl_ObjIntRep *irPtr = TclFetchIntRep(objv[1], &tclDoubleType);

	if (irPtr) {
	    Tcl_SetObjResult(interp, objv[1]);
	    return TCL_OK;
	}
    }
#endif
    if (code != TCL_OK) {
	return TCL_ERROR;
    }

    if (Tcl_GetBignumFromObj(NULL, objv[1], &big) == TCL_OK) {
	Tcl_SetObjResult(interp, Tcl_NewDoubleObj(TclCeil(&big)));
	mp_clear(&big);
    } else {
	Tcl_SetObjResult(interp, Tcl_NewDoubleObj(ceil(d)));
    }
    return TCL_OK;
}

static int
ExprFloorFunc(
    ClientData clientData,	/* Ignored */
    Tcl_Interp *interp,		/* The interpreter in which to execute the
				 * function. */
    int objc,			/* Actual parameter count. */
    Tcl_Obj *const *objv)	/* Actual parameter list. */
{
    int code;
    double d;
    mp_int big;

    if (objc != 2) {
	MathFuncWrongNumArgs(interp, 2, objc, objv);
	return TCL_ERROR;
    }
    code = Tcl_GetDoubleFromObj(interp, objv[1], &d);
#ifdef ACCEPT_NAN
    if (code != TCL_OK) {
	const Tcl_ObjIntRep *irPtr = TclFetchIntRep(objv[1], &tclDoubleType);

	if (irPtr) {
	    Tcl_SetObjResult(interp, objv[1]);
	    return TCL_OK;
	}
    }
#endif
    if (code != TCL_OK) {
	return TCL_ERROR;
    }

    if (Tcl_GetBignumFromObj(NULL, objv[1], &big) == TCL_OK) {
	Tcl_SetObjResult(interp, Tcl_NewDoubleObj(TclFloor(&big)));
	mp_clear(&big);
    } else {
	Tcl_SetObjResult(interp, Tcl_NewDoubleObj(floor(d)));
    }
    return TCL_OK;
}

static int
ExprIsqrtFunc(
    ClientData clientData,	/* Ignored */
    Tcl_Interp *interp,		/* The interpreter in which to execute. */
    int objc,			/* Actual parameter count. */
    Tcl_Obj *const *objv)	/* Actual parameter list. */
{
    ClientData ptr;
    int type;
    double d;
    Tcl_WideInt w;
    mp_int big;
    int exact = 0;		/* Flag ==1 if the argument can be represented
				 * in a double as an exact integer. */

    /*
     * Check syntax.
     */

    if (objc != 2) {
	MathFuncWrongNumArgs(interp, 2, objc, objv);
	return TCL_ERROR;
    }

    /*
     * Make sure that the arg is a number.
     */

    if (TclGetNumberFromObj(interp, objv[1], &ptr, &type) != TCL_OK) {
	return TCL_ERROR;
    }

    switch (type) {
    case TCL_NUMBER_NAN:
	Tcl_GetDoubleFromObj(interp, objv[1], &d);
	return TCL_ERROR;
    case TCL_NUMBER_DOUBLE:
	d = *((const double *) ptr);
	if (d < 0) {
	    goto negarg;
	}
#ifdef IEEE_FLOATING_POINT
	if (d <= MAX_EXACT) {
	    exact = 1;
	}
#endif
	if (!exact) {
	    if (Tcl_InitBignumFromDouble(interp, d, &big) != TCL_OK) {
		return TCL_ERROR;
	    }
	}
	break;
    case TCL_NUMBER_BIG:
	if (Tcl_GetBignumFromObj(interp, objv[1], &big) != TCL_OK) {
	    return TCL_ERROR;
	}
	if (big.sign != MP_ZPOS) {
	    mp_clear(&big);
	    goto negarg;
	}
	break;
    default:
	if (TclGetWideIntFromObj(interp, objv[1], &w) != TCL_OK) {
	    return TCL_ERROR;
	}
	if (w < 0) {
	    goto negarg;
	}
	d = (double) w;
#ifdef IEEE_FLOATING_POINT
	if (d < MAX_EXACT) {
	    exact = 1;
	}
#endif
	if (!exact) {
	    Tcl_GetBignumFromObj(interp, objv[1], &big);
	}
	break;
    }

    if (exact) {
	Tcl_SetObjResult(interp, Tcl_NewWideIntObj((Tcl_WideInt) sqrt(d)));
    } else {
	mp_int root;

	mp_init(&root);
	mp_sqrt(&big, &root);
	mp_clear(&big);
	Tcl_SetObjResult(interp, Tcl_NewBignumObj(&root));
    }
    return TCL_OK;

  negarg:
    Tcl_SetObjResult(interp, Tcl_NewStringObj(
            "square root of negative argument", -1));
    Tcl_SetErrorCode(interp, "ARITH", "DOMAIN",
	    "domain error: argument not in valid range", NULL);
    return TCL_ERROR;
}

static int
ExprSqrtFunc(
    ClientData clientData,	/* Ignored */
    Tcl_Interp *interp,		/* The interpreter in which to execute the
				 * function. */
    int objc,			/* Actual parameter count. */
    Tcl_Obj *const *objv)	/* Actual parameter list. */
{
    int code;
    double d;
    mp_int big;

    if (objc != 2) {
	MathFuncWrongNumArgs(interp, 2, objc, objv);
	return TCL_ERROR;
    }
    code = Tcl_GetDoubleFromObj(interp, objv[1], &d);
#ifdef ACCEPT_NAN
    if (code != TCL_OK) {
	const Tcl_ObjIntRep *irPtr = TclFetchIntRep(objv[1], &tclDoubleType);

	if (irPtr) {
	    Tcl_SetObjResult(interp, objv[1]);
	    return TCL_OK;
	}
    }
#endif
    if (code != TCL_OK) {
	return TCL_ERROR;
    }
    if ((d >= 0.0) && TclIsInfinite(d)
	    && (Tcl_GetBignumFromObj(NULL, objv[1], &big) == TCL_OK)) {
	mp_int root;

	mp_init(&root);
	mp_sqrt(&big, &root);
	mp_clear(&big);
	Tcl_SetObjResult(interp, Tcl_NewDoubleObj(TclBignumToDouble(&root)));
	mp_clear(&root);
    } else {
	Tcl_SetObjResult(interp, Tcl_NewDoubleObj(sqrt(d)));
    }
    return TCL_OK;
}

static int
ExprUnaryFunc(
    ClientData clientData,	/* Contains the address of a function that
				 * takes one double argument and returns a
				 * double result. */
    Tcl_Interp *interp,		/* The interpreter in which to execute the
				 * function. */
    int objc,			/* Actual parameter count */
    Tcl_Obj *const *objv)	/* Actual parameter list */
{
    int code;
    double d;
    double (*func)(double) = (double (*)(double)) clientData;

    if (objc != 2) {
	MathFuncWrongNumArgs(interp, 2, objc, objv);
	return TCL_ERROR;
    }
    code = Tcl_GetDoubleFromObj(interp, objv[1], &d);
#ifdef ACCEPT_NAN
    if (code != TCL_OK) {
	const Tcl_ObjIntRep *irPtr = TclFetchIntRep(objv[1], &tclDoubleType);

	if (irPtr) {
	    d = irPtr->doubleValue;
	    Tcl_ResetResult(interp);
	    code = TCL_OK;
	}
    }
#endif
    if (code != TCL_OK) {
	return TCL_ERROR;
    }
    errno = 0;
    return CheckDoubleResult(interp, func(d));
}

static int
CheckDoubleResult(
    Tcl_Interp *interp,
    double dResult)
{
#ifndef ACCEPT_NAN
    if (TclIsNaN(dResult)) {
	TclExprFloatError(interp, dResult);
	return TCL_ERROR;
    }
#endif
    if ((errno == ERANGE) && ((dResult == 0.0) || TclIsInfinite(dResult))) {
	/*
	 * When ERANGE signals under/overflow, just accept 0.0 or +/-Inf
	 */
    } else if (errno != 0) {
	/*
	 * Report other errno values as errors.
	 */

	TclExprFloatError(interp, dResult);
	return TCL_ERROR;
    }
    Tcl_SetObjResult(interp, Tcl_NewDoubleObj(dResult));
    return TCL_OK;
}

static int
ExprBinaryFunc(
    ClientData clientData,	/* Contains the address of a function that
				 * takes two double arguments and returns a
				 * double result. */
    Tcl_Interp *interp,		/* The interpreter in which to execute the
				 * function. */
    int objc,			/* Actual parameter count. */
    Tcl_Obj *const *objv)	/* Parameter vector. */
{
    int code;
    double d1, d2;
    double (*func)(double, double) = (double (*)(double, double)) clientData;

    if (objc != 3) {
	MathFuncWrongNumArgs(interp, 3, objc, objv);
	return TCL_ERROR;
    }
    code = Tcl_GetDoubleFromObj(interp, objv[1], &d1);
#ifdef ACCEPT_NAN
    if (code != TCL_OK) {
	const Tcl_ObjIntRep *irPtr = TclFetchIntRep(objv[1], &tclDoubleType);

	if (irPtr) {
	    d1 = irPtr->doubleValue;
	    Tcl_ResetResult(interp);
	    code = TCL_OK;
	}
    }
#endif
    if (code != TCL_OK) {
	return TCL_ERROR;
    }
    code = Tcl_GetDoubleFromObj(interp, objv[2], &d2);
#ifdef ACCEPT_NAN
    if (code != TCL_OK) {
	const Tcl_ObjIntRep *irPtr = TclFetchIntRep(objv[1], &tclDoubleType);

	if (irPtr) {
	    d2 = irPtr->doubleValue;
	    Tcl_ResetResult(interp);
	    code = TCL_OK;
	}
    }
#endif
    if (code != TCL_OK) {
	return TCL_ERROR;
    }
    errno = 0;
    return CheckDoubleResult(interp, func(d1, d2));
}

static int
ExprAbsFunc(
    ClientData clientData,	/* Ignored. */
    Tcl_Interp *interp,		/* The interpreter in which to execute the
				 * function. */
    int objc,			/* Actual parameter count. */
    Tcl_Obj *const *objv)	/* Parameter vector. */
{
    ClientData ptr;
    int type;
    mp_int big;

    if (objc != 2) {
	MathFuncWrongNumArgs(interp, 2, objc, objv);
	return TCL_ERROR;
    }

    if (TclGetNumberFromObj(interp, objv[1], &ptr, &type) != TCL_OK) {
	return TCL_ERROR;
    }

    if (type == TCL_NUMBER_INT) {
	Tcl_WideInt l = *((const Tcl_WideInt *) ptr);

	if (l > 0) {
	    goto unChanged;
	} else if (l == 0) {
	    if (TclHasStringRep(objv[1])) {
		size_t numBytes;
		const char *bytes = TclGetStringFromObj(objv[1], &numBytes);

		while (numBytes) {
		    if (*bytes == '-') {
			Tcl_SetObjResult(interp, Tcl_NewWideIntObj(0));
			return TCL_OK;
		    }
		    bytes++; numBytes--;
		}
	    }
	    goto unChanged;
	} else if (l == WIDE_MIN) {
	    TclInitBignumFromWideInt(&big, l);
	    goto tooLarge;
	}
	Tcl_SetObjResult(interp, Tcl_NewWideIntObj(-l));
	return TCL_OK;
    }

    if (type == TCL_NUMBER_DOUBLE) {
	double d = *((const double *) ptr);
	static const double poszero = 0.0;

	/*
	 * We need to distinguish here between positive 0.0 and negative -0.0.
	 * [Bug 2954959]
	 */

	if (d == -0.0) {
	    if (!memcmp(&d, &poszero, sizeof(double))) {
		goto unChanged;
	    }
	} else if (d > -0.0) {
	    goto unChanged;
	}
	Tcl_SetObjResult(interp, Tcl_NewDoubleObj(-d));
	return TCL_OK;
    }

    if (type == TCL_NUMBER_BIG) {
	if (((const mp_int *) ptr)->sign != MP_ZPOS) {
	    Tcl_GetBignumFromObj(NULL, objv[1], &big);
	tooLarge:
	    mp_neg(&big, &big);
	    Tcl_SetObjResult(interp, Tcl_NewBignumObj(&big));
	} else {
	unChanged:
	    Tcl_SetObjResult(interp, objv[1]);
	}
	return TCL_OK;
    }

    if (type == TCL_NUMBER_NAN) {
#ifdef ACCEPT_NAN
	Tcl_SetObjResult(interp, objv[1]);
	return TCL_OK;
#else
	double d;

	Tcl_GetDoubleFromObj(interp, objv[1], &d);
	return TCL_ERROR;
#endif
    }
    return TCL_OK;
}

static int
ExprBoolFunc(
    ClientData clientData,	/* Ignored. */
    Tcl_Interp *interp,		/* The interpreter in which to execute the
				 * function. */
    int objc,			/* Actual parameter count. */
    Tcl_Obj *const *objv)	/* Actual parameter vector. */
{
    int value;

    if (objc != 2) {
	MathFuncWrongNumArgs(interp, 2, objc, objv);
	return TCL_ERROR;
    }
    if (Tcl_GetBooleanFromObj(interp, objv[1], &value) != TCL_OK) {
	return TCL_ERROR;
    }
    Tcl_SetObjResult(interp, Tcl_NewBooleanObj(value));
    return TCL_OK;
}

static int
ExprDoubleFunc(
    ClientData clientData,	/* Ignored. */
    Tcl_Interp *interp,		/* The interpreter in which to execute the
				 * function. */
    int objc,			/* Actual parameter count. */
    Tcl_Obj *const *objv)	/* Actual parameter vector. */
{
    double dResult;

    if (objc != 2) {
	MathFuncWrongNumArgs(interp, 2, objc, objv);
	return TCL_ERROR;
    }
    if (Tcl_GetDoubleFromObj(interp, objv[1], &dResult) != TCL_OK) {
#ifdef ACCEPT_NAN
	if (TclHasIntRep(objv[1], &tclDoubleType)) {
	    Tcl_SetObjResult(interp, objv[1]);
	    return TCL_OK;
	}
#endif
	return TCL_ERROR;
    }
    Tcl_SetObjResult(interp, Tcl_NewDoubleObj(dResult));
    return TCL_OK;
}

static int
ExprIntFunc(
    ClientData clientData,	/* Ignored. */
    Tcl_Interp *interp,		/* The interpreter in which to execute the
				 * function. */
    int objc,			/* Actual parameter count. */
    Tcl_Obj *const *objv)	/* Actual parameter vector. */
{
    double d;
    int type;
    ClientData ptr;

    if (objc != 2) {
	MathFuncWrongNumArgs(interp, 2, objc, objv);
	return TCL_ERROR;
    }
    if (TclGetNumberFromObj(interp, objv[1], &ptr, &type) != TCL_OK) {
	return TCL_ERROR;
    }

    if (type == TCL_NUMBER_DOUBLE) {
	d = *((const double *) ptr);
	if ((d >= (double)WIDE_MAX) || (d <= (double)WIDE_MIN)) {
	    mp_int big;

	    if (Tcl_InitBignumFromDouble(interp, d, &big) != TCL_OK) {
		/* Infinity */
		return TCL_ERROR;
	    }
	    Tcl_SetObjResult(interp, Tcl_NewBignumObj(&big));
	    return TCL_OK;
	} else {
	    Tcl_WideInt result = (Tcl_WideInt) d;

	    Tcl_SetObjResult(interp, Tcl_NewWideIntObj(result));
	    return TCL_OK;
	}
    }

    if (type != TCL_NUMBER_NAN) {
	/*
	 * All integers are already of integer type.
	 */

	Tcl_SetObjResult(interp, objv[1]);
	return TCL_OK;
    }

    /*
     * Get the error message for NaN.
     */

    Tcl_GetDoubleFromObj(interp, objv[1], &d);
    return TCL_ERROR;
}

static int
ExprWideFunc(
    ClientData clientData,	/* Ignored. */
    Tcl_Interp *interp,		/* The interpreter in which to execute the
				 * function. */
    int objc,			/* Actual parameter count. */
    Tcl_Obj *const *objv)	/* Actual parameter vector. */
{
    Tcl_WideInt wResult;

    if (ExprIntFunc(NULL, interp, objc, objv) != TCL_OK) {
	return TCL_ERROR;
    }
    TclGetWideBitsFromObj(NULL, Tcl_GetObjResult(interp), &wResult);
    Tcl_SetObjResult(interp, Tcl_NewWideIntObj(wResult));
    return TCL_OK;
}

/*
 * Common implmentation of max() and min().
 */
static int
ExprMaxMinFunc(
    ClientData clientData,	/* Ignored. */
    Tcl_Interp *interp,		/* The interpreter in which to execute the
				 * function. */
    int objc,			/* Actual parameter count. */
    Tcl_Obj *const *objv,	/* Actual parameter vector. */
    int op)			/* Comparison direction */
{
    Tcl_Obj *res;
    double d;
    int type, i;
    ClientData ptr;

    if (objc < 2) {
	MathFuncWrongNumArgs(interp, 2, objc, objv);
	return TCL_ERROR;
    }
    res = objv[1];
    for (i = 1; i < objc; i++) {
        if (TclGetNumberFromObj(interp, objv[i], &ptr, &type) != TCL_OK) {
            return TCL_ERROR;
        }
        if (type == TCL_NUMBER_NAN) {
            /*
             * Get the error message for NaN.
             */

            Tcl_GetDoubleFromObj(interp, objv[i], &d);
            return TCL_ERROR;
        }
        if (TclCompareTwoNumbers(objv[i], res) == op)  {
            res = objv[i];
        }
    }

    Tcl_SetObjResult(interp, res);
    return TCL_OK;
}

static int
ExprMaxFunc(
    ClientData clientData,	/* Ignored. */
    Tcl_Interp *interp,		/* The interpreter in which to execute the
				 * function. */
    int objc,			/* Actual parameter count. */
    Tcl_Obj *const *objv)	/* Actual parameter vector. */
{
    return ExprMaxMinFunc(clientData, interp, objc, objv, MP_GT);
}

static int
ExprMinFunc(
    ClientData clientData,	/* Ignored. */
    Tcl_Interp *interp,		/* The interpreter in which to execute the
				 * function. */
    int objc,			/* Actual parameter count. */
    Tcl_Obj *const *objv)	/* Actual parameter vector. */
{
    return ExprMaxMinFunc(clientData, interp, objc, objv, MP_LT);
}

static int
ExprRandFunc(
    ClientData clientData,	/* Ignored. */
    Tcl_Interp *interp,		/* The interpreter in which to execute the
				 * function. */
    int objc,			/* Actual parameter count. */
    Tcl_Obj *const *objv)	/* Actual parameter vector. */
{
    Interp *iPtr = (Interp *) interp;
    double dResult;
    long tmp;			/* Algorithm assumes at least 32 bits. Only
				 * long guarantees that. See below. */
    Tcl_Obj *oResult;

    if (objc != 1) {
	MathFuncWrongNumArgs(interp, 1, objc, objv);
	return TCL_ERROR;
    }

    if (!(iPtr->flags & RAND_SEED_INITIALIZED)) {
	iPtr->flags |= RAND_SEED_INITIALIZED;

	/*
	 * To ensure different seeds in different threads (bug #416643),
	 * take into consideration the thread this interp is running in.
	 */

	iPtr->randSeed = TclpGetClicks() + (PTR2INT(Tcl_GetCurrentThread())<<12);

	/*
	 * Make sure 1 <= randSeed <= (2^31) - 2. See below.
	 */

	iPtr->randSeed &= 0x7fffffff;
	if ((iPtr->randSeed == 0) || (iPtr->randSeed == 0x7fffffff)) {
	    iPtr->randSeed ^= 123459876;
	}
    }

    /*
     * Generate the random number using the linear congruential generator
     * defined by the following recurrence:
     *		seed = ( IA * seed ) mod IM
     * where IA is 16807 and IM is (2^31) - 1. The recurrence maps a seed in
     * the range [1, IM - 1] to a new seed in that same range. The recurrence
     * maps IM to 0, and maps 0 back to 0, so those two values must not be
     * allowed as initial values of seed.
     *
     * In order to avoid potential problems with integer overflow, the
     * recurrence is implemented in terms of additional constants IQ and IR
     * such that
     *		IM = IA*IQ + IR
     * None of the operations in the implementation overflows a 32-bit signed
     * integer, and the C type long is guaranteed to be at least 32 bits wide.
     *
     * For more details on how this algorithm works, refer to the following
     * papers:
     *
     *	S.K. Park & K.W. Miller, "Random number generators: good ones are hard
     *	to find," Comm ACM 31(10):1192-1201, Oct 1988
     *
     *	W.H. Press & S.A. Teukolsky, "Portable random number generators,"
     *	Computers in Physics 6(5):522-524, Sep/Oct 1992.
     */

#define RAND_IA		16807
#define RAND_IM		2147483647
#define RAND_IQ		127773
#define RAND_IR		2836
#define RAND_MASK	123459876

    tmp = iPtr->randSeed/RAND_IQ;
    iPtr->randSeed = RAND_IA*(iPtr->randSeed - tmp*RAND_IQ) - RAND_IR*tmp;
    if (iPtr->randSeed < 0) {
	iPtr->randSeed += RAND_IM;
    }

    /*
     * Since the recurrence keeps seed values in the range [1, RAND_IM - 1],
     * dividing by RAND_IM yields a double in the range (0, 1).
     */

    dResult = iPtr->randSeed * (1.0/RAND_IM);

    /*
     * Push a Tcl object with the result.
     */

    TclNewDoubleObj(oResult, dResult);
    Tcl_SetObjResult(interp, oResult);
    return TCL_OK;
}

static int
ExprRoundFunc(
    ClientData clientData,	/* Ignored. */
    Tcl_Interp *interp,		/* The interpreter in which to execute the
				 * function. */
    int objc,			/* Actual parameter count. */
    Tcl_Obj *const *objv)	/* Parameter vector. */
{
    double d;
    ClientData ptr;
    int type;

    if (objc != 2) {
	MathFuncWrongNumArgs(interp, 2, objc, objv);
	return TCL_ERROR;
    }

    if (TclGetNumberFromObj(interp, objv[1], &ptr, &type) != TCL_OK) {
	return TCL_ERROR;
    }

    if (type == TCL_NUMBER_DOUBLE) {
	double fractPart, intPart;
	Tcl_WideInt max = WIDE_MAX, min = WIDE_MIN;

	fractPart = modf(*((const double *) ptr), &intPart);
	if (fractPart <= -0.5) {
	    min++;
	} else if (fractPart >= 0.5) {
	    max--;
	}
	if ((intPart >= (double)max) || (intPart <= (double)min)) {
	    mp_int big;

	    if (Tcl_InitBignumFromDouble(interp, intPart, &big) != TCL_OK) {
		/* Infinity */
		return TCL_ERROR;
	    }
	    if (fractPart <= -0.5) {
		mp_sub_d(&big, 1, &big);
	    } else if (fractPart >= 0.5) {
		mp_add_d(&big, 1, &big);
	    }
	    Tcl_SetObjResult(interp, Tcl_NewBignumObj(&big));
	    return TCL_OK;
	} else {
	    Tcl_WideInt result = (Tcl_WideInt)intPart;

	    if (fractPart <= -0.5) {
		result--;
	    } else if (fractPart >= 0.5) {
		result++;
	    }
	    Tcl_SetObjResult(interp, Tcl_NewWideIntObj(result));
	    return TCL_OK;
	}
    }

    if (type != TCL_NUMBER_NAN) {
	/*
	 * All integers are already rounded
	 */

	Tcl_SetObjResult(interp, objv[1]);
	return TCL_OK;
    }

    /*
     * Get the error message for NaN.
     */

    Tcl_GetDoubleFromObj(interp, objv[1], &d);
    return TCL_ERROR;
}

static int
ExprSrandFunc(
    ClientData clientData,	/* Ignored. */
    Tcl_Interp *interp,		/* The interpreter in which to execute the
				 * function. */
    int objc,			/* Actual parameter count. */
    Tcl_Obj *const *objv)	/* Parameter vector. */
{
    Interp *iPtr = (Interp *) interp;
    Tcl_WideInt w = 0;			/* Initialized to avoid compiler warning. */

    /*
     * Convert argument and use it to reset the seed.
     */

    if (objc != 2) {
	MathFuncWrongNumArgs(interp, 2, objc, objv);
	return TCL_ERROR;
    }

    if (TclGetWideBitsFromObj(NULL, objv[1], &w) != TCL_OK) {
	return TCL_ERROR;
    }

    /*
     * Reset the seed. Make sure 1 <= randSeed <= 2^31 - 2. See comments in
     * ExprRandFunc for more details.
     */

    iPtr->flags |= RAND_SEED_INITIALIZED;
    iPtr->randSeed = (long) w & 0x7fffffff;
    if ((iPtr->randSeed == 0) || (iPtr->randSeed == 0x7fffffff)) {
	iPtr->randSeed ^= 123459876;
    }

    /*
     * To avoid duplicating the random number generation code we simply clean
     * up our state and call the real random number function. That function
     * will always succeed.
     */

    return ExprRandFunc(clientData, interp, 1, objv);
}

/*
 *----------------------------------------------------------------------
 *
 * Double Classification Functions --
 *
 *	This page contains the functions that implement all of the built-in
 *	math functions for classifying IEEE doubles.
 *
 *      These have to be a little bit careful while Tcl_GetDoubleFromObj()
 *      rejects NaN values, which these functions *explicitly* accept.
 *
 * Results:
 *	Each function returns TCL_OK if it succeeds and pushes an Tcl object
 *	holding the result. If it fails it returns TCL_ERROR and leaves an
 *	error message in the interpreter's result.
 *
 * Side effects:
 *	None.
 *
 *----------------------------------------------------------------------
 *
 * Older MSVC is supported by Tcl, but doesn't have fpclassify(). Of course.
 * But it does sometimes have _fpclass() which does almost the same job; if
 * even that is absent, we grobble around directly in the platform's binary
 * representation of double.
 *
 * The ClassifyDouble() function makes all that conform to a common API
 * (effectively the C99 standard API renamed), and just delegates to the
 * standard macro on platforms that do it correctly.
 */

static inline int
ClassifyDouble(
    double d)
{
#if TCL_FPCLASSIFY_MODE == 0
    return fpclassify(d);
#else /* TCL_FPCLASSIFY_MODE != 0 */
    /*
     * If we don't have fpclassify(), we also don't have the values it returns.
     * Hence we define those here.
     */
#ifndef FP_NAN
#   define FP_NAN          1	/* Value is NaN */
#   define FP_INFINITE     2	/* Value is an infinity */
#   define FP_ZERO         3	/* Value is a zero */
#   define FP_NORMAL       4	/* Value is a normal float */
#   define FP_SUBNORMAL    5	/* Value has lost accuracy */
#endif /* !FP_NAN */

#if TCL_FPCLASSIFY_MODE == 3
    return __builtin_fpclassify(
            FP_NAN, FP_INFINITE, FP_NORMAL, FP_SUBNORMAL, FP_ZERO, d);
#elif TCL_FPCLASSIFY_MODE == 2
    /*
     * We assume this hack is only needed on little-endian systems.
     * Specifically, x86 running Windows.  It's fairly easy to enable for
     * others if they need it (because their libc/libm is broken) but we'll
     * jump that hurdle when requred.  We can solve the word ordering then.
     */

    union {
        double d;               /* Interpret as double */
        struct {
            unsigned int low;   /* Lower 32 bits */
            unsigned int high;  /* Upper 32 bits */
        } w;                    /* Interpret as unsigned integer words */
    } doubleMeaning;            /* So we can look at the representation of a
                                 * double directly. Platform (i.e., processor)
                                 * specific; this is for x86 (and most other
                                 * little-endian processors, but those are
                                 * untested). */
    unsigned int exponent, mantissaLow, mantissaHigh;
                                /* The pieces extracted from the double. */
    int zeroMantissa;           /* Was the mantissa zero? That's special. */

    /*
     * Shifts and masks to use with the doubleMeaning variable above.
     */

#define EXPONENT_MASK   0x7ff   /* 11 bits (after shifting) */
#define EXPONENT_SHIFT  20      /* Moves exponent to bottom of word */
#define MANTISSA_MASK   0xfffff /* 20 bits (plus 32 from other word) */

    /*
     * Extract the exponent (11 bits) and mantissa (52 bits).  Note that we
     * totally ignore the sign bit.
     */

    doubleMeaning.d = d;
    exponent = (doubleMeaning.w.high >> EXPONENT_SHIFT) & EXPONENT_MASK;
    mantissaLow = doubleMeaning.w.low;
    mantissaHigh = doubleMeaning.w.high & MANTISSA_MASK;
    zeroMantissa = (mantissaHigh == 0 && mantissaLow == 0);

    /*
     * Look for the special cases of exponent.
     */

    switch (exponent) {
    case 0:
        /*
         * When the exponent is all zeros, it's a ZERO or a SUBNORMAL.
         */

        return zeroMantissa ? FP_ZERO : FP_SUBNORMAL;
    case EXPONENT_MASK:
        /*
         * When the exponent is all ones, it's an INF or a NAN.
         */

        return zeroMantissa ? FP_INFINITE : FP_NAN;
    default:
        /*
         * Everything else is a NORMAL double precision float.
         */

        return FP_NORMAL;
    }
#elif TCL_FPCLASSIFY_MODE == 1
    switch (_fpclass(d)) {
    case _FPCLASS_NZ:
    case _FPCLASS_PZ:
        return FP_ZERO;
    case _FPCLASS_NN:
    case _FPCLASS_PN:
        return FP_NORMAL;
    case _FPCLASS_ND:
    case _FPCLASS_PD:
        return FP_SUBNORMAL;
    case _FPCLASS_NINF:
    case _FPCLASS_PINF:
        return FP_INFINITE;
    default:
        Tcl_Panic("result of _fpclass() outside documented range!");
    case _FPCLASS_QNAN:
    case _FPCLASS_SNAN:
        return FP_NAN;
    }
#else /* TCL_FPCLASSIFY_MODE not in (0..3) */
#error "unknown or unexpected TCL_FPCLASSIFY_MODE"
#endif /* TCL_FPCLASSIFY_MODE */
#endif /* !fpclassify */
}

static int
ExprIsFiniteFunc(
    ClientData ignored,
    Tcl_Interp *interp,		/* The interpreter in which to execute the
				 * function. */
    int objc,			/* Actual parameter count */
    Tcl_Obj *const *objv)	/* Actual parameter list */
{
    double d;
    ClientData ptr;
    int type, result = 0;

    if (objc != 2) {
	MathFuncWrongNumArgs(interp, 2, objc, objv);
	return TCL_ERROR;
    }

    if (TclGetNumberFromObj(interp, objv[1], &ptr, &type) != TCL_OK) {
        return TCL_ERROR;
    }
    if (type != TCL_NUMBER_NAN) {
        if (Tcl_GetDoubleFromObj(interp, objv[1], &d) != TCL_OK) {
            return TCL_ERROR;
        }
        type = ClassifyDouble(d);
        result = (type != FP_INFINITE && type != FP_NAN);
    }
    Tcl_SetObjResult(interp, Tcl_NewBooleanObj(result));
    return TCL_OK;
}

static int
ExprIsInfinityFunc(
    ClientData ignored,
    Tcl_Interp *interp,		/* The interpreter in which to execute the
				 * function. */
    int objc,			/* Actual parameter count */
    Tcl_Obj *const *objv)	/* Actual parameter list */
{
    double d;
    ClientData ptr;
    int type, result = 0;

    if (objc != 2) {
	MathFuncWrongNumArgs(interp, 2, objc, objv);
	return TCL_ERROR;
    }

    if (TclGetNumberFromObj(interp, objv[1], &ptr, &type) != TCL_OK) {
        return TCL_ERROR;
    }
    if (type != TCL_NUMBER_NAN) {
        if (Tcl_GetDoubleFromObj(interp, objv[1], &d) != TCL_OK) {
            return TCL_ERROR;
        }
        result = (ClassifyDouble(d) == FP_INFINITE);
    }
    Tcl_SetObjResult(interp, Tcl_NewBooleanObj(result));
    return TCL_OK;
}

static int
ExprIsNaNFunc(
    ClientData ignored,
    Tcl_Interp *interp,		/* The interpreter in which to execute the
				 * function. */
    int objc,			/* Actual parameter count */
    Tcl_Obj *const *objv)	/* Actual parameter list */
{
    double d;
    ClientData ptr;
    int type, result = 1;

    if (objc != 2) {
	MathFuncWrongNumArgs(interp, 2, objc, objv);
	return TCL_ERROR;
    }

    if (TclGetNumberFromObj(interp, objv[1], &ptr, &type) != TCL_OK) {
        return TCL_ERROR;
    }
    if (type != TCL_NUMBER_NAN) {
        if (Tcl_GetDoubleFromObj(interp, objv[1], &d) != TCL_OK) {
            return TCL_ERROR;
        }
        result = (ClassifyDouble(d) == FP_NAN);
    }
    Tcl_SetObjResult(interp, Tcl_NewBooleanObj(result));
    return TCL_OK;
}

static int
ExprIsNormalFunc(
    ClientData ignored,
    Tcl_Interp *interp,		/* The interpreter in which to execute the
				 * function. */
    int objc,			/* Actual parameter count */
    Tcl_Obj *const *objv)	/* Actual parameter list */
{
    double d;
    ClientData ptr;
    int type, result = 0;

    if (objc != 2) {
	MathFuncWrongNumArgs(interp, 2, objc, objv);
	return TCL_ERROR;
    }

    if (TclGetNumberFromObj(interp, objv[1], &ptr, &type) != TCL_OK) {
        return TCL_ERROR;
    }
    if (type != TCL_NUMBER_NAN) {
        if (Tcl_GetDoubleFromObj(interp, objv[1], &d) != TCL_OK) {
            return TCL_ERROR;
        }
        result = (ClassifyDouble(d) == FP_NORMAL);
    }
    Tcl_SetObjResult(interp, Tcl_NewBooleanObj(result));
    return TCL_OK;
}

static int
ExprIsSubnormalFunc(
    ClientData ignored,
    Tcl_Interp *interp,		/* The interpreter in which to execute the
				 * function. */
    int objc,			/* Actual parameter count */
    Tcl_Obj *const *objv)	/* Actual parameter list */
{
    double d;
    ClientData ptr;
    int type, result = 0;

    if (objc != 2) {
	MathFuncWrongNumArgs(interp, 2, objc, objv);
	return TCL_ERROR;
    }

    if (TclGetNumberFromObj(interp, objv[1], &ptr, &type) != TCL_OK) {
        return TCL_ERROR;
    }
    if (type != TCL_NUMBER_NAN) {
        if (Tcl_GetDoubleFromObj(interp, objv[1], &d) != TCL_OK) {
            return TCL_ERROR;
        }
        result = (ClassifyDouble(d) == FP_SUBNORMAL);
    }
    Tcl_SetObjResult(interp, Tcl_NewBooleanObj(result));
    return TCL_OK;
}

static int
ExprIsUnorderedFunc(
    ClientData ignored,
    Tcl_Interp *interp,		/* The interpreter in which to execute the
				 * function. */
    int objc,			/* Actual parameter count */
    Tcl_Obj *const *objv)	/* Actual parameter list */
{
    double d;
    ClientData ptr;
    int type, result = 0;

    if (objc != 3) {
	MathFuncWrongNumArgs(interp, 3, objc, objv);
	return TCL_ERROR;
    }

    if (TclGetNumberFromObj(interp, objv[1], &ptr, &type) != TCL_OK) {
        return TCL_ERROR;
    }
    if (type == TCL_NUMBER_NAN) {
        result = 1;
    } else {
        d = *((const double *) ptr);
        result = (ClassifyDouble(d) == FP_NAN);
    }

    if (TclGetNumberFromObj(interp, objv[2], &ptr, &type) != TCL_OK) {
        return TCL_ERROR;
    }
    if (type == TCL_NUMBER_NAN) {
        result |= 1;
    } else {
        d = *((const double *) ptr);
        result |= (ClassifyDouble(d) == FP_NAN);
    }

    Tcl_SetObjResult(interp, Tcl_NewBooleanObj(result));
    return TCL_OK;
}

static int
FloatClassifyObjCmd(
    ClientData ignored,
    Tcl_Interp *interp,		/* The interpreter in which to execute the
				 * function. */
    int objc,			/* Actual parameter count */
    Tcl_Obj *const *objv)	/* Actual parameter list */
{
    double d;
    Tcl_Obj *objPtr;
    ClientData ptr;
    int type;

    if (objc != 2) {
        Tcl_WrongNumArgs(interp, 1, objv, "floatValue");
	return TCL_ERROR;
    }

    if (TclGetNumberFromObj(interp, objv[1], &ptr, &type) != TCL_OK) {
        return TCL_ERROR;
    }
    if (type == TCL_NUMBER_NAN) {
        goto gotNaN;
    } else if (Tcl_GetDoubleFromObj(interp, objv[1], &d) != TCL_OK) {
        return TCL_ERROR;
    }
    switch (ClassifyDouble(d)) {
    case FP_INFINITE:
        TclNewLiteralStringObj(objPtr, "infinite");
        break;
    case FP_NAN:
    gotNaN:
        TclNewLiteralStringObj(objPtr, "nan");
        break;
    case FP_NORMAL:
        TclNewLiteralStringObj(objPtr, "normal");
        break;
    case FP_SUBNORMAL:
        TclNewLiteralStringObj(objPtr, "subnormal");
        break;
    case FP_ZERO:
        TclNewLiteralStringObj(objPtr, "zero");
        break;
    default:
        Tcl_SetObjResult(interp, Tcl_ObjPrintf(
                "unable to classify number: %f", d));
        return TCL_ERROR;
    }
    Tcl_SetObjResult(interp, objPtr);
    return TCL_OK;
}

/*
 *----------------------------------------------------------------------
 *
 * MathFuncWrongNumArgs --
 *
 *	Generate an error message when a math function presents the wrong
 *	number of arguments.
 *
 * Results:
 *	None.
 *
 * Side effects:
 *	An error message is stored in the interpreter result.
 *
 *----------------------------------------------------------------------
 */

static void
MathFuncWrongNumArgs(
    Tcl_Interp *interp,		/* Tcl interpreter */
    int expected,		/* Formal parameter count. */
    int found,			/* Actual parameter count. */
    Tcl_Obj *const *objv)	/* Actual parameter vector. */
{
    const char *name = TclGetString(objv[0]);
    const char *tail = name + strlen(name);

    while (tail > name+1) {
	tail--;
	if (*tail == ':' && tail[-1] == ':') {
	    name = tail+1;
	    break;
	}
    }
    Tcl_SetObjResult(interp, Tcl_ObjPrintf(
	    "too %s arguments for math function \"%s\"",
	    (found < expected ? "few" : "many"), name));
    Tcl_SetErrorCode(interp, "TCL", "WRONGARGS", NULL);
}

#ifdef USE_DTRACE
/*
 *----------------------------------------------------------------------
 *
 * DTraceObjCmd --
 *
 *	This function is invoked to process the "::tcl::dtrace" Tcl command.
 *
 * Results:
 *	A standard Tcl object result.
 *
 * Side effects:
 *	The 'tcl-probe' DTrace probe is triggered (if it is enabled).
 *
 *----------------------------------------------------------------------
 */

static int
DTraceObjCmd(
    ClientData dummy,		/* Not used. */
    Tcl_Interp *interp,		/* Current interpreter. */
    int objc,			/* Number of arguments. */
    Tcl_Obj *const objv[])	/* Argument objects. */
{
    if (TCL_DTRACE_TCL_PROBE_ENABLED()) {
	char *a[10];
	int i = 0;

	while (i++ < 10) {
	    a[i-1] = i < objc ? TclGetString(objv[i]) : NULL;
	}
	TCL_DTRACE_TCL_PROBE(a[0], a[1], a[2], a[3], a[4], a[5], a[6], a[7],
		a[8], a[9]);
    }
    return TCL_OK;
}

/*
 *----------------------------------------------------------------------
 *
 * TclDTraceInfo --
 *
 *	Extract information from a TIP280 dict for use by DTrace probes.
 *
 * Results:
 *	None.
 *
 * Side effects:
 *	None.
 *
 *----------------------------------------------------------------------
 */

void
TclDTraceInfo(
    Tcl_Obj *info,
    const char **args,
    int *argsi)
{
    static Tcl_Obj *keys[10] = { NULL };
    Tcl_Obj **k = keys, *val;
    int i = 0;

    if (!*k) {
#define kini(s) TclNewLiteralStringObj(keys[i], s); i++
	kini("cmd");	kini("type");	kini("proc");	kini("file");
	kini("method");	kini("class");	kini("lambda");	kini("object");
	kini("line");	kini("level");
#undef kini
    }
    for (i = 0; i < 6; i++) {
	Tcl_DictObjGet(NULL, info, *k++, &val);
	args[i] = val ? TclGetString(val) : NULL;
    }

    /*
     * no "proc" -> use "lambda"
     */

    if (!args[2]) {
	Tcl_DictObjGet(NULL, info, *k, &val);
	args[2] = val ? TclGetString(val) : NULL;
    }
    k++;

    /*
     * no "class" -> use "object"
     */

    if (!args[5]) {
	Tcl_DictObjGet(NULL, info, *k, &val);
	args[5] = val ? TclGetString(val) : NULL;
    }
    k++;
    for (i = 0; i < 2; i++) {
	Tcl_DictObjGet(NULL, info, *k++, &val);
	if (val) {
	    TclGetIntFromObj(NULL, val, &argsi[i]);
	} else {
	    argsi[i] = 0;
	}
    }
}

/*
 *----------------------------------------------------------------------
 *
 * DTraceCmdReturn --
 *
 *	NR callback for DTrace command return probes.
 *
 * Results:
 *	None.
 *
 * Side effects:
 *	None.
 *
 *----------------------------------------------------------------------
 */

static int
DTraceCmdReturn(
    ClientData data[],
    Tcl_Interp *interp,
    int result)
{
    char *cmdName = TclGetString((Tcl_Obj *) data[0]);

    if (TCL_DTRACE_CMD_RETURN_ENABLED()) {
	TCL_DTRACE_CMD_RETURN(cmdName, result);
    }
    if (TCL_DTRACE_CMD_RESULT_ENABLED()) {
	Tcl_Obj *r = Tcl_GetObjResult(interp);

	TCL_DTRACE_CMD_RESULT(cmdName, result, TclGetString(r), r);
    }
    return result;
}

TCL_DTRACE_DEBUG_LOG()

#endif /* USE_DTRACE */

/*
 *----------------------------------------------------------------------
 *
 * Tcl_NRCallObjProc --
 *
 *	This function calls an objProc directly while managing things properly
 *	if it happens to be an NR objProc. It is meant to be used by extenders
 *	that provide an NR implementation of a command, as this function
 *	permits a trivial coding of the non-NR objProc.
 *
 * Results:
 *	The return value is a standard Tcl completion code such as TCL_OK or
 *	TCL_ERROR. A result or error message is left in interp's result.
 *
 * Side effects:
 *	Depends on the objProc.
 *
 *----------------------------------------------------------------------
 */

int
Tcl_NRCallObjProc(
    Tcl_Interp *interp,
    Tcl_ObjCmdProc *objProc,
    ClientData clientData,
    int objc,
    Tcl_Obj *const objv[])
{
    NRE_callback *rootPtr = TOP_CB(interp);

    TclNRAddCallback(interp, Dispatch, objProc, clientData,
	    INT2PTR(objc), objv);
    return TclNRRunCallbacks(interp, TCL_OK, rootPtr);
}

/*
 *----------------------------------------------------------------------
 *
 * Tcl_NRCreateCommand --
 *
 *	Define a new NRE-enabled object-based command in a command table.
 *
 * Results:
 *	The return value is a token for the command, which can be used in
 *	future calls to Tcl_GetCommandName.
 *
 * Side effects:
 *	If no command named "cmdName" already exists for interp, one is
 *	created. Otherwise, if a command does exist, then if the object-based
 *	Tcl_ObjCmdProc is TclInvokeStringCommand, we assume Tcl_CreateCommand
 *	was called previously for the same command and just set its
 *	Tcl_ObjCmdProc to the argument "proc"; otherwise, we delete the old
 *	command.
 *
 *	In the future, during bytecode evaluation when "cmdName" is seen as
 *	the name of a command by Tcl_EvalObj or Tcl_Eval, the object-based
 *	Tcl_ObjCmdProc proc will be called. When the command is deleted from
 *	the table, deleteProc will be called. See the manual entry for details
 *	on the calling sequence.
 *
 *----------------------------------------------------------------------
 */

Tcl_Command
Tcl_NRCreateCommand(
    Tcl_Interp *interp,		/* Token for command interpreter (returned by
				 * previous call to Tcl_CreateInterp). */
    const char *cmdName,	/* Name of command. If it contains namespace
				 * qualifiers, the new command is put in the
				 * specified namespace; otherwise it is put in
				 * the global namespace. */
    Tcl_ObjCmdProc *proc,	/* Object-based function to associate with
				 * name, provides direct access for direct
				 * calls. */
    Tcl_ObjCmdProc *nreProc,	/* Object-based function to associate with
				 * name, provides NR implementation */
    ClientData clientData,	/* Arbitrary value to pass to object
				 * function. */
    Tcl_CmdDeleteProc *deleteProc)
				/* If not NULL, gives a function to call when
				 * this command is deleted. */
{
    Command *cmdPtr = (Command *)
	    Tcl_CreateObjCommand(interp, cmdName, proc, clientData,
                    deleteProc);

    cmdPtr->nreProc = nreProc;
    return (Tcl_Command) cmdPtr;
}

Tcl_Command
TclNRCreateCommandInNs(
    Tcl_Interp *interp,
    const char *cmdName,
    Tcl_Namespace *nsPtr,
    Tcl_ObjCmdProc *proc,
    Tcl_ObjCmdProc *nreProc,
    ClientData clientData,
    Tcl_CmdDeleteProc *deleteProc)
{
    Command *cmdPtr = (Command *)
            TclCreateObjCommandInNs(interp, cmdName, nsPtr, proc, clientData,
                    deleteProc);

    cmdPtr->nreProc = nreProc;
    return (Tcl_Command) cmdPtr;
}

/****************************************************************************
 * Stuff for the public api
 ****************************************************************************/

int
Tcl_NREvalObj(
    Tcl_Interp *interp,
    Tcl_Obj *objPtr,
    int flags)
{
    return TclNREvalObjEx(interp, objPtr, flags, NULL, INT_MIN);
}

int
Tcl_NREvalObjv(
    Tcl_Interp *interp,		/* Interpreter in which to evaluate the
				 * command. Also used for error reporting. */
    int objc,			/* Number of words in command. */
    Tcl_Obj *const objv[],	/* An array of pointers to objects that are
				 * the words that make up the command. */
    int flags)			/* Collection of OR-ed bits that control the
				 * evaluation of the script. Only
				 * TCL_EVAL_GLOBAL, TCL_EVAL_INVOKE and
				 * TCL_EVAL_NOERR are currently supported. */
{
    return TclNREvalObjv(interp, objc, objv, flags, NULL);
}

int
Tcl_NRCmdSwap(
    Tcl_Interp *interp,
    Tcl_Command cmd,
    int objc,
    Tcl_Obj *const objv[],
    int flags)
{
    return TclNREvalObjv(interp, objc, objv, flags|TCL_EVAL_NOERR,
	    (Command *) cmd);
}

/*****************************************************************************
 * Tailcall related code
 *****************************************************************************
 *
 * The steps of the tailcall dance are as follows:
 *
 *   1. when [tailcall] is invoked, it stores the corresponding callback in
 *      the current CallFrame and returns TCL_RETURN
 *   2. when the CallFrame is popped, it calls TclSetTailcall to store the
 *      callback in the proper NRCommand callback - the spot where the command
 *      that pushed the CallFrame is completely cleaned up
 *   3. when the NRCommand callback runs, it schedules the tailcall callback
 *      to run immediately after it returns
 *
 *   One delicate point is to properly define the NRCommand where the tailcall
 *   will execute. There are functions whose purpose is to help define the
 *   precise spot:
 *     TclMarkTailcall: if the NEXT command to be pushed tailcalls, execution
 *         should continue right here
 *     TclSkipTailcall:  if the NEXT command to be pushed tailcalls, execution
 *         should continue after the CURRENT command is fully returned ("skip
 *         the next command: we are redirecting to it, tailcalls should run
 *         after WE return")
 *     TclPushTailcallPoint: the search for a tailcalling spot cannot traverse
 *         this point. This is special for OO, as some of the oo constructs
 *         that behave like commands may not push an NRCommand callback.
 */

void
TclMarkTailcall(
    Tcl_Interp *interp)
{
    Interp *iPtr = (Interp *) interp;

    if (iPtr->deferredCallbacks == NULL) {
	TclNRAddCallback(interp, NRCommand, NULL, NULL,
                NULL, NULL);
        iPtr->deferredCallbacks = TOP_CB(interp);
    }
}

void
TclSkipTailcall(
    Tcl_Interp *interp)
{
    Interp *iPtr = (Interp *) interp;

    TclMarkTailcall(interp);
    iPtr->deferredCallbacks->data[1] = INT2PTR(1);
}

void
TclPushTailcallPoint(
    Tcl_Interp *interp)
{
    TclNRAddCallback(interp, NRCommand, NULL, NULL, NULL, NULL);
    ((Interp *) interp)->numLevels++;
}

/*
 *----------------------------------------------------------------------
 *
 * TclSetTailcall --
 *
 *	Splice a tailcall command in the proper spot of the NRE callback
 *	stack, so that it runs at the right time.
 *
 *----------------------------------------------------------------------
 */

void
TclSetTailcall(
    Tcl_Interp *interp,
    Tcl_Obj *listPtr)
{
    /*
     * Find the splicing spot: right before the NRCommand of the thing
     * being tailcalled. Note that we skip NRCommands marked by a 1 in data[1]
     * (used by command redirectors).
     */

    NRE_callback *runPtr;

    for (runPtr = TOP_CB(interp); runPtr; runPtr = runPtr->nextPtr) {
        if (((runPtr->procPtr) == NRCommand) && !runPtr->data[1]) {
            break;
        }
    }
    if (!runPtr) {
        Tcl_Panic("tailcall cannot find the right splicing spot: should not happen!");
    }
    runPtr->data[1] = listPtr;
}

/*
 *----------------------------------------------------------------------
 *
 * TclNRTailcallObjCmd --
 *
 *	Prepare the tailcall as a list and store it in the current
 *	varFrame. When the frame is later popped the tailcall will be spliced
 *	at the proper place.
 *
 * Results:
 *	The first NRCommand callback that is not marked to be skipped is
 *	updated so that its data[1] field contains the tailcall list.
 *
 *----------------------------------------------------------------------
 */

int
TclNRTailcallObjCmd(
    ClientData clientData,
    Tcl_Interp *interp,
    int objc,
    Tcl_Obj *const objv[])
{
    Interp *iPtr = (Interp *) interp;

    if (objc < 1) {
	Tcl_WrongNumArgs(interp, 1, objv, "?command? ?arg ...?");
	return TCL_ERROR;
    }

    if (!(iPtr->varFramePtr->isProcCallFrame & 1)) {
        Tcl_SetObjResult(interp, Tcl_NewStringObj(
                "tailcall can only be called from a proc, lambda or method", -1));
        Tcl_SetErrorCode(interp, "TCL", "TAILCALL", "ILLEGAL", NULL);
	return TCL_ERROR;
    }

    /*
     * Invocation without args just clears a scheduled tailcall; invocation
     * with an argument replaces any previously scheduled tailcall.
     */

    if (iPtr->varFramePtr->tailcallPtr) {
        Tcl_DecrRefCount(iPtr->varFramePtr->tailcallPtr);
        iPtr->varFramePtr->tailcallPtr = NULL;
    }

    /*
     * Create the callback to actually evaluate the tailcalled
     * command, then set it in the varFrame so that PopCallFrame can use it
     * at the proper time.
     */

    if (objc > 1) {
        Tcl_Obj *listPtr, *nsObjPtr;
        Tcl_Namespace *nsPtr = (Tcl_Namespace *) iPtr->varFramePtr->nsPtr;

        /*
         * The tailcall data is in a Tcl list: the first element is the
         * namespace, the rest the command to be tailcalled.
         */

        nsObjPtr = Tcl_NewStringObj(nsPtr->fullName, -1);
        listPtr = Tcl_NewListObj(objc, objv);
 	TclListObjSetElement(interp, listPtr, 0, nsObjPtr);

        iPtr->varFramePtr->tailcallPtr = listPtr;
    }
    return TCL_RETURN;
}

/*
 *----------------------------------------------------------------------
 *
 * TclNRTailcallEval --
 *
 *	This NREcallback actually causes the tailcall to be evaluated.
 *
 *----------------------------------------------------------------------
 */

int
TclNRTailcallEval(
    ClientData data[],
    Tcl_Interp *interp,
    int result)
{
    Interp *iPtr = (Interp *) interp;
    Tcl_Obj *listPtr = data[0], *nsObjPtr;
    Tcl_Namespace *nsPtr;
    int objc;
    Tcl_Obj **objv;

    Tcl_ListObjGetElements(interp, listPtr, &objc, &objv);
    nsObjPtr = objv[0];

    if (result == TCL_OK) {
	result = TclGetNamespaceFromObj(interp, nsObjPtr, &nsPtr);
    }

    if (result != TCL_OK) {
        /*
         * Tailcall execution was preempted, eg by an intervening catch or by
         * a now-gone namespace: cleanup and return.
         */

	Tcl_DecrRefCount(listPtr);
        return result;
    }

    /*
     * Perform the tailcall
     */

    TclMarkTailcall(interp);
    TclNRAddCallback(interp, TclNRReleaseValues, listPtr, NULL, NULL,NULL);
    iPtr->lookupNsPtr = (Namespace *) nsPtr;
    return TclNREvalObjv(interp, objc-1, objv+1, 0, NULL);
}

int
TclNRReleaseValues(
    ClientData data[],
    Tcl_Interp *interp,
    int result)
{
    int i = 0;
    while (i < 4) {
	if (data[i]) {
	    Tcl_DecrRefCount((Tcl_Obj *) data[i]);
	} else {
	    break;
	}
	i++;
    }
    return result;
}

void
Tcl_NRAddCallback(
    Tcl_Interp *interp,
    Tcl_NRPostProc *postProcPtr,
    ClientData data0,
    ClientData data1,
    ClientData data2,
    ClientData data3)
{
    if (!(postProcPtr)) {
	Tcl_Panic("Adding a callback without an objProc?!");
    }
    TclNRAddCallback(interp, postProcPtr, data0, data1, data2, data3);
}

/*
 *----------------------------------------------------------------------
 *
 * TclNRCoroutineObjCmd -- (and friends)
 *
 *	This object-based function is invoked to process the "coroutine" Tcl
 *	command. It is heavily based on "apply".
 *
 * Results:
 *	A standard Tcl object result value.
 *
 * Side effects:
 *	A new procedure gets created.
 *
 * ** FIRST EXPERIMENTAL IMPLEMENTATION **
 *
 * It is fairly amateurish and not up to our standards - mainly in terms of
 * error messages and [info] interaction. Just to test the infrastructure in
 * teov and tebc.
 *----------------------------------------------------------------------
 */

#define iPtr ((Interp *) interp)

int
TclNRYieldObjCmd(
    ClientData clientData,
    Tcl_Interp *interp,
    int objc,
    Tcl_Obj *const objv[])
{
    CoroutineData *corPtr = iPtr->execEnvPtr->corPtr;

    if (objc > 2) {
	Tcl_WrongNumArgs(interp, 1, objv, "?returnValue?");
	return TCL_ERROR;
    }

    if (!corPtr) {
	Tcl_SetObjResult(interp, Tcl_NewStringObj(
                "yield can only be called in a coroutine", -1));
	Tcl_SetErrorCode(interp, "TCL", "COROUTINE", "ILLEGAL_YIELD", NULL);
	return TCL_ERROR;
    }

    if (objc == 2) {
	Tcl_SetObjResult(interp, objv[1]);
    }

    NRE_ASSERT(!COR_IS_SUSPENDED(corPtr));
    TclNRAddCallback(interp, TclNRCoroutineActivateCallback, corPtr,
            clientData, NULL, NULL);
    return TCL_OK;
}

int
TclNRYieldToObjCmd(
    ClientData clientData,
    Tcl_Interp *interp,
    int objc,
    Tcl_Obj *const objv[])
{
    CoroutineData *corPtr = iPtr->execEnvPtr->corPtr;
    Tcl_Obj *listPtr, *nsObjPtr;
    Tcl_Namespace *nsPtr = TclGetCurrentNamespace(interp);

    if (objc < 2) {
	Tcl_WrongNumArgs(interp, 1, objv, "command ?arg ...?");
	return TCL_ERROR;
    }

    if (!corPtr) {
	Tcl_SetObjResult(interp, Tcl_NewStringObj(
                "yieldto can only be called in a coroutine", -1));
	Tcl_SetErrorCode(interp, "TCL", "COROUTINE", "ILLEGAL_YIELD", NULL);
	return TCL_ERROR;
    }

    if (((Namespace *) nsPtr)->flags & NS_DYING) {
        Tcl_SetObjResult(interp, Tcl_NewStringObj(
		"yieldto called in deleted namespace", -1));
        Tcl_SetErrorCode(interp, "TCL", "COROUTINE", "YIELDTO_IN_DELETED",
		NULL);
        return TCL_ERROR;
    }

    /*
     * Add the tailcall in the caller env, then just yield.
     *
     * This is essentially code from TclNRTailcallObjCmd
     */

    listPtr = Tcl_NewListObj(objc, objv);
    nsObjPtr = Tcl_NewStringObj(nsPtr->fullName, -1);
    TclListObjSetElement(interp, listPtr, 0, nsObjPtr);

    /*
     * Add the callback in the caller's env, then instruct TEBC to yield.
     */

    iPtr->execEnvPtr = corPtr->callerEEPtr;
    TclSetTailcall(interp, listPtr);
    iPtr->execEnvPtr = corPtr->eePtr;

    return TclNRYieldObjCmd(INT2PTR(CORO_ACTIVATE_YIELDM), interp, 1, objv);
}

static int
RewindCoroutineCallback(
    ClientData data[],
    Tcl_Interp *interp,
    int result)
{
    return Tcl_RestoreInterpState(interp, data[0]);
}

static int
RewindCoroutine(
    CoroutineData *corPtr,
    int result)
{
    Tcl_Interp *interp = corPtr->eePtr->interp;
    Tcl_InterpState state = Tcl_SaveInterpState(interp, result);

    NRE_ASSERT(COR_IS_SUSPENDED(corPtr));
    NRE_ASSERT(corPtr->eePtr != NULL);
    NRE_ASSERT(corPtr->eePtr != iPtr->execEnvPtr);

    corPtr->eePtr->rewind = 1;
    TclNRAddCallback(interp, RewindCoroutineCallback, state,
	    NULL, NULL, NULL);
    return TclNRInterpCoroutine(corPtr, interp, 0, NULL);
}

static void
DeleteCoroutine(
    ClientData clientData)
{
    CoroutineData *corPtr = clientData;
    Tcl_Interp *interp = corPtr->eePtr->interp;
    NRE_callback *rootPtr = TOP_CB(interp);

    if (COR_IS_SUSPENDED(corPtr)) {
	TclNRRunCallbacks(interp, RewindCoroutine(corPtr,TCL_OK), rootPtr);
    }
}

static int
NRCoroutineCallerCallback(
    ClientData data[],
    Tcl_Interp *interp,
    int result)
{
    CoroutineData *corPtr = data[0];
    Command *cmdPtr = corPtr->cmdPtr;

    /*
     * This is the last callback in the caller execEnv, right before switching
     * to the coroutine's
     */

    NRE_ASSERT(iPtr->execEnvPtr == corPtr->callerEEPtr);

    if (!corPtr->eePtr) {
	/*
	 * The execEnv was wound down but not deleted for our sake. We finish
	 * the job here. The caller context has already been restored.
	 */

	NRE_ASSERT(iPtr->varFramePtr == corPtr->caller.varFramePtr);
	NRE_ASSERT(iPtr->framePtr == corPtr->caller.framePtr);
	NRE_ASSERT(iPtr->cmdFramePtr == corPtr->caller.cmdFramePtr);
	Tcl_Free(corPtr);
	return result;
    }

    NRE_ASSERT(COR_IS_SUSPENDED(corPtr));
    SAVE_CONTEXT(corPtr->running);
    RESTORE_CONTEXT(corPtr->caller);

    if (cmdPtr->flags & CMD_IS_DELETED) {
	/*
	 * The command was deleted while it was running: wind down the
	 * execEnv, this will do the complete cleanup. RewindCoroutine will
	 * restore both the caller's context and interp state.
	 */

	return RewindCoroutine(corPtr, result);
    }

    return result;
}

static int
NRCoroutineExitCallback(
    ClientData data[],
    Tcl_Interp *interp,
    int result)
{
    CoroutineData *corPtr = data[0];
    Command *cmdPtr = corPtr->cmdPtr;

    /*
     * This runs at the bottom of the Coroutine's execEnv: it will be executed
     * when the coroutine returns or is wound down, but not when it yields. It
     * deletes the coroutine and restores the caller's environment.
     */

    NRE_ASSERT(interp == corPtr->eePtr->interp);
    NRE_ASSERT(TOP_CB(interp) == NULL);
    NRE_ASSERT(iPtr->execEnvPtr == corPtr->eePtr);
    NRE_ASSERT(!COR_IS_SUSPENDED(corPtr));
    NRE_ASSERT((corPtr->callerEEPtr->callbackPtr->procPtr == NRCoroutineCallerCallback));

    cmdPtr->deleteProc = NULL;
    Tcl_DeleteCommandFromToken(interp, (Tcl_Command) cmdPtr);
    TclCleanupCommandMacro(cmdPtr);

    corPtr->eePtr->corPtr = NULL;
    TclDeleteExecEnv(corPtr->eePtr);
    corPtr->eePtr = NULL;

    corPtr->stackLevel = NULL;

    /*
     * #280.
     * Drop the coroutine-owned copy of the lineLABCPtr hashtable for literal
     * command arguments in bytecode.
     */

    Tcl_DeleteHashTable(corPtr->lineLABCPtr);
    Tcl_Free(corPtr->lineLABCPtr);
    corPtr->lineLABCPtr = NULL;

    RESTORE_CONTEXT(corPtr->caller);
    iPtr->execEnvPtr = corPtr->callerEEPtr;
    iPtr->numLevels++;

    return result;
}

/*
 *----------------------------------------------------------------------
 *
 * TclNRCoroutineActivateCallback --
 *
 *      This is the workhorse for coroutines: it implements both yield and
 *      resume.
 *
 *      It is important that both be implemented in the same callback: the
 *      detection of the impossibility to suspend due to a busy C-stack relies
 *      on the precise position of a local variable in the stack. We do not
 *      want the compiler to play tricks on us, either by moving things around
 *      or inlining.
 *
 *----------------------------------------------------------------------
 */

int
TclNRCoroutineActivateCallback(
    ClientData data[],
    Tcl_Interp *interp,
    int result)
{
    CoroutineData *corPtr = data[0];
    int type = PTR2INT(data[1]);
    int numLevels, unused;
    int *stackLevel = &unused;

    if (!corPtr->stackLevel) {
        /*
         * -- Coroutine is suspended --
         * Push the callback to restore the caller's context on yield or
         * return.
         */

        TclNRAddCallback(interp, NRCoroutineCallerCallback, corPtr,
                NULL, NULL, NULL);

        /*
         * Record the stackLevel at which the resume is happening, then swap
         * the interp's environment to make it suitable to run this coroutine.
         */

        corPtr->stackLevel = stackLevel;
        numLevels = corPtr->auxNumLevels;
        corPtr->auxNumLevels = iPtr->numLevels;

        SAVE_CONTEXT(corPtr->caller);
        corPtr->callerEEPtr = iPtr->execEnvPtr;
        RESTORE_CONTEXT(corPtr->running);
        iPtr->execEnvPtr = corPtr->eePtr;
        iPtr->numLevels += numLevels;
    } else {
        /*
         * Coroutine is active: yield
         */

        if (corPtr->stackLevel != stackLevel) {
            Tcl_SetObjResult(interp, Tcl_NewStringObj(
                    "cannot yield: C stack busy", -1));
            Tcl_SetErrorCode(interp, "TCL", "COROUTINE", "CANT_YIELD",
                    NULL);
            return TCL_ERROR;
        }

        if (type == CORO_ACTIVATE_YIELD) {
            corPtr->nargs = COROUTINE_ARGUMENTS_SINGLE_OPTIONAL;
        } else if (type == CORO_ACTIVATE_YIELDM) {
            corPtr->nargs = COROUTINE_ARGUMENTS_ARBITRARY;
        } else {
            Tcl_Panic("Yield received an option which is not implemented");
        }

        corPtr->stackLevel = NULL;

        numLevels = iPtr->numLevels;
        iPtr->numLevels = corPtr->auxNumLevels;
        corPtr->auxNumLevels = numLevels - corPtr->auxNumLevels;

        iPtr->execEnvPtr = corPtr->callerEEPtr;
    }

    return TCL_OK;
}

/*
 *----------------------------------------------------------------------
 *
 * TclNREvalList --
 *
 *      Callback to invoke command as list, used in order to delayed
 *	processing of canonical list command in sane environment.
 *
 *----------------------------------------------------------------------
 */

static int
TclNREvalList(
    ClientData data[],
    Tcl_Interp *interp,
    int result)
{
    int objc;
    Tcl_Obj **objv;
    Tcl_Obj *listPtr = data[0];

    Tcl_IncrRefCount(listPtr);

    TclMarkTailcall(interp);
    TclNRAddCallback(interp, TclNRReleaseValues, listPtr, NULL, NULL,NULL);
    TclListObjGetElements(NULL, listPtr, &objc, &objv);
    return TclNREvalObjv(interp, objc, objv, 0, NULL);
}

/*
 *----------------------------------------------------------------------
 *
 * CoroTypeObjCmd --
 *
 *      Implementation of [::tcl::unsupported::corotype] command.
 *
 *----------------------------------------------------------------------
 */

static int
CoroTypeObjCmd(
    ClientData clientData,
    Tcl_Interp *interp,
    int objc,
    Tcl_Obj *const objv[])
{
    Command *cmdPtr;
    CoroutineData *corPtr;

    if (objc != 2) {
	Tcl_WrongNumArgs(interp, 1, objv, "coroName");
	return TCL_ERROR;
    }

    /*
     * Look up the coroutine.
     */

    cmdPtr = (Command *) Tcl_GetCommandFromObj(interp, objv[1]);
    if ((!cmdPtr) || (cmdPtr->nreProc != TclNRInterpCoroutine)) {
        Tcl_SetObjResult(interp, Tcl_NewStringObj(
                "can only get coroutine type of a coroutine", -1));
        Tcl_SetErrorCode(interp, "TCL", "LOOKUP", "COROUTINE",
                TclGetString(objv[1]), NULL);
        return TCL_ERROR;
    }

    /*
     * An active coroutine is "active". Can't tell what it might do in the
     * future.
     */

    corPtr = cmdPtr->objClientData;
    if (!COR_IS_SUSPENDED(corPtr)) {
        Tcl_SetObjResult(interp, Tcl_NewStringObj("active", -1));
        return TCL_OK;
    }

    /*
     * Inactive coroutines are classified by the (effective) command used to
     * suspend them, which matters when you're injecting a probe.
     */

    switch (corPtr->nargs) {
    case COROUTINE_ARGUMENTS_SINGLE_OPTIONAL:
        Tcl_SetObjResult(interp, Tcl_NewStringObj("yield", -1));
        return TCL_OK;
    case COROUTINE_ARGUMENTS_ARBITRARY:
        Tcl_SetObjResult(interp, Tcl_NewStringObj("yieldto", -1));
        return TCL_OK;
    default:
        Tcl_SetObjResult(interp, Tcl_NewStringObj(
                "unknown coroutine type", -1));
        Tcl_SetErrorCode(interp, "TCL", "COROUTINE", "BAD_TYPE", NULL);
        return TCL_ERROR;
    }
}

/*
 *----------------------------------------------------------------------
 *
 * TclNRCoroInjectObjCmd, TclNRCoroProbeObjCmd --
 *
 *      Implementation of [coroinject] and [coroprobe] commands.
 *
 *----------------------------------------------------------------------
 */

static inline CoroutineData *
GetCoroutineFromObj(
    Tcl_Interp *interp,
    Tcl_Obj *objPtr,
    const char *errMsg)
{
    /*
     * How to get a coroutine from its handle.
     */

    Command *cmdPtr = (Command *) Tcl_GetCommandFromObj(interp, objPtr);

    if ((!cmdPtr) || (cmdPtr->nreProc != TclNRInterpCoroutine)) {
        Tcl_SetObjResult(interp, Tcl_NewStringObj(errMsg, -1));
        Tcl_SetErrorCode(interp, "TCL", "LOOKUP", "COROUTINE",
                TclGetString(objPtr), NULL);
        return NULL;
    }
    return cmdPtr->objClientData;
}

static int
TclNRCoroInjectObjCmd(
    ClientData clientData,
    Tcl_Interp *interp,
    int objc,
    Tcl_Obj *const objv[])
{
    CoroutineData *corPtr;
    ExecEnv *savedEEPtr = iPtr->execEnvPtr;

    /*
     * Usage more or less like tailcall:
     *   coroinject coroName cmd ?arg1 arg2 ...?
     */

    if (objc < 3) {
	Tcl_WrongNumArgs(interp, 1, objv, "coroName cmd ?arg1 arg2 ...?");
	return TCL_ERROR;
    }

    corPtr = GetCoroutineFromObj(interp, objv[1],
            "can only inject a command into a coroutine");
    if (!corPtr) {
        return TCL_ERROR;
    }
    if (!COR_IS_SUSPENDED(corPtr)) {
        Tcl_SetObjResult(interp, Tcl_NewStringObj(
                "can only inject a command into a suspended coroutine", -1));
        Tcl_SetErrorCode(interp, "TCL", "COROUTINE", "ACTIVE", NULL);
        return TCL_ERROR;
    }

    /*
     * Add the callback to the coro's execEnv, so that it is the first thing
     * to happen when the coro is resumed.
     */

    iPtr->execEnvPtr = corPtr->eePtr;
    TclNRAddCallback(interp, InjectHandler, corPtr,
            Tcl_NewListObj(objc - 2, objv + 2), INT2PTR(corPtr->nargs), NULL);
    iPtr->execEnvPtr = savedEEPtr;

    return TCL_OK;
}

static int
TclNRCoroProbeObjCmd(
    ClientData clientData,
    Tcl_Interp *interp,
    int objc,
    Tcl_Obj *const objv[])
{
    CoroutineData *corPtr;
    ExecEnv *savedEEPtr = iPtr->execEnvPtr;
    int numLevels, unused;
    int *stackLevel = &unused;

    /*
     * Usage more or less like tailcall:
     *   coroprobe coroName cmd ?arg1 arg2 ...?
     */

    if (objc < 3) {
	Tcl_WrongNumArgs(interp, 1, objv, "coroName cmd ?arg1 arg2 ...?");
	return TCL_ERROR;
    }

    corPtr = GetCoroutineFromObj(interp, objv[1],
            "can only inject a probe command into a coroutine");
    if (!corPtr) {
        return TCL_ERROR;
    }
    if (!COR_IS_SUSPENDED(corPtr)) {
        Tcl_SetObjResult(interp, Tcl_NewStringObj(
                "can only inject a probe command into a suspended coroutine",
                -1));
        Tcl_SetErrorCode(interp, "TCL", "COROUTINE", "ACTIVE", NULL);
        return TCL_ERROR;
    }

    /*
     * Add the callback to the coro's execEnv, so that it is the first thing
     * to happen when the coro is resumed.
     */

    iPtr->execEnvPtr = corPtr->eePtr;
    TclNRAddCallback(interp, InjectHandler, corPtr,
            Tcl_NewListObj(objc - 2, objv + 2), INT2PTR(corPtr->nargs), corPtr);
    iPtr->execEnvPtr = savedEEPtr;

    /*
     * Now we immediately transfer control to the coroutine to run our probe.
     * TRICKY STUFF copied from the [yield] implementation.
     *
     * Push the callback to restore the caller's context on yield back.
     */

    TclNRAddCallback(interp, NRCoroutineCallerCallback, corPtr,
            NULL, NULL, NULL);

    /*
     * Record the stackLevel at which the resume is happening, then swap
     * the interp's environment to make it suitable to run this coroutine.
     */

    corPtr->stackLevel = stackLevel;
    numLevels = corPtr->auxNumLevels;
    corPtr->auxNumLevels = iPtr->numLevels;

    /*
     * Do the actual stack swap.
     */

    SAVE_CONTEXT(corPtr->caller);
    corPtr->callerEEPtr = iPtr->execEnvPtr;
    RESTORE_CONTEXT(corPtr->running);
    iPtr->execEnvPtr = corPtr->eePtr;
    iPtr->numLevels += numLevels;
    return TCL_OK;
}

/*
 *----------------------------------------------------------------------
 *
 * InjectHandler, InjectHandlerPostProc --
 *
 *      Part of the implementation of [coroinject] and [coroprobe]. These are
 *      run inside the context of the coroutine being injected/probed into.
 *
 *      InjectHandler runs a script (possibly adding arguments) in the context
 *      of the coroutine. The script is specified as a one-shot list (with
 *      reference count equal to 1) in data[1]. This function also arranges
 *      for InjectHandlerPostProc to be the part that runs after the script
 *      completes.
 *
 *      InjectHandlerPostProc cleans up after InjectHandler (deleting the
 *      list) and, for the [coroprobe] command *only*, yields back to the
 *      caller context (i.e., where [coroprobe] was run).
 *s
 *----------------------------------------------------------------------
 */

static int
InjectHandler(
    ClientData data[],
    Tcl_Interp *interp,
    int result)
{
    CoroutineData *corPtr = data[0];
    Tcl_Obj *listPtr = data[1];
    int nargs = PTR2INT(data[2]);
    ClientData isProbe = data[3];
    int objc;
    Tcl_Obj **objv;

    if (!isProbe) {
        /*
         * If this is [coroinject], add the extra arguments now.
         */

        if (nargs == COROUTINE_ARGUMENTS_SINGLE_OPTIONAL) {
            Tcl_ListObjAppendElement(NULL, listPtr,
                    Tcl_NewStringObj("yield", -1));
        } else if (nargs == COROUTINE_ARGUMENTS_ARBITRARY) {
            Tcl_ListObjAppendElement(NULL, listPtr,
                    Tcl_NewStringObj("yieldto", -1));
        } else {
            /*
             * I don't think this is reachable...
             */

            Tcl_ListObjAppendElement(NULL, listPtr, Tcl_NewIntObj(nargs));
        }
        Tcl_ListObjAppendElement(NULL, listPtr, Tcl_GetObjResult(interp));
    }

    /*
     * Call the user's script; we're in the right place.
     */

    Tcl_IncrRefCount(listPtr);
    TclMarkTailcall(interp);
    TclNRAddCallback(interp, InjectHandlerPostCall, corPtr, listPtr,
            INT2PTR(nargs), isProbe);
    TclListObjGetElements(NULL, listPtr, &objc, &objv);
    return TclNREvalObjv(interp, objc, objv, 0, NULL);
}

static int
InjectHandlerPostCall(
    ClientData data[],
    Tcl_Interp *interp,
    int result)
{
    CoroutineData *corPtr = data[0];
    Tcl_Obj *listPtr = data[1];
    int nargs = PTR2INT(data[2]);
    ClientData isProbe = data[3];
    int numLevels;

    /*
     * Delete the command words for what we just executed.
     */

    Tcl_DecrRefCount(listPtr);

    /*
     * If we were doing a probe, splice ourselves back out of the stack
     * cleanly here. General injection should instead just look after itself.
     *
     * Code from guts of [yield] implementation.
     */

    if (isProbe) {
        if (result == TCL_ERROR) {
            Tcl_AddErrorInfo(interp,
                    "\n    (injected coroutine probe command)");
        }
        corPtr->nargs = nargs;
        corPtr->stackLevel = NULL;
        numLevels = iPtr->numLevels;
        iPtr->numLevels = corPtr->auxNumLevels;
        corPtr->auxNumLevels = numLevels - corPtr->auxNumLevels;
        iPtr->execEnvPtr = corPtr->callerEEPtr;
    }
    return result;
}

/*
 *----------------------------------------------------------------------
 *
 * NRInjectObjCmd --
 *
 *      Implementation of [::tcl::unsupported::inject] command.
 *
 *----------------------------------------------------------------------
 */

static int
NRInjectObjCmd(
    ClientData clientData,
    Tcl_Interp *interp,
    int objc,
    Tcl_Obj *const objv[])
{
    CoroutineData *corPtr;
    ExecEnv *savedEEPtr = iPtr->execEnvPtr;

    /*
     * Usage more or less like tailcall:
     *   inject coroName cmd ?arg1 arg2 ...?
     */

    if (objc < 3) {
	Tcl_WrongNumArgs(interp, 1, objv, "coroName cmd ?arg1 arg2 ...?");
	return TCL_ERROR;
    }

    corPtr = GetCoroutineFromObj(interp, objv[1],
            "can only inject a command into a coroutine");
    if (!corPtr) {
        return TCL_ERROR;
    }
    if (!COR_IS_SUSPENDED(corPtr)) {
        Tcl_SetObjResult(interp, Tcl_NewStringObj(
                "can only inject a command into a suspended coroutine", -1));
        Tcl_SetErrorCode(interp, "TCL", "COROUTINE", "ACTIVE", NULL);
        return TCL_ERROR;
    }

    /*
     * Add the callback to the coro's execEnv, so that it is the first thing
     * to happen when the coro is resumed.
     */

    iPtr->execEnvPtr = corPtr->eePtr;
    TclNRAddCallback(interp, TclNREvalList, Tcl_NewListObj(objc-2, objv+2),
	NULL, NULL, NULL);
    iPtr->execEnvPtr = savedEEPtr;

    return TCL_OK;
}

int
TclNRInterpCoroutine(
    ClientData clientData,
    Tcl_Interp *interp,		/* Current interpreter. */
    int objc,			/* Number of arguments. */
    Tcl_Obj *const objv[])	/* Argument objects. */
{
    CoroutineData *corPtr = clientData;

    if (!COR_IS_SUSPENDED(corPtr)) {
	Tcl_SetObjResult(interp, Tcl_ObjPrintf(
                "coroutine \"%s\" is already running",
                TclGetString(objv[0])));
	Tcl_SetErrorCode(interp, "TCL", "COROUTINE", "BUSY", NULL);
	return TCL_ERROR;
    }

    /*
     * Parse all the arguments to work out what to feed as the result of the
     * [yield]. TRICKY POINT: objc==0 happens here! It occurs when a coroutine
     * is deleted!
     */

    switch (corPtr->nargs) {
    case COROUTINE_ARGUMENTS_SINGLE_OPTIONAL:
        if (objc == 2) {
            Tcl_SetObjResult(interp, objv[1]);
        } else if (objc > 2) {
            Tcl_WrongNumArgs(interp, 1, objv, "?arg?");
            return TCL_ERROR;
        }
        break;
    default:
        if (corPtr->nargs != objc-1) {
            Tcl_SetObjResult(interp,
                    Tcl_NewStringObj("wrong coro nargs; how did we get here? "
                    "not implemented!", -1));
            Tcl_SetErrorCode(interp, "TCL", "WRONGARGS", NULL);
            return TCL_ERROR;
        }
        /* fallthrough */
    case COROUTINE_ARGUMENTS_ARBITRARY:
        if (objc > 1) {
            Tcl_SetObjResult(interp, Tcl_NewListObj(objc-1, objv+1));
        }
        break;
    }

    TclNRAddCallback(interp, TclNRCoroutineActivateCallback, corPtr,
            NULL, NULL, NULL);
    return TCL_OK;
}

/*
 *----------------------------------------------------------------------
 *
 * TclNRCoroutineObjCmd --
 *
 *      Implementation of [coroutine] command; see documentation for
 *      description of what this does.
 *
 *----------------------------------------------------------------------
 */

int
TclNRCoroutineObjCmd(
    ClientData dummy,		/* Not used. */
    Tcl_Interp *interp,		/* Current interpreter. */
    int objc,			/* Number of arguments. */
    Tcl_Obj *const objv[])	/* Argument objects. */
{
    Command *cmdPtr;
    CoroutineData *corPtr;
    const char *procName, *simpleName;
    Namespace *nsPtr, *altNsPtr, *cxtNsPtr,
	*inNsPtr = (Namespace *)TclGetCurrentNamespace(interp);
    Namespace *lookupNsPtr = iPtr->varFramePtr->nsPtr;

    if (objc < 3) {
	Tcl_WrongNumArgs(interp, 1, objv, "name cmd ?arg ...?");
	return TCL_ERROR;
    }

    procName = TclGetString(objv[1]);
    TclGetNamespaceForQualName(interp, procName, inNsPtr, 0,
	    &nsPtr, &altNsPtr, &cxtNsPtr, &simpleName);

    if (nsPtr == NULL) {
	Tcl_SetObjResult(interp, Tcl_ObjPrintf(
                "can't create procedure \"%s\": unknown namespace",
                procName));
        Tcl_SetErrorCode(interp, "TCL", "LOOKUP", "NAMESPACE", NULL);
	return TCL_ERROR;
    }
    if (simpleName == NULL) {
	Tcl_SetObjResult(interp, Tcl_ObjPrintf(
                "can't create procedure \"%s\": bad procedure name",
                procName));
        Tcl_SetErrorCode(interp, "TCL", "VALUE", "COMMAND", procName, NULL);
	return TCL_ERROR;
    }

    /*
     * We ARE creating the coroutine command: allocate the corresponding
     * struct and create the corresponding command.
     */

    corPtr = Tcl_Alloc(sizeof(CoroutineData));

    cmdPtr = (Command *) TclNRCreateCommandInNs(interp, simpleName,
	    (Tcl_Namespace *)nsPtr, /*objProc*/ NULL, TclNRInterpCoroutine,
	    corPtr, DeleteCoroutine);

    corPtr->cmdPtr = cmdPtr;
    cmdPtr->refCount++;

    /*
     * #280.
     * Provide the new coroutine with its own copy of the lineLABCPtr
     * hashtable for literal command arguments in bytecode. Note that that
     * CFWordBC chains are not duplicated, only the entrypoints to them. This
     * means that in the presence of coroutines each chain is potentially a
     * tree. Like the chain -> tree conversion of the CmdFrame stack.
     */

    {
	Tcl_HashSearch hSearch;
	Tcl_HashEntry *hePtr;

	corPtr->lineLABCPtr = Tcl_Alloc(sizeof(Tcl_HashTable));
	Tcl_InitHashTable(corPtr->lineLABCPtr, TCL_ONE_WORD_KEYS);

	for (hePtr = Tcl_FirstHashEntry(iPtr->lineLABCPtr,&hSearch);
		hePtr; hePtr = Tcl_NextHashEntry(&hSearch)) {
	    int isNew;
	    Tcl_HashEntry *newPtr =
		    Tcl_CreateHashEntry(corPtr->lineLABCPtr,
		    Tcl_GetHashKey(iPtr->lineLABCPtr, hePtr),
		    &isNew);

	    Tcl_SetHashValue(newPtr, Tcl_GetHashValue(hePtr));
	}
    }

    /*
     * Create the base context.
     */

    corPtr->running.framePtr = iPtr->rootFramePtr;
    corPtr->running.varFramePtr = iPtr->rootFramePtr;
    corPtr->running.cmdFramePtr = NULL;
    corPtr->running.lineLABCPtr = corPtr->lineLABCPtr;
    corPtr->stackLevel = NULL;
    corPtr->auxNumLevels = 0;

    /*
     * Create the coro's execEnv, switch to it to push the exit and coro
     * command callbacks, then switch back.
     */

    corPtr->eePtr = TclCreateExecEnv(interp, CORO_STACK_INITIAL_SIZE);
    corPtr->callerEEPtr = iPtr->execEnvPtr;
    corPtr->eePtr->corPtr = corPtr;

    SAVE_CONTEXT(corPtr->caller);
    corPtr->callerEEPtr = iPtr->execEnvPtr;
    RESTORE_CONTEXT(corPtr->running);
    iPtr->execEnvPtr = corPtr->eePtr;

    TclNRAddCallback(interp, NRCoroutineExitCallback, corPtr,
	    NULL, NULL, NULL);

    /*
     * Ensure that the command is looked up in the correct namespace.
     */

    iPtr->lookupNsPtr = lookupNsPtr;
    Tcl_NREvalObj(interp, Tcl_NewListObj(objc - 2, objv + 2), 0);
    iPtr->numLevels--;

    SAVE_CONTEXT(corPtr->running);
    RESTORE_CONTEXT(corPtr->caller);
    iPtr->execEnvPtr = corPtr->callerEEPtr;

    /*
     * Now just resume the coroutine.
     */

    TclNRAddCallback(interp, TclNRCoroutineActivateCallback, corPtr,
            NULL, NULL, NULL);
    return TCL_OK;
}

/*
 * This is used in the [info] ensemble
 */

int
TclInfoCoroutineCmd(
    ClientData dummy,
    Tcl_Interp *interp,
    int objc,
    Tcl_Obj *const objv[])
{
    CoroutineData *corPtr = iPtr->execEnvPtr->corPtr;

    if (objc != 1) {
	Tcl_WrongNumArgs(interp, 1, objv, NULL);
	return TCL_ERROR;
    }

    if (corPtr && !(corPtr->cmdPtr->flags & CMD_IS_DELETED)) {
	Tcl_Obj *namePtr;

	TclNewObj(namePtr);
	Tcl_GetCommandFullName(interp, (Tcl_Command) corPtr->cmdPtr, namePtr);
	Tcl_SetObjResult(interp, namePtr);
    }
    return TCL_OK;
}

#undef iPtr

/*
 * Local Variables:
 * mode: c
 * c-basic-offset: 4
 * fill-column: 78
 * tab-width: 8
 * indent-tabs-mode: nil
 * End:
 */<|MERGE_RESOLUTION|>--- conflicted
+++ resolved
@@ -6613,80 +6613,9 @@
 {
     size_t length;
     const char *message = TclGetStringFromObj(objPtr, &length);
-    register Interp *iPtr = (Interp *) interp;
+    Interp *iPtr = (Interp *) interp;
 
     Tcl_IncrRefCount(objPtr);
-<<<<<<< HEAD
-=======
-    Tcl_AddObjErrorInfo(interp, message, objPtr->length);
-    Tcl_DecrRefCount(objPtr);
-}
--
-/*
- *----------------------------------------------------------------------
- *
- * Tcl_AddErrorInfo --
- *
- *	Add information to the errorInfo field that describes the current
- *	error.
- *
- * Results:
- *	None.
- *
- * Side effects:
- *	The contents of message are appended to the errorInfo field. If we are
- *	just starting to log an error, errorInfo is initialized from the error
- *	message in the interpreter's result.
- *
- *----------------------------------------------------------------------
- */
-
-#ifndef TCL_NO_DEPRECATED
-#undef Tcl_AddErrorInfo
-void
-Tcl_AddErrorInfo(
-    Tcl_Interp *interp,		/* Interpreter to which error information
-				 * pertains. */
-    const char *message)	/* Message to record. */
-{
-    Tcl_AddObjErrorInfo(interp, message, -1);
-}
-#endif /* TCL_NO_DEPRECATED */
--
-/*
- *----------------------------------------------------------------------
- *
- * Tcl_AddObjErrorInfo --
- *
- *	Add information to the errorInfo field that describes the current
- *	error. This routine differs from Tcl_AddErrorInfo by taking a byte
- *	pointer and length.
- *
- * Results:
- *	None.
- *
- * Side effects:
- *	"length" bytes from "message" are appended to the errorInfo field. If
- *	"length" is negative, use bytes up to the first NULL byte. If we are
- *	just starting to log an error, errorInfo is initialized from the error
- *	message in the interpreter's result.
- *
- *----------------------------------------------------------------------
- */
-
-void
-Tcl_AddObjErrorInfo(
-    Tcl_Interp *interp,		/* Interpreter to which error information
-				 * pertains. */
-    const char *message,	/* Points to the first byte of an array of
-				 * bytes of the message. */
-    int length)			/* The number of bytes in the message. If < 0,
-				 * then append all bytes up to a NULL byte. */
-{
-    Interp *iPtr = (Interp *) interp;
->>>>>>> b37993a1
 
     /*
      * If we are just starting to log an error, errorInfo is initialized from
@@ -6771,83 +6700,6 @@
 /*
  *----------------------------------------------------------------------
  *
-<<<<<<< HEAD
-=======
- * Tcl_VarEval --
- *
- *	Given a variable number of string arguments, concatenate them all
- *	together and execute the result as a Tcl command.
- *
- * Results:
- *	A standard Tcl return result. An error message or other result may be
- *	left in interp->result.
- *
- * Side effects:
- *	Depends on what was done by the command.
- *
- *----------------------------------------------------------------------
- */
-	/* ARGSUSED */
-int
-Tcl_VarEval(
-    Tcl_Interp *interp,
-    ...)
-{
-    va_list argList;
-    int result;
-
-    va_start(argList, interp);
-    result = Tcl_VarEvalVA(interp, argList);
-    va_end(argList);
-
-    return result;
-}
--
-/*
- *----------------------------------------------------------------------
- *
- * Tcl_GlobalEval --
- *
- *	Evaluate a command at global level in an interpreter.
- *
- * Results:
- *	A standard Tcl result is returned, and the interp's result is modified
- *	accordingly.
- *
- * Side effects:
- *	The command string is executed in interp, and the execution is carried
- *	out in the variable context of global level (no functions active),
- *	just as if an "uplevel #0" command were being executed.
- *
- *----------------------------------------------------------------------
- */
-
-#ifndef TCL_NO_DEPRECATED
-#undef Tcl_GlobalEval
-int
-Tcl_GlobalEval(
-    Tcl_Interp *interp,		/* Interpreter in which to evaluate
-				 * command. */
-    const char *command)	/* Command to evaluate. */
-{
-    Interp *iPtr = (Interp *) interp;
-    int result;
-    CallFrame *savedVarFramePtr;
-
-    savedVarFramePtr = iPtr->varFramePtr;
-    iPtr->varFramePtr = iPtr->rootFramePtr;
-    result = Tcl_EvalEx(interp, command, -1, 0);
-    iPtr->varFramePtr = savedVarFramePtr;
-    return result;
-}
-#endif /* TCL_NO_DEPRECATED */
--
-/*
- *----------------------------------------------------------------------
- *
->>>>>>> b37993a1
  * Tcl_SetRecursionLimit --
  *
  *	Set the maximum number of recursive calls that may be active for an
