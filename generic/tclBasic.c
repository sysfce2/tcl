--- conflicted
+++ resolved
@@ -3163,22 +3163,13 @@
      * commands were created that refer back to this command. Delete these
      * imported commands now.
      */
-<<<<<<< HEAD
-
-    for (refPtr = cmdPtr->importRefPtr; refPtr != NULL;
-	    refPtr = nextRefPtr) {
-	nextRefPtr = refPtr->nextPtr;
-	importCmd = (Tcl_Command) refPtr->importedCmdPtr;
-	Tcl_DeleteCommandFromToken(interp, importCmd);
-=======
     if (!(cmdPtr->flags & CMD_REDEF_IN_PROGRESS)) {
-	for (refPtr = cmdPtr->importRefPtr;  refPtr != NULL;
+	for (refPtr = cmdPtr->importRefPtr; refPtr != NULL;
 		refPtr = nextRefPtr) {
 	    nextRefPtr = refPtr->nextPtr;
 	    importCmd = (Tcl_Command) refPtr->importedCmdPtr;
 	    Tcl_DeleteCommandFromToken(interp, importCmd);
 	}
->>>>>>> 32a6fce0
     }
 
     /*
