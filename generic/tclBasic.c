--- conflicted
+++ resolved
@@ -4138,14 +4138,6 @@
 				 * requested Command struct to be invoked. */
 {
     Interp *iPtr = (Interp *) interp;
-<<<<<<< HEAD
-    int result;
-    Namespace *lookupNsPtr = iPtr->lookupNsPtr;
-    int weLookUp = (cmdPtr == NULL);
-    
-    iPtr->lookupNsPtr = NULL;
-=======
->>>>>>> a33a94ec
 
     /*
      * data[1] stores a marker for use by tailcalls; it will be set to 1 by
@@ -4177,13 +4169,12 @@
     Tcl_Obj **objv = data[3];
     Interp *iPtr = (Interp *) interp;
     Namespace *lookupNsPtr = iPtr->lookupNsPtr;
+    int weLookUp = (cmdPtr == NULL);
     
     if (TCL_OK != TclInterpReady(interp)) {
 	return TCL_ERROR;
     }
 
-<<<<<<< HEAD
-=======
     if (objc == 0) {
 	return TCL_OK;
     }
@@ -4194,11 +4185,6 @@
 
     iPtr->lookupNsPtr = NULL;
 
-    if (cmdPtr) {
-	goto commandFound;
-    }
-
->>>>>>> a33a94ec
     /*
      * Push records for task to be done on return, in INVERSE order. First, if
      * needed, the exception handlers (as they should happen last).
