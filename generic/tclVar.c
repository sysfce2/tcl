/*
 * tclVar.c --
 *
 *	This file contains routines that implement Tcl variables (both scalars
 *	and arrays).
 *
 *	The implementation of arrays is modelled after an initial
 *	implementation by Mark Diekhans and Karl Lehenbauer.
 *
 * Copyright (c) 1987-1994 The Regents of the University of California.
 * Copyright (c) 1994-1997 Sun Microsystems, Inc.
 * Copyright (c) 1998-1999 Scriptics Corporation.
 * Copyright (c) 2001 Kevin B. Kenny. All rights reserved.
 * Copyright (c) 2007 Miguel Sofer
 *
 * See the file "license.terms" for information on usage and redistribution of
 * this file, and for a DISCLAIMER OF ALL WARRANTIES.
 */

#include "tclInt.h"
#include "tclOOInt.h"

/*
 * Prototypes for the variable hash key methods.
 */

static Tcl_HashEntry *	AllocVarEntry(Tcl_HashTable *tablePtr, void *keyPtr);
static void		FreeVarEntry(Tcl_HashEntry *hPtr);
static int		CompareVarKeys(void *keyPtr, Tcl_HashEntry *hPtr);

static const Tcl_HashKeyType tclVarHashKeyType = {
    TCL_HASH_KEY_TYPE_VERSION,	/* version */
<<<<<<< HEAD
    0,				/* flags */
    TclHashObjKey,		/* hashKeyProc */
=======
    TCL_HASH_KEY_DIRECT_COMPARE,/* allows compare keys by pointers */
    HashVarKey,			/* hashKeyProc */
>>>>>>> d5767748
    CompareVarKeys,		/* compareKeysProc */
    AllocVarEntry,		/* allocEntryProc */
    FreeVarEntry		/* freeEntryProc */
};

static inline Var *	VarHashCreateVar(TclVarHashTable *tablePtr,
			    Tcl_Obj *key, int *newPtr);
static inline Var *	VarHashFirstVar(TclVarHashTable *tablePtr,
			    Tcl_HashSearch *searchPtr);
static inline Var *	VarHashNextVar(Tcl_HashSearch *searchPtr);
static inline void	CleanupVar(Var *varPtr, Var *arrayPtr);

#define VarHashGetValue(hPtr) \
    ((Var *) ((char *)hPtr - TclOffset(VarInHash, entry)))

/*
 * NOTE: VarHashCreateVar increments the recount of its key argument.
 * All callers that will call Tcl_DecrRefCount on that argument must
 * call Tcl_IncrRefCount on it before passing it in.  This requirement
 * can bubble up to callers of callers .... etc.
 */

static inline Var *
VarHashCreateVar(
    TclVarHashTable *tablePtr,
    Tcl_Obj *key,
    int *newPtr)
{
    Tcl_HashEntry *hPtr = Tcl_CreateHashEntry(&tablePtr->table,
	    key, newPtr);

    if (!hPtr) {
	return NULL;
    }
    return VarHashGetValue(hPtr);
}

#define VarHashFindVar(tablePtr, key) \
    VarHashCreateVar((tablePtr), (key), NULL)

#define VarHashInvalidateEntry(varPtr) \
    ((varPtr)->flags |= VAR_DEAD_HASH)

#define VarHashDeleteEntry(varPtr) \
    Tcl_DeleteHashEntry(&(((VarInHash *) varPtr)->entry))

#define VarHashFirstEntry(tablePtr, searchPtr) \
    Tcl_FirstHashEntry(&(tablePtr)->table, (searchPtr))

#define VarHashNextEntry(searchPtr) \
    Tcl_NextHashEntry((searchPtr))

static inline Var *
VarHashFirstVar(
    TclVarHashTable *tablePtr,
    Tcl_HashSearch *searchPtr)
{
    Tcl_HashEntry *hPtr = VarHashFirstEntry(tablePtr, searchPtr);

    if (!hPtr) {
	return NULL;
    }
    return VarHashGetValue(hPtr);
}

static inline Var *
VarHashNextVar(
    Tcl_HashSearch *searchPtr)
{
    Tcl_HashEntry *hPtr = VarHashNextEntry(searchPtr);

    if (!hPtr) {
	return NULL;
    }
    return VarHashGetValue(hPtr);
}

#define VarHashGetKey(varPtr) \
    (((VarInHash *)(varPtr))->entry.key.objPtr)

#define VarHashDeleteTable(tablePtr) \
    Tcl_DeleteHashTable(&(tablePtr)->table)

/*
 * The strings below are used to indicate what went wrong when a variable
 * access is denied.
 */

static const char NOSUCHVAR[] =		"no such variable";
static const char ISARRAY[] =		"variable is array";
static const char NEEDARRAY[] =		"variable isn't array";
static const char NOSUCHELEMENT[] =	"no such element in array";
static const char DANGLINGELEMENT[] =
	"upvar refers to element in deleted array";
static const char DANGLINGVAR[] =
	"upvar refers to variable in deleted namespace";
static const char BADNAMESPACE[] =	"parent namespace doesn't exist";
static const char MISSINGNAME[] =	"missing variable name";
static const char ISARRAYELEMENT[] =
	"name refers to an element in an array";

/*
 * A test to see if we are in a call frame that has local variables. This is
 * true if we are inside a procedure body.
 */

#define HasLocalVars(framePtr) ((framePtr)->isProcCallFrame & FRAME_IS_PROC)

/*
 * The following structure describes an enumerative search in progress on an
 * array variable; this are invoked with options to the "array" command.
 */

typedef struct ArraySearch {
    int id;			/* Integer id used to distinguish among
				 * multiple concurrent searches for the same
				 * array. */
    struct Var *varPtr;		/* Pointer to array variable that's being
				 * searched. */
    Tcl_HashSearch search;	/* Info kept by the hash module about progress
				 * through the array. */
    Tcl_HashEntry *nextEntry;	/* Non-null means this is the next element to
				 * be enumerated (it's leftover from the
				 * Tcl_FirstHashEntry call or from an "array
				 * anymore" command). NULL means must call
				 * Tcl_NextHashEntry to get value to
				 * return. */
    struct ArraySearch *nextPtr;/* Next in list of all active searches for
				 * this variable, or NULL if this is the last
				 * one. */
} ArraySearch;

/*
 * Forward references to functions defined later in this file:
 */

static void		AppendLocals(Tcl_Interp *interp, Tcl_Obj *listPtr,
			    Tcl_Obj *patternPtr, int includeLinks);
static void		DeleteSearches(Interp *iPtr, Var *arrayVarPtr);
static void		DeleteArray(Interp *iPtr, Tcl_Obj *arrayNamePtr,
			    Var *varPtr, int flags, int index);
static int		LocateArray(Tcl_Interp *interp, Tcl_Obj *name,
			    Var **varPtrPtr, int *isArrayPtr);
static int		NotArrayError(Tcl_Interp *interp, Tcl_Obj *name);
static Tcl_Var		ObjFindNamespaceVar(Tcl_Interp *interp,
			    Tcl_Obj *namePtr, Tcl_Namespace *contextNsPtr,
			    int flags);
static int		ObjMakeUpvar(Tcl_Interp *interp,
			    CallFrame *framePtr, Tcl_Obj *otherP1Ptr,
			    const char *otherP2, int otherFlags,
			    Tcl_Obj *myNamePtr, int myFlags, int index);
static ArraySearch *	ParseSearchId(Tcl_Interp *interp, const Var *varPtr,
			    Tcl_Obj *varNamePtr, Tcl_Obj *handleObj);
static void		UnsetVarStruct(Var *varPtr, Var *arrayPtr,
			    Interp *iPtr, Tcl_Obj *part1Ptr,
			    Tcl_Obj *part2Ptr, int flags, int index);
static int		SetArraySearchObj(Tcl_Interp *interp,
			    Tcl_Obj *objPtr);

/*
 * Functions defined in this file that may be exported in the future for use
 * by the bytecode compiler and engine or to the public interface.
 */

MODULE_SCOPE Var *	TclLookupSimpleVar(Tcl_Interp *interp,
			    Tcl_Obj *varNamePtr, int flags, int create,
			    const char **errMsgPtr, int *indexPtr);

static Tcl_DupInternalRepProc	DupLocalVarName;
static Tcl_FreeInternalRepProc	FreeLocalVarName;
static Tcl_UpdateStringProc	PanicOnUpdateVarName;

static Tcl_FreeInternalRepProc	FreeParsedVarName;
static Tcl_DupInternalRepProc	DupParsedVarName;
static Tcl_UpdateStringProc	UpdateParsedVarName;

static Tcl_UpdateStringProc	PanicOnUpdateVarName;
static Tcl_SetFromAnyProc	PanicOnSetVarName;

/*
 * Types of Tcl_Objs used to cache variable lookups.
 *
 * localVarName - INTERNALREP DEFINITION:
 *   twoPtrValue.ptr1:   pointer to name obj in varFramePtr->localCache
 *			  or NULL if it is this same obj
 *   twoPtrValue.ptr2: index into locals table
 *
 * parsedVarName - INTERNALREP DEFINITION:
 *   twoPtrValue.ptr1:	pointer to the array name Tcl_Obj, or NULL if it is a
 *			scalar variable
 *   twoPtrValue.ptr2:	pointer to the element name string (owned by this
 *			Tcl_Obj), or NULL if it is a scalar variable
 */

static const Tcl_ObjType localVarNameType = {
    "localVarName",
    FreeLocalVarName, DupLocalVarName, PanicOnUpdateVarName, PanicOnSetVarName
};

static const Tcl_ObjType tclParsedVarNameType = {
    "parsedVarName",
    FreeParsedVarName, DupParsedVarName, UpdateParsedVarName, PanicOnSetVarName
};

/*
 * Type of Tcl_Objs used to speed up array searches.
 *
 * INTERNALREP DEFINITION:
 *   twoPtrValue.ptr1:	searchIdNumber (cast to pointer)
 *   twoPtrValue.ptr2:	variableNameStartInString (cast to pointer)
 *
 * Note that the value stored in ptr2 is the offset into the string of the
 * start of the variable name and not the address of the variable name itself,
 * as this can be safely copied.
 */

const Tcl_ObjType tclArraySearchType = {
    "array search",
    NULL, NULL, NULL, SetArraySearchObj
};

Var *
TclVarHashCreateVar(
    TclVarHashTable *tablePtr,
    const char *key,
    int *newPtr)
{
    Tcl_Obj *keyPtr;
    Var *varPtr;

    keyPtr = Tcl_NewStringObj(key, -1);
    Tcl_IncrRefCount(keyPtr);
    varPtr = VarHashCreateVar(tablePtr, keyPtr, newPtr);
    Tcl_DecrRefCount(keyPtr);

    return varPtr;
}

static int
LocateArray(
    Tcl_Interp *interp,
    Tcl_Obj *name,
    Var **varPtrPtr,
    int *isArrayPtr)
{
    Var *arrayPtr, *varPtr = TclObjLookupVarEx(interp, name, NULL, /*flags*/ 0,
	    /*msg*/ 0, /*createPart1*/ 0, /*createPart2*/ 0, &arrayPtr);

    if (TclCheckArrayTraces(interp, varPtr, arrayPtr, name, -1) == TCL_ERROR) {
	return TCL_ERROR;
    }
    if (varPtrPtr) {
	*varPtrPtr = varPtr;
    }
    if (isArrayPtr) {
	*isArrayPtr = varPtr && !TclIsVarUndefined(varPtr)
		&& TclIsVarArray(varPtr);
    }
    return TCL_OK;
}

static int
NotArrayError(
    Tcl_Interp *interp,
    Tcl_Obj *name)
{
    const char *nameStr = TclGetString(name);

    Tcl_SetObjResult(interp,
	    Tcl_ObjPrintf("\"%s\" isn't an array", nameStr));
    Tcl_SetErrorCode(interp, "TCL", "LOOKUP", "ARRAY", nameStr, NULL);
    return TCL_ERROR;
}

/*
 *----------------------------------------------------------------------
 *
 * TclCleanupVar --
 *
 *	This function is called when it looks like it may be OK to free up a
 *	variable's storage. If the variable is in a hashtable, its Var
 *	structure and hash table entry will be freed along with those of its
 *	containing array, if any. This function is called, for example, when
 *	a trace on a variable deletes a variable.
 *
 * Results:
 *	None.
 *
 * Side effects:
 *	If the variable (or its containing array) really is dead and in a
 *	hashtable, then its Var structure, and possibly its hash table entry,
 *	is freed up.
 *
 *----------------------------------------------------------------------
 */

static inline void
CleanupVar(
    Var *varPtr,		/* Pointer to variable that may be a candidate
				 * for being expunged. */
    Var *arrayPtr)		/* Array that contains the variable, or NULL
				 * if this variable isn't an array element. */
{
    if (TclIsVarUndefined(varPtr) && TclIsVarInHash(varPtr)
	    && !TclIsVarTraced(varPtr)
	    && (VarHashRefCount(varPtr) == !TclIsVarDeadHash(varPtr))) {
	if (VarHashRefCount(varPtr) == 0) {
	    ckfree(varPtr);
	} else {
	    VarHashDeleteEntry(varPtr);
	}
    }
    if (arrayPtr != NULL && TclIsVarUndefined(arrayPtr) &&
	    TclIsVarInHash(arrayPtr) && !TclIsVarTraced(arrayPtr) &&
	    (VarHashRefCount(arrayPtr) == !TclIsVarDeadHash(arrayPtr))) {
	if (VarHashRefCount(arrayPtr) == 0) {
	    ckfree(arrayPtr);
	} else {
	    VarHashDeleteEntry(arrayPtr);
	}
    }
}

void
TclCleanupVar(
    Var *varPtr,		/* Pointer to variable that may be a candidate
				 * for being expunged. */
    Var *arrayPtr)		/* Array that contains the variable, or NULL
				 * if this variable isn't an array element. */
{
    CleanupVar(varPtr, arrayPtr);
}

/*
 *----------------------------------------------------------------------
 *
 * TclLookupVar --
 *
 *	This function is used to locate a variable given its name(s). It has
 *	been mostly superseded by TclObjLookupVar, it is now only used by the
 *	trace code. It is kept in tcl8.5 mainly because it is in the internal
 *	stubs table, so that some extension may be calling it.
 *
 * Results:
 *	The return value is a pointer to the variable structure indicated by
 *	part1 and part2, or NULL if the variable couldn't be found. If the
 *	variable is found, *arrayPtrPtr is filled in with the address of the
 *	variable structure for the array that contains the variable (or NULL
 *	if the variable is a scalar). If the variable can't be found and
 *	either createPart1 or createPart2 are 1, a new as-yet-undefined
 *	(VAR_UNDEFINED) variable structure is created, entered into a hash
 *	table, and returned.
 *
 *	If the variable isn't found and creation wasn't specified, or some
 *	other error occurs, NULL is returned and an error message is left in
 *	the interp's result if TCL_LEAVE_ERR_MSG is set in flags.
 *
 *	Note: it's possible for the variable returned to be VAR_UNDEFINED even
 *	if createPart1 or createPart2 are 1 (these only cause the hash table
 *	entry or array to be created). For example, the variable might be a
 *	global that has been unset but is still referenced by a procedure, or
 *	a variable that has been unset but it only being kept in existence (if
 *	VAR_UNDEFINED) by a trace.
 *
 * Side effects:
 *	New hashtable entries may be created if createPart1 or createPart2
 *	are 1.
 *
 *----------------------------------------------------------------------
 */

Var *
TclLookupVar(
    Tcl_Interp *interp,		/* Interpreter to use for lookup. */
    const char *part1,		/* If part2 isn't NULL, this is the name of an
				 * array. Otherwise, this is a full variable
				 * name that could include a parenthesized
				 * array element. */
    const char *part2,		/* Name of element within array, or NULL. */
    int flags,			/* Only TCL_GLOBAL_ONLY, TCL_NAMESPACE_ONLY,
				 * and TCL_LEAVE_ERR_MSG bits matter. */
    const char *msg,		/* Verb to use in error messages, e.g. "read"
				 * or "set". Only needed if TCL_LEAVE_ERR_MSG
				 * is set in flags. */
    int createPart1,		/* If 1, create hash table entry for part 1 of
				 * name, if it doesn't already exist. If 0,
				 * return error if it doesn't exist. */
    int createPart2,		/* If 1, create hash table entry for part 2 of
				 * name, if it doesn't already exist. If 0,
				 * return error if it doesn't exist. */
    Var **arrayPtrPtr)		/* If the name refers to an element of an
				 * array, *arrayPtrPtr gets filled in with
				 * address of array variable. Otherwise this
				 * is set to NULL. */
{
    Var *varPtr;
    Tcl_Obj *part1Ptr = Tcl_NewStringObj(part1, -1);

    if (createPart1) {
	Tcl_IncrRefCount(part1Ptr);
    }

    varPtr = TclObjLookupVar(interp, part1Ptr, part2, flags, msg,
	    createPart1, createPart2, arrayPtrPtr);

    TclDecrRefCount(part1Ptr);
    return varPtr;
}

/*
 *----------------------------------------------------------------------
 *
 * TclObjLookupVar, TclObjLookupVarEx --
 *
 *	This function is used by virtually all of the variable code to locate
 *	a variable given its name(s). The parsing into array/element
 *	components and (if possible) the lookup results are cached in
 *	part1Ptr, which is converted to one of the varNameTypes.
 *
 * Results:
 *	The return value is a pointer to the variable structure indicated by
 *	part1Ptr and part2, or NULL if the variable couldn't be found. If *
 *	the variable is found, *arrayPtrPtr is filled with the address of the
 *	variable structure for the array that contains the variable (or NULL
 *	if the variable is a scalar). If the variable can't be found and
 *	either createPart1 or createPart2 are 1, a new as-yet-undefined
 *	(VAR_UNDEFINED) variable structure is created, entered into a hash
 *	table, and returned.
 *
 *	If the variable isn't found and creation wasn't specified, or some
 *	other error occurs, NULL is returned and an error message is left in
 *	the interp's result if TCL_LEAVE_ERR_MSG is set in flags.
 *
 *	Note: it's possible for the variable returned to be VAR_UNDEFINED even
 *	if createPart1 or createPart2 are 1 (these only cause the hash table
 *	entry or array to be created). For example, the variable might be a
 *	global that has been unset but is still referenced by a procedure, or
 *	a variable that has been unset but it only being kept in existence (if
 *	VAR_UNDEFINED) by a trace.
 *
 * Side effects:
 *	New hashtable entries may be created if createPart1 or createPart2
 *	are 1. The object part1Ptr is converted to one of localVarNameType,
 *	tclNsVarNameType or tclParsedVarNameType and caches as much of the
 *	lookup as it can.
 *	When createPart1 is 1, callers must IncrRefCount part1Ptr if they
 *	plan to DecrRefCount it.
 *
 *----------------------------------------------------------------------
 */

Var *
TclObjLookupVar(
    Tcl_Interp *interp,		/* Interpreter to use for lookup. */
    Tcl_Obj *part1Ptr,	/* If part2 isn't NULL, this is the name of an
				 * array. Otherwise, this is a full variable
				 * name that could include a parenthesized
				 * array element. */
    const char *part2,		/* Name of element within array, or NULL. */
    int flags,			/* Only TCL_GLOBAL_ONLY, TCL_NAMESPACE_ONLY,
				 * and TCL_LEAVE_ERR_MSG bits matter. */
    const char *msg,		/* Verb to use in error messages, e.g. "read"
				 * or "set". Only needed if TCL_LEAVE_ERR_MSG
				 * is set in flags. */
    int createPart1,	/* If 1, create hash table entry for part 1 of
				 * name, if it doesn't already exist. If 0,
				 * return error if it doesn't exist. */
    int createPart2,	/* If 1, create hash table entry for part 2 of
				 * name, if it doesn't already exist. If 0,
				 * return error if it doesn't exist. */
    Var **arrayPtrPtr)		/* If the name refers to an element of an
				 * array, *arrayPtrPtr gets filled in with
				 * address of array variable. Otherwise this
				 * is set to NULL. */
{
    Tcl_Obj *part2Ptr = NULL;
    Var *resPtr;

    if (part2) {
	part2Ptr = Tcl_NewStringObj(part2, -1);
	if (createPart2) {
	    Tcl_IncrRefCount(part2Ptr);
	}
    }

    resPtr = TclObjLookupVarEx(interp, part1Ptr, part2Ptr,
	    flags, msg, createPart1, createPart2, arrayPtrPtr);

    if (part2Ptr) {
	Tcl_DecrRefCount(part2Ptr);
    }

    return resPtr;
}

/*
 *	When createPart1 is 1, callers must IncrRefCount part1Ptr if they
 *	plan to DecrRefCount it.
 *	When createPart2 is 1, callers must IncrRefCount part2Ptr if they
 *	plan to DecrRefCount it.
 */
Var *
TclObjLookupVarEx(
    Tcl_Interp *interp,		/* Interpreter to use for lookup. */
    Tcl_Obj *part1Ptr,		/* If part2Ptr isn't NULL, this is the name of
				 * an array. Otherwise, this is a full
				 * variable name that could include a
				 * parenthesized array element. */
    Tcl_Obj *part2Ptr,		/* Name of element within array, or NULL. */
    int flags,			/* Only TCL_GLOBAL_ONLY, TCL_NAMESPACE_ONLY,
				 * and TCL_LEAVE_ERR_MSG bits matter. */
    const char *msg,		/* Verb to use in error messages, e.g. "read"
				 * or "set". Only needed if TCL_LEAVE_ERR_MSG
				 * is set in flags. */
    int createPart1,	/* If 1, create hash table entry for part 1 of
				 * name, if it doesn't already exist. If 0,
				 * return error if it doesn't exist. */
    int createPart2,	/* If 1, create hash table entry for part 2 of
				 * name, if it doesn't already exist. If 0,
				 * return error if it doesn't exist. */
    Var **arrayPtrPtr)		/* If the name refers to an element of an
				 * array, *arrayPtrPtr gets filled in with
				 * address of array variable. Otherwise this
				 * is set to NULL. */
{
    Interp *iPtr = (Interp *) interp;
    Var *varPtr;	/* Points to the variable's in-frame Var
				 * structure. */
    const char *part1;
    int index, len1, len2;
    int parsed = 0;
    Tcl_Obj *objPtr;
    const Tcl_ObjType *typePtr = part1Ptr->typePtr;
    const char *errMsg = NULL;
    CallFrame *varFramePtr = iPtr->varFramePtr;
    const char *part2 = part2Ptr? TclGetString(part2Ptr):NULL;
    char *newPart2 = NULL;
    *arrayPtrPtr = NULL;

    if (typePtr == &localVarNameType) {
	int localIndex;

    localVarNameTypeHandling:
	localIndex = PTR2INT(part1Ptr->internalRep.twoPtrValue.ptr2);
	if (HasLocalVars(varFramePtr)
		&& !(flags & (TCL_GLOBAL_ONLY | TCL_NAMESPACE_ONLY))
		&& (localIndex < varFramePtr->numCompiledLocals)) {
	    /*
	     * Use the cached index if the names coincide.
	     */

	    Tcl_Obj *namePtr = part1Ptr->internalRep.twoPtrValue.ptr1;
	    Tcl_Obj *checkNamePtr = localName(iPtr->varFramePtr, localIndex);

	    if ((!namePtr && (checkNamePtr == part1Ptr)) ||
		    (namePtr && (checkNamePtr == namePtr))) {
		varPtr = (Var *) &(varFramePtr->compiledLocals[localIndex]);
		goto donePart1;
	    }
	}
	goto doneParsing;
    }

    /*
     * If part1Ptr is a tclParsedVarNameType, separate it into the preparsed
     * parts.
     */

    if (typePtr == &tclParsedVarNameType) {
	if (part1Ptr->internalRep.twoPtrValue.ptr1 != NULL) {
	    if (part2Ptr != NULL) {
		/*
		 * ERROR: part1Ptr is already an array element, cannot specify
		 * a part2.
		 */

		if (flags & TCL_LEAVE_ERR_MSG) {
		    TclObjVarErrMsg(interp, part1Ptr, part2Ptr, msg,
			    NOSUCHVAR, -1);
		    Tcl_SetErrorCode(interp, "TCL", "VALUE", "VARNAME", NULL);
		}
		return NULL;
	    }
	    part2 = newPart2 = part1Ptr->internalRep.twoPtrValue.ptr2;
	    if (newPart2) {
		part2Ptr = Tcl_NewStringObj(newPart2, -1);
		if (createPart2) {
		    Tcl_IncrRefCount(part2Ptr);
		}
	    }
	    part1Ptr = part1Ptr->internalRep.twoPtrValue.ptr1;
	    typePtr = part1Ptr->typePtr;
	    if (typePtr == &localVarNameType) {
		goto localVarNameTypeHandling;
	    }
	}
	parsed = 1;
    }
    part1 = TclGetStringFromObj(part1Ptr, &len1);

    if (!parsed && len1 && (*(part1 + len1 - 1) == ')')) {
	/*
	 * part1Ptr is possibly an unparsed array element.
	 */

	int i;

	len2 = -1;
	for (i = 0; i < len1; i++) {
	    if (*(part1 + i) == '(') {
		if (part2Ptr != NULL) {
		    if (flags & TCL_LEAVE_ERR_MSG) {
			TclObjVarErrMsg(interp, part1Ptr, part2Ptr, msg,
				NEEDARRAY, -1);
			Tcl_SetErrorCode(interp, "TCL", "VALUE", "VARNAME",
				NULL);
		    }
		    return NULL;
		}

		/*
		 * part1Ptr points to an array element; first copy the element
		 * name to a new string part2.
		 */

		part2 = part1 + i + 1;
		len2 = len1 - i - 2;
		len1 = i;

		newPart2 = ckalloc(len2 + 1);
		memcpy(newPart2, part2, len2);
		*(newPart2+len2) = '\0';
		part2 = newPart2;
		part2Ptr = Tcl_NewStringObj(newPart2, -1);
		if (createPart2) {
		    Tcl_IncrRefCount(part2Ptr);
		}

		/*
		 * Free the internal rep of the original part1Ptr, now renamed
		 * objPtr, and set it to tclParsedVarNameType.
		 */

		objPtr = part1Ptr;
		TclFreeIntRep(objPtr);
		objPtr->typePtr = &tclParsedVarNameType;

		/*
		 * Define a new string object to hold the new part1Ptr, i.e.,
		 * the array name. Set the internal rep of objPtr, reset
		 * typePtr and part1 to contain the references to the array
		 * name.
		 */

		TclNewStringObj(part1Ptr, part1, len1);
		Tcl_IncrRefCount(part1Ptr);

		objPtr->internalRep.twoPtrValue.ptr1 = part1Ptr;
		objPtr->internalRep.twoPtrValue.ptr2 = (void *) part2;

		typePtr = part1Ptr->typePtr;
		part1 = TclGetString(part1Ptr);
		break;
	    }
	}
    }

  doneParsing:
    /*
     * part1Ptr is not an array element; look it up, and convert it to one of
     * the cached types if possible.
     */

    TclFreeIntRep(part1Ptr);

    varPtr = TclLookupSimpleVar(interp, part1Ptr, flags, createPart1,
	    &errMsg, &index);
    if (varPtr == NULL) {
	if ((errMsg != NULL) && (flags & TCL_LEAVE_ERR_MSG)) {
	    TclObjVarErrMsg(interp, part1Ptr, part2Ptr, msg, errMsg, -1);
	    Tcl_SetErrorCode(interp, "TCL", "LOOKUP", "VARNAME",
		    TclGetString(part1Ptr), NULL);
	}
	if (newPart2) {
	    Tcl_DecrRefCount(part2Ptr);
	}
	return NULL;
    }

    /*
     * Cache the newly found variable if possible.
     */

    if (index >= 0) {
	/*
	 * An indexed local variable.
	 */
	Tcl_Obj *cachedNamePtr = localName(iPtr->varFramePtr, index);

	part1Ptr->typePtr = &localVarNameType;
	if (part1Ptr != cachedNamePtr) {
	    part1Ptr->internalRep.twoPtrValue.ptr1 = cachedNamePtr;
	    Tcl_IncrRefCount(cachedNamePtr);
	    if (cachedNamePtr->typePtr != &localVarNameType
		    || cachedNamePtr->internalRep.twoPtrValue.ptr1 != NULL) {
	        TclFreeIntRep(cachedNamePtr);
	    }
	} else {
	    part1Ptr->internalRep.twoPtrValue.ptr1 = NULL;
	}
	part1Ptr->internalRep.twoPtrValue.ptr2 = INT2PTR(index);
    } else {
	/*
	 * At least mark part1Ptr as already parsed.
	 */

	part1Ptr->typePtr = &tclParsedVarNameType;
	part1Ptr->internalRep.twoPtrValue.ptr1 = NULL;
	part1Ptr->internalRep.twoPtrValue.ptr2 = NULL;
    }

  donePart1:
    while (TclIsVarLink(varPtr)) {
	varPtr = varPtr->value.linkPtr;
    }

    if (part2Ptr != NULL) {
	/*
	 * Array element sought: look it up.
	 */

	*arrayPtrPtr = varPtr;
	varPtr = TclLookupArrayElement(interp, part1Ptr, part2Ptr, flags, msg,
		createPart1, createPart2, varPtr, -1);
	if (newPart2) {
	    Tcl_DecrRefCount(part2Ptr);
	}
    }
    return varPtr;
}

/*
 *----------------------------------------------------------------------
 *
 * TclLookupSimpleVar --
 *
 *	This function is used by to locate a simple variable (i.e., not an
 *	array element) given its name.
 *
 * Results:
 *	The return value is a pointer to the variable structure indicated by
 *	varName, or NULL if the variable couldn't be found. If the variable
 *	can't be found and create is 1, a new as-yet-undefined (VAR_UNDEFINED)
 *	variable structure is created, entered into a hash table, and
 *	returned.
 *
 *	If the current CallFrame corresponds to a proc and the variable found
 *	is one of the compiledLocals, its index is placed in *indexPtr.
 *	Otherwise, *indexPtr will be set to (according to the needs of
 *	TclObjLookupVar):
 *	    -1 a global reference
 *	    -2 a reference to a namespace variable
 *	    -3 a non-cacheable reference, i.e., one of:
 *		. non-indexed local var
 *		. a reference of unknown origin;
 *		. resolution by a namespace or interp resolver
 *
 *	If the variable isn't found and creation wasn't specified, or some
 *	other error occurs, NULL is returned and the corresponding error
 *	message is left in *errMsgPtr.
 *
 *	Note: it's possible for the variable returned to be VAR_UNDEFINED even
 *	if create is 1 (this only causes the hash table entry to be created).
 *	For example, the variable might be a global that has been unset but is
 *	still referenced by a procedure, or a variable that has been unset but
 *	it only being kept in existence (if VAR_UNDEFINED) by a trace.
 *
 * Side effects:
 *	A new hashtable entry may be created if create is 1.
 *	Callers must Incr varNamePtr if they plan to Decr it if create is 1.
 *
 *----------------------------------------------------------------------
 */

Var *
TclLookupSimpleVar(
    Tcl_Interp *interp,		/* Interpreter to use for lookup. */
    Tcl_Obj *varNamePtr,	/* This is a simple variable name that could
				 * represent a scalar or an array. */
    int flags,			/* Only TCL_GLOBAL_ONLY, TCL_NAMESPACE_ONLY,
				 * TCL_AVOID_RESOLVERS and TCL_LEAVE_ERR_MSG
				 * bits matter. */
    int create,		/* If 1, create hash table entry for varname,
				 * if it doesn't already exist. If 0, return
				 * error if it doesn't exist. */
    const char **errMsgPtr,
    int *indexPtr)
{
    Interp *iPtr = (Interp *) interp;
    CallFrame *varFramePtr = iPtr->varFramePtr;
				/* Points to the procedure call frame whose
				 * variables are currently in use. Same as the
				 * current procedure's frame, if any, unless
				 * an "uplevel" is executing. */
    TclVarHashTable *tablePtr;	/* Points to the hashtable, if any, in which
				 * to look up the variable. */
    Tcl_Var var;		/* Used to search for global names. */
    Var *varPtr;		/* Points to the Var structure returned for
				 * the variable. */
    Namespace *varNsPtr, *cxtNsPtr, *dummy1Ptr, *dummy2Ptr;
    ResolverScheme *resPtr;
    int isNew, i, result, varLen;
    const char *varName = TclGetStringFromObj(varNamePtr, &varLen);

    varPtr = NULL;
    varNsPtr = NULL;		/* Set non-NULL if a nonlocal variable. */
    *indexPtr = -3;

    if (flags & TCL_GLOBAL_ONLY) {
	cxtNsPtr = iPtr->globalNsPtr;
    } else {
	cxtNsPtr = iPtr->varFramePtr->nsPtr;
    }

    /*
     * If this namespace has a variable resolver, then give it first crack at
     * the variable resolution. It may return a Tcl_Var value, it may signal
     * to continue onward, or it may signal an error.
     */

    if ((cxtNsPtr->varResProc != NULL || iPtr->resolverPtr != NULL)
	    && !(flags & TCL_AVOID_RESOLVERS)) {
	resPtr = iPtr->resolverPtr;
	if (cxtNsPtr->varResProc) {
	    result = cxtNsPtr->varResProc(interp, varName,
		    (Tcl_Namespace *) cxtNsPtr, flags, &var);
	} else {
	    result = TCL_CONTINUE;
	}

	while (result == TCL_CONTINUE && resPtr) {
	    if (resPtr->varResProc) {
		result = resPtr->varResProc(interp, varName,
			(Tcl_Namespace *) cxtNsPtr, flags, &var);
	    }
	    resPtr = resPtr->nextPtr;
	}

	if (result == TCL_OK) {
	    return (Var *) var;
	} else if (result != TCL_CONTINUE) {
	    return NULL;
	}
    }

    /*
     * Look up varName. Look it up as either a namespace variable or as a
     * local variable in a procedure call frame (varFramePtr). Interpret
     * varName as a namespace variable if:
     *    1) so requested by a TCL_GLOBAL_ONLY or TCL_NAMESPACE_ONLY flag,
     *    2) there is no active frame (we're at the global :: scope),
     *    3) the active frame was pushed to define the namespace context for a
     *	     "namespace eval" or "namespace inscope" command,
     *    4) the name has namespace qualifiers ("::"s).
     * Otherwise, if varName is a local variable, search first in the frame's
     * array of compiler-allocated local variables, then in its hashtable for
     * runtime-created local variables.
     *
     * If create and the variable isn't found, create the variable and, if
     * necessary, create varFramePtr's local var hashtable.
     */

    if (((flags & (TCL_GLOBAL_ONLY | TCL_NAMESPACE_ONLY)) != 0)
	    || !HasLocalVars(varFramePtr)
	    || (strstr(varName, "::") != NULL)) {
	const char *tail;
	int lookGlobal = (flags & TCL_GLOBAL_ONLY)
		|| (cxtNsPtr == iPtr->globalNsPtr)
		|| ((*varName == ':') && (*(varName+1) == ':'));

	if (lookGlobal) {
	    *indexPtr = -1;
	    flags = (flags | TCL_GLOBAL_ONLY) & ~TCL_NAMESPACE_ONLY;
	} else {
	    if (flags & TCL_AVOID_RESOLVERS) {
		flags = (flags | TCL_NAMESPACE_ONLY);
	    }
	    if (flags & TCL_NAMESPACE_ONLY) {
		*indexPtr = -2;
	    }
	}

	/*
	 * Don't pass TCL_LEAVE_ERR_MSG, we may yet create the variable, or
	 * otherwise generate our own error!
	 */

	varPtr = (Var *) ObjFindNamespaceVar(interp, varNamePtr,
		(Tcl_Namespace *) cxtNsPtr,
		(flags | TCL_AVOID_RESOLVERS) & ~TCL_LEAVE_ERR_MSG);
	if (varPtr == NULL) {
	    Tcl_Obj *tailPtr;

	    if (create) {	/* Var wasn't found so create it. */
		TclGetNamespaceForQualName(interp, varName, cxtNsPtr,
			flags, &varNsPtr, &dummy1Ptr, &dummy2Ptr, &tail);
		if (varNsPtr == NULL) {
		    *errMsgPtr = BADNAMESPACE;
		    return NULL;
		} else if (tail == NULL) {
		    *errMsgPtr = MISSINGNAME;
		    return NULL;
		}
		if (tail != varName) {
		    tailPtr = Tcl_NewStringObj(tail, -1);
		} else {
		    tailPtr = varNamePtr;
		}
		varPtr = VarHashCreateVar(&varNsPtr->varTable, tailPtr,
			&isNew);
		if (lookGlobal) {
		    /*
		     * The variable was created starting from the global
		     * namespace: a global reference is returned even if it
		     * wasn't explicitly requested.
		     */

		    *indexPtr = -1;
		} else {
		    *indexPtr = -2;
		}
	    } else {		/* Var wasn't found and not to create it. */
		*errMsgPtr = NOSUCHVAR;
		return NULL;
	    }
	}
    } else {			/* Local var: look in frame varFramePtr. */
	int localCt = varFramePtr->numCompiledLocals;

	if (localCt > 0) {
	    Tcl_Obj **objPtrPtr = &varFramePtr->localCachePtr->varName0;
	    const char *localNameStr;
	    int localLen;

	    for (i=0 ; i<localCt ; i++, objPtrPtr++) {
		Tcl_Obj *objPtr = *objPtrPtr;

		if (objPtr) {
		    localNameStr = TclGetStringFromObj(objPtr, &localLen);

		    if ((varLen == localLen) && (varName[0] == localNameStr[0])
			&& !memcmp(varName, localNameStr, varLen)) {
			*indexPtr = i;
			return (Var *) &varFramePtr->compiledLocals[i];
		    }
		}
	    }
	}
	tablePtr = varFramePtr->varTablePtr;
	if (create) {
	    if (tablePtr == NULL) {
		tablePtr = (TclVarHashTable *)ckalloc(sizeof(TclVarHashTable));
		TclInitVarHashTable(tablePtr, NULL);
		varFramePtr->varTablePtr = tablePtr;
	    }
	    varPtr = VarHashCreateVar(tablePtr, varNamePtr, &isNew);
	} else {
	    varPtr = NULL;
	    if (tablePtr != NULL) {
		varPtr = VarHashFindVar(tablePtr, varNamePtr);
	    }
	    if (varPtr == NULL) {
		*errMsgPtr = NOSUCHVAR;
	    }
	}
    }
    return varPtr;
}

/*
 *----------------------------------------------------------------------
 *
 * TclLookupArrayElement --
 *
 *	This function is used to locate a variable which is in an array's
 *	hashtable given a pointer to the array's Var structure and the
 *	element's name.
 *
 * Results:
 *	The return value is a pointer to the variable structure , or NULL if
 *	the variable couldn't be found.
 *
 *	If arrayPtr points to a variable that isn't an array and createPart1
 *	is 1, the corresponding variable will be converted to an array.
 *	Otherwise, NULL is returned and an error message is left in the
 *	interp's result if TCL_LEAVE_ERR_MSG is set in flags.
 *
 *	If the variable is not found and createPart2 is 1, the variable is
 *	created. Otherwise, NULL is returned and an error message is left in
 *	the interp's result if TCL_LEAVE_ERR_MSG is set in flags.
 *
 *	Note: it's possible for the variable returned to be VAR_UNDEFINED even
 *	if createPart1 or createPart2 are 1 (these only cause the hash table
 *	entry or array to be created). For example, the variable might be a
 *	global that has been unset but is still referenced by a procedure, or
 *	a variable that has been unset but it only being kept in existence (if
 *	VAR_UNDEFINED) by a trace.
 *
 * Side effects:
 *	The variable at arrayPtr may be converted to be an array if
 *	createPart1 is 1. A new hashtable entry may be created if createPart2
 *	is 1.
 *	When createElem is 1, callers must incr elNamePtr if they plan
 *	to decr it.
 *
 *----------------------------------------------------------------------
 */

Var *
TclLookupArrayElement(
    Tcl_Interp *interp,		/* Interpreter to use for lookup. */
    Tcl_Obj *arrayNamePtr,	/* This is the name of the array, or NULL if
				 * index>= 0. */
    Tcl_Obj *elNamePtr,		/* Name of element within array. */
    int flags,		/* Only TCL_LEAVE_ERR_MSG bit matters. */
    const char *msg,		/* Verb to use in error messages, e.g. "read"
				 * or "set". Only needed if TCL_LEAVE_ERR_MSG
				 * is set in flags. */
    int createArray,	/* If 1, transform arrayName to be an array if
				 * it isn't one yet and the transformation is
				 * possible. If 0, return error if it isn't
				 * already an array. */
    int createElem,	/* If 1, create hash table entry for the
				 * element, if it doesn't already exist. If 0,
				 * return error if it doesn't exist. */
    Var *arrayPtr,		/* Pointer to the array's Var structure. */
    int index)			/* If >=0, the index of the local array. */
{
    int isNew;
    Var *varPtr;
    TclVarHashTable *tablePtr;
    Namespace *nsPtr;

    /*
     * We're dealing with an array element. Make sure the variable is an array
     * and look up the element (create the element if desired).
     */

    if (TclIsVarUndefined(arrayPtr) && !TclIsVarArrayElement(arrayPtr)) {
	if (!createArray) {
	    if (flags & TCL_LEAVE_ERR_MSG) {
		TclObjVarErrMsg(interp, arrayNamePtr, elNamePtr, msg,
			NOSUCHVAR, index);
		Tcl_SetErrorCode(interp, "TCL", "LOOKUP", "VARNAME",
			arrayNamePtr?TclGetString(arrayNamePtr):NULL, NULL);
	    }
	    return NULL;
	}

	/*
	 * Make sure we are not resurrecting a namespace variable from a
	 * deleted namespace!
	 */

	if (TclIsVarDeadHash(arrayPtr)) {
	    if (flags & TCL_LEAVE_ERR_MSG) {
		TclObjVarErrMsg(interp, arrayNamePtr, elNamePtr, msg,
			DANGLINGVAR, index);
		Tcl_SetErrorCode(interp, "TCL", "LOOKUP", "VARNAME",
			arrayNamePtr?TclGetString(arrayNamePtr):NULL, NULL);
	    }
	    return NULL;
	}

	TclSetVarArray(arrayPtr);
	tablePtr = ckalloc(sizeof(TclVarHashTable));
	arrayPtr->value.tablePtr = tablePtr;

	if (TclIsVarInHash(arrayPtr) && TclGetVarNsPtr(arrayPtr)) {
	    nsPtr = TclGetVarNsPtr(arrayPtr);
	} else {
	    nsPtr = NULL;
	}
	TclInitVarHashTable(arrayPtr->value.tablePtr, nsPtr);
    } else if (!TclIsVarArray(arrayPtr)) {
	if (flags & TCL_LEAVE_ERR_MSG) {
	    TclObjVarErrMsg(interp, arrayNamePtr, elNamePtr, msg, NEEDARRAY,
		    index);
	    Tcl_SetErrorCode(interp, "TCL", "LOOKUP", "VARNAME",
		    arrayNamePtr?TclGetString(arrayNamePtr):NULL, NULL);
	}
	return NULL;
    }

    if (createElem) {
	varPtr = VarHashCreateVar(arrayPtr->value.tablePtr, elNamePtr,
		&isNew);
	if (isNew) {
	    if (arrayPtr->flags & VAR_SEARCH_ACTIVE) {
		DeleteSearches((Interp *) interp, arrayPtr);
	    }
	    TclSetVarArrayElement(varPtr);
	}
    } else {
	varPtr = VarHashFindVar(arrayPtr->value.tablePtr, elNamePtr);
	if (varPtr == NULL) {
	    if (flags & TCL_LEAVE_ERR_MSG) {
		TclObjVarErrMsg(interp, arrayNamePtr, elNamePtr, msg,
			NOSUCHELEMENT, index);
		Tcl_SetErrorCode(interp, "TCL", "LOOKUP", "ELEMENT",
			TclGetString(elNamePtr), NULL);
	    }
	}
    }
    return varPtr;
}

/*
 *----------------------------------------------------------------------
 *
 * Tcl_GetVar --
 *
 *	Return the value of a Tcl variable as a string.
 *
 * Results:
 *	The return value points to the current value of varName as a string.
 *	If the variable is not defined or can't be read because of a clash in
 *	array usage then a NULL pointer is returned and an error message is
 *	left in the interp's result if the TCL_LEAVE_ERR_MSG flag is set.
 *	Note: the return value is only valid up until the next change to the
 *	variable; if you depend on the value lasting longer than that, then
 *	make yourself a private copy.
 *
 * Side effects:
 *	None.
 *
 *----------------------------------------------------------------------
 */

#undef Tcl_GetVar
const char *
Tcl_GetVar(
    Tcl_Interp *interp,		/* Command interpreter in which varName is to
				 * be looked up. */
    const char *varName,	/* Name of a variable in interp. */
    int flags)			/* OR-ed combination of TCL_GLOBAL_ONLY,
				 * TCL_NAMESPACE_ONLY or TCL_LEAVE_ERR_MSG
				 * bits. */
{
    Tcl_Obj *varNamePtr = Tcl_NewStringObj(varName, -1);
    Tcl_Obj *resultPtr = Tcl_ObjGetVar2(interp, varNamePtr, NULL, flags);

    TclDecrRefCount(varNamePtr);

    if (resultPtr == NULL) {
	return NULL;
    }
    return TclGetString(resultPtr);
}

/*
 *----------------------------------------------------------------------
 *
 * Tcl_GetVar2 --
 *
 *	Return the value of a Tcl variable as a string, given a two-part name
 *	consisting of array name and element within array.
 *
 * Results:
 *	The return value points to the current value of the variable given by
 *	part1 and part2 as a string. If the specified variable doesn't exist,
 *	or if there is a clash in array usage, then NULL is returned and a
 *	message will be left in the interp's result if the TCL_LEAVE_ERR_MSG
 *	flag is set. Note: the return value is only valid up until the next
 *	change to the variable; if you depend on the value lasting longer than
 *	that, then make yourself a private copy.
 *
 * Side effects:
 *	None.
 *
 *----------------------------------------------------------------------
 */

const char *
Tcl_GetVar2(
    Tcl_Interp *interp,		/* Command interpreter in which variable is to
				 * be looked up. */
    const char *part1,		/* Name of an array (if part2 is non-NULL) or
				 * the name of a variable. */
    const char *part2,		/* If non-NULL, gives the name of an element
				 * in the array part1. */
    int flags)			/* OR-ed combination of TCL_GLOBAL_ONLY,
				 * TCL_NAMESPACE_ONLY and TCL_LEAVE_ERR_MSG *
				 * bits. */
{
    Tcl_Obj *resultPtr;
    Tcl_Obj *part2Ptr = NULL, *part1Ptr = Tcl_NewStringObj(part1, -1);

    if (part2) {
	part2Ptr = Tcl_NewStringObj(part2, -1);
	Tcl_IncrRefCount(part2Ptr);
    }

    resultPtr = Tcl_ObjGetVar2(interp, part1Ptr, part2Ptr, flags);

    Tcl_DecrRefCount(part1Ptr);
    if (part2Ptr) {
	Tcl_DecrRefCount(part2Ptr);
    }
    if (resultPtr == NULL) {
	return NULL;
    }
    return TclGetString(resultPtr);
}

/*
 *----------------------------------------------------------------------
 *
 * Tcl_GetVar2Ex --
 *
 *	Return the value of a Tcl variable as a Tcl object, given a two-part
 *	name consisting of array name and element within array.
 *
 * Results:
 *	The return value points to the current object value of the variable
 *	given by part1Ptr and part2Ptr. If the specified variable doesn't
 *	exist, or if there is a clash in array usage, then NULL is returned
 *	and a message will be left in the interpreter's result if the
 *	TCL_LEAVE_ERR_MSG flag is set.
 *
 * Side effects:
 *	The ref count for the returned object is _not_ incremented to reflect
 *	the returned reference; if you want to keep a reference to the object
 *	you must increment its ref count yourself.
 *
 *----------------------------------------------------------------------
 */

Tcl_Obj *
Tcl_GetVar2Ex(
    Tcl_Interp *interp,		/* Command interpreter in which variable is to
				 * be looked up. */
    const char *part1,		/* Name of an array (if part2 is non-NULL) or
				 * the name of a variable. */
    const char *part2,		/* If non-NULL, gives the name of an element
				 * in the array part1. */
    int flags)			/* OR-ed combination of TCL_GLOBAL_ONLY, and
				 * TCL_LEAVE_ERR_MSG bits. */
{
    Tcl_Obj *resPtr, *part2Ptr = NULL, *part1Ptr = Tcl_NewStringObj(part1, -1);

    if (part2) {
	part2Ptr = Tcl_NewStringObj(part2, -1);
	Tcl_IncrRefCount(part2Ptr);
    }

    resPtr = Tcl_ObjGetVar2(interp, part1Ptr, part2Ptr, flags);

    Tcl_DecrRefCount(part1Ptr);
    if (part2Ptr) {
	Tcl_DecrRefCount(part2Ptr);
    }

    return resPtr;
}

/*
 *----------------------------------------------------------------------
 *
 * Tcl_ObjGetVar2 --
 *
 *	Return the value of a Tcl variable as a Tcl object, given a two-part
 *	name consisting of array name and element within array.
 *
 * Results:
 *	The return value points to the current object value of the variable
 *	given by part1Ptr and part2Ptr. If the specified variable doesn't
 *	exist, or if there is a clash in array usage, then NULL is returned
 *	and a message will be left in the interpreter's result if the
 *	TCL_LEAVE_ERR_MSG flag is set.
 *
 * Side effects:
 *	The ref count for the returned object is _not_ incremented to reflect
 *	the returned reference; if you want to keep a reference to the object
 *	you must increment its ref count yourself.
 *
 *	Callers must incr part2Ptr if they plan to decr it.
 *
 *----------------------------------------------------------------------
 */

Tcl_Obj *
Tcl_ObjGetVar2(
    Tcl_Interp *interp,		/* Command interpreter in which variable is to
				 * be looked up. */
    Tcl_Obj *part1Ptr,	/* Points to an object holding the name of an
				 * array (if part2 is non-NULL) or the name of
				 * a variable. */
    Tcl_Obj *part2Ptr,	/* If non-null, points to an object holding
				 * the name of an element in the array
				 * part1Ptr. */
    int flags)			/* OR-ed combination of TCL_GLOBAL_ONLY and
				 * TCL_LEAVE_ERR_MSG bits. */
{
    Var *varPtr, *arrayPtr;

    /*
     * Filter to pass through only the flags this interface supports.
     */

    flags &= (TCL_GLOBAL_ONLY|TCL_NAMESPACE_ONLY|TCL_LEAVE_ERR_MSG);
    varPtr = TclObjLookupVarEx(interp, part1Ptr, part2Ptr, flags, "read",
	    /*createPart1*/ 0, /*createPart2*/ 1, &arrayPtr);
    if (varPtr == NULL) {
	return NULL;
    }

    return TclPtrGetVarIdx(interp, varPtr, arrayPtr, part1Ptr, part2Ptr,
	    flags, -1);
}

/*
 *----------------------------------------------------------------------
 *
 * TclPtrGetVar --
 *
 *	Return the value of a Tcl variable as a Tcl object, given the pointers
 *	to the variable's (and possibly containing array's) VAR structure.
 *
 * Results:
 *	The return value points to the current object value of the variable
 *	given by varPtr. If the specified variable doesn't exist, or if there
 *	is a clash in array usage, then NULL is returned and a message will be
 *	left in the interpreter's result if the TCL_LEAVE_ERR_MSG flag is set.
 *
 * Side effects:
 *	The ref count for the returned object is _not_ incremented to reflect
 *	the returned reference; if you want to keep a reference to the object
 *	you must increment its ref count yourself.
 *
 *----------------------------------------------------------------------
 */

Tcl_Obj *
TclPtrGetVar(
    Tcl_Interp *interp,		/* Command interpreter in which variable is to
				 * be looked up. */
    Tcl_Var varPtr,		/* The variable to be read.*/
    Tcl_Var arrayPtr,		/* NULL for scalar variables, pointer to the
				 * containing array otherwise. */
    Tcl_Obj *part1Ptr,		/* Name of an array (if part2 is non-NULL) or
				 * the name of a variable. */
    Tcl_Obj *part2Ptr,		/* If non-NULL, gives the name of an element
				 * in the array part1. */
    int flags)		/* OR-ed combination of TCL_GLOBAL_ONLY, and
				 * TCL_LEAVE_ERR_MSG bits. */
{
    if (varPtr == NULL) {
	Tcl_Panic("varPtr must not be NULL");
    }
    if (part1Ptr == NULL) {
	Tcl_Panic("part1Ptr must not be NULL");
    }
    return TclPtrGetVarIdx(interp, (Var *) varPtr, (Var *) arrayPtr,
	    part1Ptr, part2Ptr, flags, -1);
}

/*
 *----------------------------------------------------------------------
 *
 * TclPtrGetVarIdx --
 *
 *	Return the value of a Tcl variable as a Tcl object, given the pointers
 *	to the variable's (and possibly containing array's) VAR structure.
 *
 * Results:
 *	The return value points to the current object value of the variable
 *	given by varPtr. If the specified variable doesn't exist, or if there
 *	is a clash in array usage, then NULL is returned and a message will be
 *	left in the interpreter's result if the TCL_LEAVE_ERR_MSG flag is set.
 *
 * Side effects:
 *	The ref count for the returned object is _not_ incremented to reflect
 *	the returned reference; if you want to keep a reference to the object
 *	you must increment its ref count yourself.
 *
 *----------------------------------------------------------------------
 */

Tcl_Obj *
TclPtrGetVarIdx(
    Tcl_Interp *interp,		/* Command interpreter in which variable is to
				 * be looked up. */
    Var *varPtr,	/* The variable to be read.*/
    Var *arrayPtr,		/* NULL for scalar variables, pointer to the
				 * containing array otherwise. */
    Tcl_Obj *part1Ptr,		/* Name of an array (if part2 is non-NULL) or
				 * the name of a variable. */
    Tcl_Obj *part2Ptr,		/* If non-NULL, gives the name of an element
				 * in the array part1. */
    int flags,		/* OR-ed combination of TCL_GLOBAL_ONLY, and
				 * TCL_LEAVE_ERR_MSG bits. */
    int index)			/* Index into the local variable table of the
				 * variable, or -1. Only used when part1Ptr is
				 * NULL. */
{
    Interp *iPtr = (Interp *) interp;
    const char *msg;

    /*
     * Invoke any read traces that have been set for the variable.
     */

    if ((varPtr->flags & VAR_TRACED_READ)
	    || (arrayPtr && (arrayPtr->flags & VAR_TRACED_READ))) {
	if (TCL_ERROR == TclObjCallVarTraces(iPtr, arrayPtr, varPtr,
		part1Ptr, part2Ptr,
		(flags & (TCL_NAMESPACE_ONLY|TCL_GLOBAL_ONLY))
		| TCL_TRACE_READS, (flags & TCL_LEAVE_ERR_MSG), index)) {
	    goto errorReturn;
	}
    }

    /*
     * Return the element if it's an existing scalar variable.
     */

    if (TclIsVarScalar(varPtr) && !TclIsVarUndefined(varPtr)) {
	return varPtr->value.objPtr;
    }

    if (flags & TCL_LEAVE_ERR_MSG) {
	if (TclIsVarUndefined(varPtr) && arrayPtr
		&& !TclIsVarUndefined(arrayPtr)) {
	    msg = NOSUCHELEMENT;
	} else if (TclIsVarArray(varPtr)) {
	    msg = ISARRAY;
	} else {
	    msg = NOSUCHVAR;
	}
	TclObjVarErrMsg(interp, part1Ptr, part2Ptr, "read", msg, index);
    }

    /*
     * An error. If the variable doesn't exist anymore and no-one's using it,
     * then free up the relevant structures and hash table entries.
     */

  errorReturn:
    Tcl_SetErrorCode(interp, "TCL", "READ", "VARNAME", NULL);
    if (TclIsVarUndefined(varPtr)) {
	TclCleanupVar(varPtr, arrayPtr);
    }
    return NULL;
}

/*
 *----------------------------------------------------------------------
 *
 * Tcl_SetObjCmd --
 *
 *	This function is invoked to process the "set" Tcl command. See the
 *	user documentation for details on what it does.
 *
 * Results:
 *	A standard Tcl result value.
 *
 * Side effects:
 *	A variable's value may be changed.
 *
 *----------------------------------------------------------------------
 */

int
Tcl_SetObjCmd(
    ClientData dummy,		/* Not used. */
    Tcl_Interp *interp,/* Current interpreter. */
    int objc,			/* Number of arguments. */
    Tcl_Obj *const objv[])	/* Argument objects. */
{
    Tcl_Obj *varValueObj;

    if (objc == 2) {
	varValueObj = Tcl_ObjGetVar2(interp, objv[1], NULL,TCL_LEAVE_ERR_MSG);
	if (varValueObj == NULL) {
	    return TCL_ERROR;
	}
	Tcl_SetObjResult(interp, varValueObj);
	return TCL_OK;
    } else if (objc == 3) {
	varValueObj = Tcl_ObjSetVar2(interp, objv[1], NULL, objv[2],
		TCL_LEAVE_ERR_MSG);
	if (varValueObj == NULL) {
	    return TCL_ERROR;
	}
	Tcl_SetObjResult(interp, varValueObj);
	return TCL_OK;
    } else {
	Tcl_WrongNumArgs(interp, 1, objv, "varName ?newValue?");
	return TCL_ERROR;
    }
}

/*
 *----------------------------------------------------------------------
 *
 * Tcl_SetVar --
 *
 *	Change the value of a variable.
 *
 * Results:
 *	Returns a pointer to the malloc'ed string which is the character
 *	representation of the variable's new value. The caller must not modify
 *	this string. If the write operation was disallowed then NULL is
 *	returned; if the TCL_LEAVE_ERR_MSG flag is set, then an explanatory
 *	message will be left in the interp's result. Note that the returned
 *	string may not be the same as newValue; this is because variable
 *	traces may modify the variable's value.
 *
 * Side effects:
 *	If varName is defined as a local or global variable in interp, its
 *	value is changed to newValue. If varName isn't currently defined, then
 *	a new global variable by that name is created.
 *
 *----------------------------------------------------------------------
 */

#undef Tcl_SetVar
const char *
Tcl_SetVar(
    Tcl_Interp *interp,		/* Command interpreter in which varName is to
				 * be looked up. */
    const char *varName,	/* Name of a variable in interp. */
    const char *newValue,	/* New value for varName. */
    int flags)			/* Various flags that tell how to set value:
				 * any of TCL_GLOBAL_ONLY, TCL_NAMESPACE_ONLY,
				 * TCL_APPEND_VALUE, TCL_LIST_ELEMENT,
				 * TCL_LEAVE_ERR_MSG. */
{
    Tcl_Obj *varValuePtr, *varNamePtr = Tcl_NewStringObj(varName, -1);

    Tcl_IncrRefCount(varNamePtr);
    varValuePtr = Tcl_ObjSetVar2(interp, varNamePtr, NULL,
	    Tcl_NewStringObj(newValue, -1), flags);
    Tcl_DecrRefCount(varNamePtr);

    if (varValuePtr == NULL) {
	return NULL;
    }
    return TclGetString(varValuePtr);
}

/*
 *----------------------------------------------------------------------
 *
 * Tcl_SetVar2 --
 *
 *	Given a two-part variable name, which may refer either to a scalar
 *	variable or an element of an array, change the value of the variable.
 *	If the named scalar or array or element doesn't exist then create one.
 *
 * Results:
 *	Returns a pointer to the malloc'ed string which is the character
 *	representation of the variable's new value. The caller must not modify
 *	this string. If the write operation was disallowed because an array
 *	was expected but not found (or vice versa), then NULL is returned; if
 *	the TCL_LEAVE_ERR_MSG flag is set, then an explanatory message will be
 *	left in the interp's result. Note that the returned string may not be
 *	the same as newValue; this is because variable traces may modify the
 *	variable's value.
 *
 * Side effects:
 *	The value of the given variable is set. If either the array or the
 *	entry didn't exist then a new one is created.
 *
 *----------------------------------------------------------------------
 */

const char *
Tcl_SetVar2(
    Tcl_Interp *interp,		/* Command interpreter in which variable is to
				 * be looked up. */
    const char *part1,		/* If part2 is NULL, this is name of scalar
				 * variable. Otherwise it is the name of an
				 * array. */
    const char *part2,		/* Name of an element within an array, or
				 * NULL. */
    const char *newValue,	/* New value for variable. */
    int flags)			/* Various flags that tell how to set value:
				 * any of TCL_GLOBAL_ONLY, TCL_NAMESPACE_ONLY,
				 * TCL_APPEND_VALUE, TCL_LIST_ELEMENT, or
				 * TCL_LEAVE_ERR_MSG. */
{
    Tcl_Obj *varValuePtr = Tcl_SetVar2Ex(interp, part1, part2,
	    Tcl_NewStringObj(newValue, -1), flags);

    if (varValuePtr == NULL) {
	return NULL;
    }
    return TclGetString(varValuePtr);
}

/*
 *----------------------------------------------------------------------
 *
 * Tcl_SetVar2Ex --
 *
 *	Given a two-part variable name, which may refer either to a scalar
 *	variable or an element of an array, change the value of the variable
 *	to a new Tcl object value. If the named scalar or array or element
 *	doesn't exist then create one.
 *
 * Results:
 *	Returns a pointer to the Tcl_Obj holding the new value of the
 *	variable. If the write operation was disallowed because an array was
 *	expected but not found (or vice versa), then NULL is returned; if the
 *	TCL_LEAVE_ERR_MSG flag is set, then an explanatory message will be
 *	left in the interpreter's result. Note that the returned object may
 *	not be the same one referenced by newValuePtr; this is because
 *	variable traces may modify the variable's value.
 *
 * Side effects:
 *	The value of the given variable is set. If either the array or the
 *	entry didn't exist then a new variable is created.
 *
 *	The reference count is decremented for any old value of the variable
 *	and incremented for its new value. If the new value for the variable
 *	is not the same one referenced by newValuePtr (perhaps as a result of
 *	a variable trace), then newValuePtr's ref count is left unchanged by
 *	Tcl_SetVar2Ex. newValuePtr's ref count is also left unchanged if we
 *	are appending it as a string value: that is, if "flags" includes
 *	TCL_APPEND_VALUE but not TCL_LIST_ELEMENT.
 *
 *	The reference count for the returned object is _not_ incremented: if
 *	you want to keep a reference to the object you must increment its ref
 *	count yourself.
 *
 *----------------------------------------------------------------------
 */

Tcl_Obj *
Tcl_SetVar2Ex(
    Tcl_Interp *interp,		/* Command interpreter in which variable is to
				 * be found. */
    const char *part1,		/* Name of an array (if part2 is non-NULL) or
				 * the name of a variable. */
    const char *part2,		/* If non-NULL, gives the name of an element
				 * in the array part1. */
    Tcl_Obj *newValuePtr,	/* New value for variable. */
    int flags)			/* Various flags that tell how to set value:
				 * any of TCL_GLOBAL_ONLY, TCL_NAMESPACE_ONLY,
				 * TCL_APPEND_VALUE, TCL_LIST_ELEMENT or
				 * TCL_LEAVE_ERR_MSG. */
{
    Tcl_Obj *resPtr, *part2Ptr = NULL, *part1Ptr = Tcl_NewStringObj(part1, -1);

    Tcl_IncrRefCount(part1Ptr);
    if (part2) {
	part2Ptr = Tcl_NewStringObj(part2, -1);
	Tcl_IncrRefCount(part2Ptr);
    }

    resPtr = Tcl_ObjSetVar2(interp, part1Ptr, part2Ptr, newValuePtr, flags);

    Tcl_DecrRefCount(part1Ptr);
    if (part2Ptr) {
	Tcl_DecrRefCount(part2Ptr);
    }

    return resPtr;
}

/*
 *----------------------------------------------------------------------
 *
 * Tcl_ObjSetVar2 --
 *
 *	This function is the same as Tcl_SetVar2Ex above, except the variable
 *	names are passed in Tcl object instead of strings.
 *
 * Results:
 *	Returns a pointer to the Tcl_Obj holding the new value of the
 *	variable. If the write operation was disallowed because an array was
 *	expected but not found (or vice versa), then NULL is returned; if the
 *	TCL_LEAVE_ERR_MSG flag is set, then an explanatory message will be
 *	left in the interpreter's result. Note that the returned object may
 *	not be the same one referenced by newValuePtr; this is because
 *	variable traces may modify the variable's value.
 *
 * Side effects:
 *	The value of the given variable is set. If either the array or the
 *	entry didn't exist then a new variable is created.
 *	Callers must Incr part1Ptr if they plan to Decr it.
 *	Callers must Incr part2Ptr if they plan to Decr it.
 *
 *----------------------------------------------------------------------
 */

Tcl_Obj *
Tcl_ObjSetVar2(
    Tcl_Interp *interp,		/* Command interpreter in which variable is to
				 * be found. */
    Tcl_Obj *part1Ptr,	/* Points to an object holding the name of an
				 * array (if part2 is non-NULL) or the name of
				 * a variable. */
    Tcl_Obj *part2Ptr,	/* If non-NULL, points to an object holding
				 * the name of an element in the array
				 * part1Ptr. */
    Tcl_Obj *newValuePtr,	/* New value for variable. */
    int flags)			/* Various flags that tell how to set value:
				 * any of TCL_GLOBAL_ONLY, TCL_NAMESPACE_ONLY,
				 * TCL_APPEND_VALUE, TCL_LIST_ELEMENT, or
				 * TCL_LEAVE_ERR_MSG. */
{
    Var *varPtr, *arrayPtr;

    /*
     * Filter to pass through only the flags this interface supports.
     */

    flags &= (TCL_GLOBAL_ONLY|TCL_NAMESPACE_ONLY|TCL_LEAVE_ERR_MSG
	    |TCL_APPEND_VALUE|TCL_LIST_ELEMENT);
    varPtr = TclObjLookupVarEx(interp, part1Ptr, part2Ptr, flags, "set",
	    /*createPart1*/ 1, /*createPart2*/ 1, &arrayPtr);
    if (varPtr == NULL) {
	if (newValuePtr->refCount == 0) {
	    Tcl_DecrRefCount(newValuePtr);
	}
	return NULL;
    }

    return TclPtrSetVarIdx(interp, varPtr, arrayPtr, part1Ptr, part2Ptr,
	    newValuePtr, flags, -1);
}

/*
 *----------------------------------------------------------------------
 *
 * TclPtrSetVar --
 *
 *	This function is the same as Tcl_SetVar2Ex above, except that it
 *	requires pointers to the variable's Var structs in addition to the
 *	variable names.
 *
 * Results:
 *	Returns a pointer to the Tcl_Obj holding the new value of the
 *	variable. If the write operation was disallowed because an array was
 *	expected but not found (or vice versa), then NULL is returned; if the
 *	TCL_LEAVE_ERR_MSG flag is set, then an explanatory message will be
 *	left in the interpreter's result. Note that the returned object may
 *	not be the same one referenced by newValuePtr; this is because
 *	variable traces may modify the variable's value.
 *
 * Side effects:
 *	The value of the given variable is set. If either the array or the
 *	entry didn't exist then a new variable is created.
 *
 *----------------------------------------------------------------------
 */

Tcl_Obj *
TclPtrSetVar(
    Tcl_Interp *interp,		/* Command interpreter in which variable is to
				 * be looked up. */
    Tcl_Var varPtr,		/* Reference to the variable to set. */
    Tcl_Var arrayPtr,		/* Reference to the array containing the
				 * variable, or NULL if the variable is a
				 * scalar. */
    Tcl_Obj *part1Ptr,		/* Name of an array (if part2 is non-NULL) or
				 * the name of a variable. */
    Tcl_Obj *part2Ptr,		/* If non-NULL, gives the name of an element
				 * in the array part1. */
    Tcl_Obj *newValuePtr,	/* New value for variable. */
    int flags)		/* OR-ed combination of TCL_GLOBAL_ONLY, and
				 * TCL_LEAVE_ERR_MSG bits. */
{
    if (varPtr == NULL) {
	Tcl_Panic("varPtr must not be NULL");
    }
    if (part1Ptr == NULL) {
	Tcl_Panic("part1Ptr must not be NULL");
    }
    if (newValuePtr == NULL) {
	Tcl_Panic("newValuePtr must not be NULL");
    }
    return TclPtrSetVarIdx(interp, (Var *) varPtr, (Var *) arrayPtr,
	    part1Ptr, part2Ptr, newValuePtr, flags, -1);
}

/*
 *----------------------------------------------------------------------
 *
 * TclPtrSetVarIdx --
 *
 *	This function is the same as Tcl_SetVar2Ex above, except that it
 *	requires pointers to the variable's Var structs in addition to the
 *	variable names.
 *
 * Results:
 *	Returns a pointer to the Tcl_Obj holding the new value of the
 *	variable. If the write operation was disallowed because an array was
 *	expected but not found (or vice versa), then NULL is returned; if the
 *	TCL_LEAVE_ERR_MSG flag is set, then an explanatory message will be
 *	left in the interpreter's result. Note that the returned object may
 *	not be the same one referenced by newValuePtr; this is because
 *	variable traces may modify the variable's value.
 *
 * Side effects:
 *	The value of the given variable is set. If either the array or the
 *	entry didn't exist then a new variable is created.
 *
 *----------------------------------------------------------------------
 */

Tcl_Obj *
TclPtrSetVarIdx(
    Tcl_Interp *interp,		/* Command interpreter in which variable is to
				 * be looked up. */
    Var *varPtr,	/* Reference to the variable to set. */
    Var *arrayPtr,		/* Reference to the array containing the
				 * variable, or NULL if the variable is a
				 * scalar. */
    Tcl_Obj *part1Ptr,		/* Name of an array (if part2 is non-NULL) or
				 * the name of a variable. NULL if the 'index'
				 * parameter is >= 0 */
    Tcl_Obj *part2Ptr,		/* If non-NULL, gives the name of an element
				 * in the array part1. */
    Tcl_Obj *newValuePtr,	/* New value for variable. */
    int flags,		/* OR-ed combination of TCL_GLOBAL_ONLY, and
				 * TCL_LEAVE_ERR_MSG bits. */
    int index)			/* Index of local var where part1 is to be
				 * found. */
{
    Interp *iPtr = (Interp *) interp;
    Tcl_Obj *oldValuePtr;
    Tcl_Obj *resultPtr = NULL;
    int result;
    int cleanupOnEarlyError = (newValuePtr->refCount == 0);

    /*
     * If the variable is in a hashtable and its hPtr field is NULL, then we
     * may have an upvar to an array element where the array was deleted or an
     * upvar to a namespace variable whose namespace was deleted. Generate an
     * error (allowing the variable to be reset would screw up our storage
     * allocation and is meaningless anyway).
     */

    if (TclIsVarDeadHash(varPtr)) {
	if (flags & TCL_LEAVE_ERR_MSG) {
	    if (TclIsVarArrayElement(varPtr)) {
		TclObjVarErrMsg(interp, part1Ptr, part2Ptr, "set",
			DANGLINGELEMENT, index);
		Tcl_SetErrorCode(interp, "TCL", "LOOKUP", "ELEMENT", NULL);
	    } else {
		TclObjVarErrMsg(interp, part1Ptr, part2Ptr, "set",
			DANGLINGVAR, index);
		Tcl_SetErrorCode(interp, "TCL", "LOOKUP", "VARNAME", NULL);
	    }
	}
	goto earlyError;
    }

    /*
     * It's an error to try to set an array variable itself.
     */

    if (TclIsVarArray(varPtr)) {
	if (flags & TCL_LEAVE_ERR_MSG) {
	    TclObjVarErrMsg(interp, part1Ptr, part2Ptr, "set", ISARRAY,index);
	    Tcl_SetErrorCode(interp, "TCL", "WRITE", "ARRAY", NULL);
	}
	goto earlyError;
    }

    /*
     * Invoke any read traces that have been set for the variable if it is
     * requested. This was done for INST_LAPPEND_* but that was inconsistent
     * with the non-bc instruction, and would cause failures trying to
     * lappend to any non-existing ::env var, which is inconsistent with
     * documented behavior. [Bug #3057639].
     */

    if ((flags & TCL_TRACE_READS) && ((varPtr->flags & VAR_TRACED_READ)
	    || (arrayPtr && (arrayPtr->flags & VAR_TRACED_READ)))) {
	if (TCL_ERROR == TclObjCallVarTraces(iPtr, arrayPtr, varPtr,
		part1Ptr, part2Ptr,
		TCL_TRACE_READS, (flags & TCL_LEAVE_ERR_MSG), index)) {
	    goto earlyError;
	}
    }

    /*
     * Set the variable's new value. If appending, append the new value to the
     * variable, either as a list element or as a string. Also, if appending,
     * then if the variable's old value is unshared we can modify it directly,
     * otherwise we must create a new copy to modify: this is "copy on write".
     */

    oldValuePtr = varPtr->value.objPtr;
    if (flags & TCL_LIST_ELEMENT && !(flags & TCL_APPEND_VALUE)) {
	varPtr->value.objPtr = NULL;
    }
    if (flags & (TCL_APPEND_VALUE|TCL_LIST_ELEMENT)) {
	if (flags & TCL_LIST_ELEMENT) {		/* Append list element. */
	    if (oldValuePtr == NULL) {
		TclNewObj(oldValuePtr);
		varPtr->value.objPtr = oldValuePtr;
		Tcl_IncrRefCount(oldValuePtr);	/* Since var is referenced. */
	    } else if (Tcl_IsShared(oldValuePtr)) {
		varPtr->value.objPtr = Tcl_DuplicateObj(oldValuePtr);
		TclDecrRefCount(oldValuePtr);
		oldValuePtr = varPtr->value.objPtr;
		Tcl_IncrRefCount(oldValuePtr);	/* Since var is referenced. */
	    }
	    result = Tcl_ListObjAppendElement(interp, oldValuePtr,
		    newValuePtr);
	    if (result != TCL_OK) {
		goto earlyError;
	    }
	} else {				/* Append string. */
	    /*
	     * We append newValuePtr's bytes but don't change its ref count.
	     */

	    if (oldValuePtr == NULL) {
		varPtr->value.objPtr = newValuePtr;
		Tcl_IncrRefCount(newValuePtr);
	    } else {
		if (Tcl_IsShared(oldValuePtr)) {	/* Append to copy. */
		    varPtr->value.objPtr = Tcl_DuplicateObj(oldValuePtr);

		    TclContinuationsCopy(varPtr->value.objPtr, oldValuePtr);

		    TclDecrRefCount(oldValuePtr);
		    oldValuePtr = varPtr->value.objPtr;
		    Tcl_IncrRefCount(oldValuePtr);	/* Since var is ref */
		}
		Tcl_AppendObjToObj(oldValuePtr, newValuePtr);
		if (newValuePtr->refCount == 0) {
		    Tcl_DecrRefCount(newValuePtr);
		}
	    }
	}
    } else if (newValuePtr != oldValuePtr) {
	/*
	 * In this case we are replacing the value, so we don't need to do
	 * more than swap the objects.
	 */

	varPtr->value.objPtr = newValuePtr;
	Tcl_IncrRefCount(newValuePtr);		/* Var is another ref. */
	if (oldValuePtr != NULL) {
	    TclDecrRefCount(oldValuePtr);	/* Discard old value. */
	}
    }

    /*
     * Invoke any write traces for the variable.
     */

    if ((varPtr->flags & VAR_TRACED_WRITE)
	    || (arrayPtr && (arrayPtr->flags & VAR_TRACED_WRITE))) {
	if (TCL_ERROR == TclObjCallVarTraces(iPtr, arrayPtr, varPtr, part1Ptr,
		part2Ptr, (flags & (TCL_GLOBAL_ONLY|TCL_NAMESPACE_ONLY))
		| TCL_TRACE_WRITES, (flags & TCL_LEAVE_ERR_MSG), index)) {
	    goto cleanup;
	}
    }

    /*
     * Return the variable's value unless the variable was changed in some
     * gross way by a trace (e.g. it was unset and then recreated as an
     * array).
     */

    if (TclIsVarScalar(varPtr) && !TclIsVarUndefined(varPtr)) {
	return varPtr->value.objPtr;
    }

    /*
     * A trace changed the value in some gross way. Return an empty string
     * object.
     */

    resultPtr = iPtr->emptyObjPtr;

    /*
     * If the variable doesn't exist anymore and no-one's using it, then free
     * up the relevant structures and hash table entries.
     */

  cleanup:
    if (resultPtr == NULL) {
	Tcl_SetErrorCode(interp, "TCL", "WRITE", "VARNAME", NULL);
    }
    if (TclIsVarUndefined(varPtr)) {
	TclCleanupVar(varPtr, arrayPtr);
    }
    return resultPtr;

  earlyError:
    if (cleanupOnEarlyError) {
	Tcl_DecrRefCount(newValuePtr);
    }
    goto cleanup;
}

/*
 *----------------------------------------------------------------------
 *
 * TclIncrObjVar2 --
 *
 *	Given a two-part variable name, which may refer either to a scalar
 *	variable or an element of an array, increment the Tcl object value of
 *	the variable by a specified Tcl_Obj increment value.
 *
 * Results:
 *	Returns a pointer to the Tcl_Obj holding the new value of the
 *	variable. If the specified variable doesn't exist, or there is a clash
 *	in array usage, or an error occurs while executing variable traces,
 *	then NULL is returned and a message will be left in the interpreter's
 *	result.
 *
 * Side effects:
 *	The value of the given variable is incremented by the specified
 *	amount. If either the array or the entry didn't exist then a new
 *	variable is created. The ref count for the returned object is _not_
 *	incremented to reflect the returned reference; if you want to keep a
 *	reference to the object you must increment its ref count yourself.
 *	Callers must Incr part1Ptr if they plan to Decr it.
 *	Callers must Incr part2Ptr if they plan to Decr it.
 *
 *----------------------------------------------------------------------
 */

Tcl_Obj *
TclIncrObjVar2(
    Tcl_Interp *interp,		/* Command interpreter in which variable is to
				 * be found. */
    Tcl_Obj *part1Ptr,		/* Points to an object holding the name of an
				 * array (if part2 is non-NULL) or the name of
				 * a variable. */
    Tcl_Obj *part2Ptr,		/* If non-null, points to an object holding
				 * the name of an element in the array
				 * part1Ptr. */
    Tcl_Obj *incrPtr,		/* Amount to be added to variable. */
    int flags)			/* Various flags that tell how to incr value:
				 * any of TCL_GLOBAL_ONLY, TCL_NAMESPACE_ONLY,
				 * TCL_APPEND_VALUE, TCL_LIST_ELEMENT,
				 * TCL_LEAVE_ERR_MSG. */
{
    Var *varPtr, *arrayPtr;

    varPtr = TclObjLookupVarEx(interp, part1Ptr, part2Ptr, flags, "read",
	    1, 1, &arrayPtr);
    if (varPtr == NULL) {
	Tcl_AddErrorInfo(interp,
		"\n    (reading value of variable to increment)");
	return NULL;
    }
    return TclPtrIncrObjVarIdx(interp, varPtr, arrayPtr, part1Ptr, part2Ptr,
	    incrPtr, flags, -1);
}

/*
 *----------------------------------------------------------------------
 *
 * TclPtrIncrObjVar --
 *
 *	Given the pointers to a variable and possible containing array,
 *	increment the Tcl object value of the variable by a Tcl_Obj increment.
 *
 * Results:
 *	Returns a pointer to the Tcl_Obj holding the new value of the
 *	variable. If the specified variable doesn't exist, or there is a clash
 *	in array usage, or an error occurs while executing variable traces,
 *	then NULL is returned and a message will be left in the interpreter's
 *	result.
 *
 * Side effects:
 *	The value of the given variable is incremented by the specified
 *	amount. If either the array or the entry didn't exist then a new
 *	variable is created. The ref count for the returned object is _not_
 *	incremented to reflect the returned reference; if you want to keep a
 *	reference to the object you must increment its ref count yourself.
 *
 *----------------------------------------------------------------------
 */

Tcl_Obj *
TclPtrIncrObjVar(
    Tcl_Interp *interp,		/* Command interpreter in which variable is to
				 * be found. */
    Tcl_Var varPtr,		/* Reference to the variable to set. */
    Tcl_Var arrayPtr,		/* Reference to the array containing the
				 * variable, or NULL if the variable is a
				 * scalar. */
    Tcl_Obj *part1Ptr,		/* Points to an object holding the name of an
				 * array (if part2 is non-NULL) or the name of
				 * a variable. */
    Tcl_Obj *part2Ptr,		/* If non-null, points to an object holding
				 * the name of an element in the array
				 * part1Ptr. */
    Tcl_Obj *incrPtr,		/* Increment value. */
/* TODO: Which of these flag values really make sense? */
    int flags)		/* Various flags that tell how to incr value:
				 * any of TCL_GLOBAL_ONLY, TCL_NAMESPACE_ONLY,
				 * TCL_APPEND_VALUE, TCL_LIST_ELEMENT,
				 * TCL_LEAVE_ERR_MSG. */
{
    if (varPtr == NULL) {
	Tcl_Panic("varPtr must not be NULL");
    }
    if (part1Ptr == NULL) {
	Tcl_Panic("part1Ptr must not be NULL");
    }
    return TclPtrIncrObjVarIdx(interp, (Var *) varPtr, (Var *) arrayPtr,
	    part1Ptr, part2Ptr, incrPtr, flags, -1);
}

/*
 *----------------------------------------------------------------------
 *
 * TclPtrIncrObjVarIdx --
 *
 *	Given the pointers to a variable and possible containing array,
 *	increment the Tcl object value of the variable by a Tcl_Obj increment.
 *
 * Results:
 *	Returns a pointer to the Tcl_Obj holding the new value of the
 *	variable. If the specified variable doesn't exist, or there is a clash
 *	in array usage, or an error occurs while executing variable traces,
 *	then NULL is returned and a message will be left in the interpreter's
 *	result.
 *
 * Side effects:
 *	The value of the given variable is incremented by the specified
 *	amount. If either the array or the entry didn't exist then a new
 *	variable is created. The ref count for the returned object is _not_
 *	incremented to reflect the returned reference; if you want to keep a
 *	reference to the object you must increment its ref count yourself.
 *
 *----------------------------------------------------------------------
 */

Tcl_Obj *
TclPtrIncrObjVarIdx(
    Tcl_Interp *interp,		/* Command interpreter in which variable is to
				 * be found. */
    Var *varPtr,		/* Reference to the variable to set. */
    Var *arrayPtr,		/* Reference to the array containing the
				 * variable, or NULL if the variable is a
				 * scalar. */
    Tcl_Obj *part1Ptr,		/* Points to an object holding the name of an
				 * array (if part2 is non-NULL) or the name of
				 * a variable. */
    Tcl_Obj *part2Ptr,		/* If non-null, points to an object holding
				 * the name of an element in the array
				 * part1Ptr. */
    Tcl_Obj *incrPtr,		/* Increment value. */
/* TODO: Which of these flag values really make sense? */
    int flags,		/* Various flags that tell how to incr value:
				 * any of TCL_GLOBAL_ONLY, TCL_NAMESPACE_ONLY,
				 * TCL_APPEND_VALUE, TCL_LIST_ELEMENT,
				 * TCL_LEAVE_ERR_MSG. */
    int index)			/* Index into the local variable table of the
				 * variable, or -1. Only used when part1Ptr is
				 * NULL. */
{
    Tcl_Obj *varValuePtr;

    if (TclIsVarInHash(varPtr)) {
	VarHashRefCount(varPtr)++;
    }
    varValuePtr = TclPtrGetVarIdx(interp, varPtr, arrayPtr, part1Ptr,
	    part2Ptr, flags, index);
    if (TclIsVarInHash(varPtr)) {
	VarHashRefCount(varPtr)--;
    }
    if (varValuePtr == NULL) {
	TclNewIntObj(varValuePtr, 0);
    }
    if (Tcl_IsShared(varValuePtr)) {
	/* Copy on write */
	varValuePtr = Tcl_DuplicateObj(varValuePtr);

	if (TCL_OK == TclIncrObj(interp, varValuePtr, incrPtr)) {
	    return TclPtrSetVarIdx(interp, varPtr, arrayPtr, part1Ptr,
		    part2Ptr, varValuePtr, flags, index);
	} else {
	    Tcl_DecrRefCount(varValuePtr);
	    return NULL;
	}
    } else {
	/* Unshared - can Incr in place */
	if (TCL_OK == TclIncrObj(interp, varValuePtr, incrPtr)) {
	    /*
	     * This seems dumb to write the incremeted value into the var
	     * after we just adjusted the value in place, but the spec for
	     * [incr] requires that write traces fire, and making this call
	     * is the way to make that happen.
	     */

	    return TclPtrSetVarIdx(interp, varPtr, arrayPtr, part1Ptr,
		    part2Ptr, varValuePtr, flags, index);
	} else {
	    return NULL;
	}
    }
}

/*
 *----------------------------------------------------------------------
 *
 * Tcl_UnsetVar --
 *
 *	Delete a variable, so that it may not be accessed anymore.
 *
 * Results:
 *	Returns TCL_OK if the variable was successfully deleted, TCL_ERROR if
 *	the variable can't be unset. In the event of an error, if the
 *	TCL_LEAVE_ERR_MSG flag is set then an error message is left in the
 *	interp's result.
 *
 * Side effects:
 *	If varName is defined as a local or global variable in interp, it is
 *	deleted.
 *
 *----------------------------------------------------------------------
 */

#undef Tcl_UnsetVar
int
Tcl_UnsetVar(
    Tcl_Interp *interp,		/* Command interpreter in which varName is to
				 * be looked up. */
    const char *varName,	/* Name of a variable in interp. May be either
				 * a scalar name or an array name or an
				 * element in an array. */
    int flags)			/* OR-ed combination of any of
				 * TCL_GLOBAL_ONLY, TCL_NAMESPACE_ONLY or
				 * TCL_LEAVE_ERR_MSG. */
{
    int result;
    Tcl_Obj *varNamePtr;

    varNamePtr = Tcl_NewStringObj(varName, -1);
    Tcl_IncrRefCount(varNamePtr);

    /*
     * Filter to pass through only the flags this interface supports.
     */

    flags &= (TCL_GLOBAL_ONLY|TCL_NAMESPACE_ONLY|TCL_LEAVE_ERR_MSG);
    result = TclObjUnsetVar2(interp, varNamePtr, NULL, flags);

    Tcl_DecrRefCount(varNamePtr);
    return result;
}

/*
 *----------------------------------------------------------------------
 *
 * Tcl_UnsetVar2 --
 *
 *	Delete a variable, given a 2-part name.
 *
 * Results:
 *	Returns TCL_OK if the variable was successfully deleted, TCL_ERROR if
 *	the variable can't be unset. In the event of an error, if the
 *	TCL_LEAVE_ERR_MSG flag is set then an error message is left in the
 *	interp's result.
 *
 * Side effects:
 *	If part1 and part2 indicate a local or global variable in interp, it
 *	is deleted. If part1 is an array name and part2 is NULL, then the
 *	whole array is deleted.
 *
 *----------------------------------------------------------------------
 */

int
Tcl_UnsetVar2(
    Tcl_Interp *interp,		/* Command interpreter in which varName is to
				 * be looked up. */
    const char *part1,		/* Name of variable or array. */
    const char *part2,		/* Name of element within array or NULL. */
    int flags)			/* OR-ed combination of any of
				 * TCL_GLOBAL_ONLY, TCL_NAMESPACE_ONLY,
				 * TCL_LEAVE_ERR_MSG. */
{
    int result;
    Tcl_Obj *part2Ptr = NULL, *part1Ptr = Tcl_NewStringObj(part1, -1);

    if (part2) {
	part2Ptr = Tcl_NewStringObj(part2, -1);
    }

    /*
     * Filter to pass through only the flags this interface supports.
     */

    flags &= (TCL_GLOBAL_ONLY|TCL_NAMESPACE_ONLY|TCL_LEAVE_ERR_MSG);
    result = TclObjUnsetVar2(interp, part1Ptr, part2Ptr, flags);

    Tcl_DecrRefCount(part1Ptr);
    if (part2Ptr) {
	Tcl_DecrRefCount(part2Ptr);
    }
    return result;
}

/*
 *----------------------------------------------------------------------
 *
 * TclObjUnsetVar2 --
 *
 *	Delete a variable, given a 2-object name.
 *
 * Results:
 *	Returns TCL_OK if the variable was successfully deleted, TCL_ERROR if
 *	the variable can't be unset. In the event of an error, if the
 *	TCL_LEAVE_ERR_MSG flag is set then an error message is left in the
 *	interp's result.
 *
 * Side effects:
 *	If part1ptr and part2Ptr indicate a local or global variable in
 *	interp, it is deleted. If part1Ptr is an array name and part2Ptr is
 *	NULL, then the whole array is deleted.
 *
 *----------------------------------------------------------------------
 */

int
TclObjUnsetVar2(
    Tcl_Interp *interp,		/* Command interpreter in which varName is to
				 * be looked up. */
    Tcl_Obj *part1Ptr,		/* Name of variable or array. */
    Tcl_Obj *part2Ptr,		/* Name of element within array or NULL. */
    int flags)			/* OR-ed combination of any of
				 * TCL_GLOBAL_ONLY, TCL_NAMESPACE_ONLY,
				 * TCL_LEAVE_ERR_MSG. */
{
    Var *varPtr, *arrayPtr;

    varPtr = TclObjLookupVarEx(interp, part1Ptr, part2Ptr, flags, "unset",
	    /*createPart1*/ 0, /*createPart2*/ 0, &arrayPtr);
    if (varPtr == NULL) {
	return TCL_ERROR;
    }

    return TclPtrUnsetVarIdx(interp, varPtr, arrayPtr, part1Ptr, part2Ptr,
	    flags, -1);
}

/*
 *----------------------------------------------------------------------
 *
 * TclPtrUnsetVar --
 *
 *	Delete a variable, given the pointers to the variable's (and possibly
 *	containing array's) VAR structure.
 *
 * Results:
 *	Returns TCL_OK if the variable was successfully deleted, TCL_ERROR if
 *	the variable can't be unset. In the event of an error, if the
 *	TCL_LEAVE_ERR_MSG flag is set then an error message is left in the
 *	interp's result.
 *
 * Side effects:
 *	If varPtr and arrayPtr indicate a local or global variable in interp,
 *	it is deleted. If varPtr is an array reference and part2Ptr is NULL,
 *	then the whole array is deleted.
 *
 *----------------------------------------------------------------------
 */

int
TclPtrUnsetVar(
    Tcl_Interp *interp,		/* Command interpreter in which varName is to
				 * be looked up. */
    Tcl_Var varPtr,		/* The variable to be unset. */
    Tcl_Var arrayPtr,		/* NULL for scalar variables, pointer to the
				 * containing array otherwise. */
    Tcl_Obj *part1Ptr,		/* Name of an array (if part2 is non-NULL) or
				 * the name of a variable. */
    Tcl_Obj *part2Ptr,		/* If non-NULL, gives the name of an element
				 * in the array part1. */
    int flags)		/* OR-ed combination of any of
				 * TCL_GLOBAL_ONLY, TCL_NAMESPACE_ONLY,
				 * TCL_LEAVE_ERR_MSG. */
{
    if (varPtr == NULL) {
	Tcl_Panic("varPtr must not be NULL");
    }
    if (part1Ptr == NULL) {
	Tcl_Panic("part1Ptr must not be NULL");
    }
    return TclPtrUnsetVarIdx(interp, (Var *) varPtr, (Var *) arrayPtr,
	    part1Ptr, part2Ptr, flags, -1);
}

/*
 *----------------------------------------------------------------------
 *
 * TclPtrUnsetVarIdx --
 *
 *	Delete a variable, given the pointers to the variable's (and possibly
 *	containing array's) VAR structure.
 *
 * Results:
 *	Returns TCL_OK if the variable was successfully deleted, TCL_ERROR if
 *	the variable can't be unset. In the event of an error, if the
 *	TCL_LEAVE_ERR_MSG flag is set then an error message is left in the
 *	interp's result.
 *
 * Side effects:
 *	If varPtr and arrayPtr indicate a local or global variable in interp,
 *	it is deleted. If varPtr is an array reference and part2Ptr is NULL,
 *	then the whole array is deleted.
 *
 *----------------------------------------------------------------------
 */

int
TclPtrUnsetVarIdx(
    Tcl_Interp *interp,		/* Command interpreter in which varName is to
				 * be looked up. */
    Var *varPtr,	/* The variable to be unset. */
    Var *arrayPtr,		/* NULL for scalar variables, pointer to the
				 * containing array otherwise. */
    Tcl_Obj *part1Ptr,		/* Name of an array (if part2 is non-NULL) or
				 * the name of a variable. */
    Tcl_Obj *part2Ptr,		/* If non-NULL, gives the name of an element
				 * in the array part1. */
    int flags,		/* OR-ed combination of any of
				 * TCL_GLOBAL_ONLY, TCL_NAMESPACE_ONLY,
				 * TCL_LEAVE_ERR_MSG. */
    int index)			/* Index into the local variable table of the
				 * variable, or -1. Only used when part1Ptr is
				 * NULL. */
{
    Interp *iPtr = (Interp *) interp;
    int result = (TclIsVarUndefined(varPtr)? TCL_ERROR : TCL_OK);

    /*
     * Keep the variable alive until we're done with it. We used to
     * increase/decrease the refCount for each operation, making it hard to
     * find [Bug 735335] - caused by unsetting the variable whose value was
     * the variable's name.
     */

    if (TclIsVarInHash(varPtr)) {
	VarHashRefCount(varPtr)++;
    }

    UnsetVarStruct(varPtr, arrayPtr, iPtr, part1Ptr, part2Ptr, flags, index);

    /*
     * It's an error to unset an undefined variable.
     */

    if (result != TCL_OK) {
	if (flags & TCL_LEAVE_ERR_MSG) {
	    TclObjVarErrMsg(interp, part1Ptr, part2Ptr, "unset",
		    ((arrayPtr == NULL) ? NOSUCHVAR : NOSUCHELEMENT), index);
	    Tcl_SetErrorCode(interp, "TCL", "UNSET", "VARNAME", NULL);
	}
    }

    /*
     * Finally, if the variable is truly not in use then free up its Var
     * structure and remove it from its hash table, if any. The ref count of
     * its value object, if any, was decremented above.
     */

    if (TclIsVarInHash(varPtr)) {
	VarHashRefCount(varPtr)--;
	CleanupVar(varPtr, arrayPtr);
    }
    return result;
}

/*
 *----------------------------------------------------------------------
 *
 * UnsetVarStruct --
 *
 *	Unset and delete a variable. This does the internal work for
 *	TclObjUnsetVar2 and TclDeleteNamespaceVars, which call here for each
 *	variable to be unset and deleted.
 *
 * Results:
 *	None.
 *
 * Side effects:
 *	If the arguments indicate a local or global variable in iPtr, it is
 *	unset and deleted.
 *
 *----------------------------------------------------------------------
 */

static void
UnsetVarStruct(
    Var *varPtr,
    Var *arrayPtr,
    Interp *iPtr,
    Tcl_Obj *part1Ptr,
    Tcl_Obj *part2Ptr,
    int flags,
    int index)
{
    Var dummyVar;
    int traced = TclIsVarTraced(varPtr)
	    || (arrayPtr && (arrayPtr->flags & VAR_TRACED_UNSET));

    if (arrayPtr && (arrayPtr->flags & VAR_SEARCH_ACTIVE)) {
	DeleteSearches(iPtr, arrayPtr);
    } else if (varPtr->flags & VAR_SEARCH_ACTIVE) {
	DeleteSearches(iPtr, varPtr);
    }

    /*
     * The code below is tricky, because of the possibility that a trace
     * function might try to access a variable being deleted. To handle this
     * situation gracefully, do things in three steps:
     * 1. Copy the contents of the variable to a dummy variable structure, and
     *    mark the original Var structure as undefined.
     * 2. Invoke traces and clean up the variable, using the dummy copy.
     * 3. If at the end of this the original variable is still undefined and
     *    has no outstanding references, then delete it (but it could have
     *    gotten recreated by a trace).
     */

    dummyVar = *varPtr;
    dummyVar.flags &= ~VAR_ALL_HASH;
    TclSetVarUndefined(varPtr);

    /*
     * Call trace functions for the variable being deleted. Then delete its
     * traces. Be sure to abort any other traces for the variable that are
     * still pending. Special tricks:
     * 1. We need to increment varPtr's refCount around this: TclCallVarTraces
     *    will use dummyVar so it won't increment varPtr's refCount itself.
     * 2. Turn off the VAR_TRACE_ACTIVE flag in dummyVar: we want to call
     *    unset traces even if other traces are pending.
     */

    if (traced) {
	VarTrace *tracePtr = NULL;
	Tcl_HashEntry *tPtr;

	if (TclIsVarTraced(&dummyVar)) {
	    /*
	     * Transfer any existing traces on var, IF there are unset traces.
	     * Otherwise just delete them.
	     */

	    int isNew;

	    tPtr = Tcl_FindHashEntry(&iPtr->varTraces, varPtr);
	    tracePtr = (VarTrace *)Tcl_GetHashValue(tPtr);
	    varPtr->flags &= ~VAR_ALL_TRACES;
	    Tcl_DeleteHashEntry(tPtr);
	    if (dummyVar.flags & VAR_TRACED_UNSET) {
		tPtr = Tcl_CreateHashEntry(&iPtr->varTraces,
			&dummyVar, &isNew);
		Tcl_SetHashValue(tPtr, tracePtr);
	    }
	}

	if ((dummyVar.flags & VAR_TRACED_UNSET)
		|| (arrayPtr && (arrayPtr->flags & VAR_TRACED_UNSET))) {
	    dummyVar.flags &= ~VAR_TRACE_ACTIVE;
	    TclObjCallVarTraces(iPtr, arrayPtr, &dummyVar, part1Ptr, part2Ptr,
		    (flags & (TCL_GLOBAL_ONLY|TCL_NAMESPACE_ONLY))
			    | TCL_TRACE_UNSETS,
		    /* leaveErrMsg */ 0, index);

	    /*
	     * The traces that we just called may have triggered a change in
	     * the set of traces. If so, reload the traces to manipulate.
	     */

	    tracePtr = NULL;
	    if (TclIsVarTraced(&dummyVar)) {
		tPtr = Tcl_FindHashEntry(&iPtr->varTraces, &dummyVar);
		if (tPtr) {
		    tracePtr = (VarTrace *)Tcl_GetHashValue(tPtr);
		    Tcl_DeleteHashEntry(tPtr);
		}
	    }
	}

	if (tracePtr) {
	    ActiveVarTrace *activePtr;

	    while (tracePtr) {
		VarTrace *prevPtr = tracePtr;

		tracePtr = tracePtr->nextPtr;
		prevPtr->nextPtr = NULL;
		Tcl_EventuallyFree(prevPtr, TCL_DYNAMIC);
	    }
	    for (activePtr = iPtr->activeVarTracePtr;  activePtr != NULL;
		    activePtr = activePtr->nextPtr) {
		if (activePtr->varPtr == varPtr) {
		    activePtr->nextTracePtr = NULL;
		}
	    }
	    dummyVar.flags &= ~VAR_ALL_TRACES;
	}
    }

    if (TclIsVarScalar(&dummyVar) && (dummyVar.value.objPtr != NULL)) {
	/*
	 * Decrement the ref count of the var's value.
	 */

	Tcl_Obj *objPtr = dummyVar.value.objPtr;

	TclDecrRefCount(objPtr);
    } else if (TclIsVarArray(&dummyVar)) {
	/*
	 * If the variable is an array, delete all of its elements. This must
	 * be done after calling and deleting the traces on the array, above
	 * (that's the way traces are defined). If the array name is not
	 * present and is required for a trace on some element, it will be
	 * computed at DeleteArray.
	 */

	DeleteArray(iPtr, part1Ptr, (Var *) &dummyVar, (flags
		& (TCL_GLOBAL_ONLY|TCL_NAMESPACE_ONLY)) | TCL_TRACE_UNSETS,
		index);
    } else if (TclIsVarLink(&dummyVar)) {
	/*
	 * For global/upvar variables referenced in procedures, decrement the
	 * reference count on the variable referred to, and free the
	 * referenced variable if it's no longer needed.
	 */

	Var *linkPtr = dummyVar.value.linkPtr;

	if (TclIsVarInHash(linkPtr)) {
	    VarHashRefCount(linkPtr)--;
	    CleanupVar(linkPtr, NULL);
	}
    }

    /*
     * If the variable was a namespace variable, decrement its reference
     * count.
     */

    TclClearVarNamespaceVar(varPtr);
}

/*
 *----------------------------------------------------------------------
 *
 * Tcl_UnsetObjCmd --
 *
 *	This object-based function is invoked to process the "unset" Tcl
 *	command. See the user documentation for details on what it does.
 *
 * Results:
 *	A standard Tcl object result value.
 *
 * Side effects:
 *	See the user documentation.
 *
 *----------------------------------------------------------------------
 */

int
Tcl_UnsetObjCmd(
    ClientData dummy,		/* Not used. */
    Tcl_Interp *interp,		/* Current interpreter. */
    int objc,			/* Number of arguments. */
    Tcl_Obj *const objv[])	/* Argument objects. */
{
    int i, flags = TCL_LEAVE_ERR_MSG;
    const char *name;

    if (objc == 1) {
	/*
	 * Do nothing if no arguments supplied, so as to match command
	 * documentation.
	 */

	return TCL_OK;
    }

    /*
     * Simple, restrictive argument parsing. The only options are -- and
     * -nocomplain (which must come first and be given exactly to be an
     * option).
     */

    i = 1;
    name = TclGetString(objv[i]);
    if (name[0] == '-') {
	if (strcmp("-nocomplain", name) == 0) {
	    i++;
	    if (i == objc) {
		return TCL_OK;
	    }
	    flags = 0;
	    name = TclGetString(objv[i]);
	}
	if (strcmp("--", name) == 0) {
	    i++;
	}
    }

    for (; i < objc; i++) {
	if ((TclObjUnsetVar2(interp, objv[i], NULL, flags) != TCL_OK)
		&& (flags == TCL_LEAVE_ERR_MSG)) {
	    return TCL_ERROR;
	}
    }
    return TCL_OK;
}

/*
 *----------------------------------------------------------------------
 *
 * Tcl_AppendObjCmd --
 *
 *	This object-based function is invoked to process the "append" Tcl
 *	command. See the user documentation for details on what it does.
 *
 * Results:
 *	A standard Tcl object result value.
 *
 * Side effects:
 *	A variable's value may be changed.
 *
 *----------------------------------------------------------------------
 */

int
Tcl_AppendObjCmd(
    ClientData dummy,		/* Not used. */
    Tcl_Interp *interp,		/* Current interpreter. */
    int objc,			/* Number of arguments. */
    Tcl_Obj *const objv[])	/* Argument objects. */
{
    Var *varPtr, *arrayPtr;
    Tcl_Obj *varValuePtr = NULL;
				/* Initialized to avoid compiler warning. */
    int i;

    if (objc < 2) {
	Tcl_WrongNumArgs(interp, 1, objv, "varName ?value ...?");
	return TCL_ERROR;
    }

    if (objc == 2) {
	varValuePtr = Tcl_ObjGetVar2(interp, objv[1], NULL,TCL_LEAVE_ERR_MSG);
	if (varValuePtr == NULL) {
	    return TCL_ERROR;
	}
    } else {
	varPtr = TclObjLookupVarEx(interp, objv[1], NULL, TCL_LEAVE_ERR_MSG,
		"set", /*createPart1*/ 1, /*createPart2*/ 1, &arrayPtr);
	if (varPtr == NULL) {
	    return TCL_ERROR;
	}
	for (i=2 ; i<objc ; i++) {
	    /*
	     * Note that we do not need to increase the refCount of the Var
	     * pointers: should a trace delete the variable, the return value
	     * of TclPtrSetVarIdx will be NULL or emptyObjPtr, and we will not
	     * access the variable again.
	     */

	    varValuePtr = TclPtrSetVarIdx(interp, varPtr, arrayPtr, objv[1],
		    NULL, objv[i], TCL_APPEND_VALUE|TCL_LEAVE_ERR_MSG, -1);
	    if ((varValuePtr == NULL) ||
		    (varValuePtr == ((Interp *) interp)->emptyObjPtr)) {
		return TCL_ERROR;
	    }
	}
    }
    Tcl_SetObjResult(interp, varValuePtr);
    return TCL_OK;
}

/*
 *----------------------------------------------------------------------
 *
 * Tcl_LappendObjCmd --
 *
 *	This object-based function is invoked to process the "lappend" Tcl
 *	command. See the user documentation for details on what it does.
 *
 * Results:
 *	A standard Tcl object result value.
 *
 * Side effects:
 *	A variable's value may be changed.
 *
 *----------------------------------------------------------------------
 */

int
Tcl_LappendObjCmd(
    ClientData dummy,		/* Not used. */
    Tcl_Interp *interp,		/* Current interpreter. */
    int objc,			/* Number of arguments. */
    Tcl_Obj *const objv[])	/* Argument objects. */
{
    Tcl_Obj *varValuePtr, *newValuePtr;
    int numElems, createdNewObj;
    Var *varPtr, *arrayPtr;
    int result;

    if (objc < 2) {
	Tcl_WrongNumArgs(interp, 1, objv, "varName ?value ...?");
	return TCL_ERROR;
    }
    if (objc == 2) {
	newValuePtr = Tcl_ObjGetVar2(interp, objv[1], NULL, 0);
	if (newValuePtr == NULL) {
	    /*
	     * The variable doesn't exist yet. Just create it with an empty
	     * initial value.
	     */

	    TclNewObj(varValuePtr);
	    newValuePtr = Tcl_ObjSetVar2(interp, objv[1], NULL, varValuePtr,
		    TCL_LEAVE_ERR_MSG);
	    if (newValuePtr == NULL) {
		return TCL_ERROR;
	    }
	} else {
	    result = TclListObjLength(interp, newValuePtr, &numElems);
	    if (result != TCL_OK) {
		return result;
	    }
	}
    } else {
	/*
	 * We have arguments to append. We used to call Tcl_SetVar2 to append
	 * each argument one at a time to ensure that traces were run for each
	 * append step. We now append the arguments all at once because it's
	 * faster. Note that a read trace and a write trace for the variable
	 * will now each only be called once. Also, if the variable's old
	 * value is unshared we modify it directly, otherwise we create a new
	 * copy to modify: this is "copy on write".
	 */

	createdNewObj = 0;

	/*
	 * Protect the variable pointers around the TclPtrGetVarIdx call
	 * to insure that they remain valid even if the variable was undefined
	 * and unused.
	 */

	varPtr = TclObjLookupVarEx(interp, objv[1], NULL, TCL_LEAVE_ERR_MSG,
		"set", /*createPart1*/ 1, /*createPart2*/ 1, &arrayPtr);
	if (varPtr == NULL) {
	    return TCL_ERROR;
	}
	if (TclIsVarInHash(varPtr)) {
	    VarHashRefCount(varPtr)++;
	}
	if (arrayPtr && TclIsVarInHash(arrayPtr)) {
	    VarHashRefCount(arrayPtr)++;
	}
	varValuePtr = TclPtrGetVarIdx(interp, varPtr, arrayPtr, objv[1], NULL,
		TCL_LEAVE_ERR_MSG, -1);
	if (TclIsVarInHash(varPtr)) {
	    VarHashRefCount(varPtr)--;
	}
	if (arrayPtr && TclIsVarInHash(arrayPtr)) {
	    VarHashRefCount(arrayPtr)--;
	}

	if (varValuePtr == NULL) {
	    /*
	     * We couldn't read the old value: either the var doesn't yet
	     * exist or it's an array element. If it's new, we will try to
	     * create it with Tcl_ObjSetVar2 below.
	     */

	    TclNewObj(varValuePtr);
	    createdNewObj = 1;
	} else if (Tcl_IsShared(varValuePtr)) {
	    varValuePtr = Tcl_DuplicateObj(varValuePtr);
	    createdNewObj = 1;
	}

	result = TclListObjLength(interp, varValuePtr, &numElems);
	if (result == TCL_OK) {
	    result = Tcl_ListObjReplace(interp, varValuePtr, numElems, 0,
		    (objc-2), (objv+2));
	}
	if (result != TCL_OK) {
	    if (createdNewObj) {
		TclDecrRefCount(varValuePtr); /* Free unneeded obj. */
	    }
	    return result;
	}

	/*
	 * Now store the list object back into the variable. If there is an
	 * error setting the new value, decrement its ref count if it was new
	 * and we didn't create the variable.
	 */

	newValuePtr = TclPtrSetVarIdx(interp, varPtr, arrayPtr, objv[1], NULL,
		varValuePtr, TCL_LEAVE_ERR_MSG, -1);
	if (newValuePtr == NULL) {
	    return TCL_ERROR;
	}
    }

    /*
     * Set the interpreter's object result to refer to the variable's value
     * object.
     */

    Tcl_SetObjResult(interp, newValuePtr);
    return TCL_OK;
}

/*
 *----------------------------------------------------------------------
 *
 * ArrayStartSearchCmd --
 *
 *	This object-based function is invoked to process the "array
 *	startsearch" Tcl command. See the user documentation for details on
 *	what it does.
 *
 * Results:
 *	A standard Tcl result object.
 *
 * Side effects:
 *	See the user documentation.
 *
 *----------------------------------------------------------------------
 */

static int
ArrayStartSearchCmd(
    ClientData clientData,
    Tcl_Interp *interp,
    int objc,
    Tcl_Obj *const objv[])
{
    Interp *iPtr = (Interp *)interp;
    Var *varPtr;
    Tcl_HashEntry *hPtr;
    int isNew, isArray;
    ArraySearch *searchPtr;
    const char *varName;

    if (objc != 2) {
	Tcl_WrongNumArgs(interp, 1, objv, "arrayName");
	return TCL_ERROR;
    }

    if (TCL_ERROR == LocateArray(interp, objv[1], &varPtr, &isArray)) {
	return TCL_ERROR;
    }

    if (!isArray) {
	return NotArrayError(interp, objv[1]);
    }

    /*
     * Make a new array search with a free name.
     */

    varName = TclGetString(objv[1]);
    searchPtr = ckalloc(sizeof(ArraySearch));
    hPtr = Tcl_CreateHashEntry(&iPtr->varSearches, varPtr, &isNew);
    if (isNew) {
	searchPtr->id = 1;
	varPtr->flags |= VAR_SEARCH_ACTIVE;
	searchPtr->nextPtr = NULL;
    } else {
	searchPtr->id = ((ArraySearch *) Tcl_GetHashValue(hPtr))->id + 1;
	searchPtr->nextPtr = Tcl_GetHashValue(hPtr);
    }
    searchPtr->varPtr = varPtr;
    searchPtr->nextEntry = VarHashFirstEntry(varPtr->value.tablePtr,
	    &searchPtr->search);
    Tcl_SetHashValue(hPtr, searchPtr);
    Tcl_SetObjResult(interp,
	    Tcl_ObjPrintf("s-%d-%s", searchPtr->id, varName));
    return TCL_OK;
}

/*
 *----------------------------------------------------------------------
 *
 * ArrayAnyMoreCmd --
 *
 *	This object-based function is invoked to process the "array anymore"
 *	Tcl command. See the user documentation for details on what it does.
 *
 * Results:
 *	A standard Tcl result object.
 *
 * Side effects:
 *	See the user documentation.
 *
 *----------------------------------------------------------------------
 */

static int
ArrayAnyMoreCmd(
    ClientData clientData,
    Tcl_Interp *interp,
    int objc,
    Tcl_Obj *const objv[])
{
    Interp *iPtr = (Interp *)interp;
    Var *varPtr;
    Tcl_Obj *varNameObj, *searchObj;
    int gotValue, isArray;
    ArraySearch *searchPtr;

    if (objc != 3) {
	Tcl_WrongNumArgs(interp, 1, objv, "arrayName searchId");
	return TCL_ERROR;
    }
    varNameObj = objv[1];
    searchObj = objv[2];

    if (TCL_ERROR == LocateArray(interp, varNameObj, &varPtr, &isArray)) {
	return TCL_ERROR;
    }

    if (!isArray) {
	return NotArrayError(interp, varNameObj);
    }

    /*
     * Get the search.
     */

    searchPtr = ParseSearchId(interp, varPtr, varNameObj, searchObj);
    if (searchPtr == NULL) {
	return TCL_ERROR;
    }

    /*
     * Scan forward to find if there are any further elements in the array
     * that are defined.
     */

    while (1) {
	if (searchPtr->nextEntry != NULL) {
	    varPtr = VarHashGetValue(searchPtr->nextEntry);
	    if (!TclIsVarUndefined(varPtr)) {
		gotValue = 1;
		break;
	    }
	}
	searchPtr->nextEntry = Tcl_NextHashEntry(&searchPtr->search);
	if (searchPtr->nextEntry == NULL) {
	    gotValue = 0;
	    break;
	}
    }
    Tcl_SetObjResult(interp, iPtr->execEnvPtr->constants[gotValue]);
    return TCL_OK;
}

/*
 *----------------------------------------------------------------------
 *
 * ArrayNextElementCmd --
 *
 *	This object-based function is invoked to process the "array
 *	nextelement" Tcl command. See the user documentation for details on
 *	what it does.
 *
 * Results:
 *	A standard Tcl result object.
 *
 * Side effects:
 *	See the user documentation.
 *
 *----------------------------------------------------------------------
 */

static int
ArrayNextElementCmd(
    ClientData clientData,
    Tcl_Interp *interp,
    int objc,
    Tcl_Obj *const objv[])
{
    Var *varPtr;
    Tcl_Obj *varNameObj, *searchObj;
    ArraySearch *searchPtr;
    int isArray;

    if (objc != 3) {
	Tcl_WrongNumArgs(interp, 1, objv, "arrayName searchId");
	return TCL_ERROR;
    }
    varNameObj = objv[1];
    searchObj = objv[2];

    if (TCL_ERROR == LocateArray(interp, varNameObj, &varPtr, &isArray)) {
	return TCL_ERROR;
    }

    if (!isArray) {
	return NotArrayError(interp, varNameObj);
    }

    /*
     * Get the search.
     */

    searchPtr = ParseSearchId(interp, varPtr, varNameObj, searchObj);
    if (searchPtr == NULL) {
	return TCL_ERROR;
    }

    /*
     * Get the next element from the search, or the empty string on
     * exhaustion. Note that the [array anymore] command may well have already
     * pulled a value from the hash enumeration, so we have to check the cache
     * there first.
     */

    while (1) {
	Tcl_HashEntry *hPtr = searchPtr->nextEntry;

	if (hPtr == NULL) {
	    hPtr = Tcl_NextHashEntry(&searchPtr->search);
	    if (hPtr == NULL) {
		return TCL_OK;
	    }
	} else {
	    searchPtr->nextEntry = NULL;
	}
	varPtr = VarHashGetValue(hPtr);
	if (!TclIsVarUndefined(varPtr)) {
	    Tcl_SetObjResult(interp, VarHashGetKey(varPtr));
	    return TCL_OK;
	}
    }
}

/*
 *----------------------------------------------------------------------
 *
 * ArrayDoneSearchCmd --
 *
 *	This object-based function is invoked to process the "array
 *	donesearch" Tcl command. See the user documentation for details on
 *	what it does.
 *
 * Results:
 *	A standard Tcl result object.
 *
 * Side effects:
 *	See the user documentation.
 *
 *----------------------------------------------------------------------
 */

static int
ArrayDoneSearchCmd(
    ClientData clientData,
    Tcl_Interp *interp,
    int objc,
    Tcl_Obj *const objv[])
{
    Interp *iPtr = (Interp *)interp;
    Var *varPtr;
    Tcl_HashEntry *hPtr;
    Tcl_Obj *varNameObj, *searchObj;
    ArraySearch *searchPtr, *prevPtr;
    int isArray;

    if (objc != 3) {
	Tcl_WrongNumArgs(interp, 1, objv, "arrayName searchId");
	return TCL_ERROR;
    }
    varNameObj = objv[1];
    searchObj = objv[2];

    if (TCL_ERROR == LocateArray(interp, varNameObj, &varPtr, &isArray)) {
	return TCL_ERROR;
    }

    if (!isArray) {
	return NotArrayError(interp, varNameObj);
    }

    /*
     * Get the search.
     */

    searchPtr = ParseSearchId(interp, varPtr, varNameObj, searchObj);
    if (searchPtr == NULL) {
	return TCL_ERROR;
    }

    /*
     * Unhook the search from the list of searches associated with the
     * variable.
     */

    hPtr = Tcl_FindHashEntry(&iPtr->varSearches, varPtr);
    if (searchPtr == Tcl_GetHashValue(hPtr)) {
	if (searchPtr->nextPtr) {
	    Tcl_SetHashValue(hPtr, searchPtr->nextPtr);
	} else {
	    varPtr->flags &= ~VAR_SEARCH_ACTIVE;
	    Tcl_DeleteHashEntry(hPtr);
	}
    } else {
	for (prevPtr=Tcl_GetHashValue(hPtr) ;; prevPtr=prevPtr->nextPtr) {
	    if (prevPtr->nextPtr == searchPtr) {
		prevPtr->nextPtr = searchPtr->nextPtr;
		break;
	    }
	}
    }
    ckfree(searchPtr);
    return TCL_OK;
}

/*
 *----------------------------------------------------------------------
 *
 * ArrayExistsCmd --
 *
 *	This object-based function is invoked to process the "array exists"
 *	Tcl command. See the user documentation for details on what it does.
 *
 * Results:
 *	A standard Tcl result object.
 *
 * Side effects:
 *	See the user documentation.
 *
 *----------------------------------------------------------------------
 */

static int
ArrayExistsCmd(
    ClientData clientData,
    Tcl_Interp *interp,
    int objc,
    Tcl_Obj *const objv[])
{
    Interp *iPtr = (Interp *)interp;
    int isArray;

    if (objc != 2) {
	Tcl_WrongNumArgs(interp, 1, objv, "arrayName");
	return TCL_ERROR;
    }

    if (TCL_ERROR == LocateArray(interp, objv[1], NULL, &isArray)) {
	return TCL_ERROR;
    }

    Tcl_SetObjResult(interp, iPtr->execEnvPtr->constants[isArray]);
    return TCL_OK;
}

/*
 *----------------------------------------------------------------------
 *
 * ArrayGetCmd --
 *
 *	This object-based function is invoked to process the "array get" Tcl
 *	command. See the user documentation for details on what it does.
 *
 * Results:
 *	A standard Tcl result object.
 *
 * Side effects:
 *	See the user documentation.
 *
 *----------------------------------------------------------------------
 */

static int
ArrayGetCmd(
    ClientData clientData,
    Tcl_Interp *interp,
    int objc,
    Tcl_Obj *const objv[])
{
    Var *varPtr, *varPtr2;
    Tcl_Obj *varNameObj, *nameObj, *valueObj, *nameLstObj, *tmpResObj;
    Tcl_Obj **nameObjPtr, *patternObj;
    Tcl_HashSearch search;
    const char *pattern;
    int i, count, result, isArray;

    switch (objc) {
    case 2:
	varNameObj = objv[1];
	patternObj = NULL;
	break;
    case 3:
	varNameObj = objv[1];
	patternObj = objv[2];
	break;
    default:
	Tcl_WrongNumArgs(interp, 1, objv, "arrayName ?pattern?");
	return TCL_ERROR;
    }

    if (TCL_ERROR == LocateArray(interp, varNameObj, &varPtr, &isArray)) {
	return TCL_ERROR;
    }

    /* If not an array, it's an empty result. */
    if (!isArray) {
	return TCL_OK;
    }

    pattern = (patternObj ? TclGetString(patternObj) : NULL);

    /*
     * Store the array names in a new object.
     */

    TclNewObj(nameLstObj);
    Tcl_IncrRefCount(nameLstObj);
    if ((patternObj != NULL) && TclMatchIsTrivial(pattern)) {
	varPtr2 = VarHashFindVar(varPtr->value.tablePtr, patternObj);
	if (varPtr2 == NULL) {
	    goto searchDone;
	}
	if (TclIsVarUndefined(varPtr2)) {
	    goto searchDone;
	}
	result = Tcl_ListObjAppendElement(interp, nameLstObj,
		VarHashGetKey(varPtr2));
	if (result != TCL_OK) {
	    TclDecrRefCount(nameLstObj);
	    return result;
	}
	goto searchDone;
    }

    for (varPtr2 = VarHashFirstVar(varPtr->value.tablePtr, &search);
	    varPtr2; varPtr2 = VarHashNextVar(&search)) {
	if (TclIsVarUndefined(varPtr2)) {
	    continue;
	}
	nameObj = VarHashGetKey(varPtr2);
	if (patternObj && !Tcl_StringMatch(TclGetString(nameObj), pattern)) {
	    continue;		/* Element name doesn't match pattern. */
	}

	result = Tcl_ListObjAppendElement(interp, nameLstObj, nameObj);
	if (result != TCL_OK) {
	    TclDecrRefCount(nameLstObj);
	    return result;
	}
    }

    /*
     * Make sure the Var structure of the array is not removed by a trace
     * while we're working.
     */

  searchDone:
    if (TclIsVarInHash(varPtr)) {
	VarHashRefCount(varPtr)++;
    }

    /*
     * Get the array values corresponding to each element name.
     */

    TclNewObj(tmpResObj);
    result = TclListObjGetElements(interp, nameLstObj, &count, &nameObjPtr);
    if (result != TCL_OK) {
	goto errorInArrayGet;
    }

    for (i=0 ; i<count ; i++) {
	nameObj = *nameObjPtr++;
	valueObj = Tcl_ObjGetVar2(interp, varNameObj, nameObj,
		TCL_LEAVE_ERR_MSG);
	if (valueObj == NULL) {
	    /*
	     * Some trace played a trick on us; we need to diagnose to adapt
	     * our behaviour: was the array element unset, or did the
	     * modification modify the complete array?
	     */

	    if (TclIsVarArray(varPtr)) {
		/*
		 * The array itself looks OK, the variable was undefined:
		 * forget it.
		 */

		continue;
	    }
	    result = TCL_ERROR;
	    goto errorInArrayGet;
	}
	result = Tcl_DictObjPut(interp, tmpResObj, nameObj, valueObj);
	if (result != TCL_OK) {
	    goto errorInArrayGet;
	}
    }
    if (TclIsVarInHash(varPtr)) {
	VarHashRefCount(varPtr)--;
    }
    Tcl_SetObjResult(interp, tmpResObj);
    TclDecrRefCount(nameLstObj);
    return TCL_OK;

  errorInArrayGet:
    if (TclIsVarInHash(varPtr)) {
	VarHashRefCount(varPtr)--;
    }
    TclDecrRefCount(nameLstObj);
    TclDecrRefCount(tmpResObj);	/* Free unneeded temp result. */
    return result;
}

/*
 *----------------------------------------------------------------------
 *
 * ArrayNamesCmd --
 *
 *	This object-based function is invoked to process the "array names" Tcl
 *	command. See the user documentation for details on what it does.
 *
 * Results:
 *	A standard Tcl result object.
 *
 * Side effects:
 *	See the user documentation.
 *
 *----------------------------------------------------------------------
 */

static int
ArrayNamesCmd(
    ClientData clientData,
    Tcl_Interp *interp,
    int objc,
    Tcl_Obj *const objv[])
{
    static const char *const options[] = {
	"-exact", "-glob", "-regexp", NULL
    };
    enum arrayNamesOptionsEnum { OPT_EXACT, OPT_GLOB, OPT_REGEXP };
    Var *varPtr, *varPtr2;
    Tcl_Obj *nameObj, *resultObj, *patternObj;
    Tcl_HashSearch search;
    const char *pattern = NULL;
    int isArray, mode = OPT_GLOB;

    if ((objc < 2) || (objc > 4)) {
	Tcl_WrongNumArgs(interp, 1, objv, "arrayName ?mode? ?pattern?");
	return TCL_ERROR;
    }
    patternObj = (objc > 2 ? objv[objc-1] : NULL);

    if (TCL_ERROR == LocateArray(interp, objv[1], &varPtr, &isArray)) {
	return TCL_ERROR;
    }

    /*
     * Finish parsing the arguments.
     */

    if ((objc == 4) && Tcl_GetIndexFromObj(interp, objv[2], options, "option",
	    0, &mode) != TCL_OK) {
	return TCL_ERROR;
    }

    /* If not an array, the result is empty. */

    if (!isArray) {
	return TCL_OK;
    }

    /*
     * Check for the trivial cases where we can use a direct lookup.
     */

    TclNewObj(resultObj);
    if (patternObj) {
	pattern = TclGetString(patternObj);
    }
    if ((mode==OPT_GLOB && patternObj && TclMatchIsTrivial(pattern))
	    || (mode==OPT_EXACT)) {
	varPtr2 = VarHashFindVar(varPtr->value.tablePtr, patternObj);
	if ((varPtr2 != NULL) && !TclIsVarUndefined(varPtr2)) {
	    /*
	     * This can't fail; lappending to an empty object always works.
	     */

	    Tcl_ListObjAppendElement(NULL, resultObj, VarHashGetKey(varPtr2));
	}
	Tcl_SetObjResult(interp, resultObj);
	return TCL_OK;
    }

    /*
     * Must scan the array to select the elements.
     */

    for (varPtr2=VarHashFirstVar(varPtr->value.tablePtr, &search);
	    varPtr2!=NULL ; varPtr2=VarHashNextVar(&search)) {
	if (TclIsVarUndefined(varPtr2)) {
	    continue;
	}
	nameObj = VarHashGetKey(varPtr2);
	if (patternObj) {
	    const char *name = TclGetString(nameObj);
	    int matched = 0;

	    switch ((enum arrayNamesOptionsEnum) mode) {
	    case OPT_EXACT:
		Tcl_Panic("exact matching shouldn't get here");
	    case OPT_GLOB:
		matched = Tcl_StringMatch(name, pattern);
		break;
	    case OPT_REGEXP:
		matched = Tcl_RegExpMatchObj(interp, nameObj, patternObj);
		if (matched < 0) {
		    TclDecrRefCount(resultObj);
		    return TCL_ERROR;
		}
		break;
	    }
	    if (matched == 0) {
		continue;
	    }
	}

	Tcl_ListObjAppendElement(NULL, resultObj, nameObj);
    }
    Tcl_SetObjResult(interp, resultObj);
    return TCL_OK;
}

/*
 *----------------------------------------------------------------------
 *
 * TclFindArrayPtrElements --
 *
 *	Fill out a hash table (which *must* use Tcl_Obj* keys) with an entry
 *	for each existing element of the given array. The provided hash table
 *	is assumed to be initially empty.
 *
 * Result:
 *	none
 *
 * Side effects:
 *	The keys of the array gain an extra reference. The supplied hash table
 *	has elements added to it.
 *
 *----------------------------------------------------------------------
 */

void
TclFindArrayPtrElements(
    Var *arrayPtr,
    Tcl_HashTable *tablePtr)
{
    Var *varPtr;
    Tcl_HashSearch search;

    if ((arrayPtr == NULL) || !TclIsVarArray(arrayPtr)
	    || TclIsVarUndefined(arrayPtr)) {
	return;
    }

    for (varPtr=VarHashFirstVar(arrayPtr->value.tablePtr, &search);
	    varPtr!=NULL ; varPtr=VarHashNextVar(&search)) {
	Tcl_HashEntry *hPtr;
	Tcl_Obj *nameObj;
	int dummy;

	if (TclIsVarUndefined(varPtr)) {
	    continue;
	}
	nameObj = VarHashGetKey(varPtr);
	hPtr = Tcl_CreateHashEntry(tablePtr, (char *) nameObj, &dummy);
	Tcl_SetHashValue(hPtr, nameObj);
    }
}

/*
 *----------------------------------------------------------------------
 *
 * ArraySetCmd --
 *
 *	This object-based function is invoked to process the "array set" Tcl
 *	command. See the user documentation for details on what it does.
 *
 * Results:
 *	A standard Tcl result object.
 *
 * Side effects:
 *	See the user documentation.
 *
 *----------------------------------------------------------------------
 */

static int
ArraySetCmd(
    ClientData clientData,
    Tcl_Interp *interp,
    int objc,
    Tcl_Obj *const objv[])
{
    Tcl_Obj *arrayNameObj;
    Tcl_Obj *arrayElemObj;
    Var *varPtr, *arrayPtr;
    int result, i;

    if (objc != 3) {
	Tcl_WrongNumArgs(interp, 1, objv, "arrayName list");
	return TCL_ERROR;
    }

    if (TCL_ERROR == LocateArray(interp, objv[1], NULL, NULL)) {
	return TCL_ERROR;
    }

    arrayNameObj = objv[1];
    varPtr = TclObjLookupVarEx(interp, arrayNameObj, NULL,
	    /*flags*/ TCL_LEAVE_ERR_MSG, /*msg*/ "set", /*createPart1*/ 1,
	    /*createPart2*/ 1, &arrayPtr);
    if (varPtr == NULL) {
	return TCL_ERROR;
    }
    if (arrayPtr) {
	CleanupVar(varPtr, arrayPtr);
	TclObjVarErrMsg(interp, arrayNameObj, NULL, "set", NEEDARRAY, -1);
	Tcl_SetErrorCode(interp, "TCL", "LOOKUP", "VARNAME",
		TclGetString(arrayNameObj), NULL);
	return TCL_ERROR;
    }

    /*
     * Install the contents of the dictionary or list into the array.
     */

    arrayElemObj = objv[2];
    if (arrayElemObj->typePtr == &tclDictType && arrayElemObj->bytes == NULL) {
	Tcl_Obj *keyPtr, *valuePtr;
	Tcl_DictSearch search;
	int done;

	if (Tcl_DictObjSize(interp, arrayElemObj, &done) != TCL_OK) {
	    return TCL_ERROR;
	}
	if (done == 0) {
	    /*
	     * Empty, so we'll just force the array to be properly existing
	     * instead.
	     */

	    goto ensureArray;
	}

	/*
	 * Don't need to look at result of Tcl_DictObjFirst as we've just
	 * successfully used a dictionary operation on the same object.
	 */

	for (Tcl_DictObjFirst(interp, arrayElemObj, &search,
		&keyPtr, &valuePtr, &done) ; !done ;
		Tcl_DictObjNext(&search, &keyPtr, &valuePtr, &done)) {
	    /*
	     * At this point, it would be nice if the key was directly usable
	     * by the array. This isn't the case though.
	     */

	    Var *elemVarPtr = TclLookupArrayElement(interp, arrayNameObj,
		    keyPtr, TCL_LEAVE_ERR_MSG, "set", 1, 1, varPtr, -1);

	    if ((elemVarPtr == NULL) ||
		    (TclPtrSetVarIdx(interp, elemVarPtr, varPtr, arrayNameObj,
		    keyPtr, valuePtr, TCL_LEAVE_ERR_MSG, -1) == NULL)) {
		Tcl_DictObjDone(&search);
		return TCL_ERROR;
	    }
	}
	return TCL_OK;
    } else {
	/*
	 * Not a dictionary, so assume (and convert to, for backward-
	 * -compatibility reasons) a list.
	 */

	int elemLen;
	Tcl_Obj **elemPtrs, *copyListObj;

	result = TclListObjGetElements(interp, arrayElemObj,
		&elemLen, &elemPtrs);
	if (result != TCL_OK) {
	    return result;
	}
	if (elemLen & 1) {
	    Tcl_SetObjResult(interp, Tcl_NewStringObj(
		    "list must have an even number of elements", -1));
	    Tcl_SetErrorCode(interp, "TCL", "ARGUMENT", "FORMAT", NULL);
	    return TCL_ERROR;
	}
	if (elemLen == 0) {
	    goto ensureArray;
	}

	/*
	 * We needn't worry about traces invalidating arrayPtr: should that be
	 * the case, TclPtrSetVarIdx will return NULL so that we break out of
	 * the loop and return an error.
	 */

	copyListObj = TclListObjCopy(NULL, arrayElemObj);
	for (i=0 ; i<elemLen ; i+=2) {
	    Var *elemVarPtr = TclLookupArrayElement(interp, arrayNameObj,
		    elemPtrs[i], TCL_LEAVE_ERR_MSG, "set", 1, 1, varPtr, -1);

	    if ((elemVarPtr == NULL) ||
		    (TclPtrSetVarIdx(interp, elemVarPtr, varPtr, arrayNameObj,
			    elemPtrs[i], elemPtrs[i+1], TCL_LEAVE_ERR_MSG,
			    -1) == NULL)) {
		result = TCL_ERROR;
		break;
	    }
	}
	Tcl_DecrRefCount(copyListObj);
	return result;
    }

    /*
     * The list is empty make sure we have an array, or create one if
     * necessary.
     */

  ensureArray:
    if (varPtr != NULL) {
	if (TclIsVarArray(varPtr)) {
	    /*
	     * Already an array, done.
	     */

	    return TCL_OK;
	}
	if (TclIsVarArrayElement(varPtr) || !TclIsVarUndefined(varPtr)) {
	    /*
	     * Either an array element, or a scalar: lose!
	     */

	    TclObjVarErrMsg(interp, arrayNameObj, NULL, "array set",
		    NEEDARRAY, -1);
	    Tcl_SetErrorCode(interp, "TCL", "WRITE", "ARRAY", NULL);
	    return TCL_ERROR;
	}
    }
    TclSetVarArray(varPtr);
    varPtr->value.tablePtr = ckalloc(sizeof(TclVarHashTable));
    TclInitVarHashTable(varPtr->value.tablePtr, TclGetVarNsPtr(varPtr));
    return TCL_OK;
}

/*
 *----------------------------------------------------------------------
 *
 * ArraySizeCmd --
 *
 *	This object-based function is invoked to process the "array size" Tcl
 *	command. See the user documentation for details on what it does.
 *
 * Results:
 *	A standard Tcl result object.
 *
 * Side effects:
 *	See the user documentation.
 *
 *----------------------------------------------------------------------
 */

static int
ArraySizeCmd(
    ClientData clientData,
    Tcl_Interp *interp,
    int objc,
    Tcl_Obj *const objv[])
{
    Var *varPtr;
    Tcl_HashSearch search;
    Var *varPtr2;
    int isArray, size = 0;

    if (objc != 2) {
	Tcl_WrongNumArgs(interp, 1, objv, "arrayName");
	return TCL_ERROR;
    }

    if (TCL_ERROR == LocateArray(interp, objv[1], &varPtr, &isArray)) {
	return TCL_ERROR;
    }

    /* We can only iterate over the array if it exists... */

    if (isArray) {
	/*
	 * Must iterate in order to get chance to check for present but
	 * "undefined" entries.
	 */

	for (varPtr2=VarHashFirstVar(varPtr->value.tablePtr, &search);
		varPtr2!=NULL ; varPtr2=VarHashNextVar(&search)) {
	    if (!TclIsVarUndefined(varPtr2)) {
		size++;
	    }
	}
    }

    Tcl_SetObjResult(interp, Tcl_NewIntObj(size));
    return TCL_OK;
}

/*
 *----------------------------------------------------------------------
 *
 * ArrayStatsCmd --
 *
 *	This object-based function is invoked to process the "array
 *	statistics" Tcl command. See the user documentation for details on
 *	what it does.
 *
 * Results:
 *	A standard Tcl result object.
 *
 * Side effects:
 *	See the user documentation.
 *
 *----------------------------------------------------------------------
 */

static int
ArrayStatsCmd(
    ClientData clientData,
    Tcl_Interp *interp,
    int objc,
    Tcl_Obj *const objv[])
{
    Var *varPtr;
    Tcl_Obj *varNameObj;
    char *stats;
    int isArray;

    if (objc != 2) {
	Tcl_WrongNumArgs(interp, 1, objv, "arrayName");
	return TCL_ERROR;
    }
    varNameObj = objv[1];

    if (TCL_ERROR == LocateArray(interp, varNameObj, &varPtr, &isArray)) {
	return TCL_ERROR;
    }

    if (!isArray) {
	return NotArrayError(interp, varNameObj);
    }

    stats = Tcl_HashStats((Tcl_HashTable *) varPtr->value.tablePtr);
    if (stats == NULL) {
	Tcl_SetObjResult(interp, Tcl_NewStringObj(
		"error reading array statistics", -1));
	return TCL_ERROR;
    }
    Tcl_SetObjResult(interp, Tcl_NewStringObj(stats, -1));
    ckfree(stats);
    return TCL_OK;
}

/*
 *----------------------------------------------------------------------
 *
 * ArrayUnsetCmd --
 *
 *	This object-based function is invoked to process the "array unset" Tcl
 *	command. See the user documentation for details on what it does.
 *
 * Results:
 *	A standard Tcl result object.
 *
 * Side effects:
 *	See the user documentation.
 *
 *----------------------------------------------------------------------
 */

static int
ArrayUnsetCmd(
    ClientData clientData,
    Tcl_Interp *interp,
    int objc,
    Tcl_Obj *const objv[])
{
    Var *varPtr, *varPtr2, *protectedVarPtr;
    Tcl_Obj *varNameObj, *patternObj, *nameObj;
    Tcl_HashSearch search;
    const char *pattern;
    int unsetFlags = 0;	/* Should this be TCL_LEAVE_ERR_MSG? */
    int isArray;

    switch (objc) {
    case 2:
	varNameObj = objv[1];
	patternObj = NULL;
	break;
    case 3:
	varNameObj = objv[1];
	patternObj = objv[2];
	break;
    default:
	Tcl_WrongNumArgs(interp, 1, objv, "arrayName ?pattern?");
	return TCL_ERROR;
    }

    if (TCL_ERROR == LocateArray(interp, varNameObj, &varPtr, &isArray)) {
	return TCL_ERROR;
    }

    if (!isArray) {
	return TCL_OK;
    }

    if (!patternObj) {
	/*
	 * When no pattern is given, just unset the whole array.
	 */

	return TclObjUnsetVar2(interp, varNameObj, NULL, 0);
    }

    /*
     * With a trivial pattern, we can just unset.
     */

    pattern = TclGetString(patternObj);
    if (TclMatchIsTrivial(pattern)) {
	varPtr2 = VarHashFindVar(varPtr->value.tablePtr, patternObj);
	if (!varPtr2 || TclIsVarUndefined(varPtr2)) {
	    return TCL_OK;
	}
	return TclPtrUnsetVarIdx(interp, varPtr2, varPtr, varNameObj,
		patternObj, unsetFlags, -1);
    }

    /*
     * Non-trivial case (well, deeply tricky really). We peek inside the hash
     * iterator in order to allow us to guarantee that the following element
     * in the array will not be scrubbed until we have dealt with it. This
     * stops the overall iterator from ending up pointing into deallocated
     * memory. [Bug 2939073]
     */

    protectedVarPtr = NULL;
    for (varPtr2=VarHashFirstVar(varPtr->value.tablePtr, &search);
	    varPtr2!=NULL ; varPtr2=VarHashNextVar(&search)) {
	/*
	 * Drop the extra ref immediately. We don't need to free it at this
	 * point though; we'll be unsetting it if necessary soon.
	 */

	if (varPtr2 == protectedVarPtr) {
	    VarHashRefCount(varPtr2)--;
	}

	/*
	 * Guard the next (peeked) item in the search chain by incrementing
	 * its refcount. This guarantees that the hash table iterator won't be
	 * dangling on the next time through the loop.
	 */

	if (search.nextEntryPtr != NULL) {
	    protectedVarPtr = VarHashGetValue(search.nextEntryPtr);
	    VarHashRefCount(protectedVarPtr)++;
	} else {
	    protectedVarPtr = NULL;
	}

	/*
	 * If the variable is undefined, clean it out as it has been hit by
	 * something else (i.e., an unset trace).
	 */

	if (TclIsVarUndefined(varPtr2)) {
	    CleanupVar(varPtr2, varPtr);
	    continue;
	}

	nameObj = VarHashGetKey(varPtr2);
	if (Tcl_StringMatch(TclGetString(nameObj), pattern)
		&& TclPtrUnsetVarIdx(interp, varPtr2, varPtr, varNameObj,
			nameObj, unsetFlags, -1) != TCL_OK) {
	    /*
	     * If we incremented a refcount, we must decrement it here as we
	     * will not be coming back properly due to the error.
	     */

	    if (protectedVarPtr) {
		VarHashRefCount(protectedVarPtr)--;
		CleanupVar(protectedVarPtr, varPtr);
	    }
	    return TCL_ERROR;
	}
    }
    return TCL_OK;
}

/*
 *----------------------------------------------------------------------
 *
 * TclInitArrayCmd --
 *
 *	This creates the ensemble for the "array" command.
 *
 * Results:
 *	The handle for the created ensemble.
 *
 * Side effects:
 *	Creates a command in the global namespace.
 *
 *----------------------------------------------------------------------
 */

Tcl_Command
TclInitArrayCmd(
    Tcl_Interp *interp)		/* Current interpreter. */
{
    static const EnsembleImplMap arrayImplMap[] = {
	{"anymore",	ArrayAnyMoreCmd,	TclCompileBasic2ArgCmd, NULL, NULL, 0},
	{"donesearch",	ArrayDoneSearchCmd,	TclCompileBasic2ArgCmd, NULL, NULL, 0},
	{"exists",	ArrayExistsCmd,		TclCompileArrayExistsCmd, NULL, NULL, 0},
	{"get",		ArrayGetCmd,		TclCompileBasic1Or2ArgCmd, NULL, NULL, 0},
	{"names",	ArrayNamesCmd,		TclCompileBasic1To3ArgCmd, NULL, NULL, 0},
	{"nextelement",	ArrayNextElementCmd,	TclCompileBasic2ArgCmd, NULL, NULL, 0},
	{"set",		ArraySetCmd,		TclCompileArraySetCmd, NULL, NULL, 0},
	{"size",	ArraySizeCmd,		TclCompileBasic1ArgCmd, NULL, NULL, 0},
	{"startsearch",	ArrayStartSearchCmd,	TclCompileBasic1ArgCmd, NULL, NULL, 0},
	{"statistics",	ArrayStatsCmd,		TclCompileBasic1ArgCmd, NULL, NULL, 0},
	{"unset",	ArrayUnsetCmd,		TclCompileArrayUnsetCmd, NULL, NULL, 0},
	{NULL, NULL, NULL, NULL, NULL, 0}
    };

    return TclMakeEnsemble(interp, "array", arrayImplMap);
}

/*
 *----------------------------------------------------------------------
 *
 * ObjMakeUpvar --
 *
 *	This function does all of the work of the "global" and "upvar"
 *	commands.
 *
 * Results:
 *	A standard Tcl completion code. If an error occurs then an error
 *	message is left in interp.
 *
 * Side effects:
 *	The variable given by myName is linked to the variable in framePtr
 *	given by otherP1 and otherP2, so that references to myName are
 *	redirected to the other variable like a symbolic link.
 *	Callers must Incr myNamePtr if they plan to Decr it.
 *	Callers must Incr otherP1Ptr if they plan to Decr it.
 *
 *----------------------------------------------------------------------
 */

static int
ObjMakeUpvar(
    Tcl_Interp *interp,		/* Interpreter containing variables. Used for
				 * error messages, too. */
    CallFrame *framePtr,	/* Call frame containing "other" variable.
				 * NULL means use global :: context. */
    Tcl_Obj *otherP1Ptr,
    const char *otherP2,	/* Two-part name of variable in framePtr. */
    int otherFlags,	/* 0, TCL_GLOBAL_ONLY or TCL_NAMESPACE_ONLY:
				 * indicates scope of "other" variable. */
    Tcl_Obj *myNamePtr,		/* Name of variable which will refer to
				 * otherP1/otherP2. Must be a scalar. */
    int myFlags,		/* 0, TCL_GLOBAL_ONLY or TCL_NAMESPACE_ONLY:
				 * indicates scope of myName. */
    int index)			/* If the variable to be linked is an indexed
				 * scalar, this is its index. Otherwise, -1 */
{
    Interp *iPtr = (Interp *) interp;
    Var *otherPtr, *arrayPtr;
    CallFrame *varFramePtr;

    /*
     * Find "other" in "framePtr". If not looking up other in just the current
     * namespace, temporarily replace the current var frame pointer in the
     * interpreter in order to use TclObjLookupVar.
     */

    if (framePtr == NULL) {
	framePtr = iPtr->rootFramePtr;
    }

    varFramePtr = iPtr->varFramePtr;
    if (!(otherFlags & TCL_NAMESPACE_ONLY)) {
	iPtr->varFramePtr = framePtr;
    }
    otherPtr = TclObjLookupVar(interp, otherP1Ptr, otherP2,
	    (otherFlags | TCL_LEAVE_ERR_MSG), "access",
	    /*createPart1*/ 1, /*createPart2*/ 1, &arrayPtr);
    if (!(otherFlags & TCL_NAMESPACE_ONLY)) {
	iPtr->varFramePtr = varFramePtr;
    }
    if (otherPtr == NULL) {
	return TCL_ERROR;
    }

    /*
     * Check that we are not trying to create a namespace var linked to a
     * local variable in a procedure. If we allowed this, the local
     * variable in the shorter-lived procedure frame could go away leaving
     * the namespace var's reference invalid.
     */

    if (index < 0) {
	if (!(arrayPtr != NULL
		     ? (TclIsVarInHash(arrayPtr) && TclGetVarNsPtr(arrayPtr))
		     : (TclIsVarInHash(otherPtr) && TclGetVarNsPtr(otherPtr)))
		&& ((myFlags & (TCL_GLOBAL_ONLY | TCL_NAMESPACE_ONLY))
			|| (varFramePtr == NULL)
			|| !HasLocalVars(varFramePtr)
			|| (strstr(TclGetString(myNamePtr), "::") != NULL))) {
	    Tcl_SetObjResult((Tcl_Interp *) iPtr, Tcl_ObjPrintf(
		    "bad variable name \"%s\": can't create namespace "
		    "variable that refers to procedure variable",
		    TclGetString(myNamePtr)));
	    Tcl_SetErrorCode(interp, "TCL", "UPVAR", "INVERTED", NULL);
	    return TCL_ERROR;
	}
    }

    return TclPtrObjMakeUpvarIdx(interp, otherPtr, myNamePtr, myFlags, index);
}

/*
 *----------------------------------------------------------------------
 *
 * TclPtrMakeUpvar --
 *
 *	This procedure does all of the work of the "global" and "upvar"
 *	commands.
 *
 * Results:
 *	A standard Tcl completion code. If an error occurs then an error
 *	message is left in interp.
 *
 * Side effects:
 *	The variable given by myName is linked to the variable in framePtr
 *	given by otherP1 and otherP2, so that references to myName are
 *	redirected to the other variable like a symbolic link.
 *
 *----------------------------------------------------------------------
 */

int
TclPtrMakeUpvar(
    Tcl_Interp *interp,		/* Interpreter containing variables. Used for
				 * error messages, too. */
    Var *otherPtr,		/* Pointer to the variable being linked-to. */
    const char *myName,		/* Name of variable which will refer to
				 * otherP1/otherP2. Must be a scalar. */
    int myFlags,		/* 0, TCL_GLOBAL_ONLY or TCL_NAMESPACE_ONLY:
				 * indicates scope of myName. */
    int index)			/* If the variable to be linked is an indexed
				 * scalar, this is its index. Otherwise, -1 */
{
    Tcl_Obj *myNamePtr = NULL;
    int result;

    if (myName) {
	myNamePtr = Tcl_NewStringObj(myName, -1);
	Tcl_IncrRefCount(myNamePtr);
    }
    result = TclPtrObjMakeUpvarIdx(interp, otherPtr, myNamePtr, myFlags,
	    index);
    if (myNamePtr) {
	Tcl_DecrRefCount(myNamePtr);
    }
    return result;
}

int
TclPtrObjMakeUpvar(
    Tcl_Interp *interp,		/* Interpreter containing variables. Used for
				 * error messages, too. */
    Tcl_Var otherPtr,		/* Pointer to the variable being linked-to. */
    Tcl_Obj *myNamePtr,		/* Name of variable which will refer to
				 * otherP1/otherP2. Must be a scalar. */
    int myFlags)		/* 0, TCL_GLOBAL_ONLY or TCL_NAMESPACE_ONLY:
				 * indicates scope of myName. */
{
    return TclPtrObjMakeUpvarIdx(interp, (Var *) otherPtr, myNamePtr, myFlags,
	    -1);
}

/* Callers must Incr myNamePtr if they plan to Decr it. */

int
TclPtrObjMakeUpvarIdx(
    Tcl_Interp *interp,		/* Interpreter containing variables. Used for
				 * error messages, too. */
    Var *otherPtr,		/* Pointer to the variable being linked-to. */
    Tcl_Obj *myNamePtr,		/* Name of variable which will refer to
				 * otherP1/otherP2. Must be a scalar. */
    int myFlags,		/* 0, TCL_GLOBAL_ONLY or TCL_NAMESPACE_ONLY:
				 * indicates scope of myName. */
    int index)			/* If the variable to be linked is an indexed
				 * scalar, this is its index. Otherwise, -1 */
{
    Interp *iPtr = (Interp *) interp;
    CallFrame *varFramePtr = iPtr->varFramePtr;
    const char *errMsg, *p, *myName;
    Var *varPtr;

    if (index >= 0) {
	if (!HasLocalVars(varFramePtr)) {
	    Tcl_Panic("ObjMakeUpvar called with an index outside from a proc");
	}
	varPtr = (Var *) &(varFramePtr->compiledLocals[index]);
	myNamePtr = localName(iPtr->varFramePtr, index);
	myName = myNamePtr? TclGetString(myNamePtr) : NULL;
    } else {
	/*
	 * Do not permit the new variable to look like an array reference, as
	 * it will not be reachable in that case [Bug 600812, TIP 184]. The
	 * "definition" of what "looks like an array reference" is consistent
	 * (and must remain consistent) with the code in TclObjLookupVar().
	 */

	myName = TclGetString(myNamePtr);
	p = strstr(myName, "(");
	if (p != NULL) {
	    p += strlen(p)-1;
	    if (*p == ')') {
		/*
		 * myName looks like an array reference.
		 */

		Tcl_SetObjResult((Tcl_Interp *) iPtr, Tcl_ObjPrintf(
			"bad variable name \"%s\": can't create a scalar "
			"variable that looks like an array element", myName));
		Tcl_SetErrorCode(interp, "TCL", "UPVAR", "LOCAL_ELEMENT",
			NULL);
		return TCL_ERROR;
	    }
	}

	/*
	 * Lookup and eventually create the new variable. Set the flag bit
	 * TCL_AVOID_RESOLVERS to indicate the special resolution rules for
	 * upvar purposes:
	 *   - Bug #696893 - variable is either proc-local or in the current
	 *     namespace; never follow the second (global) resolution path.
	 *   - Bug #631741 - do not use special namespace or interp resolvers.
	 */

	varPtr = TclLookupSimpleVar(interp, myNamePtr,
		myFlags|TCL_AVOID_RESOLVERS, /* create */ 1, &errMsg, &index);
	if (varPtr == NULL) {
	    TclObjVarErrMsg(interp, myNamePtr, NULL, "create", errMsg, -1);
	    Tcl_SetErrorCode(interp, "TCL", "LOOKUP", "VARNAME",
		    TclGetString(myNamePtr), NULL);
	    return TCL_ERROR;
	}
    }

    if (varPtr == otherPtr) {
	Tcl_SetObjResult((Tcl_Interp *) iPtr, Tcl_NewStringObj(
		"can't upvar from variable to itself", -1));
	Tcl_SetErrorCode(interp, "TCL", "UPVAR", "SELF", NULL);
	return TCL_ERROR;
    }

    if (TclIsVarTraced(varPtr)) {
	Tcl_SetObjResult((Tcl_Interp *) iPtr, Tcl_ObjPrintf(
		"variable \"%s\" has traces: can't use for upvar", myName));
	Tcl_SetErrorCode(interp, "TCL", "UPVAR", "TRACED", NULL);
	return TCL_ERROR;
    } else if (!TclIsVarUndefined(varPtr)) {
	Var *linkPtr;

	/*
	 * The variable already existed. Make sure this variable "varPtr"
	 * isn't the same as "otherPtr" (avoid circular links). Also, if it's
	 * not an upvar then it's an error. If it is an upvar, then just
	 * disconnect it from the thing it currently refers to.
	 */

	if (!TclIsVarLink(varPtr)) {
	    Tcl_SetObjResult((Tcl_Interp *) iPtr, Tcl_ObjPrintf(
		    "variable \"%s\" already exists", myName));
	    Tcl_SetErrorCode(interp, "TCL", "UPVAR", "EXISTS", NULL);
	    return TCL_ERROR;
	}

	linkPtr = varPtr->value.linkPtr;
	if (linkPtr == otherPtr) {
	    return TCL_OK;
	}
	if (TclIsVarInHash(linkPtr)) {
	    VarHashRefCount(linkPtr)--;
	    if (TclIsVarUndefined(linkPtr)) {
		CleanupVar(linkPtr, NULL);
	    }
	}
    }
    TclSetVarLink(varPtr);
    varPtr->value.linkPtr = otherPtr;
    if (TclIsVarInHash(otherPtr)) {
	VarHashRefCount(otherPtr)++;
    }
    return TCL_OK;
}

/*
 *----------------------------------------------------------------------
 *
 * Tcl_UpVar --
 *
 *	This function links one variable to another, just like the "upvar"
 *	command.
 *
 * Results:
 *	A standard Tcl completion code. If an error occurs then an error
 *	message is left in the interp's result.
 *
 * Side effects:
 *	The variable in frameName whose name is given by varName becomes
 *	accessible under the name localNameStr, so that references to
 *	localNameStr are redirected to the other variable like a symbolic
 *	link.
 *
 *----------------------------------------------------------------------
 */

#undef Tcl_UpVar
int
Tcl_UpVar(
    Tcl_Interp *interp,		/* Command interpreter in which varName is to
				 * be looked up. */
    const char *frameName,	/* Name of the frame containing the source
				 * variable, such as "1" or "#0". */
    const char *varName,	/* Name of a variable in interp to link to.
				 * May be either a scalar name or an element
				 * in an array. */
    const char *localNameStr,	/* Name of link variable. */
    int flags)			/* 0, TCL_GLOBAL_ONLY or TCL_NAMESPACE_ONLY:
				 * indicates scope of localNameStr. */
{
    int result;
    CallFrame *framePtr;
    Tcl_Obj *varNamePtr, *localNamePtr;

    if (TclGetFrame(interp, frameName, &framePtr) == -1) {
	return TCL_ERROR;
    }

    varNamePtr = Tcl_NewStringObj(varName, -1);
    Tcl_IncrRefCount(varNamePtr);
    localNamePtr = Tcl_NewStringObj(localNameStr, -1);
    Tcl_IncrRefCount(localNamePtr);

    result = ObjMakeUpvar(interp, framePtr, varNamePtr, NULL, 0,
	    localNamePtr, flags, -1);
    Tcl_DecrRefCount(varNamePtr);
    Tcl_DecrRefCount(localNamePtr);
    return result;
}

/*
 *----------------------------------------------------------------------
 *
 * Tcl_UpVar2 --
 *
 *	This function links one variable to another, just like the "upvar"
 *	command.
 *
 * Results:
 *	A standard Tcl completion code. If an error occurs then an error
 *	message is left in the interp's result.
 *
 * Side effects:
 *	The variable in frameName whose name is given by part1 and part2
 *	becomes accessible under the name localNameStr, so that references to
 *	localNameStr are redirected to the other variable like a symbolic
 *	link.
 *
 *----------------------------------------------------------------------
 */

int
Tcl_UpVar2(
    Tcl_Interp *interp,		/* Interpreter containing variables. Used for
				 * error messages too. */
    const char *frameName,	/* Name of the frame containing the source
				 * variable, such as "1" or "#0". */
    const char *part1,
    const char *part2,		/* Two parts of source variable name to link
				 * to. */
    const char *localNameStr,	/* Name of link variable. */
    int flags)			/* 0, TCL_GLOBAL_ONLY or TCL_NAMESPACE_ONLY:
				 * indicates scope of localNameStr. */
{
    int result;
    CallFrame *framePtr;
    Tcl_Obj *part1Ptr, *localNamePtr;

    if (TclGetFrame(interp, frameName, &framePtr) == -1) {
	return TCL_ERROR;
    }

    part1Ptr = Tcl_NewStringObj(part1, -1);
    Tcl_IncrRefCount(part1Ptr);
    localNamePtr = Tcl_NewStringObj(localNameStr, -1);
    Tcl_IncrRefCount(localNamePtr);

    result = ObjMakeUpvar(interp, framePtr, part1Ptr, part2, 0,
	    localNamePtr, flags, -1);
    Tcl_DecrRefCount(part1Ptr);
    Tcl_DecrRefCount(localNamePtr);
    return result;
}

/*
 *----------------------------------------------------------------------
 *
 * Tcl_GetVariableFullName --
 *
 *	Given a Tcl_Var token returned by Tcl_FindNamespaceVar, this function
 *	appends to an object the namespace variable's full name, qualified by
 *	a sequence of parent namespace names.
 *
 * Results:
 *	None.
 *
 * Side effects:
 *	The variable's fully-qualified name is appended to the string
 *	representation of objPtr.
 *
 *----------------------------------------------------------------------
 */

void
Tcl_GetVariableFullName(
    Tcl_Interp *interp,		/* Interpreter containing the variable. */
    Tcl_Var variable,		/* Token for the variable returned by a
				 * previous call to Tcl_FindNamespaceVar. */
    Tcl_Obj *objPtr)		/* Points to the object onto which the
				 * variable's full name is appended. */
{
    Interp *iPtr = (Interp *) interp;
    Var *varPtr = (Var *) variable;
    Tcl_Obj *namePtr;
    Namespace *nsPtr;

    if (!varPtr || TclIsVarArrayElement(varPtr)) {
	return;
    }

    /*
     * Add the full name of the containing namespace (if any), followed by the
     * "::" separator, then the variable name.
     */

    nsPtr = TclGetVarNsPtr(varPtr);
    if (nsPtr) {
	Tcl_AppendToObj(objPtr, nsPtr->fullName, -1);
	if (nsPtr != iPtr->globalNsPtr) {
	    Tcl_AppendToObj(objPtr, "::", 2);
	}
    }
    if (TclIsVarInHash(varPtr)) {
	if (!TclIsVarDeadHash(varPtr)) {
	    namePtr = VarHashGetKey(varPtr);
	    Tcl_AppendObjToObj(objPtr, namePtr);
	}
    } else if (iPtr->varFramePtr->procPtr) {
	int index = varPtr - iPtr->varFramePtr->compiledLocals;

	if (index >= 0 && index < iPtr->varFramePtr->numCompiledLocals) {
	    namePtr = localName(iPtr->varFramePtr, index);
	    Tcl_AppendObjToObj(objPtr, namePtr);
	}
    }
}

/*
 *----------------------------------------------------------------------
 *
 * Tcl_GlobalObjCmd --
 *
 *	This object-based function is invoked to process the "global" Tcl
 *	command. See the user documentation for details on what it does.
 *
 * Results:
 *	A standard Tcl object result value.
 *
 * Side effects:
 *	See the user documentation.
 *
 *----------------------------------------------------------------------
 */

int
Tcl_GlobalObjCmd(
    ClientData dummy,		/* Not used. */
    Tcl_Interp *interp,		/* Current interpreter. */
    int objc,			/* Number of arguments. */
    Tcl_Obj *const objv[])	/* Argument objects. */
{
    Interp *iPtr = (Interp *) interp;
    Tcl_Obj *objPtr, *tailPtr;
    const char *varName;
    const char *tail;
    int result, i;

    /*
     * If we are not executing inside a Tcl procedure, just return.
     */

    if (!HasLocalVars(iPtr->varFramePtr)) {
	return TCL_OK;
    }

    for (i=1 ; i<objc ; i++) {
	/*
	 * Make a local variable linked to its counterpart in the global ::
	 * namespace.
	 */

	objPtr = objv[i];
	varName = TclGetString(objPtr);

	/*
	 * The variable name might have a scope qualifier, but the name for
	 * the local "link" variable must be the simple name at the tail.
	 */

	for (tail=varName ; *tail!='\0' ; tail++) {
	    /* empty body */
	}
	while ((tail > varName) && ((*tail != ':') || (*(tail-1) != ':'))) {
	    tail--;
	}
	if ((*tail == ':') && (tail > varName)) {
	    tail++;
	}

	if (tail == varName) {
	    tailPtr = objPtr;
	} else {
	    tailPtr = Tcl_NewStringObj(tail, -1);
	    Tcl_IncrRefCount(tailPtr);
	}

	/*
	 * Link to the variable "varName" in the global :: namespace.
	 */

	result = ObjMakeUpvar(interp, NULL, objPtr, NULL,
		TCL_GLOBAL_ONLY, /*myName*/ tailPtr, /*myFlags*/ 0, -1);

	if (tail != varName) {
	    Tcl_DecrRefCount(tailPtr);
	}

	if (result != TCL_OK) {
	    return result;
	}
    }
    return TCL_OK;
}

/*
 *----------------------------------------------------------------------
 *
 * Tcl_VariableObjCmd --
 *
 *	Invoked to implement the "variable" command that creates one or more
 *	global variables. Handles the following syntax:
 *
 *	    variable ?name value...? name ?value?
 *
 *	One or more variables can be created. The variables are initialized
 *	with the specified values. The value for the last variable is
 *	optional.
 *
 *	If the variable does not exist, it is created and given the optional
 *	value. If it already exists, it is simply set to the optional value.
 *	Normally, "name" is an unqualified name, so it is created in the
 *	current namespace. If it includes namespace qualifiers, it can be
 *	created in another namespace.
 *
 *	If the variable command is executed inside a Tcl procedure, it creates
 *	a local variable linked to the newly-created namespace variable.
 *
 * Results:
 *	Returns TCL_OK if the variable is found or created. Returns TCL_ERROR
 *	if anything goes wrong.
 *
 * Side effects:
 *	If anything goes wrong, this function returns an error message as the
 *	result in the interpreter's result object.
 *
 *----------------------------------------------------------------------
 */

int
Tcl_VariableObjCmd(
    ClientData dummy,		/* Not used. */
    Tcl_Interp *interp,		/* Current interpreter. */
    int objc,			/* Number of arguments. */
    Tcl_Obj *const objv[])	/* Argument objects. */
{
    Interp *iPtr = (Interp *) interp;
    const char *varName, *tail, *cp;
    Var *varPtr, *arrayPtr;
    Tcl_Obj *varValuePtr;
    int i, result;
    Tcl_Obj *varNamePtr, *tailPtr;

    for (i=1 ; i<objc ; i+=2) {
	/*
	 * Look up each variable in the current namespace context, creating it
	 * if necessary.
	 */

	varNamePtr = objv[i];
	varName = TclGetString(varNamePtr);
	varPtr = TclObjLookupVarEx(interp, varNamePtr, NULL,
		(TCL_NAMESPACE_ONLY | TCL_LEAVE_ERR_MSG), "define",
		/*createPart1*/ 1, /*createPart2*/ 0, &arrayPtr);

	if (arrayPtr != NULL) {
	    /*
	     * Variable cannot be an element in an array. If arrayPtr is
	     * non-NULL, it is, so throw up an error and return.
	     */

	    TclObjVarErrMsg(interp, varNamePtr, NULL, "define",
		    ISARRAYELEMENT, -1);
	    Tcl_SetErrorCode(interp, "TCL", "UPVAR", "LOCAL_ELEMENT", NULL);
	    return TCL_ERROR;
	}

	if (varPtr == NULL) {
	    return TCL_ERROR;
	}

	/*
	 * Mark the variable as a namespace variable and increment its
	 * reference count so that it will persist until its namespace is
	 * destroyed or until the variable is unset.
	 */

	TclSetVarNamespaceVar(varPtr);

	/*
	 * If a value was specified, set the variable to that value.
	 * Otherwise, if the variable is new, leave it undefined. (If the
	 * variable already exists and no value was specified, leave its value
	 * unchanged; just create the local link if we're in a Tcl procedure).
	 */

	if (i+1 < objc) {	/* A value was specified. */
	    varValuePtr = TclPtrSetVarIdx(interp, varPtr, arrayPtr,
		    varNamePtr, NULL, objv[i+1],
		    (TCL_NAMESPACE_ONLY | TCL_LEAVE_ERR_MSG), -1);
	    if (varValuePtr == NULL) {
		return TCL_ERROR;
	    }
	}

	/*
	 * If we are executing inside a Tcl procedure, create a local variable
	 * linked to the new namespace variable "varName".
	 */

	if (HasLocalVars(iPtr->varFramePtr)) {
	    /*
	     * varName might have a scope qualifier, but the name for the
	     * local "link" variable must be the simple name at the tail.
	     *
	     * Locate tail in one pass: drop any prefix after two *or more*
	     * consecutive ":" characters).
	     */

	    for (tail=cp=varName ; *cp!='\0' ;) {
		if (*cp++ == ':') {
		    while (*cp == ':') {
			tail = ++cp;
		    }
		}
	    }

	    /*
	     * Create a local link "tail" to the variable "varName" in the
	     * current namespace.
	     */

	    if (tail == varName) {
		tailPtr = varNamePtr;
	    } else {
		tailPtr = Tcl_NewStringObj(tail, -1);
		Tcl_IncrRefCount(tailPtr);
	    }

	    result = ObjMakeUpvar(interp, NULL, varNamePtr, /*otherP2*/ NULL,
		    /*otherFlags*/ TCL_NAMESPACE_ONLY,
		    /*myName*/ tailPtr, /*myFlags*/ 0, -1);

	    if (tail != varName) {
		Tcl_DecrRefCount(tailPtr);
	    }

	    if (result != TCL_OK) {
		return result;
	    }
	}
    }
    return TCL_OK;
}

/*
 *----------------------------------------------------------------------
 *
 * Tcl_UpvarObjCmd --
 *
 *	This object-based function is invoked to process the "upvar" Tcl
 *	command. See the user documentation for details on what it does.
 *
 * Results:
 *	A standard Tcl object result value.
 *
 * Side effects:
 *	See the user documentation.
 *
 *----------------------------------------------------------------------
 */

int
Tcl_UpvarObjCmd(
    ClientData dummy,		/* Not used. */
    Tcl_Interp *interp,		/* Current interpreter. */
    int objc,			/* Number of arguments. */
    Tcl_Obj *const objv[])	/* Argument objects. */
{
    CallFrame *framePtr;
    int result, hasLevel;
    Tcl_Obj *levelObj;

    if (objc < 3) {
	Tcl_WrongNumArgs(interp, 1, objv,
		"?level? otherVar localVar ?otherVar localVar ...?");
	return TCL_ERROR;
    }

    if (objc & 1) {
	/*
	 * Even number of arguments, so use the default level of "1" by
	 * passing NULL to TclObjGetFrame.
	 */

	levelObj = NULL;
	hasLevel = 0;
    } else {
	/*
	 * Odd number of arguments, so objv[1] must contain the level.
	 */

	levelObj = objv[1];
	hasLevel = 1;
    }

    /*
     * Find the call frame containing each of the "other variables" to be
     * linked to.
     */

    result = TclObjGetFrame(interp, levelObj, &framePtr);
    if (result == -1) {
	return TCL_ERROR;
    }
    if ((result == 0) && hasLevel) {
	/*
	 * Synthesize an error message since TclObjGetFrame doesn't do this
	 * for this particular case.
	 */

	Tcl_SetObjResult(interp, Tcl_ObjPrintf(
		"bad level \"%s\"", TclGetString(levelObj)));
	Tcl_SetErrorCode(interp, "TCL", "LOOKUP", "LEVEL",
		TclGetString(levelObj), NULL);
	return TCL_ERROR;
    }

    /*
     * We've now finished with parsing levels; skip to the variable names.
     */

    objc -= hasLevel + 1;
    objv += hasLevel + 1;

    /*
     * Iterate over each (other variable, local variable) pair. Divide the
     * other variable name into two parts, then call MakeUpvar to do all the
     * work of linking it to the local variable.
     */

    for (; objc>0 ; objc-=2, objv+=2) {
	result = ObjMakeUpvar(interp, framePtr, /* othervarName */ objv[0],
		NULL, 0, /* myVarName */ objv[1], /*flags*/ 0, -1);
	if (result != TCL_OK) {
	    return TCL_ERROR;
	}
    }
    return TCL_OK;
}

/*
 *----------------------------------------------------------------------
 *
 * SetArraySearchObj --
 *
 *	This function converts the given tcl object into one that has the
 *	"array search" internal type.
 *
 * Results:
 *	TCL_OK if the conversion succeeded, and TCL_ERROR if it failed (when
 *	an error message will be placed in the interpreter's result.)
 *
 * Side effects:
 *	Updates the internal type and representation of the object to make
 *	this an array-search object. See the tclArraySearchType declaration
 *	above for details of the internal representation.
 *
 *----------------------------------------------------------------------
 */

static int
SetArraySearchObj(
    Tcl_Interp *interp,
    Tcl_Obj *objPtr)
{
    const char *string;
    char *end;			/* Can't be const due to strtoul defn. */
    int id;
    size_t offset;

    /*
     * Get the string representation. Make it up-to-date if necessary.
     */

    string = TclGetString(objPtr);

    /*
     * Parse the id into the three parts separated by dashes.
     */

    if ((string[0] != 's') || (string[1] != '-')) {
	goto syntax;
    }
    id = strtoul(string+2, &end, 10);
    if ((end == (string+2)) || (*end != '-')) {
	goto syntax;
    }

    /*
     * Can't perform value check in this context, so place reference to place
     * in string to use for the check in the object instead.
     */

    end++;
    offset = end - string;

    TclFreeIntRep(objPtr);
    objPtr->typePtr = &tclArraySearchType;
    objPtr->internalRep.twoPtrValue.ptr1 = INT2PTR(id);
    objPtr->internalRep.twoPtrValue.ptr2 = INT2PTR(offset);
    return TCL_OK;

  syntax:
    Tcl_SetObjResult(interp, Tcl_ObjPrintf(
	    "illegal search identifier \"%s\"", string));
    Tcl_SetErrorCode(interp, "TCL", "LOOKUP", "ARRAYSEARCH", string, NULL);
    return TCL_ERROR;
}

/*
 *----------------------------------------------------------------------
 *
 * ParseSearchId --
 *
 *	This function translates from a tcl object to a pointer to an active
 *	array search (if there is one that matches the string).
 *
 * Results:
 *	The return value is a pointer to the array search indicated by string,
 *	or NULL if there isn't one. If NULL is returned, the interp's result
 *	contains an error message.
 *
 * Side effects:
 *	The tcl object might have its internal type and representation
 *	modified.
 *
 *----------------------------------------------------------------------
 */

static ArraySearch *
ParseSearchId(
    Tcl_Interp *interp,		/* Interpreter containing variable. */
    const Var *varPtr,		/* Array variable search is for. */
    Tcl_Obj *varNamePtr,	/* Name of array variable that search is
				 * supposed to be for. */
    Tcl_Obj *handleObj)		/* Object containing id of search. Must have
				 * form "search-num-var" where "num" is a
				 * decimal number and "var" is a variable
				 * name. */
{
    Interp *iPtr = (Interp *) interp;
    const char *string;
    size_t offset;
    int id;
    ArraySearch *searchPtr;
    const char *varName = TclGetString(varNamePtr);

    /*
     * Parse the id.
     */

    if ((handleObj->typePtr != &tclArraySearchType)
	    && (SetArraySearchObj(interp, handleObj) != TCL_OK)) {
	return NULL;
    }

    /*
     * Extract the information out of the Tcl_Obj.
     */

    id = PTR2INT(handleObj->internalRep.twoPtrValue.ptr1);
    string = TclGetString(handleObj);
    offset = PTR2INT(handleObj->internalRep.twoPtrValue.ptr2);

    /*
     * This test cannot be placed inside the Tcl_Obj machinery, since it is
     * dependent on the variable context.
     */

    if (strcmp(string+offset, varName) != 0) {
	Tcl_SetObjResult(interp, Tcl_ObjPrintf(
		"search identifier \"%s\" isn't for variable \"%s\"",
		string, varName));
	goto badLookup;
    }

    /*
     * Search through the list of active searches on the interpreter to see if
     * the desired one exists.
     *
     * Note that we cannot store the searchPtr directly in the Tcl_Obj as that
     * would run into trouble when DeleteSearches() was called so we must scan
     * this list every time.
     */

    if (varPtr->flags & VAR_SEARCH_ACTIVE) {
	Tcl_HashEntry *hPtr =
		Tcl_FindHashEntry(&iPtr->varSearches, varPtr);

	for (searchPtr = Tcl_GetHashValue(hPtr); searchPtr != NULL;
		searchPtr = searchPtr->nextPtr) {
	    if (searchPtr->id == id) {
		return searchPtr;
	    }
	}
    }
    Tcl_SetObjResult(interp, Tcl_ObjPrintf(
	    "couldn't find search \"%s\"", string));
  badLookup:
    Tcl_SetErrorCode(interp, "TCL", "LOOKUP", "ARRAYSEARCH", string, NULL);
    return NULL;
}

/*
 *----------------------------------------------------------------------
 *
 * DeleteSearches --
 *
 *	This function is called to free up all of the searches associated
 *	with an array variable.
 *
 * Results:
 *	None.
 *
 * Side effects:
 *	Memory is released to the storage allocator.
 *
 *----------------------------------------------------------------------
 */

static void
DeleteSearches(
    Interp *iPtr,
    Var *arrayVarPtr)	/* Variable whose searches are to be
				 * deleted. */
{
    ArraySearch *searchPtr, *nextPtr;
    Tcl_HashEntry *sPtr;

    if (arrayVarPtr->flags & VAR_SEARCH_ACTIVE) {
	sPtr = Tcl_FindHashEntry(&iPtr->varSearches, arrayVarPtr);
	for (searchPtr = (ArraySearch *)Tcl_GetHashValue(sPtr); searchPtr != NULL;
		searchPtr = nextPtr) {
	    nextPtr = searchPtr->nextPtr;
	    ckfree(searchPtr);
	}
	arrayVarPtr->flags &= ~VAR_SEARCH_ACTIVE;
	Tcl_DeleteHashEntry(sPtr);
    }
}

/*
 *----------------------------------------------------------------------
 *
 * TclDeleteNamespaceVars --
 *
 *	This function is called to recycle all the storage space associated
 *	with a namespace's table of variables.
 *
 * Results:
 *	None.
 *
 * Side effects:
 *	Variables are deleted and trace functions are invoked, if any are
 *	declared.
 *
 *----------------------------------------------------------------------
 */

void
TclDeleteNamespaceVars(
    Namespace *nsPtr)
{
    TclVarHashTable *tablePtr = &nsPtr->varTable;
    Tcl_Interp *interp = nsPtr->interp;
    Interp *iPtr = (Interp *)interp;
    Tcl_HashSearch search;
    int flags = 0;
    Var *varPtr;

    /*
     * Determine what flags to pass to the trace callback functions.
     */

    if (nsPtr == iPtr->globalNsPtr) {
	flags = TCL_GLOBAL_ONLY;
    } else if (nsPtr == (Namespace *) TclGetCurrentNamespace(interp)) {
	flags = TCL_NAMESPACE_ONLY;
    }

    for (varPtr = VarHashFirstVar(tablePtr, &search);  varPtr != NULL;
	    varPtr = VarHashFirstVar(tablePtr, &search)) {
	Tcl_Obj *objPtr;
	TclNewObj(objPtr);
	VarHashRefCount(varPtr)++;	/* Make sure we get to remove from
					 * hash. */
	Tcl_GetVariableFullName(interp, (Tcl_Var) varPtr, objPtr);
	UnsetVarStruct(varPtr, NULL, iPtr, /* part1 */ objPtr,
		NULL, flags, -1);

	/*
	 * We just unset the variable. However, an unset trace might
	 * have re-set it, or might have re-established traces on it.
	 * This namespace and its vartable are going away unconditionally,
	 * so we cannot let such things linger. That would be a leak.
	 *
	 * First we destroy all traces. ...
	 */

	if (TclIsVarTraced(varPtr)) {
	    Tcl_HashEntry *tPtr = Tcl_FindHashEntry(&iPtr->varTraces, varPtr);
	    VarTrace *tracePtr = (VarTrace *)Tcl_GetHashValue(tPtr);
	    ActiveVarTrace *activePtr;

	    while (tracePtr) {
		VarTrace *prevPtr = tracePtr;

		tracePtr = tracePtr->nextPtr;
		prevPtr->nextPtr = NULL;
		Tcl_EventuallyFree(prevPtr, TCL_DYNAMIC);
	    }
	    Tcl_DeleteHashEntry(tPtr);
	    varPtr->flags &= ~VAR_ALL_TRACES;
	    for (activePtr = iPtr->activeVarTracePtr; activePtr != NULL;
		    activePtr = activePtr->nextPtr) {
		if (activePtr->varPtr == varPtr) {
		    activePtr->nextTracePtr = NULL;
		}
	    }
	}

	/*
	 * ...and then, if the variable still holds a value, we unset it
	 * again. This time with no traces left, we're sure it goes away.
	 */

	if (!TclIsVarUndefined(varPtr)) {
	    UnsetVarStruct(varPtr, NULL, iPtr, /* part1 */ objPtr,
		    NULL, flags, -1);
	}
	Tcl_DecrRefCount(objPtr); /* free no longer needed obj */
	VarHashRefCount(varPtr)--;
	VarHashDeleteEntry(varPtr);
    }
    VarHashDeleteTable(tablePtr);
}

/*
 *----------------------------------------------------------------------
 *
 * TclDeleteVars --
 *
 *	This function is called to recycle all the storage space associated
 *	with a table of variables. For this function to work correctly, it
 *	must not be possible for any of the variables in the table to be
 *	accessed from Tcl commands (e.g. from trace functions).
 *
 * Results:
 *	None.
 *
 * Side effects:
 *	Variables are deleted and trace functions are invoked, if any are
 *	declared.
 *
 *----------------------------------------------------------------------
 */

void
TclDeleteVars(
    Interp *iPtr,		/* Interpreter to which variables belong. */
    TclVarHashTable *tablePtr)	/* Hash table containing variables to
				 * delete. */
{
    Tcl_Interp *interp = (Tcl_Interp *) iPtr;
    Tcl_HashSearch search;
    Var *varPtr;
    int flags;
    Namespace *currNsPtr = (Namespace *) TclGetCurrentNamespace(interp);

    /*
     * Determine what flags to pass to the trace callback functions.
     */

    flags = TCL_TRACE_UNSETS;
    if (tablePtr == &iPtr->globalNsPtr->varTable) {
	flags |= TCL_GLOBAL_ONLY;
    } else if (tablePtr == &currNsPtr->varTable) {
	flags |= TCL_NAMESPACE_ONLY;
    }

    for (varPtr = VarHashFirstVar(tablePtr, &search); varPtr != NULL;
	 varPtr = VarHashFirstVar(tablePtr, &search)) {
	UnsetVarStruct(varPtr, NULL, iPtr, VarHashGetKey(varPtr), NULL, flags,
		-1);
	VarHashDeleteEntry(varPtr);
    }
    VarHashDeleteTable(tablePtr);
}

/*
 *----------------------------------------------------------------------
 *
 * TclDeleteCompiledLocalVars --
 *
 *	This function is called to recycle storage space associated with the
 *	compiler-allocated array of local variables in a procedure call frame.
 *	This function resembles TclDeleteVars above except that each variable
 *	is stored in a call frame and not a hash table. For this function to
 *	work correctly, it must not be possible for any of the variable in the
 *	table to be accessed from Tcl commands (e.g. from trace functions).
 *
 * Results:
 *	None.
 *
 * Side effects:
 *	Variables are deleted and trace functions are invoked, if any are
 *	declared.
 *
 *----------------------------------------------------------------------
 */

void
TclDeleteCompiledLocalVars(
    Interp *iPtr,		/* Interpreter to which variables belong. */
    CallFrame *framePtr)	/* Procedure call frame containing compiler-
				 * assigned local variables to delete. */
{
    Var *varPtr;
    int numLocals, i;
    Tcl_Obj **namePtrPtr;

    numLocals = framePtr->numCompiledLocals;
    varPtr = framePtr->compiledLocals;
    namePtrPtr = &localName(framePtr, 0);
    for (i=0 ; i<numLocals ; i++, namePtrPtr++, varPtr++) {
	UnsetVarStruct(varPtr, NULL, iPtr, *namePtrPtr, NULL,
		TCL_TRACE_UNSETS, i);
    }
    framePtr->numCompiledLocals = 0;
}

/*
 *----------------------------------------------------------------------
 *
 * DeleteArray --
 *
 *	This function is called to free up everything in an array variable.
 *	It's the caller's responsibility to make sure that the array is no
 *	longer accessible before this function is called.
 *
 * Results:
 *	None.
 *
 * Side effects:
 *	All storage associated with varPtr's array elements is deleted
 *	(including the array's hash table). Deletion trace functions for
 *	array elements are invoked, then deleted. Any pending traces for array
 *	elements are also deleted.
 *
 *----------------------------------------------------------------------
 */

static void
DeleteArray(
    Interp *iPtr,		/* Interpreter containing array. */
    Tcl_Obj *arrayNamePtr,	/* Name of array (used for trace callbacks),
				 * or NULL if it is to be computed on
				 * demand. */
    Var *varPtr,		/* Pointer to variable structure. */
    int flags,			/* Flags to pass to TclCallVarTraces:
				 * TCL_TRACE_UNSETS and sometimes
				 * TCL_NAMESPACE_ONLY or TCL_GLOBAL_ONLY. */
    int index)
{
    Tcl_HashSearch search;
    Tcl_HashEntry *tPtr;
    Var *elPtr;
    ActiveVarTrace *activePtr;
    Tcl_Obj *objPtr;
    VarTrace *tracePtr;

    for (elPtr = VarHashFirstVar(varPtr->value.tablePtr, &search);
	    elPtr != NULL; elPtr = VarHashNextVar(&search)) {
	if (TclIsVarScalar(elPtr) && (elPtr->value.objPtr != NULL)) {
	    objPtr = elPtr->value.objPtr;
	    TclDecrRefCount(objPtr);
	    elPtr->value.objPtr = NULL;
	}

	/*
	 * Lie about the validity of the hashtable entry. In this way the
	 * variables will be deleted by VarHashDeleteTable.
	 */

	VarHashInvalidateEntry(elPtr);
	if (TclIsVarTraced(elPtr)) {
	    /*
	     * Compute the array name if it was not supplied.
	     */

	    if (elPtr->flags & VAR_TRACED_UNSET) {
		Tcl_Obj *elNamePtr = VarHashGetKey(elPtr);

		elPtr->flags &= ~VAR_TRACE_ACTIVE;
		TclObjCallVarTraces(iPtr, NULL, elPtr, arrayNamePtr,
			elNamePtr, flags,/* leaveErrMsg */ 0, index);
	    }
	    tPtr = Tcl_FindHashEntry(&iPtr->varTraces, elPtr);
	    tracePtr = (VarTrace *)Tcl_GetHashValue(tPtr);
	    while (tracePtr) {
		VarTrace *prevPtr = tracePtr;

		tracePtr = tracePtr->nextPtr;
		prevPtr->nextPtr = NULL;
		Tcl_EventuallyFree(prevPtr, TCL_DYNAMIC);
	    }
	    Tcl_DeleteHashEntry(tPtr);
	    elPtr->flags &= ~VAR_ALL_TRACES;
	    for (activePtr = iPtr->activeVarTracePtr; activePtr != NULL;
		    activePtr = activePtr->nextPtr) {
		if (activePtr->varPtr == elPtr) {
		    activePtr->nextTracePtr = NULL;
		}
	    }
	}
	TclSetVarUndefined(elPtr);

	/*
	 * Even though array elements are not supposed to be namespace
	 * variables, some combinations of [upvar] and [variable] may create
	 * such beasts - see [Bug 604239]. This is necessary to avoid leaking
	 * the corresponding Var struct, and is otherwise harmless.
	 */

	TclClearVarNamespaceVar(elPtr);
    }
    VarHashDeleteTable(varPtr->value.tablePtr);
    ckfree(varPtr->value.tablePtr);
}

/*
 *----------------------------------------------------------------------
 *
 * TclObjVarErrMsg --
 *
 *	Generate a reasonable error message describing why a variable
 *	operation failed.
 *
 * Results:
 *	None.
 *
 * Side effects:
 *	The interp's result is set to hold a message identifying the variable
 *	given by part1 and part2 and describing why the variable operation
 *	failed.
 *
 *----------------------------------------------------------------------
 */

void
TclVarErrMsg(
    Tcl_Interp *interp,		/* Interpreter in which to record message. */
    const char *part1,
    const char *part2,		/* Variable's two-part name. */
    const char *operation,	/* String describing operation that failed,
				 * e.g. "read", "set", or "unset". */
    const char *reason)		/* String describing why operation failed. */
{
    Tcl_Obj *part2Ptr = NULL, *part1Ptr = Tcl_NewStringObj(part1, -1);

    if (part2) {
	part2Ptr = Tcl_NewStringObj(part2, -1);
    }

    TclObjVarErrMsg(interp, part1Ptr, part2Ptr, operation, reason, -1);

    Tcl_DecrRefCount(part1Ptr);
    if (part2Ptr) {
	Tcl_DecrRefCount(part2Ptr);
    }
}

void
TclObjVarErrMsg(
    Tcl_Interp *interp,		/* Interpreter in which to record message. */
    Tcl_Obj *part1Ptr,		/* (may be NULL, if index >= 0) */
    Tcl_Obj *part2Ptr,		/* Variable's two-part name. */
    const char *operation,	/* String describing operation that failed,
				 * e.g. "read", "set", or "unset". */
    const char *reason,		/* String describing why operation failed. */
    int index)			/* Index into the local variable table of the
				 * variable, or -1. Only used when part1Ptr is
				 * NULL. */
{
    if (!part1Ptr) {
	if (index == -1) {
	    Tcl_Panic("invalid part1Ptr and invalid index together");
	}
	part1Ptr = localName(((Interp *)interp)->varFramePtr, index);
    }
    Tcl_SetObjResult(interp, Tcl_ObjPrintf("can't %s \"%s%s%s%s\": %s",
	    operation, TclGetString(part1Ptr), (part2Ptr ? "(" : ""),
	    (part2Ptr ? TclGetString(part2Ptr) : ""), (part2Ptr ? ")" : ""),
	    reason));
}

/*
 *----------------------------------------------------------------------
 *
 * Internal functions for variable name object types --
 *
 *----------------------------------------------------------------------
 */

/*
 * Panic functions that should never be called in normal operation.
 */

static void
PanicOnUpdateVarName(
    Tcl_Obj *objPtr)
{
    Tcl_Panic("%s of type %s should not be called", "updateStringProc",
	    objPtr->typePtr->name);
}

static int
PanicOnSetVarName(
    Tcl_Interp *interp,
    Tcl_Obj *objPtr)
{
    Tcl_Panic("%s of type %s should not be called", "setFromAnyProc",
	    objPtr->typePtr->name);
    return TCL_ERROR;
}

/*
 * localVarName -
 *
 * INTERNALREP DEFINITION:
 *   twoPtrValue.ptr1:   pointer to name obj in varFramePtr->localCache
 *			  or NULL if it is this same obj
 *   twoPtrValue.ptr2: index into locals table
 */

static void
FreeLocalVarName(
    Tcl_Obj *objPtr)
{
    Tcl_Obj *namePtr = (Tcl_Obj *)objPtr->internalRep.twoPtrValue.ptr1;

    if (namePtr) {
	Tcl_DecrRefCount(namePtr);
    }
    objPtr->typePtr = NULL;
}

static void
DupLocalVarName(
    Tcl_Obj *srcPtr,
    Tcl_Obj *dupPtr)
{
    Tcl_Obj *namePtr = srcPtr->internalRep.twoPtrValue.ptr1;

    if (!namePtr) {
	namePtr = srcPtr;
    }
    dupPtr->internalRep.twoPtrValue.ptr1 = namePtr;
    Tcl_IncrRefCount(namePtr);

    dupPtr->internalRep.twoPtrValue.ptr2 =
	    srcPtr->internalRep.twoPtrValue.ptr2;
    dupPtr->typePtr = &localVarNameType;
}

/*
 * parsedVarName -
 *
 * INTERNALREP DEFINITION:
 *   twoPtrValue.ptr1 = pointer to the array name Tcl_Obj (NULL if scalar)
 *   twoPtrValue.ptr2 = pointer to the element name string (owned by this
 *			Tcl_Obj), or NULL if it is a scalar variable
 */

static void
FreeParsedVarName(
    Tcl_Obj *objPtr)
{
    Tcl_Obj *arrayPtr = objPtr->internalRep.twoPtrValue.ptr1;
    char *elem = objPtr->internalRep.twoPtrValue.ptr2;

    if (arrayPtr != NULL) {
	TclDecrRefCount(arrayPtr);
	ckfree(elem);
    }
    objPtr->typePtr = NULL;
}

static void
DupParsedVarName(
    Tcl_Obj *srcPtr,
    Tcl_Obj *dupPtr)
{
    Tcl_Obj *arrayPtr = srcPtr->internalRep.twoPtrValue.ptr1;
    char *elem = srcPtr->internalRep.twoPtrValue.ptr2;
    char *elemCopy;
    unsigned elemLen;

    if (arrayPtr != NULL) {
	Tcl_IncrRefCount(arrayPtr);
	elemLen = strlen(elem);
	elemCopy = (char *)ckalloc(elemLen + 1);
	memcpy(elemCopy, elem, elemLen);
	*(elemCopy + elemLen) = '\0';
	elem = elemCopy;
    }

    dupPtr->internalRep.twoPtrValue.ptr1 = arrayPtr;
    dupPtr->internalRep.twoPtrValue.ptr2 = elem;
    dupPtr->typePtr = &tclParsedVarNameType;
}

static void
UpdateParsedVarName(
    Tcl_Obj *objPtr)
{
    Tcl_Obj *arrayPtr = objPtr->internalRep.twoPtrValue.ptr1;
    char *part2 = objPtr->internalRep.twoPtrValue.ptr2;
    const char *part1;
    char *p;
    int len1, len2, totalLen;

    if (arrayPtr == NULL) {
	/*
	 * This is a parsed scalar name: what is it doing here?
	 */

	Tcl_Panic("scalar parsedVarName without a string rep");
    }

    part1 = TclGetStringFromObj(arrayPtr, &len1);
    len2 = strlen(part2);

    totalLen = len1 + len2 + 2;
    p = ckalloc(totalLen + 1);
    objPtr->bytes = p;
    objPtr->length = totalLen;

    memcpy(p, part1, len1);
    p += len1;
    *p++ = '(';
    memcpy(p, part2, len2);
    p += len2;
    *p++ = ')';
    *p = '\0';
}

/*
 *----------------------------------------------------------------------
 *
 * Tcl_FindNamespaceVar -- MOVED OVER from tclNamesp.c
 *
 *	Searches for a namespace variable, a variable not local to a
 *	procedure. The variable can be either a scalar or an array, but may
 *	not be an element of an array.
 *
 * Results:
 *	Returns a token for the variable if it is found. Otherwise, if it
 *	can't be found or there is an error, returns NULL and leaves an error
 *	message in the interpreter's result object if "flags" contains
 *	TCL_LEAVE_ERR_MSG.
 *
 * Side effects:
 *	None.
 *
 *----------------------------------------------------------------------
 */

Tcl_Var
Tcl_FindNamespaceVar(
    Tcl_Interp *interp,		/* The interpreter in which to find the
				 * variable. */
    const char *name,		/* Variable's name. If it starts with "::",
				 * will be looked up in global namespace.
				 * Else, looked up first in contextNsPtr
				 * (current namespace if contextNsPtr is
				 * NULL), then in global namespace. */
    Tcl_Namespace *contextNsPtr,/* Ignored if TCL_GLOBAL_ONLY flag set.
				 * Otherwise, points to namespace in which to
				 * resolve name. If NULL, look up name in the
				 * current namespace. */
    int flags)			/* An OR'd combination of:
				 * TCL_AVOID_RESOLVERS, TCL_GLOBAL_ONLY (look
				 * up name only in global namespace),
				 * TCL_NAMESPACE_ONLY (look up only in
				 * contextNsPtr, or the current namespace if
				 * contextNsPtr is NULL), and
				 * TCL_LEAVE_ERR_MSG. If both TCL_GLOBAL_ONLY
				 * and TCL_NAMESPACE_ONLY are given,
				 * TCL_GLOBAL_ONLY is ignored. */
{
    Tcl_Obj *namePtr = Tcl_NewStringObj(name, -1);
    Tcl_Var var;

    var = ObjFindNamespaceVar(interp, namePtr, contextNsPtr, flags);
    Tcl_DecrRefCount(namePtr);
    return var;
}

static Tcl_Var
ObjFindNamespaceVar(
    Tcl_Interp *interp,		/* The interpreter in which to find the
				 * variable. */
    Tcl_Obj *namePtr,		/* Variable's name. If it starts with "::",
				 * will be looked up in global namespace.
				 * Else, looked up first in contextNsPtr
				 * (current namespace if contextNsPtr is
				 * NULL), then in global namespace. */
    Tcl_Namespace *contextNsPtr,/* Ignored if TCL_GLOBAL_ONLY flag set.
				 * Otherwise, points to namespace in which to
				 * resolve name. If NULL, look up name in the
				 * current namespace. */
    int flags)			/* An OR'd combination of:
				 * TCL_AVOID_RESOLVERS, TCL_GLOBAL_ONLY (look
				 * up name only in global namespace),
				 * TCL_NAMESPACE_ONLY (look up only in
				 * contextNsPtr, or the current namespace if
				 * contextNsPtr is NULL), and
				 * TCL_LEAVE_ERR_MSG. If both TCL_GLOBAL_ONLY
				 * and TCL_NAMESPACE_ONLY are given,
				 * TCL_GLOBAL_ONLY is ignored. */
{
    Interp *iPtr = (Interp *) interp;
    ResolverScheme *resPtr;
    Namespace *nsPtr[2], *cxtNsPtr;
    const char *simpleName;
    Var *varPtr;
    int search;
    int result;
    Tcl_Var var;
    Tcl_Obj *simpleNamePtr;
    const char *name = TclGetString(namePtr);

    /*
     * If this namespace has a variable resolver, then give it first crack at
     * the variable resolution. It may return a Tcl_Var value, it may signal
     * to continue onward, or it may signal an error.
     */

    if ((flags & TCL_GLOBAL_ONLY) != 0) {
	cxtNsPtr = (Namespace *) TclGetGlobalNamespace(interp);
    } else if (contextNsPtr != NULL) {
	cxtNsPtr = (Namespace *) contextNsPtr;
    } else {
	cxtNsPtr = (Namespace *) TclGetCurrentNamespace(interp);
    }

    if (!(flags & TCL_AVOID_RESOLVERS) &&
	    (cxtNsPtr->varResProc != NULL || iPtr->resolverPtr != NULL)) {
	resPtr = iPtr->resolverPtr;

	if (cxtNsPtr->varResProc) {
	    result = cxtNsPtr->varResProc(interp, name,
		    (Tcl_Namespace *) cxtNsPtr, flags, &var);
	} else {
	    result = TCL_CONTINUE;
	}

	while (result == TCL_CONTINUE && resPtr) {
	    if (resPtr->varResProc) {
		result = resPtr->varResProc(interp, name,
			(Tcl_Namespace *) cxtNsPtr, flags, &var);
	    }
	    resPtr = resPtr->nextPtr;
	}

	if (result == TCL_OK) {
	    return var;
	} else if (result != TCL_CONTINUE) {
	    return NULL;
	}
    }

    /*
     * Find the namespace(s) that contain the variable.
     */

    TclGetNamespaceForQualName(interp, name, (Namespace *) contextNsPtr,
	    flags, &nsPtr[0], &nsPtr[1], &cxtNsPtr, &simpleName);

    /*
     * Look for the variable in the variable table of its namespace. Be sure
     * to check both possible search paths: from the specified namespace
     * context and from the global namespace.
     */

    varPtr = NULL;
    if (simpleName != name) {
	simpleNamePtr = Tcl_NewStringObj(simpleName, -1);
    } else {
	simpleNamePtr = namePtr;
    }

    for (search = 0;  (search < 2) && (varPtr == NULL);  search++) {
	if ((nsPtr[search] != NULL) && (simpleName != NULL)) {
	    varPtr = VarHashFindVar(&nsPtr[search]->varTable, simpleNamePtr);
	}
    }
    if (simpleName != name) {
	Tcl_DecrRefCount(simpleNamePtr);
    }
    if ((varPtr == NULL) && (flags & TCL_LEAVE_ERR_MSG)) {
	Tcl_SetObjResult(interp, Tcl_ObjPrintf(
		"unknown variable \"%s\"", name));
	Tcl_SetErrorCode(interp, "TCL", "LOOKUP", "VARIABLE", name, NULL);
    }
    return (Tcl_Var) varPtr;
}

/*
 *----------------------------------------------------------------------
 *
 * InfoVarsCmd -- (moved over from tclCmdIL.c)
 *
 *	Called to implement the "info vars" command that returns the list of
 *	variables in the interpreter that match an optional pattern. The
 *	pattern, if any, consists of an optional sequence of namespace names
 *	separated by "::" qualifiers, which is followed by a glob-style
 *	pattern that restricts which variables are returned. Handles the
 *	following syntax:
 *
 *	    info vars ?pattern?
 *
 * Results:
 *	Returns TCL_OK if successful and TCL_ERROR if there is an error.
 *
 * Side effects:
 *	Returns a result in the interpreter's result object. If there is an
 *	error, the result is an error message.
 *
 *----------------------------------------------------------------------
 */

int
TclInfoVarsCmd(
    ClientData dummy,		/* Not used. */
    Tcl_Interp *interp,		/* Current interpreter. */
    int objc,			/* Number of arguments. */
    Tcl_Obj *const objv[])	/* Argument objects. */
{
    Interp *iPtr = (Interp *) interp;
    const char *varName, *pattern, *simplePattern;
    Tcl_HashSearch search;
    Var *varPtr;
    Namespace *nsPtr;
    Namespace *globalNsPtr = (Namespace *) Tcl_GetGlobalNamespace(interp);
    Namespace *currNsPtr = (Namespace *) Tcl_GetCurrentNamespace(interp);
    Tcl_Obj *listPtr, *elemObjPtr, *varNamePtr;
    int specificNsInPattern = 0;/* Init. to avoid compiler warning. */
    Tcl_Obj *simplePatternPtr = NULL;

    /*
     * Get the pattern and find the "effective namespace" in which to list
     * variables. We only use this effective namespace if there's no active
     * Tcl procedure frame.
     */

    if (objc == 1) {
	simplePattern = NULL;
	nsPtr = currNsPtr;
	specificNsInPattern = 0;
    } else if (objc == 2) {
	/*
	 * From the pattern, get the effective namespace and the simple
	 * pattern (no namespace qualifiers or ::'s) at the end. If an error
	 * was found while parsing the pattern, return it. Otherwise, if the
	 * namespace wasn't found, just leave nsPtr NULL: we will return an
	 * empty list since no variables there can be found.
	 */

	Namespace *dummy1NsPtr, *dummy2NsPtr;

	pattern = TclGetString(objv[1]);
	TclGetNamespaceForQualName(interp, pattern, NULL, /*flags*/ 0,
		&nsPtr, &dummy1NsPtr, &dummy2NsPtr, &simplePattern);

	if (nsPtr != NULL) {	/* We successfully found the pattern's ns. */
	    specificNsInPattern = (strcmp(simplePattern, pattern) != 0);
	    if (simplePattern == pattern) {
		simplePatternPtr = objv[1];
	    } else {
		simplePatternPtr = Tcl_NewStringObj(simplePattern, -1);
	    }
	    Tcl_IncrRefCount(simplePatternPtr);
	}
    } else {
	Tcl_WrongNumArgs(interp, 1, objv, "?pattern?");
	return TCL_ERROR;
    }

    /*
     * If the namespace specified in the pattern wasn't found, just return.
     */

    if (nsPtr == NULL) {
	return TCL_OK;
    }

    listPtr = Tcl_NewListObj(0, NULL);

    if (!HasLocalVars(iPtr->varFramePtr) || specificNsInPattern) {
	/*
	 * There is no frame pointer, the frame pointer was pushed only to
	 * activate a namespace, or we are in a procedure call frame but a
	 * specific namespace was specified. Create a list containing only the
	 * variables in the effective namespace's variable table.
	 */

	if (simplePattern && TclMatchIsTrivial(simplePattern)) {
	    /*
	     * If we can just do hash lookups, that simplifies things a lot.
	     */

	    varPtr = VarHashFindVar(&nsPtr->varTable, simplePatternPtr);
	    if (varPtr) {
		if (!TclIsVarUndefined(varPtr)
			|| TclIsVarNamespaceVar(varPtr)) {
		    if (specificNsInPattern) {
			TclNewObj(elemObjPtr);
			Tcl_GetVariableFullName(interp, (Tcl_Var) varPtr,
				elemObjPtr);
		    } else {
			elemObjPtr = VarHashGetKey(varPtr);
		    }
		    Tcl_ListObjAppendElement(interp, listPtr, elemObjPtr);
		}
	    } else if ((nsPtr != globalNsPtr) && !specificNsInPattern) {
		varPtr = VarHashFindVar(&globalNsPtr->varTable,
			simplePatternPtr);
		if (varPtr) {
		    if (!TclIsVarUndefined(varPtr)
			    || TclIsVarNamespaceVar(varPtr)) {
			Tcl_ListObjAppendElement(interp, listPtr,
				VarHashGetKey(varPtr));
		    }
		}
	    }
	} else {
	    /*
	     * Have to scan the tables of variables.
	     */

	    varPtr = VarHashFirstVar(&nsPtr->varTable, &search);
	    while (varPtr) {
		if (!TclIsVarUndefined(varPtr)
			|| TclIsVarNamespaceVar(varPtr)) {
		    varNamePtr = VarHashGetKey(varPtr);
		    varName = TclGetString(varNamePtr);
		    if ((simplePattern == NULL)
			    || Tcl_StringMatch(varName, simplePattern)) {
			if (specificNsInPattern) {
			    TclNewObj(elemObjPtr);
			    Tcl_GetVariableFullName(interp, (Tcl_Var) varPtr,
				    elemObjPtr);
			} else {
			    elemObjPtr = varNamePtr;
			}
			Tcl_ListObjAppendElement(interp, listPtr, elemObjPtr);
		    }
		}
		varPtr = VarHashNextVar(&search);
	    }

	    /*
	     * If the effective namespace isn't the global :: namespace, and a
	     * specific namespace wasn't requested in the pattern (i.e., the
	     * pattern only specifies variable names), then add in all global
	     * :: variables that match the simple pattern. Of course, add in
	     * only those variables that aren't hidden by a variable in the
	     * effective namespace.
	     */

	    if ((nsPtr != globalNsPtr) && !specificNsInPattern) {
		varPtr = VarHashFirstVar(&globalNsPtr->varTable, &search);
		while (varPtr) {
		    if (!TclIsVarUndefined(varPtr)
			    || TclIsVarNamespaceVar(varPtr)) {
			varNamePtr = VarHashGetKey(varPtr);
			varName = TclGetString(varNamePtr);
			if ((simplePattern == NULL)
				|| Tcl_StringMatch(varName, simplePattern)) {
			    if (VarHashFindVar(&nsPtr->varTable,
				    varNamePtr) == NULL) {
				Tcl_ListObjAppendElement(interp, listPtr,
					varNamePtr);
			    }
			}
		    }
		    varPtr = VarHashNextVar(&search);
		}
	    }
	}
    } else if (iPtr->varFramePtr->procPtr != NULL) {
	AppendLocals(interp, listPtr, simplePatternPtr, 1);
    }

    if (simplePatternPtr) {
	Tcl_DecrRefCount(simplePatternPtr);
    }
    Tcl_SetObjResult(interp, listPtr);
    return TCL_OK;
}

/*
 *----------------------------------------------------------------------
 *
 * InfoGlobalsCmd -- (moved over from tclCmdIL.c)
 *
 *	Called to implement the "info globals" command that returns the list
 *	of global variables matching an optional pattern. Handles the
 *	following syntax:
 *
 *	    info globals ?pattern?
 *
 * Results:
 *	Returns TCL_OK if successful and TCL_ERROR if there is an error.
 *
 * Side effects:
 *	Returns a result in the interpreter's result object. If there is an
 *	error, the result is an error message.
 *
 *----------------------------------------------------------------------
 */

int
TclInfoGlobalsCmd(
    ClientData dummy,		/* Not used. */
    Tcl_Interp *interp,		/* Current interpreter. */
    int objc,			/* Number of arguments. */
    Tcl_Obj *const objv[])	/* Argument objects. */
{
    const char *varName, *pattern;
    Namespace *globalNsPtr = (Namespace *) Tcl_GetGlobalNamespace(interp);
    Tcl_HashSearch search;
    Var *varPtr;
    Tcl_Obj *listPtr, *varNamePtr, *patternPtr;

    if (objc == 1) {
	pattern = NULL;
    } else if (objc == 2) {
	pattern = TclGetString(objv[1]);

	/*
	 * Strip leading global-namespace qualifiers. [Bug 1057461]
	 */

	if (pattern[0] == ':' && pattern[1] == ':') {
	    while (*pattern == ':') {
		pattern++;
	    }
	}
    } else {
	Tcl_WrongNumArgs(interp, 1, objv, "?pattern?");
	return TCL_ERROR;
    }

    /*
     * Scan through the global :: namespace's variable table and create a list
     * of all global variables that match the pattern.
     */

    listPtr = Tcl_NewListObj(0, NULL);
    if (pattern != NULL && TclMatchIsTrivial(pattern)) {
	if (pattern == TclGetString(objv[1])) {
	    patternPtr = objv[1];
	} else {
	    patternPtr = Tcl_NewStringObj(pattern, -1);
	}
	Tcl_IncrRefCount(patternPtr);

	varPtr = VarHashFindVar(&globalNsPtr->varTable, patternPtr);
	if (varPtr) {
	    if (!TclIsVarUndefined(varPtr)) {
		Tcl_ListObjAppendElement(interp, listPtr,
			VarHashGetKey(varPtr));
	    }
	}
	Tcl_DecrRefCount(patternPtr);
    } else {
	for (varPtr = VarHashFirstVar(&globalNsPtr->varTable, &search);
		varPtr != NULL;
		varPtr = VarHashNextVar(&search)) {
	    if (TclIsVarUndefined(varPtr)) {
		continue;
	    }
	    varNamePtr = VarHashGetKey(varPtr);
	    varName = TclGetString(varNamePtr);
	    if ((pattern == NULL) || Tcl_StringMatch(varName, pattern)) {
		Tcl_ListObjAppendElement(interp, listPtr, varNamePtr);
	    }
	}
    }
    Tcl_SetObjResult(interp, listPtr);
    return TCL_OK;
}

/*
 *----------------------------------------------------------------------
 *
 * TclInfoLocalsCmd -- (moved over from tclCmdIl.c)
 *
 *	Called to implement the "info locals" command to return a list of
 *	local variables that match an optional pattern. Handles the following
 *	syntax:
 *
 *	    info locals ?pattern?
 *
 * Results:
 *	Returns TCL_OK if successful and TCL_ERROR if there is an error.
 *
 * Side effects:
 *	Returns a result in the interpreter's result object. If there is an
 *	error, the result is an error message.
 *
 *----------------------------------------------------------------------
 */

int
TclInfoLocalsCmd(
    ClientData dummy,		/* Not used. */
    Tcl_Interp *interp,		/* Current interpreter. */
    int objc,			/* Number of arguments. */
    Tcl_Obj *const objv[])	/* Argument objects. */
{
    Interp *iPtr = (Interp *) interp;
    Tcl_Obj *patternPtr, *listPtr;

    if (objc == 1) {
	patternPtr = NULL;
    } else if (objc == 2) {
	patternPtr = objv[1];
    } else {
	Tcl_WrongNumArgs(interp, 1, objv, "?pattern?");
	return TCL_ERROR;
    }

    if (!HasLocalVars(iPtr->varFramePtr)) {
	return TCL_OK;
    }

    /*
     * Return a list containing names of first the compiled locals (i.e. the
     * ones stored in the call frame), then the variables in the local hash
     * table (if one exists).
     */

    listPtr = Tcl_NewListObj(0, NULL);
    AppendLocals(interp, listPtr, patternPtr, 0);
    Tcl_SetObjResult(interp, listPtr);
    return TCL_OK;
}

/*
 *----------------------------------------------------------------------
 *
 * AppendLocals --
 *
 *	Append the local variables for the current frame to the specified list
 *	object.
 *
 * Results:
 *	None.
 *
 * Side effects:
 *	None.
 *
 *----------------------------------------------------------------------
 */

static void
AppendLocals(
    Tcl_Interp *interp,		/* Current interpreter. */
    Tcl_Obj *listPtr,		/* List object to append names to. */
    Tcl_Obj *patternPtr,	/* Pattern to match against. */
    int includeLinks)		/* 1 if upvars should be included, else 0. */
{
    Interp *iPtr = (Interp *) interp;
    Var *varPtr;
    int i, localVarCt, added;
    Tcl_Obj *objNamePtr;
    const char *varName;
    TclVarHashTable *localVarTablePtr;
    Tcl_HashSearch search;
    Tcl_HashTable addedTable;
    const char *pattern = patternPtr? TclGetString(patternPtr) : NULL;

    localVarCt = iPtr->varFramePtr->numCompiledLocals;
    varPtr = iPtr->varFramePtr->compiledLocals;
    localVarTablePtr = iPtr->varFramePtr->varTablePtr;
    if (includeLinks) {
	Tcl_InitObjHashTable(&addedTable);
    }

    if (localVarCt > 0) {
	Tcl_Obj **varNamePtr = &iPtr->varFramePtr->localCachePtr->varName0;

	for (i = 0; i < localVarCt; i++, varNamePtr++) {
	    /*
	     * Skip nameless (temporary) variables and undefined variables.
	     */

	    if (*varNamePtr && !TclIsVarUndefined(varPtr)
		&& (includeLinks || !TclIsVarLink(varPtr))) {
		varName = TclGetString(*varNamePtr);
		if ((pattern == NULL) || Tcl_StringMatch(varName, pattern)) {
		    Tcl_ListObjAppendElement(interp, listPtr, *varNamePtr);
		    if (includeLinks) {
			Tcl_CreateHashEntry(&addedTable, *varNamePtr, &added);
		    }
		}
	    }
	    varPtr++;
	}
    }

    /*
     * Do nothing if no local variables.
     */

    if (localVarTablePtr == NULL) {
	goto objectVars;
    }

    /*
     * Check for the simple and fast case.
     */

    if ((pattern != NULL) && TclMatchIsTrivial(pattern)) {
	varPtr = VarHashFindVar(localVarTablePtr, patternPtr);
	if (varPtr != NULL) {
	    if (!TclIsVarUndefined(varPtr)
		    && (includeLinks || !TclIsVarLink(varPtr))) {
		Tcl_ListObjAppendElement(interp, listPtr,
			VarHashGetKey(varPtr));
		if (includeLinks) {
		    Tcl_CreateHashEntry(&addedTable, VarHashGetKey(varPtr),
			    &added);
		}
	    }
	}
	goto objectVars;
    }

    /*
     * Scan over and process all local variables.
     */

    for (varPtr = VarHashFirstVar(localVarTablePtr, &search);
	    varPtr != NULL;
	    varPtr = VarHashNextVar(&search)) {
	if (!TclIsVarUndefined(varPtr)
		&& (includeLinks || !TclIsVarLink(varPtr))) {
	    objNamePtr = VarHashGetKey(varPtr);
	    varName = TclGetString(objNamePtr);
	    if ((pattern == NULL) || Tcl_StringMatch(varName, pattern)) {
		Tcl_ListObjAppendElement(interp, listPtr, objNamePtr);
		if (includeLinks) {
		    Tcl_CreateHashEntry(&addedTable, objNamePtr, &added);
		}
	    }
	}
    }

  objectVars:
    if (!includeLinks) {
	return;
    }

    if (iPtr->varFramePtr->isProcCallFrame & FRAME_IS_METHOD) {
	CallContext *contextPtr = iPtr->varFramePtr->clientData;
	Method *mPtr = contextPtr->callPtr->chain[contextPtr->index].mPtr;

	if (mPtr->declaringObjectPtr) {
	    FOREACH(objNamePtr, mPtr->declaringObjectPtr->variables) {
		Tcl_CreateHashEntry(&addedTable, objNamePtr, &added);
		if (added && (!pattern ||
			Tcl_StringMatch(TclGetString(objNamePtr), pattern))) {
		    Tcl_ListObjAppendElement(interp, listPtr, objNamePtr);
		}
	    }
	} else {
	    FOREACH(objNamePtr, mPtr->declaringClassPtr->variables) {
		Tcl_CreateHashEntry(&addedTable, objNamePtr, &added);
		if (added && (!pattern ||
			Tcl_StringMatch(TclGetString(objNamePtr), pattern))) {
		    Tcl_ListObjAppendElement(interp, listPtr, objNamePtr);
		}
	    }
	}
    }
    Tcl_DeleteHashTable(&addedTable);
}

/*
 * Hash table implementation - first, just copy and adapt the obj key stuff
 */

void
TclInitVarHashTable(
    TclVarHashTable *tablePtr,
    Namespace *nsPtr)
{
    Tcl_InitCustomHashTable(&tablePtr->table,
	    TCL_CUSTOM_TYPE_KEYS, &tclVarHashKeyType);
    tablePtr->nsPtr = nsPtr;
}

static Tcl_HashEntry *
AllocVarEntry(
    Tcl_HashTable *tablePtr,	/* Hash table. */
    void *keyPtr)		/* Key to store in the hash table entry. */
{
    Tcl_Obj *objPtr = (Tcl_Obj *)keyPtr;
    Tcl_HashEntry *hPtr;
    Var *varPtr;

    varPtr = (Var *)ckalloc(sizeof(VarInHash));
    varPtr->flags = VAR_IN_HASHTABLE;
    varPtr->value.objPtr = NULL;
    VarHashRefCount(varPtr) = 1;

    hPtr = &(((VarInHash *) varPtr)->entry);
    Tcl_SetHashValue(hPtr, varPtr);
    hPtr->key.objPtr = objPtr;
    Tcl_IncrRefCount(objPtr);

    return hPtr;
}

static void
FreeVarEntry(
    Tcl_HashEntry *hPtr)
{
    Var *varPtr = VarHashGetValue(hPtr);
    Tcl_Obj *objPtr = hPtr->key.objPtr;

    if (TclIsVarUndefined(varPtr) && !TclIsVarTraced(varPtr)
	    && (VarHashRefCount(varPtr) == 1)) {
	ckfree(varPtr);
    } else {
	VarHashInvalidateEntry(varPtr);
	TclSetVarUndefined(varPtr);
	VarHashRefCount(varPtr)--;
    }
    Tcl_DecrRefCount(objPtr);
}

static int
CompareVarKeys(
    void *keyPtr,		/* New key to compare. */
    Tcl_HashEntry *hPtr)	/* Existing key to compare. */
{
    Tcl_Obj *objPtr1 = (Tcl_Obj *)keyPtr;
    Tcl_Obj *objPtr2 = hPtr->key.objPtr;
    const char *p1, *p2;
    int l1, l2;

    /*
     * If the object pointers are the same then they match.
     * OPT: this comparison was moved to the caller
     *
     * if (objPtr1 == objPtr2) return 1;
     */

    /*
     * Don't use Tcl_GetStringFromObj as it would prevent l1 and l2 being in a
     * register.
     */

    p1 = TclGetString(objPtr1);
    l1 = objPtr1->length;
    p2 = TclGetString(objPtr2);
    l2 = objPtr2->length;

    /*
     * Only compare string representations of the same length.
     */

    return ((l1 == l2) && !memcmp(p1, p2, l1));
}

/*
 * Local Variables:
 * mode: c
 * c-basic-offset: 4
 * fill-column: 78
 * End:
 */<|MERGE_RESOLUTION|>--- conflicted
+++ resolved
@@ -30,13 +30,8 @@
 
 static const Tcl_HashKeyType tclVarHashKeyType = {
     TCL_HASH_KEY_TYPE_VERSION,	/* version */
-<<<<<<< HEAD
-    0,				/* flags */
+    TCL_HASH_KEY_DIRECT_COMPARE,/* allows compare keys by pointers */
     TclHashObjKey,		/* hashKeyProc */
-=======
-    TCL_HASH_KEY_DIRECT_COMPARE,/* allows compare keys by pointers */
-    HashVarKey,			/* hashKeyProc */
->>>>>>> d5767748
     CompareVarKeys,		/* compareKeysProc */
     AllocVarEntry,		/* allocEntryProc */
     FreeVarEntry		/* freeEntryProc */
