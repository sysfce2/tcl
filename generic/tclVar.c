/*
 * tclVar.c --
 *
 *	This file contains routines that implement Tcl variables (both scalars
 *	and arrays).
 *
 *	The implementation of arrays is modelled after an initial
 *	implementation by Mark Diekhans and Karl Lehenbauer.
 *
 * Copyright © 1987-1994 The Regents of the University of California.
 * Copyright © 1994-1997 Sun Microsystems, Inc.
 * Copyright © 1998-1999 Scriptics Corporation.
 * Copyright © 2001 Kevin B. Kenny. All rights reserved.
 * Copyright © 2007 Miguel Sofer
 *
 * See the file "license.terms" for information on usage and redistribution of
 * this file, and for a DISCLAIMER OF ALL WARRANTIES.
 */

#include "tclInt.h"
#include "tclOOInt.h"

/*
 * Prototypes for the variable hash key methods.
 */

static Tcl_HashEntry *	AllocVarEntry(Tcl_HashTable *tablePtr, void *keyPtr);
static void		FreeVarEntry(Tcl_HashEntry *hPtr);
static int		CompareVarKeys(void *keyPtr, Tcl_HashEntry *hPtr);

static const Tcl_HashKeyType tclVarHashKeyType = {
    TCL_HASH_KEY_TYPE_VERSION,	/* version */
    0,				/* flags */
    TclHashObjKey,		/* hashKeyProc */
    CompareVarKeys,		/* compareKeysProc */
    AllocVarEntry,		/* allocEntryProc */
    FreeVarEntry		/* freeEntryProc */
};

static inline Var *	VarHashCreateVar(TclVarHashTable *tablePtr,
			    Tcl_Obj *key, int *newPtr);
static inline Var *	VarHashFirstVar(TclVarHashTable *tablePtr,
			    Tcl_HashSearch *searchPtr);
static inline Var *	VarHashNextVar(Tcl_HashSearch *searchPtr);
static inline void	CleanupVar(Var *varPtr, Var *arrayPtr);

#define VarHashGetValue(hPtr) \
    ((Var *) ((char *)hPtr - offsetof(VarInHash, entry)))

/*
 * NOTE: VarHashCreateVar increments the recount of its key argument.
 * All callers that will call Tcl_DecrRefCount on that argument must
 * call Tcl_IncrRefCount on it before passing it in.  This requirement
 * can bubble up to callers of callers .... etc.
 */

static inline Var *
VarHashCreateVar(
    TclVarHashTable *tablePtr,
    Tcl_Obj *key,
    int *newPtr)
{
    Tcl_HashEntry *hPtr = Tcl_CreateHashEntry(&tablePtr->table, key, newPtr);

    if (!hPtr) {
	return NULL;
    }
    return VarHashGetValue(hPtr);
}

#define VarHashFindVar(tablePtr, key) \
    VarHashCreateVar((tablePtr), (key), NULL)

#define VarHashInvalidateEntry(varPtr) \
    ((varPtr)->flags |= VAR_DEAD_HASH)

#define VarHashDeleteEntry(varPtr) \
    Tcl_DeleteHashEntry(&(((VarInHash *) varPtr)->entry))

#define VarHashFirstEntry(tablePtr, searchPtr) \
    Tcl_FirstHashEntry(&(tablePtr)->table, (searchPtr))

#define VarHashNextEntry(searchPtr) \
    Tcl_NextHashEntry((searchPtr))

static inline Var *
VarHashFirstVar(
    TclVarHashTable *tablePtr,
    Tcl_HashSearch *searchPtr)
{
    Tcl_HashEntry *hPtr = VarHashFirstEntry(tablePtr, searchPtr);

    if (!hPtr) {
	return NULL;
    }
    return VarHashGetValue(hPtr);
}

static inline Var *
VarHashNextVar(
    Tcl_HashSearch *searchPtr)
{
    Tcl_HashEntry *hPtr = VarHashNextEntry(searchPtr);

    if (!hPtr) {
	return NULL;
    }
    return VarHashGetValue(hPtr);
}

#define VarHashDeleteTable(tablePtr) \
    Tcl_DeleteHashTable(&(tablePtr)->table)

/*
 * The strings below are used to indicate what went wrong when a variable
 * access is denied.
 */

static const char NOSUCHVAR[] =		"no such variable";
static const char ISARRAY[] =		"variable is array";
static const char NEEDARRAY[] =		"variable isn't array";
static const char NOSUCHELEMENT[] =	"no such element in array";
static const char DANGLINGELEMENT[] =
	"upvar refers to element in deleted array";
static const char DANGLINGVAR[] =
	"upvar refers to variable in deleted namespace";
static const char BADNAMESPACE[] =	"parent namespace doesn't exist";
static const char MISSINGNAME[] =	"missing variable name";
static const char ISARRAYELEMENT[] =
	"name refers to an element in an array";
static const char ISCONST[] =		"variable is a constant";
static const char EXISTS[] =		"variable already exists";

/*
 * A test to see if we are in a call frame that has local variables. This is
 * true if we are inside a procedure body.
 */

#define HasLocalVars(framePtr) ((framePtr)->isProcCallFrame & FRAME_IS_PROC)

/*
 * The following structure describes an enumerative search in progress on an
 * array variable; this are invoked with options to the "array" command.
 */

typedef struct ArraySearch {
    Tcl_Obj *name;		/* Name of this search */
    int id;			/* Integer id used to distinguish among
				 * multiple concurrent searches for the same
				 * array. */
    struct Var *varPtr;		/* Pointer to array variable that's being
				 * searched. */
    Tcl_HashSearch search;	/* Info kept by the hash module about progress
				 * through the array. */
    Tcl_HashEntry *nextEntry;	/* Non-null means this is the next element to
				 * be enumerated (it's leftover from the
				 * Tcl_FirstHashEntry call or from an "array
				 * anymore" command). NULL means must call
				 * Tcl_NextHashEntry to get value to
				 * return. */
    struct ArraySearch *nextPtr;/* Next in list of all active searches for
				 * this variable, or NULL if this is the last
				 * one. */
} ArraySearch;

/*
 * TIP #508: [array default]
 *
 * The following structure extends the regular TclVarHashTable used by array
 * variables to store their optional default value.
 */

typedef struct ArrayVarHashTable {
    TclVarHashTable table;
    Tcl_Obj *defaultObj;
} ArrayVarHashTable;

/*
 * Forward references to functions defined later in this file:
 */

static void		AppendLocals(Tcl_Interp *interp, Tcl_Obj *listPtr,
			    Tcl_Obj *patternPtr, int includeLinks,
			    int justConstants);
static void		ArrayPopulateSearch(Tcl_Interp *interp,
			    Tcl_Obj *arrayNameObj, Var *varPtr,
			    ArraySearch *searchPtr);
static void		ArrayDoneSearch(Interp *iPtr, Var *varPtr,
			    ArraySearch *searchPtr);
static Tcl_NRPostProc   ArrayForLoopCallback;
static Tcl_ObjCmdProc	ArrayForNRCmd;
static void		DeleteSearches(Interp *iPtr, Var *arrayVarPtr);
static void		DeleteArray(Interp *iPtr, Tcl_Obj *arrayNamePtr,
			    Var *varPtr, int flags, int index);
static int		LocateArray(Tcl_Interp *interp, Tcl_Obj *name,
			    Var **varPtrPtr, int *isArrayPtr);
static int		NotArrayError(Tcl_Interp *interp, Tcl_Obj *name);
static Tcl_Var		ObjFindNamespaceVar(Tcl_Interp *interp,
			    Tcl_Obj *namePtr, Tcl_Namespace *contextNsPtr,
			    int flags);
static int		ObjMakeUpvar(Tcl_Interp *interp,
			    CallFrame *framePtr, Tcl_Obj *otherP1Ptr,
			    const char *otherP2, int otherFlags,
			    Tcl_Obj *myNamePtr, int myFlags, int index);
static ArraySearch *	ParseSearchId(Tcl_Interp *interp, const Var *varPtr,
			    Tcl_Obj *varNamePtr, Tcl_Obj *handleObj);
static void		UnsetVarStruct(Var *varPtr, Var *arrayPtr,
			    Interp *iPtr, Tcl_Obj *part1Ptr,
			    Tcl_Obj *part2Ptr, int flags, int index);

/*
 * TIP #508: [array default]
 */

static Tcl_ObjCmdProc ArrayDefaultCmd;
static void		DeleteArrayVar(Var *arrayPtr);
static void		SetArrayDefault(Var *arrayPtr, Tcl_Obj *defaultObj);

/*
 * Functions defined in this file that may be exported in the future for use
 * by the bytecode compiler and engine or to the public interface.
 */

MODULE_SCOPE Var *	TclLookupSimpleVar(Tcl_Interp *interp,
			    Tcl_Obj *varNamePtr, int flags, int create,
			    const char **errMsgPtr, int *indexPtr);

static Tcl_DupInternalRepProc	DupLocalVarName;
static Tcl_FreeInternalRepProc	FreeLocalVarName;

static Tcl_FreeInternalRepProc	FreeParsedVarName;
static Tcl_DupInternalRepProc	DupParsedVarName;

/*
 * Types of Tcl_Objs used to cache variable lookups.
 *
 * localVarName - INTERNALREP DEFINITION:
 *   twoPtrValue.ptr1:   pointer to name obj in varFramePtr->localCache
 *			  or NULL if it is this same obj
 *   twoPtrValue.ptr2: index into locals table
 *
 * parsedVarName - INTERNALREP DEFINITION:
 *   twoPtrValue.ptr1:	pointer to the array name Tcl_Obj, or NULL if it is a
 *			scalar variable
 *   twoPtrValue.ptr2:	pointer to the element name string (owned by this
 *			Tcl_Obj), or NULL if it is a scalar variable
 */

static const Tcl_ObjType localVarNameType = {
    "localVarName",
    FreeLocalVarName, DupLocalVarName, NULL, NULL,
    TCL_OBJTYPE_V0
};

#define LocalSetInternalRep(objPtr, index, namePtr)				\
    do {								\
	Tcl_ObjInternalRep ir;						\
	Tcl_Obj *ptr = (namePtr);					\
	if (ptr) {Tcl_IncrRefCount(ptr);}				\
	ir.twoPtrValue.ptr1 = ptr;					\
	ir.twoPtrValue.ptr2 = INT2PTR(index);				\
	Tcl_StoreInternalRep((objPtr), &localVarNameType, &ir);		\
    } while (0)

#define LocalGetInternalRep(objPtr, index, name)				\
    do {								\
	const Tcl_ObjInternalRep *irPtr;					\
	irPtr = TclFetchInternalRep((objPtr), &localVarNameType);		\
	(name) = irPtr ? (Tcl_Obj *)irPtr->twoPtrValue.ptr1 : NULL;		\
	(index) = irPtr ? PTR2INT(irPtr->twoPtrValue.ptr2) : TCL_INDEX_NONE;	\
    } while (0)

static const Tcl_ObjType parsedVarNameType = {
    "parsedVarName",
    FreeParsedVarName, DupParsedVarName, NULL, NULL,
    TCL_OBJTYPE_V0
};

#define ParsedSetInternalRep(objPtr, arrayPtr, elem)				\
    do {								\
	Tcl_ObjInternalRep ir;						\
	Tcl_Obj *ptr1 = (arrayPtr);					\
	Tcl_Obj *ptr2 = (elem);						\
	if (ptr1) {Tcl_IncrRefCount(ptr1);}				\
	if (ptr2) {Tcl_IncrRefCount(ptr2);}				\
	ir.twoPtrValue.ptr1 = ptr1;					\
	ir.twoPtrValue.ptr2 = ptr2;					\
	Tcl_StoreInternalRep((objPtr), &parsedVarNameType, &ir);		\
    } while (0)

#define ParsedGetInternalRep(objPtr, parsed, array, elem)			\
    do {								\
	const Tcl_ObjInternalRep *irPtr;					\
	irPtr = TclFetchInternalRep((objPtr), &parsedVarNameType);		\
	(parsed) = (irPtr != NULL);					\
	(array) = irPtr ? (Tcl_Obj *)irPtr->twoPtrValue.ptr1 : NULL;		\
	(elem) = irPtr ? (Tcl_Obj *)irPtr->twoPtrValue.ptr2 : NULL;		\
    } while (0)

Var *
TclVarHashCreateVar(
    TclVarHashTable *tablePtr,
    const char *key,
    int *newPtr)
{
    Tcl_Obj *keyPtr;
    Var *varPtr;

    keyPtr = Tcl_NewStringObj(key, -1);
    Tcl_IncrRefCount(keyPtr);
    varPtr = VarHashCreateVar(tablePtr, keyPtr, newPtr);
    Tcl_DecrRefCount(keyPtr);

    return varPtr;
}

static int
LocateArray(
    Tcl_Interp *interp,
    Tcl_Obj *name,
    Var **varPtrPtr,
    int *isArrayPtr)
{
    Var *arrayPtr, *varPtr = TclObjLookupVarEx(interp, name, NULL, /*flags*/ 0,
	    /*msg*/ 0, /*createPart1*/ 0, /*createPart2*/ 0, &arrayPtr);

    if (TclCheckArrayTraces(interp, varPtr, arrayPtr, name, -1) == TCL_ERROR) {
	return TCL_ERROR;
    }
    if (varPtrPtr) {
	*varPtrPtr = varPtr;
    }
    if (isArrayPtr) {
	*isArrayPtr = varPtr && !TclIsVarUndefined(varPtr)
		&& TclIsVarArray(varPtr);
    }
    return TCL_OK;
}

static int
NotArrayError(
    Tcl_Interp *interp,
    Tcl_Obj *name)
{
    const char *nameStr = TclGetString(name);

    Tcl_SetObjResult(interp,
	    Tcl_ObjPrintf("\"%s\" isn't an array", nameStr));
    Tcl_SetErrorCode(interp, "TCL", "LOOKUP", "ARRAY", nameStr, (char *)NULL);
    return TCL_ERROR;
}

/*
 *----------------------------------------------------------------------
 *
 * TclCleanupVar --
 *
 *	This function is called when it looks like it may be OK to free up a
 *	variable's storage. If the variable is in a hashtable, its Var
 *	structure and hash table entry will be freed along with those of its
 *	containing array, if any. This function is called, for example, when
 *	a trace on a variable deletes a variable.
 *
 * Results:
 *	None.
 *
 * Side effects:
 *	If the variable (or its containing array) really is dead and in a
 *	hashtable, then its Var structure, and possibly its hash table entry,
 *	is freed up.
 *
 *----------------------------------------------------------------------
 */

static inline void
CleanupVar(
    Var *varPtr,		/* Pointer to variable that may be a candidate
				 * for being expunged. */
    Var *arrayPtr)		/* Array that contains the variable, or NULL
				 * if this variable isn't an array element. */
{
    if (TclIsVarUndefined(varPtr) && TclIsVarInHash(varPtr)
	    && !TclIsVarTraced(varPtr)
	    && (VarHashRefCount(varPtr) == (Tcl_Size)
		    !TclIsVarDeadHash(varPtr))) {
	if (VarHashRefCount(varPtr) == 0) {
	    Tcl_Free(varPtr);
	} else {
	    VarHashDeleteEntry(varPtr);
	}
    }
    if (arrayPtr != NULL && TclIsVarUndefined(arrayPtr) &&
	    TclIsVarInHash(arrayPtr) && !TclIsVarTraced(arrayPtr) &&
	    (VarHashRefCount(arrayPtr) == (Tcl_Size)
		    !TclIsVarDeadHash(arrayPtr))) {
	if (VarHashRefCount(arrayPtr) == 0) {
	    Tcl_Free(arrayPtr);
	} else {
	    VarHashDeleteEntry(arrayPtr);
	}
    }
}

void
TclCleanupVar(
    Var *varPtr,		/* Pointer to variable that may be a candidate
				 * for being expunged. */
    Var *arrayPtr)		/* Array that contains the variable, or NULL
				 * if this variable isn't an array element. */
{
    CleanupVar(varPtr, arrayPtr);
}

/*
 *----------------------------------------------------------------------
 *
 * TclLookupVar --
 *
 *	This function is used to locate a variable given its name(s). It has
 *	been mostly superseded by TclObjLookupVar, it is now only used by the
 *	trace code. It is kept in tcl8.5 mainly because it is in the internal
 *	stubs table, so that some extension may be calling it.
 *
 * Results:
 *	The return value is a pointer to the variable structure indicated by
 *	part1 and part2, or NULL if the variable couldn't be found. If the
 *	variable is found, *arrayPtrPtr is filled in with the address of the
 *	variable structure for the array that contains the variable (or NULL
 *	if the variable is a scalar). If the variable can't be found and
 *	either createPart1 or createPart2 are 1, a new as-yet-undefined
 *	(VAR_UNDEFINED) variable structure is created, entered into a hash
 *	table, and returned.
 *
 *	If the variable isn't found and creation wasn't specified, or some
 *	other error occurs, NULL is returned and an error message is left in
 *	the interp's result if TCL_LEAVE_ERR_MSG is set in flags.
 *
 *	Note: it's possible for the variable returned to be VAR_UNDEFINED even
 *	if createPart1 or createPart2 are 1 (these only cause the hash table
 *	entry or array to be created). For example, the variable might be a
 *	global that has been unset but is still referenced by a procedure, or
 *	a variable that has been unset but it only being kept in existence (if
 *	VAR_UNDEFINED) by a trace.
 *
 * Side effects:
 *	New hashtable entries may be created if createPart1 or createPart2
 *	are 1.
 *
 *----------------------------------------------------------------------
 */

Var *
TclLookupVar(
    Tcl_Interp *interp,		/* Interpreter to use for lookup. */
    const char *part1,		/* If part2 isn't NULL, this is the name of an
				 * array. Otherwise, this is a full variable
				 * name that could include a parenthesized
				 * array element. */
    const char *part2,		/* Name of element within array, or NULL. */
    int flags,			/* Only TCL_GLOBAL_ONLY, TCL_NAMESPACE_ONLY,
				 * and TCL_LEAVE_ERR_MSG bits matter. */
    const char *msg,		/* Verb to use in error messages, e.g. "read"
				 * or "set". Only needed if TCL_LEAVE_ERR_MSG
				 * is set in flags. */
    int createPart1,		/* If 1, create hash table entry for part 1 of
				 * name, if it doesn't already exist. If 0,
				 * return error if it doesn't exist. */
    int createPart2,		/* If 1, create hash table entry for part 2 of
				 * name, if it doesn't already exist. If 0,
				 * return error if it doesn't exist. */
    Var **arrayPtrPtr)		/* If the name refers to an element of an
				 * array, *arrayPtrPtr gets filled in with
				 * address of array variable. Otherwise this
				 * is set to NULL. */
{
    Var *varPtr;
    Tcl_Obj *part1Ptr = Tcl_NewStringObj(part1, -1);

    if (createPart1) {
	Tcl_IncrRefCount(part1Ptr);
    }

    varPtr = TclObjLookupVar(interp, part1Ptr, part2, flags, msg,
	    createPart1, createPart2, arrayPtrPtr);

    TclDecrRefCount(part1Ptr);
    return varPtr;
}

/*
 *----------------------------------------------------------------------
 *
 * TclObjLookupVar, TclObjLookupVarEx --
 *
 *	This function is used by virtually all of the variable code to locate
 *	a variable given its name(s). The parsing into array/element
 *	components and (if possible) the lookup results are cached in
 *	part1Ptr, which is converted to one of the varNameTypes.
 *
 * Results:
 *	The return value is a pointer to the variable structure indicated by
 *	part1Ptr and part2, or NULL if the variable couldn't be found. If *
 *	the variable is found, *arrayPtrPtr is filled with the address of the
 *	variable structure for the array that contains the variable (or NULL
 *	if the variable is a scalar). If the variable can't be found and
 *	either createPart1 or createPart2 are 1, a new as-yet-undefined
 *	(VAR_UNDEFINED) variable structure is created, entered into a hash
 *	table, and returned.
 *
 *	If the variable isn't found and creation wasn't specified, or some
 *	other error occurs, NULL is returned and an error message is left in
 *	the interp's result if TCL_LEAVE_ERR_MSG is set in flags.
 *
 *	Note: it's possible for the variable returned to be VAR_UNDEFINED even
 *	if createPart1 or createPart2 are 1 (these only cause the hash table
 *	entry or array to be created). For example, the variable might be a
 *	global that has been unset but is still referenced by a procedure, or
 *	a variable that has been unset but it only being kept in existence (if
 *	VAR_UNDEFINED) by a trace.
 *
 * Side effects:
 *	New hashtable entries may be created if createPart1 or createPart2
 *	are 1. The object part1Ptr is converted to one of localVarNameType
 *	or parsedVarNameType and caches as much of the lookup as it can.
 *	When createPart1 is 1, callers must IncrRefCount part1Ptr if they
 *	plan to DecrRefCount it.
 *
 *----------------------------------------------------------------------
 */

Var *
TclObjLookupVar(
    Tcl_Interp *interp,		/* Interpreter to use for lookup. */
    Tcl_Obj *part1Ptr,	/* If part2 isn't NULL, this is the name of an
				 * array. Otherwise, this is a full variable
				 * name that could include a parenthesized
				 * array element. */
    const char *part2,		/* Name of element within array, or NULL. */
    int flags,			/* Only TCL_GLOBAL_ONLY, TCL_NAMESPACE_ONLY,
				 * and TCL_LEAVE_ERR_MSG bits matter. */
    const char *msg,		/* Verb to use in error messages, e.g. "read"
				 * or "set". Only needed if TCL_LEAVE_ERR_MSG
				 * is set in flags. */
    int createPart1,	/* If 1, create hash table entry for part 1 of
				 * name, if it doesn't already exist. If 0,
				 * return error if it doesn't exist. */
    int createPart2,	/* If 1, create hash table entry for part 2 of
				 * name, if it doesn't already exist. If 0,
				 * return error if it doesn't exist. */
    Var **arrayPtrPtr)		/* If the name refers to an element of an
				 * array, *arrayPtrPtr gets filled in with
				 * address of array variable. Otherwise this
				 * is set to NULL. */
{
    Tcl_Obj *part2Ptr = NULL;
    Var *resPtr;

    if (part2) {
	part2Ptr = Tcl_NewStringObj(part2, -1);
	if (createPart2) {
	    Tcl_IncrRefCount(part2Ptr);
	}
    }

    resPtr = TclObjLookupVarEx(interp, part1Ptr, part2Ptr,
	    flags, msg, createPart1, createPart2, arrayPtrPtr);

    if (part2Ptr) {
	Tcl_DecrRefCount(part2Ptr);
    }

    return resPtr;
}

/*
 *	When createPart1 is 1, callers must IncrRefCount part1Ptr if they
 *	plan to DecrRefCount it.
 *	When createPart2 is 1, callers must IncrRefCount part2Ptr if they
 *	plan to DecrRefCount it.
 */
Var *
TclObjLookupVarEx(
    Tcl_Interp *interp,		/* Interpreter to use for lookup. */
    Tcl_Obj *part1Ptr,		/* If part2Ptr isn't NULL, this is the name of
				 * an array. Otherwise, this is a full
				 * variable name that could include a
				 * parenthesized array element. */
    Tcl_Obj *part2Ptr,		/* Name of element within array, or NULL. */
    int flags,			/* Only TCL_GLOBAL_ONLY, TCL_NAMESPACE_ONLY,
				 * and TCL_LEAVE_ERR_MSG bits matter. */
    const char *msg,		/* Verb to use in error messages, e.g. "read"
				 * or "set". Only needed if TCL_LEAVE_ERR_MSG
				 * is set in flags. */
    int createPart1,	/* If 1, create hash table entry for part 1 of
				 * name, if it doesn't already exist. If 0,
				 * return error if it doesn't exist. */
    int createPart2,	/* If 1, create hash table entry for part 2 of
				 * name, if it doesn't already exist. If 0,
				 * return error if it doesn't exist. */
    Var **arrayPtrPtr)		/* If the name refers to an element of an
				 * array, *arrayPtrPtr gets filled in with
				 * address of array variable. Otherwise this
				 * is set to NULL. */
{
    Interp *iPtr = (Interp *) interp;
    CallFrame *varFramePtr = iPtr->varFramePtr;
    Var *varPtr;	/* Points to the variable's in-frame Var
				 * structure. */
    const char *errMsg = NULL;
    int index, parsed = 0;

    Tcl_Size localIndex;
    Tcl_Obj *namePtr, *arrayPtr, *elem;

    *arrayPtrPtr = NULL;

  restart:
    LocalGetInternalRep(part1Ptr, localIndex, namePtr);
    if (localIndex >= 0) {
	if (HasLocalVars(varFramePtr)
		&& !(flags & (TCL_GLOBAL_ONLY | TCL_NAMESPACE_ONLY))
		&& (localIndex < varFramePtr->numCompiledLocals)) {
	    /*
	     * Use the cached index if the names coincide.
	     */

	    Tcl_Obj *checkNamePtr = localName(varFramePtr, localIndex);

	    if ((!namePtr && (checkNamePtr == part1Ptr)) ||
		    (namePtr && (checkNamePtr == namePtr))) {
		varPtr = (Var *) &(varFramePtr->compiledLocals[localIndex]);
		goto donePart1;
	    }
	}
	goto doneParsing;
    }

    /*
     * If part1Ptr is a parsedVarNameType, retrieve the preparsed parts.
     */

    ParsedGetInternalRep(part1Ptr, parsed, arrayPtr, elem);
    if (parsed && arrayPtr) {
	    if (part2Ptr != NULL) {
		/*
		 * ERROR: part1Ptr is already an array element, cannot specify
		 * a part2.
		 */

		if (flags & TCL_LEAVE_ERR_MSG) {
		    TclObjVarErrMsg(interp, part1Ptr, part2Ptr, msg,
			    NOSUCHVAR, -1);
		    Tcl_SetErrorCode(interp, "TCL", "VALUE", "VARNAME", (char *)NULL);
		}
		return NULL;
	    }
	    part2Ptr = elem;
	    part1Ptr = arrayPtr;
	    goto restart;
    }

    if (!parsed) {
	/*
	 * part1Ptr is possibly an unparsed array element.
	 */

	Tcl_Size len;
	const char *part1 = TclGetStringFromObj(part1Ptr, &len);

	if ((len > 1) && (part1[len - 1] == ')')) {
	    const char *part2 = strchr(part1, '(');

	    if (part2) {
		if (part2Ptr != NULL) {
		    if (flags & TCL_LEAVE_ERR_MSG) {
			TclObjVarErrMsg(interp, part1Ptr, part2Ptr, msg,
				NEEDARRAY, -1);
			Tcl_SetErrorCode(interp, "TCL", "VALUE", "VARNAME",
				(char *)NULL);
		    }
		    return NULL;
		}

		arrayPtr = Tcl_NewStringObj(part1, (part2 - part1));
		part2Ptr = Tcl_NewStringObj(part2 + 1,
			len - (part2 - part1) - 2);

		ParsedSetInternalRep(part1Ptr, arrayPtr, part2Ptr);

		part1Ptr = arrayPtr;
	    }
	}
    }

  doneParsing:
    /*
     * part1Ptr is not an array element; look it up, and convert it to one of
     * the cached types if possible.
     */

    varPtr = TclLookupSimpleVar(interp, part1Ptr, flags, createPart1,
	    &errMsg, &index);
    if (varPtr == NULL) {
	if ((errMsg != NULL) && (flags & TCL_LEAVE_ERR_MSG)) {
	    TclObjVarErrMsg(interp, part1Ptr, part2Ptr, msg, errMsg, -1);
	    Tcl_SetErrorCode(interp, "TCL", "LOOKUP", "VARNAME",
		    TclGetString(part1Ptr), (char *)NULL);
	}
	return NULL;
    }

    /*
     * Cache the newly found variable if possible.
     */

    if (index >= 0) {
	/*
	 * An indexed local variable.
	 */

	Tcl_Obj *cachedNamePtr = localName(varFramePtr, index);

	if (part1Ptr == cachedNamePtr) {
	    LocalSetInternalRep(part1Ptr, index, NULL);
	} else {
	    /*
	     * [80304238ac] Trickiness here.  We will store and incr the
	     * refcount on cachedNamePtr.  Trouble is that it's possible
	     * (see test var-22.1) for cachedNamePtr to have an internalrep
	     * that contains a stored and refcounted part1Ptr.  This
	     * would be a reference cycle which leads to a memory leak.
	     *
	     * The solution here is to wipe away all internalrep(s) in
	     * cachedNamePtr and leave it as string only.  This is
	     * radical and destructive, so a better idea would be welcome.
	     */

	    /*
	     * Firstly set cached local var reference (avoid free before set,
	     * see [45b9faf103f2])
	     */
	    LocalSetInternalRep(part1Ptr, index, cachedNamePtr);

	    /* Then wipe it */
	    TclFreeInternalRep(cachedNamePtr);

	    /*
	     * Now go ahead and convert it the the "localVarName" type,
	     * since we suspect at least some use of the value as a
	     * varname and we want to resolve it quickly.
	     */
	    LocalSetInternalRep(cachedNamePtr, index, NULL);
	}
    } else {
	/*
	 * At least mark part1Ptr as already parsed.
	 */

	ParsedSetInternalRep(part1Ptr, NULL, NULL);
    }

  donePart1:
    while (TclIsVarLink(varPtr)) {
	varPtr = varPtr->value.linkPtr;
    }

    if (part2Ptr != NULL) {
	/*
	 * Array element sought: look it up.
	 */

	*arrayPtrPtr = varPtr;
	varPtr = TclLookupArrayElement(interp, part1Ptr, part2Ptr, flags, msg,
		createPart1, createPart2, varPtr, -1);
    }
    return varPtr;
}

/*
 *----------------------------------------------------------------------
 *
 * TclLookupSimpleVar --
 *
 *	This function is used by to locate a simple variable (i.e., not an
 *	array element) given its name.
 *
 * Results:
 *	The return value is a pointer to the variable structure indicated by
 *	varName, or NULL if the variable couldn't be found. If the variable
 *	can't be found and create is 1, a new as-yet-undefined (VAR_UNDEFINED)
 *	variable structure is created, entered into a hash table, and
 *	returned.
 *
 *	If the current CallFrame corresponds to a proc and the variable found
 *	is one of the compiledLocals, its index is placed in *indexPtr.
 *	Otherwise, *indexPtr will be set to (according to the needs of
 *	TclObjLookupVar):
 *	    -1 a global reference
 *	    -2 a reference to a namespace variable
 *	    -3 a non-cacheable reference, i.e., one of:
 *		. non-indexed local var
 *		. a reference of unknown origin;
 *		. resolution by a namespace or interp resolver
 *
 *	If the variable isn't found and creation wasn't specified, or some
 *	other error occurs, NULL is returned and the corresponding error
 *	message is left in *errMsgPtr.
 *
 *	Note: it's possible for the variable returned to be VAR_UNDEFINED even
 *	if create is 1 (this only causes the hash table entry to be created).
 *	For example, the variable might be a global that has been unset but is
 *	still referenced by a procedure, or a variable that has been unset but
 *	it only being kept in existence (if VAR_UNDEFINED) by a trace.
 *
 * Side effects:
 *	A new hashtable entry may be created if create is 1.
 *	Callers must Incr varNamePtr if they plan to Decr it if create is 1.
 *
 *----------------------------------------------------------------------
 */

Var *
TclLookupSimpleVar(
    Tcl_Interp *interp,		/* Interpreter to use for lookup. */
    Tcl_Obj *varNamePtr,	/* This is a simple variable name that could
				 * represent a scalar or an array. */
    int flags,			/* Only TCL_GLOBAL_ONLY, TCL_NAMESPACE_ONLY,
				 * TCL_AVOID_RESOLVERS and TCL_LEAVE_ERR_MSG
				 * bits matter. */
    int create,		/* If 1, create hash table entry for varname,
				 * if it doesn't already exist. If 0, return
				 * error if it doesn't exist. */
    const char **errMsgPtr,
    int *indexPtr)
{
    Interp *iPtr = (Interp *) interp;
    CallFrame *varFramePtr = iPtr->varFramePtr;
				/* Points to the procedure call frame whose
				 * variables are currently in use. Same as the
				 * current procedure's frame, if any, unless
				 * an "uplevel" is executing. */
    TclVarHashTable *tablePtr;	/* Points to the hashtable, if any, in which
				 * to look up the variable. */
    Tcl_Var var;		/* Used to search for global names. */
    Var *varPtr;		/* Points to the Var structure returned for
				 * the variable. */
    Namespace *varNsPtr, *cxtNsPtr, *dummy1Ptr, *dummy2Ptr;
    ResolverScheme *resPtr;
    int isNew, result;
    Tcl_Size i, varLen;
    const char *varName = TclGetStringFromObj(varNamePtr, &varLen);

    varPtr = NULL;
    varNsPtr = NULL;		/* Set non-NULL if a nonlocal variable. */
    *indexPtr = -3;

    if (flags & TCL_GLOBAL_ONLY) {
	cxtNsPtr = iPtr->globalNsPtr;
    } else {
	cxtNsPtr = iPtr->varFramePtr->nsPtr;
    }

    /*
     * If this namespace has a variable resolver, then give it first crack at
     * the variable resolution. It may return a Tcl_Var value, it may signal
     * to continue onward, or it may signal an error.
     */

    if ((cxtNsPtr->varResProc != NULL || iPtr->resolverPtr != NULL)
	    && !(flags & TCL_AVOID_RESOLVERS)) {
	resPtr = iPtr->resolverPtr;
	if (cxtNsPtr->varResProc) {
	    result = cxtNsPtr->varResProc(interp, varName,
		    (Tcl_Namespace *) cxtNsPtr, flags, &var);
	} else {
	    result = TCL_CONTINUE;
	}

	while (result == TCL_CONTINUE && resPtr) {
	    if (resPtr->varResProc) {
		result = resPtr->varResProc(interp, varName,
			(Tcl_Namespace *) cxtNsPtr, flags, &var);
	    }
	    resPtr = resPtr->nextPtr;
	}

	if (result == TCL_OK) {
	    return (Var *) var;
	} else if (result != TCL_CONTINUE) {
	    return NULL;
	}
    }

    /*
     * Look up varName. Look it up as either a namespace variable or as a
     * local variable in a procedure call frame (varFramePtr). Interpret
     * varName as a namespace variable if:
     *    1) so requested by a TCL_GLOBAL_ONLY or TCL_NAMESPACE_ONLY flag,
     *    2) there is no active frame (we're at the global :: scope),
     *    3) the active frame was pushed to define the namespace context for a
     *	     "namespace eval" or "namespace inscope" command,
     *    4) the name has namespace qualifiers ("::"s).
     * Otherwise, if varName is a local variable, search first in the frame's
     * array of compiler-allocated local variables, then in its hashtable for
     * runtime-created local variables.
     *
     * If create and the variable isn't found, create the variable and, if
     * necessary, create varFramePtr's local var hashtable.
     */

    if (((flags & (TCL_GLOBAL_ONLY | TCL_NAMESPACE_ONLY)) != 0)
	    || !HasLocalVars(varFramePtr)
	    || (strstr(varName, "::") != NULL)) {
	const char *tail;
	int lookGlobal = (flags & TCL_GLOBAL_ONLY)
		|| (cxtNsPtr == iPtr->globalNsPtr)
		|| ((varName[0] == ':') && (varName[1] == ':'));

	if (lookGlobal) {
	    *indexPtr = -1;
	    flags = (flags | TCL_GLOBAL_ONLY) & ~TCL_NAMESPACE_ONLY;
	} else {
	    flags = (flags | TCL_NAMESPACE_ONLY);
	    *indexPtr = -2;
	}

	/*
	 * Don't pass TCL_LEAVE_ERR_MSG, we may yet create the variable, or
	 * otherwise generate our own error!
	 */

	varPtr = (Var *) ObjFindNamespaceVar(interp, varNamePtr,
		(Tcl_Namespace *) cxtNsPtr,
		(flags | TCL_AVOID_RESOLVERS) & ~TCL_LEAVE_ERR_MSG);
	if (varPtr == NULL) {
	    Tcl_Obj *tailPtr;

	    if (!create) {	/* Var wasn't found and not to create it. */
		*errMsgPtr = NOSUCHVAR;
		return NULL;
	    }

	    /*
	     * Var wasn't found so create it.
	     */

	    TclGetNamespaceForQualName(interp, varName, cxtNsPtr, flags,
		    &varNsPtr, &dummy1Ptr, &dummy2Ptr, &tail);
	    if (varNsPtr == NULL) {
		*errMsgPtr = BADNAMESPACE;
		return NULL;
	    } else if (tail == NULL) {
		*errMsgPtr = MISSINGNAME;
		return NULL;
	    }
	    if (tail != varName) {
		tailPtr = Tcl_NewStringObj(tail, -1);
	    } else {
		tailPtr = varNamePtr;
	    }
	    varPtr = VarHashCreateVar(&varNsPtr->varTable, tailPtr, &isNew);
	    if (lookGlobal) {
		/*
		 * The variable was created starting from the global
		 * namespace: a global reference is returned even if it wasn't
		 * explicitly requested.
		 */

		*indexPtr = -1;
	    } else {
		*indexPtr = -2;
	    }
	}
    } else {			/* Local var: look in frame varFramePtr. */
	Tcl_Size localCt = varFramePtr->numCompiledLocals;

	if (localCt > 0) {
	    Tcl_Obj **objPtrPtr = &varFramePtr->localCachePtr->varName0;
	    const char *localNameStr;
	    Tcl_Size localLen;

	    for (i=0 ; i<localCt ; i++, objPtrPtr++) {
		Tcl_Obj *objPtr = *objPtrPtr;

		if (objPtr) {
		    localNameStr = TclGetStringFromObj(objPtr, &localLen);

		    if ((varLen == localLen) && (varName[0] == localNameStr[0])
			    && !memcmp(varName, localNameStr, varLen)) {
			*indexPtr = i;
			return (Var *) &varFramePtr->compiledLocals[i];
		    }
		}
	    }
	}
	tablePtr = varFramePtr->varTablePtr;
	if (create) {
	    if (tablePtr == NULL) {
		tablePtr = (TclVarHashTable *)Tcl_Alloc(sizeof(TclVarHashTable));
		TclInitVarHashTable(tablePtr, NULL);
		tablePtr->arrayPtr = varPtr;
		varFramePtr->varTablePtr = tablePtr;
	    }
	    varPtr = VarHashCreateVar(tablePtr, varNamePtr, &isNew);
	} else {
	    varPtr = NULL;
	    if (tablePtr != NULL) {
		varPtr = VarHashFindVar(tablePtr, varNamePtr);
	    }
	    if (varPtr == NULL) {
		*errMsgPtr = NOSUCHVAR;
	    }
	}
    }
    return varPtr;
}

/*
 *----------------------------------------------------------------------
 *
 * TclLookupArrayElement --
 *
 *	This function is used to locate a variable which is in an array's
 *	hashtable given a pointer to the array's Var structure and the
 *	element's name.
 *
 * Results:
 *	The return value is a pointer to the variable structure , or NULL if
 *	the variable couldn't be found.
 *
 *	If arrayPtr points to a variable that isn't an array and createPart1
 *	is 1, the corresponding variable will be converted to an array.
 *	Otherwise, NULL is returned and an error message is left in the
 *	interp's result if TCL_LEAVE_ERR_MSG is set in flags.
 *
 *	If the variable is not found and createPart2 is 1, the variable is
 *	created. Otherwise, NULL is returned and an error message is left in
 *	the interp's result if TCL_LEAVE_ERR_MSG is set in flags.
 *
 *	Note: it's possible for the variable returned to be VAR_UNDEFINED even
 *	if createPart1 or createPart2 are 1 (these only cause the hash table
 *	entry or array to be created). For example, the variable might be a
 *	global that has been unset but is still referenced by a procedure, or
 *	a variable that has been unset but it only being kept in existence (if
 *	VAR_UNDEFINED) by a trace.
 *
 * Side effects:
 *	The variable at arrayPtr may be converted to be an array if
 *	createPart1 is 1. A new hashtable entry may be created if createPart2
 *	is 1.
 *	When createElem is 1, callers must incr elNamePtr if they plan
 *	to decr it.
 *
 *----------------------------------------------------------------------
 */

Var *
TclLookupArrayElement(
    Tcl_Interp *interp,		/* Interpreter to use for lookup. */
    Tcl_Obj *arrayNamePtr,	/* This is the name of the array, or NULL if
				 * index>= 0. */
    Tcl_Obj *elNamePtr,		/* Name of element within array. */
    int flags,		/* Only TCL_LEAVE_ERR_MSG bit matters. */
    const char *msg,		/* Verb to use in error messages, e.g. "read"
				 * or "set". Only needed if TCL_LEAVE_ERR_MSG
				 * is set in flags. */
    int createArray,	/* If 1, transform arrayName to be an array if
				 * it isn't one yet and the transformation is
				 * possible. If 0, return error if it isn't
				 * already an array. */
    int createElem,	/* If 1, create hash table entry for the
				 * element, if it doesn't already exist. If 0,
				 * return error if it doesn't exist. */
    Var *arrayPtr,		/* Pointer to the array's Var structure. */
    int index)			/* If >=0, the index of the local array. */
{
    int isNew;
    Var *varPtr;

    /*
     * We're dealing with an array element. Make sure the variable is an array
     * and look up the element (create the element if desired).
     */

    if (TclIsVarUndefined(arrayPtr) && !TclIsVarArrayElement(arrayPtr)) {
	if (!createArray) {
	    if (flags & TCL_LEAVE_ERR_MSG) {
		TclObjVarErrMsg(interp, arrayNamePtr, elNamePtr, msg,
			NOSUCHVAR, index);
		Tcl_SetErrorCode(interp, "TCL", "LOOKUP", "VARNAME",
			arrayNamePtr?TclGetString(arrayNamePtr):NULL, (char *)NULL);
	    }
	    return NULL;
	}

	/*
	 * Make sure we are not resurrecting a namespace variable from a
	 * deleted namespace!
	 */

	if (TclIsVarDeadHash(arrayPtr)) {
	    if (flags & TCL_LEAVE_ERR_MSG) {
		TclObjVarErrMsg(interp, arrayNamePtr, elNamePtr, msg,
			DANGLINGVAR, index);
		Tcl_SetErrorCode(interp, "TCL", "LOOKUP", "VARNAME",
			arrayNamePtr?TclGetString(arrayNamePtr):NULL, (char *)NULL);
	    }
	    return NULL;
	}

	TclInitArrayVar(arrayPtr);
    } else if (!TclIsVarArray(arrayPtr)) {
	if (flags & TCL_LEAVE_ERR_MSG) {
	    TclObjVarErrMsg(interp, arrayNamePtr, elNamePtr, msg, NEEDARRAY,
		    index);
	    Tcl_SetErrorCode(interp, "TCL", "LOOKUP", "VARNAME",
		    arrayNamePtr?TclGetString(arrayNamePtr):NULL, (char *)NULL);
	}
	return NULL;
    }

    if (createElem) {
	varPtr = VarHashCreateVar(arrayPtr->value.tablePtr, elNamePtr,
		&isNew);
	if (isNew) {
	    if (arrayPtr->flags & VAR_SEARCH_ACTIVE) {
		DeleteSearches((Interp *) interp, arrayPtr);
	    }
	    TclSetVarArrayElement(varPtr);
	}
    } else {
	varPtr = VarHashFindVar(arrayPtr->value.tablePtr, elNamePtr);
	if (varPtr == NULL) {
	    if (flags & TCL_LEAVE_ERR_MSG) {
		TclObjVarErrMsg(interp, arrayNamePtr, elNamePtr, msg,
			NOSUCHELEMENT, index);
		Tcl_SetErrorCode(interp, "TCL", "LOOKUP", "ELEMENT",
			TclGetString(elNamePtr), (char *)NULL);
	    }
	}
    }
    return varPtr;
}

/*
 *----------------------------------------------------------------------
 *
 * Tcl_GetVar2 --
 *
 *	Return the value of a Tcl variable as a string, given a two-part name
 *	consisting of array name and element within array.
 *
 * Results:
 *	The return value points to the current value of the variable given by
 *	part1 and part2 as a string. If the specified variable doesn't exist,
 *	or if there is a clash in array usage, then NULL is returned and a
 *	message will be left in the interp's result if the TCL_LEAVE_ERR_MSG
 *	flag is set. Note: the return value is only valid up until the next
 *	change to the variable; if you depend on the value lasting longer than
 *	that, then make yourself a private copy.
 *
 * Side effects:
 *	None.
 *
 *----------------------------------------------------------------------
 */

const char *
Tcl_GetVar2(
    Tcl_Interp *interp,		/* Command interpreter in which variable is to
				 * be looked up. */
    const char *part1,		/* Name of an array (if part2 is non-NULL) or
				 * the name of a variable. */
    const char *part2,		/* If non-NULL, gives the name of an element
				 * in the array part1. */
    int flags)			/* OR-ed combination of TCL_GLOBAL_ONLY,
				 * TCL_NAMESPACE_ONLY and TCL_LEAVE_ERR_MSG *
				 * bits. */
{
    Tcl_Obj *resultPtr;
    Tcl_Obj *part2Ptr = NULL, *part1Ptr = Tcl_NewStringObj(part1, -1);

    if (part2) {
	part2Ptr = Tcl_NewStringObj(part2, -1);
	Tcl_IncrRefCount(part2Ptr);
    }

    resultPtr = Tcl_ObjGetVar2(interp, part1Ptr, part2Ptr, flags);

    Tcl_DecrRefCount(part1Ptr);
    if (part2Ptr) {
	Tcl_DecrRefCount(part2Ptr);
    }
    if (resultPtr == NULL) {
	return NULL;
    }
    return TclGetString(resultPtr);
}

/*
 *----------------------------------------------------------------------
 *
 * Tcl_GetVar2Ex --
 *
 *	Return the value of a Tcl variable as a Tcl object, given a two-part
 *	name consisting of array name and element within array.
 *
 * Results:
 *	The return value points to the current object value of the variable
 *	given by part1Ptr and part2Ptr. If the specified variable doesn't
 *	exist, or if there is a clash in array usage, then NULL is returned
 *	and a message will be left in the interpreter's result if the
 *	TCL_LEAVE_ERR_MSG flag is set.
 *
 * Side effects:
 *	The ref count for the returned object is _not_ incremented to reflect
 *	the returned reference; if you want to keep a reference to the object
 *	you must increment its ref count yourself.
 *
 *----------------------------------------------------------------------
 */

Tcl_Obj *
Tcl_GetVar2Ex(
    Tcl_Interp *interp,		/* Command interpreter in which variable is to
				 * be looked up. */
    const char *part1,		/* Name of an array (if part2 is non-NULL) or
				 * the name of a variable. */
    const char *part2,		/* If non-NULL, gives the name of an element
				 * in the array part1. */
    int flags)			/* OR-ed combination of TCL_GLOBAL_ONLY, and
				 * TCL_LEAVE_ERR_MSG bits. */
{
    Tcl_Obj *resPtr, *part2Ptr = NULL, *part1Ptr = Tcl_NewStringObj(part1, -1);

    if (part2) {
	part2Ptr = Tcl_NewStringObj(part2, -1);
	Tcl_IncrRefCount(part2Ptr);
    }

    resPtr = Tcl_ObjGetVar2(interp, part1Ptr, part2Ptr, flags);

    Tcl_DecrRefCount(part1Ptr);
    if (part2Ptr) {
	Tcl_DecrRefCount(part2Ptr);
    }

    return resPtr;
}

/*
 *----------------------------------------------------------------------
 *
 * Tcl_ObjGetVar2 --
 *
 *	Return the value of a Tcl variable as a Tcl object, given a two-part
 *	name consisting of array name and element within array.
 *
 * Results:
 *	The return value points to the current object value of the variable
 *	given by part1Ptr and part2Ptr. If the specified variable doesn't
 *	exist, or if there is a clash in array usage, then NULL is returned
 *	and a message will be left in the interpreter's result if the
 *	TCL_LEAVE_ERR_MSG flag is set.
 *
 * Side effects:
 *	The ref count for the returned object is _not_ incremented to reflect
 *	the returned reference; if you want to keep a reference to the object
 *	you must increment its ref count yourself.
 *
 *	Callers must incr part2Ptr if they plan to decr it.
 *
 *----------------------------------------------------------------------
 */

Tcl_Obj *
Tcl_ObjGetVar2(
    Tcl_Interp *interp,		/* Command interpreter in which variable is to
				 * be looked up. */
    Tcl_Obj *part1Ptr,	/* Points to an object holding the name of an
				 * array (if part2 is non-NULL) or the name of
				 * a variable. */
    Tcl_Obj *part2Ptr,	/* If non-null, points to an object holding
				 * the name of an element in the array
				 * part1Ptr. */
    int flags)			/* OR-ed combination of TCL_GLOBAL_ONLY and
				 * TCL_LEAVE_ERR_MSG bits. */
{
    Var *varPtr, *arrayPtr;

    /*
     * Filter to pass through only the flags this interface supports.
     */

    flags &= (TCL_GLOBAL_ONLY|TCL_NAMESPACE_ONLY|TCL_LEAVE_ERR_MSG);
    varPtr = TclObjLookupVarEx(interp, part1Ptr, part2Ptr, flags, "read",
	    /*createPart1*/ 0, /*createPart2*/ 1, &arrayPtr);
    if (varPtr == NULL) {
	return NULL;
    }

    return TclPtrGetVarIdx(interp, varPtr, arrayPtr, part1Ptr, part2Ptr,
	    flags, -1);
}

/*
 *----------------------------------------------------------------------
 *
 * TclPtrGetVar --
 *
 *	Return the value of a Tcl variable as a Tcl object, given the pointers
 *	to the variable's (and possibly containing array's) VAR structure.
 *
 * Results:
 *	The return value points to the current object value of the variable
 *	given by varPtr. If the specified variable doesn't exist, or if there
 *	is a clash in array usage, then NULL is returned and a message will be
 *	left in the interpreter's result if the TCL_LEAVE_ERR_MSG flag is set.
 *
 * Side effects:
 *	The ref count for the returned object is _not_ incremented to reflect
 *	the returned reference; if you want to keep a reference to the object
 *	you must increment its ref count yourself.
 *
 *----------------------------------------------------------------------
 */

Tcl_Obj *
TclPtrGetVar(
    Tcl_Interp *interp,		/* Command interpreter in which variable is to
				 * be looked up. */
    Tcl_Var varPtr,		/* The variable to be read.*/
    Tcl_Var arrayPtr,		/* NULL for scalar variables, pointer to the
				 * containing array otherwise. */
    Tcl_Obj *part1Ptr,		/* Name of an array (if part2 is non-NULL) or
				 * the name of a variable. */
    Tcl_Obj *part2Ptr,		/* If non-NULL, gives the name of an element
				 * in the array part1. */
    int flags)		/* OR-ed combination of TCL_GLOBAL_ONLY, and
				 * TCL_LEAVE_ERR_MSG bits. */
{
    if (varPtr == NULL) {
	Tcl_Panic("varPtr must not be NULL");
    }
    if (part1Ptr == NULL) {
	Tcl_Panic("part1Ptr must not be NULL");
    }
    return TclPtrGetVarIdx(interp, (Var *) varPtr, (Var *) arrayPtr,
	    part1Ptr, part2Ptr, flags, -1);
}

/*
 *----------------------------------------------------------------------
 *
 * TclPtrGetVarIdx --
 *
 *	Return the value of a Tcl variable as a Tcl object, given the pointers
 *	to the variable's (and possibly containing array's) VAR structure.
 *
 * Results:
 *	The return value points to the current object value of the variable
 *	given by varPtr. If the specified variable doesn't exist, or if there
 *	is a clash in array usage, then NULL is returned and a message will be
 *	left in the interpreter's result if the TCL_LEAVE_ERR_MSG flag is set.
 *
 * Side effects:
 *	The ref count for the returned object is _not_ incremented to reflect
 *	the returned reference; if you want to keep a reference to the object
 *	you must increment its ref count yourself.
 *
 *----------------------------------------------------------------------
 */

Tcl_Obj *
TclPtrGetVarIdx(
    Tcl_Interp *interp,		/* Command interpreter in which variable is to
				 * be looked up. */
    Var *varPtr,	/* The variable to be read.*/
    Var *arrayPtr,		/* NULL for scalar variables, pointer to the
				 * containing array otherwise. */
    Tcl_Obj *part1Ptr,		/* Name of an array (if part2 is non-NULL) or
				 * the name of a variable. */
    Tcl_Obj *part2Ptr,		/* If non-NULL, gives the name of an element
				 * in the array part1. */
    int flags,		/* OR-ed combination of TCL_GLOBAL_ONLY, and
				 * TCL_LEAVE_ERR_MSG bits. */
    int index)			/* Index into the local variable table of the
				 * variable, or -1. Only used when part1Ptr is
				 * NULL. */
{
    Interp *iPtr = (Interp *) interp;
    const char *msg;
    Var *initialArrayPtr = arrayPtr;

    TclVarFindHiddenArray(varPtr, arrayPtr);

    /*
     * Invoke any read traces that have been set for the variable.
     */

    if ((varPtr->flags & VAR_TRACED_READ)
	    || (arrayPtr && (arrayPtr->flags & VAR_TRACED_READ))) {
	if (TCL_ERROR == TclObjCallVarTraces(iPtr, arrayPtr, varPtr,
		part1Ptr, part2Ptr,
		(flags & (TCL_NAMESPACE_ONLY|TCL_GLOBAL_ONLY))
		| TCL_TRACE_READS, (flags & TCL_LEAVE_ERR_MSG), index)) {
	    goto errorReturn;
	}
    }

    /*
     * Return the element if it's an existing scalar variable.
     */

    if (TclIsVarScalar(varPtr) && !TclIsVarUndefined(varPtr)) {
	return varPtr->value.objPtr;
    }

    /*
     * Return the array default value if any.
     */

    if (arrayPtr && TclIsVarArray(arrayPtr) && TclGetArrayDefault(arrayPtr)) {
	return TclGetArrayDefault(arrayPtr);
    }
    if (TclIsVarArrayElement(varPtr) && !arrayPtr) {
	/*
	 * UGLY! Peek inside the implementation of things. This lets us get
	 * the default of an array even when we've been [upvar]ed to just an
	 * element of the array.
	 */

	ArrayVarHashTable *avhtPtr = (ArrayVarHashTable *)
		((VarInHash *) varPtr)->entry.tablePtr;

	if (avhtPtr->defaultObj) {
	    return avhtPtr->defaultObj;
	}
    }

    if (flags & TCL_LEAVE_ERR_MSG) {
	if (TclIsVarUndefined(varPtr) && initialArrayPtr
		&& !TclIsVarUndefined(initialArrayPtr)) {
	    msg = NOSUCHELEMENT;
	} else if (TclIsVarArray(varPtr)) {
	    msg = ISARRAY;
	} else {
	    msg = NOSUCHVAR;
	}
	TclObjVarErrMsg(interp, part1Ptr, part2Ptr, "read", msg, index);
    }

    /*
     * An error. If the variable doesn't exist anymore and no-one's using it,
     * then free up the relevant structures and hash table entries.
     */

  errorReturn:
    Tcl_SetErrorCode(interp, "TCL", "READ", "VARNAME", (char *)NULL);
    if (TclIsVarUndefined(varPtr)) {
	TclCleanupVar(varPtr, arrayPtr);
    }
    return NULL;
}

/*
 *----------------------------------------------------------------------
 *
 * Tcl_SetObjCmd --
 *
 *	This function is invoked to process the "set" Tcl command. See the
 *	user documentation for details on what it does.
 *
 * Results:
 *	A standard Tcl result value.
 *
 * Side effects:
 *	A variable's value may be changed.
 *
 *----------------------------------------------------------------------
 */

int
Tcl_SetObjCmd(
    TCL_UNUSED(void *),
    Tcl_Interp *interp,/* Current interpreter. */
    int objc,			/* Number of arguments. */
    Tcl_Obj *const objv[])	/* Argument objects. */
{
    Tcl_Obj *varValueObj;

    if (objc == 2) {
	varValueObj = Tcl_ObjGetVar2(interp, objv[1], NULL,TCL_LEAVE_ERR_MSG);
	if (varValueObj == NULL) {
	    return TCL_ERROR;
	}
	Tcl_SetObjResult(interp, varValueObj);
	return TCL_OK;
    } else if (objc == 3) {
	varValueObj = Tcl_ObjSetVar2(interp, objv[1], NULL, objv[2],
		TCL_LEAVE_ERR_MSG);
	if (varValueObj == NULL) {
	    return TCL_ERROR;
	}
	Tcl_SetObjResult(interp, varValueObj);
	return TCL_OK;
    } else {
	Tcl_WrongNumArgs(interp, 1, objv, "varName ?newValue?");
	return TCL_ERROR;
    }
}

/*
 *----------------------------------------------------------------------
 *
 * Tcl_SetVar2 --
 *
 *	Given a two-part variable name, which may refer either to a scalar
 *	variable or an element of an array, change the value of the variable.
 *	If the named scalar or array or element doesn't exist then create one.
 *
 * Results:
 *	Returns a pointer to the malloc'ed string which is the character
 *	representation of the variable's new value. The caller must not modify
 *	this string. If the write operation was disallowed because an array
 *	was expected but not found (or vice versa), then NULL is returned; if
 *	the TCL_LEAVE_ERR_MSG flag is set, then an explanatory message will be
 *	left in the interp's result. Note that the returned string may not be
 *	the same as newValue; this is because variable traces may modify the
 *	variable's value.
 *
 * Side effects:
 *	The value of the given variable is set. If either the array or the
 *	entry didn't exist then a new one is created.
 *
 *----------------------------------------------------------------------
 */

const char *
Tcl_SetVar2(
    Tcl_Interp *interp,		/* Command interpreter in which variable is to
				 * be looked up. */
    const char *part1,		/* If part2 is NULL, this is name of scalar
				 * variable. Otherwise it is the name of an
				 * array. */
    const char *part2,		/* Name of an element within an array, or
				 * NULL. */
    const char *newValue,	/* New value for variable. */
    int flags)			/* Various flags that tell how to set value:
				 * any of TCL_GLOBAL_ONLY, TCL_NAMESPACE_ONLY,
				 * TCL_APPEND_VALUE, TCL_LIST_ELEMENT, or
				 * TCL_LEAVE_ERR_MSG. */
{
    Tcl_Obj *varValuePtr = Tcl_SetVar2Ex(interp, part1, part2,
	    Tcl_NewStringObj(newValue, -1), flags);

    if (varValuePtr == NULL) {
	return NULL;
    }
    return TclGetString(varValuePtr);
}

/*
 *----------------------------------------------------------------------
 *
 * Tcl_SetVar2Ex --
 *
 *	Given a two-part variable name, which may refer either to a scalar
 *	variable or an element of an array, change the value of the variable
 *	to a new Tcl object value. If the named scalar or array or element
 *	doesn't exist then create one.
 *
 * Results:
 *	Returns a pointer to the Tcl_Obj holding the new value of the
 *	variable. If the write operation was disallowed because an array was
 *	expected but not found (or vice versa), then NULL is returned; if the
 *	TCL_LEAVE_ERR_MSG flag is set, then an explanatory message will be
 *	left in the interpreter's result. Note that the returned object may
 *	not be the same one referenced by newValuePtr; this is because
 *	variable traces may modify the variable's value.
 *
 * Side effects:
 *	The value of the given variable is set. If either the array or the
 *	entry didn't exist then a new variable is created.
 *
 *	The reference count is decremented for any old value of the variable
 *	and incremented for its new value. If the new value for the variable
 *	is not the same one referenced by newValuePtr (perhaps as a result of
 *	a variable trace), then newValuePtr's ref count is left unchanged by
 *	Tcl_SetVar2Ex. newValuePtr's ref count is also left unchanged if we
 *	are appending it as a string value: that is, if "flags" includes
 *	TCL_APPEND_VALUE but not TCL_LIST_ELEMENT.
 *
 *	The reference count for the returned object is _not_ incremented: if
 *	you want to keep a reference to the object you must increment its ref
 *	count yourself.
 *
 *----------------------------------------------------------------------
 */

Tcl_Obj *
Tcl_SetVar2Ex(
    Tcl_Interp *interp,		/* Command interpreter in which variable is to
				 * be found. */
    const char *part1,		/* Name of an array (if part2 is non-NULL) or
				 * the name of a variable. */
    const char *part2,		/* If non-NULL, gives the name of an element
				 * in the array part1. */
    Tcl_Obj *newValuePtr,	/* New value for variable. */
    int flags)			/* Various flags that tell how to set value:
				 * any of TCL_GLOBAL_ONLY, TCL_NAMESPACE_ONLY,
				 * TCL_APPEND_VALUE, TCL_LIST_ELEMENT or
				 * TCL_LEAVE_ERR_MSG. */
{
    Tcl_Obj *resPtr, *part2Ptr = NULL, *part1Ptr = Tcl_NewStringObj(part1, -1);

    Tcl_IncrRefCount(part1Ptr);
    if (part2) {
	part2Ptr = Tcl_NewStringObj(part2, -1);
	Tcl_IncrRefCount(part2Ptr);
    }

    resPtr = Tcl_ObjSetVar2(interp, part1Ptr, part2Ptr, newValuePtr, flags);

    Tcl_DecrRefCount(part1Ptr);
    if (part2Ptr) {
	Tcl_DecrRefCount(part2Ptr);
    }

    return resPtr;
}

/*
 *----------------------------------------------------------------------
 *
 * Tcl_ObjSetVar2 --
 *
 *	This function is the same as Tcl_SetVar2Ex above, except the variable
 *	names are passed in Tcl object instead of strings.
 *
 * Results:
 *	Returns a pointer to the Tcl_Obj holding the new value of the
 *	variable. If the write operation was disallowed because an array was
 *	expected but not found (or vice versa), then NULL is returned; if the
 *	TCL_LEAVE_ERR_MSG flag is set, then an explanatory message will be
 *	left in the interpreter's result. Note that the returned object may
 *	not be the same one referenced by newValuePtr; this is because
 *	variable traces may modify the variable's value.
 *
 * Side effects:
 *	The value of the given variable is set. If either the array or the
 *	entry didn't exist then a new variable is created.
 *	Callers must Incr part1Ptr if they plan to Decr it.
 *	Callers must Incr part2Ptr if they plan to Decr it.
 *
 *----------------------------------------------------------------------
 */

Tcl_Obj *
Tcl_ObjSetVar2(
    Tcl_Interp *interp,		/* Command interpreter in which variable is to
				 * be found. */
    Tcl_Obj *part1Ptr,	/* Points to an object holding the name of an
				 * array (if part2 is non-NULL) or the name of
				 * a variable. */
    Tcl_Obj *part2Ptr,	/* If non-NULL, points to an object holding
				 * the name of an element in the array
				 * part1Ptr. */
    Tcl_Obj *newValuePtr,	/* New value for variable. */
    int flags)			/* Various flags that tell how to set value:
				 * any of TCL_GLOBAL_ONLY, TCL_NAMESPACE_ONLY,
				 * TCL_APPEND_VALUE, TCL_LIST_ELEMENT, or
				 * TCL_LEAVE_ERR_MSG. */
{
    Var *varPtr, *arrayPtr;

    /*
     * Filter to pass through only the flags this interface supports.
     */

    flags &= (TCL_GLOBAL_ONLY|TCL_NAMESPACE_ONLY|TCL_LEAVE_ERR_MSG
	    |TCL_APPEND_VALUE|TCL_LIST_ELEMENT);
    varPtr = TclObjLookupVarEx(interp, part1Ptr, part2Ptr, flags, "set",
	    /*createPart1*/ 1, /*createPart2*/ 1, &arrayPtr);
    if (varPtr == NULL) {
	if (newValuePtr->refCount == 0) {
	    Tcl_DecrRefCount(newValuePtr);
	}
	return NULL;
    }

    return TclPtrSetVarIdx(interp, varPtr, arrayPtr, part1Ptr, part2Ptr,
	    newValuePtr, flags, -1);
}

/*
 *----------------------------------------------------------------------
 *
 * TclPtrSetVar --
 *
 *	This function is the same as Tcl_SetVar2Ex above, except that it
 *	requires pointers to the variable's Var structs in addition to the
 *	variable names.
 *
 * Results:
 *	Returns a pointer to the Tcl_Obj holding the new value of the
 *	variable. If the write operation was disallowed because an array was
 *	expected but not found (or vice versa), then NULL is returned; if the
 *	TCL_LEAVE_ERR_MSG flag is set, then an explanatory message will be
 *	left in the interpreter's result. Note that the returned object may
 *	not be the same one referenced by newValuePtr; this is because
 *	variable traces may modify the variable's value.
 *
 * Side effects:
 *	The value of the given variable is set. If either the array or the
 *	entry didn't exist then a new variable is created.
 *
 *----------------------------------------------------------------------
 */

Tcl_Obj *
TclPtrSetVar(
    Tcl_Interp *interp,		/* Command interpreter in which variable is to
				 * be looked up. */
    Tcl_Var varPtr,		/* Reference to the variable to set. */
    Tcl_Var arrayPtr,		/* Reference to the array containing the
				 * variable, or NULL if the variable is a
				 * scalar. */
    Tcl_Obj *part1Ptr,		/* Name of an array (if part2 is non-NULL) or
				 * the name of a variable. */
    Tcl_Obj *part2Ptr,		/* If non-NULL, gives the name of an element
				 * in the array part1. */
    Tcl_Obj *newValuePtr,	/* New value for variable. */
    int flags)		/* OR-ed combination of TCL_GLOBAL_ONLY, and
				 * TCL_LEAVE_ERR_MSG bits. */
{
    if (varPtr == NULL) {
	Tcl_Panic("varPtr must not be NULL");
    }
    if (part1Ptr == NULL) {
	Tcl_Panic("part1Ptr must not be NULL");
    }
    if (newValuePtr == NULL) {
	Tcl_Panic("newValuePtr must not be NULL");
    }
    return TclPtrSetVarIdx(interp, (Var *) varPtr, (Var *) arrayPtr,
	    part1Ptr, part2Ptr, newValuePtr, flags, -1);
}

/*
 *----------------------------------------------------------------------
 *
 * ListAppendInVar, StringAppendInVar --
 *
 *	Support functions for TclPtrSetVarIdx that implement various types of
 *	appending operations.
 *
 * Results:
 *	ListAppendInVar returns a Tcl result code (from the core list append
 *	operation). StringAppendInVar has no return value.
 *
 * Side effects:
 *	The variable or element of the array is updated. This may make the
 *	variable/element exist. Reference counts of values may be updated.
 *
 *----------------------------------------------------------------------
 */

static inline int
ListAppendInVar(
    Tcl_Interp *interp,
    Var *varPtr,
    Var *arrayPtr,
    Tcl_Obj *oldValuePtr,
    Tcl_Obj *newValuePtr)
{
    if (oldValuePtr == NULL) {
	/*
	 * No previous value. Check for defaults if there's an array we can
	 * ask this of.
	 */

	if (arrayPtr) {
	    Tcl_Obj *defValuePtr = TclGetArrayDefault(arrayPtr);

	    if (defValuePtr) {
		oldValuePtr = Tcl_DuplicateObj(defValuePtr);
	    }
	}

	if (oldValuePtr == NULL) {
	    /*
	     * No default. [lappend] semantics say this is like being an empty
	     * string.
	     */

	    TclNewObj(oldValuePtr);
	}
	varPtr->value.objPtr = oldValuePtr;
	Tcl_IncrRefCount(oldValuePtr);	/* Since var is referenced. */
    } else if (Tcl_IsShared(oldValuePtr)) {
	varPtr->value.objPtr = Tcl_DuplicateObj(oldValuePtr);
	TclDecrRefCount(oldValuePtr);
	oldValuePtr = varPtr->value.objPtr;
	Tcl_IncrRefCount(oldValuePtr);	/* Since var is referenced. */
    }

    return Tcl_ListObjAppendElement(interp, oldValuePtr, newValuePtr);
}

static inline void
StringAppendInVar(
    Var *varPtr,
    Var *arrayPtr,
    Tcl_Obj *oldValuePtr,
    Tcl_Obj *newValuePtr)
{
    /*
     * If there was no previous value, either we use the array's default (if
     * this is an array with a default at all) or we treat this as a simple
     * set.
     */

    if (oldValuePtr == NULL) {
	if (arrayPtr) {
	    Tcl_Obj *defValuePtr = TclGetArrayDefault(arrayPtr);

	    if (defValuePtr) {
		/*
		 * This is *almost* the same as the shared path below, except
		 * that the original value reference in defValuePtr is not
		 * decremented.
		 */

		Tcl_Obj *valuePtr = Tcl_DuplicateObj(defValuePtr);

		varPtr->value.objPtr = valuePtr;
		TclContinuationsCopy(valuePtr, defValuePtr);
		Tcl_IncrRefCount(valuePtr);
		Tcl_AppendObjToObj(valuePtr, newValuePtr);
		if (newValuePtr->refCount == 0) {
		    Tcl_DecrRefCount(newValuePtr);
		}
		return;
	    }
	}
	varPtr->value.objPtr = newValuePtr;
	Tcl_IncrRefCount(newValuePtr);
	return;
    }

    /*
     * We append newValuePtr's bytes but don't change its ref count. Unless
     * the reference is shared, when we have to duplicate in order to be safe
     * to modify at all.
     */

    if (Tcl_IsShared(oldValuePtr)) {	/* Append to copy. */
	varPtr->value.objPtr = Tcl_DuplicateObj(oldValuePtr);

	TclContinuationsCopy(varPtr->value.objPtr, oldValuePtr);

	TclDecrRefCount(oldValuePtr);
	oldValuePtr = varPtr->value.objPtr;
	Tcl_IncrRefCount(oldValuePtr);	/* Since var is ref */
    }

    Tcl_AppendObjToObj(oldValuePtr, newValuePtr);
    if (newValuePtr->refCount == 0) {
	Tcl_DecrRefCount(newValuePtr);
    }
}

/*
 *----------------------------------------------------------------------
 *
 * TclPtrSetVarIdx --
 *
 *	This function is the same as Tcl_SetVar2Ex above, except that it
 *	requires pointers to the variable's Var structs in addition to the
 *	variable names.
 *
 * Results:
 *	Returns a pointer to the Tcl_Obj holding the new value of the
 *	variable. If the write operation was disallowed because an array was
 *	expected but not found (or vice versa), then NULL is returned; if the
 *	TCL_LEAVE_ERR_MSG flag is set, then an explanatory message will be
 *	left in the interpreter's result. Note that the returned object may
 *	not be the same one referenced by newValuePtr; this is because
 *	variable traces may modify the variable's value.
 *
 * Side effects:
 *	The value of the given variable is set. If either the array or the
 *	entry didn't exist then a new variable is created.
 *
 *----------------------------------------------------------------------
 */

Tcl_Obj *
TclPtrSetVarIdx(
    Tcl_Interp *interp,		/* Command interpreter in which variable is to
				 * be looked up. */
    Var *varPtr,	/* Reference to the variable to set. */
    Var *arrayPtr,		/* Reference to the array containing the
				 * variable, or NULL if the variable is a
				 * scalar. */
    Tcl_Obj *part1Ptr,		/* Name of an array (if part2 is non-NULL) or
				 * the name of a variable. NULL if the 'index'
				 * parameter is >= 0 */
    Tcl_Obj *part2Ptr,		/* If non-NULL, gives the name of an element
				 * in the array part1. */
    Tcl_Obj *newValuePtr,	/* New value for variable. */
    int flags,		/* OR-ed combination of TCL_GLOBAL_ONLY, and
				 * TCL_LEAVE_ERR_MSG bits. */
    int index)			/* Index of local var where part1 is to be
				 * found. */
{
    Interp *iPtr = (Interp *) interp;
    Tcl_Obj *oldValuePtr;
    Tcl_Obj *resultPtr = NULL;
    int result;
    int cleanupOnEarlyError = (newValuePtr->refCount == 0);

    /*
     * If the variable is in a hashtable and its hPtr field is NULL, then we
     * may have an upvar to an array element where the array was deleted or an
     * upvar to a namespace variable whose namespace was deleted. Generate an
     * error (allowing the variable to be reset would screw up our storage
     * allocation and is meaningless anyway).
     */

    if (TclIsVarDeadHash(varPtr)) {
	if (flags & TCL_LEAVE_ERR_MSG) {
	    if (TclIsVarArrayElement(varPtr)) {
		TclObjVarErrMsg(interp, part1Ptr, part2Ptr, "set",
			DANGLINGELEMENT, index);
		Tcl_SetErrorCode(interp, "TCL", "LOOKUP", "ELEMENT", (char *)NULL);
	    } else {
		TclObjVarErrMsg(interp, part1Ptr, part2Ptr, "set",
			DANGLINGVAR, index);
		Tcl_SetErrorCode(interp, "TCL", "LOOKUP", "VARNAME", (char *)NULL);
	    }
	}
	goto earlyError;
    }

    /*
     * It's an error to try to set a constant.
     */
    if (TclIsVarConstant(varPtr)) {
	if (flags & TCL_LEAVE_ERR_MSG) {
	    TclObjVarErrMsg(interp, part1Ptr, part2Ptr, "set", ISCONST,index);
	    Tcl_SetErrorCode(interp, "TCL", "WRITE", "CONST", (void *)NULL);
	}
	goto earlyError;
    }

    /*
     * It's an error to try to set an array variable itself.
     */

    if (TclIsVarArray(varPtr)) {
	if (flags & TCL_LEAVE_ERR_MSG) {
	    TclObjVarErrMsg(interp, part1Ptr, part2Ptr, "set", ISARRAY,index);
	    Tcl_SetErrorCode(interp, "TCL", "WRITE", "ARRAY", (char *)NULL);
	}
	goto earlyError;
    }

    TclVarFindHiddenArray(varPtr, arrayPtr);

    /*
     * Invoke any read traces that have been set for the variable if it is
     * requested. This was done for INST_LAPPEND_* but that was inconsistent
     * with the non-bc instruction, and would cause failures trying to
     * lappend to any non-existing ::env var, which is inconsistent with
     * documented behavior. [Bug #3057639].
     */

    if ((flags & TCL_TRACE_READS) && ((varPtr->flags & VAR_TRACED_READ)
	    || (arrayPtr && (arrayPtr->flags & VAR_TRACED_READ)))) {
	if (TCL_ERROR == TclObjCallVarTraces(iPtr, arrayPtr, varPtr,
		part1Ptr, part2Ptr,
		TCL_TRACE_READS, (flags & TCL_LEAVE_ERR_MSG), index)) {
	    goto earlyError;
	}
    }

    /*
     * Set the variable's new value. If appending, append the new value to the
     * variable, either as a list element or as a string. Also, if appending,
     * then if the variable's old value is unshared we can modify it directly,
     * otherwise we must create a new copy to modify: this is "copy on write".
     */

    oldValuePtr = varPtr->value.objPtr;
    if (flags & TCL_LIST_ELEMENT && !(flags & TCL_APPEND_VALUE)) {
	varPtr->value.objPtr = NULL;
    }
    if (flags & (TCL_APPEND_VALUE|TCL_LIST_ELEMENT)) {
	if (flags & TCL_LIST_ELEMENT) {		/* Append list element. */
	    result = ListAppendInVar(interp, varPtr, arrayPtr, oldValuePtr,
		    newValuePtr);
	    if (result != TCL_OK) {
		goto earlyError;
	    }
	} else {				/* Append string. */
	    StringAppendInVar(varPtr, arrayPtr, oldValuePtr, newValuePtr);
	}
    } else if (newValuePtr != oldValuePtr) {
	/*
	 * In this case we are replacing the value, so we don't need to do
	 * more than swap the objects.
	 */

	varPtr->value.objPtr = newValuePtr;
	Tcl_IncrRefCount(newValuePtr);		/* Var is another ref. */
	if (oldValuePtr != NULL) {
	    TclDecrRefCount(oldValuePtr);	/* Discard old value. */
	}
    }

    /*
     * Invoke any write traces for the variable.
     */

    if ((varPtr->flags & VAR_TRACED_WRITE)
	    || (arrayPtr && (arrayPtr->flags & VAR_TRACED_WRITE))) {
	if (TCL_ERROR == TclObjCallVarTraces(iPtr, arrayPtr, varPtr, part1Ptr,
		part2Ptr, (flags & (TCL_GLOBAL_ONLY|TCL_NAMESPACE_ONLY))
		| TCL_TRACE_WRITES, (flags & TCL_LEAVE_ERR_MSG), index)) {
	    goto cleanup;
	}
    }

    /*
     * Return the variable's value unless the variable was changed in some
     * gross way by a trace (e.g. it was unset and then recreated as an
     * array).
     */

    if (TclIsVarScalar(varPtr) && !TclIsVarUndefined(varPtr)) {
	return varPtr->value.objPtr;
    }

    /*
     * A trace changed the value in some gross way. Return an empty string
     * object.
     */

    resultPtr = iPtr->emptyObjPtr;

    /*
     * If the variable doesn't exist anymore and no-one's using it, then free
     * up the relevant structures and hash table entries.
     */

  cleanup:
    if (resultPtr == NULL) {
	Tcl_SetErrorCode(interp, "TCL", "WRITE", "VARNAME", (char *)NULL);
    }
    if (TclIsVarUndefined(varPtr)) {
	TclCleanupVar(varPtr, arrayPtr);
    }
    return resultPtr;

  earlyError:
    if (cleanupOnEarlyError) {
	Tcl_DecrRefCount(newValuePtr);
    }
    goto cleanup;
}

/*
 *----------------------------------------------------------------------
 *
 * TclIncrObjVar2 --
 *
 *	Given a two-part variable name, which may refer either to a scalar
 *	variable or an element of an array, increment the Tcl object value of
 *	the variable by a specified Tcl_Obj increment value.
 *
 * Results:
 *	Returns a pointer to the Tcl_Obj holding the new value of the
 *	variable. If the specified variable doesn't exist, or there is a clash
 *	in array usage, or an error occurs while executing variable traces,
 *	then NULL is returned and a message will be left in the interpreter's
 *	result.
 *
 * Side effects:
 *	The value of the given variable is incremented by the specified
 *	amount. If either the array or the entry didn't exist then a new
 *	variable is created. The ref count for the returned object is _not_
 *	incremented to reflect the returned reference; if you want to keep a
 *	reference to the object you must increment its ref count yourself.
 *	Callers must Incr part1Ptr if they plan to Decr it.
 *	Callers must Incr part2Ptr if they plan to Decr it.
 *
 *----------------------------------------------------------------------
 */

Tcl_Obj *
TclIncrObjVar2(
    Tcl_Interp *interp,		/* Command interpreter in which variable is to
				 * be found. */
    Tcl_Obj *part1Ptr,		/* Points to an object holding the name of an
				 * array (if part2 is non-NULL) or the name of
				 * a variable. */
    Tcl_Obj *part2Ptr,		/* If non-null, points to an object holding
				 * the name of an element in the array
				 * part1Ptr. */
    Tcl_Obj *incrPtr,		/* Amount to be added to variable. */
    int flags)			/* Various flags that tell how to incr value:
				 * any of TCL_GLOBAL_ONLY, TCL_NAMESPACE_ONLY,
				 * TCL_APPEND_VALUE, TCL_LIST_ELEMENT,
				 * TCL_LEAVE_ERR_MSG. */
{
    Var *varPtr, *arrayPtr;

    varPtr = TclObjLookupVarEx(interp, part1Ptr, part2Ptr, flags, "read",
	    1, 1, &arrayPtr);
    if (varPtr == NULL) {
	Tcl_AddErrorInfo(interp,
		"\n    (reading value of variable to increment)");
	return NULL;
    }
    return TclPtrIncrObjVarIdx(interp, varPtr, arrayPtr, part1Ptr, part2Ptr,
	    incrPtr, flags, -1);
}

/*
 *----------------------------------------------------------------------
 *
 * TclPtrIncrObjVar --
 *
 *	Given the pointers to a variable and possible containing array,
 *	increment the Tcl object value of the variable by a Tcl_Obj increment.
 *
 * Results:
 *	Returns a pointer to the Tcl_Obj holding the new value of the
 *	variable. If the specified variable doesn't exist, or there is a clash
 *	in array usage, or an error occurs while executing variable traces,
 *	then NULL is returned and a message will be left in the interpreter's
 *	result.
 *
 * Side effects:
 *	The value of the given variable is incremented by the specified
 *	amount. If either the array or the entry didn't exist then a new
 *	variable is created. The ref count for the returned object is _not_
 *	incremented to reflect the returned reference; if you want to keep a
 *	reference to the object you must increment its ref count yourself.
 *
 *----------------------------------------------------------------------
 */

Tcl_Obj *
TclPtrIncrObjVar(
    Tcl_Interp *interp,		/* Command interpreter in which variable is to
				 * be found. */
    Tcl_Var varPtr,		/* Reference to the variable to set. */
    Tcl_Var arrayPtr,		/* Reference to the array containing the
				 * variable, or NULL if the variable is a
				 * scalar. */
    Tcl_Obj *part1Ptr,		/* Points to an object holding the name of an
				 * array (if part2 is non-NULL) or the name of
				 * a variable. */
    Tcl_Obj *part2Ptr,		/* If non-null, points to an object holding
				 * the name of an element in the array
				 * part1Ptr. */
    Tcl_Obj *incrPtr,		/* Increment value. */
/* TODO: Which of these flag values really make sense? */
    int flags)		/* Various flags that tell how to incr value:
				 * any of TCL_GLOBAL_ONLY, TCL_NAMESPACE_ONLY,
				 * TCL_APPEND_VALUE, TCL_LIST_ELEMENT,
				 * TCL_LEAVE_ERR_MSG. */
{
    if (varPtr == NULL) {
	Tcl_Panic("varPtr must not be NULL");
    }
    if (part1Ptr == NULL) {
	Tcl_Panic("part1Ptr must not be NULL");
    }
    return TclPtrIncrObjVarIdx(interp, (Var *) varPtr, (Var *) arrayPtr,
	    part1Ptr, part2Ptr, incrPtr, flags, -1);
}

/*
 *----------------------------------------------------------------------
 *
 * TclPtrIncrObjVarIdx --
 *
 *	Given the pointers to a variable and possible containing array,
 *	increment the Tcl object value of the variable by a Tcl_Obj increment.
 *
 * Results:
 *	Returns a pointer to the Tcl_Obj holding the new value of the
 *	variable. If the specified variable doesn't exist, or there is a clash
 *	in array usage, or an error occurs while executing variable traces,
 *	then NULL is returned and a message will be left in the interpreter's
 *	result.
 *
 * Side effects:
 *	The value of the given variable is incremented by the specified
 *	amount. If either the array or the entry didn't exist then a new
 *	variable is created. The ref count for the returned object is _not_
 *	incremented to reflect the returned reference; if you want to keep a
 *	reference to the object you must increment its ref count yourself.
 *
 *----------------------------------------------------------------------
 */

Tcl_Obj *
TclPtrIncrObjVarIdx(
    Tcl_Interp *interp,		/* Command interpreter in which variable is to
				 * be found. */
    Var *varPtr,		/* Reference to the variable to set. */
    Var *arrayPtr,		/* Reference to the array containing the
				 * variable, or NULL if the variable is a
				 * scalar. */
    Tcl_Obj *part1Ptr,		/* Points to an object holding the name of an
				 * array (if part2 is non-NULL) or the name of
				 * a variable. */
    Tcl_Obj *part2Ptr,		/* If non-null, points to an object holding
				 * the name of an element in the array
				 * part1Ptr. */
    Tcl_Obj *incrPtr,		/* Increment value. */
/* TODO: Which of these flag values really make sense? */
    int flags,		/* Various flags that tell how to incr value:
				 * any of TCL_GLOBAL_ONLY, TCL_NAMESPACE_ONLY,
				 * TCL_APPEND_VALUE, TCL_LIST_ELEMENT,
				 * TCL_LEAVE_ERR_MSG. */
    int index)			/* Index into the local variable table of the
				 * variable, or -1. Only used when part1Ptr is
				 * NULL. */
{
    Tcl_Obj *varValuePtr;

    /*
     * It's an error to try to increment a constant.
     */
    if (TclIsVarConstant(varPtr)) {
	if (flags & TCL_LEAVE_ERR_MSG) {
	    TclObjVarErrMsg(interp, part1Ptr, part2Ptr, "incr", ISCONST,index);
	    Tcl_SetErrorCode(interp, "TCL", "WRITE", "CONST", (void *)NULL);
	}
	return NULL;
    }

    if (TclIsVarInHash(varPtr)) {
	VarHashRefCount(varPtr)++;
    }
    varValuePtr = TclPtrGetVarIdx(interp, varPtr, arrayPtr, part1Ptr,
	    part2Ptr, flags, index);
    if (TclIsVarInHash(varPtr)) {
	VarHashRefCount(varPtr)--;
    }
    if (varValuePtr == NULL) {
	TclNewIntObj(varValuePtr, 0);
    }
    if (Tcl_IsShared(varValuePtr)) {
	/* Copy on write */
	varValuePtr = Tcl_DuplicateObj(varValuePtr);

	if (TCL_OK == TclIncrObj(interp, varValuePtr, incrPtr)) {
	    return TclPtrSetVarIdx(interp, varPtr, arrayPtr, part1Ptr,
		    part2Ptr, varValuePtr, flags, index);
	} else {
	    Tcl_DecrRefCount(varValuePtr);
	    return NULL;
	}
    } else {
	/* Unshared - can Incr in place */
	if (TCL_OK == TclIncrObj(interp, varValuePtr, incrPtr)) {
	    /*
	     * This seems dumb to write the incremeted value into the var
	     * after we just adjusted the value in place, but the spec for
	     * [incr] requires that write traces fire, and making this call
	     * is the way to make that happen.
	     */

	    return TclPtrSetVarIdx(interp, varPtr, arrayPtr, part1Ptr,
		    part2Ptr, varValuePtr, flags, index);
	} else {
	    return NULL;
	}
    }
}

/*
 *----------------------------------------------------------------------
 *
 * Tcl_UnsetVar2 --
 *
 *	Delete a variable, given a 2-part name.
 *
 * Results:
 *	Returns TCL_OK if the variable was successfully deleted, TCL_ERROR if
 *	the variable can't be unset. In the event of an error, if the
 *	TCL_LEAVE_ERR_MSG flag is set then an error message is left in the
 *	interp's result.
 *
 * Side effects:
 *	If part1 and part2 indicate a local or global variable in interp, it
 *	is deleted. If part1 is an array name and part2 is NULL, then the
 *	whole array is deleted.
 *
 *----------------------------------------------------------------------
 */

int
Tcl_UnsetVar2(
    Tcl_Interp *interp,		/* Command interpreter in which varName is to
				 * be looked up. */
    const char *part1,		/* Name of variable or array. */
    const char *part2,		/* Name of element within array or NULL. */
    int flags)			/* OR-ed combination of any of
				 * TCL_GLOBAL_ONLY, TCL_NAMESPACE_ONLY,
				 * TCL_LEAVE_ERR_MSG. */
{
    int result;
    Tcl_Obj *part2Ptr = NULL, *part1Ptr = Tcl_NewStringObj(part1, -1);

    if (part2) {
	part2Ptr = Tcl_NewStringObj(part2, -1);
    }

    /*
     * Filter to pass through only the flags this interface supports.
     */

    flags &= (TCL_GLOBAL_ONLY|TCL_NAMESPACE_ONLY|TCL_LEAVE_ERR_MSG);
    result = TclObjUnsetVar2(interp, part1Ptr, part2Ptr, flags);

    Tcl_DecrRefCount(part1Ptr);
    if (part2Ptr) {
	Tcl_DecrRefCount(part2Ptr);
    }
    return result;
}

/*
 *----------------------------------------------------------------------
 *
 * TclObjUnsetVar2 --
 *
 *	Delete a variable, given a 2-object name.
 *
 * Results:
 *	Returns TCL_OK if the variable was successfully deleted, TCL_ERROR if
 *	the variable can't be unset. In the event of an error, if the
 *	TCL_LEAVE_ERR_MSG flag is set then an error message is left in the
 *	interp's result.
 *
 * Side effects:
 *	If part1ptr and part2Ptr indicate a local or global variable in
 *	interp, it is deleted. If part1Ptr is an array name and part2Ptr is
 *	NULL, then the whole array is deleted.
 *
 *----------------------------------------------------------------------
 */

int
TclObjUnsetVar2(
    Tcl_Interp *interp,		/* Command interpreter in which varName is to
				 * be looked up. */
    Tcl_Obj *part1Ptr,		/* Name of variable or array. */
    Tcl_Obj *part2Ptr,		/* Name of element within array or NULL. */
    int flags)			/* OR-ed combination of any of
				 * TCL_GLOBAL_ONLY, TCL_NAMESPACE_ONLY,
				 * TCL_LEAVE_ERR_MSG. */
{
    Var *varPtr, *arrayPtr;

    varPtr = TclObjLookupVarEx(interp, part1Ptr, part2Ptr, flags, "unset",
	    /*createPart1*/ 0, /*createPart2*/ 0, &arrayPtr);
    if (varPtr == NULL) {
	return TCL_ERROR;
    }

    return TclPtrUnsetVarIdx(interp, varPtr, arrayPtr, part1Ptr, part2Ptr,
	    flags, -1);
}

/*
 *----------------------------------------------------------------------
 *
 * TclPtrUnsetVar --
 *
 *	Delete a variable, given the pointers to the variable's (and possibly
 *	containing array's) VAR structure.
 *
 * Results:
 *	Returns TCL_OK if the variable was successfully deleted, TCL_ERROR if
 *	the variable can't be unset. In the event of an error, if the
 *	TCL_LEAVE_ERR_MSG flag is set then an error message is left in the
 *	interp's result.
 *
 * Side effects:
 *	If varPtr and arrayPtr indicate a local or global variable in interp,
 *	it is deleted. If varPtr is an array reference and part2Ptr is NULL,
 *	then the whole array is deleted.
 *
 *----------------------------------------------------------------------
 */

int
TclPtrUnsetVar(
    Tcl_Interp *interp,		/* Command interpreter in which varName is to
				 * be looked up. */
    Tcl_Var varPtr,		/* The variable to be unset. */
    Tcl_Var arrayPtr,		/* NULL for scalar variables, pointer to the
				 * containing array otherwise. */
    Tcl_Obj *part1Ptr,		/* Name of an array (if part2 is non-NULL) or
				 * the name of a variable. */
    Tcl_Obj *part2Ptr,		/* If non-NULL, gives the name of an element
				 * in the array part1. */
    int flags)		/* OR-ed combination of any of
				 * TCL_GLOBAL_ONLY, TCL_NAMESPACE_ONLY,
				 * TCL_LEAVE_ERR_MSG. */
{
    if (varPtr == NULL) {
	Tcl_Panic("varPtr must not be NULL");
    }
    if (part1Ptr == NULL) {
	Tcl_Panic("part1Ptr must not be NULL");
    }
    return TclPtrUnsetVarIdx(interp, (Var *) varPtr, (Var *) arrayPtr,
	    part1Ptr, part2Ptr, flags, -1);
}

/*
 *----------------------------------------------------------------------
 *
 * TclPtrUnsetVarIdx --
 *
 *	Delete a variable, given the pointers to the variable's (and possibly
 *	containing array's) VAR structure.
 *
 * Results:
 *	Returns TCL_OK if the variable was successfully deleted, TCL_ERROR if
 *	the variable can't be unset. In the event of an error, if the
 *	TCL_LEAVE_ERR_MSG flag is set then an error message is left in the
 *	interp's result.
 *
 * Side effects:
 *	If varPtr and arrayPtr indicate a local or global variable in interp,
 *	it is deleted. If varPtr is an array reference and part2Ptr is NULL,
 *	then the whole array is deleted.
 *
 *----------------------------------------------------------------------
 */

int
TclPtrUnsetVarIdx(
    Tcl_Interp *interp,		/* Command interpreter in which varName is to
				 * be looked up. */
    Var *varPtr,		/* The variable to be unset. */
    Var *arrayPtr,		/* NULL for scalar variables, pointer to the
				 * containing array otherwise. */
    Tcl_Obj *part1Ptr,		/* Name of an array (if part2 is non-NULL) or
				 * the name of a variable. */
    Tcl_Obj *part2Ptr,		/* If non-NULL, gives the name of an element
				 * in the array part1. */
    int flags,			/* OR-ed combination of any of
				 * TCL_GLOBAL_ONLY, TCL_NAMESPACE_ONLY,
				 * TCL_LEAVE_ERR_MSG. */
    int index)			/* Index into the local variable table of the
				 * variable, or -1. Only used when part1Ptr is
				 * NULL. */
{
    Interp *iPtr = (Interp *) interp;
    int result = (TclIsVarUndefined(varPtr)? TCL_ERROR : TCL_OK);
    Var *initialArrayPtr = arrayPtr;

    /*
     * It's an error to try to unset a constant.
     */
    if (TclIsVarConstant(varPtr)) {
	if (flags & TCL_LEAVE_ERR_MSG) {
	    TclObjVarErrMsg(interp, part1Ptr, part2Ptr, "unset", ISCONST,index);
	    Tcl_SetErrorCode(interp, "TCL", "UNSET", "CONST", (void *)NULL);
	}
	return TCL_ERROR;
    }

    /*
     * Keep the variable alive until we're done with it. We used to
     * increase/decrease the refCount for each operation, making it hard to
     * find [Bug 735335] - caused by unsetting the variable whose value was
     * the variable's name.
     */

    if (TclIsVarInHash(varPtr)) {
	VarHashRefCount(varPtr)++;
    }

    TclVarFindHiddenArray(varPtr, arrayPtr);

    UnsetVarStruct(varPtr, arrayPtr, iPtr, part1Ptr, part2Ptr, flags, index);

    /*
     * It's an error to unset an undefined variable.
     */

    if (result != TCL_OK) {
	if (flags & TCL_LEAVE_ERR_MSG) {
	    TclObjVarErrMsg(interp, part1Ptr, part2Ptr, "unset",
<<<<<<< HEAD
              ((initialArrayPtr == NULL) ? NOSUCHVAR : NOSUCHELEMENT), index);
	    Tcl_SetErrorCode(interp, "TCL", "UNSET", "VARNAME", (void *)NULL);
=======
		    ((arrayPtr == NULL) ? NOSUCHVAR : NOSUCHELEMENT), index);
	    Tcl_SetErrorCode(interp, "TCL", "UNSET", "VARNAME", (char *)NULL);
>>>>>>> 925a24a4
	}
    }

    /*
     * Finally, if the variable is truly not in use then free up its Var
     * structure and remove it from its hash table, if any. The ref count of
     * its value object, if any, was decremented above.
     */

    if (TclIsVarInHash(varPtr)) {
	VarHashRefCount(varPtr)--;
	CleanupVar(varPtr, arrayPtr);
    }
    return result;
}

/*
 *----------------------------------------------------------------------
 *
 * UnsetVarStruct --
 *
 *	Unset and delete a variable. This does the internal work for
 *	TclObjUnsetVar2 and TclDeleteNamespaceVars, which call here for each
 *	variable to be unset and deleted.
 *
 * Results:
 *	None.
 *
 * Side effects:
 *	If the arguments indicate a local or global variable in iPtr, it is
 *	unset and deleted.
 *
 *----------------------------------------------------------------------
 */

static void
UnsetVarStruct(
    Var *varPtr,
    Var *arrayPtr,
    Interp *iPtr,
    Tcl_Obj *part1Ptr,
    Tcl_Obj *part2Ptr,
    int flags,
    int index)
{
    Var dummyVar;
    int traced = TclIsVarTraced(varPtr)
	    || (arrayPtr && (arrayPtr->flags & VAR_TRACED_UNSET));

    if (arrayPtr && (arrayPtr->flags & VAR_SEARCH_ACTIVE)) {
	DeleteSearches(iPtr, arrayPtr);
    } else if (varPtr->flags & VAR_SEARCH_ACTIVE) {
	DeleteSearches(iPtr, varPtr);
    }

    /*
     * The code below is tricky, because of the possibility that a trace
     * function might try to access a variable being deleted. To handle this
     * situation gracefully, do things in three steps:
     * 1. Copy the contents of the variable to a dummy variable structure, and
     *    mark the original Var structure as undefined.
     * 2. Invoke traces and clean up the variable, using the dummy copy.
     * 3. If at the end of this the original variable is still undefined and
     *    has no outstanding references, then delete it (but it could have
     *    gotten recreated by a trace).
     */

    dummyVar = *varPtr;
    dummyVar.flags &= ~VAR_ALL_HASH;
    TclSetVarUndefined(varPtr);

    /*
     * Call trace functions for the variable being deleted. Then delete its
     * traces. Be sure to abort any other traces for the variable that are
     * still pending. Special tricks:
     * 1. We need to increment varPtr's refCount around this: TclCallVarTraces
     *    will use dummyVar so it won't increment varPtr's refCount itself.
     * 2. Turn off the VAR_TRACE_ACTIVE flag in dummyVar: we want to call
     *    unset traces even if other traces are pending.
     */

    if (traced) {
	VarTrace *tracePtr = NULL;
	Tcl_HashEntry *tPtr;

	if (TclIsVarTraced(&dummyVar)) {
	    /*
	     * Transfer any existing traces on var, IF there are unset traces.
	     * Otherwise just delete them.
	     */

	    int isNew;

	    tPtr = Tcl_FindHashEntry(&iPtr->varTraces, varPtr);
	    tracePtr = (VarTrace *)Tcl_GetHashValue(tPtr);
	    varPtr->flags &= ~VAR_ALL_TRACES;
	    Tcl_DeleteHashEntry(tPtr);
	    if (dummyVar.flags & VAR_TRACED_UNSET) {
		tPtr = Tcl_CreateHashEntry(&iPtr->varTraces,
			&dummyVar, &isNew);
		Tcl_SetHashValue(tPtr, tracePtr);
	    }
	}

	if ((dummyVar.flags & VAR_TRACED_UNSET)
		|| (arrayPtr && (arrayPtr->flags & VAR_TRACED_UNSET))) {

            /*
             * Pass the array element name to TclObjCallVarTraces(), because
             * it cannot be determined from dummyVar. Alternatively, indicate
             * via flags whether the variable involved in the code that caused
             * the trace to be triggered was an array element, for the correct
             * formatting of error messages.
             */
            if (part2Ptr) {
                flags |= VAR_ARRAY_ELEMENT;
            } else if (TclIsVarArrayElement(varPtr)) {
                part2Ptr = VarHashGetKey(varPtr);
            }

	    dummyVar.flags &= ~VAR_TRACE_ACTIVE;
	    TclObjCallVarTraces(iPtr, arrayPtr, &dummyVar, part1Ptr, part2Ptr,
              (flags & (TCL_GLOBAL_ONLY|TCL_NAMESPACE_ONLY|VAR_ARRAY_ELEMENT))
			    | TCL_TRACE_UNSETS,
		    /* leaveErrMsg */ 0, index);

	    /*
	     * The traces that we just called may have triggered a change in
	     * the set of traces. If so, reload the traces to manipulate.
	     */

	    tracePtr = NULL;
	    if (TclIsVarTraced(&dummyVar)) {
		tPtr = Tcl_FindHashEntry(&iPtr->varTraces, &dummyVar);
		if (tPtr) {
		    tracePtr = (VarTrace *)Tcl_GetHashValue(tPtr);
		    Tcl_DeleteHashEntry(tPtr);
		}
	    }
	}

	if (tracePtr) {
	    ActiveVarTrace *activePtr;

	    while (tracePtr) {
		VarTrace *prevPtr = tracePtr;

		tracePtr = tracePtr->nextPtr;
		prevPtr->nextPtr = NULL;
		Tcl_EventuallyFree(prevPtr, TCL_DYNAMIC);
	    }
	    for (activePtr = iPtr->activeVarTracePtr;  activePtr != NULL;
		    activePtr = activePtr->nextPtr) {
		if (activePtr->varPtr == varPtr) {
		    activePtr->nextTracePtr = NULL;
		}
	    }
	    dummyVar.flags &= ~VAR_ALL_TRACES;
	}
    }

    if (TclIsVarScalar(&dummyVar) && (dummyVar.value.objPtr != NULL)) {
	/*
	 * Decrement the ref count of the var's value.
	 */

	Tcl_Obj *objPtr = dummyVar.value.objPtr;

	TclDecrRefCount(objPtr);
    } else if (TclIsVarArray(&dummyVar)) {
	/*
	 * If the variable is an array, delete all of its elements. This must
	 * be done after calling and deleting the traces on the array, above
	 * (that's the way traces are defined). If the array name is not
	 * present and is required for a trace on some element, it will be
	 * computed at DeleteArray.
	 */

	DeleteArray(iPtr, part1Ptr, (Var *) &dummyVar, (flags
		& (TCL_GLOBAL_ONLY|TCL_NAMESPACE_ONLY)) | TCL_TRACE_UNSETS,
		index);
    } else if (TclIsVarLink(&dummyVar)) {
	/*
	 * For global/upvar variables referenced in procedures, decrement the
	 * reference count on the variable referred to, and free the
	 * referenced variable if it's no longer needed.
	 */

	Var *linkPtr = dummyVar.value.linkPtr;

	if (TclIsVarInHash(linkPtr)) {
	    VarHashRefCount(linkPtr)--;
	    CleanupVar(linkPtr, NULL);
	}
    }

    /*
     * If the variable was a namespace variable, decrement its reference
     * count.
     */

    TclClearVarNamespaceVar(varPtr);
}

/*
 *----------------------------------------------------------------------
 *
 * Tcl_UnsetObjCmd --
 *
 *	This object-based function is invoked to process the "unset" Tcl
 *	command. See the user documentation for details on what it does.
 *
 * Results:
 *	A standard Tcl object result value.
 *
 * Side effects:
 *	See the user documentation.
 *
 *----------------------------------------------------------------------
 */

int
Tcl_UnsetObjCmd(
    TCL_UNUSED(void *),
    Tcl_Interp *interp,		/* Current interpreter. */
    int objc,			/* Number of arguments. */
    Tcl_Obj *const objv[])	/* Argument objects. */
{
    int i, flags = TCL_LEAVE_ERR_MSG;
    const char *name;

    if (objc == 1) {
	/*
	 * Do nothing if no arguments supplied, so as to match command
	 * documentation.
	 */

	return TCL_OK;
    }

    /*
     * Simple, restrictive argument parsing. The only options are -- and
     * -nocomplain (which must come first and be given exactly to be an
     * option).
     */

    i = 1;
    name = TclGetString(objv[i]);
    if (name[0] == '-') {
	if (strcmp("-nocomplain", name) == 0) {
	    i++;
	    if (i == objc) {
		return TCL_OK;
	    }
	    flags = 0;
	    name = TclGetString(objv[i]);
	}
	if (strcmp("--", name) == 0) {
	    i++;
	}
    }

    for (; i < objc; i++) {
	if ((TclObjUnsetVar2(interp, objv[i], NULL, flags) != TCL_OK)
		&& (flags == TCL_LEAVE_ERR_MSG)) {
	    return TCL_ERROR;
	}
    }
    return TCL_OK;
}

/*
 *----------------------------------------------------------------------
 *
 * Tcl_AppendObjCmd --
 *
 *	This object-based function is invoked to process the "append" Tcl
 *	command. See the user documentation for details on what it does.
 *
 * Results:
 *	A standard Tcl object result value.
 *
 * Side effects:
 *	A variable's value may be changed.
 *
 *----------------------------------------------------------------------
 */

int
Tcl_AppendObjCmd(
    TCL_UNUSED(void *),
    Tcl_Interp *interp,		/* Current interpreter. */
    int objc,			/* Number of arguments. */
    Tcl_Obj *const objv[])	/* Argument objects. */
{
    Var *varPtr, *arrayPtr;
    Tcl_Obj *varValuePtr = NULL;
				/* Initialized to avoid compiler warning. */
    int i;

    if (objc < 2) {
	Tcl_WrongNumArgs(interp, 1, objv, "varName ?value ...?");
	return TCL_ERROR;
    }

    if (objc == 2) {
	varValuePtr = Tcl_ObjGetVar2(interp, objv[1], NULL,TCL_LEAVE_ERR_MSG);
	if (varValuePtr == NULL) {
	    return TCL_ERROR;
	}
    } else {
	varPtr = TclObjLookupVarEx(interp, objv[1], NULL, TCL_LEAVE_ERR_MSG,
		"set", /*createPart1*/ 1, /*createPart2*/ 1, &arrayPtr);
	if (varPtr == NULL) {
	    return TCL_ERROR;
	}
	for (i=2 ; i<objc ; i++) {
	    /*
	     * Note that we do not need to increase the refCount of the Var
	     * pointers: should a trace delete the variable, the return value
	     * of TclPtrSetVarIdx will be NULL or emptyObjPtr, and we will not
	     * access the variable again.
	     */

	    varValuePtr = TclPtrSetVarIdx(interp, varPtr, arrayPtr, objv[1],
		    NULL, objv[i], TCL_APPEND_VALUE|TCL_LEAVE_ERR_MSG, -1);
	    if ((varValuePtr == NULL) ||
		    (varValuePtr == ((Interp *) interp)->emptyObjPtr)) {
		return TCL_ERROR;
	    }
	}
    }
    Tcl_SetObjResult(interp, varValuePtr);
    return TCL_OK;
}

/*
 *----------------------------------------------------------------------
 *
 * Tcl_LappendObjCmd --
 *
 *	This object-based function is invoked to process the "lappend" Tcl
 *	command. See the user documentation for details on what it does.
 *
 * Results:
 *	A standard Tcl object result value.
 *
 * Side effects:
 *	A variable's value may be changed.
 *
 *----------------------------------------------------------------------
 */

int
Tcl_LappendObjCmd(
    TCL_UNUSED(void *),
    Tcl_Interp *interp,		/* Current interpreter. */
    int objc,			/* Number of arguments. */
    Tcl_Obj *const objv[])	/* Argument objects. */
{
    Tcl_Obj *varValuePtr, *newValuePtr;
    Tcl_Size numElems;
    Var *varPtr, *arrayPtr;
    int result, createdNewObj;

    if (objc < 2) {
	Tcl_WrongNumArgs(interp, 1, objv, "varName ?value ...?");
	return TCL_ERROR;
    }
    if (objc == 2) {
	newValuePtr = Tcl_ObjGetVar2(interp, objv[1], NULL, 0);
	if (newValuePtr == NULL) {
	    /*
	     * The variable doesn't exist yet. Just create it with an empty
	     * initial value.
	     */

	    TclNewObj(varValuePtr);
	    newValuePtr = Tcl_ObjSetVar2(interp, objv[1], NULL, varValuePtr,
		    TCL_LEAVE_ERR_MSG);
	    if (newValuePtr == NULL) {
		return TCL_ERROR;
	    }
	} else {
	    result = TclListObjLength(interp, newValuePtr, &numElems);
	    if (result != TCL_OK) {
		return result;
	    }
	}
    } else {
	/*
	 * We have arguments to append. We used to call Tcl_SetVar2 to append
	 * each argument one at a time to ensure that traces were run for each
	 * append step. We now append the arguments all at once because it's
	 * faster. Note that a read trace and a write trace for the variable
	 * will now each only be called once. Also, if the variable's old
	 * value is unshared we modify it directly, otherwise we create a new
	 * copy to modify: this is "copy on write".
	 */

	createdNewObj = 0;

	/*
	 * Protect the variable pointers around the TclPtrGetVarIdx call
	 * to insure that they remain valid even if the variable was undefined
	 * and unused.
	 */

	varPtr = TclObjLookupVarEx(interp, objv[1], NULL, TCL_LEAVE_ERR_MSG,
		"set", /*createPart1*/ 1, /*createPart2*/ 1, &arrayPtr);
	if (varPtr == NULL) {
	    return TCL_ERROR;
	}
	if (TclIsVarInHash(varPtr)) {
	    VarHashRefCount(varPtr)++;
	}
	if (arrayPtr && TclIsVarInHash(arrayPtr)) {
	    VarHashRefCount(arrayPtr)++;
	}
	varValuePtr = TclPtrGetVarIdx(interp, varPtr, arrayPtr, objv[1], NULL,
		TCL_LEAVE_ERR_MSG, -1);
	if (TclIsVarInHash(varPtr)) {
	    VarHashRefCount(varPtr)--;
	}
	if (arrayPtr && TclIsVarInHash(arrayPtr)) {
	    VarHashRefCount(arrayPtr)--;
	}

	if (varValuePtr == NULL) {
	    /*
	     * We couldn't read the old value: either the var doesn't yet
	     * exist or it's an array element. If it's new, we will try to
	     * create it with Tcl_ObjSetVar2 below.
	     */

	    TclNewObj(varValuePtr);
	    createdNewObj = 1;
	} else if (Tcl_IsShared(varValuePtr)) {
	    varValuePtr = Tcl_DuplicateObj(varValuePtr);
	    createdNewObj = 1;
	}

	result = TclListObjLength(interp, varValuePtr, &numElems);
	if (result == TCL_OK) {
	    result = Tcl_ListObjReplace(interp, varValuePtr, numElems, 0,
		    (objc-2), (objv+2));
	}
	if (result != TCL_OK) {
	    if (createdNewObj) {
		TclDecrRefCount(varValuePtr); /* Free unneeded obj. */
	    }
	    return result;
	}

	/*
	 * Now store the list object back into the variable. If there is an
	 * error setting the new value, decrement its ref count if it was new
	 * and we didn't create the variable.
	 */

	newValuePtr = TclPtrSetVarIdx(interp, varPtr, arrayPtr, objv[1], NULL,
		varValuePtr, TCL_LEAVE_ERR_MSG, -1);
	if (newValuePtr == NULL) {
	    return TCL_ERROR;
	}
    }

    /*
     * Set the interpreter's object result to refer to the variable's value
     * object.
     */

    Tcl_SetObjResult(interp, newValuePtr);
    return TCL_OK;
}

/*
 *----------------------------------------------------------------------
 *
 * ArrayForObjCmd, ArrayForNRCmd, ArrayForLoopCallback, ArrayObjNext --
 *
 *	These functions implement the "array for" Tcl command.
 *	    array for {k v} a {}
 *	The array for command iterates over the array, setting the the
 *	specified loop variables, and executing the body each iteration.
 *
 *	ArrayForObjCmd() is the standard wrapper around ArrayForNRCmd().
 *
 *	ArrayForNRCmd() sets up the ArraySearch structure, sets arrayNamePtr
 *	inside the structure and calls VarHashFirstEntry to start the hash
 *	iteration.
 *
 *	ArrayForNRCmd() does not execute the body or set the loop variables,
 *	it only initializes the iterator.
 *
 *	ArrayForLoopCallback() iterates over the entire array, executing the
 *	body each time.
 *
 *----------------------------------------------------------------------
 */

static int
ArrayObjNext(
    Tcl_Interp *interp,
    Tcl_Obj *arrayNameObj,	/* array */
    Var *varPtr,		/* array */
    ArraySearch *searchPtr,
    Tcl_Obj **keyPtrPtr,	/* Pointer to a variable to have the key
				 * written into, or NULL. */
    Tcl_Obj **valuePtrPtr)	/* Pointer to a variable to have the
				 * value written into, or NULL.*/
{
    Tcl_Obj *keyObj;
    Tcl_Obj *valueObj = NULL;
    int gotValue;
    int donerc;

    donerc = TCL_BREAK;

    if ((varPtr->flags & VAR_SEARCH_ACTIVE) != VAR_SEARCH_ACTIVE) {
	donerc = TCL_ERROR;
	return donerc;
    }

    gotValue = 0;
    while (1) {
	Tcl_HashEntry *hPtr = searchPtr->nextEntry;

	if (hPtr != NULL) {
	    searchPtr->nextEntry = NULL;
	} else {
	    hPtr = Tcl_NextHashEntry(&searchPtr->search);
	    if (hPtr == NULL) {
		gotValue = 0;
		break;
	    }
	}
	varPtr = VarHashGetValue(hPtr);
	if (!TclIsVarUndefined(varPtr)) {
	    gotValue = 1;
	    break;
	}
    }

    if (!gotValue) {
	return donerc;
    }

    donerc = TCL_CONTINUE;

    keyObj = VarHashGetKey(varPtr);
    *keyPtrPtr = keyObj;
    valueObj = Tcl_ObjGetVar2(interp, arrayNameObj, keyObj,
	    TCL_LEAVE_ERR_MSG);
    *valuePtrPtr = valueObj;

    return donerc;
}

static int
ArrayForObjCmd(
    void *clientData,
    Tcl_Interp *interp,		/* Current interpreter. */
    int objc,			/* Number of arguments. */
    Tcl_Obj *const objv[])	/* Argument objects. */
{
    return Tcl_NRCallObjProc(interp, ArrayForNRCmd, clientData, objc, objv);
}

static int
ArrayForNRCmd(
    TCL_UNUSED(void *),
    Tcl_Interp *interp,
    int objc,
    Tcl_Obj *const *objv)
{
    Tcl_Obj *varListObj, *arrayNameObj, *scriptObj;
    ArraySearch *searchPtr = NULL;
    Var *varPtr;
    int isArray;
    Tcl_Size numVars;

    /*
     * array for {k v} a body
     */

    if (objc != 4) {
	Tcl_WrongNumArgs(interp, 1, objv, "{key value} arrayName script");
	return TCL_ERROR;
    }

    /*
     * Parse arguments.
     */

    if (TclListObjLength(interp, objv[1], &numVars) != TCL_OK) {
	return TCL_ERROR;
    }

    if (numVars != 2) {
	Tcl_SetObjResult(interp, Tcl_NewStringObj(
		"must have two variable names", -1));
	Tcl_SetErrorCode(interp, "TCL", "SYNTAX", "array", "for", (char *)NULL);
	return TCL_ERROR;
    }

    arrayNameObj = objv[2];

    if (TCL_ERROR == LocateArray(interp, arrayNameObj, &varPtr, &isArray)) {
	return TCL_ERROR;
    }

    if (!isArray) {
	return NotArrayError(interp, arrayNameObj);
    }

    /*
     * Make a new array search, put it on the stack.
     */

    searchPtr = (ArraySearch *)Tcl_Alloc(sizeof(ArraySearch));
    ArrayPopulateSearch(interp, arrayNameObj, varPtr, searchPtr);

    /*
     * Make sure that these objects (which we need throughout the body of the
     * loop) don't vanish.
     */

    varListObj = TclListObjCopy(NULL, objv[1]);
    if (!varListObj) {
	return TCL_ERROR;
    }
    scriptObj = objv[3];
    Tcl_IncrRefCount(scriptObj);

    /*
     * Run the script.
     */

    TclNRAddCallback(interp, ArrayForLoopCallback, searchPtr, varListObj,
	    arrayNameObj, scriptObj);
    return TCL_OK;
}

static int
ArrayForLoopCallback(
    void *data[],
    Tcl_Interp *interp,
    int result)
{
    Interp *iPtr = (Interp *) interp;
    ArraySearch *searchPtr = (ArraySearch *)data[0];
    Tcl_Obj *varListObj = (Tcl_Obj *)data[1];
    Tcl_Obj *arrayNameObj = (Tcl_Obj *)data[2];
    Tcl_Obj *scriptObj = (Tcl_Obj *)data[3];
    Tcl_Obj **varv;
    Tcl_Obj *keyObj, *valueObj;
    Var *varPtr;
    Var *arrayPtr;
    int done;
    Tcl_Size varc;

    /*
     * Process the result from the previous execution of the script body.
     */

    done = TCL_ERROR;

    if (result == TCL_CONTINUE) {
	result = TCL_OK;
    } else if (result != TCL_OK) {
	if (result == TCL_BREAK) {
	    Tcl_ResetResult(interp);
	    result = TCL_OK;
	} else if (result == TCL_ERROR) {
	    Tcl_AppendObjToErrorInfo(interp, Tcl_ObjPrintf(
		    "\n    (\"array for\" body line %d)",
		    Tcl_GetErrorLine(interp)));
	}
	goto arrayfordone;
    }

    /*
     * Get the next mapping from the array.
     */

    keyObj = NULL;
    valueObj = NULL;
    varPtr = TclObjLookupVarEx(interp, arrayNameObj, NULL, /*flags*/ 0,
	    /*msg*/ 0, /*createPart1*/ 0, /*createPart2*/ 0, &arrayPtr);
    if (varPtr == NULL) {
	done = TCL_ERROR;
    } else {
	done = ArrayObjNext(interp, arrayNameObj, varPtr, searchPtr, &keyObj,
		&valueObj);
    }

    result = TCL_OK;
    if (done != TCL_CONTINUE) {
	Tcl_ResetResult(interp);
	if (done == TCL_ERROR) {
	    Tcl_SetObjResult(interp, Tcl_NewStringObj(
		    "array changed during iteration", -1));
	    Tcl_SetErrorCode(interp, "TCL", "READ", "array", "for", (char *)NULL);
	    varPtr->flags |= TCL_LEAVE_ERR_MSG;
	    result = done;
	}
	goto arrayfordone;
    }

    result = TclListObjGetElements(NULL, varListObj, &varc, &varv);
    if (result != TCL_OK) {
	goto arrayfordone;
    }
    if (Tcl_ObjSetVar2(interp, varv[0], NULL, keyObj,
	    TCL_LEAVE_ERR_MSG) == NULL) {
	result = TCL_ERROR;
	goto arrayfordone;
    }
    if (valueObj != NULL) {
	if (Tcl_ObjSetVar2(interp, varv[1], NULL, valueObj,
		TCL_LEAVE_ERR_MSG) == NULL) {
	    result = TCL_ERROR;
	    goto arrayfordone;
	}
    }

    /*
     * Run the script.
     */

    TclNRAddCallback(interp, ArrayForLoopCallback, searchPtr, varListObj,
	    arrayNameObj, scriptObj);
    return TclNREvalObjEx(interp, scriptObj, 0, iPtr->cmdFramePtr, 3);

    /*
     * For unwinding everything once the iterating is done.
     */

  arrayfordone:
    if (done != TCL_ERROR) {
	/*
	 * If the search was terminated by an array change, the
	 * VAR_SEARCH_ACTIVE flag will no longer be set.
	 */

	ArrayDoneSearch(iPtr, varPtr, searchPtr);
	Tcl_DecrRefCount(searchPtr->name);
	Tcl_Free(searchPtr);
    }

    TclDecrRefCount(varListObj);
    TclDecrRefCount(scriptObj);
    return result;
}

/*
 * ArrayPopulateSearch
 */

static void
ArrayPopulateSearch(
    Tcl_Interp *interp,
    Tcl_Obj *arrayNameObj,
    Var *varPtr,
    ArraySearch *searchPtr)
{
    Interp *iPtr = (Interp *) interp;
    Tcl_HashEntry *hPtr;
    int isNew;

    hPtr = Tcl_CreateHashEntry(&iPtr->varSearches, varPtr, &isNew);
    if (isNew) {
	searchPtr->id = 1;
	varPtr->flags |= VAR_SEARCH_ACTIVE;
	searchPtr->nextPtr = NULL;
    } else {
	searchPtr->id = ((ArraySearch *) Tcl_GetHashValue(hPtr))->id + 1;
	searchPtr->nextPtr = (ArraySearch *)Tcl_GetHashValue(hPtr);
    }
    searchPtr->varPtr = varPtr;
    searchPtr->nextEntry = VarHashFirstEntry(varPtr->value.tablePtr,
	    &searchPtr->search);
    Tcl_SetHashValue(hPtr, searchPtr);
    searchPtr->name = Tcl_ObjPrintf("s-%d-%s", searchPtr->id,
	    TclGetString(arrayNameObj));
    Tcl_IncrRefCount(searchPtr->name);
}
/*
 *----------------------------------------------------------------------
 *
 * ArrayStartSearchCmd --
 *
 *	This object-based function is invoked to process the "array
 *	startsearch" Tcl command. See the user documentation for details on
 *	what it does.
 *
 * Results:
 *	A standard Tcl result object.
 *
 * Side effects:
 *	See the user documentation.
 *
 *----------------------------------------------------------------------
 */

static int
ArrayStartSearchCmd(
    TCL_UNUSED(void *),
    Tcl_Interp *interp,
    int objc,
    Tcl_Obj *const objv[])
{
    Var *varPtr;
    int isArray;
    ArraySearch *searchPtr;

    if (objc != 2) {
	Tcl_WrongNumArgs(interp, 1, objv, "arrayName");
	return TCL_ERROR;
    }

    if (TCL_ERROR == LocateArray(interp, objv[1], &varPtr, &isArray)) {
	return TCL_ERROR;
    }

    if (!isArray) {
	return NotArrayError(interp, objv[1]);
    }

    /*
     * Make a new array search with a free name.
     */

    searchPtr = (ArraySearch *)Tcl_Alloc(sizeof(ArraySearch));
    ArrayPopulateSearch(interp, objv[1], varPtr, searchPtr);
    Tcl_SetObjResult(interp, searchPtr->name);
    return TCL_OK;
}

/*
 *----------------------------------------------------------------------
 *
 * ArrayDoneSearch --
 *
 *	Removes the search from the hash of active searches.
 *
 *----------------------------------------------------------------------
 */
static void
ArrayDoneSearch(
    Interp *iPtr,
    Var *varPtr,
    ArraySearch *searchPtr)
{
    Tcl_HashEntry *hPtr;
    ArraySearch *prevPtr;

    /*
     * Unhook the search from the list of searches associated with the
     * variable.
     */

    hPtr = Tcl_FindHashEntry(&iPtr->varSearches, varPtr);
    if (hPtr == NULL) {
	return;
    }
    if (searchPtr == Tcl_GetHashValue(hPtr)) {
	if (searchPtr->nextPtr) {
	    Tcl_SetHashValue(hPtr, searchPtr->nextPtr);
	} else {
	    varPtr->flags &= ~VAR_SEARCH_ACTIVE;
	    Tcl_DeleteHashEntry(hPtr);
	}
    } else {
	for (prevPtr = (ArraySearch *)Tcl_GetHashValue(hPtr); ; prevPtr=prevPtr->nextPtr) {
	    if (prevPtr->nextPtr == searchPtr) {
		prevPtr->nextPtr = searchPtr->nextPtr;
		break;
	    }
	}
    }
}

/*
 *----------------------------------------------------------------------
 *
 * ArrayAnyMoreCmd --
 *
 *	This object-based function is invoked to process the "array anymore"
 *	Tcl command. See the user documentation for details on what it does.
 *
 * Results:
 *	A standard Tcl result object.
 *
 * Side effects:
 *	See the user documentation.
 *
 *----------------------------------------------------------------------
 */

static int
ArrayAnyMoreCmd(
    TCL_UNUSED(void *),
    Tcl_Interp *interp,
    int objc,
    Tcl_Obj *const objv[])
{
    Interp *iPtr = (Interp *) interp;
    Var *varPtr;
    Tcl_Obj *varNameObj, *searchObj;
    int gotValue, isArray;
    ArraySearch *searchPtr;

    if (objc != 3) {
	Tcl_WrongNumArgs(interp, 1, objv, "arrayName searchId");
	return TCL_ERROR;
    }
    varNameObj = objv[1];
    searchObj = objv[2];

    if (TCL_ERROR == LocateArray(interp, varNameObj, &varPtr, &isArray)) {
	return TCL_ERROR;
    }

    if (!isArray) {
	return NotArrayError(interp, varNameObj);
    }

    /*
     * Get the search.
     */

    searchPtr = ParseSearchId(interp, varPtr, varNameObj, searchObj);
    if (searchPtr == NULL) {
	return TCL_ERROR;
    }

    /*
     * Scan forward to find if there are any further elements in the array
     * that are defined.
     */

    while (1) {
	if (searchPtr->nextEntry != NULL) {
	    varPtr = VarHashGetValue(searchPtr->nextEntry);
	    if (!TclIsVarUndefined(varPtr)) {
		gotValue = 1;
		break;
	    }
	}
	searchPtr->nextEntry = Tcl_NextHashEntry(&searchPtr->search);
	if (searchPtr->nextEntry == NULL) {
	    gotValue = 0;
	    break;
	}
    }
    Tcl_SetObjResult(interp, iPtr->execEnvPtr->constants[gotValue]);
    return TCL_OK;
}

/*
 *----------------------------------------------------------------------
 *
 * ArrayNextElementCmd --
 *
 *	This object-based function is invoked to process the "array
 *	nextelement" Tcl command. See the user documentation for details on
 *	what it does.
 *
 * Results:
 *	A standard Tcl result object.
 *
 * Side effects:
 *	See the user documentation.
 *
 *----------------------------------------------------------------------
 */

static int
ArrayNextElementCmd(
    TCL_UNUSED(void *),
    Tcl_Interp *interp,
    int objc,
    Tcl_Obj *const objv[])
{
    Var *varPtr;
    Tcl_Obj *varNameObj, *searchObj;
    ArraySearch *searchPtr;
    int isArray;

    if (objc != 3) {
	Tcl_WrongNumArgs(interp, 1, objv, "arrayName searchId");
	return TCL_ERROR;
    }
    varNameObj = objv[1];
    searchObj = objv[2];

    if (TCL_ERROR == LocateArray(interp, varNameObj, &varPtr, &isArray)) {
	return TCL_ERROR;
    }

    if (!isArray) {
	return NotArrayError(interp, varNameObj);
    }

    /*
     * Get the search.
     */

    searchPtr = ParseSearchId(interp, varPtr, varNameObj, searchObj);
    if (searchPtr == NULL) {
	return TCL_ERROR;
    }

    /*
     * Get the next element from the search, or the empty string on
     * exhaustion. Note that the [array anymore] command may well have already
     * pulled a value from the hash enumeration, so we have to check the cache
     * there first.
     */

    while (1) {
	Tcl_HashEntry *hPtr = searchPtr->nextEntry;

	if (hPtr == NULL) {
	    hPtr = Tcl_NextHashEntry(&searchPtr->search);
	    if (hPtr == NULL) {
		return TCL_OK;
	    }
	} else {
	    searchPtr->nextEntry = NULL;
	}
	varPtr = VarHashGetValue(hPtr);
	if (!TclIsVarUndefined(varPtr)) {
	    Tcl_SetObjResult(interp, VarHashGetKey(varPtr));
	    return TCL_OK;
	}
    }
}

/*
 *----------------------------------------------------------------------
 *
 * ArrayDoneSearchCmd --
 *
 *	This object-based function is invoked to process the "array
 *	donesearch" Tcl command. See the user documentation for details on
 *	what it does.
 *
 * Results:
 *	A standard Tcl result object.
 *
 * Side effects:
 *	See the user documentation.
 *
 *----------------------------------------------------------------------
 */

static int
ArrayDoneSearchCmd(
    TCL_UNUSED(void *),
    Tcl_Interp *interp,
    int objc,
    Tcl_Obj *const objv[])
{
    Interp *iPtr = (Interp *) interp;
    Var *varPtr;
    Tcl_Obj *varNameObj, *searchObj;
    ArraySearch *searchPtr;
    int isArray;

    if (objc != 3) {
	Tcl_WrongNumArgs(interp, 1, objv, "arrayName searchId");
	return TCL_ERROR;
    }
    varNameObj = objv[1];
    searchObj = objv[2];

    if (TCL_ERROR == LocateArray(interp, varNameObj, &varPtr, &isArray)) {
	return TCL_ERROR;
    }

    if (!isArray) {
	return NotArrayError(interp, varNameObj);
    }

    /*
     * Get the search.
     */

    searchPtr = ParseSearchId(interp, varPtr, varNameObj, searchObj);
    if (searchPtr == NULL) {
	return TCL_ERROR;
    }

    ArrayDoneSearch(iPtr, varPtr, searchPtr);
    Tcl_DecrRefCount(searchPtr->name);
    Tcl_Free(searchPtr);
    return TCL_OK;
}

/*
 *----------------------------------------------------------------------
 *
 * ArrayExistsCmd --
 *
 *	This object-based function is invoked to process the "array exists"
 *	Tcl command. See the user documentation for details on what it does.
 *
 * Results:
 *	A standard Tcl result object.
 *
 * Side effects:
 *	See the user documentation.
 *
 *----------------------------------------------------------------------
 */

static int
ArrayExistsCmd(
    TCL_UNUSED(void *),
    Tcl_Interp *interp,
    int objc,
    Tcl_Obj *const objv[])
{
    Interp *iPtr = (Interp *)interp;
    int isArray;

    if (objc != 2) {
	Tcl_WrongNumArgs(interp, 1, objv, "arrayName");
	return TCL_ERROR;
    }

    if (TCL_ERROR == LocateArray(interp, objv[1], NULL, &isArray)) {
	return TCL_ERROR;
    }

    Tcl_SetObjResult(interp, iPtr->execEnvPtr->constants[isArray]);
    return TCL_OK;
}

/*
 *----------------------------------------------------------------------
 *
 * ArrayGetCmd --
 *
 *	This object-based function is invoked to process the "array get" Tcl
 *	command. See the user documentation for details on what it does.
 *
 * Results:
 *	A standard Tcl result object.
 *
 * Side effects:
 *	See the user documentation.
 *
 *----------------------------------------------------------------------
 */

static int
ArrayGetCmd(
    TCL_UNUSED(void *),
    Tcl_Interp *interp,
    int objc,
    Tcl_Obj *const objv[])
{
    Var *varPtr, *varPtr2;
    Tcl_Obj *varNameObj, *nameObj, *valueObj, *nameLstObj, *tmpResObj;
    Tcl_Obj **nameObjPtr, *patternObj;
    Tcl_HashSearch search;
    const char *pattern;
    Tcl_Size i, count;
    int result, isArray;

    switch (objc) {
    case 2:
	varNameObj = objv[1];
	patternObj = NULL;
	break;
    case 3:
	varNameObj = objv[1];
	patternObj = objv[2];
	break;
    default:
	Tcl_WrongNumArgs(interp, 1, objv, "arrayName ?pattern?");
	return TCL_ERROR;
    }

    if (TCL_ERROR == LocateArray(interp, varNameObj, &varPtr, &isArray)) {
	return TCL_ERROR;
    }

    /* If not an array, it's an empty result. */
    if (!isArray) {
	return TCL_OK;
    }

    pattern = (patternObj ? TclGetString(patternObj) : NULL);

    /*
     * Store the array names in a new object.
     */

    TclNewObj(nameLstObj);
    Tcl_IncrRefCount(nameLstObj);
    if ((patternObj != NULL) && TclMatchIsTrivial(pattern)) {
	varPtr2 = VarHashFindVar(varPtr->value.tablePtr, patternObj);
	if (varPtr2 == NULL) {
	    goto searchDone;
	}
	if (TclIsVarUndefined(varPtr2)) {
	    goto searchDone;
	}
	result = Tcl_ListObjAppendElement(interp, nameLstObj,
		VarHashGetKey(varPtr2));
	if (result != TCL_OK) {
	    TclDecrRefCount(nameLstObj);
	    return result;
	}
	goto searchDone;
    }

    for (varPtr2 = VarHashFirstVar(varPtr->value.tablePtr, &search);
	    varPtr2; varPtr2 = VarHashNextVar(&search)) {
	if (TclIsVarUndefined(varPtr2)) {
	    continue;
	}
	nameObj = VarHashGetKey(varPtr2);
	if (patternObj && !Tcl_StringMatch(TclGetString(nameObj), pattern)) {
	    continue;		/* Element name doesn't match pattern. */
	}

	result = Tcl_ListObjAppendElement(interp, nameLstObj, nameObj);
	if (result != TCL_OK) {
	    TclDecrRefCount(nameLstObj);
	    return result;
	}
    }

    /*
     * Make sure the Var structure of the array is not removed by a trace
     * while we're working.
     */

  searchDone:
    if (TclIsVarInHash(varPtr)) {
	VarHashRefCount(varPtr)++;
    }

    /*
     * Get the array values corresponding to each element name.
     */

    TclNewObj(tmpResObj);
    result = TclListObjGetElements(interp, nameLstObj, &count, &nameObjPtr);
    if (result != TCL_OK) {
	goto errorInArrayGet;
    }

    for (i=0 ; i<count ; i++) {
	nameObj = *nameObjPtr++;
	valueObj = Tcl_ObjGetVar2(interp, varNameObj, nameObj,
		TCL_LEAVE_ERR_MSG);
	if (valueObj == NULL) {
	    /*
	     * Some trace played a trick on us; we need to diagnose to adapt
	     * our behaviour: was the array element unset, or did the
	     * modification modify the complete array?
	     */

	    if (TclIsVarArray(varPtr)) {
		/*
		 * The array itself looks OK, the variable was undefined:
		 * forget it.
		 */

		continue;
	    }
	    result = TCL_ERROR;
	    goto errorInArrayGet;
	}
	result = Tcl_DictObjPut(interp, tmpResObj, nameObj, valueObj);
	if (result != TCL_OK) {
	    goto errorInArrayGet;
	}
    }
    if (TclIsVarInHash(varPtr)) {
	VarHashRefCount(varPtr)--;
    }
    Tcl_SetObjResult(interp, tmpResObj);
    TclDecrRefCount(nameLstObj);
    return TCL_OK;

  errorInArrayGet:
    if (TclIsVarInHash(varPtr)) {
	VarHashRefCount(varPtr)--;
    }
    TclDecrRefCount(nameLstObj);
    TclDecrRefCount(tmpResObj);	/* Free unneeded temp result. */
    return result;
}

/*
 *----------------------------------------------------------------------
 *
 * ArrayNamesCmd --
 *
 *	This object-based function is invoked to process the "array names" Tcl
 *	command. See the user documentation for details on what it does.
 *
 * Results:
 *	A standard Tcl result object.
 *
 * Side effects:
 *	See the user documentation.
 *
 *----------------------------------------------------------------------
 */

static int
ArrayNamesCmd(
    TCL_UNUSED(void *),
    Tcl_Interp *interp,
    int objc,
    Tcl_Obj *const objv[])
{
    static const char *const options[] = {
	"-exact", "-glob", "-regexp", NULL
    };
    enum arrayNamesOptionsEnum {OPT_EXACT, OPT_GLOB, OPT_REGEXP} mode = OPT_GLOB;
    Var *varPtr, *varPtr2;
    Tcl_Obj *nameObj, *resultObj, *patternObj;
    Tcl_HashSearch search;
    const char *pattern = NULL;
    int isArray;

    if ((objc < 2) || (objc > 4)) {
	Tcl_WrongNumArgs(interp, 1, objv, "arrayName ?mode? ?pattern?");
	return TCL_ERROR;
    }
    patternObj = (objc > 2 ? objv[objc-1] : NULL);

    if (TCL_ERROR == LocateArray(interp, objv[1], &varPtr, &isArray)) {
	return TCL_ERROR;
    }

    /*
     * Finish parsing the arguments.
     */

    if ((objc == 4) && Tcl_GetIndexFromObj(interp, objv[2], options, "option",
	    0, &mode) != TCL_OK) {
	return TCL_ERROR;
    }

    /* If not an array, the result is empty. */

    if (!isArray) {
	return TCL_OK;
    }

    /*
     * Check for the trivial cases where we can use a direct lookup.
     */

    TclNewObj(resultObj);
    if (patternObj) {
	pattern = TclGetString(patternObj);
    }
    if ((mode==OPT_GLOB && patternObj && TclMatchIsTrivial(pattern))
	    || (mode==OPT_EXACT)) {
	varPtr2 = VarHashFindVar(varPtr->value.tablePtr, patternObj);
	if ((varPtr2 != NULL) && !TclIsVarUndefined(varPtr2)) {
	    /*
	     * This can't fail; lappending to an empty object always works.
	     */

	    Tcl_ListObjAppendElement(NULL, resultObj, VarHashGetKey(varPtr2));
	}
	Tcl_SetObjResult(interp, resultObj);
	return TCL_OK;
    }

    /*
     * Must scan the array to select the elements.
     */

    for (varPtr2=VarHashFirstVar(varPtr->value.tablePtr, &search);
	    varPtr2!=NULL ; varPtr2=VarHashNextVar(&search)) {
	if (TclIsVarUndefined(varPtr2)) {
	    continue;
	}
	nameObj = VarHashGetKey(varPtr2);
	if (patternObj) {
	    const char *name = TclGetString(nameObj);
	    int matched = 0;

	    switch (mode) {
	    case OPT_EXACT:
		Tcl_Panic("exact matching shouldn't get here");
	    case OPT_GLOB:
		matched = Tcl_StringMatch(name, pattern);
		break;
	    case OPT_REGEXP:
		matched = Tcl_RegExpMatchObj(interp, nameObj, patternObj);
		if (matched < 0) {
		    TclDecrRefCount(resultObj);
		    return TCL_ERROR;
		}
		break;
	    }
	    if (matched == 0) {
		continue;
	    }
	}

	Tcl_ListObjAppendElement(NULL, resultObj, nameObj);
    }
    Tcl_SetObjResult(interp, resultObj);
    return TCL_OK;
}

/*
 *----------------------------------------------------------------------
 *
 * TclFindArrayPtrElements --
 *
 *	Fill out a hash table (which *must* use Tcl_Obj* keys) with an entry
 *	for each existing element of the given array. The provided hash table
 *	is assumed to be initially empty.
 *
 * Result:
 *	none
 *
 * Side effects:
 *	The keys of the array gain an extra reference. The supplied hash table
 *	has elements added to it.
 *
 *----------------------------------------------------------------------
 */

void
TclFindArrayPtrElements(
    Var *arrayPtr,
    Tcl_HashTable *tablePtr)
{
    Var *varPtr;
    Tcl_HashSearch search;

    if ((arrayPtr == NULL) || !TclIsVarArray(arrayPtr)
	    || TclIsVarUndefined(arrayPtr)) {
	return;
    }

    for (varPtr=VarHashFirstVar(arrayPtr->value.tablePtr, &search);
	    varPtr!=NULL ; varPtr=VarHashNextVar(&search)) {
	Tcl_HashEntry *hPtr;
	Tcl_Obj *nameObj;
	int dummy;

	if (TclIsVarUndefined(varPtr)) {
	    continue;
	}
	nameObj = VarHashGetKey(varPtr);
	hPtr = Tcl_CreateHashEntry(tablePtr, nameObj, &dummy);
	Tcl_SetHashValue(hPtr, nameObj);
    }
}

/*
 *----------------------------------------------------------------------
 *
 * ArraySetCmd --
 *
 *	This object-based function is invoked to process the "array set" Tcl
 *	command. See the user documentation for details on what it does.
 *
 * Results:
 *	A standard Tcl result object.
 *
 * Side effects:
 *	See the user documentation.
 *
 *----------------------------------------------------------------------
 */

static int
ArraySetCmd(
    TCL_UNUSED(void *),
    Tcl_Interp *interp,
    int objc,
    Tcl_Obj *const objv[])
{
    Tcl_Obj *arrayNameObj;
    Tcl_Obj *arrayElemObj;
    Var *varPtr, *arrayPtr;
    int result;

    if (objc != 3) {
	Tcl_WrongNumArgs(interp, 1, objv, "arrayName list");
	return TCL_ERROR;
    }

    if (TCL_ERROR == LocateArray(interp, objv[1], NULL, NULL)) {
	return TCL_ERROR;
    }

    arrayNameObj = objv[1];
    varPtr = TclObjLookupVarEx(interp, arrayNameObj, NULL,
	    /*flags*/ TCL_LEAVE_ERR_MSG, /*msg*/ "set", /*createPart1*/ 1,
	    /*createPart2*/ 1, &arrayPtr);
    if (varPtr == NULL) {
	return TCL_ERROR;
    }
    if (arrayPtr) {
	CleanupVar(varPtr, arrayPtr);
	TclObjVarErrMsg(interp, arrayNameObj, NULL, "set", NEEDARRAY, -1);
	Tcl_SetErrorCode(interp, "TCL", "LOOKUP", "VARNAME",
		TclGetString(arrayNameObj), (char *)NULL);
	return TCL_ERROR;
    }

    /*
     * Install the contents of the dictionary or list into the array.
     */

    arrayElemObj = objv[2];
    if (TclHasInternalRep(arrayElemObj, &tclDictType) && arrayElemObj->bytes == NULL) {
	Tcl_Obj *keyPtr, *valuePtr;
	Tcl_DictSearch search;
	int done;
	Tcl_Size size;

	if (Tcl_DictObjSize(interp, arrayElemObj, &size) != TCL_OK) {
	    return TCL_ERROR;
	}
	if (size == 0) {
	    /*
	     * Empty, so we'll just force the array to be properly existing
	     * instead.
	     */

	    goto ensureArray;
	}

	/*
	 * Don't need to look at result of Tcl_DictObjFirst as we've just
	 * successfully used a dictionary operation on the same object.
	 */

	for (Tcl_DictObjFirst(interp, arrayElemObj, &search,
		&keyPtr, &valuePtr, &done) ; !done ;
		Tcl_DictObjNext(&search, &keyPtr, &valuePtr, &done)) {
	    /*
	     * At this point, it would be nice if the key was directly usable
	     * by the array. This isn't the case though.
	     */

	    Var *elemVarPtr = TclLookupArrayElement(interp, arrayNameObj,
		    keyPtr, TCL_LEAVE_ERR_MSG, "set", 1, 1, varPtr, -1);

	    if ((elemVarPtr == NULL) ||
		    (TclPtrSetVarIdx(interp, elemVarPtr, varPtr, arrayNameObj,
		    keyPtr, valuePtr, TCL_LEAVE_ERR_MSG, -1) == NULL)) {
		Tcl_DictObjDone(&search);
		return TCL_ERROR;
	    }
	}
	return TCL_OK;
    } else {
	/*
	 * Not a dictionary, so assume (and convert to, for backward-
	 * -compatibility reasons) a list.
	 */

	Tcl_Size elemLen;
	Tcl_Obj **elemPtrs, *copyListObj;
	Tcl_Size i;

	result = TclListObjLength(interp, arrayElemObj, &elemLen);
	if (result != TCL_OK) {
	    return result;
	}
	if (elemLen & 1) {
	    Tcl_SetObjResult(interp, Tcl_NewStringObj(
		    "list must have an even number of elements", -1));
	    Tcl_SetErrorCode(interp, "TCL", "ARGUMENT", "FORMAT", (char *)NULL);
	    return TCL_ERROR;
	}
	if (elemLen == 0) {
	    goto ensureArray;
	}
	result = TclListObjGetElements(interp, arrayElemObj,
		&elemLen, &elemPtrs);
	if (result != TCL_OK) {
	    return result;
	}

	/*
	 * We needn't worry about traces invalidating arrayPtr: should that be
	 * the case, TclPtrSetVarIdx will return NULL so that we break out of
	 * the loop and return an error.
	 */

	copyListObj = TclListObjCopy(NULL, arrayElemObj);
	if (!copyListObj) {
	    return TCL_ERROR;
	}
	for (i=0 ; i<elemLen ; i+=2) {
	    Var *elemVarPtr = TclLookupArrayElement(interp, arrayNameObj,
		    elemPtrs[i], TCL_LEAVE_ERR_MSG, "set", 1, 1, varPtr, -1);

	    if ((elemVarPtr == NULL) ||
		    (TclPtrSetVarIdx(interp, elemVarPtr, varPtr, arrayNameObj,
			    elemPtrs[i], elemPtrs[i+1], TCL_LEAVE_ERR_MSG,
			    -1) == NULL)) {
		result = TCL_ERROR;
		break;
	    }
	}
	Tcl_DecrRefCount(copyListObj);
	return result;
    }

    /*
     * The list is empty make sure we have an array, or create one if
     * necessary.
     */

  ensureArray:
    if (varPtr != NULL) {
	if (TclIsVarArray(varPtr)) {
	    /*
	     * Already an array, done.
	     */

	    return TCL_OK;
	}
	if (TclIsVarArrayElement(varPtr) || !TclIsVarUndefined(varPtr)) {
	    /*
	     * Either an array element, or a scalar: lose!
	     */

	    TclObjVarErrMsg(interp, arrayNameObj, NULL, "array set",
		    NEEDARRAY, -1);
	    Tcl_SetErrorCode(interp, "TCL", "WRITE", "ARRAY", (char *)NULL);
	    return TCL_ERROR;
	}
    }
    TclInitArrayVar(varPtr);
    return TCL_OK;
}

/*
 *----------------------------------------------------------------------
 *
 * ArraySizeCmd --
 *
 *	This object-based function is invoked to process the "array size" Tcl
 *	command. See the user documentation for details on what it does.
 *
 * Results:
 *	A standard Tcl result object.
 *
 * Side effects:
 *	See the user documentation.
 *
 *----------------------------------------------------------------------
 */

static int
ArraySizeCmd(
    TCL_UNUSED(void *),
    Tcl_Interp *interp,
    int objc,
    Tcl_Obj *const objv[])
{
    Var *varPtr;
    Tcl_HashSearch search;
    Var *varPtr2;
    int isArray, size = 0;

    if (objc != 2) {
	Tcl_WrongNumArgs(interp, 1, objv, "arrayName");
	return TCL_ERROR;
    }

    if (TCL_ERROR == LocateArray(interp, objv[1], &varPtr, &isArray)) {
	return TCL_ERROR;
    }

    /* We can only iterate over the array if it exists... */

    if (isArray) {
	/*
	 * Must iterate in order to get chance to check for present but
	 * "undefined" entries.
	 */

	for (varPtr2=VarHashFirstVar(varPtr->value.tablePtr, &search);
		varPtr2!=NULL ; varPtr2=VarHashNextVar(&search)) {
	    if (!TclIsVarUndefined(varPtr2)) {
		size++;
	    }
	}
    }

    Tcl_SetObjResult(interp, Tcl_NewWideIntObj(size));
    return TCL_OK;
}

/*
 *----------------------------------------------------------------------
 *
 * ArrayStatsCmd --
 *
 *	This object-based function is invoked to process the "array
 *	statistics" Tcl command. See the user documentation for details on
 *	what it does.
 *
 * Results:
 *	A standard Tcl result object.
 *
 * Side effects:
 *	See the user documentation.
 *
 *----------------------------------------------------------------------
 */

static int
ArrayStatsCmd(
    TCL_UNUSED(void *),
    Tcl_Interp *interp,
    int objc,
    Tcl_Obj *const objv[])
{
    Var *varPtr;
    Tcl_Obj *varNameObj;
    char *stats;
    int isArray;

    if (objc != 2) {
	Tcl_WrongNumArgs(interp, 1, objv, "arrayName");
	return TCL_ERROR;
    }
    varNameObj = objv[1];

    if (TCL_ERROR == LocateArray(interp, varNameObj, &varPtr, &isArray)) {
	return TCL_ERROR;
    }

    if (!isArray) {
	return NotArrayError(interp, varNameObj);
    }

    stats = Tcl_HashStats((Tcl_HashTable *) varPtr->value.tablePtr);
    if (stats == NULL) {
	Tcl_SetObjResult(interp, Tcl_NewStringObj(
		"error reading array statistics", -1));
	return TCL_ERROR;
    }
    Tcl_SetObjResult(interp, Tcl_NewStringObj(stats, -1));
    Tcl_Free(stats);
    return TCL_OK;
}

/*
 *----------------------------------------------------------------------
 *
 * ArrayUnsetCmd --
 *
 *	This object-based function is invoked to process the "array unset" Tcl
 *	command. See the user documentation for details on what it does.
 *
 * Results:
 *	A standard Tcl result object.
 *
 * Side effects:
 *	See the user documentation.
 *
 *----------------------------------------------------------------------
 */

static int
ArrayUnsetCmd(
    TCL_UNUSED(void *),
    Tcl_Interp *interp,
    int objc,
    Tcl_Obj *const objv[])
{
    Var *varPtr, *varPtr2, *protectedVarPtr;
    Tcl_Obj *varNameObj, *patternObj, *nameObj;
    Tcl_HashSearch search;
    const char *pattern;
    int unsetFlags = 0;	/* Should this be TCL_LEAVE_ERR_MSG? */
    int isArray;

    switch (objc) {
    case 2:
	varNameObj = objv[1];
	patternObj = NULL;
	break;
    case 3:
	varNameObj = objv[1];
	patternObj = objv[2];
	break;
    default:
	Tcl_WrongNumArgs(interp, 1, objv, "arrayName ?pattern?");
	return TCL_ERROR;
    }

    if (TCL_ERROR == LocateArray(interp, varNameObj, &varPtr, &isArray)) {
	return TCL_ERROR;
    }

    if (!isArray) {
	return TCL_OK;
    }

    if (!patternObj) {
	/*
	 * When no pattern is given, just unset the whole array.
	 */

	return TclObjUnsetVar2(interp, varNameObj, NULL, 0);
    }

    /*
     * With a trivial pattern, we can just unset.
     */

    pattern = TclGetString(patternObj);
    if (TclMatchIsTrivial(pattern)) {
	varPtr2 = VarHashFindVar(varPtr->value.tablePtr, patternObj);
	if (!varPtr2 || TclIsVarUndefined(varPtr2)) {
	    return TCL_OK;
	}
	return TclPtrUnsetVarIdx(interp, varPtr2, varPtr, varNameObj,
		patternObj, unsetFlags, -1);
    }

    /*
     * Non-trivial case (well, deeply tricky really). We peek inside the hash
     * iterator in order to allow us to guarantee that the following element
     * in the array will not be scrubbed until we have dealt with it. This
     * stops the overall iterator from ending up pointing into deallocated
     * memory. [Bug 2939073]
     */

    protectedVarPtr = NULL;
    for (varPtr2=VarHashFirstVar(varPtr->value.tablePtr, &search);
	    varPtr2!=NULL ; varPtr2=VarHashNextVar(&search)) {
	/*
	 * Drop the extra ref immediately. We don't need to free it at this
	 * point though; we'll be unsetting it if necessary soon.
	 */

	if (varPtr2 == protectedVarPtr) {
	    VarHashRefCount(varPtr2)--;
	}

	/*
	 * Guard the next (peeked) item in the search chain by incrementing
	 * its refcount. This guarantees that the hash table iterator won't be
	 * dangling on the next time through the loop.
	 */

	if (search.nextEntryPtr != NULL) {
	    protectedVarPtr = VarHashGetValue(search.nextEntryPtr);
	    VarHashRefCount(protectedVarPtr)++;
	} else {
	    protectedVarPtr = NULL;
	}

	/*
	 * If the variable is undefined, clean it out as it has been hit by
	 * something else (i.e., an unset trace).
	 */

	if (TclIsVarUndefined(varPtr2)) {
	    CleanupVar(varPtr2, varPtr);
	    continue;
	}

	nameObj = VarHashGetKey(varPtr2);
	if (Tcl_StringMatch(TclGetString(nameObj), pattern)
		&& TclPtrUnsetVarIdx(interp, varPtr2, varPtr, varNameObj,
			nameObj, unsetFlags, -1) != TCL_OK) {
	    /*
	     * If we incremented a refcount, we must decrement it here as we
	     * will not be coming back properly due to the error.
	     */

	    if (protectedVarPtr) {
		VarHashRefCount(protectedVarPtr)--;
		CleanupVar(protectedVarPtr, varPtr);
	    }
	    return TCL_ERROR;
	}
    }
    return TCL_OK;
}

/*
 *----------------------------------------------------------------------
 *
 * TclInitArrayCmd --
 *
 *	This creates the ensemble for the "array" command.
 *
 * Results:
 *	The handle for the created ensemble.
 *
 * Side effects:
 *	Creates a command in the global namespace.
 *
 *----------------------------------------------------------------------
 */

Tcl_Command
TclInitArrayCmd(
    Tcl_Interp *interp)		/* Current interpreter. */
{
    static const EnsembleImplMap arrayImplMap[] = {
	{"anymore",	ArrayAnyMoreCmd,	TclCompileBasic2ArgCmd, NULL, NULL, 0},
	{"default",	ArrayDefaultCmd,	TclCompileBasic2Or3ArgCmd, NULL, NULL, 0},
	{"donesearch",	ArrayDoneSearchCmd,	TclCompileBasic2ArgCmd, NULL, NULL, 0},
	{"exists",	ArrayExistsCmd,		TclCompileArrayExistsCmd, NULL, NULL, 0},
	{"for",		ArrayForObjCmd,		TclCompileBasic3ArgCmd, ArrayForNRCmd, NULL, 0},
	{"get",		ArrayGetCmd,		TclCompileBasic1Or2ArgCmd, NULL, NULL, 0},
	{"names",	ArrayNamesCmd,		TclCompileBasic1To3ArgCmd, NULL, NULL, 0},
	{"nextelement",	ArrayNextElementCmd,	TclCompileBasic2ArgCmd, NULL, NULL, 0},
	{"set",		ArraySetCmd,		TclCompileArraySetCmd, NULL, NULL, 0},
	{"size",	ArraySizeCmd,		TclCompileBasic1ArgCmd, NULL, NULL, 0},
	{"startsearch",	ArrayStartSearchCmd,	TclCompileBasic1ArgCmd, NULL, NULL, 0},
	{"statistics",	ArrayStatsCmd,		TclCompileBasic1ArgCmd, NULL, NULL, 0},
	{"unset",	ArrayUnsetCmd,		TclCompileArrayUnsetCmd, NULL, NULL, 0},
	{NULL, NULL, NULL, NULL, NULL, 0}
    };

    return TclMakeEnsemble(interp, "array", arrayImplMap);
}

/*
 *----------------------------------------------------------------------
 *
 * ObjMakeUpvar --
 *
 *	This function does all of the work of the "global" and "upvar"
 *	commands.
 *
 * Results:
 *	A standard Tcl completion code. If an error occurs then an error
 *	message is left in interp.
 *
 * Side effects:
 *	The variable given by myName is linked to the variable in framePtr
 *	given by otherP1 and otherP2, so that references to myName are
 *	redirected to the other variable like a symbolic link.
 *	Callers must Incr myNamePtr if they plan to Decr it.
 *	Callers must Incr otherP1Ptr if they plan to Decr it.
 *
 *----------------------------------------------------------------------
 */

static int
ObjMakeUpvar(
    Tcl_Interp *interp,		/* Interpreter containing variables. Used for
				 * error messages, too. */
    CallFrame *framePtr,	/* Call frame containing "other" variable.
				 * NULL means use global :: context. */
    Tcl_Obj *otherP1Ptr,
    const char *otherP2,	/* Two-part name of variable in framePtr. */
    int otherFlags,	/* 0, TCL_GLOBAL_ONLY or TCL_NAMESPACE_ONLY:
				 * indicates scope of "other" variable. */
    Tcl_Obj *myNamePtr,		/* Name of variable which will refer to
				 * otherP1/otherP2. Must be a scalar. */
    int myFlags,		/* 0, TCL_GLOBAL_ONLY or TCL_NAMESPACE_ONLY:
				 * indicates scope of myName. */
    int index)			/* If the variable to be linked is an indexed
				 * scalar, this is its index. Otherwise, -1 */
{
    Interp *iPtr = (Interp *) interp;
    Var *otherPtr, *arrayPtr;
    CallFrame *varFramePtr;

    /*
     * Find "other" in "framePtr". If not looking up other in just the current
     * namespace, temporarily replace the current var frame pointer in the
     * interpreter in order to use TclObjLookupVar.
     */

    if (framePtr == NULL) {
	framePtr = iPtr->rootFramePtr;
    }

    varFramePtr = iPtr->varFramePtr;
    if (!(otherFlags & TCL_NAMESPACE_ONLY)) {
	iPtr->varFramePtr = framePtr;
    }
    otherPtr = TclObjLookupVar(interp, otherP1Ptr, otherP2,
	    (otherFlags | TCL_LEAVE_ERR_MSG), "access",
	    /*createPart1*/ 1, /*createPart2*/ 1, &arrayPtr);
    if (!(otherFlags & TCL_NAMESPACE_ONLY)) {
	iPtr->varFramePtr = varFramePtr;
    }
    if (otherPtr == NULL) {
	return TCL_ERROR;
    }

    /*
     * Check that we are not trying to create a namespace var linked to a
     * local variable in a procedure. If we allowed this, the local
     * variable in the shorter-lived procedure frame could go away leaving
     * the namespace var's reference invalid.
     */

    if (index < 0) {
	if (!(arrayPtr != NULL
		     ? (TclIsVarInHash(arrayPtr) && TclGetVarNsPtr(arrayPtr))
		     : (TclIsVarInHash(otherPtr) && TclGetVarNsPtr(otherPtr)))
		&& ((myFlags & (TCL_GLOBAL_ONLY | TCL_NAMESPACE_ONLY))
			|| (varFramePtr == NULL)
			|| !HasLocalVars(varFramePtr)
			|| (strstr(TclGetString(myNamePtr), "::") != NULL))) {
	    Tcl_SetObjResult((Tcl_Interp *) iPtr, Tcl_ObjPrintf(
		    "bad variable name \"%s\": can't create namespace "
		    "variable that refers to procedure variable",
		    TclGetString(myNamePtr)));
	    Tcl_SetErrorCode(interp, "TCL", "UPVAR", "INVERTED", (char *)NULL);
	    return TCL_ERROR;
	}
    }

    return TclPtrObjMakeUpvarIdx(interp, otherPtr, myNamePtr, myFlags, index);
}

/*
 *----------------------------------------------------------------------
 *
 * TclPtrMakeUpvar --
 *
 *	This procedure does all of the work of the "global" and "upvar"
 *	commands.
 *
 * Results:
 *	A standard Tcl completion code. If an error occurs then an error
 *	message is left in interp.
 *
 * Side effects:
 *	The variable given by myName is linked to the variable in framePtr
 *	given by otherP1 and otherP2, so that references to myName are
 *	redirected to the other variable like a symbolic link.
 *
 *----------------------------------------------------------------------
 */

int
TclPtrMakeUpvar(
    Tcl_Interp *interp,		/* Interpreter containing variables. Used for
				 * error messages, too. */
    Var *otherPtr,		/* Pointer to the variable being linked-to. */
    const char *myName,		/* Name of variable which will refer to
				 * otherP1/otherP2. Must be a scalar. */
    int myFlags,		/* 0, TCL_GLOBAL_ONLY or TCL_NAMESPACE_ONLY:
				 * indicates scope of myName. */
    int index)			/* If the variable to be linked is an indexed
				 * scalar, this is its index. Otherwise, -1 */
{
    Tcl_Obj *myNamePtr = NULL;
    int result;

    if (myName) {
	myNamePtr = Tcl_NewStringObj(myName, -1);
	Tcl_IncrRefCount(myNamePtr);
    }
    result = TclPtrObjMakeUpvarIdx(interp, otherPtr, myNamePtr, myFlags,
	    index);
    if (myNamePtr) {
	Tcl_DecrRefCount(myNamePtr);
    }
    return result;
}

int
TclPtrObjMakeUpvar(
    Tcl_Interp *interp,		/* Interpreter containing variables. Used for
				 * error messages, too. */
    Tcl_Var otherPtr,		/* Pointer to the variable being linked-to. */
    Tcl_Obj *myNamePtr,		/* Name of variable which will refer to
				 * otherP1/otherP2. Must be a scalar. */
    int myFlags)		/* 0, TCL_GLOBAL_ONLY or TCL_NAMESPACE_ONLY:
				 * indicates scope of myName. */
{
    return TclPtrObjMakeUpvarIdx(interp, (Var *) otherPtr, myNamePtr, myFlags,
	    -1);
}

/* Callers must Incr myNamePtr if they plan to Decr it. */

int
TclPtrObjMakeUpvarIdx(
    Tcl_Interp *interp,		/* Interpreter containing variables. Used for
				 * error messages, too. */
    Var *otherPtr,		/* Pointer to the variable being linked-to. */
    Tcl_Obj *myNamePtr,		/* Name of variable which will refer to
				 * otherP1/otherP2. Must be a scalar. */
    int myFlags,		/* 0, TCL_GLOBAL_ONLY or TCL_NAMESPACE_ONLY:
				 * indicates scope of myName. */
    int index)			/* If the variable to be linked is an indexed
				 * scalar, this is its index. Otherwise, -1 */
{
    Interp *iPtr = (Interp *) interp;
    CallFrame *varFramePtr = iPtr->varFramePtr;
    const char *errMsg, *p, *myName;
    Var *varPtr;

    if (index >= 0) {
	if (!HasLocalVars(varFramePtr)) {
	    Tcl_Panic("ObjMakeUpvar called with an index outside from a proc");
	}
	varPtr = (Var *) &(varFramePtr->compiledLocals[index]);
	myNamePtr = localName(iPtr->varFramePtr, index);
	myName = myNamePtr? TclGetString(myNamePtr) : NULL;
    } else {
	/*
	 * Do not permit the new variable to look like an array reference, as
	 * it will not be reachable in that case [Bug 600812, TIP 184]. The
	 * "definition" of what "looks like an array reference" is consistent
	 * (and must remain consistent) with the code in TclObjLookupVar().
	 */

	myName = TclGetString(myNamePtr);
	p = strstr(myName, "(");
	if (p != NULL) {
	    p += strlen(p)-1;
	    if (*p == ')') {
		/*
		 * myName looks like an array reference.
		 */

		Tcl_SetObjResult((Tcl_Interp *) iPtr, Tcl_ObjPrintf(
			"bad variable name \"%s\": can't create a scalar "
			"variable that looks like an array element", myName));
		Tcl_SetErrorCode(interp, "TCL", "UPVAR", "LOCAL_ELEMENT",
			(char *)NULL);
		return TCL_ERROR;
	    }
	}

	/*
	 * Lookup and eventually create the new variable. Set the flag bit
	 * TCL_AVOID_RESOLVERS to indicate the special resolution rules for
	 * upvar purposes:
	 *   - Bug #696893 - variable is either proc-local or in the current
	 *     namespace; never follow the second (global) resolution path.
	 *   - Bug #631741 - do not use special namespace or interp resolvers.
	 */

	varPtr = TclLookupSimpleVar(interp, myNamePtr,
		myFlags|TCL_AVOID_RESOLVERS, /* create */ 1, &errMsg, &index);
	if (varPtr == NULL) {
	    TclObjVarErrMsg(interp, myNamePtr, NULL, "create", errMsg, -1);
	    Tcl_SetErrorCode(interp, "TCL", "LOOKUP", "VARNAME",
		    TclGetString(myNamePtr), (char *)NULL);
	    return TCL_ERROR;
	}
    }

    if (varPtr == otherPtr) {
	Tcl_SetObjResult((Tcl_Interp *) iPtr, Tcl_NewStringObj(
		"can't upvar from variable to itself", -1));
	Tcl_SetErrorCode(interp, "TCL", "UPVAR", "SELF", (char *)NULL);
	return TCL_ERROR;
    }

    if (TclIsVarTraced(varPtr)) {
	Tcl_SetObjResult((Tcl_Interp *) iPtr, Tcl_ObjPrintf(
		"variable \"%s\" has traces: can't use for upvar", myName));
	Tcl_SetErrorCode(interp, "TCL", "UPVAR", "TRACED", (char *)NULL);
	return TCL_ERROR;
    } else if (!TclIsVarUndefined(varPtr)) {
	Var *linkPtr;

	/*
	 * The variable already existed. Make sure this variable "varPtr"
	 * isn't the same as "otherPtr" (avoid circular links). Also, if it's
	 * not an upvar then it's an error. If it is an upvar, then just
	 * disconnect it from the thing it currently refers to.
	 */

	if (!TclIsVarLink(varPtr)) {
	    Tcl_SetObjResult((Tcl_Interp *) iPtr, Tcl_ObjPrintf(
		    "variable \"%s\" already exists", myName));
	    Tcl_SetErrorCode(interp, "TCL", "UPVAR", "EXISTS", (char *)NULL);
	    return TCL_ERROR;
	}

	linkPtr = varPtr->value.linkPtr;
	if (linkPtr == otherPtr) {
	    return TCL_OK;
	}
	if (TclIsVarInHash(linkPtr)) {
	    VarHashRefCount(linkPtr)--;
	    if (TclIsVarUndefined(linkPtr)) {
		CleanupVar(linkPtr, NULL);
	    }
	}
    }
    TclSetVarLink(varPtr);
    varPtr->value.linkPtr = otherPtr;
    if (TclIsVarInHash(otherPtr)) {
	VarHashRefCount(otherPtr)++;
    }
    return TCL_OK;
}

/*
 *----------------------------------------------------------------------
 *
 * Tcl_UpVar2 --
 *
 *	This function links one variable to another, just like the "upvar"
 *	command.
 *
 * Results:
 *	A standard Tcl completion code. If an error occurs then an error
 *	message is left in the interp's result.
 *
 * Side effects:
 *	The variable in frameName whose name is given by part1 and part2
 *	becomes accessible under the name localNameStr, so that references to
 *	localNameStr are redirected to the other variable like a symbolic
 *	link.
 *
 *----------------------------------------------------------------------
 */

int
Tcl_UpVar2(
    Tcl_Interp *interp,		/* Interpreter containing variables. Used for
				 * error messages too. */
    const char *frameName,	/* Name of the frame containing the source
				 * variable, such as "1" or "#0". */
    const char *part1,
    const char *part2,		/* Two parts of source variable name to link
				 * to. */
    const char *localNameStr,	/* Name of link variable. */
    int flags)			/* 0, TCL_GLOBAL_ONLY or TCL_NAMESPACE_ONLY:
				 * indicates scope of localNameStr. */
{
    int result;
    CallFrame *framePtr;
    Tcl_Obj *part1Ptr, *localNamePtr;

    if (TclGetFrame(interp, frameName, &framePtr) == -1) {
	return TCL_ERROR;
    }

    part1Ptr = Tcl_NewStringObj(part1, -1);
    Tcl_IncrRefCount(part1Ptr);
    localNamePtr = Tcl_NewStringObj(localNameStr, -1);
    Tcl_IncrRefCount(localNamePtr);

    result = ObjMakeUpvar(interp, framePtr, part1Ptr, part2, 0,
	    localNamePtr, flags, -1);
    Tcl_DecrRefCount(part1Ptr);
    Tcl_DecrRefCount(localNamePtr);
    return result;
}

/*
 *----------------------------------------------------------------------
 *
 * Tcl_GetVariableFullName --
 *
 *	Given a Tcl_Var token returned by Tcl_FindNamespaceVar, this function
 *	appends to an object the namespace variable's full name, qualified by
 *	a sequence of parent namespace names.
 *
 * Results:
 *	None.
 *
 * Side effects:
 *	The variable's fully-qualified name is appended to the string
 *	representation of objPtr.
 *
 *----------------------------------------------------------------------
 */

void
Tcl_GetVariableFullName(
    Tcl_Interp *interp,		/* Interpreter containing the variable. */
    Tcl_Var variable,		/* Token for the variable returned by a
				 * previous call to Tcl_FindNamespaceVar. */
    Tcl_Obj *objPtr)		/* Points to the object onto which the
				 * variable's full name is appended. */
{
    Interp *iPtr = (Interp *) interp;
    Var *varPtr = (Var *) variable;
    Tcl_Obj *namePtr;
    Namespace *nsPtr;

    if (!varPtr || TclIsVarArrayElement(varPtr)) {
	return;
    }

    /*
     * Add the full name of the containing namespace (if any), followed by the
     * "::" separator, then the variable name.
     */

    nsPtr = TclGetVarNsPtr(varPtr);
    if (nsPtr) {
	Tcl_AppendToObj(objPtr, nsPtr->fullName, -1);
	if (nsPtr != iPtr->globalNsPtr) {
	    Tcl_AppendToObj(objPtr, "::", 2);
	}
    }
    if (TclIsVarInHash(varPtr)) {
	if (!TclIsVarDeadHash(varPtr)) {
	    namePtr = VarHashGetKey(varPtr);
	    Tcl_AppendObjToObj(objPtr, namePtr);
	}
    } else if (iPtr->varFramePtr->procPtr) {
	Tcl_Size index = varPtr - iPtr->varFramePtr->compiledLocals;

	if (index < iPtr->varFramePtr->numCompiledLocals) {
	    namePtr = localName(iPtr->varFramePtr, index);
	    Tcl_AppendObjToObj(objPtr, namePtr);
	}
    }
}

/*
 *----------------------------------------------------------------------
 *
 * Tcl_ConstObjCmd --
 *
 *	This function is invoked to process the "const" Tcl command.
 *	See the user documentation for details on what it does.
 *
 * Results:
 *	A standard Tcl object result value.
 *
 * Side effects:
 *	See the user documentation.
 *
 *----------------------------------------------------------------------
 */

int
Tcl_ConstObjCmd(
    TCL_UNUSED(void *),
    Tcl_Interp *interp,		/* Current interpreter. */
    int objc,			/* Number of arguments. */
    Tcl_Obj *const objv[])	/* Argument objects. */
{
    Var *varPtr, *arrayPtr;
    Tcl_Obj *part1Ptr;

    if (objc != 3) {
	Tcl_WrongNumArgs(interp, 1, objv, "varName value");
	return TCL_ERROR;
    }

    part1Ptr = objv[1];
    varPtr = TclObjLookupVarEx(interp, part1Ptr, NULL, TCL_LEAVE_ERR_MSG,
	    "const", /*createPart1*/ 1, /*createPart2*/ 1, &arrayPtr);
    if (TclIsVarArray(varPtr)) {
	TclObjVarErrMsg(interp, part1Ptr, NULL, "make constant", ISARRAY, -1);
	Tcl_SetErrorCode(interp, "TCL", "LOOKUP", "CONST", (void *)NULL);
	return TCL_ERROR;
    }
    if (TclIsVarArrayElement(varPtr)) {
	if (TclIsVarUndefined(varPtr)) {
	    CleanupVar(varPtr, arrayPtr);
	}
	TclObjVarErrMsg(interp, part1Ptr, NULL, "make constant", ISARRAYELEMENT, -1);
	Tcl_SetErrorCode(interp, "TCL", "LOOKUP", "CONST", (void *)NULL);
	return TCL_ERROR;
    }

    /*
     * If already exists, either a constant (no problem) or an error.
     */
    if (!TclIsVarUndefined(varPtr)) {
	if (TclIsVarConstant(varPtr)) {
	    return TCL_OK;
	}
	TclObjVarErrMsg(interp, part1Ptr, NULL, "make constant", EXISTS, -1);
	Tcl_SetErrorCode(interp, "TCL", "LOOKUP", "CONST", (void *)NULL);
	return TCL_ERROR;
    }

    /*
     * Make the variable and flag it as a constant.
     */
    if (TclPtrSetVar(interp, (Tcl_Var) varPtr, NULL, objv[1], NULL,
	    objv[2], TCL_LEAVE_ERR_MSG) == NULL) {
	if (TclIsVarUndefined(varPtr)) {
	    CleanupVar(varPtr, arrayPtr);
	}
	return TCL_ERROR;
    };
    TclSetVarConstant(varPtr);
    return TCL_OK;
}

/*
 *----------------------------------------------------------------------
 *
 * Tcl_GlobalObjCmd --
 *
 *	This object-based function is invoked to process the "global" Tcl
 *	command. See the user documentation for details on what it does.
 *
 * Results:
 *	A standard Tcl object result value.
 *
 * Side effects:
 *	See the user documentation.
 *
 *----------------------------------------------------------------------
 */

int
Tcl_GlobalObjCmd(
    TCL_UNUSED(void *),
    Tcl_Interp *interp,		/* Current interpreter. */
    int objc,			/* Number of arguments. */
    Tcl_Obj *const objv[])	/* Argument objects. */
{
    Interp *iPtr = (Interp *) interp;
    Tcl_Obj *objPtr, *tailPtr;
    const char *varName;
    const char *tail;
    int result, i;

    /*
     * If we are not executing inside a Tcl procedure, just return.
     */

    if (!HasLocalVars(iPtr->varFramePtr)) {
	return TCL_OK;
    }

    for (i=1 ; i<objc ; i++) {
	/*
	 * Make a local variable linked to its counterpart in the global ::
	 * namespace.
	 */

	objPtr = objv[i];
	varName = TclGetString(objPtr);

	/*
	 * The variable name might have a scope qualifier, but the name for
	 * the local "link" variable must be the simple name at the tail.
	 */

	for (tail=varName ; *tail!='\0' ; tail++) {
	    /* empty body */
	}
	while ((tail > varName) && ((tail[0] != ':') || (tail[-1] != ':'))) {
	    tail--;
	}
	if ((*tail == ':') && (tail > varName)) {
	    tail++;
	}

	if (tail == varName) {
	    tailPtr = objPtr;
	} else {
	    tailPtr = Tcl_NewStringObj(tail, -1);
	    Tcl_IncrRefCount(tailPtr);
	}

	/*
	 * Link to the variable "varName" in the global :: namespace.
	 */

	result = ObjMakeUpvar(interp, NULL, objPtr, NULL,
		TCL_GLOBAL_ONLY, /*myName*/ tailPtr, /*myFlags*/ 0, -1);

	if (tail != varName) {
	    Tcl_DecrRefCount(tailPtr);
	}

	if (result != TCL_OK) {
	    return result;
	}
    }
    return TCL_OK;
}

/*
 *----------------------------------------------------------------------
 *
 * Tcl_VariableObjCmd --
 *
 *	Invoked to implement the "variable" command that creates one or more
 *	global variables. Handles the following syntax:
 *
 *	    variable ?name value...? name ?value?
 *
 *	One or more variables can be created. The variables are initialized
 *	with the specified values. The value for the last variable is
 *	optional.
 *
 *	If the variable does not exist, it is created and given the optional
 *	value. If it already exists, it is simply set to the optional value.
 *	Normally, "name" is an unqualified name, so it is created in the
 *	current namespace. If it includes namespace qualifiers, it can be
 *	created in another namespace.
 *
 *	If the variable command is executed inside a Tcl procedure, it creates
 *	a local variable linked to the newly-created namespace variable.
 *
 * Results:
 *	Returns TCL_OK if the variable is found or created. Returns TCL_ERROR
 *	if anything goes wrong.
 *
 * Side effects:
 *	If anything goes wrong, this function returns an error message as the
 *	result in the interpreter's result object.
 *
 *----------------------------------------------------------------------
 */

int
Tcl_VariableObjCmd(
    TCL_UNUSED(void *),
    Tcl_Interp *interp,		/* Current interpreter. */
    int objc,			/* Number of arguments. */
    Tcl_Obj *const objv[])	/* Argument objects. */
{
    Interp *iPtr = (Interp *) interp;
    const char *varName, *tail, *cp;
    Var *varPtr, *arrayPtr;
    Tcl_Obj *varValuePtr;
    int i, result;
    Tcl_Obj *varNamePtr, *tailPtr;

    for (i=1 ; i<objc ; i+=2) {
	/*
	 * Look up each variable in the current namespace context, creating it
	 * if necessary.
	 */

	varNamePtr = objv[i];
	varName = TclGetString(varNamePtr);
	varPtr = TclObjLookupVarEx(interp, varNamePtr, NULL,
		(TCL_NAMESPACE_ONLY | TCL_LEAVE_ERR_MSG), "define",
		/*createPart1*/ 1, /*createPart2*/ 0, &arrayPtr);

	if (arrayPtr != NULL) {
	    /*
	     * Variable cannot be an element in an array. If arrayPtr is
	     * non-NULL, it is, so throw up an error and return.
	     */

	    TclObjVarErrMsg(interp, varNamePtr, NULL, "define",
		    ISARRAYELEMENT, -1);
	    Tcl_SetErrorCode(interp, "TCL", "UPVAR", "LOCAL_ELEMENT", (char *)NULL);
	    return TCL_ERROR;
	}

	if (varPtr == NULL) {
	    return TCL_ERROR;
	}

	/*
	 * Mark the variable as a namespace variable and increment its
	 * reference count so that it will persist until its namespace is
	 * destroyed or until the variable is unset.
	 */

	TclSetVarNamespaceVar(varPtr);

	/*
	 * If a value was specified, set the variable to that value.
	 * Otherwise, if the variable is new, leave it undefined. (If the
	 * variable already exists and no value was specified, leave its value
	 * unchanged; just create the local link if we're in a Tcl procedure).
	 */

	if (i+1 < objc) {	/* A value was specified. */
	    varValuePtr = TclPtrSetVarIdx(interp, varPtr, arrayPtr,
		    varNamePtr, NULL, objv[i+1],
		    (TCL_NAMESPACE_ONLY | TCL_LEAVE_ERR_MSG), -1);
	    if (varValuePtr == NULL) {
		return TCL_ERROR;
	    }
	}

	/*
	 * If we are executing inside a Tcl procedure, create a local variable
	 * linked to the new namespace variable "varName".
	 */

	if (HasLocalVars(iPtr->varFramePtr)) {
	    /*
	     * varName might have a scope qualifier, but the name for the
	     * local "link" variable must be the simple name at the tail.
	     *
	     * Locate tail in one pass: drop any prefix after two *or more*
	     * consecutive ":" characters).
	     */

	    for (tail=cp=varName ; *cp!='\0' ;) {
		if (*cp++ == ':') {
		    while (*cp == ':') {
			tail = ++cp;
		    }
		}
	    }

	    /*
	     * Create a local link "tail" to the variable "varName" in the
	     * current namespace.
	     */

	    if (tail == varName) {
		tailPtr = varNamePtr;
	    } else {
		tailPtr = Tcl_NewStringObj(tail, -1);
		Tcl_IncrRefCount(tailPtr);
	    }

	    result = ObjMakeUpvar(interp, NULL, varNamePtr, /*otherP2*/ NULL,
		    /*otherFlags*/ TCL_NAMESPACE_ONLY,
		    /*myName*/ tailPtr, /*myFlags*/ 0, -1);

	    if (tail != varName) {
		Tcl_DecrRefCount(tailPtr);
	    }

	    if (result != TCL_OK) {
		return result;
	    }
	}
    }
    return TCL_OK;
}

/*
 *----------------------------------------------------------------------
 *
 * Tcl_UpvarObjCmd --
 *
 *	This object-based function is invoked to process the "upvar" Tcl
 *	command. See the user documentation for details on what it does.
 *
 * Results:
 *	A standard Tcl object result value.
 *
 * Side effects:
 *	See the user documentation.
 *
 *----------------------------------------------------------------------
 */

int
Tcl_UpvarObjCmd(
    TCL_UNUSED(void *),
    Tcl_Interp *interp,		/* Current interpreter. */
    int objc,			/* Number of arguments. */
    Tcl_Obj *const objv[])	/* Argument objects. */
{
    CallFrame *framePtr;
    int result, hasLevel;
    Tcl_Obj *levelObj;

    if (objc < 3) {
	Tcl_WrongNumArgs(interp, 1, objv,
		"?level? otherVar localVar ?otherVar localVar ...?");
	return TCL_ERROR;
    }

    if (objc & 1) {
	/*
	 * Even number of arguments, so use the default level of "1" by
	 * passing NULL to TclObjGetFrame.
	 */

	levelObj = NULL;
	hasLevel = 0;
    } else {
	/*
	 * Odd number of arguments, so objv[1] must contain the level.
	 */

	levelObj = objv[1];
	hasLevel = 1;
    }

    /*
     * Find the call frame containing each of the "other variables" to be
     * linked to.
     */

    result = TclObjGetFrame(interp, levelObj, &framePtr);
    if (result == -1) {
	return TCL_ERROR;
    }
    if ((result == 0) && hasLevel) {
	/*
	 * Synthesize an error message since TclObjGetFrame doesn't do this
	 * for this particular case.
	 */

	Tcl_SetObjResult(interp, Tcl_ObjPrintf(
		"bad level \"%s\"", TclGetString(levelObj)));
	Tcl_SetErrorCode(interp, "TCL", "LOOKUP", "LEVEL",
		TclGetString(levelObj), (char *)NULL);
	return TCL_ERROR;
    }

    /*
     * We've now finished with parsing levels; skip to the variable names.
     */

    objc -= hasLevel + 1;
    objv += hasLevel + 1;

    /*
     * Iterate over each (other variable, local variable) pair. Divide the
     * other variable name into two parts, then call MakeUpvar to do all the
     * work of linking it to the local variable.
     */

    for (; objc>0 ; objc-=2, objv+=2) {
	result = ObjMakeUpvar(interp, framePtr, /* othervarName */ objv[0],
		NULL, 0, /* myVarName */ objv[1], /*flags*/ 0, -1);
	if (result != TCL_OK) {
	    return TCL_ERROR;
	}
    }
    return TCL_OK;
}

/*
 *----------------------------------------------------------------------
 *
 * ParseSearchId --
 *
 *	This function translates from a tcl object to a pointer to an active
 *	array search (if there is one that matches the string).
 *
 * Results:
 *	The return value is a pointer to the array search indicated by string,
 *	or NULL if there isn't one. If NULL is returned, the interp's result
 *	contains an error message.
 *
 *----------------------------------------------------------------------
 */

static ArraySearch *
ParseSearchId(
    Tcl_Interp *interp,		/* Interpreter containing variable. */
    const Var *varPtr,		/* Array variable search is for. */
    Tcl_Obj *varNamePtr,	/* Name of array variable that search is
				 * supposed to be for. */
    Tcl_Obj *handleObj)		/* Object containing id of search. Must have
				 * form "search-num-var" where "num" is a
				 * decimal number and "var" is a variable
				 * name. */
{
    Interp *iPtr = (Interp *) interp;
    ArraySearch *searchPtr;
    const char *handle = TclGetString(handleObj);
    char *end;

    if (varPtr->flags & VAR_SEARCH_ACTIVE) {
	Tcl_HashEntry *hPtr =
		Tcl_FindHashEntry(&iPtr->varSearches, varPtr);

	/* First look for same (Tcl_Obj *) */
	for (searchPtr = (ArraySearch *)Tcl_GetHashValue(hPtr); searchPtr != NULL;
		searchPtr = searchPtr->nextPtr) {
	    if (searchPtr->name == handleObj) {
		return searchPtr;
	    }
	}
	/* Fallback: do string compares. */
	for (searchPtr = (ArraySearch *)Tcl_GetHashValue(hPtr); searchPtr != NULL;
		searchPtr = searchPtr->nextPtr) {
	    if (strcmp(TclGetString(searchPtr->name), handle) == 0) {
		return searchPtr;
	    }
	}
    }
    if ((handle[0] != 's') || (handle[1] != '-')
	    || (strtoul(handle + 2, &end, 10), end == (handle + 2))
	    || (*end != '-')) {
	Tcl_SetObjResult(interp, Tcl_ObjPrintf(
		"illegal search identifier \"%s\"", handle));
    } else if (strcmp(end + 1, TclGetString(varNamePtr)) != 0) {
	Tcl_SetObjResult(interp, Tcl_ObjPrintf(
		"search identifier \"%s\" isn't for variable \"%s\"",
		handle, TclGetString(varNamePtr)));
    } else {
	Tcl_SetObjResult(interp, Tcl_ObjPrintf(
		"couldn't find search \"%s\"", handle));
    }
    Tcl_SetErrorCode(interp, "TCL", "LOOKUP", "ARRAYSEARCH", handle, (char *)NULL);
    return NULL;
}

/*
 *----------------------------------------------------------------------
 *
 * DeleteSearches --
 *
 *	This function is called to free up all of the searches associated
 *	with an array variable.
 *
 * Results:
 *	None.
 *
 * Side effects:
 *	Memory is released to the storage allocator.
 *
 *----------------------------------------------------------------------
 */

static void
DeleteSearches(
    Interp *iPtr,
    Var *arrayVarPtr)	/* Variable whose searches are to be
				 * deleted. */
{
    ArraySearch *searchPtr, *nextPtr;
    Tcl_HashEntry *sPtr;

    if (arrayVarPtr->flags & VAR_SEARCH_ACTIVE) {
	sPtr = Tcl_FindHashEntry(&iPtr->varSearches, arrayVarPtr);
	for (searchPtr = (ArraySearch *)Tcl_GetHashValue(sPtr); searchPtr != NULL;
		searchPtr = nextPtr) {
	    nextPtr = searchPtr->nextPtr;
	    Tcl_DecrRefCount(searchPtr->name);
	    Tcl_Free(searchPtr);
	}
	arrayVarPtr->flags &= ~VAR_SEARCH_ACTIVE;
	Tcl_DeleteHashEntry(sPtr);
    }
}

/*
 *----------------------------------------------------------------------
 *
 * TclDeleteNamespaceVars --
 *
 *	This function is called to recycle all the storage space associated
 *	with a namespace's table of variables.
 *
 * Results:
 *	None.
 *
 * Side effects:
 *	Variables are deleted and trace functions are invoked, if any are
 *	declared.
 *
 *----------------------------------------------------------------------
 */

void
TclDeleteNamespaceVars(
    Namespace *nsPtr)
{
    TclVarHashTable *tablePtr = &nsPtr->varTable;
    Tcl_Interp *interp = nsPtr->interp;
    Interp *iPtr = (Interp *)interp;
    Tcl_HashSearch search;
    int flags = 0;
    Var *varPtr;

    /*
     * Determine what flags to pass to the trace callback functions.
     */

    if (nsPtr == iPtr->globalNsPtr) {
	flags = TCL_GLOBAL_ONLY;
    } else if (nsPtr == (Namespace *) TclGetCurrentNamespace(interp)) {
	flags = TCL_NAMESPACE_ONLY;
    }

    for (varPtr = VarHashFirstVar(tablePtr, &search);  varPtr != NULL;
	    varPtr = VarHashFirstVar(tablePtr, &search)) {
	Tcl_Obj *objPtr;
	TclNewObj(objPtr);
	VarHashRefCount(varPtr)++;	/* Make sure we get to remove from
					 * hash. */
	Tcl_GetVariableFullName(interp, (Tcl_Var) varPtr, objPtr);
	UnsetVarStruct(varPtr, NULL, iPtr, /* part1 */ objPtr,
		NULL, flags, -1);

	/*
	 * We just unset the variable. However, an unset trace might
	 * have re-set it, or might have re-established traces on it.
	 * This namespace and its vartable are going away unconditionally,
	 * so we cannot let such things linger. That would be a leak.
	 *
	 * First we destroy all traces. ...
	 */

	if (TclIsVarTraced(varPtr)) {
	    Tcl_HashEntry *tPtr = Tcl_FindHashEntry(&iPtr->varTraces, varPtr);
	    VarTrace *tracePtr = (VarTrace *)Tcl_GetHashValue(tPtr);
	    ActiveVarTrace *activePtr;

	    while (tracePtr) {
		VarTrace *prevPtr = tracePtr;

		tracePtr = tracePtr->nextPtr;
		prevPtr->nextPtr = NULL;
		Tcl_EventuallyFree(prevPtr, TCL_DYNAMIC);
	    }
	    Tcl_DeleteHashEntry(tPtr);
	    varPtr->flags &= ~VAR_ALL_TRACES;
	    for (activePtr = iPtr->activeVarTracePtr; activePtr != NULL;
		    activePtr = activePtr->nextPtr) {
		if (activePtr->varPtr == varPtr) {
		    activePtr->nextTracePtr = NULL;
		}
	    }
	}

	/*
	 * ...and then, if the variable still holds a value, we unset it
	 * again. This time with no traces left, we're sure it goes away.
	 */

	if (!TclIsVarUndefined(varPtr)) {
	    UnsetVarStruct(varPtr, NULL, iPtr, /* part1 */ objPtr,
		    NULL, flags, -1);
	}
	Tcl_DecrRefCount(objPtr); /* free no longer needed obj */
	VarHashRefCount(varPtr)--;
	VarHashDeleteEntry(varPtr);
    }
    VarHashDeleteTable(tablePtr);
}

/*
 *----------------------------------------------------------------------
 *
 * TclDeleteVars --
 *
 *	This function is called to recycle all the storage space associated
 *	with a table of variables. For this function to work correctly, it
 *	must not be possible for any of the variables in the table to be
 *	accessed from Tcl commands (e.g. from trace functions).
 *
 * Results:
 *	None.
 *
 * Side effects:
 *	Variables are deleted and trace functions are invoked, if any are
 *	declared.
 *
 *----------------------------------------------------------------------
 */

void
TclDeleteVars(
    Interp *iPtr,		/* Interpreter to which variables belong. */
    TclVarHashTable *tablePtr)	/* Hash table containing variables to
				 * delete. */
{
    Tcl_Interp *interp = (Tcl_Interp *) iPtr;
    Tcl_HashSearch search;
    Var *varPtr;
    int flags;
    Namespace *currNsPtr = (Namespace *) TclGetCurrentNamespace(interp);

    /*
     * Determine what flags to pass to the trace callback functions.
     */

    flags = TCL_TRACE_UNSETS;
    if (tablePtr == &iPtr->globalNsPtr->varTable) {
	flags |= TCL_GLOBAL_ONLY;
    } else if (tablePtr == &currNsPtr->varTable) {
	flags |= TCL_NAMESPACE_ONLY;
    }

    for (varPtr = VarHashFirstVar(tablePtr, &search); varPtr != NULL;
	    varPtr = VarHashFirstVar(tablePtr, &search)) {
	UnsetVarStruct(varPtr, NULL, iPtr, VarHashGetKey(varPtr), NULL, flags,
		-1);
	VarHashDeleteEntry(varPtr);
    }
    VarHashDeleteTable(tablePtr);
}

/*
 *----------------------------------------------------------------------
 *
 * TclDeleteCompiledLocalVars --
 *
 *	This function is called to recycle storage space associated with the
 *	compiler-allocated array of local variables in a procedure call frame.
 *	This function resembles TclDeleteVars above except that each variable
 *	is stored in a call frame and not a hash table. For this function to
 *	work correctly, it must not be possible for any of the variable in the
 *	table to be accessed from Tcl commands (e.g. from trace functions).
 *
 * Results:
 *	None.
 *
 * Side effects:
 *	Variables are deleted and trace functions are invoked, if any are
 *	declared.
 *
 *----------------------------------------------------------------------
 */

void
TclDeleteCompiledLocalVars(
    Interp *iPtr,		/* Interpreter to which variables belong. */
    CallFrame *framePtr)	/* Procedure call frame containing compiler-
				 * assigned local variables to delete. */
{
    Var *varPtr;
    Tcl_Size numLocals, i;
    Tcl_Obj **namePtrPtr;

    numLocals = framePtr->numCompiledLocals;
    varPtr = framePtr->compiledLocals;
    namePtrPtr = &localName(framePtr, 0);
    for (i=0 ; i<numLocals ; i++, namePtrPtr++, varPtr++) {
	UnsetVarStruct(varPtr, NULL, iPtr, *namePtrPtr, NULL,
		TCL_TRACE_UNSETS, i);
    }
    framePtr->numCompiledLocals = 0;
}

/*
 *----------------------------------------------------------------------
 *
 * DeleteArray --
 *
 *	This function is called to free up everything in an array variable.
 *	It's the caller's responsibility to make sure that the array is no
 *	longer accessible before this function is called.
 *
 * Results:
 *	None.
 *
 * Side effects:
 *	All storage associated with varPtr's array elements is deleted
 *	(including the array's hash table). Deletion trace functions for
 *	array elements are invoked, then deleted. Any pending traces for array
 *	elements are also deleted.
 *
 *----------------------------------------------------------------------
 */

static void
DeleteArray(
    Interp *iPtr,		/* Interpreter containing array. */
    Tcl_Obj *arrayNamePtr,	/* Name of array (used for trace callbacks),
				 * or NULL if it is to be computed on
				 * demand. */
    Var *varPtr,		/* Pointer to variable structure. */
    int flags,			/* Flags to pass to TclCallVarTraces:
				 * TCL_TRACE_UNSETS and sometimes
				 * TCL_NAMESPACE_ONLY or TCL_GLOBAL_ONLY. */
    int index)
{
    Tcl_HashSearch search;
    Tcl_HashEntry *tPtr;
    Var *elPtr;
    ActiveVarTrace *activePtr;
    Tcl_Obj *objPtr;
    VarTrace *tracePtr;

    for (elPtr = VarHashFirstVar(varPtr->value.tablePtr, &search);
	    elPtr != NULL; elPtr = VarHashNextVar(&search)) {
	if (TclIsVarScalar(elPtr) && (elPtr->value.objPtr != NULL)) {
	    objPtr = elPtr->value.objPtr;
	    TclDecrRefCount(objPtr);
	    elPtr->value.objPtr = NULL;
	}

	/*
	 * Lie about the validity of the hashtable entry. In this way the
	 * variables will be deleted by VarHashDeleteTable.
	 */

	VarHashInvalidateEntry(elPtr);
	if (TclIsVarTraced(elPtr)) {
	    /*
	     * Compute the array name if it was not supplied.
	     */

	    if (elPtr->flags & VAR_TRACED_UNSET) {
		Tcl_Obj *elNamePtr = VarHashGetKey(elPtr);

		elPtr->flags &= ~VAR_TRACE_ACTIVE;
		TclObjCallVarTraces(iPtr, NULL, elPtr, arrayNamePtr,
			elNamePtr, flags,/* leaveErrMsg */ 0, index);
	    }
	    tPtr = Tcl_FindHashEntry(&iPtr->varTraces, elPtr);
	    tracePtr = (VarTrace *)Tcl_GetHashValue(tPtr);
	    while (tracePtr) {
		VarTrace *prevPtr = tracePtr;

		tracePtr = tracePtr->nextPtr;
		prevPtr->nextPtr = NULL;
		Tcl_EventuallyFree(prevPtr, TCL_DYNAMIC);
	    }
	    Tcl_DeleteHashEntry(tPtr);
	    elPtr->flags &= ~VAR_ALL_TRACES;
	    for (activePtr = iPtr->activeVarTracePtr; activePtr != NULL;
		    activePtr = activePtr->nextPtr) {
		if (activePtr->varPtr == elPtr) {
		    activePtr->nextTracePtr = NULL;
		}
	    }
	}
	TclSetVarUndefined(elPtr);

	/*
	 * Even though array elements are not supposed to be namespace
	 * variables, some combinations of [upvar] and [variable] may create
	 * such beasts - see [Bug 604239]. This is necessary to avoid leaking
	 * the corresponding Var struct, and is otherwise harmless.
	 */

	TclClearVarNamespaceVar(elPtr);
    }
    DeleteArrayVar(varPtr);
}

/*
 *----------------------------------------------------------------------
 *
 * TclObjVarErrMsg --
 *
 *	Generate a reasonable error message describing why a variable
 *	operation failed.
 *
 * Results:
 *	None.
 *
 * Side effects:
 *	The interp's result is set to hold a message identifying the variable
 *	given by part1 and part2 and describing why the variable operation
 *	failed.
 *
 *----------------------------------------------------------------------
 */

void
TclVarErrMsg(
    Tcl_Interp *interp,		/* Interpreter in which to record message. */
    const char *part1,
    const char *part2,		/* Variable's two-part name. */
    const char *operation,	/* String describing operation that failed,
				 * e.g. "read", "set", or "unset". */
    const char *reason)		/* String describing why operation failed. */
{
    Tcl_Obj *part2Ptr = NULL, *part1Ptr = Tcl_NewStringObj(part1, -1);

    if (part2) {
	part2Ptr = Tcl_NewStringObj(part2, -1);
    }

    TclObjVarErrMsg(interp, part1Ptr, part2Ptr, operation, reason, -1);

    Tcl_DecrRefCount(part1Ptr);
    if (part2Ptr) {
	Tcl_DecrRefCount(part2Ptr);
    }
}

void
TclObjVarErrMsg(
    Tcl_Interp *interp,		/* Interpreter in which to record message. */
    Tcl_Obj *part1Ptr,		/* (may be NULL, if index >= 0) */
    Tcl_Obj *part2Ptr,		/* Variable's two-part name. */
    const char *operation,	/* String describing operation that failed,
				 * e.g. "read", "set", or "unset". */
    const char *reason,		/* String describing why operation failed. */
    int index)			/* Index into the local variable table of the
				 * variable, or -1. Only used when part1Ptr is
				 * NULL. */
{
    if (!part1Ptr) {
	if (index == -1) {
	    Tcl_Panic("invalid part1Ptr and invalid index together");
	}
	part1Ptr = localName(((Interp *)interp)->varFramePtr, index);
    }
    Tcl_SetObjResult(interp, Tcl_ObjPrintf("can't %s \"%s%s%s%s\": %s",
	    operation, TclGetString(part1Ptr), (part2Ptr ? "(" : ""),
	    (part2Ptr ? TclGetString(part2Ptr) : ""), (part2Ptr ? ")" : ""),
	    reason));
}

/*
 *----------------------------------------------------------------------
 *
 * Internal functions for variable name object types --
 *
 *----------------------------------------------------------------------
 */

/*
 * localVarName -
 *
 * INTERNALREP DEFINITION:
 *   twoPtrValue.ptr1:   pointer to name obj in varFramePtr->localCache
 *			  or NULL if it is this same obj
 *   twoPtrValue.ptr2: index into locals table
 */

static void
FreeLocalVarName(
    Tcl_Obj *objPtr)
{
    Tcl_Size index;
    Tcl_Obj *namePtr;

    LocalGetInternalRep(objPtr, index, namePtr);

    index++;	/* Compiler warning bait. */
    if (namePtr) {
	Tcl_DecrRefCount(namePtr);
    }
}

static void
DupLocalVarName(
    Tcl_Obj *srcPtr,
    Tcl_Obj *dupPtr)
{
    Tcl_Size index;
    Tcl_Obj *namePtr;

    LocalGetInternalRep(srcPtr, index, namePtr);
    if (!namePtr) {
	namePtr = srcPtr;
    }
    LocalSetInternalRep(dupPtr, index, namePtr);
}

/*
 * parsedVarName -
 *
 * INTERNALREP DEFINITION:
 *   twoPtrValue.ptr1 = pointer to the array name Tcl_Obj (NULL if scalar)
 *   twoPtrValue.ptr2 = pointer to the element name string (owned by this
 *			Tcl_Obj), or NULL if it is a scalar variable
 */

static void
FreeParsedVarName(
    Tcl_Obj *objPtr)
{
    Tcl_Obj *arrayPtr, *elem;
    int parsed;

    ParsedGetInternalRep(objPtr, parsed, arrayPtr, elem);

    parsed++;				/* Silence compiler. */
    if (arrayPtr != NULL) {
	TclDecrRefCount(arrayPtr);
	TclDecrRefCount(elem);
    }
}

static void
DupParsedVarName(
    Tcl_Obj *srcPtr,
    Tcl_Obj *dupPtr)
{
    Tcl_Obj *arrayPtr, *elem;
    int parsed;

    ParsedGetInternalRep(srcPtr, parsed, arrayPtr, elem);

    parsed++;				/* Silence compiler. */
    ParsedSetInternalRep(dupPtr, arrayPtr, elem);
}

/*
 *----------------------------------------------------------------------
 *
 * Tcl_FindNamespaceVar -- MOVED OVER from tclNamesp.c
 *
 *	Searches for a namespace variable, a variable not local to a
 *	procedure. The variable can be either a scalar or an array, but may
 *	not be an element of an array.
 *
 * Results:
 *	Returns a token for the variable if it is found. Otherwise, if it
 *	can't be found or there is an error, returns NULL and leaves an error
 *	message in the interpreter's result object if "flags" contains
 *	TCL_LEAVE_ERR_MSG.
 *
 * Side effects:
 *	None.
 *
 *----------------------------------------------------------------------
 */

Tcl_Var
Tcl_FindNamespaceVar(
    Tcl_Interp *interp,		/* The interpreter in which to find the
				 * variable. */
    const char *name,		/* Variable's name. If it starts with "::",
				 * will be looked up in global namespace.
				 * Else, looked up first in contextNsPtr
				 * (current namespace if contextNsPtr is
				 * NULL), then in global namespace. */
    Tcl_Namespace *contextNsPtr,/* Ignored if TCL_GLOBAL_ONLY flag set.
				 * Otherwise, points to namespace in which to
				 * resolve name. If NULL, look up name in the
				 * current namespace. */
    int flags)			/* An OR'd combination of:
				 * TCL_AVOID_RESOLVERS, TCL_GLOBAL_ONLY (look
				 * up name only in global namespace),
				 * TCL_NAMESPACE_ONLY (look up only in
				 * contextNsPtr, or the current namespace if
				 * contextNsPtr is NULL), and
				 * TCL_LEAVE_ERR_MSG. If both TCL_GLOBAL_ONLY
				 * and TCL_NAMESPACE_ONLY are given,
				 * TCL_GLOBAL_ONLY is ignored. */
{
    Tcl_Obj *namePtr = Tcl_NewStringObj(name, -1);
    Tcl_Var var;

    var = ObjFindNamespaceVar(interp, namePtr, contextNsPtr, flags);
    Tcl_DecrRefCount(namePtr);
    return var;
}

static Tcl_Var
ObjFindNamespaceVar(
    Tcl_Interp *interp,		/* The interpreter in which to find the
				 * variable. */
    Tcl_Obj *namePtr,		/* Variable's name. If it starts with "::",
				 * will be looked up in global namespace.
				 * Else, looked up first in contextNsPtr
				 * (current namespace if contextNsPtr is
				 * NULL), then in global namespace. */
    Tcl_Namespace *contextNsPtr,/* Ignored if TCL_GLOBAL_ONLY flag set.
				 * Otherwise, points to namespace in which to
				 * resolve name. If NULL, look up name in the
				 * current namespace. */
    int flags)			/* An OR'd combination of:
				 * TCL_AVOID_RESOLVERS, TCL_GLOBAL_ONLY (look
				 * up name only in global namespace),
				 * TCL_NAMESPACE_ONLY (look up only in
				 * contextNsPtr, or the current namespace if
				 * contextNsPtr is NULL), and
				 * TCL_LEAVE_ERR_MSG. If both TCL_GLOBAL_ONLY
				 * and TCL_NAMESPACE_ONLY are given,
				 * TCL_GLOBAL_ONLY is ignored. */
{
    Interp *iPtr = (Interp *) interp;
    ResolverScheme *resPtr;
    Namespace *nsPtr[2], *cxtNsPtr;
    const char *simpleName;
    Var *varPtr;
    int search;
    int result;
    Tcl_Var var;
    Tcl_Obj *simpleNamePtr;
    const char *name = TclGetString(namePtr);

    /*
     * If this namespace has a variable resolver, then give it first crack at
     * the variable resolution. It may return a Tcl_Var value, it may signal
     * to continue onward, or it may signal an error.
     */

    if ((flags & TCL_GLOBAL_ONLY) != 0) {
	cxtNsPtr = (Namespace *) TclGetGlobalNamespace(interp);
    } else if (contextNsPtr != NULL) {
	cxtNsPtr = (Namespace *) contextNsPtr;
    } else {
	cxtNsPtr = (Namespace *) TclGetCurrentNamespace(interp);
    }

    if (!(flags & TCL_AVOID_RESOLVERS) &&
	    (cxtNsPtr->varResProc != NULL || iPtr->resolverPtr != NULL)) {
	resPtr = iPtr->resolverPtr;

	if (cxtNsPtr->varResProc) {
	    result = cxtNsPtr->varResProc(interp, name,
		    (Tcl_Namespace *) cxtNsPtr, flags, &var);
	} else {
	    result = TCL_CONTINUE;
	}

	while (result == TCL_CONTINUE && resPtr) {
	    if (resPtr->varResProc) {
		result = resPtr->varResProc(interp, name,
			(Tcl_Namespace *) cxtNsPtr, flags, &var);
	    }
	    resPtr = resPtr->nextPtr;
	}

	if (result == TCL_OK) {
	    return var;
	} else if (result != TCL_CONTINUE) {
	    return NULL;
	}
    }

    /*
     * Find the namespace(s) that contain the variable.
     */

    if (!(flags & TCL_GLOBAL_ONLY)) {
	flags |= TCL_NAMESPACE_ONLY;
    }

    TclGetNamespaceForQualName(interp, name, (Namespace *) contextNsPtr,
	    flags, &nsPtr[0], &nsPtr[1], &cxtNsPtr, &simpleName);

    /*
     * Look for the variable in the variable table of its namespace. Be sure
     * to check both possible search paths: from the specified namespace
     * context and from the global namespace.
     */

    varPtr = NULL;
    if (simpleName != name) {
	simpleNamePtr = Tcl_NewStringObj(simpleName, -1);
    } else {
	simpleNamePtr = namePtr;
    }

    for (search = 0;  (search < 2) && (varPtr == NULL);  search++) {
	if ((nsPtr[search] != NULL) && (simpleName != NULL)) {
	    varPtr = VarHashFindVar(&nsPtr[search]->varTable, simpleNamePtr);
	}
    }
    if (simpleName != name) {
	Tcl_DecrRefCount(simpleNamePtr);
    }
    if ((varPtr == NULL) && (flags & TCL_LEAVE_ERR_MSG)) {
	Tcl_SetObjResult(interp, Tcl_ObjPrintf(
		"unknown variable \"%s\"", name));
	Tcl_SetErrorCode(interp, "TCL", "LOOKUP", "VARIABLE", name, (char *)NULL);
    }
    return (Tcl_Var) varPtr;
}

/*
 *----------------------------------------------------------------------
 *
 * InfoVarsCmd -- (moved over from tclCmdIL.c)
 *
 *	Called to implement the "info vars" command that returns the list of
 *	variables in the interpreter that match an optional pattern. The
 *	pattern, if any, consists of an optional sequence of namespace names
 *	separated by "::" qualifiers, which is followed by a glob-style
 *	pattern that restricts which variables are returned. Handles the
 *	following syntax:
 *
 *	    info vars ?pattern?
 *
 * Results:
 *	Returns TCL_OK if successful and TCL_ERROR if there is an error.
 *
 * Side effects:
 *	Returns a result in the interpreter's result object. If there is an
 *	error, the result is an error message.
 *
 *----------------------------------------------------------------------
 */

int
TclInfoVarsCmd(
    TCL_UNUSED(void *),
    Tcl_Interp *interp,		/* Current interpreter. */
    int objc,			/* Number of arguments. */
    Tcl_Obj *const objv[])	/* Argument objects. */
{
    Interp *iPtr = (Interp *) interp;
    const char *varName, *pattern, *simplePattern;
    Tcl_HashSearch search;
    Var *varPtr;
    Namespace *nsPtr;
    Namespace *globalNsPtr = (Namespace *) Tcl_GetGlobalNamespace(interp);
    Namespace *currNsPtr = (Namespace *) Tcl_GetCurrentNamespace(interp);
    Tcl_Obj *listPtr, *elemObjPtr, *varNamePtr;
    int specificNsInPattern = 0;/* Init. to avoid compiler warning. */
    Tcl_Obj *simplePatternPtr = NULL;

    /*
     * Get the pattern and find the "effective namespace" in which to list
     * variables. We only use this effective namespace if there's no active
     * Tcl procedure frame.
     */

    if (objc == 1) {
	simplePattern = NULL;
	nsPtr = currNsPtr;
	specificNsInPattern = 0;
    } else if (objc == 2) {
	/*
	 * From the pattern, get the effective namespace and the simple
	 * pattern (no namespace qualifiers or ::'s) at the end. If an error
	 * was found while parsing the pattern, return it. Otherwise, if the
	 * namespace wasn't found, just leave nsPtr NULL: we will return an
	 * empty list since no variables there can be found.
	 */

	Namespace *dummy1NsPtr, *dummy2NsPtr;

	pattern = TclGetString(objv[1]);
	TclGetNamespaceForQualName(interp, pattern, NULL, /*flags*/ 0,
		&nsPtr, &dummy1NsPtr, &dummy2NsPtr, &simplePattern);

	if (nsPtr != NULL) {	/* We successfully found the pattern's ns. */
	    specificNsInPattern = (strcmp(simplePattern, pattern) != 0);
	    if (simplePattern == pattern) {
		simplePatternPtr = objv[1];
	    } else {
		simplePatternPtr = Tcl_NewStringObj(simplePattern, -1);
	    }
	    Tcl_IncrRefCount(simplePatternPtr);
	}
    } else {
	Tcl_WrongNumArgs(interp, 1, objv, "?pattern?");
	return TCL_ERROR;
    }

    /*
     * If the namespace specified in the pattern wasn't found, just return.
     */

    if (nsPtr == NULL) {
	return TCL_OK;
    }

    listPtr = Tcl_NewListObj(0, NULL);

    if (!HasLocalVars(iPtr->varFramePtr) || specificNsInPattern) {
	/*
	 * There is no frame pointer, the frame pointer was pushed only to
	 * activate a namespace, or we are in a procedure call frame but a
	 * specific namespace was specified. Create a list containing only the
	 * variables in the effective namespace's variable table.
	 */

	if (simplePattern && TclMatchIsTrivial(simplePattern)) {
	    /*
	     * If we can just do hash lookups, that simplifies things a lot.
	     */

	    varPtr = VarHashFindVar(&nsPtr->varTable, simplePatternPtr);
	    if (varPtr) {
		if (!TclIsVarUndefined(varPtr)
			|| TclIsVarNamespaceVar(varPtr)) {
		    if (specificNsInPattern) {
			TclNewObj(elemObjPtr);
			Tcl_GetVariableFullName(interp, (Tcl_Var) varPtr,
				elemObjPtr);
		    } else {
			elemObjPtr = VarHashGetKey(varPtr);
		    }
		    Tcl_ListObjAppendElement(interp, listPtr, elemObjPtr);
		}
	    } else if ((nsPtr != globalNsPtr) && !specificNsInPattern) {
		varPtr = VarHashFindVar(&globalNsPtr->varTable,
			simplePatternPtr);
		if (varPtr) {
		    if (!TclIsVarUndefined(varPtr)
			    || TclIsVarNamespaceVar(varPtr)) {
			Tcl_ListObjAppendElement(interp, listPtr,
				VarHashGetKey(varPtr));
		    }
		}
	    }
	} else {
	    /*
	     * Have to scan the tables of variables.
	     */

	    varPtr = VarHashFirstVar(&nsPtr->varTable, &search);
	    while (varPtr) {
		if (!TclIsVarUndefined(varPtr)
			|| TclIsVarNamespaceVar(varPtr)) {
		    varNamePtr = VarHashGetKey(varPtr);
		    varName = TclGetString(varNamePtr);
		    if ((simplePattern == NULL)
			    || Tcl_StringMatch(varName, simplePattern)) {
			if (specificNsInPattern) {
			    TclNewObj(elemObjPtr);
			    Tcl_GetVariableFullName(interp, (Tcl_Var) varPtr,
				    elemObjPtr);
			} else {
			    elemObjPtr = varNamePtr;
			}
			Tcl_ListObjAppendElement(interp, listPtr, elemObjPtr);
		    }
		}
		varPtr = VarHashNextVar(&search);
	    }

	    /*
	     * If the effective namespace isn't the global :: namespace, and a
	     * specific namespace wasn't requested in the pattern (i.e., the
	     * pattern only specifies variable names), then add in all global
	     * :: variables that match the simple pattern. Of course, add in
	     * only those variables that aren't hidden by a variable in the
	     * effective namespace.
	     */

	    if ((nsPtr != globalNsPtr) && !specificNsInPattern) {
		varPtr = VarHashFirstVar(&globalNsPtr->varTable, &search);
		while (varPtr) {
		    if (!TclIsVarUndefined(varPtr)
			    || TclIsVarNamespaceVar(varPtr)) {
			varNamePtr = VarHashGetKey(varPtr);
			varName = TclGetString(varNamePtr);
			if ((simplePattern == NULL)
				|| Tcl_StringMatch(varName, simplePattern)) {
			    if (VarHashFindVar(&nsPtr->varTable,
				    varNamePtr) == NULL) {
				Tcl_ListObjAppendElement(interp, listPtr,
					varNamePtr);
			    }
			}
		    }
		    varPtr = VarHashNextVar(&search);
		}
	    }
	}
    } else if (iPtr->varFramePtr->procPtr != NULL) {
	AppendLocals(interp, listPtr, simplePatternPtr, 1, 0);
    }

    if (simplePatternPtr) {
	Tcl_DecrRefCount(simplePatternPtr);
    }
    Tcl_SetObjResult(interp, listPtr);
    return TCL_OK;
}

/*
 *----------------------------------------------------------------------
 *
 * InfoGlobalsCmd -- (moved over from tclCmdIL.c)
 *
 *	Called to implement the "info globals" command that returns the list
 *	of global variables matching an optional pattern. Handles the
 *	following syntax:
 *
 *	    info globals ?pattern?
 *
 * Results:
 *	Returns TCL_OK if successful and TCL_ERROR if there is an error.
 *
 * Side effects:
 *	Returns a result in the interpreter's result object. If there is an
 *	error, the result is an error message.
 *
 *----------------------------------------------------------------------
 */

int
TclInfoGlobalsCmd(
    TCL_UNUSED(void *),
    Tcl_Interp *interp,		/* Current interpreter. */
    int objc,			/* Number of arguments. */
    Tcl_Obj *const objv[])	/* Argument objects. */
{
    const char *varName, *pattern;
    Namespace *globalNsPtr = (Namespace *) Tcl_GetGlobalNamespace(interp);
    Tcl_HashSearch search;
    Var *varPtr;
    Tcl_Obj *listPtr, *varNamePtr, *patternPtr;

    if (objc == 1) {
	pattern = NULL;
    } else if (objc == 2) {
	pattern = TclGetString(objv[1]);

	/*
	 * Strip leading global-namespace qualifiers. [Bug 1057461]
	 */

	if (pattern[0] == ':' && pattern[1] == ':') {
	    while (*pattern == ':') {
		pattern++;
	    }
	}
    } else {
	Tcl_WrongNumArgs(interp, 1, objv, "?pattern?");
	return TCL_ERROR;
    }

    /*
     * Scan through the global :: namespace's variable table and create a list
     * of all global variables that match the pattern.
     */

    listPtr = Tcl_NewListObj(0, NULL);
    if (pattern != NULL && TclMatchIsTrivial(pattern)) {
	if (pattern == TclGetString(objv[1])) {
	    patternPtr = objv[1];
	} else {
	    patternPtr = Tcl_NewStringObj(pattern, -1);
	}
	Tcl_IncrRefCount(patternPtr);

	varPtr = VarHashFindVar(&globalNsPtr->varTable, patternPtr);
	if (varPtr) {
	    if (!TclIsVarUndefined(varPtr)) {
		Tcl_ListObjAppendElement(interp, listPtr,
			VarHashGetKey(varPtr));
	    }
	}
	Tcl_DecrRefCount(patternPtr);
    } else {
	for (varPtr = VarHashFirstVar(&globalNsPtr->varTable, &search);
		varPtr != NULL;
		varPtr = VarHashNextVar(&search)) {
	    if (TclIsVarUndefined(varPtr)) {
		continue;
	    }
	    varNamePtr = VarHashGetKey(varPtr);
	    varName = TclGetString(varNamePtr);
	    if ((pattern == NULL) || Tcl_StringMatch(varName, pattern)) {
		Tcl_ListObjAppendElement(interp, listPtr, varNamePtr);
	    }
	}
    }
    Tcl_SetObjResult(interp, listPtr);
    return TCL_OK;
}

/*
 *----------------------------------------------------------------------
 *
 * TclInfoLocalsCmd -- (moved over from tclCmdIl.c)
 *
 *	Called to implement the "info locals" command to return a list of
 *	local variables that match an optional pattern. Handles the following
 *	syntax:
 *
 *	    info locals ?pattern?
 *
 * Results:
 *	Returns TCL_OK if successful and TCL_ERROR if there is an error.
 *
 * Side effects:
 *	Returns a result in the interpreter's result object. If there is an
 *	error, the result is an error message.
 *
 *----------------------------------------------------------------------
 */

int
TclInfoLocalsCmd(
    TCL_UNUSED(void *),
    Tcl_Interp *interp,		/* Current interpreter. */
    int objc,			/* Number of arguments. */
    Tcl_Obj *const objv[])	/* Argument objects. */
{
    Interp *iPtr = (Interp *) interp;
    Tcl_Obj *patternPtr, *listPtr;

    if (objc == 1) {
	patternPtr = NULL;
    } else if (objc == 2) {
	patternPtr = objv[1];
    } else {
	Tcl_WrongNumArgs(interp, 1, objv, "?pattern?");
	return TCL_ERROR;
    }

    if (!HasLocalVars(iPtr->varFramePtr)) {
	return TCL_OK;
    }

    /*
     * Return a list containing names of first the compiled locals (i.e. the
     * ones stored in the call frame), then the variables in the local hash
     * table (if one exists).
     */

    listPtr = Tcl_NewListObj(0, NULL);
    AppendLocals(interp, listPtr, patternPtr, 0, 0);
    Tcl_SetObjResult(interp, listPtr);
    return TCL_OK;
}

/*
 *----------------------------------------------------------------------
 *
 * TclInfoConstsCmd --
 *
 *	Called to implement the "info consts" command that returns the list of
 *	constants in the interpreter that match an optional pattern. The
 *	pattern, if any, consists of an optional sequence of namespace names
 *	separated by "::" qualifiers, which is followed by a glob-style
 *	pattern that restricts which variables are returned. Handles the
 *	following syntax:
 *
 *	    info consts ?pattern?
 *
 * Results:
 *	Returns TCL_OK if successful and TCL_ERROR if there is an error.
 *
 * Side effects:
 *	Returns a result in the interpreter's result object. If there is an
 *	error, the result is an error message.
 *
 *----------------------------------------------------------------------
 */

int
TclInfoConstsCmd(
    TCL_UNUSED(void *),
    Tcl_Interp *interp,		/* Current interpreter. */
    int objc,			/* Number of arguments. */
    Tcl_Obj *const objv[])	/* Argument objects. */
{
    Interp *iPtr = (Interp *) interp;
    const char *varName, *pattern, *simplePattern;
    Tcl_HashSearch search;
    Var *varPtr;
    Namespace *nsPtr;
    Namespace *globalNsPtr = (Namespace *) Tcl_GetGlobalNamespace(interp);
    Namespace *currNsPtr = (Namespace *) Tcl_GetCurrentNamespace(interp);
    Tcl_Obj *listPtr, *elemObjPtr, *varNamePtr;
    int specificNsInPattern = 0;/* Init. to avoid compiler warning. */
    Tcl_Obj *simplePatternPtr = NULL;

    /*
     * Get the pattern and find the "effective namespace" in which to list
     * variables. We only use this effective namespace if there's no active
     * Tcl procedure frame.
     */

    if (objc == 1) {
	simplePattern = NULL;
	nsPtr = currNsPtr;
	specificNsInPattern = 0;
    } else if (objc == 2) {
	/*
	 * From the pattern, get the effective namespace and the simple
	 * pattern (no namespace qualifiers or ::'s) at the end. If an error
	 * was found while parsing the pattern, return it. Otherwise, if the
	 * namespace wasn't found, just leave nsPtr NULL: we will return an
	 * empty list since no variables there can be found.
	 */

	Namespace *dummy1NsPtr, *dummy2NsPtr;

	pattern = TclGetString(objv[1]);
	TclGetNamespaceForQualName(interp, pattern, NULL, /*flags*/ 0,
		&nsPtr, &dummy1NsPtr, &dummy2NsPtr, &simplePattern);

	if (nsPtr != NULL) {	/* We successfully found the pattern's ns. */
	    specificNsInPattern = (strcmp(simplePattern, pattern) != 0);
	    if (simplePattern == pattern) {
		simplePatternPtr = objv[1];
	    } else {
		simplePatternPtr = Tcl_NewStringObj(simplePattern, -1);
	    }
	    Tcl_IncrRefCount(simplePatternPtr);
	}
    } else {
	Tcl_WrongNumArgs(interp, 1, objv, "?pattern?");
	return TCL_ERROR;
    }

    /*
     * If the namespace specified in the pattern wasn't found, just return.
     */

    if (nsPtr == NULL) {
	return TCL_OK;
    }

    listPtr = Tcl_NewListObj(0, NULL);

    if (!HasLocalVars(iPtr->varFramePtr) || specificNsInPattern) {
	/*
	 * There is no frame pointer, the frame pointer was pushed only to
	 * activate a namespace, or we are in a procedure call frame but a
	 * specific namespace was specified. Create a list containing only the
	 * variables in the effective namespace's variable table.
	 */

	if (simplePattern && TclMatchIsTrivial(simplePattern)) {
	    /*
	     * If we can just do hash lookups, that simplifies things a lot.
	     */

	    varPtr = VarHashFindVar(&nsPtr->varTable, simplePatternPtr);
	    if (varPtr && TclIsVarConstant(varPtr)) {
		if (!TclIsVarUndefined(varPtr)
			|| TclIsVarNamespaceVar(varPtr)) {
		    if (specificNsInPattern) {
			TclNewObj(elemObjPtr);
			Tcl_GetVariableFullName(interp, (Tcl_Var) varPtr,
				elemObjPtr);
		    } else {
			elemObjPtr = VarHashGetKey(varPtr);
		    }
		    Tcl_ListObjAppendElement(interp, listPtr, elemObjPtr);
		}
	    } else if ((nsPtr != globalNsPtr) && !specificNsInPattern) {
		varPtr = VarHashFindVar(&globalNsPtr->varTable,
			simplePatternPtr);
		if (varPtr && TclIsVarConstant(varPtr)) {
		    if (!TclIsVarUndefined(varPtr)
			    || TclIsVarNamespaceVar(varPtr)) {
			Tcl_ListObjAppendElement(interp, listPtr,
				VarHashGetKey(varPtr));
		    }
		}
	    }
	} else {
	    /*
	     * Have to scan the tables of variables.
	     */

	    varPtr = VarHashFirstVar(&nsPtr->varTable, &search);
	    while (varPtr) {
		if (TclIsVarConstant(varPtr) && (!TclIsVarUndefined(varPtr)
			|| TclIsVarNamespaceVar(varPtr))) {
		    varNamePtr = VarHashGetKey(varPtr);
		    varName = TclGetString(varNamePtr);
		    if ((simplePattern == NULL)
			    || Tcl_StringMatch(varName, simplePattern)) {
			if (specificNsInPattern) {
			    TclNewObj(elemObjPtr);
			    Tcl_GetVariableFullName(interp, (Tcl_Var) varPtr,
				    elemObjPtr);
			} else {
			    elemObjPtr = varNamePtr;
			}
			Tcl_ListObjAppendElement(interp, listPtr, elemObjPtr);
		    }
		}
		varPtr = VarHashNextVar(&search);
	    }

	    /*
	     * If the effective namespace isn't the global :: namespace, and a
	     * specific namespace wasn't requested in the pattern (i.e., the
	     * pattern only specifies variable names), then add in all global
	     * :: variables that match the simple pattern. Of course, add in
	     * only those variables that aren't hidden by a variable in the
	     * effective namespace.
	     */

	    if ((nsPtr != globalNsPtr) && !specificNsInPattern) {
		varPtr = VarHashFirstVar(&globalNsPtr->varTable, &search);
		while (varPtr) {
		    if (TclIsVarConstant(varPtr) && (!TclIsVarUndefined(varPtr)
			    || TclIsVarNamespaceVar(varPtr))) {
			varNamePtr = VarHashGetKey(varPtr);
			varName = TclGetString(varNamePtr);
			if ((simplePattern == NULL)
				|| Tcl_StringMatch(varName, simplePattern)) {
			    if (VarHashFindVar(&nsPtr->varTable,
				    varNamePtr) == NULL) {
				Tcl_ListObjAppendElement(interp, listPtr,
					varNamePtr);
			    }
			}
		    }
		    varPtr = VarHashNextVar(&search);
		}
	    }
	}
    } else if (iPtr->varFramePtr->procPtr != NULL) {
	AppendLocals(interp, listPtr, simplePatternPtr, 1, 1);
    }

    if (simplePatternPtr) {
	Tcl_DecrRefCount(simplePatternPtr);
    }
    Tcl_SetObjResult(interp, listPtr);
    return TCL_OK;
}

/*
 *----------------------------------------------------------------------
 *
 * AppendLocals --
 *
 *	Append the local variables for the current frame to the specified list
 *	object.
 *
 * Results:
 *	None.
 *
 * Side effects:
 *	None.
 *
 *----------------------------------------------------------------------
 */

static int
ContextObjectContainsConstant(
    Tcl_ObjectContext context,
    Tcl_Obj *varNamePtr)
{
    /*
     * Helper for AppendLocals to check if an object contains a variable
     * that is a constant. It's too complicated without factoring this
     * check out!
     */

    Object *oPtr = (Object *) Tcl_ObjectContextObject(context);
    Namespace *nsPtr = (Namespace *) oPtr->namespacePtr;
    Var *varPtr = VarHashFindVar(&nsPtr->varTable, varNamePtr);

    return !TclIsVarUndefined(varPtr) && TclIsVarConstant(varPtr);
}

static void
AppendLocals(
    Tcl_Interp *interp,		/* Current interpreter. */
    Tcl_Obj *listPtr,		/* List object to append names to. */
    Tcl_Obj *patternPtr,	/* Pattern to match against. */
    int includeLinks,		/* 1 if upvars should be included, else 0. */
    int justConstants)		/* 1 if just constants should be included. */
{
    Interp *iPtr = (Interp *) interp;
    Var *varPtr;
    Tcl_Size i, localVarCt;
    int added;
    Tcl_Obj *objNamePtr;
    const char *varName;
    TclVarHashTable *localVarTablePtr;
    Tcl_HashSearch search;
    Tcl_HashTable addedTable;
    const char *pattern = patternPtr? TclGetString(patternPtr) : NULL;

    localVarCt = iPtr->varFramePtr->numCompiledLocals;
    varPtr = iPtr->varFramePtr->compiledLocals;
    localVarTablePtr = iPtr->varFramePtr->varTablePtr;
    if (includeLinks) {
	Tcl_InitObjHashTable(&addedTable);
    }

    if (localVarCt > 0) {
	Tcl_Obj **varNamePtr = &iPtr->varFramePtr->localCachePtr->varName0;

	for (i = 0; i < localVarCt; i++, varNamePtr++) {
	    /*
	     * Skip nameless (temporary) variables and undefined variables.
	     */

	    if (*varNamePtr && !TclIsVarUndefined(varPtr)
		    && (includeLinks || !TclIsVarLink(varPtr))) {
		varName = TclGetString(*varNamePtr);
		if ((pattern == NULL) || Tcl_StringMatch(varName, pattern)) {
	    	    if (!justConstants || TclIsVarConstant(varPtr)) {
			Tcl_ListObjAppendElement(interp, listPtr, *varNamePtr);
		    }
		    if (includeLinks) {
			Tcl_CreateHashEntry(&addedTable, *varNamePtr, &added);
		    }
		}
	    }
	    varPtr++;
	}
    }

    /*
     * Do nothing if no local variables.
     */

    if (localVarTablePtr == NULL) {
	goto objectVars;
    }

    /*
     * Check for the simple and fast case.
     */

    if ((pattern != NULL) && TclMatchIsTrivial(pattern)) {
	varPtr = VarHashFindVar(localVarTablePtr, patternPtr);
	if (varPtr != NULL) {
	    if (!TclIsVarUndefined(varPtr)
		    && (includeLinks || !TclIsVarLink(varPtr))) {
		if ((!justConstants || TclIsVarConstant(varPtr))) {
		    Tcl_ListObjAppendElement(interp, listPtr,
			    VarHashGetKey(varPtr));
		}
		if (includeLinks) {
		    Tcl_CreateHashEntry(&addedTable, VarHashGetKey(varPtr),
			    &added);
		}
	    }
	}
	goto objectVars;
    }

    /*
     * Scan over and process all local variables.
     */

    for (varPtr = VarHashFirstVar(localVarTablePtr, &search);
	    varPtr != NULL;
	    varPtr = VarHashNextVar(&search)) {
	if (!TclIsVarUndefined(varPtr)
		&& (includeLinks || !TclIsVarLink(varPtr))) {
	    objNamePtr = VarHashGetKey(varPtr);
	    varName = TclGetString(objNamePtr);
	    if ((pattern == NULL) || Tcl_StringMatch(varName, pattern)) {
	    	if (!justConstants || TclIsVarConstant(varPtr)) {
		    Tcl_ListObjAppendElement(interp, listPtr, objNamePtr);
		}
		if (includeLinks) {
		    Tcl_CreateHashEntry(&addedTable, objNamePtr, &added);
		}
	    }
	}
    }

  objectVars:
    if (!includeLinks) {
	return;
    }

    if (iPtr->varFramePtr->isProcCallFrame & FRAME_IS_METHOD) {
	Tcl_ObjectContext context = (Tcl_ObjectContext)
		iPtr->varFramePtr->clientData;
	Method *mPtr = (Method *) Tcl_ObjectContextMethod(context);
	PrivateVariableMapping *privatePtr;

	if (mPtr->declaringObjectPtr) {
	    Object *oPtr = mPtr->declaringObjectPtr;

	    FOREACH(objNamePtr, oPtr->variables) {
		Tcl_CreateHashEntry(&addedTable, objNamePtr, &added);
		if (justConstants && !ContextObjectContainsConstant(context,
			objNamePtr)) {
		    continue;
		}
		if (added && (!pattern ||
			Tcl_StringMatch(TclGetString(objNamePtr), pattern))) {
		    Tcl_ListObjAppendElement(interp, listPtr, objNamePtr);
		}
	    }
	    FOREACH_STRUCT(privatePtr, oPtr->privateVariables) {
		Tcl_CreateHashEntry(&addedTable, privatePtr->variableObj,
			&added);
		if (justConstants && !ContextObjectContainsConstant(context,
			privatePtr->fullNameObj)) {
		    continue;
		}
		if (added && (!pattern ||
			Tcl_StringMatch(TclGetString(privatePtr->variableObj),
				pattern))) {
		    Tcl_ListObjAppendElement(interp, listPtr,
			    privatePtr->variableObj);
		}
	    }
	} else {
	    Class *clsPtr = mPtr->declaringClassPtr;

	    FOREACH(objNamePtr, clsPtr->variables) {
		Tcl_CreateHashEntry(&addedTable, objNamePtr, &added);
		if (justConstants && !ContextObjectContainsConstant(context,
			objNamePtr)) {
		    continue;
		}
		if (added && (!pattern ||
			Tcl_StringMatch(TclGetString(objNamePtr), pattern))) {
		    Tcl_ListObjAppendElement(interp, listPtr, objNamePtr);
		}
	    }
	    FOREACH_STRUCT(privatePtr, clsPtr->privateVariables) {
		Tcl_CreateHashEntry(&addedTable, privatePtr->variableObj,
			&added);
		if (justConstants && !ContextObjectContainsConstant(context,
			privatePtr->fullNameObj)) {
		    continue;
		}
		if (added && (!pattern ||
			Tcl_StringMatch(TclGetString(privatePtr->variableObj),
				pattern))) {
		    Tcl_ListObjAppendElement(interp, listPtr,
			    privatePtr->variableObj);
		}
	    }
	}
    }
    Tcl_DeleteHashTable(&addedTable);
}

/*
 *----------------------------------------------------------------------
 *
 * TclInfoConstantCmd --
 *
 *	Called to implement the "info constant" command that tests whether a
 *	specific variable is a constant. Handles the following syntax:
 *
 *	    info constant varName
 *
 * Results:
 *	Returns TCL_OK if successful and TCL_ERROR if there is an error.
 *
 * Side effects:
 *	Returns a result in the interpreter's result object. If there is an
 *	error, the result is an error message.
 *
 *----------------------------------------------------------------------
 */

int
TclInfoConstantCmd(
    TCL_UNUSED(void *),
    Tcl_Interp *interp,		/* Current interpreter. */
    int objc,			/* Number of arguments. */
    Tcl_Obj *const objv[])	/* Argument objects. */
{
    Var *varPtr, *arrayPtr;
    int result;

    if (objc != 2) {
	Tcl_WrongNumArgs(interp, 1, objv, "varName");
	return TCL_ERROR;
    }
    varPtr = TclObjLookupVar(interp, objv[1], NULL, 0, "lookup", 0, 0,
	    &arrayPtr);
    result = (varPtr && TclIsVarConstant(varPtr));
    Tcl_SetObjResult(interp, Tcl_NewBooleanObj(result));
    return TCL_OK;
}

/*
 * Hash table implementation - first, just copy and adapt the obj key stuff
 */

void
TclInitVarHashTable(
    TclVarHashTable *tablePtr,
    Namespace *nsPtr)
{
    Tcl_InitCustomHashTable(&tablePtr->table,
	    TCL_CUSTOM_TYPE_KEYS, &tclVarHashKeyType);
    tablePtr->nsPtr = nsPtr;
    tablePtr->arrayPtr = NULL;
}

static Tcl_HashEntry *
AllocVarEntry(
    TCL_UNUSED(Tcl_HashTable *),
    void *keyPtr)		/* Key to store in the hash table entry. */
{
    Tcl_Obj *objPtr = (Tcl_Obj *)keyPtr;
    Tcl_HashEntry *hPtr;
    Var *varPtr;

    varPtr = (Var *)Tcl_Alloc(sizeof(VarInHash));
    varPtr->flags = VAR_IN_HASHTABLE;
    varPtr->value.objPtr = NULL;
    VarHashRefCount(varPtr) = 1;

    hPtr = &(((VarInHash *) varPtr)->entry);
    Tcl_SetHashValue(hPtr, varPtr);
    hPtr->key.objPtr = objPtr;
    Tcl_IncrRefCount(objPtr);

    return hPtr;
}

static void
FreeVarEntry(
    Tcl_HashEntry *hPtr)
{
    Var *varPtr = VarHashGetValue(hPtr);
    Tcl_Obj *objPtr = hPtr->key.objPtr;

    if (TclIsVarUndefined(varPtr) && !TclIsVarTraced(varPtr)
	    && (VarHashRefCount(varPtr) == 1)) {
	Tcl_Free(varPtr);
    } else {
	VarHashInvalidateEntry(varPtr);
	TclSetVarUndefined(varPtr);
	VarHashRefCount(varPtr)--;
    }
    Tcl_DecrRefCount(objPtr);
}

static int
CompareVarKeys(
    void *keyPtr,			/* New key to compare. */
    Tcl_HashEntry *hPtr)	/* Existing key to compare. */
{
    Tcl_Obj *objPtr1 = (Tcl_Obj *)keyPtr;
    Tcl_Obj *objPtr2 = hPtr->key.objPtr;
    const char *p1, *p2;
    size_t l1, l2;

    /*
     * If the object pointers are the same then they match.
     * OPT: this comparison was moved to the caller
     *
     * if (objPtr1 == objPtr2) return 1;
     */

    /*
     * Don't use Tcl_GetStringFromObj as it would prevent l1 and l2 being in a
     * register.
     */

    p1 = TclGetString(objPtr1);
    l1 = objPtr1->length;
    p2 = TclGetString(objPtr2);
    l2 = objPtr2->length;

    /*
     * Only compare string representations of the same length.
     */

    return ((l1 == l2) && !memcmp(p1, p2, l1));
}

/*----------------------------------------------------------------------
 *
 * ArrayDefaultCmd --
 *
 *	This function implements the 'array default' Tcl command.
 *	Refer to the user documentation for details on what it does.
 *
 * Results:
 *	Returns a standard Tcl result.
 *
 * Side effects:
 *	See the user documentation.
 *
 *----------------------------------------------------------------------
 */

static int
ArrayDefaultCmd(
    TCL_UNUSED(void *),
    Tcl_Interp *interp,		/* Current interpreter. */
    int objc,			/* Number of arguments. */
    Tcl_Obj *const objv[])	/* Argument objects. */
{
    static const char *const options[] = {
	"get", "set", "exists", "unset", NULL
    };
    enum arrayDefaultOptionsEnum { OPT_GET, OPT_SET, OPT_EXISTS, OPT_UNSET } option;
    Tcl_Obj *arrayNameObj, *defaultValueObj;
    Var *varPtr, *arrayPtr;
    int isArray;

    /*
     * Parse arguments.
     */

    if (objc != 3 && objc != 4) {
	Tcl_WrongNumArgs(interp, 1, objv, "option arrayName ?value?");
	return TCL_ERROR;
    }
    if (Tcl_GetIndexFromObj(interp, objv[1], options, "option",
	    0, &option) != TCL_OK) {
	return TCL_ERROR;
    }

    arrayNameObj = objv[2];

    if (TCL_ERROR == LocateArray(interp, arrayNameObj, &varPtr, &isArray)) {
	return TCL_ERROR;
    }

    switch (option) {
    case OPT_GET:
	if (objc != 3) {
	    Tcl_WrongNumArgs(interp, 2, objv, "arrayName");
	    return TCL_ERROR;
	}
	if (!varPtr || TclIsVarUndefined(varPtr) || !isArray) {
	    return NotArrayError(interp, arrayNameObj);
	}

	defaultValueObj = TclGetArrayDefault(varPtr);
	if (!defaultValueObj) {
	    /* Array default must exist. */
	    Tcl_SetObjResult(interp, Tcl_NewStringObj(
		    "array has no default value", -1));
	    Tcl_SetErrorCode(interp, "TCL", "READ", "ARRAY", "DEFAULT", (char *)NULL);
	    return TCL_ERROR;
	}
	Tcl_SetObjResult(interp, defaultValueObj);
	return TCL_OK;

    case OPT_SET:
	if (objc != 4) {
	    Tcl_WrongNumArgs(interp, 2, objv, "arrayName value");
	    return TCL_ERROR;
	}

	/*
	 * Attempt to create array if needed.
	 */
	varPtr = TclObjLookupVarEx(interp, arrayNameObj, NULL,
		/*flags*/ TCL_LEAVE_ERR_MSG, /*msg*/ "array default set",
		/*createPart1*/ 1, /*createPart2*/ 1, &arrayPtr);
	if (varPtr == NULL) {
	    return TCL_ERROR;
	}
	if (arrayPtr) {
	    /*
	     * Not a valid array name.
	     */

	    CleanupVar(varPtr, arrayPtr);
	    TclObjVarErrMsg(interp, arrayNameObj, NULL, "array default set",
		    NEEDARRAY, -1);
	    Tcl_SetErrorCode(interp, "TCL", "LOOKUP", "VARNAME",
		    TclGetString(arrayNameObj), (char *)NULL);
	    return TCL_ERROR;
	}
	if (!TclIsVarArray(varPtr) && !TclIsVarUndefined(varPtr)) {
	    /*
	     * Not an array.
	     */

	    TclObjVarErrMsg(interp, arrayNameObj, NULL, "array default set",
		    NEEDARRAY, -1);
	    Tcl_SetErrorCode(interp, "TCL", "WRITE", "ARRAY", (char *)NULL);
	    return TCL_ERROR;
	}

	if (!TclIsVarArray(varPtr)) {
	    TclInitArrayVar(varPtr);
	}
	defaultValueObj = objv[3];
	SetArrayDefault(varPtr, defaultValueObj);
	return TCL_OK;

    case OPT_EXISTS:
	if (objc != 3) {
	    Tcl_WrongNumArgs(interp, 2, objv, "arrayName");
	    return TCL_ERROR;
	}

	/*
	 * Undefined variables (whether or not they have storage allocated) do
	 * not have defaults, and this is not an error case.
	 */

	if (!varPtr || TclIsVarUndefined(varPtr)) {
	    Tcl_SetObjResult(interp, Tcl_NewBooleanObj(0));
	} else if (!isArray) {
	    return NotArrayError(interp, arrayNameObj);
	} else {
	    defaultValueObj = TclGetArrayDefault(varPtr);
	    Tcl_SetObjResult(interp, Tcl_NewBooleanObj(!!defaultValueObj));
	}
	return TCL_OK;

    case OPT_UNSET:
	if (objc != 3) {
	    Tcl_WrongNumArgs(interp, 2, objv, "arrayName");
	    return TCL_ERROR;
	}

	if (varPtr && !TclIsVarUndefined(varPtr)) {
	    if (!isArray) {
		return NotArrayError(interp, arrayNameObj);
	    }
	    SetArrayDefault(varPtr, NULL);
	}
	return TCL_OK;
    }

    /* Unreached */
    return TCL_ERROR;
}

/*
 * Initialize array variable.
 */

void
TclInitArrayVar(
    Var *arrayPtr)
{
    ArrayVarHashTable *tablePtr = (ArrayVarHashTable *)Tcl_Alloc(sizeof(ArrayVarHashTable));

    /*
     * Mark the variable as an array.
     */

    TclSetVarArray(arrayPtr);

    /*
     * Regular TclVarHashTable initialization.
     */

    arrayPtr->value.tablePtr = (TclVarHashTable *) tablePtr;
    TclInitVarHashTable(arrayPtr->value.tablePtr, TclGetVarNsPtr(arrayPtr));
    arrayPtr->value.tablePtr->arrayPtr = arrayPtr;

    /*
     * Default value initialization.
     */

    tablePtr->defaultObj = NULL;
}

/*
 * Cleanup array variable.
 */

static void
DeleteArrayVar(
    Var *arrayPtr)
{
    ArrayVarHashTable *tablePtr = (ArrayVarHashTable *)
	    arrayPtr->value.tablePtr;

    /*
     * Default value cleanup.
     */

    SetArrayDefault(arrayPtr, NULL);

    /*
     * Regular TclVarHashTable cleanup.
     */

    VarHashDeleteTable(arrayPtr->value.tablePtr);
    Tcl_Free(tablePtr);
}

/*
 * Get array default value if any.
 */

Tcl_Obj *
TclGetArrayDefault(
    Var *arrayPtr)
{
    ArrayVarHashTable *tablePtr = (ArrayVarHashTable *)
	    arrayPtr->value.tablePtr;

    return tablePtr->defaultObj;
}

/*
 * Set/replace/unset array default value.
 */

static void
SetArrayDefault(
    Var *arrayPtr,
    Tcl_Obj *defaultObj)
{
    ArrayVarHashTable *tablePtr = (ArrayVarHashTable *)
	    arrayPtr->value.tablePtr;

    /*
     * Increment/decrement refcount twice to ensure that the object is shared,
     * so that it doesn't get modified accidentally by the folling code:
     *
     *      array default set v 1
     *      lappend v(a) 2; # returns a new object {1 2}
     *      set v(b); # returns the original default object "1"
     */

    if (tablePtr->defaultObj) {
        Tcl_DecrRefCount(tablePtr->defaultObj);
        Tcl_DecrRefCount(tablePtr->defaultObj);
    }
    tablePtr->defaultObj = defaultObj;
    if (tablePtr->defaultObj) {
        Tcl_IncrRefCount(tablePtr->defaultObj);
        Tcl_IncrRefCount(tablePtr->defaultObj);
    }
}

/*
 * Local Variables:
 * mode: c
 * c-basic-offset: 4
 * fill-column: 78
 * End:
 */<|MERGE_RESOLUTION|>--- conflicted
+++ resolved
@@ -2530,13 +2530,8 @@
     if (result != TCL_OK) {
 	if (flags & TCL_LEAVE_ERR_MSG) {
 	    TclObjVarErrMsg(interp, part1Ptr, part2Ptr, "unset",
-<<<<<<< HEAD
               ((initialArrayPtr == NULL) ? NOSUCHVAR : NOSUCHELEMENT), index);
-	    Tcl_SetErrorCode(interp, "TCL", "UNSET", "VARNAME", (void *)NULL);
-=======
-		    ((arrayPtr == NULL) ? NOSUCHVAR : NOSUCHELEMENT), index);
 	    Tcl_SetErrorCode(interp, "TCL", "UNSET", "VARNAME", (char *)NULL);
->>>>>>> 925a24a4
 	}
     }
 
