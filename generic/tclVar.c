--- conflicted
+++ resolved
@@ -4446,17 +4446,11 @@
 			|| (varFramePtr == NULL)
 			|| !HasLocalVars(varFramePtr)
 			|| (strstr(TclGetString(myNamePtr), "::") != NULL))) {
-<<<<<<< HEAD
 	    Tcl_SetObjResult((Tcl_Interp *) iPtr, Tcl_ObjPrintf(
-		    "bad variable name \"%s\": upvar won't create "
-		    "namespace variable that refers to procedure variable",
+		    "bad variable name \"%s\": can't create namespace "
+		    "variable that refers to procedure variable",
 		    TclGetString(myNamePtr)));
 	    Tcl_SetErrorCode(interp, "TCL", "UPVAR", "INVERTED", NULL);
-=======
-	    Tcl_AppendResult((Tcl_Interp *) iPtr, "bad variable name \"",
-		    TclGetString(myNamePtr), "\": can't create namespace "
-		    "variable that refers to procedure variable", NULL);
->>>>>>> 5f951921
 	    return TCL_ERROR;
 	}
     }
@@ -4554,18 +4548,11 @@
 		 * myName looks like an array reference.
 		 */
 
-<<<<<<< HEAD
 		Tcl_SetObjResult((Tcl_Interp *) iPtr, Tcl_ObjPrintf(
-			"bad variable name \"%s\": upvar won't create a"
-			" scalar variable that looks like an array element",
-			myName));
+			"bad variable name \"%s\": can't create a scalar "
+			"variable that looks like an array element", myName));
 		Tcl_SetErrorCode(interp, "TCL", "UPVAR", "LOCAL_ELEMENT",
 			NULL);
-=======
-		Tcl_AppendResult((Tcl_Interp *) iPtr, "bad variable name \"",
-			myName, "\": can't create a scalar variable that "
-			"looks like an array element", NULL);
->>>>>>> 5f951921
 		return TCL_ERROR;
 	    }
 	}
