/*
 * tclVar.c --
 *
 *	This file contains routines that implement Tcl variables (both scalars
 *	and arrays).
 *
 *	The implementation of arrays is modelled after an initial
 *	implementation by Mark Diekhans and Karl Lehenbauer.
 *
 * Copyright (c) 1987-1994 The Regents of the University of California.
 * Copyright (c) 1994-1997 Sun Microsystems, Inc.
 * Copyright (c) 1998-1999 by Scriptics Corporation.
 * Copyright (c) 2001 by Kevin B. Kenny. All rights reserved.
 * Copyright (c) 2007 Miguel Sofer
 *
 * See the file "license.terms" for information on usage and redistribution of
 * this file, and for a DISCLAIMER OF ALL WARRANTIES.
 */

#include "tclInt.h"

/*
 * Prototypes for the variable hash key methods.
 */

static Tcl_HashEntry *	AllocVarEntry(Tcl_HashTable *tablePtr, void *keyPtr);
static void		FreeVarEntry(Tcl_HashEntry *hPtr);
static int		CompareVarKeys(void *keyPtr, Tcl_HashEntry *hPtr);
static unsigned int	HashVarKey(Tcl_HashTable *tablePtr, void *keyPtr);

static Tcl_HashKeyType tclVarHashKeyType = {
    TCL_HASH_KEY_TYPE_VERSION,	/* version */
    0,				/* flags */
    HashVarKey,			/* hashKeyProc */
    CompareVarKeys,		/* compareKeysProc */
    AllocVarEntry,		/* allocEntryProc */
    FreeVarEntry		/* freeEntryProc */
};

static inline Var *	VarHashCreateVar(TclVarHashTable *tablePtr,
			    Tcl_Obj *key, int *newPtr);
static inline Var *	VarHashFirstVar(TclVarHashTable *tablePtr,
			    Tcl_HashSearch *searchPtr);
static inline Var *	VarHashNextVar(Tcl_HashSearch *searchPtr);
static inline void	CleanupVar(Var *varPtr, Var *arrayPtr);

#define VarHashGetValue(hPtr) \
    ((Var *) ((char *)hPtr - TclOffset(VarInHash, entry)))

/*
 * NOTE: VarHashCreateVar increments the recount of its key argument.
 * All callers that will call Tcl_DecrRefCount on that argument must
 * call Tcl_IncrRefCount on it before passing it in.  This requirement
 * can bubble up to callers of callers .... etc.
 */

static inline Var *
VarHashCreateVar(
    TclVarHashTable *tablePtr,
    Tcl_Obj *key,
    int *newPtr)
{
    Tcl_HashEntry *hPtr = Tcl_CreateHashEntry((Tcl_HashTable *) tablePtr,
	    (char *) key, newPtr);

    if (hPtr) {
	return VarHashGetValue(hPtr);
    } else {
	return NULL;
    }
}

#define VarHashFindVar(tablePtr, key) \
    VarHashCreateVar((tablePtr), (key), NULL)
#define VarHashInvalidateEntry(varPtr) \
    ((varPtr)->flags |= VAR_DEAD_HASH)
#define VarHashDeleteEntry(varPtr) \
    Tcl_DeleteHashEntry(&(((VarInHash *) varPtr)->entry))

#define VarHashFirstEntry(tablePtr, searchPtr) \
    Tcl_FirstHashEntry((Tcl_HashTable *) (tablePtr), (searchPtr))

#define VarHashNextEntry(searchPtr) \
    Tcl_NextHashEntry((searchPtr))

static inline Var *
VarHashFirstVar(
    TclVarHashTable *tablePtr,
    Tcl_HashSearch *searchPtr)
{
    Tcl_HashEntry *hPtr = VarHashFirstEntry(tablePtr, searchPtr);

    if (hPtr) {
	return VarHashGetValue(hPtr);
    } else {
	return NULL;
    }
}

static inline Var *
VarHashNextVar(
    Tcl_HashSearch *searchPtr)
{
    Tcl_HashEntry *hPtr = VarHashNextEntry(searchPtr);

    if (hPtr) {
	return VarHashGetValue(hPtr);
    } else {
	return NULL;
    }
}

#define VarHashGetKey(varPtr) \
    (((VarInHash *)(varPtr))->entry.key.objPtr)

#define VarHashDeleteTable(tablePtr) \
    Tcl_DeleteHashTable((Tcl_HashTable *) (tablePtr))

/*
 * The strings below are used to indicate what went wrong when a variable
 * access is denied.
 */

static const char *noSuchVar =		"no such variable";
static const char *isArray =		"variable is array";
static const char *needArray =		"variable isn't array";
static const char *noSuchElement =	"no such element in array";
static const char *danglingElement =
	"upvar refers to element in deleted array";
static const char *danglingVar =
	"upvar refers to variable in deleted namespace";
static const char *badNamespace =	"parent namespace doesn't exist";
static const char *missingName =	"missing variable name";
static const char *isArrayElement =
	"name refers to an element in an array";

/*
 * A test to see if we are in a call frame that has local variables. This is
 * true if we are inside a procedure body.
 */

#define HasLocalVars(framePtr) ((framePtr)->isProcCallFrame & FRAME_IS_PROC)

/*
 * Forward references to functions defined later in this file:
 */

static void		AppendLocals(Tcl_Interp *interp, Tcl_Obj *listPtr,
			    Tcl_Obj *patternPtr, int includeLinks);
static void		DeleteSearches(Interp *iPtr, Var *arrayVarPtr);
static void		DeleteArray(Interp *iPtr, Tcl_Obj *arrayNamePtr,
			    Var *varPtr, int flags);
static Tcl_Var          ObjFindNamespaceVar(Tcl_Interp *interp,
			    Tcl_Obj *namePtr, Tcl_Namespace *contextNsPtr,
			    int flags);
static int		ObjMakeUpvar(Tcl_Interp *interp,
			    CallFrame *framePtr, Tcl_Obj *otherP1Ptr,
			    const char *otherP2, const int otherFlags,
			    Tcl_Obj *myNamePtr, int myFlags, int index);
static ArraySearch *	ParseSearchId(Tcl_Interp *interp, const Var *varPtr,
			    Tcl_Obj *varNamePtr, Tcl_Obj *handleObj);
static void		UnsetVarStruct(Var *varPtr, Var *arrayPtr,
			    Interp *iPtr, Tcl_Obj *part1Ptr,
			    Tcl_Obj *part2Ptr, int flags);
static int		SetArraySearchObj(Tcl_Interp *interp,
			    Tcl_Obj *objPtr);

/*
 * Functions defined in this file that may be exported in the future for use
 * by the bytecode compiler and engine or to the public interface.
 */

MODULE_SCOPE Var *	TclLookupSimpleVar(Tcl_Interp *interp,
			    Tcl_Obj *varNamePtr, int flags, const int create,
			    const char **errMsgPtr, int *indexPtr);

static Tcl_DupInternalRepProc	DupLocalVarName;
static Tcl_FreeInternalRepProc	FreeLocalVarName;
static Tcl_UpdateStringProc	PanicOnUpdateVarName;

static Tcl_FreeInternalRepProc	FreeParsedVarName;
static Tcl_DupInternalRepProc	DupParsedVarName;
static Tcl_UpdateStringProc	UpdateParsedVarName;

static Tcl_UpdateStringProc	PanicOnUpdateVarName;
static Tcl_SetFromAnyProc	PanicOnSetVarName;

/*
 * Types of Tcl_Objs used to cache variable lookups.
 *
 * localVarName - INTERNALREP DEFINITION:
 *   ptrAndLongRep.ptr:   pointer to name obj in varFramePtr->localCache
 *                        or NULL if it is this same obj
 *   ptrAndLongRep.value: index into locals table
 *
 * nsVarName - INTERNALREP DEFINITION:
 *   twoPtrValue.ptr1:	pointer to the namespace containing the reference
 *   twoPtrValue.ptr2:	pointer to the corresponding Var
 *
 * parsedVarName - INTERNALREP DEFINITION:
 *   twoPtrValue.ptr1:	pointer to the array name Tcl_Obj, or NULL if it is a
 *			scalar variable
 *   twoPtrValue.ptr2:	pointer to the element name string (owned by this
 *			Tcl_Obj), or NULL if it is a scalar variable
 */

static Tcl_ObjType localVarNameType = {
    "localVarName",
    FreeLocalVarName, DupLocalVarName, PanicOnUpdateVarName, PanicOnSetVarName
};

/*
 * Caching of namespace variables disabled: no simple way was found to avoid
 * interfering with the resolver's idea of variable existence. A cached
 * varName may keep a variable's name in the namespace's hash table, which is
 * the resolver's criterion for existence (see test namespace-17.10).
 */

#define ENABLE_NS_VARNAME_CACHING 0

#if ENABLE_NS_VARNAME_CACHING
static Tcl_FreeInternalRepProc FreeNsVarName;
static Tcl_DupInternalRepProc DupNsVarName;

static Tcl_ObjType tclNsVarNameType = {
    "namespaceVarName",
    FreeNsVarName, DupNsVarName, PanicOnUpdateVarName, PanicOnSetVarName
};
#endif

static Tcl_ObjType tclParsedVarNameType = {
    "parsedVarName",
    FreeParsedVarName, DupParsedVarName, UpdateParsedVarName, PanicOnSetVarName
};

/*
 * Type of Tcl_Objs used to speed up array searches.
 *
 * INTERNALREP DEFINITION:
 *   twoPtrValue.ptr1:	searchIdNumber (cast to pointer)
 *   twoPtrValue.ptr2:	variableNameStartInString (cast to pointer)
 *
 * Note that the value stored in ptr2 is the offset into the string of the
 * start of the variable name and not the address of the variable name itself,
 * as this can be safely copied.
 */

Tcl_ObjType tclArraySearchType = {
    "array search",
    NULL, NULL, NULL, SetArraySearchObj
};

Var *
TclVarHashCreateVar(
    TclVarHashTable *tablePtr,
    const char *key,
    int *newPtr)
{
    Tcl_Obj *keyPtr;
    Var *varPtr;

    keyPtr = Tcl_NewStringObj(key, -1);
    Tcl_IncrRefCount(keyPtr);
    varPtr = VarHashCreateVar(tablePtr, keyPtr, newPtr);
    Tcl_DecrRefCount(keyPtr);

    return varPtr;
}

/*
 *----------------------------------------------------------------------
 *
 * TclCleanupVar --
 *
 *	This function is called when it looks like it may be OK to free up a
 *	variable's storage. If the variable is in a hashtable, its Var
 *	structure and hash table entry will be freed along with those of its
 *	containing array, if any. This function is called, for example, when
 *	a trace on a variable deletes a variable.
 *
 * Results:
 *	None.
 *
 * Side effects:
 *	If the variable (or its containing array) really is dead and in a
 *	hashtable, then its Var structure, and possibly its hash table entry,
 *	is freed up.
 *
 *----------------------------------------------------------------------
 */

static inline void
CleanupVar(
    Var *varPtr,		/* Pointer to variable that may be a candidate
				 * for being expunged. */
    Var *arrayPtr)		/* Array that contains the variable, or NULL
				 * if this variable isn't an array element. */
{
    if (TclIsVarUndefined(varPtr) && TclIsVarInHash(varPtr)
	    && !TclIsVarTraced(varPtr)
	    && (VarHashRefCount(varPtr) == !TclIsVarDeadHash(varPtr))) {
	if (VarHashRefCount(varPtr) == 0) {
	    ckfree((char *) varPtr);
	} else {
	    VarHashDeleteEntry(varPtr);
	}
    }
    if (arrayPtr != NULL && TclIsVarUndefined(arrayPtr) &&
	    TclIsVarInHash(arrayPtr) && !TclIsVarTraced(arrayPtr) &&
	    (VarHashRefCount(arrayPtr) == !TclIsVarDeadHash(arrayPtr))) {
	if (VarHashRefCount(arrayPtr) == 0) {
	    ckfree((char *) arrayPtr);
	} else {
	    VarHashDeleteEntry(arrayPtr);
	}
    }
}

void
TclCleanupVar(
    Var *varPtr,		/* Pointer to variable that may be a candidate
				 * for being expunged. */
    Var *arrayPtr)		/* Array that contains the variable, or NULL
				 * if this variable isn't an array element. */
{
    CleanupVar(varPtr, arrayPtr);
}

/*
 *----------------------------------------------------------------------
 *
 * TclLookupVar --
 *
 *	This function is used to locate a variable given its name(s). It has
 *	been mostly superseded by TclObjLookupVar, it is now only used by the
 *	trace code. It is kept in tcl8.5 mainly because it is in the internal
 *	stubs table, so that some extension may be calling it.
 *
 * Results:
 *	The return value is a pointer to the variable structure indicated by
 *	part1 and part2, or NULL if the variable couldn't be found. If the
 *	variable is found, *arrayPtrPtr is filled in with the address of the
 *	variable structure for the array that contains the variable (or NULL
 *	if the variable is a scalar). If the variable can't be found and
 *	either createPart1 or createPart2 are 1, a new as-yet-undefined
 *	(VAR_UNDEFINED) variable structure is created, entered into a hash
 *	table, and returned.
 *
 *	If the variable isn't found and creation wasn't specified, or some
 *	other error occurs, NULL is returned and an error message is left in
 *	the interp's result if TCL_LEAVE_ERR_MSG is set in flags.
 *
 *	Note: it's possible for the variable returned to be VAR_UNDEFINED even
 *	if createPart1 or createPart2 are 1 (these only cause the hash table
 *	entry or array to be created). For example, the variable might be a
 *	global that has been unset but is still referenced by a procedure, or
 *	a variable that has been unset but it only being kept in existence (if
 *	VAR_UNDEFINED) by a trace.
 *
 * Side effects:
 *	New hashtable entries may be created if createPart1 or createPart2
 *	are 1.
 *
 *----------------------------------------------------------------------
 */

Var *
TclLookupVar(
    Tcl_Interp *interp,		/* Interpreter to use for lookup. */
    const char *part1,		/* If part2 isn't NULL, this is the name of an
				 * array. Otherwise, this is a full variable
				 * name that could include a parenthesized
				 * array element. */
    const char *part2,		/* Name of element within array, or NULL. */
    int flags,			/* Only TCL_GLOBAL_ONLY, TCL_NAMESPACE_ONLY,
				 * and TCL_LEAVE_ERR_MSG bits matter. */
    const char *msg,		/* Verb to use in error messages, e.g. "read"
				 * or "set". Only needed if TCL_LEAVE_ERR_MSG
				 * is set in flags. */
    int createPart1,		/* If 1, create hash table entry for part 1 of
				 * name, if it doesn't already exist. If 0,
				 * return error if it doesn't exist. */
    int createPart2,		/* If 1, create hash table entry for part 2 of
				 * name, if it doesn't already exist. If 0,
				 * return error if it doesn't exist. */
    Var **arrayPtrPtr)		/* If the name refers to an element of an
				 * array, *arrayPtrPtr gets filled in with
				 * address of array variable. Otherwise this
				 * is set to NULL. */
{
    Var *varPtr;
    Tcl_Obj *part1Ptr = Tcl_NewStringObj(part1, -1);

    if (createPart1) {
	Tcl_IncrRefCount(part1Ptr);
    }

    varPtr = TclObjLookupVar(interp, part1Ptr, part2, flags, msg,
	    createPart1, createPart2, arrayPtrPtr);

    TclDecrRefCount(part1Ptr);
    return varPtr;
}

/*
 *----------------------------------------------------------------------
 *
 * TclObjLookupVar, TclObjLookupVarEx --
 *
 *	This function is used by virtually all of the variable code to locate
 *	a variable given its name(s). The parsing into array/element
 *	components and (if possible) the lookup results are cached in
 *	part1Ptr, which is converted to one of the varNameTypes.
 *
 * Results:
 *	The return value is a pointer to the variable structure indicated by
 *	part1Ptr and part2, or NULL if the variable couldn't be found. If *
 *	the variable is found, *arrayPtrPtr is filled with the address of the
 *	variable structure for the array that contains the variable (or NULL
 *	if the variable is a scalar). If the variable can't be found and
 *	either createPart1 or createPart2 are 1, a new as-yet-undefined
 *	(VAR_UNDEFINED) variable structure is created, entered into a hash
 *	table, and returned.
 *
 *	If the variable isn't found and creation wasn't specified, or some
 *	other error occurs, NULL is returned and an error message is left in
 *	the interp's result if TCL_LEAVE_ERR_MSG is set in flags.
 *
 *	Note: it's possible for the variable returned to be VAR_UNDEFINED even
 *	if createPart1 or createPart2 are 1 (these only cause the hash table
 *	entry or array to be created). For example, the variable might be a
 *	global that has been unset but is still referenced by a procedure, or
 *	a variable that has been unset but it only being kept in existence (if
 *	VAR_UNDEFINED) by a trace.
 *
 * Side effects:
 *	New hashtable entries may be created if createPart1 or createPart2
 *	are 1. The object part1Ptr is converted to one of localVarNameType,
 *	tclNsVarNameType or tclParsedVarNameType and caches as much of the
 *	lookup as it can.
 *	When createPart1 is 1, callers must IncrRefCount part1Ptr if they
 *	plan to DecrRefCount it.
 *
 *----------------------------------------------------------------------
 */

Var *
TclObjLookupVar(
    Tcl_Interp *interp,		/* Interpreter to use for lookup. */
    register Tcl_Obj *part1Ptr,	/* If part2 isn't NULL, this is the name of an
				 * array. Otherwise, this is a full variable
				 * name that could include a parenthesized
				 * array element. */
    const char *part2,		/* Name of element within array, or NULL. */
    int flags,			/* Only TCL_GLOBAL_ONLY, TCL_NAMESPACE_ONLY,
				 * and TCL_LEAVE_ERR_MSG bits matter. */
    const char *msg,		/* Verb to use in error messages, e.g. "read"
				 * or "set". Only needed if TCL_LEAVE_ERR_MSG
				 * is set in flags. */
    const int createPart1,	/* If 1, create hash table entry for part 1 of
				 * name, if it doesn't already exist. If 0,
				 * return error if it doesn't exist. */
    const int createPart2,	/* If 1, create hash table entry for part 2 of
				 * name, if it doesn't already exist. If 0,
				 * return error if it doesn't exist. */
    Var **arrayPtrPtr)		/* If the name refers to an element of an
				 * array, *arrayPtrPtr gets filled in with
				 * address of array variable. Otherwise this
				 * is set to NULL. */
{
    Tcl_Obj *part2Ptr = NULL;
    Var *resPtr;

    if (part2) {
	part2Ptr = Tcl_NewStringObj(part2, -1);
<<<<<<< HEAD
	Tcl_IncrRefCount(part2Ptr);
=======
	if (createPart2) {
	    Tcl_IncrRefCount(part2Ptr);
	}
>>>>>>> 00085648
    }

    resPtr = TclObjLookupVarEx(interp, part1Ptr, part2Ptr,
	    flags, msg, createPart1, createPart2, arrayPtrPtr);

    if (part2Ptr) {
	Tcl_DecrRefCount(part2Ptr);
    }

    return resPtr;
}

/*
 *	When createPart1 is 1, callers must IncrRefCount part1Ptr if they
 *	plan to DecrRefCount it.
 *	When createPart2 is 1, callers must IncrRefCount part2Ptr if they
 *	plan to DecrRefCount it.
 */
Var *
TclObjLookupVarEx(
    Tcl_Interp *interp,		/* Interpreter to use for lookup. */
    Tcl_Obj *part1Ptr,		/* If part2Ptr isn't NULL, this is the name of
				 * an array. Otherwise, this is a full
				 * variable name that could include a
				 * parenthesized array element. */
    Tcl_Obj *part2Ptr,		/* Name of element within array, or NULL. */
    int flags,			/* Only TCL_GLOBAL_ONLY, TCL_NAMESPACE_ONLY,
				 * and TCL_LEAVE_ERR_MSG bits matter. */
    const char *msg,		/* Verb to use in error messages, e.g. "read"
				 * or "set". Only needed if TCL_LEAVE_ERR_MSG
				 * is set in flags. */
    const int createPart1,	/* If 1, create hash table entry for part 1 of
				 * name, if it doesn't already exist. If 0,
				 * return error if it doesn't exist. */
    const int createPart2,	/* If 1, create hash table entry for part 2 of
				 * name, if it doesn't already exist. If 0,
				 * return error if it doesn't exist. */
    Var **arrayPtrPtr)		/* If the name refers to an element of an
				 * array, *arrayPtrPtr gets filled in with
				 * address of array variable. Otherwise this
				 * is set to NULL. */
{
    Interp *iPtr = (Interp *) interp;
    register Var *varPtr;	/* Points to the variable's in-frame Var
				 * structure. */
    char *part1;
    int index, len1, len2;
    int parsed = 0;
    Tcl_Obj *objPtr;
    const Tcl_ObjType *typePtr = part1Ptr->typePtr;
    const char *errMsg = NULL;
    CallFrame *varFramePtr = iPtr->varFramePtr;
#if ENABLE_NS_VARNAME_CACHING
    Namespace *nsPtr;
#endif
    char *part2 = part2Ptr? TclGetString(part2Ptr):NULL;
    char *newPart2 = NULL;

    *arrayPtrPtr = NULL;

#if ENABLE_NS_VARNAME_CACHING
    if (varFramePtr) {
	nsPtr = varFramePtr->nsPtr;
    } else {
	/*
	 * Some variables in the global ns have to be initialized before the
	 * root call frame is in place.
	 */

	nsPtr = NULL;
    }
#endif

    if (typePtr == &localVarNameType) {
	int localIndex;

    localVarNameTypeHandling:
	localIndex = (int) part1Ptr->internalRep.ptrAndLongRep.value;
	if (HasLocalVars(varFramePtr)
		&& !(flags & (TCL_GLOBAL_ONLY | TCL_NAMESPACE_ONLY))
		&& (localIndex < varFramePtr->numCompiledLocals)) {
	    /*
	     * Use the cached index if the names coincide.
	     */

	    Tcl_Obj *namePtr = (Tcl_Obj *)
		    part1Ptr->internalRep.ptrAndLongRep.ptr;
	    Tcl_Obj *checkNamePtr = localName(iPtr->varFramePtr, localIndex);

	    if ((!namePtr && (checkNamePtr == part1Ptr)) ||
		    (namePtr && (checkNamePtr == namePtr))) {
		varPtr = (Var *) &(varFramePtr->compiledLocals[localIndex]);
		goto donePart1;
	    }
	}
	goto doneParsing;
#if ENABLE_NS_VARNAME_CACHING
    } else if (typePtr == &tclNsVarNameType) {
	int useGlobal, useReference;
	Namespace *cachedNsPtr = part1Ptr->internalRep.twoPtrValue.ptr1;
	varPtr = part1Ptr->internalRep.twoPtrValue.ptr2;

	useGlobal = (cachedNsPtr == iPtr->globalNsPtr) && (
		(flags & TCL_GLOBAL_ONLY) ||
		(part1[0]==':' && part1[1]==':') ||
		(!HasLocalVars(varFramePtr) && (nsPtr==iPtr->globalNsPtr)));

	useReference = useGlobal || ((cachedNsPtr == nsPtr) && (
		(flags & TCL_NAMESPACE_ONLY) ||
		(!HasLocalVars(varFramePtr) && !(flags & TCL_GLOBAL_ONLY) &&
		/*
		 * Careful: an undefined ns variable could be hiding a valid
		 * global reference.
		 */
		!TclIsVarUndefined(varPtr))));

	if (useReference && !TclIsVarDeadHash(varPtr)) {
	    /*
	     * A straight global or namespace reference, use it. It isn't so
	     * simple to deal with 'implicit' namespace references, i.e.,
	     * those where the reference could be to either a namespace or a
	     * global variable. Those we lookup again.
	     *
	     * If TclIsVarDeadHash(varPtr), this might be a reference to a
	     * variable in a deleted namespace, kept alive by e.g. part1Ptr.
	     * We could conceivably be so unlucky that a new namespace was
	     * created at the same address as the deleted one, so to be safe
	     * we test for a valid hPtr.
	     */

	    goto donePart1;
	}
	goto doneParsing;
#endif
    }

    /*
     * If part1Ptr is a tclParsedVarNameType, separate it into the pre-parsed
     * parts.
     */

    if (typePtr == &tclParsedVarNameType) {
	if (part1Ptr->internalRep.twoPtrValue.ptr1 != NULL) {
	    if (part2Ptr != NULL) {
		/*
		 * ERROR: part1Ptr is already an array element, cannot specify
		 * a part2.
		 */

		if (flags & TCL_LEAVE_ERR_MSG) {
		    TclObjVarErrMsg(interp, part1Ptr, part2Ptr, msg,
			    noSuchVar, -1);
		}
		return NULL;
	    }
	    part2 = newPart2 = part1Ptr->internalRep.twoPtrValue.ptr2;
	    if (newPart2) {
		part2Ptr = Tcl_NewStringObj(newPart2, -1);
		if (createPart2) {
		    Tcl_IncrRefCount(part2Ptr);
		}
	    }
	    part1Ptr = part1Ptr->internalRep.twoPtrValue.ptr1;
	    typePtr = part1Ptr->typePtr;
	    if (typePtr == &localVarNameType) {
		goto localVarNameTypeHandling;
	    }
	}
	parsed = 1;
    }
    part1 = TclGetStringFromObj(part1Ptr, &len1);

    if (!parsed && (*(part1 + len1 - 1) == ')')) {
	/*
	 * part1Ptr is possibly an unparsed array element.
	 */

	register int i;

	len2 = -1;
	for (i = 0; i < len1; i++) {
	    if (*(part1 + i) == '(') {
		if (part2Ptr != NULL) {
		    if (flags & TCL_LEAVE_ERR_MSG) {
			TclObjVarErrMsg(interp, part1Ptr, part2Ptr, msg,
				needArray, -1);
		    }
		    return NULL;
		}

		/*
		 * part1Ptr points to an array element; first copy the element
		 * name to a new string part2.
		 */

		part2 = part1 + i + 1;
		len2 = len1 - i - 2;
		len1 = i;

		newPart2 = ckalloc((unsigned int) (len2+1));
		memcpy(newPart2, part2, (unsigned int) len2);
		*(newPart2+len2) = '\0';
		part2 = newPart2;
		part2Ptr = Tcl_NewStringObj(newPart2, -1);
		if (createPart2) {
		    Tcl_IncrRefCount(part2Ptr);
		}

		/*
		 * Free the internal rep of the original part1Ptr, now renamed
		 * objPtr, and set it to tclParsedVarNameType.
		 */

		objPtr = part1Ptr;
		TclFreeIntRep(objPtr);
		objPtr->typePtr = &tclParsedVarNameType;

		/*
		 * Define a new string object to hold the new part1Ptr, i.e.,
		 * the array name. Set the internal rep of objPtr, reset
		 * typePtr and part1 to contain the references to the array
		 * name.
		 */

		TclNewStringObj(part1Ptr, part1, len1);
		Tcl_IncrRefCount(part1Ptr);

		objPtr->internalRep.twoPtrValue.ptr1 = part1Ptr;
		objPtr->internalRep.twoPtrValue.ptr2 = (void *) part2;

		typePtr = part1Ptr->typePtr;
		part1 = TclGetString(part1Ptr);
		break;
	    }
	}
    }

  doneParsing:
    /*
     * part1Ptr is not an array element; look it up, and convert it to one of
     * the cached types if possible.
     */

    TclFreeIntRep(part1Ptr);
    part1Ptr->typePtr = NULL;

    varPtr = TclLookupSimpleVar(interp, part1Ptr, flags, createPart1,
	    &errMsg, &index);
    if (varPtr == NULL) {
	if ((errMsg != NULL) && (flags & TCL_LEAVE_ERR_MSG)) {
	    TclObjVarErrMsg(interp, part1Ptr, part2Ptr, msg, errMsg, -1);
	}
	if (newPart2) {
	    Tcl_DecrRefCount(part2Ptr);
	}
	return NULL;
    }

    /*
     * Cache the newly found variable if possible.
     */

    if (index >= 0) {
	/*
	 * An indexed local variable.
	 */

	part1Ptr->typePtr = &localVarNameType;
	if (part1Ptr != localName(iPtr->varFramePtr, index)) {
	    part1Ptr->internalRep.ptrAndLongRep.ptr =
		    localName(iPtr->varFramePtr, index);
	    Tcl_IncrRefCount((Tcl_Obj *)
		    part1Ptr->internalRep.ptrAndLongRep.ptr);
	} else {
	    part1Ptr->internalRep.ptrAndLongRep.ptr = NULL;
	}
	part1Ptr->internalRep.ptrAndLongRep.value = (long) index;
#if ENABLE_NS_VARNAME_CACHING
    } else if (index > -3) {
	/*
	 * A cacheable namespace or global variable.
	 */

	Namespace *nsPtr;

	nsPtr = ((index == -1) ? iPtr->globalNsPtr : varFramePtr->nsPtr);
	varPtr->refCount++;
	part1Ptr->typePtr = &tclNsVarNameType;
	part1Ptr->internalRep.twoPtrValue.ptr1 = nsPtr;
	part1Ptr->internalRep.twoPtrValue.ptr2 = varPtr;
#endif
    } else {
	/*
	 * At least mark part1Ptr as already parsed.
	 */

	part1Ptr->typePtr = &tclParsedVarNameType;
	part1Ptr->internalRep.twoPtrValue.ptr1 = NULL;
	part1Ptr->internalRep.twoPtrValue.ptr2 = NULL;
    }

  donePart1:
#if 0
    if (varPtr == NULL) {
	if (flags & TCL_LEAVE_ERR_MSG) {
	    part1 = TclGetString(part1Ptr);
	    TclObjVarErrMsg(interp, part1Ptr, part2Ptr, msg,
		    "Cached variable reference is NULL.", -1);
	}
	return NULL;
    }
#endif
    while (TclIsVarLink(varPtr)) {
	varPtr = varPtr->value.linkPtr;
    }

    if (part2Ptr != NULL) {
	/*
	 * Array element sought: look it up.
	 */

	*arrayPtrPtr = varPtr;
	varPtr = TclLookupArrayElement(interp, part1Ptr, part2Ptr, flags, msg,
		createPart1, createPart2, varPtr, -1);
	if (newPart2) {
	    Tcl_DecrRefCount(part2Ptr);
	}
    }
    return varPtr;
}

/*
 * This flag bit should not interfere with TCL_GLOBAL_ONLY,
 * TCL_NAMESPACE_ONLY, or TCL_LEAVE_ERR_MSG; it signals that the variable
 * lookup is performed for upvar (or similar) purposes, with slightly
 * different rules:
 *    - Bug #696893 - variable is either proc-local or in the current
 *	namespace; never follow the second (global) resolution path
 *    - Bug #631741 - do not use special namespace or interp resolvers
 *
 * It should also not collide with the (deprecated) TCL_PARSE_PART1 flag
 * (Bug #835020)
 */

#define AVOID_RESOLVERS 0x40000

/*
 *----------------------------------------------------------------------
 *
 * TclLookupSimpleVar --
 *
 *	This function is used by to locate a simple variable (i.e., not an
 *	array element) given its name.
 *
 * Results:
 *	The return value is a pointer to the variable structure indicated by
 *	varName, or NULL if the variable couldn't be found. If the variable
 *	can't be found and create is 1, a new as-yet-undefined (VAR_UNDEFINED)
 *	variable structure is created, entered into a hash table, and
 *	returned.
 *
 *	If the current CallFrame corresponds to a proc and the variable found
 *	is one of the compiledLocals, its index is placed in *indexPtr.
 *	Otherwise, *indexPtr will be set to (according to the needs of
 *	TclObjLookupVar):
 *	    -1 a global reference
 *	    -2 a reference to a namespace variable
 *	    -3 a non-cachable reference, i.e., one of:
 *		. non-indexed local var
 *		. a reference of unknown origin;
 *		. resolution by a namespace or interp resolver
 *
 *	If the variable isn't found and creation wasn't specified, or some
 *	other error occurs, NULL is returned and the corresponding error
 *	message is left in *errMsgPtr.
 *
 *	Note: it's possible for the variable returned to be VAR_UNDEFINED even
 *	if create is 1 (this only causes the hash table entry to be created).
 *	For example, the variable might be a global that has been unset but is
 *	still referenced by a procedure, or a variable that has been unset but
 *	it only being kept in existence (if VAR_UNDEFINED) by a trace.
 *
 * Side effects:
 *	A new hashtable entry may be created if create is 1.
 *	Callers must Incr varNamePtr if they plan to Decr it if create is 1.
 *
 *----------------------------------------------------------------------
 */

Var *
TclLookupSimpleVar(
    Tcl_Interp *interp,		/* Interpreter to use for lookup. */
    Tcl_Obj *varNamePtr,	/* This is a simple variable name that could
				 * represent a scalar or an array. */
    int flags,			/* Only TCL_GLOBAL_ONLY, TCL_NAMESPACE_ONLY,
				 * AVOID_RESOLVERS and TCL_LEAVE_ERR_MSG bits
				 * matter. */
    const int create,		/* If 1, create hash table entry for varname,
				 * if it doesn't already exist. If 0, return
				 * error if it doesn't exist. */
    const char **errMsgPtr,
    int *indexPtr)
{
    Interp *iPtr = (Interp *) interp;
    CallFrame *varFramePtr = iPtr->varFramePtr;
				/* Points to the procedure call frame whose
				 * variables are currently in use. Same as the
				 * current procedure's frame, if any, unless
				 * an "uplevel" is executing. */
    TclVarHashTable *tablePtr;	/* Points to the hashtable, if any, in which
				 * to look up the variable. */
    Tcl_Var var;		/* Used to search for global names. */
    Var *varPtr;		/* Points to the Var structure returned for
				 * the variable. */
    Namespace *varNsPtr, *cxtNsPtr, *dummy1Ptr, *dummy2Ptr;
    ResolverScheme *resPtr;
    int isNew, i, result;
    const char *varName = TclGetString(varNamePtr);

    varPtr = NULL;
    varNsPtr = NULL;		/* Set non-NULL if a nonlocal variable. */
    *indexPtr = -3;

    if (flags & TCL_GLOBAL_ONLY) {
	cxtNsPtr = iPtr->globalNsPtr;
    } else {
	cxtNsPtr = iPtr->varFramePtr->nsPtr;
    }

    /*
     * If this namespace has a variable resolver, then give it first crack at
     * the variable resolution. It may return a Tcl_Var value, it may signal
     * to continue onward, or it may signal an error.
     */

    if ((cxtNsPtr->varResProc != NULL || iPtr->resolverPtr != NULL)
	    && !(flags & AVOID_RESOLVERS)) {
	resPtr = iPtr->resolverPtr;
	if (cxtNsPtr->varResProc) {
	    result = (*cxtNsPtr->varResProc)(interp, varName,
		    (Tcl_Namespace *) cxtNsPtr, flags, &var);
	} else {
	    result = TCL_CONTINUE;
	}

	while (result == TCL_CONTINUE && resPtr) {
	    if (resPtr->varResProc) {
		result = (*resPtr->varResProc)(interp, varName,
			(Tcl_Namespace *) cxtNsPtr, flags, &var);
	    }
	    resPtr = resPtr->nextPtr;
	}

	if (result == TCL_OK) {
	    return (Var *) var;
	} else if (result != TCL_CONTINUE) {
	    return NULL;
	}
    }

    /*
     * Look up varName. Look it up as either a namespace variable or as a
     * local variable in a procedure call frame (varFramePtr). Interpret
     * varName as a namespace variable if:
     *    1) so requested by a TCL_GLOBAL_ONLY or TCL_NAMESPACE_ONLY flag,
     *    2) there is no active frame (we're at the global :: scope),
     *    3) the active frame was pushed to define the namespace context for a
     *	     "namespace eval" or "namespace inscope" command,
     *    4) the name has namespace qualifiers ("::"s).
     * Otherwise, if varName is a local variable, search first in the frame's
     * array of compiler-allocated local variables, then in its hashtable for
     * runtime-created local variables.
     *
     * If create and the variable isn't found, create the variable and, if
     * necessary, create varFramePtr's local var hashtable.
     */

    if (((flags & (TCL_GLOBAL_ONLY | TCL_NAMESPACE_ONLY)) != 0)
	    || !HasLocalVars(varFramePtr)
	    || (strstr(varName, "::") != NULL)) {
	const char *tail;
	int lookGlobal = (flags & TCL_GLOBAL_ONLY)
		|| (cxtNsPtr == iPtr->globalNsPtr)
		|| ((*varName == ':') && (*(varName+1) == ':'));

	if (lookGlobal) {
	    *indexPtr = -1;
	    flags = (flags | TCL_GLOBAL_ONLY) & ~TCL_NAMESPACE_ONLY;
	} else {
	    if (flags & AVOID_RESOLVERS) {
		flags = (flags | TCL_NAMESPACE_ONLY);
	    }
	    if (flags & TCL_NAMESPACE_ONLY) {
		*indexPtr = -2;
	    }
	}

	/*
	 * Don't pass TCL_LEAVE_ERR_MSG, we may yet create the variable, or
	 * otherwise generate our own error!
	 */

	varPtr = (Var *) ObjFindNamespaceVar(interp, varNamePtr,
		(Tcl_Namespace *) cxtNsPtr,
		(flags | AVOID_RESOLVERS) & ~TCL_LEAVE_ERR_MSG);
	if (varPtr == NULL) {
	    Tcl_Obj *tailPtr;

	    if (create) {	/* Var wasn't found so create it. */
		TclGetNamespaceForQualName(interp, varName, cxtNsPtr,
			flags, &varNsPtr, &dummy1Ptr, &dummy2Ptr, &tail);
		if (varNsPtr == NULL) {
		    *errMsgPtr = badNamespace;
		    return NULL;
		} else if (tail == NULL) {
		    *errMsgPtr = missingName;
		    return NULL;
		}
		if (tail != varName) {
		    tailPtr = Tcl_NewStringObj(tail, -1);
		} else {
		    tailPtr = varNamePtr;
		}
		varPtr = VarHashCreateVar(&varNsPtr->varTable, tailPtr,
			&isNew);
		if (lookGlobal) {
		    /*
		     * The variable was created starting from the global
		     * namespace: a global reference is returned even if it
		     * wasn't explicitly requested.
		     */

		    *indexPtr = -1;
		} else {
		    *indexPtr = -2;
		}
	    } else {		/* Var wasn't found and not to create it. */
		*errMsgPtr = noSuchVar;
		return NULL;
	    }
	}
    } else {			/* Local var: look in frame varFramePtr. */
	int localCt = varFramePtr->numCompiledLocals;
	Tcl_Obj **objPtrPtr = &varFramePtr->localCachePtr->varName0;

	for (i=0 ; i<localCt ; i++, objPtrPtr++) {
	    register Tcl_Obj *objPtr = *objPtrPtr;

	    if (objPtr) {
		char *localName = TclGetString(objPtr);

		if ((varName[0] == localName[0])
			&& (strcmp(varName, localName) == 0)) {
		    *indexPtr = i;
		    return (Var *) &varFramePtr->compiledLocals[i];
		}
	    }
	}
	tablePtr = varFramePtr->varTablePtr;
	if (create) {
	    if (tablePtr == NULL) {
		tablePtr = (TclVarHashTable *)
			ckalloc(sizeof(TclVarHashTable));
		TclInitVarHashTable(tablePtr, NULL);
		varFramePtr->varTablePtr = tablePtr;
	    }
	    varPtr = VarHashCreateVar(tablePtr, varNamePtr, &isNew);
	} else {
	    varPtr = NULL;
	    if (tablePtr != NULL) {
		varPtr = VarHashFindVar(tablePtr, varNamePtr);
	    }
	    if (varPtr == NULL) {
		*errMsgPtr = noSuchVar;
	    }
	}
    }
    return varPtr;
}

/*
 *----------------------------------------------------------------------
 *
 * TclLookupArrayElement --
 *
 *	This function is used to locate a variable which is in an array's
 *	hashtable given a pointer to the array's Var structure and the
 *	element's name.
 *
 * Results:
 *	The return value is a pointer to the variable structure , or NULL if
 *	the variable couldn't be found.
 *
 *	If arrayPtr points to a variable that isn't an array and createPart1
 *	is 1, the corresponding variable will be converted to an array.
 *	Otherwise, NULL is returned and an error message is left in the
 *	interp's result if TCL_LEAVE_ERR_MSG is set in flags.
 *
 *	If the variable is not found and createPart2 is 1, the variable is
 *	created. Otherwise, NULL is returned and an error message is left in
 *	the interp's result if TCL_LEAVE_ERR_MSG is set in flags.
 *
 *	Note: it's possible for the variable returned to be VAR_UNDEFINED even
 *	if createPart1 or createPart2 are 1 (these only cause the hash table
 *	entry or array to be created). For example, the variable might be a
 *	global that has been unset but is still referenced by a procedure, or
 *	a variable that has been unset but it only being kept in existence (if
 *	VAR_UNDEFINED) by a trace.
 *
 * Side effects:
 *	The variable at arrayPtr may be converted to be an array if
 *	createPart1 is 1. A new hashtable entry may be created if createPart2
 *	is 1.
 *	When createElem is 1, callers must incr elNamePtr if they plan
 *	to decr it.
 *
 *----------------------------------------------------------------------
 */

Var *
TclLookupArrayElement(
    Tcl_Interp *interp,		/* Interpreter to use for lookup. */
    Tcl_Obj *arrayNamePtr,	/* This is the name of the array, or NULL if
				 * index>= 0. */
    Tcl_Obj *elNamePtr,		/* Name of element within array. */
    const int flags,		/* Only TCL_LEAVE_ERR_MSG bit matters. */
    const char *msg,		/* Verb to use in error messages, e.g. "read"
				 * or "set". Only needed if TCL_LEAVE_ERR_MSG
				 * is set in flags. */
    const int createArray,	/* If 1, transform arrayName to be an array if
				 * it isn't one yet and the transformation is
				 * possible. If 0, return error if it isn't
				 * already an array. */
    const int createElem,	/* If 1, create hash table entry for the
				 * element, if it doesn't already exist. If 0,
				 * return error if it doesn't exist. */
    Var *arrayPtr,		/* Pointer to the array's Var structure. */
    int index)			/* If >=0, the index of the local array. */
{
    int isNew;
    Var *varPtr;
    TclVarHashTable *tablePtr;
    Namespace *nsPtr;

    /*
     * We're dealing with an array element. Make sure the variable is an array
     * and look up the element (create the element if desired).
     */

    if (TclIsVarUndefined(arrayPtr) && !TclIsVarArrayElement(arrayPtr)) {
	if (!createArray) {
	    if (flags & TCL_LEAVE_ERR_MSG) {
		TclObjVarErrMsg(interp, arrayNamePtr, elNamePtr, msg,
			noSuchVar, index);
	    }
	    return NULL;
	}

	/*
	 * Make sure we are not resurrecting a namespace variable from a
	 * deleted namespace!
	 */

	if (TclIsVarDeadHash(arrayPtr)) {
	    if (flags & TCL_LEAVE_ERR_MSG) {
		TclObjVarErrMsg(interp, arrayNamePtr, elNamePtr, msg,
			danglingVar, index);
	    }
	    return NULL;
	}

	TclSetVarArray(arrayPtr);
	tablePtr = (TclVarHashTable *) ckalloc(sizeof(TclVarHashTable));
	arrayPtr->value.tablePtr = tablePtr;

	if (TclIsVarInHash(arrayPtr) && TclGetVarNsPtr(arrayPtr)) {
	    nsPtr = TclGetVarNsPtr(arrayPtr);
	} else {
	    nsPtr = NULL;
	}
	TclInitVarHashTable(arrayPtr->value.tablePtr, nsPtr);
    } else if (!TclIsVarArray(arrayPtr)) {
	if (flags & TCL_LEAVE_ERR_MSG) {
	    TclObjVarErrMsg(interp, arrayNamePtr, elNamePtr, msg, needArray,
		    index);
	}
	return NULL;
    }

    if (createElem) {
	varPtr = VarHashCreateVar(arrayPtr->value.tablePtr, elNamePtr,
		&isNew);
	if (isNew) {
	    if (arrayPtr->flags & VAR_SEARCH_ACTIVE) {
		DeleteSearches((Interp *) interp, arrayPtr);
	    }
	    TclSetVarArrayElement(varPtr);
	}
    } else {
	varPtr = VarHashFindVar(arrayPtr->value.tablePtr, elNamePtr);
	if (varPtr == NULL) {
	    if (flags & TCL_LEAVE_ERR_MSG) {
		TclObjVarErrMsg(interp, arrayNamePtr, elNamePtr, msg,
			noSuchElement, index);
		Tcl_SetErrorCode(interp, "TCL", "LOOKUP", "ELEMENT",
			TclGetString(elNamePtr), NULL);
	    }
	}
    }
    return varPtr;
}

/*
 *----------------------------------------------------------------------
 *
 * Tcl_GetVar --
 *
 *	Return the value of a Tcl variable as a string.
 *
 * Results:
 *	The return value points to the current value of varName as a string.
 *	If the variable is not defined or can't be read because of a clash in
 *	array usage then a NULL pointer is returned and an error message is
 *	left in the interp's result if the TCL_LEAVE_ERR_MSG flag is set.
 *	Note: the return value is only valid up until the next change to the
 *	variable; if you depend on the value lasting longer than that, then
 *	make yourself a private copy.
 *
 * Side effects:
 *	None.
 *
 *----------------------------------------------------------------------
 */

const char *
Tcl_GetVar(
    Tcl_Interp *interp,		/* Command interpreter in which varName is to
				 * be looked up. */
    const char *varName,	/* Name of a variable in interp. */
    int flags)			/* OR-ed combination of TCL_GLOBAL_ONLY,
				 * TCL_NAMESPACE_ONLY or TCL_LEAVE_ERR_MSG
				 * bits. */
{
    Tcl_Obj *varNamePtr, *resultPtr;

    varNamePtr = Tcl_NewStringObj(varName, -1);
    Tcl_IncrRefCount(varNamePtr);
    resultPtr = Tcl_ObjGetVar2(interp, varNamePtr, NULL, flags);
    TclDecrRefCount(varNamePtr);

    if (resultPtr == NULL) {
	return NULL;
    }
    return TclGetString(resultPtr);
}

/*
 *----------------------------------------------------------------------
 *
 * Tcl_GetVar2 --
 *
 *	Return the value of a Tcl variable as a string, given a two-part name
 *	consisting of array name and element within array.
 *
 * Results:
 *	The return value points to the current value of the variable given by
 *	part1 and part2 as a string. If the specified variable doesn't exist,
 *	or if there is a clash in array usage, then NULL is returned and a
 *	message will be left in the interp's result if the TCL_LEAVE_ERR_MSG
 *	flag is set. Note: the return value is only valid up until the next
 *	change to the variable; if you depend on the value lasting longer than
 *	that, then make yourself a private copy.
 *
 * Side effects:
 *	None.
 *
 *----------------------------------------------------------------------
 */

const char *
Tcl_GetVar2(
    Tcl_Interp *interp,		/* Command interpreter in which variable is to
				 * be looked up. */
    const char *part1,		/* Name of an array (if part2 is non-NULL) or
				 * the name of a variable. */
    const char *part2,		/* If non-NULL, gives the name of an element
				 * in the array part1. */
    int flags)			/* OR-ed combination of TCL_GLOBAL_ONLY,
				 * TCL_NAMESPACE_ONLY and TCL_LEAVE_ERR_MSG *
				 * bits. */
{
    Tcl_Obj *resultPtr, *part1Ptr, *part2Ptr;

    part1Ptr = Tcl_NewStringObj(part1, -1);
    Tcl_IncrRefCount(part1Ptr);
    if (part2) {
	part2Ptr = Tcl_NewStringObj(part2, -1);
	Tcl_IncrRefCount(part2Ptr);
    } else {
	part2Ptr = NULL;
    }

    resultPtr = Tcl_ObjGetVar2(interp, part1Ptr, part2Ptr, flags);

    Tcl_DecrRefCount(part1Ptr);
    if (part2Ptr) {
	Tcl_DecrRefCount(part2Ptr);
    }
    if (resultPtr == NULL) {
	return NULL;
    }
    return TclGetString(resultPtr);
}

/*
 *----------------------------------------------------------------------
 *
 * Tcl_GetVar2Ex --
 *
 *	Return the value of a Tcl variable as a Tcl object, given a two-part
 *	name consisting of array name and element within array.
 *
 * Results:
 *	The return value points to the current object value of the variable
 *	given by part1Ptr and part2Ptr. If the specified variable doesn't
 *	exist, or if there is a clash in array usage, then NULL is returned
 *	and a message will be left in the interpreter's result if the
 *	TCL_LEAVE_ERR_MSG flag is set.
 *
 * Side effects:
 *	The ref count for the returned object is _not_ incremented to reflect
 *	the returned reference; if you want to keep a reference to the object
 *	you must increment its ref count yourself.
 *
 *----------------------------------------------------------------------
 */

Tcl_Obj *
Tcl_GetVar2Ex(
    Tcl_Interp *interp,		/* Command interpreter in which variable is to
				 * be looked up. */
    const char *part1,		/* Name of an array (if part2 is non-NULL) or
				 * the name of a variable. */
    const char *part2,		/* If non-NULL, gives the name of an element
				 * in the array part1. */
    int flags)			/* OR-ed combination of TCL_GLOBAL_ONLY, and
				 * TCL_LEAVE_ERR_MSG bits. */
{
    Tcl_Obj *resPtr, *part2Ptr = NULL, *part1Ptr = Tcl_NewStringObj(part1, -1);

    Tcl_IncrRefCount(part1Ptr);
    if (part2) {
	part2Ptr = Tcl_NewStringObj(part2, -1);
	Tcl_IncrRefCount(part2Ptr);
    }

    resPtr = Tcl_ObjGetVar2(interp, part1Ptr, part2Ptr, flags);

    Tcl_DecrRefCount(part1Ptr);
    if (part2Ptr) {
	Tcl_DecrRefCount(part2Ptr);
    }

    return resPtr;
}

/*
 *----------------------------------------------------------------------
 *
 * Tcl_ObjGetVar2 --
 *
 *	Return the value of a Tcl variable as a Tcl object, given a two-part
 *	name consisting of array name and element within array.
 *
 * Results:
 *	The return value points to the current object value of the variable
 *	given by part1Ptr and part2Ptr. If the specified variable doesn't
 *	exist, or if there is a clash in array usage, then NULL is returned
 *	and a message will be left in the interpreter's result if the
 *	TCL_LEAVE_ERR_MSG flag is set.
 *
 * Side effects:
 *	The ref count for the returned object is _not_ incremented to reflect
 *	the returned reference; if you want to keep a reference to the object
 *	you must increment its ref count yourself.
 *
 *	Callers must incr part2Ptr if they plan to decr it.
 *
 *----------------------------------------------------------------------
 */

Tcl_Obj *
Tcl_ObjGetVar2(
    Tcl_Interp *interp,		/* Command interpreter in which variable is to
				 * be looked up. */
    register Tcl_Obj *part1Ptr,	/* Points to an object holding the name of an
				 * array (if part2 is non-NULL) or the name of
				 * a variable. */
    register Tcl_Obj *part2Ptr,	/* If non-null, points to an object holding
				 * the name of an element in the array
				 * part1Ptr. */
    int flags)			/* OR-ed combination of TCL_GLOBAL_ONLY and
				 * TCL_LEAVE_ERR_MSG bits. */
{
    Var *varPtr, *arrayPtr;

    /*
     * Filter to pass through only the flags this interface supports.
     */

    flags &= (TCL_GLOBAL_ONLY|TCL_NAMESPACE_ONLY|TCL_LEAVE_ERR_MSG);
    varPtr = TclObjLookupVarEx(interp, part1Ptr, part2Ptr, flags, "read",
	    /*createPart1*/ 0, /*createPart2*/ 1, &arrayPtr);
    if (varPtr == NULL) {
	return NULL;
    }

    return TclPtrGetVar(interp, varPtr, arrayPtr, part1Ptr, part2Ptr,
	    flags, -1);
}

/*
 *----------------------------------------------------------------------
 *
 * TclPtrGetVar --
 *
 *	Return the value of a Tcl variable as a Tcl object, given the pointers
 *	to the variable's (and possibly containing array's) VAR structure.
 *
 * Results:
 *	The return value points to the current object value of the variable
 *	given by varPtr. If the specified variable doesn't exist, or if there
 *	is a clash in array usage, then NULL is returned and a message will be
 *	left in the interpreter's result if the TCL_LEAVE_ERR_MSG flag is set.
 *
 * Side effects:
 *	The ref count for the returned object is _not_ incremented to reflect
 *	the returned reference; if you want to keep a reference to the object
 *	you must increment its ref count yourself.
 *
 *----------------------------------------------------------------------
 */

Tcl_Obj *
TclPtrGetVar(
    Tcl_Interp *interp,		/* Command interpreter in which variable is to
				 * be looked up. */
    register Var *varPtr,	/* The variable to be read.*/
    Var *arrayPtr,		/* NULL for scalar variables, pointer to the
				 * containing array otherwise. */
    Tcl_Obj *part1Ptr,		/* Name of an array (if part2 is non-NULL) or
				 * the name of a variable. */
    Tcl_Obj *part2Ptr,		/* If non-NULL, gives the name of an element
				 * in the array part1. */
    const int flags,		/* OR-ed combination of TCL_GLOBAL_ONLY, and
				 * TCL_LEAVE_ERR_MSG bits. */
    int index)			/* Index into the local variable table of the
				 * variable, or -1. Only used when part1Ptr is
				 * NULL. */
{
    Interp *iPtr = (Interp *) interp;
    const char *msg;

    /*
     * Invoke any read traces that have been set for the variable.
     */

    if ((varPtr->flags & VAR_TRACED_READ)
	    || (arrayPtr && (arrayPtr->flags & VAR_TRACED_READ))) {
	if (TCL_ERROR == TclObjCallVarTraces(iPtr, arrayPtr, varPtr,
		part1Ptr, part2Ptr,
		(flags & (TCL_NAMESPACE_ONLY|TCL_GLOBAL_ONLY))
		| TCL_TRACE_READS, (flags & TCL_LEAVE_ERR_MSG), index)) {
	    goto errorReturn;
	}
    }

    /*
     * Return the element if it's an existing scalar variable.
     */

    if (TclIsVarScalar(varPtr) && !TclIsVarUndefined(varPtr)) {
	return varPtr->value.objPtr;
    }

    if (flags & TCL_LEAVE_ERR_MSG) {
	if (TclIsVarUndefined(varPtr) && arrayPtr
		&& !TclIsVarUndefined(arrayPtr)) {
	    msg = noSuchElement;
	} else if (TclIsVarArray(varPtr)) {
	    msg = isArray;
	} else {
	    msg = noSuchVar;
	}
	TclObjVarErrMsg(interp, part1Ptr, part2Ptr, "read", msg, index);
    }

    /*
     * An error. If the variable doesn't exist anymore and no-one's using it,
     * then free up the relevant structures and hash table entries.
     */

  errorReturn:
    if (TclIsVarUndefined(varPtr)) {
	TclCleanupVar(varPtr, arrayPtr);
    }
    return NULL;
}

/*
 *----------------------------------------------------------------------
 *
 * Tcl_SetObjCmd --
 *
 *	This function is invoked to process the "set" Tcl command. See the
 *	user documentation for details on what it does.
 *
 * Results:
 *	A standard Tcl result value.
 *
 * Side effects:
 *	A variable's value may be changed.
 *
 *----------------------------------------------------------------------
 */

	/* ARGSUSED */
int
Tcl_SetObjCmd(
    ClientData dummy,		/* Not used. */
    register Tcl_Interp *interp,/* Current interpreter. */
    int objc,			/* Number of arguments. */
    Tcl_Obj *const objv[])	/* Argument objects. */
{
    Tcl_Obj *varValueObj;

    if (objc == 2) {
	varValueObj = Tcl_ObjGetVar2(interp, objv[1], NULL,TCL_LEAVE_ERR_MSG);
	if (varValueObj == NULL) {
	    return TCL_ERROR;
	}
	Tcl_SetObjResult(interp, varValueObj);
	return TCL_OK;
    } else if (objc == 3) {
	varValueObj = Tcl_ObjSetVar2(interp, objv[1], NULL, objv[2],
		TCL_LEAVE_ERR_MSG);
	if (varValueObj == NULL) {
	    return TCL_ERROR;
	}
	Tcl_SetObjResult(interp, varValueObj);
	return TCL_OK;
    } else {
	Tcl_WrongNumArgs(interp, 1, objv, "varName ?newValue?");
	return TCL_ERROR;
    }
}

/*
 *----------------------------------------------------------------------
 *
 * Tcl_SetVar --
 *
 *	Change the value of a variable.
 *
 * Results:
 *	Returns a pointer to the malloc'ed string which is the character
 *	representation of the variable's new value. The caller must not modify
 *	this string. If the write operation was disallowed then NULL is
 *	returned; if the TCL_LEAVE_ERR_MSG flag is set, then an explanatory
 *	message will be left in the interp's result. Note that the returned
 *	string may not be the same as newValue; this is because variable
 *	traces may modify the variable's value.
 *
 * Side effects:
 *	If varName is defined as a local or global variable in interp, its
 *	value is changed to newValue. If varName isn't currently defined, then
 *	a new global variable by that name is created.
 *
 *----------------------------------------------------------------------
 */

const char *
Tcl_SetVar(
    Tcl_Interp *interp,		/* Command interpreter in which varName is to
				 * be looked up. */
    const char *varName,	/* Name of a variable in interp. */
    const char *newValue,	/* New value for varName. */
    int flags)			/* Various flags that tell how to set value:
				 * any of TCL_GLOBAL_ONLY, TCL_NAMESPACE_ONLY,
				 * TCL_APPEND_VALUE, TCL_LIST_ELEMENT,
				 * TCL_LEAVE_ERR_MSG. */
{
    Tcl_Obj *valuePtr, *varNamePtr, *varValuePtr;

    varNamePtr = Tcl_NewStringObj(varName, -1);
    Tcl_IncrRefCount(varNamePtr);
    valuePtr = Tcl_NewStringObj(newValue, -1);
    Tcl_IncrRefCount(valuePtr);

    varValuePtr = Tcl_ObjSetVar2(interp, varNamePtr, NULL, valuePtr, flags);

    Tcl_DecrRefCount(varNamePtr);
    Tcl_DecrRefCount(valuePtr);
    if (varValuePtr == NULL) {
	return NULL;
    }
    return TclGetString(varValuePtr);
}

/*
 *----------------------------------------------------------------------
 *
 * Tcl_SetVar2 --
 *
 *	Given a two-part variable name, which may refer either to a scalar
 *	variable or an element of an array, change the value of the variable.
 *	If the named scalar or array or element doesn't exist then create one.
 *
 * Results:
 *	Returns a pointer to the malloc'ed string which is the character
 *	representation of the variable's new value. The caller must not modify
 *	this string. If the write operation was disallowed because an array
 *	was expected but not found (or vice versa), then NULL is returned; if
 *	the TCL_LEAVE_ERR_MSG flag is set, then an explanatory message will be
 *	left in the interp's result. Note that the returned string may not be
 *	the same as newValue; this is because variable traces may modify the
 *	variable's value.
 *
 * Side effects:
 *	The value of the given variable is set. If either the array or the
 *	entry didn't exist then a new one is created.
 *
 *----------------------------------------------------------------------
 */

const char *
Tcl_SetVar2(
    Tcl_Interp *interp,		/* Command interpreter in which variable is to
				 * be looked up. */
    const char *part1,		/* If part2 is NULL, this is name of scalar
				 * variable. Otherwise it is the name of an
				 * array. */
    const char *part2,		/* Name of an element within an array, or
				 * NULL. */
    const char *newValue,	/* New value for variable. */
    int flags)			/* Various flags that tell how to set value:
				 * any of TCL_GLOBAL_ONLY, TCL_NAMESPACE_ONLY,
				 * TCL_APPEND_VALUE, TCL_LIST_ELEMENT, or
				 * TCL_LEAVE_ERR_MSG. */
{
    Tcl_Obj *varValuePtr = Tcl_SetVar2Ex(interp, part1, part2,
	    Tcl_NewStringObj(newValue, -1), flags);

    if (varValuePtr == NULL) {
	return NULL;
    }
    return TclGetString(varValuePtr);
}

/*
 *----------------------------------------------------------------------
 *
 * Tcl_SetVar2Ex --
 *
 *	Given a two-part variable name, which may refer either to a scalar
 *	variable or an element of an array, change the value of the variable
 *	to a new Tcl object value. If the named scalar or array or element
 *	doesn't exist then create one.
 *
 * Results:
 *	Returns a pointer to the Tcl_Obj holding the new value of the
 *	variable. If the write operation was disallowed because an array was
 *	expected but not found (or vice versa), then NULL is returned; if the
 *	TCL_LEAVE_ERR_MSG flag is set, then an explanatory message will be
 *	left in the interpreter's result. Note that the returned object may
 *	not be the same one referenced by newValuePtr; this is because
 *	variable traces may modify the variable's value.
 *
 * Side effects:
 *	The value of the given variable is set. If either the array or the
 *	entry didn't exist then a new variable is created.
 *
 *	The reference count is decremented for any old value of the variable
 *	and incremented for its new value. If the new value for the variable
 *	is not the same one referenced by newValuePtr (perhaps as a result of
 *	a variable trace), then newValuePtr's ref count is left unchanged by
 *	Tcl_SetVar2Ex. newValuePtr's ref count is also left unchanged if we
 *	are appending it as a string value: that is, if "flags" includes
 *	TCL_APPEND_VALUE but not TCL_LIST_ELEMENT.
 *
 *	The reference count for the returned object is _not_ incremented: if
 *	you want to keep a reference to the object you must increment its ref
 *	count yourself.
 *
 *----------------------------------------------------------------------
 */

Tcl_Obj *
Tcl_SetVar2Ex(
    Tcl_Interp *interp,		/* Command interpreter in which variable is to
				 * be found. */
    const char *part1,		/* Name of an array (if part2 is non-NULL) or
				 * the name of a variable. */
    const char *part2,		/* If non-NULL, gives the name of an element
				 * in the array part1. */
    Tcl_Obj *newValuePtr,	/* New value for variable. */
    int flags)			/* Various flags that tell how to set value:
				 * any of TCL_GLOBAL_ONLY, TCL_NAMESPACE_ONLY,
				 * TCL_APPEND_VALUE, TCL_LIST_ELEMENT or
				 * TCL_LEAVE_ERR_MSG. */
{
    Tcl_Obj *resPtr, *part2Ptr = NULL, *part1Ptr = Tcl_NewStringObj(part1, -1);

    Tcl_IncrRefCount(part1Ptr);
    if (part2) {
	part2Ptr = Tcl_NewStringObj(part2, -1);
	Tcl_IncrRefCount(part2Ptr);
    }

    resPtr = Tcl_ObjSetVar2(interp, part1Ptr, part2Ptr, newValuePtr, flags);

    Tcl_DecrRefCount(part1Ptr);
    if (part2Ptr) {
	Tcl_DecrRefCount(part2Ptr);
    }

    return resPtr;
}

/*
 *----------------------------------------------------------------------
 *
 * Tcl_ObjSetVar2 --
 *
 *	This function is the same as Tcl_SetVar2Ex above, except the variable
 *	names are passed in Tcl object instead of strings.
 *
 * Results:
 *	Returns a pointer to the Tcl_Obj holding the new value of the
 *	variable. If the write operation was disallowed because an array was
 *	expected but not found (or vice versa), then NULL is returned; if the
 *	TCL_LEAVE_ERR_MSG flag is set, then an explanatory message will be
 *	left in the interpreter's result. Note that the returned object may
 *	not be the same one referenced by newValuePtr; this is because
 *	variable traces may modify the variable's value.
 *
 * Side effects:
 *	The value of the given variable is set. If either the array or the
 *	entry didn't exist then a new variable is created.
 *	Callers must Incr part1Ptr if they plan to Decr it.
 *	Callers must Incr part2Ptr if they plan to Decr it.
 *
 *----------------------------------------------------------------------
 */

Tcl_Obj *
Tcl_ObjSetVar2(
    Tcl_Interp *interp,		/* Command interpreter in which variable is to
				 * be found. */
    register Tcl_Obj *part1Ptr,	/* Points to an object holding the name of an
				 * array (if part2 is non-NULL) or the name of
				 * a variable. */
    register Tcl_Obj *part2Ptr,	/* If non-NULL, points to an object holding
				 * the name of an element in the array
				 * part1Ptr. */
    Tcl_Obj *newValuePtr,	/* New value for variable. */
    int flags)			/* Various flags that tell how to set value:
				 * any of TCL_GLOBAL_ONLY, TCL_NAMESPACE_ONLY,
				 * TCL_APPEND_VALUE, TCL_LIST_ELEMENT, or
				 * TCL_LEAVE_ERR_MSG. */
{
    Var *varPtr, *arrayPtr;

    /*
     * Filter to pass through only the flags this interface supports.
     */

    flags &= (TCL_GLOBAL_ONLY|TCL_NAMESPACE_ONLY|TCL_LEAVE_ERR_MSG
	    |TCL_APPEND_VALUE|TCL_LIST_ELEMENT);
    varPtr = TclObjLookupVarEx(interp, part1Ptr, part2Ptr, flags, "set",
	    /*createPart1*/ 1, /*createPart2*/ 1, &arrayPtr);
    if (varPtr == NULL) {
	if (newValuePtr->refCount == 0) {
	    Tcl_DecrRefCount(newValuePtr);
	}
	return NULL;
    }

    return TclPtrSetVar(interp, varPtr, arrayPtr, part1Ptr, part2Ptr,
	    newValuePtr, flags, -1);
}

/*
 *----------------------------------------------------------------------
 *
 * TclPtrSetVar --
 *
 *	This function is the same as Tcl_SetVar2Ex above, except that it
 *	requires pointers to the variable's Var structs in addition to the
 *	variable names.
 *
 * Results:
 *	Returns a pointer to the Tcl_Obj holding the new value of the
 *	variable. If the write operation was disallowed because an array was
 *	expected but not found (or vice versa), then NULL is returned; if the
 *	TCL_LEAVE_ERR_MSG flag is set, then an explanatory message will be
 *	left in the interpreter's result. Note that the returned object may
 *	not be the same one referenced by newValuePtr; this is because
 *	variable traces may modify the variable's value.
 *
 * Side effects:
 *	The value of the given variable is set. If either the array or the
 *	entry didn't exist then a new variable is created.
 *
 *----------------------------------------------------------------------
 */

Tcl_Obj *
TclPtrSetVar(
    Tcl_Interp *interp,		/* Command interpreter in which variable is to
				 * be looked up. */
    register Var *varPtr,	/* Reference to the variable to set. */
    Var *arrayPtr,		/* Reference to the array containing the
				 * variable, or NULL if the variable is a
				 * scalar. */
    Tcl_Obj *part1Ptr,		/* Name of an array (if part2 is non-NULL) or
				 * the name of a variable. NULL if the 'index'
				 * parameter is >= 0 */
    Tcl_Obj *part2Ptr,		/* If non-NULL, gives the name of an element
				 * in the array part1. */
    Tcl_Obj *newValuePtr,	/* New value for variable. */
    const int flags,		/* OR-ed combination of TCL_GLOBAL_ONLY, and
				 * TCL_LEAVE_ERR_MSG bits. */
    int index)			/* Index of local var where part1 is to be
				 * found. */
{
    Interp *iPtr = (Interp *) interp;
    Tcl_Obj *oldValuePtr;
    Tcl_Obj *resultPtr = NULL;
    int result;

    /*
     * If the variable is in a hashtable and its hPtr field is NULL, then we
     * may have an upvar to an array element where the array was deleted or an
     * upvar to a namespace variable whose namespace was deleted. Generate an
     * error (allowing the variable to be reset would screw up our storage
     * allocation and is meaningless anyway).
     */

    if (TclIsVarDeadHash(varPtr)) {
	if (flags & TCL_LEAVE_ERR_MSG) {
	    if (TclIsVarArrayElement(varPtr)) {
		TclObjVarErrMsg(interp, part1Ptr, part2Ptr, "set",
			danglingElement, index);
	    } else {
		TclObjVarErrMsg(interp, part1Ptr, part2Ptr, "set",
			danglingVar, index);
	    }
	}
	goto earlyError;
    }

    /*
     * It's an error to try to set an array variable itself.
     */

    if (TclIsVarArray(varPtr)) {
	if (flags & TCL_LEAVE_ERR_MSG) {
	    TclObjVarErrMsg(interp, part1Ptr, part2Ptr, "set", isArray,index);
	}
	goto earlyError;
    }

    /*
     * Invoke any read traces that have been set for the variable if it is
     * requested. This was done for INST_LAPPEND_* but that was inconsistent
     * with the non-bc instruction, and would cause failures trying to
     * lappend to any non-existing ::env var, which is inconsistent with
     * documented behavior.  [Bug #3057639]
     */

    if ((flags & TCL_TRACE_READS) && ((varPtr->flags & VAR_TRACED_READ)
	    || (arrayPtr && (arrayPtr->flags & VAR_TRACED_READ)))) {
	if (TCL_ERROR == TclObjCallVarTraces(iPtr, arrayPtr, varPtr,
		part1Ptr, part2Ptr,
		TCL_TRACE_READS, (flags & TCL_LEAVE_ERR_MSG), index)) {
	    goto earlyError;
	}
    }

    /*
     * Set the variable's new value. If appending, append the new value to the
     * variable, either as a list element or as a string. Also, if appending,
     * then if the variable's old value is unshared we can modify it directly,
     * otherwise we must create a new copy to modify: this is "copy on write".
     */

    oldValuePtr = varPtr->value.objPtr;
    if (flags & TCL_LIST_ELEMENT && !(flags & TCL_APPEND_VALUE)) {
	varPtr->value.objPtr = NULL;
    }
    if (flags & (TCL_APPEND_VALUE|TCL_LIST_ELEMENT)) {
#if 0
	/*
	 * Can't happen now!
	 */

	if (TclIsVarUndefined(varPtr) && (oldValuePtr != NULL)) {
	    TclDecrRefCount(oldValuePtr);	/* Discard old value. */
	    varPtr->value.objPtr = NULL;
	    oldValuePtr = NULL;
	}
#endif
	if (flags & TCL_LIST_ELEMENT) {		/* Append list element. */
	    if (oldValuePtr == NULL) {
		TclNewObj(oldValuePtr);
		varPtr->value.objPtr = oldValuePtr;
		Tcl_IncrRefCount(oldValuePtr);	/* Since var is referenced. */
	    } else if (Tcl_IsShared(oldValuePtr)) {
		varPtr->value.objPtr = Tcl_DuplicateObj(oldValuePtr);
		TclDecrRefCount(oldValuePtr);
		oldValuePtr = varPtr->value.objPtr;
		Tcl_IncrRefCount(oldValuePtr);	/* Since var is referenced. */
	    }
	    result = Tcl_ListObjAppendElement(interp, oldValuePtr,
		    newValuePtr);
	    if (result != TCL_OK) {
		goto earlyError;
	    }
	} else {				/* Append string. */
	    /*
	     * We append newValuePtr's bytes but don't change its ref count.
	     */

	    if (oldValuePtr == NULL) {
		varPtr->value.objPtr = newValuePtr;
		Tcl_IncrRefCount(newValuePtr);
	    } else {
		if (Tcl_IsShared(oldValuePtr)) {	/* Append to copy. */
		    varPtr->value.objPtr = Tcl_DuplicateObj(oldValuePtr);

		    /*
		     * TIP #280.
		     * Ensure that the continuation line data for the string
		     * is not lost and applies to the extended script as well.
		     */
		    TclContinuationsCopy (varPtr->value.objPtr, oldValuePtr);

		    TclDecrRefCount(oldValuePtr);
		    oldValuePtr = varPtr->value.objPtr;
		    Tcl_IncrRefCount(oldValuePtr);	/* Since var is ref */
		}
		Tcl_AppendObjToObj(oldValuePtr, newValuePtr);
	    }
	}
    } else if (newValuePtr != oldValuePtr) {
	/*
	 * In this case we are replacing the value, so we don't need to do
	 * more than swap the objects.
	 */

	varPtr->value.objPtr = newValuePtr;
	Tcl_IncrRefCount(newValuePtr);		/* Var is another ref. */
	if (oldValuePtr != NULL) {
	    TclDecrRefCount(oldValuePtr);	/* Discard old value. */
	}
    }

    /*
     * Invoke any write traces for the variable.
     */

    if ((varPtr->flags & VAR_TRACED_WRITE)
	    || (arrayPtr && (arrayPtr->flags & VAR_TRACED_WRITE))) {
	if (TCL_ERROR == TclObjCallVarTraces(iPtr, arrayPtr, varPtr, part1Ptr,
		part2Ptr, (flags & (TCL_GLOBAL_ONLY|TCL_NAMESPACE_ONLY))
		| TCL_TRACE_WRITES, (flags & TCL_LEAVE_ERR_MSG), index)) {
	    goto cleanup;
	}
    }

    /*
     * Return the variable's value unless the variable was changed in some
     * gross way by a trace (e.g. it was unset and then recreated as an
     * array).
     */

    if (TclIsVarScalar(varPtr) && !TclIsVarUndefined(varPtr)) {
	return varPtr->value.objPtr;
    }

    /*
     * A trace changed the value in some gross way. Return an empty string
     * object.
     */

    resultPtr = iPtr->emptyObjPtr;

    /*
     * If the variable doesn't exist anymore and no-one's using it, then free
     * up the relevant structures and hash table entries.
     */

  cleanup:
    if (TclIsVarUndefined(varPtr)) {
	TclCleanupVar(varPtr, arrayPtr);
    }
    return resultPtr;

  earlyError:
    if (newValuePtr->refCount == 0) {
	Tcl_DecrRefCount(newValuePtr);
    }
    goto cleanup;
}

/*
 *----------------------------------------------------------------------
 *
 * TclIncrObjVar2 --
 *
 *	Given a two-part variable name, which may refer either to a scalar
 *	variable or an element of an array, increment the Tcl object value of
 *	the variable by a specified Tcl_Obj increment value.
 *
 * Results:
 *	Returns a pointer to the Tcl_Obj holding the new value of the
 *	variable. If the specified variable doesn't exist, or there is a clash
 *	in array usage, or an error occurs while executing variable traces,
 *	then NULL is returned and a message will be left in the interpreter's
 *	result.
 *
 * Side effects:
 *	The value of the given variable is incremented by the specified
 *	amount. If either the array or the entry didn't exist then a new
 *	variable is created. The ref count for the returned object is _not_
 *	incremented to reflect the returned reference; if you want to keep a
 *	reference to the object you must increment its ref count yourself.
 *	Callers must Incr part1Ptr if they plan to Decr it.
 *	Callers must Incr part2Ptr if they plan to Decr it.
 *
 *----------------------------------------------------------------------
 */

Tcl_Obj *
TclIncrObjVar2(
    Tcl_Interp *interp,		/* Command interpreter in which variable is to
				 * be found. */
    Tcl_Obj *part1Ptr,		/* Points to an object holding the name of an
				 * array (if part2 is non-NULL) or the name of
				 * a variable. */
    Tcl_Obj *part2Ptr,		/* If non-null, points to an object holding
				 * the name of an element in the array
				 * part1Ptr. */
    Tcl_Obj *incrPtr,		/* Amount to be added to variable. */
    int flags)			/* Various flags that tell how to incr value:
				 * any of TCL_GLOBAL_ONLY, TCL_NAMESPACE_ONLY,
				 * TCL_APPEND_VALUE, TCL_LIST_ELEMENT,
				 * TCL_LEAVE_ERR_MSG. */
{
    Var *varPtr, *arrayPtr;

    varPtr = TclObjLookupVarEx(interp, part1Ptr, part2Ptr, flags, "read",
	    1, 1, &arrayPtr);
    if (varPtr == NULL) {
	Tcl_AddObjErrorInfo(interp,
		"\n    (reading value of variable to increment)", -1);
	return NULL;
    }
    return TclPtrIncrObjVar(interp, varPtr, arrayPtr, part1Ptr, part2Ptr,
	    incrPtr, flags, -1);
}

/*
 *----------------------------------------------------------------------
 *
 * TclPtrIncrObjVar --
 *
 *	Given the pointers to a variable and possible containing array,
 *	increment the Tcl object value of the variable by a Tcl_Obj increment.
 *
 * Results:
 *	Returns a pointer to the Tcl_Obj holding the new value of the
 *	variable. If the specified variable doesn't exist, or there is a clash
 *	in array usage, or an error occurs while executing variable traces,
 *	then NULL is returned and a message will be left in the interpreter's
 *	result.
 *
 * Side effects:
 *	The value of the given variable is incremented by the specified
 *	amount. If either the array or the entry didn't exist then a new
 *	variable is created. The ref count for the returned object is _not_
 *	incremented to reflect the returned reference; if you want to keep a
 *	reference to the object you must increment its ref count yourself.
 *
 *----------------------------------------------------------------------
 */

Tcl_Obj *
TclPtrIncrObjVar(
    Tcl_Interp *interp,		/* Command interpreter in which variable is to
				 * be found. */
    Var *varPtr,		/* Reference to the variable to set. */
    Var *arrayPtr,		/* Reference to the array containing the
				 * variable, or NULL if the variable is a
				 * scalar. */
    Tcl_Obj *part1Ptr,		/* Points to an object holding the name of an
				 * array (if part2 is non-NULL) or the name of
				 * a variable. */
    Tcl_Obj *part2Ptr,		/* If non-null, points to an object holding
				 * the name of an element in the array
				 * part1Ptr. */
    Tcl_Obj *incrPtr,		/* Increment value. */
/* TODO: Which of these flag values really make sense? */
    const int flags,		/* Various flags that tell how to incr value:
				 * any of TCL_GLOBAL_ONLY, TCL_NAMESPACE_ONLY,
				 * TCL_APPEND_VALUE, TCL_LIST_ELEMENT,
				 * TCL_LEAVE_ERR_MSG. */
    int index)			/* Index into the local variable table of the
				 * variable, or -1. Only used when part1Ptr is
				 * NULL. */
{
    register Tcl_Obj *varValuePtr;

    if (TclIsVarInHash(varPtr)) {
	VarHashRefCount(varPtr)++;
    }
    varValuePtr = TclPtrGetVar(interp, varPtr, arrayPtr, part1Ptr, part2Ptr,
	    flags, index);
    if (TclIsVarInHash(varPtr)) {
	VarHashRefCount(varPtr)--;
    }
    if (varValuePtr == NULL) {
	varValuePtr = Tcl_NewIntObj(0);
    }
    if (Tcl_IsShared(varValuePtr)) {
	/* Copy on write */
	varValuePtr = Tcl_DuplicateObj(varValuePtr);
	
	if (TCL_OK == TclIncrObj(interp, varValuePtr, incrPtr)) {
	    return TclPtrSetVar(interp, varPtr, arrayPtr, part1Ptr, part2Ptr,
		    varValuePtr, flags, index);
	} else {
	    Tcl_DecrRefCount(varValuePtr);
	    return NULL;
	}
    } else {
	/* Unshared - can Incr in place */
	if (TCL_OK == TclIncrObj(interp, varValuePtr, incrPtr)) {

	    /*
	     * This seems dumb to write the incremeted value into the var
	     * after we just adjusted the value in place, but the spec for
	     * [incr] requires that write traces fire, and making this call
	     * is the way to make that happen.
	     */

	    return TclPtrSetVar(interp, varPtr, arrayPtr, part1Ptr, part2Ptr,
		    varValuePtr, flags, index);
	} else {
	    return NULL;
	}
    }
}

/*
 *----------------------------------------------------------------------
 *
 * Tcl_UnsetVar --
 *
 *	Delete a variable, so that it may not be accessed anymore.
 *
 * Results:
 *	Returns TCL_OK if the variable was successfully deleted, TCL_ERROR if
 *	the variable can't be unset. In the event of an error, if the
 *	TCL_LEAVE_ERR_MSG flag is set then an error message is left in the
 *	interp's result.
 *
 * Side effects:
 *	If varName is defined as a local or global variable in interp, it is
 *	deleted.
 *
 *----------------------------------------------------------------------
 */

int
Tcl_UnsetVar(
    Tcl_Interp *interp,		/* Command interpreter in which varName is to
				 * be looked up. */
    const char *varName,	/* Name of a variable in interp. May be either
				 * a scalar name or an array name or an
				 * element in an array. */
    int flags)			/* OR-ed combination of any of
				 * TCL_GLOBAL_ONLY, TCL_NAMESPACE_ONLY or
				 * TCL_LEAVE_ERR_MSG. */
{
    return Tcl_UnsetVar2(interp, varName, NULL, flags);
}

/*
 *----------------------------------------------------------------------
 *
 * Tcl_UnsetVar2 --
 *
 *	Delete a variable, given a 2-part name.
 *
 * Results:
 *	Returns TCL_OK if the variable was successfully deleted, TCL_ERROR if
 *	the variable can't be unset. In the event of an error, if the
 *	TCL_LEAVE_ERR_MSG flag is set then an error message is left in the
 *	interp's result.
 *
 * Side effects:
 *	If part1 and part2 indicate a local or global variable in interp, it
 *	is deleted. If part1 is an array name and part2 is NULL, then the
 *	whole array is deleted.
 *
 *----------------------------------------------------------------------
 */

int
Tcl_UnsetVar2(
    Tcl_Interp *interp,		/* Command interpreter in which varName is to
				 * be looked up. */
    const char *part1,		/* Name of variable or array. */
    const char *part2,		/* Name of element within array or NULL. */
    int flags)			/* OR-ed combination of any of
				 * TCL_GLOBAL_ONLY, TCL_NAMESPACE_ONLY,
				 * TCL_LEAVE_ERR_MSG. */
{
    int result;
    Tcl_Obj *part2Ptr = NULL, *part1Ptr = Tcl_NewStringObj(part1, -1);

    Tcl_IncrRefCount(part1Ptr);
    if (part2) {
	part2Ptr = Tcl_NewStringObj(part2, -1);
	Tcl_IncrRefCount(part2Ptr);
    }

    /*
     * Filter to pass through only the flags this interface supports.
     */

    flags &= (TCL_GLOBAL_ONLY|TCL_NAMESPACE_ONLY|TCL_LEAVE_ERR_MSG);
    result = TclObjUnsetVar2(interp, part1Ptr, part2Ptr, flags);

    Tcl_DecrRefCount(part1Ptr);
    if (part2Ptr) {
	Tcl_DecrRefCount(part2Ptr);
    }
    return result;
}

/*
 *----------------------------------------------------------------------
 *
 * TclObjUnsetVar2 --
 *
 *	Delete a variable, given a 2-object name.
 *
 * Results:
 *	Returns TCL_OK if the variable was successfully deleted, TCL_ERROR if
 *	the variable can't be unset. In the event of an error, if the
 *	TCL_LEAVE_ERR_MSG flag is set then an error message is left in the
 *	interp's result.
 *
 * Side effects:
 *	If part1ptr and part2Ptr indicate a local or global variable in
 *	interp, it is deleted. If part1Ptr is an array name and part2Ptr is
 *	NULL, then the whole array is deleted.
 *
 *----------------------------------------------------------------------
 */

int
TclObjUnsetVar2(
    Tcl_Interp *interp,		/* Command interpreter in which varName is to
				 * be looked up. */
    Tcl_Obj *part1Ptr,		/* Name of variable or array. */
    Tcl_Obj *part2Ptr,		/* Name of element within array or NULL. */
    int flags)			/* OR-ed combination of any of
				 * TCL_GLOBAL_ONLY, TCL_NAMESPACE_ONLY,
				 * TCL_LEAVE_ERR_MSG. */
{
    Var *varPtr;
    Interp *iPtr = (Interp *) interp;
    Var *arrayPtr;
    int result;

    varPtr = TclObjLookupVarEx(interp, part1Ptr, part2Ptr, flags, "unset",
	    /*createPart1*/ 0, /*createPart2*/ 0, &arrayPtr);
    if (varPtr == NULL) {
	return TCL_ERROR;
    }

    result = (TclIsVarUndefined(varPtr)? TCL_ERROR : TCL_OK);

    /*
     * Keep the variable alive until we're done with it. We used to
     * increase/decrease the refCount for each operation, making it hard to
     * find [Bug 735335] - caused by unsetting the variable whose value was
     * the variable's name.
     */

    if (TclIsVarInHash(varPtr)) {
	VarHashRefCount(varPtr)++;
    }

    UnsetVarStruct(varPtr, arrayPtr, iPtr, part1Ptr, part2Ptr, flags);

    /*
     * It's an error to unset an undefined variable.
     */

    if (result != TCL_OK) {
	if (flags & TCL_LEAVE_ERR_MSG) {
	    TclObjVarErrMsg(interp, part1Ptr, part2Ptr, "unset",
		    ((arrayPtr == NULL) ? noSuchVar : noSuchElement), -1);
	}
    }

#if ENABLE_NS_VARNAME_CACHING
    /*
     * Try to avoid keeping the Var struct allocated due to a tclNsVarNameType
     * keeping a reference. This removes some additional exteriorisations of
     * [Bug 736729], but may be a good thing independently of the bug.
     */

    if (part1Ptr->typePtr == &tclNsVarNameType) {
	TclFreeIntRep(part1Ptr);
	part1Ptr->typePtr = NULL;
    }
#endif

    /*
     * Finally, if the variable is truly not in use then free up its Var
     * structure and remove it from its hash table, if any. The ref count of
     * its value object, if any, was decremented above.
     */

    if (TclIsVarInHash(varPtr)) {
	VarHashRefCount(varPtr)--;
	CleanupVar(varPtr, arrayPtr);
    }
    return result;
}

/*
 *----------------------------------------------------------------------
 *
 * UnsetVarStruct --
 *
 *	Unset and delete a variable. This does the internal work for
 *	TclObjUnsetVar2 and TclDeleteNamespaceVars, which call here for each
 *	variable to be unset and deleted.
 *
 * Results:
 *	None.
 *
 * Side effects:
 *	If the arguments indicate a local or global variable in iPtr, it is
 *	unset and deleted.
 *
 *----------------------------------------------------------------------
 */

static void
UnsetVarStruct(
    Var *varPtr,
    Var *arrayPtr,
    Interp *iPtr,
    Tcl_Obj *part1Ptr,
    Tcl_Obj *part2Ptr,
    int flags)
{
    Var dummyVar;
    int traced = TclIsVarTraced(varPtr)
	    || (arrayPtr && (arrayPtr->flags & VAR_TRACED_UNSET));

    if (arrayPtr && (arrayPtr->flags & VAR_SEARCH_ACTIVE)) {
	DeleteSearches(iPtr, arrayPtr);
    } else if (varPtr->flags & VAR_SEARCH_ACTIVE) {
	DeleteSearches(iPtr, varPtr);
    }

    /*
     * The code below is tricky, because of the possibility that a trace
     * function might try to access a variable being deleted. To handle this
     * situation gracefully, do things in three steps:
     * 1. Copy the contents of the variable to a dummy variable structure, and
     *    mark the original Var structure as undefined.
     * 2. Invoke traces and clean up the variable, using the dummy copy.
     * 3. If at the end of this the original variable is still undefined and
     *    has no outstanding references, then delete it (but it could have
     *    gotten recreated by a trace).
     */

    dummyVar = *varPtr;
    dummyVar.flags &= ~VAR_ALL_HASH;
    TclSetVarUndefined(varPtr);

    /*
     * Call trace functions for the variable being deleted. Then delete its
     * traces. Be sure to abort any other traces for the variable that are
     * still pending. Special tricks:
     * 1. We need to increment varPtr's refCount around this: TclCallVarTraces
     *    will use dummyVar so it won't increment varPtr's refCount itself.
     * 2. Turn off the VAR_TRACE_ACTIVE flag in dummyVar: we want to call
     *    unset traces even if other traces are pending.
     */

    if (traced) {
	VarTrace *tracePtr = NULL;
	Tcl_HashEntry *tPtr = NULL;

	if (TclIsVarTraced(&dummyVar)) {
	    /*
	     * Transfer any existing traces on var, IF there are unset traces.
	     * Otherwise just delete them.
	     */

	    int isNew;
	    Tcl_HashEntry *tPtr =
		    Tcl_FindHashEntry(&iPtr->varTraces, (char *) varPtr);

	    tracePtr = Tcl_GetHashValue(tPtr);
	    varPtr->flags &= ~VAR_ALL_TRACES;
	    Tcl_DeleteHashEntry(tPtr);
	    if (dummyVar.flags & VAR_TRACED_UNSET) {
		tPtr = Tcl_CreateHashEntry(&iPtr->varTraces,
			(char *) &dummyVar, &isNew);
		Tcl_SetHashValue(tPtr, tracePtr);
	    } else {
		tPtr = NULL;
	    }
	}

	if ((dummyVar.flags & VAR_TRACED_UNSET)
		|| (arrayPtr && (arrayPtr->flags & VAR_TRACED_UNSET))) {
	    dummyVar.flags &= ~VAR_TRACE_ACTIVE;
	    TclObjCallVarTraces(iPtr, arrayPtr, &dummyVar, part1Ptr, part2Ptr,
		    (flags & (TCL_GLOBAL_ONLY|TCL_NAMESPACE_ONLY))
			    | TCL_TRACE_UNSETS,
		    /* leaveErrMsg */ 0, -1);

	    /*
	     * The traces that we just called may have triggered a change in
	     * the set of traces. [Bug 2629338]
	     */

	    tracePtr = NULL;
	    if (TclIsVarTraced(&dummyVar)) {
		tPtr = Tcl_FindHashEntry(&iPtr->varTraces, (char *) &dummyVar);
		tracePtr = Tcl_GetHashValue(tPtr);
	    }

	    if (tPtr) {
		Tcl_DeleteHashEntry(tPtr);
	    }
	}

	if (tracePtr) {
	    ActiveVarTrace *activePtr;

	    while (tracePtr) {
		VarTrace *prevPtr = tracePtr;

		tracePtr = tracePtr->nextPtr;
		prevPtr->nextPtr = NULL;
		Tcl_EventuallyFree((ClientData) prevPtr, TCL_DYNAMIC);
	    }
	    for (activePtr = iPtr->activeVarTracePtr;  activePtr != NULL;
		    activePtr = activePtr->nextPtr) {
		if (activePtr->varPtr == varPtr) {
		    activePtr->nextTracePtr = NULL;
		}
	    }
	    dummyVar.flags &= ~VAR_ALL_TRACES;
	}
    }

    if (TclIsVarScalar(&dummyVar) && (dummyVar.value.objPtr != NULL)) {
	/*
	 * Decrement the ref count of the var's value.
	 */

	Tcl_Obj *objPtr = dummyVar.value.objPtr;

	TclDecrRefCount(objPtr);
    } else if (TclIsVarArray(&dummyVar)) {
	/*
	 * If the variable is an array, delete all of its elements. This must
	 * be done after calling and deleting the traces on the array, above
	 * (that's the way traces are defined). If the array name is not
	 * present and is required for a trace on some element, it will be
	 * computed at DeleteArray.
	 */

	DeleteArray(iPtr, part1Ptr, (Var *) &dummyVar, (flags
		& (TCL_GLOBAL_ONLY|TCL_NAMESPACE_ONLY)) | TCL_TRACE_UNSETS);
    } else if (TclIsVarLink(&dummyVar)) {
	/*
	 * For global/upvar variables referenced in procedures, decrement the
	 * reference count on the variable referred to, and free the
	 * referenced variable if it's no longer needed.
	 */

	Var *linkPtr = dummyVar.value.linkPtr;

	if (TclIsVarInHash(linkPtr)) {
	    VarHashRefCount(linkPtr)--;
	    CleanupVar(linkPtr, NULL);
	}
    }

    /*
     * If the variable was a namespace variable, decrement its reference
     * count.
     */

    TclClearVarNamespaceVar(varPtr);
}

/*
 *----------------------------------------------------------------------
 *
 * Tcl_UnsetObjCmd --
 *
 *	This object-based function is invoked to process the "unset" Tcl
 *	command. See the user documentation for details on what it does.
 *
 * Results:
 *	A standard Tcl object result value.
 *
 * Side effects:
 *	See the user documentation.
 *
 *----------------------------------------------------------------------
 */

	/* ARGSUSED */
int
Tcl_UnsetObjCmd(
    ClientData dummy,		/* Not used. */
    Tcl_Interp *interp,		/* Current interpreter. */
    int objc,			/* Number of arguments. */
    Tcl_Obj *const objv[])	/* Argument objects. */
{
    register int i, flags = TCL_LEAVE_ERR_MSG;
    register char *name;

    if (objc == 1) {
	/*
	 * Do nothing if no arguments supplied, so as to match command
	 * documentation.
	 */

	return TCL_OK;
    }

    /*
     * Simple, restrictive argument parsing. The only options are -- and
     * -nocomplain (which must come first and be given exactly to be an
     * option).
     */

    i = 1;
    name = TclGetString(objv[i]);
    if (name[0] == '-') {
	if (strcmp("-nocomplain", name) == 0) {
	    i++;
	    if (i == objc) {
		return TCL_OK;
	    }
	    flags = 0;
	    name = TclGetString(objv[i]);
	}
	if (strcmp("--", name) == 0) {
	    i++;
	}
    }

    for (; i < objc; i++) {
	if ((TclObjUnsetVar2(interp, objv[i], NULL, flags) != TCL_OK)
		&& (flags == TCL_LEAVE_ERR_MSG)) {
	    return TCL_ERROR;
	}
    }
    return TCL_OK;
}

/*
 *----------------------------------------------------------------------
 *
 * Tcl_AppendObjCmd --
 *
 *	This object-based function is invoked to process the "append" Tcl
 *	command. See the user documentation for details on what it does.
 *
 * Results:
 *	A standard Tcl object result value.
 *
 * Side effects:
 *	A variable's value may be changed.
 *
 *----------------------------------------------------------------------
 */

	/* ARGSUSED */
int
Tcl_AppendObjCmd(
    ClientData dummy,		/* Not used. */
    Tcl_Interp *interp,		/* Current interpreter. */
    int objc,			/* Number of arguments. */
    Tcl_Obj *const objv[])	/* Argument objects. */
{
    Var *varPtr, *arrayPtr;
    register Tcl_Obj *varValuePtr = NULL;
				/* Initialized to avoid compiler warning. */
    int i;

    if (objc < 2) {
	Tcl_WrongNumArgs(interp, 1, objv, "varName ?value value ...?");
	return TCL_ERROR;
    }

    if (objc == 2) {
	varValuePtr = Tcl_ObjGetVar2(interp, objv[1], NULL,TCL_LEAVE_ERR_MSG);
	if (varValuePtr == NULL) {
	    return TCL_ERROR;
	}
    } else {
	varPtr = TclObjLookupVarEx(interp, objv[1], NULL, TCL_LEAVE_ERR_MSG,
		"set", /*createPart1*/ 1, /*createPart2*/ 1, &arrayPtr);
	if (varPtr == NULL) {
	    return TCL_ERROR;
	}
	for (i=2 ; i<objc ; i++) {
	    /*
	     * Note that we do not need to increase the refCount of the Var
	     * pointers: should a trace delete the variable, the return value
	     * of TclPtrSetVar will be NULL or emptyObjPtr, and we will not
	     * access the variable again.
	     */

	    varValuePtr = TclPtrSetVar(interp, varPtr, arrayPtr, objv[1],
		    NULL, objv[i], TCL_APPEND_VALUE|TCL_LEAVE_ERR_MSG, -1);
	    if ((varValuePtr == NULL) ||
		    (varValuePtr == ((Interp *) interp)->emptyObjPtr)) {
		return TCL_ERROR;
	    }
	}
    }
    Tcl_SetObjResult(interp, varValuePtr);
    return TCL_OK;
}

/*
 *----------------------------------------------------------------------
 *
 * Tcl_LappendObjCmd --
 *
 *	This object-based function is invoked to process the "lappend" Tcl
 *	command. See the user documentation for details on what it does.
 *
 * Results:
 *	A standard Tcl object result value.
 *
 * Side effects:
 *	A variable's value may be changed.
 *
 *----------------------------------------------------------------------
 */

	/* ARGSUSED */
int
Tcl_LappendObjCmd(
    ClientData dummy,		/* Not used. */
    Tcl_Interp *interp,		/* Current interpreter. */
    int objc,			/* Number of arguments. */
    Tcl_Obj *const objv[])	/* Argument objects. */
{
    Tcl_Obj *varValuePtr, *newValuePtr;
    int numElems, createdNewObj;
    Var *varPtr, *arrayPtr;
    int result;

    if (objc < 2) {
	Tcl_WrongNumArgs(interp, 1, objv, "varName ?value value ...?");
	return TCL_ERROR;
    }
    if (objc == 2) {
	newValuePtr = Tcl_ObjGetVar2(interp, objv[1], NULL, 0);
	if (newValuePtr == NULL) {
	    /*
	     * The variable doesn't exist yet. Just create it with an empty
	     * initial value.
	     */

	    TclNewObj(varValuePtr);
	    newValuePtr = Tcl_ObjSetVar2(interp, objv[1], NULL, varValuePtr,
		    TCL_LEAVE_ERR_MSG);
	    if (newValuePtr == NULL) {
		return TCL_ERROR;
	    }
	} else {
	    result = TclListObjLength(interp, newValuePtr, &numElems);
	    if (result != TCL_OK) {
		return result;
	    }
	}
    } else {
	/*
	 * We have arguments to append. We used to call Tcl_SetVar2 to append
	 * each argument one at a time to ensure that traces were run for each
	 * append step. We now append the arguments all at once because it's
	 * faster. Note that a read trace and a write trace for the variable
	 * will now each only be called once. Also, if the variable's old
	 * value is unshared we modify it directly, otherwise we create a new
	 * copy to modify: this is "copy on write".
	 */

	createdNewObj = 0;

	/*
	 * Protect the variable pointers around the TclPtrGetVar call
	 * to insure that they remain valid even if the variable was undefined
	 * and unused.
	 */

	varPtr = TclObjLookupVarEx(interp, objv[1], NULL, TCL_LEAVE_ERR_MSG,
		"set", /*createPart1*/ 1, /*createPart2*/ 1, &arrayPtr);
	if (varPtr == NULL) {
	    return TCL_ERROR;
	}
	if (TclIsVarInHash(varPtr)) {
	    VarHashRefCount(varPtr)++;
	}
	if (arrayPtr && TclIsVarInHash(arrayPtr)) {
	    VarHashRefCount(arrayPtr)++;
	}
	varValuePtr = TclPtrGetVar(interp, varPtr, arrayPtr, objv[1], NULL,
		TCL_LEAVE_ERR_MSG, -1);
	if (TclIsVarInHash(varPtr)) {
	    VarHashRefCount(varPtr)--;
	}
	if (arrayPtr && TclIsVarInHash(arrayPtr)) {
	    VarHashRefCount(arrayPtr)--;
	}

	if (varValuePtr == NULL) {
	    /*
	     * We couldn't read the old value: either the var doesn't yet
	     * exist or it's an array element. If it's new, we will try to
	     * create it with Tcl_ObjSetVar2 below.
	     */

	    TclNewObj(varValuePtr);
	    createdNewObj = 1;
	} else if (Tcl_IsShared(varValuePtr)) {
	    varValuePtr = Tcl_DuplicateObj(varValuePtr);
	    createdNewObj = 1;
	}

	result = TclListObjLength(interp, varValuePtr, &numElems);
	if (result == TCL_OK) {
	    result = Tcl_ListObjReplace(interp, varValuePtr, numElems, 0,
		    (objc-2), (objv+2));
	}
	if (result != TCL_OK) {
	    if (createdNewObj) {
		TclDecrRefCount(varValuePtr); /* Free unneeded obj. */
	    }
	    return result;
	}

	/*
	 * Now store the list object back into the variable. If there is an
	 * error setting the new value, decrement its ref count if it was new
	 * and we didn't create the variable.
	 */

	newValuePtr = TclPtrSetVar(interp, varPtr, arrayPtr, objv[1], NULL,
		varValuePtr, TCL_LEAVE_ERR_MSG, -1);
	if (newValuePtr == NULL) {
	    return TCL_ERROR;
	}
    }

    /*
     * Set the interpreter's object result to refer to the variable's value
     * object.
     */

    Tcl_SetObjResult(interp, newValuePtr);
    return TCL_OK;
}

/*
 *----------------------------------------------------------------------
 *
 * Tcl_ArrayObjCmd --
 *
 *	This object-based function is invoked to process the "array" Tcl
 *	command. See the user documentation for details on what it does.
 *
 * Results:
 *	A standard Tcl result object.
 *
 * Side effects:
 *	See the user documentation.
 *
 *----------------------------------------------------------------------
 */

	/* ARGSUSED */
int
Tcl_ArrayObjCmd(
    ClientData dummy,		/* Not used. */
    Tcl_Interp *interp,		/* Current interpreter. */
    int objc,			/* Number of arguments. */
    Tcl_Obj *const objv[])	/* Argument objects. */
{
    /*
     * The list of constants below should match the arrayOptions string array
     * below.
     */

    enum {
	ARRAY_ANYMORE, ARRAY_DONESEARCH, ARRAY_EXISTS, ARRAY_GET,
	ARRAY_NAMES, ARRAY_NEXTELEMENT, ARRAY_SET, ARRAY_SIZE,
	ARRAY_STARTSEARCH, ARRAY_STATISTICS, ARRAY_UNSET
    };
    static const char *arrayOptions[] = {
	"anymore", "donesearch", "exists", "get", "names", "nextelement",
	"set", "size", "startsearch", "statistics", "unset", NULL
    };

    Interp *iPtr = (Interp *) interp;
    Var *varPtr, *arrayPtr;
    Tcl_HashEntry *hPtr;
    Tcl_Obj *varNamePtr;
    int notArray;
    int index, result;

    if (objc < 3) {
	Tcl_WrongNumArgs(interp, 1, objv, "option arrayName ?arg ...?");
	return TCL_ERROR;
    }

    if (Tcl_GetIndexFromObj(interp, objv[1], arrayOptions, "option",
	    0, &index) != TCL_OK) {
	return TCL_ERROR;
    }

    /*
     * Locate the array variable
     */

    varNamePtr = objv[2];
    varPtr = TclObjLookupVarEx(interp, varNamePtr, NULL, /*flags*/ 0,
	    /*msg*/ 0, /*createPart1*/ 0, /*createPart2*/ 0, &arrayPtr);

    /*
     * Special array trace used to keep the env array in sync for array names,
     * array get, etc.
     */

    if (varPtr && (varPtr->flags & VAR_TRACED_ARRAY)
	    && (TclIsVarArray(varPtr) || TclIsVarUndefined(varPtr))) {
	if (TclObjCallVarTraces(iPtr, arrayPtr, varPtr, varNamePtr, NULL,
		(TCL_LEAVE_ERR_MSG|TCL_NAMESPACE_ONLY|TCL_GLOBAL_ONLY|
		TCL_TRACE_ARRAY), /* leaveErrMsg */ 1, -1) == TCL_ERROR) {
	    return TCL_ERROR;
	}
    }

    /*
     * Verify that it is indeed an array variable. This test comes after the
     * traces - the variable may actually become an array as an effect of said
     * traces.
     */

    notArray = 0;
    if ((varPtr == NULL) || !TclIsVarArray(varPtr)
	    || TclIsVarUndefined(varPtr)) {
	notArray = 1;
    }

    switch (index) {
    case ARRAY_ANYMORE: {
	ArraySearch *searchPtr;

	if (objc != 4) {
	    Tcl_WrongNumArgs(interp, 2, objv, "arrayName searchId");
	    return TCL_ERROR;
	}
	if (notArray) {
	    goto error;
	}
	searchPtr = ParseSearchId(interp, varPtr, varNamePtr, objv[3]);
	if (searchPtr == NULL) {
	    return TCL_ERROR;
	}
	while (1) {
	    Var *varPtr2;

	    if (searchPtr->nextEntry != NULL) {
		varPtr2 = VarHashGetValue(searchPtr->nextEntry);
		if (!TclIsVarUndefined(varPtr2)) {
		    break;
		}
	    }
	    searchPtr->nextEntry = Tcl_NextHashEntry(&searchPtr->search);
	    if (searchPtr->nextEntry == NULL) {
		Tcl_SetObjResult(interp, iPtr->execEnvPtr->constants[0]);
		return TCL_OK;
	    }
	}
	Tcl_SetObjResult(interp, iPtr->execEnvPtr->constants[1]);
	break;
    }
    case ARRAY_DONESEARCH: {
	ArraySearch *searchPtr, *prevPtr;

	if (objc != 4) {
	    Tcl_WrongNumArgs(interp, 2, objv, "arrayName searchId");
	    return TCL_ERROR;
	}
	if (notArray) {
	    goto error;
	}
	searchPtr = ParseSearchId(interp, varPtr, varNamePtr, objv[3]);
	if (searchPtr == NULL) {
	    return TCL_ERROR;
	}
	hPtr = Tcl_FindHashEntry(&iPtr->varSearches,(char *) varPtr);
	if (searchPtr == Tcl_GetHashValue(hPtr)) {
	    if (searchPtr->nextPtr) {
		Tcl_SetHashValue(hPtr, searchPtr->nextPtr);
	    } else {
		varPtr->flags &= ~VAR_SEARCH_ACTIVE;
		Tcl_DeleteHashEntry(hPtr);
	    }
	} else {
	    for (prevPtr=Tcl_GetHashValue(hPtr) ;; prevPtr=prevPtr->nextPtr) {
		if (prevPtr->nextPtr == searchPtr) {
		    prevPtr->nextPtr = searchPtr->nextPtr;
		    break;
		}
	    }
	}
	ckfree((char *) searchPtr);
	break;
    }
    case ARRAY_NEXTELEMENT: {
	ArraySearch *searchPtr;
	Tcl_HashEntry *hPtr;
	Var *varPtr2;

	if (objc != 4) {
	    Tcl_WrongNumArgs(interp, 2, objv, "arrayName searchId");
	    return TCL_ERROR;
	}
	if (notArray) {
	    goto error;
	}
	searchPtr = ParseSearchId(interp, varPtr, varNamePtr, objv[3]);
	if (searchPtr == NULL) {
	    return TCL_ERROR;
	}
	while (1) {
	    hPtr = searchPtr->nextEntry;
	    if (hPtr == NULL) {
		hPtr = Tcl_NextHashEntry(&searchPtr->search);
		if (hPtr == NULL) {
		    return TCL_OK;
		}
	    } else {
		searchPtr->nextEntry = NULL;
	    }
	    varPtr2 = VarHashGetValue(hPtr);
	    if (!TclIsVarUndefined(varPtr2)) {
		break;
	    }
	}
	Tcl_SetObjResult(interp, VarHashGetKey(varPtr2));
	break;
    }
    case ARRAY_STARTSEARCH: {
	ArraySearch *searchPtr;
	int isNew;
	char *varName = TclGetString(varNamePtr);

	if (objc != 3) {
	    Tcl_WrongNumArgs(interp, 2, objv, "arrayName");
	    return TCL_ERROR;
	}
	if (notArray) {
	    goto error;
	}
	searchPtr = (ArraySearch *) ckalloc(sizeof(ArraySearch));
	hPtr = Tcl_CreateHashEntry(&iPtr->varSearches,
		(char *) varPtr, &isNew);
	if (isNew) {
	    searchPtr->id = 1;
	    Tcl_AppendResult(interp, "s-1-", varName, NULL);
	    varPtr->flags |= VAR_SEARCH_ACTIVE;
	    searchPtr->nextPtr = NULL;
	} else {
	    char string[TCL_INTEGER_SPACE];

	    searchPtr->id = ((ArraySearch *) Tcl_GetHashValue(hPtr))->id + 1;
	    TclFormatInt(string, searchPtr->id);
	    Tcl_AppendResult(interp, "s-", string, "-", varName, NULL);
	    searchPtr->nextPtr = Tcl_GetHashValue(hPtr);
	}
	searchPtr->varPtr = varPtr;
	searchPtr->nextEntry = VarHashFirstEntry(varPtr->value.tablePtr,
		&searchPtr->search);
	Tcl_SetHashValue(hPtr, searchPtr);
	break;
    }

    case ARRAY_EXISTS:
	if (objc != 3) {
	    Tcl_WrongNumArgs(interp, 2, objv, "arrayName");
	    return TCL_ERROR;
	}
	Tcl_SetObjResult(interp, iPtr->execEnvPtr->constants[!notArray]);
	break;
    case ARRAY_GET: {
	Tcl_HashSearch search;
	Var *varPtr2;
	char *pattern = NULL;
	char *name;
	Tcl_Obj *namePtr, *valuePtr, *nameLstPtr, *tmpResPtr, **namePtrPtr;
	int i, count;

	if ((objc != 3) && (objc != 4)) {
	    Tcl_WrongNumArgs(interp, 2, objv, "arrayName ?pattern?");
	    return TCL_ERROR;
	}
	if (notArray) {
	    return TCL_OK;
	}
	if (objc == 4) {
	    pattern = TclGetString(objv[3]);
	}

	/*
	 * Store the array names in a new object.
	 */

	TclNewObj(nameLstPtr);
	Tcl_IncrRefCount(nameLstPtr);
	if ((pattern != NULL) && TclMatchIsTrivial(pattern)) {
	    varPtr2 = VarHashFindVar(varPtr->value.tablePtr, objv[3]);
	    if (varPtr2 == NULL) {
		goto searchDone;
	    }
	    if (TclIsVarUndefined(varPtr2)) {
		goto searchDone;
	    }
	    result = Tcl_ListObjAppendElement(interp, nameLstPtr,
		    VarHashGetKey(varPtr2));
	    if (result != TCL_OK) {
		TclDecrRefCount(nameLstPtr);
		return result;
	    }
	    goto searchDone;
	}
	for (varPtr2 = VarHashFirstVar(varPtr->value.tablePtr, &search);
		varPtr2; varPtr2 = VarHashNextVar(&search)) {
	    if (TclIsVarUndefined(varPtr2)) {
		continue;
	    }
	    namePtr = VarHashGetKey(varPtr2);
	    name = TclGetString(namePtr);
	    if ((objc == 4) && !Tcl_StringMatch(name, pattern)) {
		continue;	/* Element name doesn't match pattern. */
	    }

	    result = Tcl_ListObjAppendElement(interp, nameLstPtr, namePtr);
	    if (result != TCL_OK) {
		TclDecrRefCount(nameLstPtr);
		return result;
	    }
	}

    searchDone:
	/*
	 * Make sure the Var structure of the array is not removed by a trace
	 * while we're working.
	 */

	if (TclIsVarInHash(varPtr)) {
	    VarHashRefCount(varPtr)++;
	}

	/*
	 * Get the array values corresponding to each element name.
	 */

	TclNewObj(tmpResPtr);
	result = Tcl_ListObjGetElements(interp, nameLstPtr, &count,
		&namePtrPtr);
	if (result != TCL_OK) {
	    goto errorInArrayGet;
	}

	for (i=0 ; i<count ; i++) {
	    namePtr = *namePtrPtr++;
	    valuePtr = Tcl_ObjGetVar2(interp, objv[2], namePtr,
		    TCL_LEAVE_ERR_MSG);
	    if (valuePtr == NULL) {
		/*
		 * Some trace played a trick on us; we need to diagnose to
		 * adapt our behaviour: was the array element unset, or did
		 * the modification modify the complete array?
		 */

		if (TclIsVarArray(varPtr)) {
		    /*
		     * The array itself looks OK, the variable was undefined:
		     * forget it.
		     */

		    continue;
		} else {
		    result = TCL_ERROR;
		    goto errorInArrayGet;
		}
	    }
	    result = Tcl_DictObjPut(interp, tmpResPtr, namePtr, valuePtr);
	    if (result != TCL_OK) {
		goto errorInArrayGet;
	    }
	}
	if (TclIsVarInHash(varPtr)) {
	    VarHashRefCount(varPtr)--;
	}
	Tcl_SetObjResult(interp, tmpResPtr);
	TclDecrRefCount(nameLstPtr);
	break;

    errorInArrayGet:
	if (TclIsVarInHash(varPtr)) {
	    VarHashRefCount(varPtr)--;
	}
	TclDecrRefCount(nameLstPtr);
	TclDecrRefCount(tmpResPtr);	/* Free unneeded temp result. */
	return result;
    }
    case ARRAY_NAMES: {
	Tcl_HashSearch search;
	Var *varPtr2;
	char *pattern;
	char *name;
	Tcl_Obj *namePtr, *resultPtr, *patternPtr;
	int mode, matched = 0;
	static const char *options[] = {
	    "-exact", "-glob", "-regexp", NULL
	};
	enum options { OPT_EXACT, OPT_GLOB, OPT_REGEXP };

	mode = OPT_GLOB;

	if ((objc < 3) || (objc > 5)) {
	    Tcl_WrongNumArgs(interp, 2,objv, "arrayName ?mode? ?pattern?");
	    return TCL_ERROR;
	}
	if (notArray) {
	    return TCL_OK;
	}
	if (objc == 4) {
	    patternPtr = objv[3];
	    pattern = TclGetString(patternPtr);
	} else if (objc == 5) {
	    patternPtr = objv[4];
	    pattern = TclGetString(patternPtr);
	    if (Tcl_GetIndexFromObj(interp, objv[3], options, "option", 0,
		    &mode) != TCL_OK) {
		return TCL_ERROR;
	    }
	} else {
	    patternPtr = NULL;
	    pattern = NULL;
	}
	TclNewObj(resultPtr);
	if (((enum options) mode)==OPT_GLOB && pattern!=NULL &&
		TclMatchIsTrivial(pattern)) {
	    varPtr2 = VarHashFindVar(varPtr->value.tablePtr, patternPtr);
	    if ((varPtr2 != NULL) && !TclIsVarUndefined(varPtr2)) {
		result = Tcl_ListObjAppendElement(interp, resultPtr,
			VarHashGetKey(varPtr2));
		if (result != TCL_OK) {
		    TclDecrRefCount(resultPtr);
		    return result;
		}
	    }
	    Tcl_SetObjResult(interp, resultPtr);
	    return TCL_OK;
	}
	for (varPtr2=VarHashFirstVar(varPtr->value.tablePtr, &search);
		varPtr2!=NULL ; varPtr2=VarHashNextVar(&search)) {
	    if (TclIsVarUndefined(varPtr2)) {
		continue;
	    }
	    namePtr = VarHashGetKey(varPtr2);
	    name = TclGetString(namePtr);
	    if (objc > 3) {
		switch ((enum options) mode) {
		case OPT_EXACT:
		    matched = (strcmp(name, pattern) == 0);
		    break;
		case OPT_GLOB:
		    matched = Tcl_StringMatch(name, pattern);
		    break;
		case OPT_REGEXP:
		    matched = Tcl_RegExpMatch(interp, name, pattern);
		    if (matched < 0) {
			TclDecrRefCount(resultPtr);
			return TCL_ERROR;
		    }
		    break;
		}
		if (matched == 0) {
		    continue;
		}
	    }

	    result = Tcl_ListObjAppendElement(interp, resultPtr, namePtr);
	    if (result != TCL_OK) {
		TclDecrRefCount(namePtr);	/* Free unneeded name obj. */
		return result;
	    }
	}
	Tcl_SetObjResult(interp, resultPtr);
	break;
    }
    case ARRAY_SET:
	if (objc != 4) {
	    Tcl_WrongNumArgs(interp, 2, objv, "arrayName list");
	    return TCL_ERROR;
	}
	return TclArraySet(interp, objv[2], objv[3]);
    case ARRAY_UNSET:
	if ((objc != 3) && (objc != 4)) {
	    Tcl_WrongNumArgs(interp, 2, objv, "arrayName ?pattern?");
	    return TCL_ERROR;
	}
	if (notArray) {
	    return TCL_OK;
	}
	if (objc == 3) {
	    /*
	     * When no pattern is given, just unset the whole array.
	     */

	    return TclObjUnsetVar2(interp, varNamePtr, NULL, 0);
	} else {
	    Tcl_HashSearch search;
	    Var *varPtr2, *protectedVarPtr;
	    const char *pattern = TclGetString(objv[3]);

	    /*
	     * With a trivial pattern, we can just unset.
	     */

	    if (TclMatchIsTrivial(pattern)) {
		varPtr2 = VarHashFindVar(varPtr->value.tablePtr, objv[3]);
		if (varPtr2 != NULL && !TclIsVarUndefined(varPtr2)) {
		    return TclObjUnsetVar2(interp, varNamePtr, objv[3], 0);
		}
		return TCL_OK;
	    }

	    /*
	     * Non-trivial case (well, deeply tricky really). We peek inside
	     * the hash iterator in order to allow us to guarantee that the
	     * following element in the array will not be scrubbed until we
	     * have dealt with it. This stops the overall iterator from ending
	     * up pointing into deallocated memory. [Bug 2939073]
	     */

	    protectedVarPtr = NULL;
	    for (varPtr2=VarHashFirstVar(varPtr->value.tablePtr, &search);
		    varPtr2!=NULL ; varPtr2=VarHashNextVar(&search)) {
		/*
		 * Drop the extra ref immediately. We don't need to free it at
		 * this point though; we'll be unsetting it if necessary soon.
		 */

		if (varPtr2 == protectedVarPtr) {
		    VarHashRefCount(varPtr2)--;
		}

		/*
		 * Guard the next item in the search chain by incrementing its
		 * refcount. This guarantees that the hash table iterator
		 * won't be dangling on the next time through the loop.
		 */

		if (search.nextEntryPtr != NULL) {
		    protectedVarPtr = VarHashGetValue(search.nextEntryPtr);
		    VarHashRefCount(protectedVarPtr)++;
		} else {
		    protectedVarPtr = NULL;
		}

		if (!TclIsVarUndefined(varPtr2)) {
		    Tcl_Obj *namePtr = VarHashGetKey(varPtr2);

		    if (Tcl_StringMatch(TclGetString(namePtr), pattern)
			    && TclObjUnsetVar2(interp, varNamePtr, namePtr,
				    0) != TCL_OK) {
			/*
			 * If we incremented a refcount, we must decrement it
			 * here as we will not be coming back properly due to
			 * the error.
			 */

			if (protectedVarPtr) {
			    VarHashRefCount(protectedVarPtr)--;
			    CleanupVar(protectedVarPtr, varPtr);
			}
			return TCL_ERROR;
		    }
		} else {
		    CleanupVar(varPtr2, varPtr);
		}
	    }
	    break;
	}

    case ARRAY_SIZE: {
	Tcl_HashSearch search;
	Var *varPtr2;
	int size;

	if (objc != 3) {
	    Tcl_WrongNumArgs(interp, 2, objv, "arrayName");
	    return TCL_ERROR;
	}
	size = 0;

	/*
	 * Must iterate in order to get chance to check for present but
	 * "undefined" entries.
	 */

	if (!notArray) {
	    for (varPtr2=VarHashFirstVar(varPtr->value.tablePtr, &search);
		    varPtr2!=NULL ; varPtr2=VarHashNextVar(&search)) {
		if (TclIsVarUndefined(varPtr2)) {
		    continue;
		}
		size++;
	    }
	}
	Tcl_SetObjResult(interp, Tcl_NewIntObj(size));
	break;
    }

    case ARRAY_STATISTICS: {
	const char *stats;

	if (notArray) {
	    goto error;
	}

	stats = Tcl_HashStats((Tcl_HashTable *) varPtr->value.tablePtr);
	if (stats != NULL) {
	    Tcl_SetObjResult(interp, Tcl_NewStringObj(stats, -1));
	    ckfree((void *)stats);
	} else {
	    Tcl_SetResult(interp,"error reading array statistics",TCL_STATIC);
	    return TCL_ERROR;
	}
	break;
    }
    }
    return TCL_OK;

  error:
    Tcl_AppendResult(interp, "\"", TclGetString(varNamePtr),
	    "\" isn't an array", NULL);
    return TCL_ERROR;
}

/*
 *----------------------------------------------------------------------
 *
 * TclArraySet --
 *
 *	Set the elements of an array. If there are no elements to set, create
 *	an empty array. This routine is used by the Tcl_ArrayObjCmd and by the
 *	TclSetupEnv routine.
 *
 * Results:
 *	A standard Tcl result object.
 *
 * Side effects:
 *	A variable will be created if one does not already exist.
 *	Callers must Incr arrayNameObj if they pland to Decr it.
 *
 *----------------------------------------------------------------------
 */

int
TclArraySet(
    Tcl_Interp *interp,		/* Current interpreter. */
    Tcl_Obj *arrayNameObj,	/* The array name. */
    Tcl_Obj *arrayElemObj)	/* The array elements list or dict. If this is
				 * NULL, create an empty array. */
{
    Var *varPtr, *arrayPtr;
    int result, i;

    varPtr = TclObjLookupVarEx(interp, arrayNameObj, NULL,
	    /*flags*/ TCL_LEAVE_ERR_MSG, /*msg*/ "set", /*createPart1*/ 1,
	    /*createPart2*/ 1, &arrayPtr);
    if (varPtr == NULL) {
	return TCL_ERROR;
    }
    if (arrayPtr) {
	CleanupVar(varPtr, arrayPtr);
	TclObjVarErrMsg(interp, arrayNameObj, NULL, "set", needArray, -1);
	return TCL_ERROR;
    }

    if (arrayElemObj == NULL) {
	goto ensureArray;
    }

    /*
     * Install the contents of the dictionary or list into the array.
     */

    if (arrayElemObj->typePtr == &tclDictType) {
	Tcl_Obj *keyPtr, *valuePtr;
	Tcl_DictSearch search;
	int done;

	if (Tcl_DictObjSize(interp, arrayElemObj, &done) != TCL_OK) {
	    return TCL_ERROR;
	}
	if (done == 0) {
	    /*
	     * Empty, so we'll just force the array to be properly existing
	     * instead.
	     */

	    goto ensureArray;
	}

	/*
	 * Don't need to look at result of Tcl_DictObjFirst as we've just
	 * successfully used a dictionary operation on the same object.
	 */

	for (Tcl_DictObjFirst(interp, arrayElemObj, &search,
		&keyPtr, &valuePtr, &done) ; !done ;
		Tcl_DictObjNext(&search, &keyPtr, &valuePtr, &done)) {
	    /*
	     * At this point, it would be nice if the key was directly usable
	     * by the array. This isn't the case though.
	     */

	    Var *elemVarPtr = TclLookupArrayElement(interp, arrayNameObj,
		    keyPtr, TCL_LEAVE_ERR_MSG, "set", 1, 1, varPtr, -1);

	    if ((elemVarPtr == NULL) ||
		    (TclPtrSetVar(interp, elemVarPtr, varPtr, arrayNameObj,
		    keyPtr, valuePtr, TCL_LEAVE_ERR_MSG, -1) == NULL)) {
		Tcl_DictObjDone(&search);
		return TCL_ERROR;
	    }
	}
	return TCL_OK;
    } else {
	/*
	 * Not a dictionary, so assume (and convert to, for backward-
	 * -compatability reasons) a list.
	 */

	int elemLen;
	Tcl_Obj **elemPtrs, *copyListObj;

	result = TclListObjGetElements(interp, arrayElemObj,
		&elemLen, &elemPtrs);
	if (result != TCL_OK) {
	    return result;
	}
	if (elemLen & 1) {
	    Tcl_SetObjResult(interp, Tcl_NewStringObj(
		    "list must have an even number of elements", -1));
	    return TCL_ERROR;
	}
	if (elemLen == 0) {
	    goto ensureArray;
	}

	/*
	 * We needn't worry about traces invalidating arrayPtr: should that be
	 * the case, TclPtrSetVar will return NULL so that we break out of the
	 * loop and return an error.
	 */

	copyListObj = TclListObjCopy(NULL, arrayElemObj);
	for (i=0 ; i<elemLen ; i+=2) {
	    Var *elemVarPtr = TclLookupArrayElement(interp, arrayNameObj,
		    elemPtrs[i], TCL_LEAVE_ERR_MSG, "set", 1, 1, varPtr, -1);

	    if ((elemVarPtr == NULL) ||
		    (TclPtrSetVar(interp, elemVarPtr, varPtr, arrayNameObj,
		    elemPtrs[i],elemPtrs[i+1],TCL_LEAVE_ERR_MSG,-1) == NULL)){
		result = TCL_ERROR;
		break;
	    }
	}
	Tcl_DecrRefCount(copyListObj);
	return result;
    }

    /*
     * The list is empty make sure we have an array, or create one if
     * necessary.
     */

  ensureArray:
    if (varPtr != NULL) {
	if (TclIsVarArray(varPtr)) {
	    /*
	     * Already an array, done.
	     */

	    return TCL_OK;
	}
	if (TclIsVarArrayElement(varPtr) || !TclIsVarUndefined(varPtr)) {
	    /*
	     * Either an array element, or a scalar: lose!
	     */

	    TclObjVarErrMsg(interp, arrayNameObj, NULL, "array set",
		    needArray, -1);
	    return TCL_ERROR;
	}
    }
    TclSetVarArray(varPtr);
    varPtr->value.tablePtr = (TclVarHashTable *)
	    ckalloc(sizeof(TclVarHashTable));
    TclInitVarHashTable(varPtr->value.tablePtr, TclGetVarNsPtr(varPtr));
    return TCL_OK;
}

/*
 *----------------------------------------------------------------------
 *
 * ObjMakeUpvar --
 *
 *	This function does all of the work of the "global" and "upvar"
 *	commands.
 *
 * Results:
 *	A standard Tcl completion code. If an error occurs then an error
 *	message is left in iPtr->result.
 *
 * Side effects:
 *	The variable given by myName is linked to the variable in framePtr
 *	given by otherP1 and otherP2, so that references to myName are
 *	redirected to the other variable like a symbolic link.
 *	Callers must Incr myNamePtr if they plan to Decr it.
 *	Callers must Incr otherP1Ptr if they plan to Decr it.
 *
 *----------------------------------------------------------------------
 */

static int
ObjMakeUpvar(
    Tcl_Interp *interp,		/* Interpreter containing variables. Used for
				 * error messages, too. */
    CallFrame *framePtr,	/* Call frame containing "other" variable.
				 * NULL means use global :: context. */
    Tcl_Obj *otherP1Ptr,
    const char *otherP2,	/* Two-part name of variable in framePtr. */
    const int otherFlags,	/* 0, TCL_GLOBAL_ONLY or TCL_NAMESPACE_ONLY:
				 * indicates scope of "other" variable. */
    Tcl_Obj *myNamePtr,		/* Name of variable which will refer to
				 * otherP1/otherP2. Must be a scalar. */
    int myFlags,		/* 0, TCL_GLOBAL_ONLY or TCL_NAMESPACE_ONLY:
				 * indicates scope of myName. */
    int index)			/* If the variable to be linked is an indexed
				 * scalar, this is its index. Otherwise, -1 */
{
    Interp *iPtr = (Interp *) interp;
    Var *otherPtr, *arrayPtr;
    CallFrame *varFramePtr;

    /*
     * Find "other" in "framePtr". If not looking up other in just the current
     * namespace, temporarily replace the current var frame pointer in the
     * interpreter in order to use TclObjLookupVar.
     */

    if (framePtr == NULL) {
	framePtr = iPtr->rootFramePtr;
    }

    varFramePtr = iPtr->varFramePtr;
    if (!(otherFlags & TCL_NAMESPACE_ONLY)) {
	iPtr->varFramePtr = framePtr;
    }
    otherPtr = TclObjLookupVar(interp, otherP1Ptr, otherP2,
	    (otherFlags | TCL_LEAVE_ERR_MSG), "access",
	    /*createPart1*/ 1, /*createPart2*/ 1, &arrayPtr);
    if (!(otherFlags & TCL_NAMESPACE_ONLY)) {
	iPtr->varFramePtr = varFramePtr;
    }
    if (otherPtr == NULL) {
	return TCL_ERROR;
    }

    /*
     * Check that we are not trying to create a namespace var linked to a
     * local variable in a procedure. If we allowed this, the local
     * variable in the shorter-lived procedure frame could go away leaving
     * the namespace var's reference invalid.
     */

    if (index < 0) {
	if (!(arrayPtr != NULL
		     ? (TclIsVarInHash(arrayPtr) && TclGetVarNsPtr(arrayPtr))
		     : (TclIsVarInHash(otherPtr) && TclGetVarNsPtr(otherPtr)))
		&& ((myFlags & (TCL_GLOBAL_ONLY | TCL_NAMESPACE_ONLY))
			|| (varFramePtr == NULL)
			|| !HasLocalVars(varFramePtr)
			|| (strstr(TclGetString(myNamePtr), "::") != NULL))) {
	    Tcl_AppendResult((Tcl_Interp *) iPtr, "bad variable name \"",
		    TclGetString(myNamePtr), "\": upvar won't create "
		    "namespace variable that refers to procedure variable",
		    NULL);
	    return TCL_ERROR;
	}
    }

    return TclPtrObjMakeUpvar(interp, otherPtr, myNamePtr, myFlags, index);
}

/*
 *----------------------------------------------------------------------
 *
 * TclPtrMakeUpvar --
 *
 *	This procedure does all of the work of the "global" and "upvar"
 *	commands.
 *
 * Results:
 *	A standard Tcl completion code. If an error occurs then an error
 *	message is left in iPtr->result.
 *
 * Side effects:
 *	The variable given by myName is linked to the variable in framePtr
 *	given by otherP1 and otherP2, so that references to myName are
 *	redirected to the other variable like a symbolic link.
 *
 *----------------------------------------------------------------------
 */

int
TclPtrMakeUpvar(
    Tcl_Interp *interp,		/* Interpreter containing variables. Used for
				 * error messages, too. */
    Var *otherPtr,		/* Pointer to the variable being linked-to. */
    const char *myName,		/* Name of variable which will refer to
				 * otherP1/otherP2. Must be a scalar. */
    int myFlags,		/* 0, TCL_GLOBAL_ONLY or TCL_NAMESPACE_ONLY:
				 * indicates scope of myName. */
    int index)			/* If the variable to be linked is an indexed
				 * scalar, this is its index. Otherwise, -1 */
{
    Tcl_Obj *myNamePtr = NULL;
    int result;

    if (myName) {
	myNamePtr = Tcl_NewStringObj(myName, -1);
	Tcl_IncrRefCount(myNamePtr);
    }
    result = TclPtrObjMakeUpvar(interp, otherPtr, myNamePtr, myFlags, index);
    if (myNamePtr) {
	Tcl_DecrRefCount(myNamePtr);
    }
    return result;
}

/* Callers must Incr myNamePtr if they plan to Decr it. */
 
int
TclPtrObjMakeUpvar(
    Tcl_Interp *interp,		/* Interpreter containing variables. Used for
				 * error messages, too. */
    Var *otherPtr,		/* Pointer to the variable being linked-to. */
    Tcl_Obj *myNamePtr,		/* Name of variable which will refer to
				 * otherP1/otherP2. Must be a scalar. */
    int myFlags,		/* 0, TCL_GLOBAL_ONLY or TCL_NAMESPACE_ONLY:
				 * indicates scope of myName. */
    int index)			/* If the variable to be linked is an indexed
				 * scalar, this is its index. Otherwise, -1 */
{
    Interp *iPtr = (Interp *) interp;
    CallFrame *varFramePtr = iPtr->varFramePtr;
    const char *errMsg, *p, *myName;
    Var *varPtr;

    if (index >= 0) {
	if (!HasLocalVars(varFramePtr)) {
	    Tcl_Panic("ObjMakeUpvar called with an index outside from a proc");
	}
	varPtr = (Var *) &(varFramePtr->compiledLocals[index]);
	myNamePtr = localName(iPtr->varFramePtr, index);
	myName = myNamePtr? TclGetString(myNamePtr) : NULL;
    } else {
	/*
	 * Do not permit the new variable to look like an array reference, as
	 * it will not be reachable in that case [Bug 600812, TIP 184]. The
	 * "definition" of what "looks like an array reference" is consistent
	 * (and must remain consistent) with the code in TclObjLookupVar().
	 */

	myName = TclGetString(myNamePtr);
	p = strstr(myName, "(");
	if (p != NULL) {
	    p += strlen(p)-1;
	    if (*p == ')') {
		/*
		 * myName looks like an array reference.
		 */

		Tcl_AppendResult((Tcl_Interp *) iPtr, "bad variable name \"",
			myName, "\": upvar won't create a scalar variable "
			"that looks like an array element", NULL);
		return TCL_ERROR;
	    }
	}

	/*
	 * Lookup and eventually create the new variable. Set the flag bit
	 * AVOID_RESOLVERS to indicate the special resolution rules for upvar
	 * purposes:
	 *   - Bug #696893 - variable is either proc-local or in the current
	 *     namespace; never follow the second (global) resolution path.
	 *   - Bug #631741 - do not use special namespace or interp resolvers.
	 */

	varPtr = TclLookupSimpleVar(interp, myNamePtr,
		myFlags|AVOID_RESOLVERS, /* create */ 1, &errMsg, &index);
	if (varPtr == NULL) {
	    TclObjVarErrMsg(interp, myNamePtr, NULL, "create", errMsg, -1);
	    return TCL_ERROR;
	}
    }

    if (varPtr == otherPtr) {
	Tcl_SetResult((Tcl_Interp *) iPtr,
		"can't upvar from variable to itself", TCL_STATIC);
	return TCL_ERROR;
    }

    if (TclIsVarTraced(varPtr)) {
	Tcl_AppendResult((Tcl_Interp *) iPtr, "variable \"", myName,
		"\" has traces: can't use for upvar", NULL);
	return TCL_ERROR;
    } else if (!TclIsVarUndefined(varPtr)) {
	/*
	 * The variable already existed. Make sure this variable "varPtr"
	 * isn't the same as "otherPtr" (avoid circular links). Also, if it's
	 * not an upvar then it's an error. If it is an upvar, then just
	 * disconnect it from the thing it currently refers to.
	 */

	if (TclIsVarLink(varPtr)) {
	    Var *linkPtr = varPtr->value.linkPtr;
	    if (linkPtr == otherPtr) {
		return TCL_OK;
	    }
	    if (TclIsVarInHash(linkPtr)) {
		VarHashRefCount(linkPtr)--;
		if (TclIsVarUndefined(linkPtr)) {
		    CleanupVar(linkPtr, NULL);
		}
	    }
	} else {
	    Tcl_AppendResult((Tcl_Interp *) iPtr, "variable \"", myName,
		    "\" already exists", NULL);
	    return TCL_ERROR;
	}
    }
    TclSetVarLink(varPtr);
    varPtr->value.linkPtr = otherPtr;
    if (TclIsVarInHash(otherPtr)) {
	VarHashRefCount(otherPtr)++;
    }
    return TCL_OK;
}

/*
 *----------------------------------------------------------------------
 *
 * Tcl_UpVar --
 *
 *	This function links one variable to another, just like the "upvar"
 *	command.
 *
 * Results:
 *	A standard Tcl completion code. If an error occurs then an error
 *	message is left in the interp's result.
 *
 * Side effects:
 *	The variable in frameName whose name is given by varName becomes
 *	accessible under the name localName, so that references to localName
 *	are redirected to the other variable like a symbolic link.
 *
 *----------------------------------------------------------------------
 */

int
Tcl_UpVar(
    Tcl_Interp *interp,		/* Command interpreter in which varName is to
				 * be looked up. */
    const char *frameName,	/* Name of the frame containing the source
				 * variable, such as "1" or "#0". */
    const char *varName,	/* Name of a variable in interp to link to.
				 * May be either a scalar name or an element
				 * in an array. */
    const char *localName,	/* Name of link variable. */
    int flags)			/* 0, TCL_GLOBAL_ONLY or TCL_NAMESPACE_ONLY:
				 * indicates scope of localName. */
{
    return Tcl_UpVar2(interp, frameName, varName, NULL, localName, flags);
}

/*
 *----------------------------------------------------------------------
 *
 * Tcl_UpVar2 --
 *
 *	This function links one variable to another, just like the "upvar"
 *	command.
 *
 * Results:
 *	A standard Tcl completion code. If an error occurs then an error
 *	message is left in the interp's result.
 *
 * Side effects:
 *	The variable in frameName whose name is given by part1 and part2
 *	becomes accessible under the name localName, so that references to
 *	localName are redirected to the other variable like a symbolic link.
 *
 *----------------------------------------------------------------------
 */

int
Tcl_UpVar2(
    Tcl_Interp *interp,		/* Interpreter containing variables. Used for
				 * error messages too. */
    const char *frameName,	/* Name of the frame containing the source
				 * variable, such as "1" or "#0". */
    const char *part1,
    const char *part2,		/* Two parts of source variable name to link
				 * to. */
    const char *localName,	/* Name of link variable. */
    int flags)			/* 0, TCL_GLOBAL_ONLY or TCL_NAMESPACE_ONLY:
				 * indicates scope of localName. */
{
    int result;
    CallFrame *framePtr;
    Tcl_Obj *part1Ptr, *localNamePtr;

    if (TclGetFrame(interp, frameName, &framePtr) == -1) {
	return TCL_ERROR;
    }

    part1Ptr = Tcl_NewStringObj(part1, -1);
    Tcl_IncrRefCount(part1Ptr);
    localNamePtr = Tcl_NewStringObj(localName, -1);
    Tcl_IncrRefCount(localNamePtr);

    result = ObjMakeUpvar(interp, framePtr, part1Ptr, part2, 0,
	    localNamePtr, flags, -1);
    Tcl_DecrRefCount(part1Ptr);
    Tcl_DecrRefCount(localNamePtr);
    return result;
}

/*
 *----------------------------------------------------------------------
 *
 * Tcl_GetVariableFullName --
 *
 *	Given a Tcl_Var token returned by Tcl_FindNamespaceVar, this function
 *	appends to an object the namespace variable's full name, qualified by
 *	a sequence of parent namespace names.
 *
 * Results:
 *	None.
 *
 * Side effects:
 *	The variable's fully-qualified name is appended to the string
 *	representation of objPtr.
 *
 *----------------------------------------------------------------------
 */

void
Tcl_GetVariableFullName(
    Tcl_Interp *interp,		/* Interpreter containing the variable. */
    Tcl_Var variable,		/* Token for the variable returned by a
				 * previous call to Tcl_FindNamespaceVar. */
    Tcl_Obj *objPtr)		/* Points to the object onto which the
				 * variable's full name is appended. */
{
    Interp *iPtr = (Interp *) interp;
    register Var *varPtr = (Var *) variable;
    Tcl_Obj *namePtr;
    Namespace *nsPtr;

    /*
     * Add the full name of the containing namespace (if any), followed by the
     * "::" separator, then the variable name.
     */

    if (varPtr) {
	if (!TclIsVarArrayElement(varPtr)) {
	    nsPtr = TclGetVarNsPtr(varPtr);
	    if (nsPtr) {
		Tcl_AppendToObj(objPtr, nsPtr->fullName, -1);
		if (nsPtr != iPtr->globalNsPtr) {
		    Tcl_AppendToObj(objPtr, "::", 2);
		}
	    }
	    if (TclIsVarInHash(varPtr)) {
		if (!TclIsVarDeadHash(varPtr)) {
		    namePtr = VarHashGetKey(varPtr);
		    Tcl_AppendObjToObj(objPtr, namePtr);
		}
	    } else if (iPtr->varFramePtr->procPtr) {
		int index = varPtr - iPtr->varFramePtr->compiledLocals;

		if (index < iPtr->varFramePtr->numCompiledLocals) {
		    namePtr = localName(iPtr->varFramePtr, index);
		    Tcl_AppendObjToObj(objPtr, namePtr);
		}
	    }
	}
    }
}

/*
 *----------------------------------------------------------------------
 *
 * Tcl_GlobalObjCmd --
 *
 *	This object-based function is invoked to process the "global" Tcl
 *	command. See the user documentation for details on what it does.
 *
 * Results:
 *	A standard Tcl object result value.
 *
 * Side effects:
 *	See the user documentation.
 *
 *----------------------------------------------------------------------
 */

int
Tcl_GlobalObjCmd(
    ClientData dummy,		/* Not used. */
    Tcl_Interp *interp,		/* Current interpreter. */
    int objc,			/* Number of arguments. */
    Tcl_Obj *const objv[])	/* Argument objects. */
{
    Interp *iPtr = (Interp *) interp;
    register Tcl_Obj *objPtr, *tailPtr;
    char *varName;
    register char *tail;
    int result, i;

    if (objc < 2) {
	Tcl_WrongNumArgs(interp, 1, objv, "varName ?varName ...?");
	return TCL_ERROR;
    }

    /*
     * If we are not executing inside a Tcl procedure, just return.
     */

    if (!HasLocalVars(iPtr->varFramePtr)) {
	return TCL_OK;
    }

    for (i=1 ; i<objc ; i++) {
	/*
	 * Make a local variable linked to its counterpart in the global ::
	 * namespace.
	 */

	objPtr = objv[i];
	varName = TclGetString(objPtr);

	/*
	 * The variable name might have a scope qualifier, but the name for
	 * the local "link" variable must be the simple name at the tail.
	 */

	for (tail=varName ; *tail!='\0' ; tail++) {
	    /* empty body */
	}
	while ((tail > varName) && ((*tail != ':') || (*(tail-1) != ':'))) {
	    tail--;
	}
	if ((*tail == ':') && (tail > varName)) {
	    tail++;
	}

	if (tail == varName) {
	    tailPtr = objPtr;
	} else {
	    tailPtr = Tcl_NewStringObj(tail, -1);
	    Tcl_IncrRefCount(tailPtr);
	}

	/*
	 * Link to the variable "varName" in the global :: namespace.
	 */

	result = ObjMakeUpvar(interp, NULL, objPtr, NULL,
		TCL_GLOBAL_ONLY, /*myName*/ tailPtr, /*myFlags*/ 0, -1);

	if (tail != varName) {
	    Tcl_DecrRefCount(tailPtr);
	}

	if (result != TCL_OK) {
	    return result;
	}
    }
    return TCL_OK;
}

/*
 *----------------------------------------------------------------------
 *
 * Tcl_VariableObjCmd --
 *
 *	Invoked to implement the "variable" command that creates one or more
 *	global variables. Handles the following syntax:
 *
 *	    variable ?name value...? name ?value?
 *
 *	One or more variables can be created. The variables are initialized
 *	with the specified values. The value for the last variable is
 *	optional.
 *
 *	If the variable does not exist, it is created and given the optional
 *	value. If it already exists, it is simply set to the optional value.
 *	Normally, "name" is an unqualified name, so it is created in the
 *	current namespace. If it includes namespace qualifiers, it can be
 *	created in another namespace.
 *
 *	If the variable command is executed inside a Tcl procedure, it creates
 *	a local variable linked to the newly-created namespace variable.
 *
 * Results:
 *	Returns TCL_OK if the variable is found or created. Returns TCL_ERROR
 *	if anything goes wrong.
 *
 * Side effects:
 *	If anything goes wrong, this function returns an error message as the
 *	result in the interpreter's result object.
 *
 *----------------------------------------------------------------------
 */

int
Tcl_VariableObjCmd(
    ClientData dummy,		/* Not used. */
    Tcl_Interp *interp,		/* Current interpreter. */
    int objc,			/* Number of arguments. */
    Tcl_Obj *const objv[])	/* Argument objects. */
{
    Interp *iPtr = (Interp *) interp;
    char *varName, *tail, *cp;
    Var *varPtr, *arrayPtr;
    Tcl_Obj *varValuePtr;
    int i, result;
    Tcl_Obj *varNamePtr, *tailPtr;

    if (objc < 2) {
	Tcl_WrongNumArgs(interp, 1, objv, "?name value...? name ?value?");
	return TCL_ERROR;
    }

    for (i=1 ; i<objc ; i+=2) {
	/*
	 * Look up each variable in the current namespace context, creating it
	 * if necessary.
	 */

	varNamePtr = objv[i];
	varName = TclGetString(varNamePtr);
	varPtr = TclObjLookupVarEx(interp, varNamePtr, NULL,
		(TCL_NAMESPACE_ONLY | TCL_LEAVE_ERR_MSG), "define",
		/*createPart1*/ 1, /*createPart2*/ 0, &arrayPtr);

	if (arrayPtr != NULL) {
	    /*
	     * Variable cannot be an element in an array. If arrayPtr is
	     * non-NULL, it is, so throw up an error and return.
	     */

	    TclObjVarErrMsg(interp, varNamePtr, NULL, "define",
		    isArrayElement, -1);
	    return TCL_ERROR;
	}

	if (varPtr == NULL) {
	    return TCL_ERROR;
	}

	/*
	 * Mark the variable as a namespace variable and increment its
	 * reference count so that it will persist until its namespace is
	 * destroyed or until the variable is unset.
	 */

	TclSetVarNamespaceVar(varPtr);

	/*
	 * If a value was specified, set the variable to that value.
	 * Otherwise, if the variable is new, leave it undefined. (If the
	 * variable already exists and no value was specified, leave its value
	 * unchanged; just create the local link if we're in a Tcl procedure).
	 */

	if (i+1 < objc) {	/* A value was specified. */
	    varValuePtr = TclPtrSetVar(interp, varPtr, arrayPtr, varNamePtr,
		    NULL, objv[i+1], TCL_NAMESPACE_ONLY|TCL_LEAVE_ERR_MSG,-1);
	    if (varValuePtr == NULL) {
		return TCL_ERROR;
	    }
	}

	/*
	 * If we are executing inside a Tcl procedure, create a local variable
	 * linked to the new namespace variable "varName".
	 */

	if (HasLocalVars(iPtr->varFramePtr)) {
	    /*
	     * varName might have a scope qualifier, but the name for the
	     * local "link" variable must be the simple name at the tail.
	     *
	     * Locate tail in one pass: drop any prefix after two *or more*
	     * consecutive ":" characters).
	     */

	    for (tail=cp=varName ; *cp!='\0' ;) {
		if (*cp++ == ':') {
		    while (*cp == ':') {
			tail = ++cp;
		    }
		}
	    }

	    /*
	     * Create a local link "tail" to the variable "varName" in the
	     * current namespace.
	     */

	    if (tail == varName) {
		tailPtr = varNamePtr;
	    } else {
		tailPtr = Tcl_NewStringObj(tail, -1);
		Tcl_IncrRefCount(tailPtr);
	    }

	    result = ObjMakeUpvar(interp, NULL, varNamePtr, /*otherP2*/ NULL,
		    /*otherFlags*/ TCL_NAMESPACE_ONLY,
		    /*myName*/ tailPtr, /*myFlags*/ 0, -1);

	    if (tail != varName) {
		Tcl_DecrRefCount(tailPtr);
	    }

	    if (result != TCL_OK) {
		return result;
	    }
	}
    }
    return TCL_OK;
}

/*
 *----------------------------------------------------------------------
 *
 * Tcl_UpvarObjCmd --
 *
 *	This object-based function is invoked to process the "upvar" Tcl
 *	command. See the user documentation for details on what it does.
 *
 * Results:
 *	A standard Tcl object result value.
 *
 * Side effects:
 *	See the user documentation.
 *
 *----------------------------------------------------------------------
 */

	/* ARGSUSED */
int
Tcl_UpvarObjCmd(
    ClientData dummy,		/* Not used. */
    Tcl_Interp *interp,		/* Current interpreter. */
    int objc,			/* Number of arguments. */
    Tcl_Obj *const objv[])	/* Argument objects. */
{
    CallFrame *framePtr;
    int result;

    if (objc < 3) {
    upvarSyntax:
	Tcl_WrongNumArgs(interp, 1, objv,
		"?level? otherVar localVar ?otherVar localVar ...?");
	return TCL_ERROR;
    }

    /*
     * Find the call frame containing each of the "other variables" to be
     * linked to.
     */

    result = TclObjGetFrame(interp, objv[1], &framePtr);
    if (result == -1) {
	return TCL_ERROR;
    }
    objc -= result+1;
    if ((objc & 1) != 0) {
	goto upvarSyntax;
    }
    objv += result+1;

    /*
     * Iterate over each (other variable, local variable) pair. Divide the
     * other variable name into two parts, then call MakeUpvar to do all the
     * work of linking it to the local variable.
     */

    for (; objc>0 ; objc-=2, objv+=2) {
	result = ObjMakeUpvar(interp, framePtr, /* othervarName */ objv[0],
		NULL, 0, /* myVarName */ objv[1], /*flags*/ 0, -1);
	if (result != TCL_OK) {
	    return TCL_ERROR;
	}
    }
    return TCL_OK;
}

/*
 *----------------------------------------------------------------------
 *
 * SetArraySearchObj --
 *
 *	This function converts the given tcl object into one that has the
 *	"array search" internal type.
 *
 * Results:
 *	TCL_OK if the conversion succeeded, and TCL_ERROR if it failed (when
 *	an error message will be placed in the interpreter's result.)
 *
 * Side effects:
 *	Updates the internal type and representation of the object to make
 *	this an array-search object. See the tclArraySearchType declaration
 *	above for details of the internal representation.
 *
 *----------------------------------------------------------------------
 */

static int
SetArraySearchObj(
    Tcl_Interp *interp,
    Tcl_Obj *objPtr)
{
    char *string;
    char *end;
    int id;
    size_t offset;

    /*
     * Get the string representation. Make it up-to-date if necessary.
     */

    string = TclGetString(objPtr);

    /*
     * Parse the id into the three parts separated by dashes.
     */

    if ((string[0] != 's') || (string[1] != '-')) {
	goto syntax;
    }
    id = strtoul(string+2, &end, 10);
    if ((end == (string+2)) || (*end != '-')) {
	goto syntax;
    }

    /*
     * Can't perform value check in this context, so place reference to place
     * in string to use for the check in the object instead.
     */

    end++;
    offset = end - string;

    TclFreeIntRep(objPtr);
    objPtr->typePtr = &tclArraySearchType;
    objPtr->internalRep.twoPtrValue.ptr1 = INT2PTR(id);
    objPtr->internalRep.twoPtrValue.ptr2 = INT2PTR(offset);
    return TCL_OK;

  syntax:
    Tcl_AppendResult(interp, "illegal search identifier \"",string,"\"",NULL);
    return TCL_ERROR;
}

/*
 *----------------------------------------------------------------------
 *
 * ParseSearchId --
 *
 *	This function translates from a tcl object to a pointer to an active
 *	array search (if there is one that matches the string).
 *
 * Results:
 *	The return value is a pointer to the array search indicated by string,
 *	or NULL if there isn't one. If NULL is returned, the interp's result
 *	contains an error message.
 *
 * Side effects:
 *	The tcl object might have its internal type and representation
 *	modified.
 *
 *----------------------------------------------------------------------
 */

static ArraySearch *
ParseSearchId(
    Tcl_Interp *interp,		/* Interpreter containing variable. */
    const Var *varPtr,		/* Array variable search is for. */
    Tcl_Obj *varNamePtr,	/* Name of array variable that search is
				 * supposed to be for. */
    Tcl_Obj *handleObj)		/* Object containing id of search. Must have
				 * form "search-num-var" where "num" is a
				 * decimal number and "var" is a variable
				 * name. */
{
    Interp *iPtr = (Interp *) interp;
    register char *string;
    register size_t offset;
    int id;
    ArraySearch *searchPtr;
    char *varName = TclGetString(varNamePtr);

    /*
     * Parse the id.
     */

    if (Tcl_ConvertToType(interp, handleObj, &tclArraySearchType) != TCL_OK) {
	return NULL;
    }

    /*
     * Extract the information out of the Tcl_Obj.
     */

#if 1
    id = PTR2INT(handleObj->internalRep.twoPtrValue.ptr1);
    string = TclGetString(handleObj);
    offset = PTR2INT(handleObj->internalRep.twoPtrValue.ptr2);
#else
    id = (int)(((char *) handleObj->internalRep.twoPtrValue.ptr1) -
	    ((char *) NULL));
    string = TclGetString(handleObj);
    offset = (((char *) handleObj->internalRep.twoPtrValue.ptr2) -
	    ((char *) NULL));
#endif

    /*
     * This test cannot be placed inside the Tcl_Obj machinery, since it is
     * dependent on the variable context.
     */

    if (strcmp(string+offset, varName) != 0) {
	Tcl_AppendResult(interp, "search identifier \"", string,
		"\" isn't for variable \"", varName, "\"", NULL);
	goto badLookup;
    }

    /*
     * Search through the list of active searches on the interpreter to see if
     * the desired one exists.
     *
     * Note that we cannot store the searchPtr directly in the Tcl_Obj as that
     * would run into trouble when DeleteSearches() was called so we must scan
     * this list every time.
     */

    if (varPtr->flags & VAR_SEARCH_ACTIVE) {
	Tcl_HashEntry *hPtr =
		Tcl_FindHashEntry(&iPtr->varSearches, (char *) varPtr);

	for (searchPtr = (ArraySearch *) Tcl_GetHashValue(hPtr);
		searchPtr != NULL; searchPtr = searchPtr->nextPtr) {
	    if (searchPtr->id == id) {
		return searchPtr;
	    }
	}
    }
    Tcl_AppendResult(interp, "couldn't find search \"", string, "\"", NULL);
  badLookup:
    Tcl_SetErrorCode(interp, "TCL", "LOOKUP", "ARRAYSEARCH", string, NULL);
    return NULL;
}

/*
 *----------------------------------------------------------------------
 *
 * DeleteSearches --
 *
 *	This function is called to free up all of the searches associated
 *	with an array variable.
 *
 * Results:
 *	None.
 *
 * Side effects:
 *	Memory is released to the storage allocator.
 *
 *----------------------------------------------------------------------
 */

static void
DeleteSearches(
    Interp *iPtr,
    register Var *arrayVarPtr)	/* Variable whose searches are to be
				 * deleted. */
{
    ArraySearch *searchPtr, *nextPtr;
    Tcl_HashEntry *sPtr;

    if (arrayVarPtr->flags & VAR_SEARCH_ACTIVE) {
	sPtr = Tcl_FindHashEntry(&iPtr->varSearches, (char *) arrayVarPtr);
	for (searchPtr = (ArraySearch *) Tcl_GetHashValue(sPtr);
		searchPtr != NULL; searchPtr = nextPtr) {
	    nextPtr = searchPtr->nextPtr;
	    ckfree((char *) searchPtr);
	}
	arrayVarPtr->flags &= ~VAR_SEARCH_ACTIVE;
	Tcl_DeleteHashEntry(sPtr);
    }
}

/*
 *----------------------------------------------------------------------
 *
 * TclDeleteNamespaceVars --
 *
 *	This function is called to recycle all the storage space associated
 *	with a namespace's table of variables.
 *
 * Results:
 *	None.
 *
 * Side effects:
 *	Variables are deleted and trace functions are invoked, if any are
 *	declared.
 *
 *----------------------------------------------------------------------
 */

void
TclDeleteNamespaceVars(
    Namespace *nsPtr)
{
    TclVarHashTable *tablePtr = &nsPtr->varTable;
    Tcl_Interp *interp = nsPtr->interp;
    Interp *iPtr = (Interp *)interp;
    Tcl_HashSearch search;
    int flags = 0;
    Var *varPtr;

    /*
     * Determine what flags to pass to the trace callback functions.
     */

    if (nsPtr == iPtr->globalNsPtr) {
	flags = TCL_GLOBAL_ONLY;
    } else if (nsPtr == (Namespace *) TclGetCurrentNamespace(interp)) {
	flags = TCL_NAMESPACE_ONLY;
    }

    for (varPtr = VarHashFirstVar(tablePtr, &search);  varPtr != NULL;
	    varPtr = VarHashFirstVar(tablePtr, &search)) {
	Tcl_Obj *objPtr = Tcl_NewObj();

	VarHashRefCount(varPtr)++;	/* Make sure we get to remove from
					 * hash. */
	Tcl_GetVariableFullName(interp, (Tcl_Var) varPtr, objPtr);
	UnsetVarStruct(varPtr, NULL, iPtr, /* part1 */ objPtr,
		NULL, flags);
	Tcl_DecrRefCount(objPtr); /* free no longer needed obj */

	/*
	 * Remove the variable from the table and force it undefined in case
	 * an unset trace brought it back from the dead.
	 */

	if (TclIsVarTraced(varPtr)) {
	    ActiveVarTrace *activePtr;
	    Tcl_HashEntry *tPtr = Tcl_FindHashEntry(&iPtr->varTraces,
		    (char *) varPtr);
	    VarTrace *tracePtr = (VarTrace *) Tcl_GetHashValue(tPtr);

	    while (tracePtr) {
		VarTrace *prevPtr = tracePtr;

		tracePtr = tracePtr->nextPtr;
		prevPtr->nextPtr = NULL;
		Tcl_EventuallyFree((ClientData) prevPtr, TCL_DYNAMIC);
	    }
	    Tcl_DeleteHashEntry(tPtr);
	    varPtr->flags &= ~VAR_ALL_TRACES;
	    for (activePtr = iPtr->activeVarTracePtr; activePtr != NULL;
		    activePtr = activePtr->nextPtr) {
		if (activePtr->varPtr == varPtr) {
		    activePtr->nextTracePtr = NULL;
		}
	    }
	}
	VarHashRefCount(varPtr)--;
	VarHashDeleteEntry(varPtr);
    }
    VarHashDeleteTable(tablePtr);
}

/*
 *----------------------------------------------------------------------
 *
 * TclDeleteVars --
 *
 *	This function is called to recycle all the storage space associated
 *	with a table of variables. For this function to work correctly, it
 *	must not be possible for any of the variables in the table to be
 *	accessed from Tcl commands (e.g. from trace functions).
 *
 * Results:
 *	None.
 *
 * Side effects:
 *	Variables are deleted and trace functions are invoked, if any are
 *	declared.
 *
 *----------------------------------------------------------------------
 */

void
TclDeleteVars(
    Interp *iPtr,		/* Interpreter to which variables belong. */
    TclVarHashTable *tablePtr)	/* Hash table containing variables to
				 * delete. */
{
    Tcl_Interp *interp = (Tcl_Interp *) iPtr;
    Tcl_HashSearch search;
    register Var *varPtr;
    int flags;
    Namespace *currNsPtr = (Namespace *) TclGetCurrentNamespace(interp);

    /*
     * Determine what flags to pass to the trace callback functions.
     */

    flags = TCL_TRACE_UNSETS;
    if (tablePtr == &iPtr->globalNsPtr->varTable) {
	flags |= TCL_GLOBAL_ONLY;
    } else if (tablePtr == &currNsPtr->varTable) {
	flags |= TCL_NAMESPACE_ONLY;
    }

    for (varPtr = VarHashFirstVar(tablePtr, &search); varPtr != NULL;
	     varPtr = VarHashFirstVar(tablePtr, &search)) {

	UnsetVarStruct(varPtr, NULL, iPtr, VarHashGetKey(varPtr), NULL, flags);
	VarHashDeleteEntry(varPtr);
    }
    VarHashDeleteTable(tablePtr);
}

/*
 *----------------------------------------------------------------------
 *
 * TclDeleteCompiledLocalVars --
 *
 *	This function is called to recycle storage space associated with the
 *	compiler-allocated array of local variables in a procedure call frame.
 *	This function resembles TclDeleteVars above except that each variable
 *	is stored in a call frame and not a hash table. For this function to
 *	work correctly, it must not be possible for any of the variable in the
 *	table to be accessed from Tcl commands (e.g. from trace functions).
 *
 * Results:
 *	None.
 *
 * Side effects:
 *	Variables are deleted and trace functions are invoked, if any are
 *	declared.
 *
 *----------------------------------------------------------------------
 */

void
TclDeleteCompiledLocalVars(
    Interp *iPtr,		/* Interpreter to which variables belong. */
    CallFrame *framePtr)	/* Procedure call frame containing compiler-
				 * assigned local variables to delete. */
{
    register Var *varPtr;
    int numLocals, i;
    Tcl_Obj **namePtrPtr;

    numLocals = framePtr->numCompiledLocals;
    varPtr = framePtr->compiledLocals;
    namePtrPtr = &localName(framePtr, 0);
    for (i=0 ; i<numLocals ; i++, namePtrPtr++, varPtr++) {
	UnsetVarStruct(varPtr, NULL, iPtr, *namePtrPtr, NULL,
		TCL_TRACE_UNSETS);
    }
    framePtr->numCompiledLocals = 0;
}

/*
 *----------------------------------------------------------------------
 *
 * DeleteArray --
 *
 *	This function is called to free up everything in an array variable.
 *	It's the caller's responsibility to make sure that the array is no
 *	longer accessible before this function is called.
 *
 * Results:
 *	None.
 *
 * Side effects:
 *	All storage associated with varPtr's array elements is deleted
 *	(including the array's hash table). Deletion trace functions for
 *	array elements are invoked, then deleted. Any pending traces for array
 *	elements are also deleted.
 *
 *----------------------------------------------------------------------
 */

static void
DeleteArray(
    Interp *iPtr,		/* Interpreter containing array. */
    Tcl_Obj *arrayNamePtr,	/* Name of array (used for trace callbacks),
				 * or NULL if it is to be computed on
				 * demand. */
    Var *varPtr,		/* Pointer to variable structure. */
    int flags)			/* Flags to pass to TclCallVarTraces:
				 * TCL_TRACE_UNSETS and sometimes
				 * TCL_NAMESPACE_ONLY or TCL_GLOBAL_ONLY. */
{
    Tcl_HashSearch search;
    Tcl_HashEntry *tPtr;
    register Var *elPtr;
    ActiveVarTrace *activePtr;
    Tcl_Obj *objPtr;
    VarTrace *tracePtr;

    if (varPtr->flags & VAR_SEARCH_ACTIVE) {
	DeleteSearches(iPtr, varPtr);
    }
    for (elPtr = VarHashFirstVar(varPtr->value.tablePtr, &search);
	    elPtr != NULL; elPtr = VarHashNextVar(&search)) {
	if (TclIsVarScalar(elPtr) && (elPtr->value.objPtr != NULL)) {
	    objPtr = elPtr->value.objPtr;
	    TclDecrRefCount(objPtr);
	    elPtr->value.objPtr = NULL;
	}

	/*
	 * Lie about the validity of the hashtable entry. In this way the
	 * variables will be deleted by VarHashDeleteTable.
	 */

	VarHashInvalidateEntry(elPtr);
	if (TclIsVarTraced(elPtr)) {
	    /*
	     * Compute the array name if it was not supplied.
	     */

	    if (elPtr->flags & VAR_TRACED_UNSET) {
		Tcl_Obj *elNamePtr = VarHashGetKey(elPtr);

		elPtr->flags &= ~VAR_TRACE_ACTIVE;
		TclObjCallVarTraces(iPtr, NULL, elPtr, arrayNamePtr,
			elNamePtr, flags,/* leaveErrMsg */ 0, -1);
	    }
	    tPtr = Tcl_FindHashEntry(&iPtr->varTraces, (char *) elPtr);
	    tracePtr = (VarTrace *) Tcl_GetHashValue(tPtr);
	    while (tracePtr) {
		VarTrace *prevPtr = tracePtr;

		tracePtr = tracePtr->nextPtr;
		Tcl_EventuallyFree((ClientData) prevPtr, TCL_DYNAMIC);
	    }
	    Tcl_DeleteHashEntry(tPtr);
	    elPtr->flags &= ~VAR_ALL_TRACES;
	    for (activePtr = iPtr->activeVarTracePtr; activePtr != NULL;
		    activePtr = activePtr->nextPtr) {
		if (activePtr->varPtr == elPtr) {
		    activePtr->nextTracePtr = NULL;
		}
	    }
	}
	TclSetVarUndefined(elPtr);

	/*
	 * Even though array elements are not supposed to be namespace
	 * variables, some combinations of [upvar] and [variable] may create
	 * such beasts - see [Bug 604239]. This is necessary to avoid leaking
	 * the corresponding Var struct, and is otherwise harmless.
	 */

	TclClearVarNamespaceVar(elPtr);
    }
    VarHashDeleteTable(varPtr->value.tablePtr);
    ckfree((char *) varPtr->value.tablePtr);
}

/*
 *----------------------------------------------------------------------
 *
 * TclTclObjVarErrMsg --
 *
 *	Generate a reasonable error message describing why a variable
 *	operation failed.
 *
 * Results:
 *	None.
 *
 * Side effects:
 *	The interp's result is set to hold a message identifying the variable
 *	given by part1 and part2 and describing why the variable operation
 *	failed.
 *
 *----------------------------------------------------------------------
 */

void
TclVarErrMsg(
    Tcl_Interp *interp,		/* Interpreter in which to record message. */
    const char *part1,
    const char *part2,		/* Variable's two-part name. */
    const char *operation,	/* String describing operation that failed,
				 * e.g. "read", "set", or "unset". */
    const char *reason)		/* String describing why operation failed. */
{
    Tcl_Obj *part2Ptr = NULL, *part1Ptr = Tcl_NewStringObj(part1, -1);

    Tcl_IncrRefCount(part1Ptr);
    if (part2) {
	part2Ptr = Tcl_NewStringObj(part2, -1);
	Tcl_IncrRefCount(part2Ptr);
    }

    TclObjVarErrMsg(interp, part1Ptr, part2Ptr, operation, reason, -1);

    Tcl_DecrRefCount(part1Ptr);
    if (part2Ptr) {
	Tcl_DecrRefCount(part2Ptr);
    }
}

void
TclObjVarErrMsg(
    Tcl_Interp *interp,		/* Interpreter in which to record message. */
    Tcl_Obj *part1Ptr,		/* (may be NULL, if index >= 0) */
    Tcl_Obj *part2Ptr,		/* Variable's two-part name. */
    const char *operation,	/* String describing operation that failed,
				 * e.g. "read", "set", or "unset". */
    const char *reason,		/* String describing why operation failed. */
    int index)			/* Index into the local variable table of the
				 * variable, or -1. Only used when part1Ptr is
				 * NULL. */
{
    if (!part1Ptr) {
	part1Ptr = localName(((Interp *)interp)->varFramePtr, index);
    }
    Tcl_SetObjResult(interp, Tcl_ObjPrintf("can't %s \"%s%s%s%s\": %s",
	    operation, TclGetString(part1Ptr), (part2Ptr ? "(" : ""),
	    (part2Ptr ? TclGetString(part2Ptr) : ""), (part2Ptr ? ")" : ""),
	    reason));
}

/*
 *----------------------------------------------------------------------
 *
 * Internal functions for variable name object types --
 *
 *----------------------------------------------------------------------
 */

/*
 * Panic functions that should never be called in normal operation.
 */

static void
PanicOnUpdateVarName(
    Tcl_Obj *objPtr)
{
    Tcl_Panic("%s of type %s should not be called", "updateStringProc",
	    objPtr->typePtr->name);
}

static int
PanicOnSetVarName(
    Tcl_Interp *interp,
    Tcl_Obj *objPtr)
{
    Tcl_Panic("%s of type %s should not be called", "setFromAnyProc",
	    objPtr->typePtr->name);
    return TCL_ERROR;
}

/*
 * localVarName -
 *
 * INTERNALREP DEFINITION:
 *   ptrAndLongRep.ptr:   pointer to name obj in varFramePtr->localCache
 *                        or NULL if it is this same obj
 *   ptrAndLongRep.value: index into locals table
 */

static void
FreeLocalVarName(
    Tcl_Obj *objPtr)
{
    Tcl_Obj *namePtr = (Tcl_Obj *) objPtr->internalRep.ptrAndLongRep.ptr;
    if (namePtr) {
	Tcl_DecrRefCount(namePtr);
    }
    objPtr->typePtr = NULL;
}

static void
DupLocalVarName(
    Tcl_Obj *srcPtr,
    Tcl_Obj *dupPtr)
{
    Tcl_Obj *namePtr = srcPtr->internalRep.ptrAndLongRep.ptr;

    if (!namePtr) {
	namePtr = srcPtr;
    }
    dupPtr->internalRep.ptrAndLongRep.ptr = namePtr;
    Tcl_IncrRefCount(namePtr);

    dupPtr->internalRep.ptrAndLongRep.value =
	    srcPtr->internalRep.ptrAndLongRep.value;
    dupPtr->typePtr = &localVarNameType;
}

#if ENABLE_NS_VARNAME_CACHING
/*
 * nsVarName -
 *
 * INTERNALREP DEFINITION:
 *   twoPtrValue.ptr1: pointer to the namespace containing the reference.
 *   twoPtrValue.ptr2: pointer to the corresponding Var
 */

static void
FreeNsVarName(
    Tcl_Obj *objPtr)
{
    register Var *varPtr = objPtr->internalRep.twoPtrValue.ptr2;

    if (TclIsVarInHash(varPtr)) {
	varPtr->refCount--;
	if (TclIsVarUndefined(varPtr) && (varPtr->refCount == 0)) {
	    CleanupVar(varPtr, NULL);
	}
    }
    objPtr->typePtr = NULL;
}

static void
DupNsVarName(
    Tcl_Obj *srcPtr,
    Tcl_Obj *dupPtr)
{
    Namespace *nsPtr = srcPtr->internalRep.twoPtrValue.ptr1;
    register Var *varPtr = srcPtr->internalRep.twoPtrValue.ptr2;

    dupPtr->internalRep.twoPtrValue.ptr1 = nsPtr;
    dupPtr->internalRep.twoPtrValue.ptr2 = varPtr;
    if (TclIsVarInHash(varPtr)) {
	varPtr->refCount++;
    }
    dupPtr->typePtr = &tclNsVarNameType;
}
#endif

/*
 * parsedVarName -
 *
 * INTERNALREP DEFINITION:
 *   twoPtrValue.ptr1 = pointer to the array name Tcl_Obj (NULL if scalar)
 *   twoPtrValue.ptr2 = pointer to the element name string (owned by this
 *			Tcl_Obj), or NULL if it is a scalar variable
 */

static void
FreeParsedVarName(
    Tcl_Obj *objPtr)
{
    register Tcl_Obj *arrayPtr = objPtr->internalRep.twoPtrValue.ptr1;
    register char *elem = objPtr->internalRep.twoPtrValue.ptr2;

    if (arrayPtr != NULL) {
	TclDecrRefCount(arrayPtr);
	ckfree(elem);
    }
    objPtr->typePtr = NULL;
}

static void
DupParsedVarName(
    Tcl_Obj *srcPtr,
    Tcl_Obj *dupPtr)
{
    register Tcl_Obj *arrayPtr = srcPtr->internalRep.twoPtrValue.ptr1;
    register char *elem = srcPtr->internalRep.twoPtrValue.ptr2;
    char *elemCopy;
    unsigned int elemLen;

    if (arrayPtr != NULL) {
	Tcl_IncrRefCount(arrayPtr);
	elemLen = strlen(elem);
	elemCopy = ckalloc(elemLen+1);
	memcpy(elemCopy, elem, elemLen);
	*(elemCopy + elemLen) = '\0';
	elem = elemCopy;
    }

    dupPtr->internalRep.twoPtrValue.ptr1 = arrayPtr;
    dupPtr->internalRep.twoPtrValue.ptr2 = elem;
    dupPtr->typePtr = &tclParsedVarNameType;
}

static void
UpdateParsedVarName(
    Tcl_Obj *objPtr)
{
    Tcl_Obj *arrayPtr = objPtr->internalRep.twoPtrValue.ptr1;
    char *part2 = objPtr->internalRep.twoPtrValue.ptr2;
    char *part1, *p;
    int len1, len2, totalLen;

    if (arrayPtr == NULL) {
	/*
	 * This is a parsed scalar name: what is it doing here?
	 */

	Tcl_Panic("scalar parsedVarName without a string rep");
    }

    part1 = TclGetStringFromObj(arrayPtr, &len1);
    len2 = strlen(part2);

    totalLen = len1 + len2 + 2;
    p = ckalloc((unsigned int) totalLen + 1);
    objPtr->bytes = p;
    objPtr->length = totalLen;

    memcpy(p, part1, (unsigned int) len1);
    p += len1;
    *p++ = '(';
    memcpy(p, part2, (unsigned int) len2);
    p += len2;
    *p++ = ')';
    *p = '\0';
}

/*
 *----------------------------------------------------------------------
 *
 * Tcl_FindNamespaceVar -- MOVED OVER from tclNamesp.c
 *
 *	Searches for a namespace variable, a variable not local to a
 *	procedure. The variable can be either a scalar or an array, but may
 *	not be an element of an array.
 *
 * Results:
 *	Returns a token for the variable if it is found. Otherwise, if it
 *	can't be found or there is an error, returns NULL and leaves an error
 *	message in the interpreter's result object if "flags" contains
 *	TCL_LEAVE_ERR_MSG.
 *
 * Side effects:
 *	None.
 *
 *----------------------------------------------------------------------
 */

Tcl_Var
Tcl_FindNamespaceVar(
    Tcl_Interp *interp,		/* The interpreter in which to find the
				 * variable. */
    const char *name,		/* Variable's name. If it starts with "::",
				 * will be looked up in global namespace.
				 * Else, looked up first in contextNsPtr
				 * (current namespace if contextNsPtr is
				 * NULL), then in global namespace. */
    Tcl_Namespace *contextNsPtr,/* Ignored if TCL_GLOBAL_ONLY flag set.
				 * Otherwise, points to namespace in which to
				 * resolve name. If NULL, look up name in the
				 * current namespace. */
    int flags)			/* An OR'd combination of: AVOID_RESOLVERS,
				 * TCL_GLOBAL_ONLY (look up name only in
				 * global namespace), TCL_NAMESPACE_ONLY (look
				 * up only in contextNsPtr, or the current
				 * namespace if contextNsPtr is NULL), and
				 * TCL_LEAVE_ERR_MSG. If both TCL_GLOBAL_ONLY
				 * and TCL_NAMESPACE_ONLY are given,
				 * TCL_GLOBAL_ONLY is ignored. */
{
    Tcl_Obj *namePtr = Tcl_NewStringObj(name, -1);
    Tcl_Var var;

    Tcl_IncrRefCount(namePtr);
    var = ObjFindNamespaceVar(interp, namePtr, contextNsPtr, flags);
    Tcl_DecrRefCount(namePtr);
    return var;
}

static Tcl_Var
ObjFindNamespaceVar(
    Tcl_Interp *interp,		/* The interpreter in which to find the
				 * variable. */
    Tcl_Obj *namePtr,		/* Variable's name. If it starts with "::",
				 * will be looked up in global namespace.
				 * Else, looked up first in contextNsPtr
				 * (current namespace if contextNsPtr is
				 * NULL), then in global namespace. */
    Tcl_Namespace *contextNsPtr,/* Ignored if TCL_GLOBAL_ONLY flag set.
				 * Otherwise, points to namespace in which to
				 * resolve name. If NULL, look up name in the
				 * current namespace. */
    int flags)			/* An OR'd combination of: AVOID_RESOLVERS,
				 * TCL_GLOBAL_ONLY (look up name only in
				 * global namespace), TCL_NAMESPACE_ONLY (look
				 * up only in contextNsPtr, or the current
				 * namespace if contextNsPtr is NULL), and
				 * TCL_LEAVE_ERR_MSG. If both TCL_GLOBAL_ONLY
				 * and TCL_NAMESPACE_ONLY are given,
				 * TCL_GLOBAL_ONLY is ignored. */
{
    Interp *iPtr = (Interp *) interp;
    ResolverScheme *resPtr;
    Namespace *nsPtr[2], *cxtNsPtr;
    const char *simpleName;
    Var *varPtr;
    register int search;
    int result;
    Tcl_Var var;
    Tcl_Obj *simpleNamePtr;
    char *name = TclGetString(namePtr);

    /*
     * If this namespace has a variable resolver, then give it first crack at
     * the variable resolution. It may return a Tcl_Var value, it may signal
     * to continue onward, or it may signal an error.
     */

    if ((flags & TCL_GLOBAL_ONLY) != 0) {
	cxtNsPtr = (Namespace *) TclGetGlobalNamespace(interp);
    } else if (contextNsPtr != NULL) {
	cxtNsPtr = (Namespace *) contextNsPtr;
    } else {
	cxtNsPtr = (Namespace *) TclGetCurrentNamespace(interp);
    }

    if (!(flags & AVOID_RESOLVERS) &&
	    (cxtNsPtr->varResProc != NULL || iPtr->resolverPtr != NULL)) {
	resPtr = iPtr->resolverPtr;

	if (cxtNsPtr->varResProc) {
	    result = (*cxtNsPtr->varResProc)(interp, name,
		    (Tcl_Namespace *) cxtNsPtr, flags, &var);
	} else {
	    result = TCL_CONTINUE;
	}

	while (result == TCL_CONTINUE && resPtr) {
	    if (resPtr->varResProc) {
		result = (*resPtr->varResProc)(interp, name,
			(Tcl_Namespace *) cxtNsPtr, flags, &var);
	    }
	    resPtr = resPtr->nextPtr;
	}

	if (result == TCL_OK) {
	    return var;
	} else if (result != TCL_CONTINUE) {
	    return (Tcl_Var) NULL;
	}
    }

    /*
     * Find the namespace(s) that contain the variable.
     */

    TclGetNamespaceForQualName(interp, name, (Namespace *) contextNsPtr,
	    flags, &nsPtr[0], &nsPtr[1], &cxtNsPtr, &simpleName);

    /*
     * Look for the variable in the variable table of its namespace. Be sure
     * to check both possible search paths: from the specified namespace
     * context and from the global namespace.
     */

    varPtr = NULL;
    if (simpleName != name) {
	simpleNamePtr = Tcl_NewStringObj(simpleName, -1);
    } else {
	simpleNamePtr = namePtr;
    }

    for (search = 0;  (search < 2) && (varPtr == NULL);  search++) {
	if ((nsPtr[search] != NULL) && (simpleName != NULL)) {
	    varPtr = VarHashFindVar(&nsPtr[search]->varTable, simpleNamePtr);
	}
    }
    if (simpleName != name) {
	Tcl_DecrRefCount(simpleNamePtr);
    }
    if ((varPtr == NULL) && (flags & TCL_LEAVE_ERR_MSG)) {
	Tcl_ResetResult(interp);
	Tcl_AppendResult(interp, "unknown variable \"", name, "\"", NULL);
	Tcl_SetErrorCode(interp, "TCL", "LOOKUP", "VARIABLE", name, NULL);
    }
    return (Tcl_Var) varPtr;
}

/*
 *----------------------------------------------------------------------
 *
 * InfoVarsCmd -- (moved over from tclCmdIL.c)
 *
 *	Called to implement the "info vars" command that returns the list of
 *	variables in the interpreter that match an optional pattern. The
 *	pattern, if any, consists of an optional sequence of namespace names
 *	separated by "::" qualifiers, which is followed by a glob-style
 *	pattern that restricts which variables are returned. Handles the
 *	following syntax:
 *
 *	    info vars ?pattern?
 *
 * Results:
 *	Returns TCL_OK if successful and TCL_ERROR if there is an error.
 *
 * Side effects:
 *	Returns a result in the interpreter's result object. If there is an
 *	error, the result is an error message.
 *
 *----------------------------------------------------------------------
 */

int
TclInfoVarsCmd(
    ClientData dummy,		/* Not used. */
    Tcl_Interp *interp,		/* Current interpreter. */
    int objc,			/* Number of arguments. */
    Tcl_Obj *const objv[])	/* Argument objects. */
{
    Interp *iPtr = (Interp *) interp;
    char *varName, *pattern;
    const char *simplePattern;
    Tcl_HashSearch search;
    Var *varPtr;
    Namespace *nsPtr;
    Namespace *globalNsPtr = (Namespace *) Tcl_GetGlobalNamespace(interp);
    Namespace *currNsPtr = (Namespace *) Tcl_GetCurrentNamespace(interp);
    Tcl_Obj *listPtr, *elemObjPtr;
    int specificNsInPattern = 0;/* Init. to avoid compiler warning. */
    Tcl_Obj *simplePatternPtr = NULL, *varNamePtr;

    /*
     * Get the pattern and find the "effective namespace" in which to list
     * variables. We only use this effective namespace if there's no active
     * Tcl procedure frame.
     */

    if (objc == 1) {
	simplePattern = NULL;
	nsPtr = currNsPtr;
	specificNsInPattern = 0;
    } else if (objc == 2) {
	/*
	 * From the pattern, get the effective namespace and the simple
	 * pattern (no namespace qualifiers or ::'s) at the end. If an error
	 * was found while parsing the pattern, return it. Otherwise, if the
	 * namespace wasn't found, just leave nsPtr NULL: we will return an
	 * empty list since no variables there can be found.
	 */

	Namespace *dummy1NsPtr, *dummy2NsPtr;

	pattern = TclGetString(objv[1]);
	TclGetNamespaceForQualName(interp, pattern, (Namespace *) NULL,
		/*flags*/ 0, &nsPtr, &dummy1NsPtr, &dummy2NsPtr,
		&simplePattern);

	if (nsPtr != NULL) {	/* We successfully found the pattern's ns. */
	    specificNsInPattern = (strcmp(simplePattern, pattern) != 0);
	    if (simplePattern == pattern) {
		simplePatternPtr = objv[1];
	    } else {
		simplePatternPtr = Tcl_NewStringObj(simplePattern, -1);
	    }
	    Tcl_IncrRefCount(simplePatternPtr);
	}
    } else {
	Tcl_WrongNumArgs(interp, 1, objv, "?pattern?");
	return TCL_ERROR;
    }

    /*
     * If the namespace specified in the pattern wasn't found, just return.
     */

    if (nsPtr == NULL) {
	return TCL_OK;
    }

    listPtr = Tcl_NewListObj(0, NULL);

    if (!(iPtr->varFramePtr->isProcCallFrame & FRAME_IS_PROC)
	    || specificNsInPattern) {
	/*
	 * There is no frame pointer, the frame pointer was pushed only to
	 * activate a namespace, or we are in a procedure call frame but a
	 * specific namespace was specified. Create a list containing only the
	 * variables in the effective namespace's variable table.
	 */

	if (simplePattern && TclMatchIsTrivial(simplePattern)) {
	    /*
	     * If we can just do hash lookups, that simplifies things a lot.
	     */

	    varPtr = VarHashFindVar(&nsPtr->varTable, simplePatternPtr);
	    if (varPtr) {
		if (!TclIsVarUndefined(varPtr)
			|| TclIsVarNamespaceVar(varPtr)) {
		    if (specificNsInPattern) {
			elemObjPtr = Tcl_NewObj();
			Tcl_GetVariableFullName(interp, (Tcl_Var) varPtr,
				elemObjPtr);
		    } else {
			elemObjPtr = VarHashGetKey(varPtr);
		    }
		    Tcl_ListObjAppendElement(interp, listPtr, elemObjPtr);
		}
	    } else if ((nsPtr != globalNsPtr) && !specificNsInPattern) {
		varPtr = VarHashFindVar(&globalNsPtr->varTable,
			simplePatternPtr);
		if (varPtr) {
		    if (!TclIsVarUndefined(varPtr)
			    || TclIsVarNamespaceVar(varPtr)) {
			Tcl_ListObjAppendElement(interp, listPtr,
				VarHashGetKey(varPtr));
		    }
		}
	    }
	} else {
	    /*
	     * Have to scan the tables of variables.
	     */

	    varPtr = VarHashFirstVar(&nsPtr->varTable, &search);
	    while (varPtr) {
		if (!TclIsVarUndefined(varPtr)
			|| TclIsVarNamespaceVar(varPtr)) {
		    varNamePtr = VarHashGetKey(varPtr);
		    varName = TclGetString(varNamePtr);
		    if ((simplePattern == NULL)
			    || Tcl_StringMatch(varName, simplePattern)) {
			if (specificNsInPattern) {
			    elemObjPtr = Tcl_NewObj();
			    Tcl_GetVariableFullName(interp, (Tcl_Var) varPtr,
				    elemObjPtr);
			} else {
			    elemObjPtr = varNamePtr;
			}
			Tcl_ListObjAppendElement(interp, listPtr, elemObjPtr);
		    }
		}
		varPtr = VarHashNextVar(&search);
	    }

	    /*
	     * If the effective namespace isn't the global :: namespace, and a
	     * specific namespace wasn't requested in the pattern (i.e., the
	     * pattern only specifies variable names), then add in all global
	     * :: variables that match the simple pattern. Of course, add in
	     * only those variables that aren't hidden by a variable in the
	     * effective namespace.
	     */

	    if ((nsPtr != globalNsPtr) && !specificNsInPattern) {
		varPtr = VarHashFirstVar(&globalNsPtr->varTable,&search);
		while (varPtr) {
		    if (!TclIsVarUndefined(varPtr)
			    || TclIsVarNamespaceVar(varPtr)) {
			varNamePtr = VarHashGetKey(varPtr);
			varName = TclGetString(varNamePtr);
			if ((simplePattern == NULL)
				|| Tcl_StringMatch(varName, simplePattern)) {
			    if (VarHashFindVar(&nsPtr->varTable,
				    varNamePtr) == NULL) {
				Tcl_ListObjAppendElement(interp, listPtr,
					varNamePtr);
			    }
			}
		    }
		    varPtr = VarHashNextVar(&search);
		}
	    }
	}
    } else if (((Interp *)interp)->varFramePtr->procPtr != NULL) {
	AppendLocals(interp, listPtr, simplePatternPtr, 1);
    }

    if (simplePatternPtr) {
	Tcl_DecrRefCount(simplePatternPtr);
    }
    Tcl_SetObjResult(interp, listPtr);
    return TCL_OK;
}

/*
 *----------------------------------------------------------------------
 *
 * InfoGlobalsCmd -- (moved over from tclCmdIL.c)
 *
 *	Called to implement the "info globals" command that returns the list
 *	of global variables matching an optional pattern. Handles the
 *	following syntax:
 *
 *	    info globals ?pattern?
 *
 * Results:
 *	Returns TCL_OK if successful and TCL_ERROR if there is an error.
 *
 * Side effects:
 *	Returns a result in the interpreter's result object. If there is an
 *	error, the result is an error message.
 *
 *----------------------------------------------------------------------
 */

int
TclInfoGlobalsCmd(
    ClientData dummy,		/* Not used. */
    Tcl_Interp *interp,		/* Current interpreter. */
    int objc,			/* Number of arguments. */
    Tcl_Obj *const objv[])	/* Argument objects. */
{
    char *varName, *pattern;
    Namespace *globalNsPtr = (Namespace *) Tcl_GetGlobalNamespace(interp);
    Tcl_HashSearch search;
    Var *varPtr;
    Tcl_Obj *listPtr, *varNamePtr, *patternPtr;

    if (objc == 1) {
	pattern = NULL;
    } else if (objc == 2) {
	pattern = TclGetString(objv[1]);

	/*
	 * Strip leading global-namespace qualifiers. [Bug 1057461]
	 */

	if (pattern[0] == ':' && pattern[1] == ':') {
	    while (*pattern == ':') {
		pattern++;
	    }
	}
    } else {
	Tcl_WrongNumArgs(interp, 1, objv, "?pattern?");
	return TCL_ERROR;
    }

    /*
     * Scan through the global :: namespace's variable table and create a list
     * of all global variables that match the pattern.
     */

    listPtr = Tcl_NewListObj(0, NULL);
    if (pattern != NULL && TclMatchIsTrivial(pattern)) {
	if (pattern == TclGetString(objv[1])) {
	    patternPtr = objv[1];
	} else {
	    patternPtr = Tcl_NewStringObj(pattern, -1);
	}
	Tcl_IncrRefCount(patternPtr);

	varPtr = VarHashFindVar(&globalNsPtr->varTable, patternPtr);
	if (varPtr) {
	    if (!TclIsVarUndefined(varPtr)) {
		Tcl_ListObjAppendElement(interp, listPtr,
			VarHashGetKey(varPtr));
	    }
	}
	Tcl_DecrRefCount(patternPtr);
    } else {
	for (varPtr = VarHashFirstVar(&globalNsPtr->varTable, &search);
		varPtr != NULL;
		varPtr = VarHashNextVar(&search)) {
	    if (TclIsVarUndefined(varPtr)) {
		continue;
	    }
	    varNamePtr = VarHashGetKey(varPtr);
	    varName = TclGetString(varNamePtr);
	    if ((pattern == NULL) || Tcl_StringMatch(varName, pattern)) {
		Tcl_ListObjAppendElement(interp, listPtr, varNamePtr);
	    }
	}
    }
    Tcl_SetObjResult(interp, listPtr);
    return TCL_OK;
}

/*
 *----------------------------------------------------------------------
 *
 * TclInfoLocalsCmd -- (moved over from tclCmdIl.c)
 *
 *	Called to implement the "info locals" command to return a list of
 *	local variables that match an optional pattern. Handles the following
 *	syntax:
 *
 *	    info locals ?pattern?
 *
 * Results:
 *	Returns TCL_OK if successful and TCL_ERROR if there is an error.
 *
 * Side effects:
 *	Returns a result in the interpreter's result object. If there is an
 *	error, the result is an error message.
 *
 *----------------------------------------------------------------------
 */

int
TclInfoLocalsCmd(
    ClientData dummy,		/* Not used. */
    Tcl_Interp *interp,		/* Current interpreter. */
    int objc,			/* Number of arguments. */
    Tcl_Obj *const objv[])	/* Argument objects. */
{
    Interp *iPtr = (Interp *) interp;
    Tcl_Obj *patternPtr;
    Tcl_Obj *listPtr;

    if (objc == 1) {
	patternPtr = NULL;
    } else if (objc == 2) {
	patternPtr = objv[1];
    } else {
	Tcl_WrongNumArgs(interp, 1, objv, "?pattern?");
	return TCL_ERROR;
    }

    if (!(iPtr->varFramePtr->isProcCallFrame & FRAME_IS_PROC )) {
	return TCL_OK;
    }

    /*
     * Return a list containing names of first the compiled locals (i.e. the
     * ones stored in the call frame), then the variables in the local hash
     * table (if one exists).
     */

    listPtr = Tcl_NewListObj(0, NULL);
    AppendLocals(interp, listPtr, patternPtr, 0);
    Tcl_SetObjResult(interp, listPtr);
    return TCL_OK;
}

/*
 *----------------------------------------------------------------------
 *
 * AppendLocals --
 *
 *	Append the local variables for the current frame to the specified list
 *	object.
 *
 * Results:
 *	None.
 *
 * Side effects:
 *	None.
 *
 *----------------------------------------------------------------------
 */

static void
AppendLocals(
    Tcl_Interp *interp,		/* Current interpreter. */
    Tcl_Obj *listPtr,		/* List object to append names to. */
    Tcl_Obj *patternPtr,	/* Pattern to match against. */
    int includeLinks)		/* 1 if upvars should be included, else 0. */
{
    Interp *iPtr = (Interp *) interp;
    Var *varPtr;
    int i, localVarCt;
    Tcl_Obj **varNamePtr;
    char *varName;
    TclVarHashTable *localVarTablePtr;
    Tcl_HashSearch search;
    const char *pattern = patternPtr? TclGetString(patternPtr) : NULL;
    Tcl_Obj *objNamePtr;

    localVarCt = iPtr->varFramePtr->numCompiledLocals;
    varPtr = iPtr->varFramePtr->compiledLocals;
    localVarTablePtr = iPtr->varFramePtr->varTablePtr;
    varNamePtr = &iPtr->varFramePtr->localCachePtr->varName0;

    for (i = 0; i < localVarCt; i++, varNamePtr++) {
	/*
	 * Skip nameless (temporary) variables and undefined variables.
	 */

	if (*varNamePtr && !TclIsVarUndefined(varPtr)
		&& (includeLinks || !TclIsVarLink(varPtr))) {
	    varName = TclGetString(*varNamePtr);
	    if ((pattern == NULL) || Tcl_StringMatch(varName, pattern)) {
		Tcl_ListObjAppendElement(interp, listPtr, *varNamePtr);
	    }
	}
	varPtr++;
    }

    /*
     * Do nothing if no local variables.
     */

    if (localVarTablePtr == NULL) {
	return;
    }

    /*
     * Check for the simple and fast case.
     */

    if ((pattern != NULL) && TclMatchIsTrivial(pattern)) {
	varPtr = VarHashFindVar(localVarTablePtr, patternPtr);
	if (varPtr != NULL) {
	    if (!TclIsVarUndefined(varPtr)
		    && (includeLinks || !TclIsVarLink(varPtr))) {
		Tcl_ListObjAppendElement(interp, listPtr,
			VarHashGetKey(varPtr));
	    }
	}
	return;
    }

    /*
     * Scan over and process all local variables.
     */

    for (varPtr = VarHashFirstVar(localVarTablePtr, &search);
	    varPtr != NULL;
	    varPtr = VarHashNextVar(&search)) {
	if (!TclIsVarUndefined(varPtr)
		&& (includeLinks || !TclIsVarLink(varPtr))) {
	    objNamePtr = VarHashGetKey(varPtr);
	    varName = TclGetString(objNamePtr);
	    if ((pattern == NULL) || Tcl_StringMatch(varName, pattern)) {
		Tcl_ListObjAppendElement(interp, listPtr, objNamePtr);
	    }
	}
    }
}

/*
 * Hash table implementation - first, just copy and adapt the obj key stuff
 */

void
TclInitVarHashTable(
    TclVarHashTable *tablePtr,
    Namespace *nsPtr)
{
    Tcl_InitCustomHashTable(&tablePtr->table,
	    TCL_CUSTOM_TYPE_KEYS, &tclVarHashKeyType);
    tablePtr->nsPtr = nsPtr;
}

static Tcl_HashEntry *
AllocVarEntry(
    Tcl_HashTable *tablePtr,	/* Hash table. */
    void *keyPtr)		/* Key to store in the hash table entry. */
{
    Tcl_Obj *objPtr = (Tcl_Obj *) keyPtr;
    Tcl_HashEntry *hPtr;
    Var *varPtr;

    varPtr = (Var *) ckalloc(sizeof(VarInHash));
    varPtr->flags = VAR_IN_HASHTABLE;
    varPtr->value.objPtr = NULL;
    VarHashRefCount(varPtr) = 1;

    hPtr = &(((VarInHash *)varPtr)->entry);
    Tcl_SetHashValue(hPtr, varPtr);
    hPtr->key.objPtr = objPtr;
    Tcl_IncrRefCount(objPtr);

    return hPtr;
}

static void
FreeVarEntry(
    Tcl_HashEntry *hPtr)
{
    Var *varPtr = VarHashGetValue(hPtr);
    Tcl_Obj *objPtr = hPtr->key.objPtr;

    if (TclIsVarUndefined(varPtr) && !TclIsVarTraced(varPtr)
	    && (VarHashRefCount(varPtr) == 1)) {
	ckfree((char *) varPtr);
    } else {
	VarHashInvalidateEntry(varPtr);
	TclSetVarUndefined(varPtr);
	VarHashRefCount(varPtr)--;
    }
    Tcl_DecrRefCount(objPtr);
}

static int
CompareVarKeys(
    void *keyPtr,		/* New key to compare. */
    Tcl_HashEntry *hPtr)	/* Existing key to compare. */
{
    Tcl_Obj *objPtr1 = (Tcl_Obj *) keyPtr;
    Tcl_Obj *objPtr2 = hPtr->key.objPtr;
    register const char *p1, *p2;
    register int l1, l2;

    /*
     * If the object pointers are the same then they match.
     */

    if (objPtr1 == objPtr2) {
	return 1;
    }

    /*
     * Don't use Tcl_GetStringFromObj as it would prevent l1 and l2 being in a
     * register.
     */

    p1 = TclGetString(objPtr1);
    l1 = objPtr1->length;
    p2 = TclGetString(objPtr2);
    l2 = objPtr2->length;

    /*
     * Only compare if the string representations are of the same length.
     */

    if (l1 == l2) {
	for (;; p1++, p2++, l1--) {
	    if (*p1 != *p2) {
		break;
	    }
	    if (l1 == 0) {
		return 1;
	    }
	}
    }

    return 0;
}

static unsigned int
HashVarKey(
    Tcl_HashTable *tablePtr,	/* Hash table. */
    void *keyPtr)		/* Key from which to compute hash value. */
{
    Tcl_Obj *objPtr = (Tcl_Obj *) keyPtr;
    const char *string = TclGetString(objPtr);
    int length = objPtr->length;
    unsigned int result = 0;
    int i;

    /*
     * I tried a zillion different hash functions and asked many other people
     * for advice. Many people had their own favorite functions, all
     * different, but no-one had much idea why they were good ones. I chose
     * the one below (multiply by 9 and add new character) because of the
     * following reasons:
     *
     * 1. Multiplying by 10 is perfect for keys that are decimal strings, and
     *	  multiplying by 9 is just about as good.
     * 2. Times-9 is (shift-left-3) plus (old). This means that each
     *	  character's bits hang around in the low-order bits of the hash value
     *	  for ever, plus they spread fairly rapidly up to the high-order bits
     *	  to fill out the hash value. This seems works well both for decimal
     *	  and non-decimal strings.
     */

    for (i=0 ; i<length ; i++) {
	result += (result << 3) + string[i];
    }
    return result;
}

/*
 * Local Variables:
 * mode: c
 * c-basic-offset: 4
 * fill-column: 78
 * End:
 */<|MERGE_RESOLUTION|>--- conflicted
+++ resolved
@@ -477,13 +477,9 @@
 
     if (part2) {
 	part2Ptr = Tcl_NewStringObj(part2, -1);
-<<<<<<< HEAD
-	Tcl_IncrRefCount(part2Ptr);
-=======
 	if (createPart2) {
 	    Tcl_IncrRefCount(part2Ptr);
 	}
->>>>>>> 00085648
     }
 
     resPtr = TclObjLookupVarEx(interp, part1Ptr, part2Ptr,
@@ -1230,17 +1226,7 @@
 				 * TCL_NAMESPACE_ONLY or TCL_LEAVE_ERR_MSG
 				 * bits. */
 {
-    Tcl_Obj *varNamePtr, *resultPtr;
-
-    varNamePtr = Tcl_NewStringObj(varName, -1);
-    Tcl_IncrRefCount(varNamePtr);
-    resultPtr = Tcl_ObjGetVar2(interp, varNamePtr, NULL, flags);
-    TclDecrRefCount(varNamePtr);
-
-    if (resultPtr == NULL) {
-	return NULL;
-    }
-    return TclGetString(resultPtr);
+    return Tcl_GetVar2(interp, varName, NULL, flags);
 }
  
@@ -1279,27 +1265,13 @@
 				 * TCL_NAMESPACE_ONLY and TCL_LEAVE_ERR_MSG *
 				 * bits. */
 {
-    Tcl_Obj *resultPtr, *part1Ptr, *part2Ptr;
-
-    part1Ptr = Tcl_NewStringObj(part1, -1);
-    Tcl_IncrRefCount(part1Ptr);
-    if (part2) {
-	part2Ptr = Tcl_NewStringObj(part2, -1);
-	Tcl_IncrRefCount(part2Ptr);
-    } else {
-	part2Ptr = NULL;
-    }
-
-    resultPtr = Tcl_ObjGetVar2(interp, part1Ptr, part2Ptr, flags);
-
-    Tcl_DecrRefCount(part1Ptr);
-    if (part2Ptr) {
-	Tcl_DecrRefCount(part2Ptr);
-    }
-    if (resultPtr == NULL) {
+    Tcl_Obj *objPtr;
+
+    objPtr = Tcl_GetVar2Ex(interp, part1, part2, flags);
+    if (objPtr == NULL) {
 	return NULL;
     }
-    return TclGetString(resultPtr);
+    return TclGetString(objPtr);
 }
  
@@ -1339,7 +1311,6 @@
 {
     Tcl_Obj *resPtr, *part2Ptr = NULL, *part1Ptr = Tcl_NewStringObj(part1, -1);
 
-    Tcl_IncrRefCount(part1Ptr);
     if (part2) {
 	part2Ptr = Tcl_NewStringObj(part2, -1);
 	Tcl_IncrRefCount(part2Ptr);
@@ -1585,21 +1556,7 @@
 				 * TCL_APPEND_VALUE, TCL_LIST_ELEMENT,
 				 * TCL_LEAVE_ERR_MSG. */
 {
-    Tcl_Obj *valuePtr, *varNamePtr, *varValuePtr;
-
-    varNamePtr = Tcl_NewStringObj(varName, -1);
-    Tcl_IncrRefCount(varNamePtr);
-    valuePtr = Tcl_NewStringObj(newValue, -1);
-    Tcl_IncrRefCount(valuePtr);
-
-    varValuePtr = Tcl_ObjSetVar2(interp, varNamePtr, NULL, valuePtr, flags);
-
-    Tcl_DecrRefCount(varNamePtr);
-    Tcl_DecrRefCount(valuePtr);
-    if (varValuePtr == NULL) {
-	return NULL;
-    }
-    return TclGetString(varValuePtr);
+    return Tcl_SetVar2(interp, varName, NULL, newValue, flags);
 }
  
@@ -2234,10 +2191,8 @@
     int result;
     Tcl_Obj *part2Ptr = NULL, *part1Ptr = Tcl_NewStringObj(part1, -1);
 
-    Tcl_IncrRefCount(part1Ptr);
     if (part2) {
 	part2Ptr = Tcl_NewStringObj(part2, -1);
-	Tcl_IncrRefCount(part2Ptr);
     }
 
     /*
@@ -4804,10 +4759,8 @@
 {
     Tcl_Obj *part2Ptr = NULL, *part1Ptr = Tcl_NewStringObj(part1, -1);
 
-    Tcl_IncrRefCount(part1Ptr);
     if (part2) {
 	part2Ptr = Tcl_NewStringObj(part2, -1);
-	Tcl_IncrRefCount(part2Ptr);
     }
 
     TclObjVarErrMsg(interp, part1Ptr, part2Ptr, operation, reason, -1);
@@ -5077,7 +5030,6 @@
     Tcl_Obj *namePtr = Tcl_NewStringObj(name, -1);
     Tcl_Var var;
 
-    Tcl_IncrRefCount(namePtr);
     var = ObjFindNamespaceVar(interp, namePtr, contextNsPtr, flags);
     Tcl_DecrRefCount(namePtr);
     return var;
