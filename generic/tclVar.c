/*
 * tclVar.c --
 *
 *	This file contains routines that implement Tcl variables (both scalars
 *	and arrays).
 *
 *	The implementation of arrays is modelled after an initial
 *	implementation by Mark Diekhans and Karl Lehenbauer.
 *
 * Copyright (c) 1987-1994 The Regents of the University of California.
 * Copyright (c) 1994-1997 Sun Microsystems, Inc.
 * Copyright (c) 1998-1999 by Scriptics Corporation.
 * Copyright (c) 2001 by Kevin B. Kenny. All rights reserved.
 * Copyright (c) 2007 Miguel Sofer
 *
 * See the file "license.terms" for information on usage and redistribution of
 * this file, and for a DISCLAIMER OF ALL WARRANTIES.
 */

#include "tclInt.h"

/*
 * Prototypes for the variable hash key methods.
 */

static Tcl_HashEntry *	AllocVarEntry(Tcl_HashTable *tablePtr, void *keyPtr);
static void		FreeVarEntry(Tcl_HashEntry *hPtr);
static int		CompareVarKeys(void *keyPtr, Tcl_HashEntry *hPtr);
static unsigned int	HashVarKey(Tcl_HashTable *tablePtr, void *keyPtr);

static Tcl_HashKeyType tclVarHashKeyType = {
    TCL_HASH_KEY_TYPE_VERSION,	/* version */
    0,				/* flags */
    HashVarKey,			/* hashKeyProc */
    CompareVarKeys,		/* compareKeysProc */
    AllocVarEntry,		/* allocEntryProc */
    FreeVarEntry		/* freeEntryProc */
};

static inline Var *	VarHashCreateVar(TclVarHashTable *tablePtr,
			    Tcl_Obj *key, int *newPtr);
static inline Var *	VarHashFirstVar(TclVarHashTable *tablePtr,
			    Tcl_HashSearch *searchPtr);
static inline Var *	VarHashNextVar(Tcl_HashSearch *searchPtr);
static inline void	CleanupVar(Var *varPtr, Var *arrayPtr);

#define VarHashGetValue(hPtr) \
    ((Var *) ((char *)hPtr - TclOffset(VarInHash, entry)))

/*
 * NOTE: VarHashCreateVar increments the recount of its key argument.
 * All callers that will call Tcl_DecrRefCount on that argument must
 * call Tcl_IncrRefCount on it before passing it in.  This requirement
 * can bubble up to callers of callers .... etc.
 */

static inline Var *
VarHashCreateVar(
    TclVarHashTable *tablePtr,
    Tcl_Obj *key,
    int *newPtr)
{
    Tcl_HashEntry *hPtr = Tcl_CreateHashEntry((Tcl_HashTable *) tablePtr,
	    (char *) key, newPtr);

    if (hPtr) {
	return VarHashGetValue(hPtr);
    } else {
	return NULL;
    }
}

#define VarHashFindVar(tablePtr, key) \
    VarHashCreateVar((tablePtr), (key), NULL)
#define VarHashInvalidateEntry(varPtr) \
    ((varPtr)->flags |= VAR_DEAD_HASH)
#define VarHashDeleteEntry(varPtr) \
    Tcl_DeleteHashEntry(&(((VarInHash *) varPtr)->entry))

#define VarHashFirstEntry(tablePtr, searchPtr) \
    Tcl_FirstHashEntry((Tcl_HashTable *) (tablePtr), (searchPtr))

#define VarHashNextEntry(searchPtr) \
    Tcl_NextHashEntry((searchPtr))

static inline Var *
VarHashFirstVar(
    TclVarHashTable *tablePtr,
    Tcl_HashSearch *searchPtr)
{
    Tcl_HashEntry *hPtr = VarHashFirstEntry(tablePtr, searchPtr);

    if (hPtr) {
	return VarHashGetValue(hPtr);
    } else {
	return NULL;
    }
}

static inline Var *
VarHashNextVar(
    Tcl_HashSearch *searchPtr)
{
    Tcl_HashEntry *hPtr = VarHashNextEntry(searchPtr);

    if (hPtr) {
	return VarHashGetValue(hPtr);
    } else {
	return NULL;
    }
}

#define VarHashGetKey(varPtr) \
    (((VarInHash *)(varPtr))->entry.key.objPtr)

#define VarHashDeleteTable(tablePtr) \
    Tcl_DeleteHashTable((Tcl_HashTable *) (tablePtr))

/*
 * The strings below are used to indicate what went wrong when a variable
 * access is denied.
 */

static const char *noSuchVar =		"no such variable";
static const char *isArray =		"variable is array";
static const char *needArray =		"variable isn't array";
static const char *noSuchElement =	"no such element in array";
static const char *danglingElement =
	"upvar refers to element in deleted array";
static const char *danglingVar =
	"upvar refers to variable in deleted namespace";
static const char *badNamespace =	"parent namespace doesn't exist";
static const char *missingName =	"missing variable name";
static const char *isArrayElement =
	"name refers to an element in an array";

/*
 * A test to see if we are in a call frame that has local variables. This is
 * true if we are inside a procedure body.
 */

#define HasLocalVars(framePtr) ((framePtr)->isProcCallFrame & FRAME_IS_PROC)

/*
 * The following structure describes an enumerative search in progress on an
 * array variable; this are invoked with options to the "array" command.
 */

typedef struct ArraySearch {
    int id;			/* Integer id used to distinguish among
				 * multiple concurrent searches for the same
				 * array. */
    struct Var *varPtr;		/* Pointer to array variable that's being
				 * searched. */
    Tcl_HashSearch search;	/* Info kept by the hash module about progress
				 * through the array. */
    Tcl_HashEntry *nextEntry;	/* Non-null means this is the next element to
				 * be enumerated (it's leftover from the
				 * Tcl_FirstHashEntry call or from an "array
				 * anymore" command). NULL means must call
				 * Tcl_NextHashEntry to get value to
				 * return. */
    struct ArraySearch *nextPtr;/* Next in list of all active searches for
				 * this variable, or NULL if this is the last
				 * one. */
} ArraySearch;

/*
 * Forward references to functions defined later in this file:
 */

static void		AppendLocals(Tcl_Interp *interp, Tcl_Obj *listPtr,
			    Tcl_Obj *patternPtr, int includeLinks);
static void		DeleteSearches(Interp *iPtr, Var *arrayVarPtr);
static void		DeleteArray(Interp *iPtr, Tcl_Obj *arrayNamePtr,
			    Var *varPtr, int flags);
static Tcl_Var          ObjFindNamespaceVar(Tcl_Interp *interp,
			    Tcl_Obj *namePtr, Tcl_Namespace *contextNsPtr,
			    int flags);
static int		ObjMakeUpvar(Tcl_Interp *interp,
			    CallFrame *framePtr, Tcl_Obj *otherP1Ptr,
			    const char *otherP2, const int otherFlags,
			    Tcl_Obj *myNamePtr, int myFlags, int index);
static ArraySearch *	ParseSearchId(Tcl_Interp *interp, const Var *varPtr,
			    Tcl_Obj *varNamePtr, Tcl_Obj *handleObj);
static void		UnsetVarStruct(Var *varPtr, Var *arrayPtr,
			    Interp *iPtr, Tcl_Obj *part1Ptr,
			    Tcl_Obj *part2Ptr, int flags);
static int		SetArraySearchObj(Tcl_Interp *interp,
			    Tcl_Obj *objPtr);

/*
 * Functions defined in this file that may be exported in the future for use
 * by the bytecode compiler and engine or to the public interface.
 */

MODULE_SCOPE Var *	TclLookupSimpleVar(Tcl_Interp *interp,
			    Tcl_Obj *varNamePtr, int flags, const int create,
			    const char **errMsgPtr, int *indexPtr);

static Tcl_DupInternalRepProc	DupLocalVarName;
static Tcl_FreeInternalRepProc	FreeLocalVarName;
static Tcl_UpdateStringProc	PanicOnUpdateVarName;

static Tcl_FreeInternalRepProc	FreeParsedVarName;
static Tcl_DupInternalRepProc	DupParsedVarName;
static Tcl_UpdateStringProc	UpdateParsedVarName;

static Tcl_UpdateStringProc	PanicOnUpdateVarName;
static Tcl_SetFromAnyProc	PanicOnSetVarName;

/*
 * Types of Tcl_Objs used to cache variable lookups.
 *
 * localVarName - INTERNALREP DEFINITION:
 *   ptrAndLongRep.ptr:   pointer to name obj in varFramePtr->localCache
 *                        or NULL if it is this same obj
 *   ptrAndLongRep.value: index into locals table
 *
 * nsVarName - INTERNALREP DEFINITION:
 *   twoPtrValue.ptr1:	pointer to the namespace containing the reference
 *   twoPtrValue.ptr2:	pointer to the corresponding Var
 *
 * parsedVarName - INTERNALREP DEFINITION:
 *   twoPtrValue.ptr1:	pointer to the array name Tcl_Obj, or NULL if it is a
 *			scalar variable
 *   twoPtrValue.ptr2:	pointer to the element name string (owned by this
 *			Tcl_Obj), or NULL if it is a scalar variable
 */

static Tcl_ObjType localVarNameType = {
    "localVarName",
    FreeLocalVarName, DupLocalVarName, PanicOnUpdateVarName, PanicOnSetVarName
};

/*
 * Caching of namespace variables disabled: no simple way was found to avoid
 * interfering with the resolver's idea of variable existence. A cached
 * varName may keep a variable's name in the namespace's hash table, which is
 * the resolver's criterion for existence (see test namespace-17.10).
 */

#define ENABLE_NS_VARNAME_CACHING 0

#if ENABLE_NS_VARNAME_CACHING
static Tcl_FreeInternalRepProc FreeNsVarName;
static Tcl_DupInternalRepProc DupNsVarName;

static Tcl_ObjType tclNsVarNameType = {
    "namespaceVarName",
    FreeNsVarName, DupNsVarName, PanicOnUpdateVarName, PanicOnSetVarName
};
#endif

static Tcl_ObjType tclParsedVarNameType = {
    "parsedVarName",
    FreeParsedVarName, DupParsedVarName, UpdateParsedVarName, PanicOnSetVarName
};

/*
 * Type of Tcl_Objs used to speed up array searches.
 *
 * INTERNALREP DEFINITION:
 *   twoPtrValue.ptr1:	searchIdNumber (cast to pointer)
 *   twoPtrValue.ptr2:	variableNameStartInString (cast to pointer)
 *
 * Note that the value stored in ptr2 is the offset into the string of the
 * start of the variable name and not the address of the variable name itself,
 * as this can be safely copied.
 */

Tcl_ObjType tclArraySearchType = {
    "array search",
    NULL, NULL, NULL, SetArraySearchObj
};

Var *
TclVarHashCreateVar(
    TclVarHashTable *tablePtr,
    const char *key,
    int *newPtr)
{
    Tcl_Obj *keyPtr;
    Var *varPtr;

    keyPtr = Tcl_NewStringObj(key, -1);
    Tcl_IncrRefCount(keyPtr);
    varPtr = VarHashCreateVar(tablePtr, keyPtr, newPtr);
    Tcl_DecrRefCount(keyPtr);

    return varPtr;
}

/*
 *----------------------------------------------------------------------
 *
 * TclCleanupVar --
 *
 *	This function is called when it looks like it may be OK to free up a
 *	variable's storage. If the variable is in a hashtable, its Var
 *	structure and hash table entry will be freed along with those of its
 *	containing array, if any. This function is called, for example, when
 *	a trace on a variable deletes a variable.
 *
 * Results:
 *	None.
 *
 * Side effects:
 *	If the variable (or its containing array) really is dead and in a
 *	hashtable, then its Var structure, and possibly its hash table entry,
 *	is freed up.
 *
 *----------------------------------------------------------------------
 */

static inline void
CleanupVar(
    Var *varPtr,		/* Pointer to variable that may be a candidate
				 * for being expunged. */
    Var *arrayPtr)		/* Array that contains the variable, or NULL
				 * if this variable isn't an array element. */
{
    if (TclIsVarUndefined(varPtr) && TclIsVarInHash(varPtr)
	    && !TclIsVarTraced(varPtr)
	    && (VarHashRefCount(varPtr) == !TclIsVarDeadHash(varPtr))) {
	if (VarHashRefCount(varPtr) == 0) {
	    ckfree((char *) varPtr);
	} else {
	    VarHashDeleteEntry(varPtr);
	}
    }
    if (arrayPtr != NULL && TclIsVarUndefined(arrayPtr) &&
	    TclIsVarInHash(arrayPtr) && !TclIsVarTraced(arrayPtr) &&
	    (VarHashRefCount(arrayPtr) == !TclIsVarDeadHash(arrayPtr))) {
	if (VarHashRefCount(arrayPtr) == 0) {
	    ckfree((char *) arrayPtr);
	} else {
	    VarHashDeleteEntry(arrayPtr);
	}
    }
}

void
TclCleanupVar(
    Var *varPtr,		/* Pointer to variable that may be a candidate
				 * for being expunged. */
    Var *arrayPtr)		/* Array that contains the variable, or NULL
				 * if this variable isn't an array element. */
{
    CleanupVar(varPtr, arrayPtr);
}

/*
 *----------------------------------------------------------------------
 *
 * TclLookupVar --
 *
 *	This function is used to locate a variable given its name(s). It has
 *	been mostly superseded by TclObjLookupVar, it is now only used by the
 *	trace code. It is kept in tcl8.5 mainly because it is in the internal
 *	stubs table, so that some extension may be calling it.
 *
 * Results:
 *	The return value is a pointer to the variable structure indicated by
 *	part1 and part2, or NULL if the variable couldn't be found. If the
 *	variable is found, *arrayPtrPtr is filled in with the address of the
 *	variable structure for the array that contains the variable (or NULL
 *	if the variable is a scalar). If the variable can't be found and
 *	either createPart1 or createPart2 are 1, a new as-yet-undefined
 *	(VAR_UNDEFINED) variable structure is created, entered into a hash
 *	table, and returned.
 *
 *	If the variable isn't found and creation wasn't specified, or some
 *	other error occurs, NULL is returned and an error message is left in
 *	the interp's result if TCL_LEAVE_ERR_MSG is set in flags.
 *
 *	Note: it's possible for the variable returned to be VAR_UNDEFINED even
 *	if createPart1 or createPart2 are 1 (these only cause the hash table
 *	entry or array to be created). For example, the variable might be a
 *	global that has been unset but is still referenced by a procedure, or
 *	a variable that has been unset but it only being kept in existence (if
 *	VAR_UNDEFINED) by a trace.
 *
 * Side effects:
 *	New hashtable entries may be created if createPart1 or createPart2
 *	are 1.
 *
 *----------------------------------------------------------------------
 */

Var *
TclLookupVar(
    Tcl_Interp *interp,		/* Interpreter to use for lookup. */
    const char *part1,		/* If part2 isn't NULL, this is the name of an
				 * array. Otherwise, this is a full variable
				 * name that could include a parenthesized
				 * array element. */
    const char *part2,		/* Name of element within array, or NULL. */
    int flags,			/* Only TCL_GLOBAL_ONLY, TCL_NAMESPACE_ONLY,
				 * and TCL_LEAVE_ERR_MSG bits matter. */
    const char *msg,		/* Verb to use in error messages, e.g. "read"
				 * or "set". Only needed if TCL_LEAVE_ERR_MSG
				 * is set in flags. */
    int createPart1,		/* If 1, create hash table entry for part 1 of
				 * name, if it doesn't already exist. If 0,
				 * return error if it doesn't exist. */
    int createPart2,		/* If 1, create hash table entry for part 2 of
				 * name, if it doesn't already exist. If 0,
				 * return error if it doesn't exist. */
    Var **arrayPtrPtr)		/* If the name refers to an element of an
				 * array, *arrayPtrPtr gets filled in with
				 * address of array variable. Otherwise this
				 * is set to NULL. */
{
    Var *varPtr;
    Tcl_Obj *part1Ptr = Tcl_NewStringObj(part1, -1);

    if (createPart1) {
	Tcl_IncrRefCount(part1Ptr);
    }

    varPtr = TclObjLookupVar(interp, part1Ptr, part2, flags, msg,
	    createPart1, createPart2, arrayPtrPtr);

    TclDecrRefCount(part1Ptr);
    return varPtr;
}

/*
 *----------------------------------------------------------------------
 *
 * TclObjLookupVar, TclObjLookupVarEx --
 *
 *	This function is used by virtually all of the variable code to locate
 *	a variable given its name(s). The parsing into array/element
 *	components and (if possible) the lookup results are cached in
 *	part1Ptr, which is converted to one of the varNameTypes.
 *
 * Results:
 *	The return value is a pointer to the variable structure indicated by
 *	part1Ptr and part2, or NULL if the variable couldn't be found. If *
 *	the variable is found, *arrayPtrPtr is filled with the address of the
 *	variable structure for the array that contains the variable (or NULL
 *	if the variable is a scalar). If the variable can't be found and
 *	either createPart1 or createPart2 are 1, a new as-yet-undefined
 *	(VAR_UNDEFINED) variable structure is created, entered into a hash
 *	table, and returned.
 *
 *	If the variable isn't found and creation wasn't specified, or some
 *	other error occurs, NULL is returned and an error message is left in
 *	the interp's result if TCL_LEAVE_ERR_MSG is set in flags.
 *
 *	Note: it's possible for the variable returned to be VAR_UNDEFINED even
 *	if createPart1 or createPart2 are 1 (these only cause the hash table
 *	entry or array to be created). For example, the variable might be a
 *	global that has been unset but is still referenced by a procedure, or
 *	a variable that has been unset but it only being kept in existence (if
 *	VAR_UNDEFINED) by a trace.
 *
 * Side effects:
 *	New hashtable entries may be created if createPart1 or createPart2
 *	are 1. The object part1Ptr is converted to one of localVarNameType,
 *	tclNsVarNameType or tclParsedVarNameType and caches as much of the
 *	lookup as it can.
 *	When createPart1 is 1, callers must IncrRefCount part1Ptr if they
 *	plan to DecrRefCount it.
 *
 *----------------------------------------------------------------------
 */

Var *
TclObjLookupVar(
    Tcl_Interp *interp,		/* Interpreter to use for lookup. */
    register Tcl_Obj *part1Ptr,	/* If part2 isn't NULL, this is the name of an
				 * array. Otherwise, this is a full variable
				 * name that could include a parenthesized
				 * array element. */
    const char *part2,		/* Name of element within array, or NULL. */
    int flags,			/* Only TCL_GLOBAL_ONLY, TCL_NAMESPACE_ONLY,
				 * and TCL_LEAVE_ERR_MSG bits matter. */
    const char *msg,		/* Verb to use in error messages, e.g. "read"
				 * or "set". Only needed if TCL_LEAVE_ERR_MSG
				 * is set in flags. */
    const int createPart1,	/* If 1, create hash table entry for part 1 of
				 * name, if it doesn't already exist. If 0,
				 * return error if it doesn't exist. */
    const int createPart2,	/* If 1, create hash table entry for part 2 of
				 * name, if it doesn't already exist. If 0,
				 * return error if it doesn't exist. */
    Var **arrayPtrPtr)		/* If the name refers to an element of an
				 * array, *arrayPtrPtr gets filled in with
				 * address of array variable. Otherwise this
				 * is set to NULL. */
{
    Tcl_Obj *part2Ptr = NULL;
    Var *resPtr;

    if (part2) {
	part2Ptr = Tcl_NewStringObj(part2, -1);
	if (createPart2) {
	    Tcl_IncrRefCount(part2Ptr);
	}
    }

    resPtr = TclObjLookupVarEx(interp, part1Ptr, part2Ptr,
	    flags, msg, createPart1, createPart2, arrayPtrPtr);

    if (part2Ptr) {
	Tcl_DecrRefCount(part2Ptr);
    }

    return resPtr;
}

/*
 *	When createPart1 is 1, callers must IncrRefCount part1Ptr if they
 *	plan to DecrRefCount it.
 *	When createPart2 is 1, callers must IncrRefCount part2Ptr if they
 *	plan to DecrRefCount it.
 */
Var *
TclObjLookupVarEx(
    Tcl_Interp *interp,		/* Interpreter to use for lookup. */
    Tcl_Obj *part1Ptr,		/* If part2Ptr isn't NULL, this is the name of
				 * an array. Otherwise, this is a full
				 * variable name that could include a
				 * parenthesized array element. */
    Tcl_Obj *part2Ptr,		/* Name of element within array, or NULL. */
    int flags,			/* Only TCL_GLOBAL_ONLY, TCL_NAMESPACE_ONLY,
				 * and TCL_LEAVE_ERR_MSG bits matter. */
    const char *msg,		/* Verb to use in error messages, e.g. "read"
				 * or "set". Only needed if TCL_LEAVE_ERR_MSG
				 * is set in flags. */
    const int createPart1,	/* If 1, create hash table entry for part 1 of
				 * name, if it doesn't already exist. If 0,
				 * return error if it doesn't exist. */
    const int createPart2,	/* If 1, create hash table entry for part 2 of
				 * name, if it doesn't already exist. If 0,
				 * return error if it doesn't exist. */
    Var **arrayPtrPtr)		/* If the name refers to an element of an
				 * array, *arrayPtrPtr gets filled in with
				 * address of array variable. Otherwise this
				 * is set to NULL. */
{
    Interp *iPtr = (Interp *) interp;
    register Var *varPtr;	/* Points to the variable's in-frame Var
				 * structure. */
    char *part1;
    int index, len1, len2;
    int parsed = 0;
    Tcl_Obj *objPtr;
    const Tcl_ObjType *typePtr = part1Ptr->typePtr;
    const char *errMsg = NULL;
    CallFrame *varFramePtr = iPtr->varFramePtr;
#if ENABLE_NS_VARNAME_CACHING
    Namespace *nsPtr;
#endif
    char *part2 = part2Ptr? TclGetString(part2Ptr):NULL;
    char *newPart2 = NULL;

    *arrayPtrPtr = NULL;

#if ENABLE_NS_VARNAME_CACHING
    if (varFramePtr) {
	nsPtr = varFramePtr->nsPtr;
    } else {
	/*
	 * Some variables in the global ns have to be initialized before the
	 * root call frame is in place.
	 */

	nsPtr = NULL;
    }
#endif

    if (typePtr == &localVarNameType) {
	int localIndex;

    localVarNameTypeHandling:
	localIndex = (int) part1Ptr->internalRep.ptrAndLongRep.value;
	if (HasLocalVars(varFramePtr)
		&& !(flags & (TCL_GLOBAL_ONLY | TCL_NAMESPACE_ONLY))
		&& (localIndex < varFramePtr->numCompiledLocals)) {
	    /*
	     * Use the cached index if the names coincide.
	     */

	    Tcl_Obj *namePtr = (Tcl_Obj *)
		    part1Ptr->internalRep.ptrAndLongRep.ptr;
	    Tcl_Obj *checkNamePtr = localName(iPtr->varFramePtr, localIndex);

	    if ((!namePtr && (checkNamePtr == part1Ptr)) ||
		    (namePtr && (checkNamePtr == namePtr))) {
		varPtr = (Var *) &(varFramePtr->compiledLocals[localIndex]);
		goto donePart1;
	    }
	}
	goto doneParsing;
#if ENABLE_NS_VARNAME_CACHING
    } else if (typePtr == &tclNsVarNameType) {
	int useGlobal, useReference;
	Namespace *cachedNsPtr = part1Ptr->internalRep.twoPtrValue.ptr1;
	varPtr = part1Ptr->internalRep.twoPtrValue.ptr2;

	useGlobal = (cachedNsPtr == iPtr->globalNsPtr) && (
		(flags & TCL_GLOBAL_ONLY) ||
		(part1[0]==':' && part1[1]==':') ||
		(!HasLocalVars(varFramePtr) && (nsPtr==iPtr->globalNsPtr)));

	useReference = useGlobal || ((cachedNsPtr == nsPtr) && (
		(flags & TCL_NAMESPACE_ONLY) ||
		(!HasLocalVars(varFramePtr) && !(flags & TCL_GLOBAL_ONLY) &&
		/*
		 * Careful: an undefined ns variable could be hiding a valid
		 * global reference.
		 */
		!TclIsVarUndefined(varPtr))));

	if (useReference && !TclIsVarDeadHash(varPtr)) {
	    /*
	     * A straight global or namespace reference, use it. It isn't so
	     * simple to deal with 'implicit' namespace references, i.e.,
	     * those where the reference could be to either a namespace or a
	     * global variable. Those we lookup again.
	     *
	     * If TclIsVarDeadHash(varPtr), this might be a reference to a
	     * variable in a deleted namespace, kept alive by e.g. part1Ptr.
	     * We could conceivably be so unlucky that a new namespace was
	     * created at the same address as the deleted one, so to be safe
	     * we test for a valid hPtr.
	     */

	    goto donePart1;
	}
	goto doneParsing;
#endif
    }

    /*
     * If part1Ptr is a tclParsedVarNameType, separate it into the pre-parsed
     * parts.
     */

    if (typePtr == &tclParsedVarNameType) {
	if (part1Ptr->internalRep.twoPtrValue.ptr1 != NULL) {
	    if (part2Ptr != NULL) {
		/*
		 * ERROR: part1Ptr is already an array element, cannot specify
		 * a part2.
		 */

		if (flags & TCL_LEAVE_ERR_MSG) {
		    TclObjVarErrMsg(interp, part1Ptr, part2Ptr, msg,
			    noSuchVar, -1);
		}
		return NULL;
	    }
	    part2 = newPart2 = part1Ptr->internalRep.twoPtrValue.ptr2;
	    if (newPart2) {
		part2Ptr = Tcl_NewStringObj(newPart2, -1);
		if (createPart2) {
		    Tcl_IncrRefCount(part2Ptr);
		}
	    }
	    part1Ptr = part1Ptr->internalRep.twoPtrValue.ptr1;
	    typePtr = part1Ptr->typePtr;
	    if (typePtr == &localVarNameType) {
		goto localVarNameTypeHandling;
	    }
	}
	parsed = 1;
    }
    part1 = TclGetStringFromObj(part1Ptr, &len1);

    if (!parsed && len1 && (*(part1 + len1 - 1) == ')')) {
	/*
	 * part1Ptr is possibly an unparsed array element.
	 */

	register int i;

	len2 = -1;
	for (i = 0; i < len1; i++) {
	    if (*(part1 + i) == '(') {
		if (part2Ptr != NULL) {
		    if (flags & TCL_LEAVE_ERR_MSG) {
			TclObjVarErrMsg(interp, part1Ptr, part2Ptr, msg,
				needArray, -1);
		    }
		    return NULL;
		}

		/*
		 * part1Ptr points to an array element; first copy the element
		 * name to a new string part2.
		 */

		part2 = part1 + i + 1;
		len2 = len1 - i - 2;
		len1 = i;

		newPart2 = ckalloc((unsigned int) (len2+1));
		memcpy(newPart2, part2, (unsigned int) len2);
		*(newPart2+len2) = '\0';
		part2 = newPart2;
		part2Ptr = Tcl_NewStringObj(newPart2, -1);
		if (createPart2) {
		    Tcl_IncrRefCount(part2Ptr);
		}

		/*
		 * Free the internal rep of the original part1Ptr, now renamed
		 * objPtr, and set it to tclParsedVarNameType.
		 */

		objPtr = part1Ptr;
		TclFreeIntRep(objPtr);
		objPtr->typePtr = &tclParsedVarNameType;

		/*
		 * Define a new string object to hold the new part1Ptr, i.e.,
		 * the array name. Set the internal rep of objPtr, reset
		 * typePtr and part1 to contain the references to the array
		 * name.
		 */

		TclNewStringObj(part1Ptr, part1, len1);
		Tcl_IncrRefCount(part1Ptr);

		objPtr->internalRep.twoPtrValue.ptr1 = part1Ptr;
		objPtr->internalRep.twoPtrValue.ptr2 = (void *) part2;

		typePtr = part1Ptr->typePtr;
		part1 = TclGetString(part1Ptr);
		break;
	    }
	}
    }

  doneParsing:
    /*
     * part1Ptr is not an array element; look it up, and convert it to one of
     * the cached types if possible.
     */

    TclFreeIntRep(part1Ptr);
    part1Ptr->typePtr = NULL;

    varPtr = TclLookupSimpleVar(interp, part1Ptr, flags, createPart1,
	    &errMsg, &index);
    if (varPtr == NULL) {
	if ((errMsg != NULL) && (flags & TCL_LEAVE_ERR_MSG)) {
	    TclObjVarErrMsg(interp, part1Ptr, part2Ptr, msg, errMsg, -1);
	}
	if (newPart2) {
	    Tcl_DecrRefCount(part2Ptr);
	}
	return NULL;
    }

    /*
     * Cache the newly found variable if possible.
     */

    if (index >= 0) {
	/*
	 * An indexed local variable.
	 */

	part1Ptr->typePtr = &localVarNameType;
	if (part1Ptr != localName(iPtr->varFramePtr, index)) {
	    part1Ptr->internalRep.ptrAndLongRep.ptr =
		    localName(iPtr->varFramePtr, index);
	    Tcl_IncrRefCount((Tcl_Obj *)
		    part1Ptr->internalRep.ptrAndLongRep.ptr);
	} else {
	    part1Ptr->internalRep.ptrAndLongRep.ptr = NULL;
	}
	part1Ptr->internalRep.ptrAndLongRep.value = (long) index;
#if ENABLE_NS_VARNAME_CACHING
    } else if (index > -3) {
	/*
	 * A cacheable namespace or global variable.
	 */

	Namespace *nsPtr;

	nsPtr = ((index == -1) ? iPtr->globalNsPtr : varFramePtr->nsPtr);
	varPtr->refCount++;
	part1Ptr->typePtr = &tclNsVarNameType;
	part1Ptr->internalRep.twoPtrValue.ptr1 = nsPtr;
	part1Ptr->internalRep.twoPtrValue.ptr2 = varPtr;
#endif
    } else {
	/*
	 * At least mark part1Ptr as already parsed.
	 */

	part1Ptr->typePtr = &tclParsedVarNameType;
	part1Ptr->internalRep.twoPtrValue.ptr1 = NULL;
	part1Ptr->internalRep.twoPtrValue.ptr2 = NULL;
    }

  donePart1:
#if 0
    if (varPtr == NULL) {
	if (flags & TCL_LEAVE_ERR_MSG) {
	    part1 = TclGetString(part1Ptr);
	    TclObjVarErrMsg(interp, part1Ptr, part2Ptr, msg,
		    "Cached variable reference is NULL.", -1);
	}
	return NULL;
    }
#endif
    while (TclIsVarLink(varPtr)) {
	varPtr = varPtr->value.linkPtr;
    }

    if (part2Ptr != NULL) {
	/*
	 * Array element sought: look it up.
	 */

	*arrayPtrPtr = varPtr;
	varPtr = TclLookupArrayElement(interp, part1Ptr, part2Ptr, flags, msg,
		createPart1, createPart2, varPtr, -1);
	if (newPart2) {
	    Tcl_DecrRefCount(part2Ptr);
	}
    }
    return varPtr;
}

/*
 * This flag bit should not interfere with TCL_GLOBAL_ONLY,
 * TCL_NAMESPACE_ONLY, or TCL_LEAVE_ERR_MSG; it signals that the variable
 * lookup is performed for upvar (or similar) purposes, with slightly
 * different rules:
 *    - Bug #696893 - variable is either proc-local or in the current
 *	namespace; never follow the second (global) resolution path
 *    - Bug #631741 - do not use special namespace or interp resolvers
 *
 * It should also not collide with the (deprecated) TCL_PARSE_PART1 flag
 * (Bug #835020)
 */

#define AVOID_RESOLVERS 0x40000

/*
 *----------------------------------------------------------------------
 *
 * TclLookupSimpleVar --
 *
 *	This function is used by to locate a simple variable (i.e., not an
 *	array element) given its name.
 *
 * Results:
 *	The return value is a pointer to the variable structure indicated by
 *	varName, or NULL if the variable couldn't be found. If the variable
 *	can't be found and create is 1, a new as-yet-undefined (VAR_UNDEFINED)
 *	variable structure is created, entered into a hash table, and
 *	returned.
 *
 *	If the current CallFrame corresponds to a proc and the variable found
 *	is one of the compiledLocals, its index is placed in *indexPtr.
 *	Otherwise, *indexPtr will be set to (according to the needs of
 *	TclObjLookupVar):
 *	    -1 a global reference
 *	    -2 a reference to a namespace variable
 *	    -3 a non-cachable reference, i.e., one of:
 *		. non-indexed local var
 *		. a reference of unknown origin;
 *		. resolution by a namespace or interp resolver
 *
 *	If the variable isn't found and creation wasn't specified, or some
 *	other error occurs, NULL is returned and the corresponding error
 *	message is left in *errMsgPtr.
 *
 *	Note: it's possible for the variable returned to be VAR_UNDEFINED even
 *	if create is 1 (this only causes the hash table entry to be created).
 *	For example, the variable might be a global that has been unset but is
 *	still referenced by a procedure, or a variable that has been unset but
 *	it only being kept in existence (if VAR_UNDEFINED) by a trace.
 *
 * Side effects:
 *	A new hashtable entry may be created if create is 1.
 *	Callers must Incr varNamePtr if they plan to Decr it if create is 1.
 *
 *----------------------------------------------------------------------
 */

Var *
TclLookupSimpleVar(
    Tcl_Interp *interp,		/* Interpreter to use for lookup. */
    Tcl_Obj *varNamePtr,	/* This is a simple variable name that could
				 * represent a scalar or an array. */
    int flags,			/* Only TCL_GLOBAL_ONLY, TCL_NAMESPACE_ONLY,
				 * AVOID_RESOLVERS and TCL_LEAVE_ERR_MSG bits
				 * matter. */
    const int create,		/* If 1, create hash table entry for varname,
				 * if it doesn't already exist. If 0, return
				 * error if it doesn't exist. */
    const char **errMsgPtr,
    int *indexPtr)
{
    Interp *iPtr = (Interp *) interp;
    CallFrame *varFramePtr = iPtr->varFramePtr;
				/* Points to the procedure call frame whose
				 * variables are currently in use. Same as the
				 * current procedure's frame, if any, unless
				 * an "uplevel" is executing. */
    TclVarHashTable *tablePtr;	/* Points to the hashtable, if any, in which
				 * to look up the variable. */
    Tcl_Var var;		/* Used to search for global names. */
    Var *varPtr;		/* Points to the Var structure returned for
				 * the variable. */
    Namespace *varNsPtr, *cxtNsPtr, *dummy1Ptr, *dummy2Ptr;
    ResolverScheme *resPtr;
    int isNew;
    const char *varName = TclGetString(varNamePtr);

    varPtr = NULL;
    varNsPtr = NULL;		/* Set non-NULL if a nonlocal variable. */
    *indexPtr = -3;

    if (flags & TCL_GLOBAL_ONLY) {
	cxtNsPtr = iPtr->globalNsPtr;
    } else {
	cxtNsPtr = iPtr->varFramePtr->nsPtr;
    }

    /*
     * If this namespace has a variable resolver, then give it first crack at
     * the variable resolution. It may return a Tcl_Var value, it may signal
     * to continue onward, or it may signal an error.
     */

    if ((cxtNsPtr->varResProc != NULL || iPtr->resolverPtr != NULL)
	    && !(flags & AVOID_RESOLVERS)) {
	int result;

	resPtr = iPtr->resolverPtr;
	if (cxtNsPtr->varResProc) {
	    result = (*cxtNsPtr->varResProc)(interp, varName,
		    (Tcl_Namespace *) cxtNsPtr, flags, &var);
	} else {
	    result = TCL_CONTINUE;
	}

	while (result == TCL_CONTINUE && resPtr) {
	    if (resPtr->varResProc) {
		result = (*resPtr->varResProc)(interp, varName,
			(Tcl_Namespace *) cxtNsPtr, flags, &var);
	    }
	    resPtr = resPtr->nextPtr;
	}

	if (result == TCL_OK) {
	    return (Var *) var;
	} else if (result != TCL_CONTINUE) {
	    return NULL;
	}
    }

    /*
     * Look up varName. Look it up as either a namespace variable or as a
     * local variable in a procedure call frame (varFramePtr). Interpret
     * varName as a namespace variable if:
     *    1) so requested by a TCL_GLOBAL_ONLY or TCL_NAMESPACE_ONLY flag,
     *    2) there is no active frame (we're at the global :: scope),
     *    3) the active frame was pushed to define the namespace context for a
     *	     "namespace eval" or "namespace inscope" command,
     *    4) the name has namespace qualifiers ("::"s).
     * Otherwise, if varName is a local variable, search first in the frame's
     * array of compiler-allocated local variables, then in its hashtable for
     * runtime-created local variables.
     *
     * If create and the variable isn't found, create the variable and, if
     * necessary, create varFramePtr's local var hashtable.
     */

    if (((flags & (TCL_GLOBAL_ONLY | TCL_NAMESPACE_ONLY)) != 0)
	    || !HasLocalVars(varFramePtr)
	    || (strstr(varName, "::") != NULL)) {
	const char *tail;
	int lookGlobal = (flags & TCL_GLOBAL_ONLY)
		|| (cxtNsPtr == iPtr->globalNsPtr)
		|| ((*varName == ':') && (*(varName+1) == ':'));

	if (lookGlobal) {
	    *indexPtr = -1;
	    flags = (flags | TCL_GLOBAL_ONLY) & ~TCL_NAMESPACE_ONLY;
	} else {
	    if (flags & AVOID_RESOLVERS) {
		flags = (flags | TCL_NAMESPACE_ONLY);
	    }
	    if (flags & TCL_NAMESPACE_ONLY) {
		*indexPtr = -2;
	    }
	}

	/*
	 * Don't pass TCL_LEAVE_ERR_MSG, we may yet create the variable, or
	 * otherwise generate our own error!
	 */

	varPtr = (Var *) ObjFindNamespaceVar(interp, varNamePtr,
		(Tcl_Namespace *) cxtNsPtr,
		(flags | AVOID_RESOLVERS) & ~TCL_LEAVE_ERR_MSG);
	if (varPtr == NULL) {

	    if (create) {	/* Var wasn't found so create it. */
		Tcl_Obj *tailPtr;

		TclGetNamespaceForQualName(interp, varName, cxtNsPtr,
			flags, &varNsPtr, &dummy1Ptr, &dummy2Ptr, &tail);
		if (varNsPtr == NULL) {
		    *errMsgPtr = badNamespace;
		    return NULL;
		} else if (tail == NULL) {
		    *errMsgPtr = missingName;
		    return NULL;
		}
		if (tail != varName) {
		    tailPtr = Tcl_NewStringObj(tail, -1);
		} else {
		    tailPtr = varNamePtr;
		}
		varPtr = VarHashCreateVar(&varNsPtr->varTable, tailPtr,
			&isNew);
		if (lookGlobal) {
		    /*
		     * The variable was created starting from the global
		     * namespace: a global reference is returned even if it
		     * wasn't explicitly requested.
		     */

		    *indexPtr = -1;
		} else {
		    *indexPtr = -2;
		}
	    } else {		/* Var wasn't found and not to create it. */
		*errMsgPtr = noSuchVar;
		return NULL;
	    }
	}
    } else {			/* Local var: look in frame varFramePtr. */
	int localCt = varFramePtr->numCompiledLocals;
	Tcl_Obj **objPtrPtr = &varFramePtr->localCachePtr->varName0;
	int i;

	for (i=0 ; i<localCt ; i++, objPtrPtr++) {
	    register Tcl_Obj *objPtr = *objPtrPtr;

	    if (objPtr) {
		char *localName = TclGetString(objPtr);

		if ((varName[0] == localName[0])
			&& (strcmp(varName, localName) == 0)) {
		    *indexPtr = i;
		    return (Var *) &varFramePtr->compiledLocals[i];
		}
	    }
	}
	tablePtr = varFramePtr->varTablePtr;
	if (create) {
	    if (tablePtr == NULL) {
		tablePtr = (TclVarHashTable *)
			ckalloc(sizeof(TclVarHashTable));
		TclInitVarHashTable(tablePtr, NULL);
		varFramePtr->varTablePtr = tablePtr;
	    }
	    varPtr = VarHashCreateVar(tablePtr, varNamePtr, &isNew);
	} else {
	    varPtr = NULL;
	    if (tablePtr != NULL) {
		varPtr = VarHashFindVar(tablePtr, varNamePtr);
	    }
	    if (varPtr == NULL) {
		*errMsgPtr = noSuchVar;
	    }
	}
    }
    return varPtr;
}

/*
 *----------------------------------------------------------------------
 *
 * TclLookupArrayElement --
 *
 *	This function is used to locate a variable which is in an array's
 *	hashtable given a pointer to the array's Var structure and the
 *	element's name.
 *
 * Results:
 *	The return value is a pointer to the variable structure , or NULL if
 *	the variable couldn't be found.
 *
 *	If arrayPtr points to a variable that isn't an array and createPart1
 *	is 1, the corresponding variable will be converted to an array.
 *	Otherwise, NULL is returned and an error message is left in the
 *	interp's result if TCL_LEAVE_ERR_MSG is set in flags.
 *
 *	If the variable is not found and createPart2 is 1, the variable is
 *	created. Otherwise, NULL is returned and an error message is left in
 *	the interp's result if TCL_LEAVE_ERR_MSG is set in flags.
 *
 *	Note: it's possible for the variable returned to be VAR_UNDEFINED even
 *	if createPart1 or createPart2 are 1 (these only cause the hash table
 *	entry or array to be created). For example, the variable might be a
 *	global that has been unset but is still referenced by a procedure, or
 *	a variable that has been unset but it only being kept in existence (if
 *	VAR_UNDEFINED) by a trace.
 *
 * Side effects:
 *	The variable at arrayPtr may be converted to be an array if
 *	createPart1 is 1. A new hashtable entry may be created if createPart2
 *	is 1.
 *	When createElem is 1, callers must incr elNamePtr if they plan
 *	to decr it.
 *
 *----------------------------------------------------------------------
 */

Var *
TclLookupArrayElement(
    Tcl_Interp *interp,		/* Interpreter to use for lookup. */
    Tcl_Obj *arrayNamePtr,	/* This is the name of the array, or NULL if
				 * index>= 0. */
    Tcl_Obj *elNamePtr,		/* Name of element within array. */
    const int flags,		/* Only TCL_LEAVE_ERR_MSG bit matters. */
    const char *msg,		/* Verb to use in error messages, e.g. "read"
				 * or "set". Only needed if TCL_LEAVE_ERR_MSG
				 * is set in flags. */
    const int createArray,	/* If 1, transform arrayName to be an array if
				 * it isn't one yet and the transformation is
				 * possible. If 0, return error if it isn't
				 * already an array. */
    const int createElem,	/* If 1, create hash table entry for the
				 * element, if it doesn't already exist. If 0,
				 * return error if it doesn't exist. */
    Var *arrayPtr,		/* Pointer to the array's Var structure. */
    int index)			/* If >=0, the index of the local array. */
{
    int isNew;
    Var *varPtr;
    TclVarHashTable *tablePtr;

    /*
     * We're dealing with an array element. Make sure the variable is an array
     * and look up the element (create the element if desired).
     */

    if (TclIsVarUndefined(arrayPtr) && !TclIsVarArrayElement(arrayPtr)) {
	Namespace *nsPtr;

	if (!createArray) {
	    if (flags & TCL_LEAVE_ERR_MSG) {
		TclObjVarErrMsg(interp, arrayNamePtr, elNamePtr, msg,
			noSuchVar, index);
	    }
	    return NULL;
	}

	/*
	 * Make sure we are not resurrecting a namespace variable from a
	 * deleted namespace!
	 */

	if (TclIsVarDeadHash(arrayPtr)) {
	    if (flags & TCL_LEAVE_ERR_MSG) {
		TclObjVarErrMsg(interp, arrayNamePtr, elNamePtr, msg,
			danglingVar, index);
	    }
	    return NULL;
	}

	TclSetVarArray(arrayPtr);
	tablePtr = (TclVarHashTable *) ckalloc(sizeof(TclVarHashTable));
	arrayPtr->value.tablePtr = tablePtr;

	if (TclIsVarInHash(arrayPtr) && TclGetVarNsPtr(arrayPtr)) {
	    nsPtr = TclGetVarNsPtr(arrayPtr);
	} else {
	    nsPtr = NULL;
	}
	TclInitVarHashTable(arrayPtr->value.tablePtr, nsPtr);
    } else if (!TclIsVarArray(arrayPtr)) {
	if (flags & TCL_LEAVE_ERR_MSG) {
	    TclObjVarErrMsg(interp, arrayNamePtr, elNamePtr, msg, needArray,
		    index);
	}
	return NULL;
    }

    if (createElem) {
	varPtr = VarHashCreateVar(arrayPtr->value.tablePtr, elNamePtr,
		&isNew);
	if (isNew) {
	    if (arrayPtr->flags & VAR_SEARCH_ACTIVE) {
		DeleteSearches((Interp *) interp, arrayPtr);
	    }
	    TclSetVarArrayElement(varPtr);
	}
    } else {
	varPtr = VarHashFindVar(arrayPtr->value.tablePtr, elNamePtr);
	if (varPtr == NULL) {
	    if (flags & TCL_LEAVE_ERR_MSG) {
		TclObjVarErrMsg(interp, arrayNamePtr, elNamePtr, msg,
			noSuchElement, index);
		Tcl_SetErrorCode(interp, "TCL", "LOOKUP", "ELEMENT",
			TclGetString(elNamePtr), NULL);
	    }
	}
    }
    return varPtr;
}

/*
 *----------------------------------------------------------------------
 *
 * Tcl_GetVar --
 *
 *	Return the value of a Tcl variable as a string.
 *
 * Results:
 *	The return value points to the current value of varName as a string.
 *	If the variable is not defined or can't be read because of a clash in
 *	array usage then a NULL pointer is returned and an error message is
 *	left in the interp's result if the TCL_LEAVE_ERR_MSG flag is set.
 *	Note: the return value is only valid up until the next change to the
 *	variable; if you depend on the value lasting longer than that, then
 *	make yourself a private copy.
 *
 * Side effects:
 *	None.
 *
 *----------------------------------------------------------------------
 */

#undef Tcl_GetVar
const char *
Tcl_GetVar(
    Tcl_Interp *interp,		/* Command interpreter in which varName is to
				 * be looked up. */
    const char *varName,	/* Name of a variable in interp. */
    int flags)			/* OR-ed combination of TCL_GLOBAL_ONLY,
				 * TCL_NAMESPACE_ONLY or TCL_LEAVE_ERR_MSG
				 * bits. */
{
    return Tcl_GetVar2(interp, varName, NULL, flags);
}

/*
 *----------------------------------------------------------------------
 *
 * Tcl_GetVar2 --
 *
 *	Return the value of a Tcl variable as a string, given a two-part name
 *	consisting of array name and element within array.
 *
 * Results:
 *	The return value points to the current value of the variable given by
 *	part1 and part2 as a string. If the specified variable doesn't exist,
 *	or if there is a clash in array usage, then NULL is returned and a
 *	message will be left in the interp's result if the TCL_LEAVE_ERR_MSG
 *	flag is set. Note: the return value is only valid up until the next
 *	change to the variable; if you depend on the value lasting longer than
 *	that, then make yourself a private copy.
 *
 * Side effects:
 *	None.
 *
 *----------------------------------------------------------------------
 */

const char *
Tcl_GetVar2(
    Tcl_Interp *interp,		/* Command interpreter in which variable is to
				 * be looked up. */
    const char *part1,		/* Name of an array (if part2 is non-NULL) or
				 * the name of a variable. */
    const char *part2,		/* If non-NULL, gives the name of an element
				 * in the array part1. */
    int flags)			/* OR-ed combination of TCL_GLOBAL_ONLY,
				 * TCL_NAMESPACE_ONLY and TCL_LEAVE_ERR_MSG *
				 * bits. */
{
    Tcl_Obj *objPtr;

    objPtr = Tcl_GetVar2Ex(interp, part1, part2, flags);
    if (objPtr == NULL) {
	return NULL;
    }
    return TclGetString(objPtr);
}

/*
 *----------------------------------------------------------------------
 *
 * Tcl_GetVar2Ex --
 *
 *	Return the value of a Tcl variable as a Tcl object, given a two-part
 *	name consisting of array name and element within array.
 *
 * Results:
 *	The return value points to the current object value of the variable
 *	given by part1Ptr and part2Ptr. If the specified variable doesn't
 *	exist, or if there is a clash in array usage, then NULL is returned
 *	and a message will be left in the interpreter's result if the
 *	TCL_LEAVE_ERR_MSG flag is set.
 *
 * Side effects:
 *	The ref count for the returned object is _not_ incremented to reflect
 *	the returned reference; if you want to keep a reference to the object
 *	you must increment its ref count yourself.
 *
 *----------------------------------------------------------------------
 */

Tcl_Obj *
Tcl_GetVar2Ex(
    Tcl_Interp *interp,		/* Command interpreter in which variable is to
				 * be looked up. */
    const char *part1,		/* Name of an array (if part2 is non-NULL) or
				 * the name of a variable. */
    const char *part2,		/* If non-NULL, gives the name of an element
				 * in the array part1. */
    int flags)			/* OR-ed combination of TCL_GLOBAL_ONLY, and
				 * TCL_LEAVE_ERR_MSG bits. */
{
    Tcl_Obj *resPtr, *part2Ptr = NULL, *part1Ptr = Tcl_NewStringObj(part1, -1);

    if (part2) {
	part2Ptr = Tcl_NewStringObj(part2, -1);
	Tcl_IncrRefCount(part2Ptr);
    }

    resPtr = Tcl_ObjGetVar2(interp, part1Ptr, part2Ptr, flags);

    Tcl_DecrRefCount(part1Ptr);
    if (part2Ptr) {
	Tcl_DecrRefCount(part2Ptr);
    }

    return resPtr;
}

/*
 *----------------------------------------------------------------------
 *
 * Tcl_ObjGetVar2 --
 *
 *	Return the value of a Tcl variable as a Tcl object, given a two-part
 *	name consisting of array name and element within array.
 *
 * Results:
 *	The return value points to the current object value of the variable
 *	given by part1Ptr and part2Ptr. If the specified variable doesn't
 *	exist, or if there is a clash in array usage, then NULL is returned
 *	and a message will be left in the interpreter's result if the
 *	TCL_LEAVE_ERR_MSG flag is set.
 *
 * Side effects:
 *	The ref count for the returned object is _not_ incremented to reflect
 *	the returned reference; if you want to keep a reference to the object
 *	you must increment its ref count yourself.
 *
 *	Callers must incr part2Ptr if they plan to decr it.
 *
 *----------------------------------------------------------------------
 */

Tcl_Obj *
Tcl_ObjGetVar2(
    Tcl_Interp *interp,		/* Command interpreter in which variable is to
				 * be looked up. */
    register Tcl_Obj *part1Ptr,	/* Points to an object holding the name of an
				 * array (if part2 is non-NULL) or the name of
				 * a variable. */
    register Tcl_Obj *part2Ptr,	/* If non-null, points to an object holding
				 * the name of an element in the array
				 * part1Ptr. */
    int flags)			/* OR-ed combination of TCL_GLOBAL_ONLY and
				 * TCL_LEAVE_ERR_MSG bits. */
{
    Var *varPtr, *arrayPtr;

    /*
     * Filter to pass through only the flags this interface supports.
     */

    flags &= (TCL_GLOBAL_ONLY|TCL_NAMESPACE_ONLY|TCL_LEAVE_ERR_MSG);
    varPtr = TclObjLookupVarEx(interp, part1Ptr, part2Ptr, flags, "read",
	    /*createPart1*/ 0, /*createPart2*/ 1, &arrayPtr);
    if (varPtr == NULL) {
	return NULL;
    }

    return TclPtrGetVar(interp, varPtr, arrayPtr, part1Ptr, part2Ptr,
	    flags, -1);
}

/*
 *----------------------------------------------------------------------
 *
 * TclPtrGetVar --
 *
 *	Return the value of a Tcl variable as a Tcl object, given the pointers
 *	to the variable's (and possibly containing array's) VAR structure.
 *
 * Results:
 *	The return value points to the current object value of the variable
 *	given by varPtr. If the specified variable doesn't exist, or if there
 *	is a clash in array usage, then NULL is returned and a message will be
 *	left in the interpreter's result if the TCL_LEAVE_ERR_MSG flag is set.
 *
 * Side effects:
 *	The ref count for the returned object is _not_ incremented to reflect
 *	the returned reference; if you want to keep a reference to the object
 *	you must increment its ref count yourself.
 *
 *----------------------------------------------------------------------
 */

Tcl_Obj *
TclPtrGetVar(
    Tcl_Interp *interp,		/* Command interpreter in which variable is to
				 * be looked up. */
    register Var *varPtr,	/* The variable to be read.*/
    Var *arrayPtr,		/* NULL for scalar variables, pointer to the
				 * containing array otherwise. */
    Tcl_Obj *part1Ptr,		/* Name of an array (if part2 is non-NULL) or
				 * the name of a variable. */
    Tcl_Obj *part2Ptr,		/* If non-NULL, gives the name of an element
				 * in the array part1. */
    const int flags,		/* OR-ed combination of TCL_GLOBAL_ONLY, and
				 * TCL_LEAVE_ERR_MSG bits. */
    int index)			/* Index into the local variable table of the
				 * variable, or -1. Only used when part1Ptr is
				 * NULL. */
{
    Interp *iPtr = (Interp *) interp;
    const char *msg;

    /*
     * Invoke any read traces that have been set for the variable.
     */

    if ((varPtr->flags & VAR_TRACED_READ)
	    || (arrayPtr && (arrayPtr->flags & VAR_TRACED_READ))) {
	if (TCL_ERROR == TclObjCallVarTraces(iPtr, arrayPtr, varPtr,
		part1Ptr, part2Ptr,
		(flags & (TCL_NAMESPACE_ONLY|TCL_GLOBAL_ONLY))
		| TCL_TRACE_READS, (flags & TCL_LEAVE_ERR_MSG), index)) {
	    goto errorReturn;
	}
    }

    /*
     * Return the element if it's an existing scalar variable.
     */

    if (TclIsVarScalar(varPtr) && !TclIsVarUndefined(varPtr)) {
	return varPtr->value.objPtr;
    }

    if (flags & TCL_LEAVE_ERR_MSG) {
	if (TclIsVarUndefined(varPtr) && arrayPtr
		&& !TclIsVarUndefined(arrayPtr)) {
	    msg = noSuchElement;
	} else if (TclIsVarArray(varPtr)) {
	    msg = isArray;
	} else {
	    msg = noSuchVar;
	}
	TclObjVarErrMsg(interp, part1Ptr, part2Ptr, "read", msg, index);
    }

    /*
     * An error. If the variable doesn't exist anymore and no-one's using it,
     * then free up the relevant structures and hash table entries.
     */

  errorReturn:
    if (TclIsVarUndefined(varPtr)) {
	TclCleanupVar(varPtr, arrayPtr);
    }
    return NULL;
}

/*
 *----------------------------------------------------------------------
 *
 * Tcl_SetObjCmd --
 *
 *	This function is invoked to process the "set" Tcl command. See the
 *	user documentation for details on what it does.
 *
 * Results:
 *	A standard Tcl result value.
 *
 * Side effects:
 *	A variable's value may be changed.
 *
 *----------------------------------------------------------------------
 */

	/* ARGSUSED */
int
Tcl_SetObjCmd(
    ClientData dummy,		/* Not used. */
    register Tcl_Interp *interp,/* Current interpreter. */
    int objc,			/* Number of arguments. */
    Tcl_Obj *const objv[])	/* Argument objects. */
{
    Tcl_Obj *varValueObj;

    if (objc == 2) {
	varValueObj = Tcl_ObjGetVar2(interp, objv[1], NULL,TCL_LEAVE_ERR_MSG);
	if (varValueObj == NULL) {
	    return TCL_ERROR;
	}
	Tcl_SetObjResult(interp, varValueObj);
	return TCL_OK;
    } else if (objc == 3) {
	varValueObj = Tcl_ObjSetVar2(interp, objv[1], NULL, objv[2],
		TCL_LEAVE_ERR_MSG);
	if (varValueObj == NULL) {
	    return TCL_ERROR;
	}
	Tcl_SetObjResult(interp, varValueObj);
	return TCL_OK;
    } else {
	Tcl_WrongNumArgs(interp, 1, objv, "varName ?newValue?");
	return TCL_ERROR;
    }
}

/*
 *----------------------------------------------------------------------
 *
 * Tcl_SetVar --
 *
 *	Change the value of a variable.
 *
 * Results:
 *	Returns a pointer to the malloc'ed string which is the character
 *	representation of the variable's new value. The caller must not modify
 *	this string. If the write operation was disallowed then NULL is
 *	returned; if the TCL_LEAVE_ERR_MSG flag is set, then an explanatory
 *	message will be left in the interp's result. Note that the returned
 *	string may not be the same as newValue; this is because variable
 *	traces may modify the variable's value.
 *
 * Side effects:
 *	If varName is defined as a local or global variable in interp, its
 *	value is changed to newValue. If varName isn't currently defined, then
 *	a new global variable by that name is created.
 *
 *----------------------------------------------------------------------
 */

#undef Tcl_SetVar
const char *
Tcl_SetVar(
    Tcl_Interp *interp,		/* Command interpreter in which varName is to
				 * be looked up. */
    const char *varName,	/* Name of a variable in interp. */
    const char *newValue,	/* New value for varName. */
    int flags)			/* Various flags that tell how to set value:
				 * any of TCL_GLOBAL_ONLY, TCL_NAMESPACE_ONLY,
				 * TCL_APPEND_VALUE, TCL_LIST_ELEMENT,
				 * TCL_LEAVE_ERR_MSG. */
{
    return Tcl_SetVar2(interp, varName, NULL, newValue, flags);
}

/*
 *----------------------------------------------------------------------
 *
 * Tcl_SetVar2 --
 *
 *	Given a two-part variable name, which may refer either to a scalar
 *	variable or an element of an array, change the value of the variable.
 *	If the named scalar or array or element doesn't exist then create one.
 *
 * Results:
 *	Returns a pointer to the malloc'ed string which is the character
 *	representation of the variable's new value. The caller must not modify
 *	this string. If the write operation was disallowed because an array
 *	was expected but not found (or vice versa), then NULL is returned; if
 *	the TCL_LEAVE_ERR_MSG flag is set, then an explanatory message will be
 *	left in the interp's result. Note that the returned string may not be
 *	the same as newValue; this is because variable traces may modify the
 *	variable's value.
 *
 * Side effects:
 *	The value of the given variable is set. If either the array or the
 *	entry didn't exist then a new one is created.
 *
 *----------------------------------------------------------------------
 */

const char *
Tcl_SetVar2(
    Tcl_Interp *interp,		/* Command interpreter in which variable is to
				 * be looked up. */
    const char *part1,		/* If part2 is NULL, this is name of scalar
				 * variable. Otherwise it is the name of an
				 * array. */
    const char *part2,		/* Name of an element within an array, or
				 * NULL. */
    const char *newValue,	/* New value for variable. */
    int flags)			/* Various flags that tell how to set value:
				 * any of TCL_GLOBAL_ONLY, TCL_NAMESPACE_ONLY,
				 * TCL_APPEND_VALUE, TCL_LIST_ELEMENT, or
				 * TCL_LEAVE_ERR_MSG. */
{
    Tcl_Obj *varValuePtr = Tcl_SetVar2Ex(interp, part1, part2,
	    Tcl_NewStringObj(newValue, -1), flags);

    if (varValuePtr == NULL) {
	return NULL;
    }
    return TclGetString(varValuePtr);
}

/*
 *----------------------------------------------------------------------
 *
 * Tcl_SetVar2Ex --
 *
 *	Given a two-part variable name, which may refer either to a scalar
 *	variable or an element of an array, change the value of the variable
 *	to a new Tcl object value. If the named scalar or array or element
 *	doesn't exist then create one.
 *
 * Results:
 *	Returns a pointer to the Tcl_Obj holding the new value of the
 *	variable. If the write operation was disallowed because an array was
 *	expected but not found (or vice versa), then NULL is returned; if the
 *	TCL_LEAVE_ERR_MSG flag is set, then an explanatory message will be
 *	left in the interpreter's result. Note that the returned object may
 *	not be the same one referenced by newValuePtr; this is because
 *	variable traces may modify the variable's value.
 *
 * Side effects:
 *	The value of the given variable is set. If either the array or the
 *	entry didn't exist then a new variable is created.
 *
 *	The reference count is decremented for any old value of the variable
 *	and incremented for its new value. If the new value for the variable
 *	is not the same one referenced by newValuePtr (perhaps as a result of
 *	a variable trace), then newValuePtr's ref count is left unchanged by
 *	Tcl_SetVar2Ex. newValuePtr's ref count is also left unchanged if we
 *	are appending it as a string value: that is, if "flags" includes
 *	TCL_APPEND_VALUE but not TCL_LIST_ELEMENT.
 *
 *	The reference count for the returned object is _not_ incremented: if
 *	you want to keep a reference to the object you must increment its ref
 *	count yourself.
 *
 *----------------------------------------------------------------------
 */

Tcl_Obj *
Tcl_SetVar2Ex(
    Tcl_Interp *interp,		/* Command interpreter in which variable is to
				 * be found. */
    const char *part1,		/* Name of an array (if part2 is non-NULL) or
				 * the name of a variable. */
    const char *part2,		/* If non-NULL, gives the name of an element
				 * in the array part1. */
    Tcl_Obj *newValuePtr,	/* New value for variable. */
    int flags)			/* Various flags that tell how to set value:
				 * any of TCL_GLOBAL_ONLY, TCL_NAMESPACE_ONLY,
				 * TCL_APPEND_VALUE, TCL_LIST_ELEMENT or
				 * TCL_LEAVE_ERR_MSG. */
{
    Tcl_Obj *resPtr, *part2Ptr = NULL, *part1Ptr = Tcl_NewStringObj(part1, -1);

    Tcl_IncrRefCount(part1Ptr);
    if (part2) {
	part2Ptr = Tcl_NewStringObj(part2, -1);
	Tcl_IncrRefCount(part2Ptr);
    }

    resPtr = Tcl_ObjSetVar2(interp, part1Ptr, part2Ptr, newValuePtr, flags);

    Tcl_DecrRefCount(part1Ptr);
    if (part2Ptr) {
	Tcl_DecrRefCount(part2Ptr);
    }

    return resPtr;
}

/*
 *----------------------------------------------------------------------
 *
 * Tcl_ObjSetVar2 --
 *
 *	This function is the same as Tcl_SetVar2Ex above, except the variable
 *	names are passed in Tcl object instead of strings.
 *
 * Results:
 *	Returns a pointer to the Tcl_Obj holding the new value of the
 *	variable. If the write operation was disallowed because an array was
 *	expected but not found (or vice versa), then NULL is returned; if the
 *	TCL_LEAVE_ERR_MSG flag is set, then an explanatory message will be
 *	left in the interpreter's result. Note that the returned object may
 *	not be the same one referenced by newValuePtr; this is because
 *	variable traces may modify the variable's value.
 *
 * Side effects:
 *	The value of the given variable is set. If either the array or the
 *	entry didn't exist then a new variable is created.
 *	Callers must Incr part1Ptr if they plan to Decr it.
 *	Callers must Incr part2Ptr if they plan to Decr it.
 *
 *----------------------------------------------------------------------
 */

Tcl_Obj *
Tcl_ObjSetVar2(
    Tcl_Interp *interp,		/* Command interpreter in which variable is to
				 * be found. */
    register Tcl_Obj *part1Ptr,	/* Points to an object holding the name of an
				 * array (if part2 is non-NULL) or the name of
				 * a variable. */
    register Tcl_Obj *part2Ptr,	/* If non-NULL, points to an object holding
				 * the name of an element in the array
				 * part1Ptr. */
    Tcl_Obj *newValuePtr,	/* New value for variable. */
    int flags)			/* Various flags that tell how to set value:
				 * any of TCL_GLOBAL_ONLY, TCL_NAMESPACE_ONLY,
				 * TCL_APPEND_VALUE, TCL_LIST_ELEMENT, or
				 * TCL_LEAVE_ERR_MSG. */
{
    Var *varPtr, *arrayPtr;

    /*
     * Filter to pass through only the flags this interface supports.
     */

    flags &= (TCL_GLOBAL_ONLY|TCL_NAMESPACE_ONLY|TCL_LEAVE_ERR_MSG
	    |TCL_APPEND_VALUE|TCL_LIST_ELEMENT);
    varPtr = TclObjLookupVarEx(interp, part1Ptr, part2Ptr, flags, "set",
	    /*createPart1*/ 1, /*createPart2*/ 1, &arrayPtr);
    if (varPtr == NULL) {
	if (newValuePtr->refCount == 0) {
	    Tcl_DecrRefCount(newValuePtr);
	}
	return NULL;
    }

    return TclPtrSetVar(interp, varPtr, arrayPtr, part1Ptr, part2Ptr,
	    newValuePtr, flags, -1);
}

/*
 *----------------------------------------------------------------------
 *
 * TclPtrSetVar --
 *
 *	This function is the same as Tcl_SetVar2Ex above, except that it
 *	requires pointers to the variable's Var structs in addition to the
 *	variable names.
 *
 * Results:
 *	Returns a pointer to the Tcl_Obj holding the new value of the
 *	variable. If the write operation was disallowed because an array was
 *	expected but not found (or vice versa), then NULL is returned; if the
 *	TCL_LEAVE_ERR_MSG flag is set, then an explanatory message will be
 *	left in the interpreter's result. Note that the returned object may
 *	not be the same one referenced by newValuePtr; this is because
 *	variable traces may modify the variable's value.
 *
 * Side effects:
 *	The value of the given variable is set. If either the array or the
 *	entry didn't exist then a new variable is created.
 *
 *----------------------------------------------------------------------
 */

Tcl_Obj *
TclPtrSetVar(
    Tcl_Interp *interp,		/* Command interpreter in which variable is to
				 * be looked up. */
    register Var *varPtr,	/* Reference to the variable to set. */
    Var *arrayPtr,		/* Reference to the array containing the
				 * variable, or NULL if the variable is a
				 * scalar. */
    Tcl_Obj *part1Ptr,		/* Name of an array (if part2 is non-NULL) or
				 * the name of a variable. NULL if the 'index'
				 * parameter is >= 0 */
    Tcl_Obj *part2Ptr,		/* If non-NULL, gives the name of an element
				 * in the array part1. */
    Tcl_Obj *newValuePtr,	/* New value for variable. */
    const int flags,		/* OR-ed combination of TCL_GLOBAL_ONLY, and
				 * TCL_LEAVE_ERR_MSG bits. */
    int index)			/* Index of local var where part1 is to be
				 * found. */
{
    Interp *iPtr = (Interp *) interp;
    Tcl_Obj *oldValuePtr;
    Tcl_Obj *resultPtr = NULL;
    int result;

    /*
     * If the variable is in a hashtable and its hPtr field is NULL, then we
     * may have an upvar to an array element where the array was deleted or an
     * upvar to a namespace variable whose namespace was deleted. Generate an
     * error (allowing the variable to be reset would screw up our storage
     * allocation and is meaningless anyway).
     */

    if (TclIsVarDeadHash(varPtr)) {
	if (flags & TCL_LEAVE_ERR_MSG) {
	    if (TclIsVarArrayElement(varPtr)) {
		TclObjVarErrMsg(interp, part1Ptr, part2Ptr, "set",
			danglingElement, index);
	    } else {
		TclObjVarErrMsg(interp, part1Ptr, part2Ptr, "set",
			danglingVar, index);
	    }
	}
	goto earlyError;
    }

    /*
     * It's an error to try to set an array variable itself.
     */

    if (TclIsVarArray(varPtr)) {
	if (flags & TCL_LEAVE_ERR_MSG) {
	    TclObjVarErrMsg(interp, part1Ptr, part2Ptr, "set", isArray,index);
	}
	goto earlyError;
    }

    /*
     * Invoke any read traces that have been set for the variable if it is
     * requested. This was done for INST_LAPPEND_* but that was inconsistent
     * with the non-bc instruction, and would cause failures trying to
     * lappend to any non-existing ::env var, which is inconsistent with
     * documented behavior.  [Bug #3057639]
     */

    if ((flags & TCL_TRACE_READS) && ((varPtr->flags & VAR_TRACED_READ)
	    || (arrayPtr && (arrayPtr->flags & VAR_TRACED_READ)))) {
	if (TCL_ERROR == TclObjCallVarTraces(iPtr, arrayPtr, varPtr,
		part1Ptr, part2Ptr,
		TCL_TRACE_READS, (flags & TCL_LEAVE_ERR_MSG), index)) {
	    goto earlyError;
	}
    }

    /*
     * Set the variable's new value. If appending, append the new value to the
     * variable, either as a list element or as a string. Also, if appending,
     * then if the variable's old value is unshared we can modify it directly,
     * otherwise we must create a new copy to modify: this is "copy on write".
     */

    oldValuePtr = varPtr->value.objPtr;
    if (flags & TCL_LIST_ELEMENT && !(flags & TCL_APPEND_VALUE)) {
	varPtr->value.objPtr = NULL;
    }
    if (flags & (TCL_APPEND_VALUE|TCL_LIST_ELEMENT)) {
#if 0
	/*
	 * Can't happen now!
	 */

	if (TclIsVarUndefined(varPtr) && (oldValuePtr != NULL)) {
	    TclDecrRefCount(oldValuePtr);	/* Discard old value. */
	    varPtr->value.objPtr = NULL;
	    oldValuePtr = NULL;
	}
#endif
	if (flags & TCL_LIST_ELEMENT) {		/* Append list element. */
	    if (oldValuePtr == NULL) {
		TclNewObj(oldValuePtr);
		varPtr->value.objPtr = oldValuePtr;
		Tcl_IncrRefCount(oldValuePtr);	/* Since var is referenced. */
	    } else if (Tcl_IsShared(oldValuePtr)) {
		varPtr->value.objPtr = Tcl_DuplicateObj(oldValuePtr);
		TclDecrRefCount(oldValuePtr);
		oldValuePtr = varPtr->value.objPtr;
		Tcl_IncrRefCount(oldValuePtr);	/* Since var is referenced. */
	    }
	    result = Tcl_ListObjAppendElement(interp, oldValuePtr,
		    newValuePtr);
	    if (result != TCL_OK) {
		goto earlyError;
	    }
	} else {				/* Append string. */
	    /*
	     * We append newValuePtr's bytes but don't change its ref count.
	     */

	    if (oldValuePtr == NULL) {
		varPtr->value.objPtr = newValuePtr;
		Tcl_IncrRefCount(newValuePtr);
	    } else {
		if (Tcl_IsShared(oldValuePtr)) {	/* Append to copy. */
		    varPtr->value.objPtr = Tcl_DuplicateObj(oldValuePtr);

		    /*
		     * TIP #280.
		     * Ensure that the continuation line data for the string
		     * is not lost and applies to the extended script as well.
		     */
		    TclContinuationsCopy (varPtr->value.objPtr, oldValuePtr);

		    TclDecrRefCount(oldValuePtr);
		    oldValuePtr = varPtr->value.objPtr;
		    Tcl_IncrRefCount(oldValuePtr);	/* Since var is ref */
		}
		Tcl_AppendObjToObj(oldValuePtr, newValuePtr);
		if (newValuePtr->refCount == 0) {
		    Tcl_DecrRefCount(newValuePtr);
		}
	    }
	}
    } else if (newValuePtr != oldValuePtr) {
	/*
	 * In this case we are replacing the value, so we don't need to do
	 * more than swap the objects.
	 */

	varPtr->value.objPtr = newValuePtr;
	Tcl_IncrRefCount(newValuePtr);		/* Var is another ref. */
	if (oldValuePtr != NULL) {
	    TclDecrRefCount(oldValuePtr);	/* Discard old value. */
	}
    }

    /*
     * Invoke any write traces for the variable.
     */

    if ((varPtr->flags & VAR_TRACED_WRITE)
	    || (arrayPtr && (arrayPtr->flags & VAR_TRACED_WRITE))) {
	if (TCL_ERROR == TclObjCallVarTraces(iPtr, arrayPtr, varPtr, part1Ptr,
		part2Ptr, (flags & (TCL_GLOBAL_ONLY|TCL_NAMESPACE_ONLY))
		| TCL_TRACE_WRITES, (flags & TCL_LEAVE_ERR_MSG), index)) {
	    goto cleanup;
	}
    }

    /*
     * Return the variable's value unless the variable was changed in some
     * gross way by a trace (e.g. it was unset and then recreated as an
     * array).
     */

    if (TclIsVarScalar(varPtr) && !TclIsVarUndefined(varPtr)) {
	return varPtr->value.objPtr;
    }

    /*
     * A trace changed the value in some gross way. Return an empty string
     * object.
     */

    resultPtr = iPtr->emptyObjPtr;

    /*
     * If the variable doesn't exist anymore and no-one's using it, then free
     * up the relevant structures and hash table entries.
     */

  cleanup:
    if (TclIsVarUndefined(varPtr)) {
	TclCleanupVar(varPtr, arrayPtr);
    }
    return resultPtr;

  earlyError:
    if (newValuePtr->refCount == 0) {
	Tcl_DecrRefCount(newValuePtr);
    }
    goto cleanup;
}

/*
 *----------------------------------------------------------------------
 *
 * TclIncrObjVar2 --
 *
 *	Given a two-part variable name, which may refer either to a scalar
 *	variable or an element of an array, increment the Tcl object value of
 *	the variable by a specified Tcl_Obj increment value.
 *
 * Results:
 *	Returns a pointer to the Tcl_Obj holding the new value of the
 *	variable. If the specified variable doesn't exist, or there is a clash
 *	in array usage, or an error occurs while executing variable traces,
 *	then NULL is returned and a message will be left in the interpreter's
 *	result.
 *
 * Side effects:
 *	The value of the given variable is incremented by the specified
 *	amount. If either the array or the entry didn't exist then a new
 *	variable is created. The ref count for the returned object is _not_
 *	incremented to reflect the returned reference; if you want to keep a
 *	reference to the object you must increment its ref count yourself.
 *	Callers must Incr part1Ptr if they plan to Decr it.
 *	Callers must Incr part2Ptr if they plan to Decr it.
 *
 *----------------------------------------------------------------------
 */

Tcl_Obj *
TclIncrObjVar2(
    Tcl_Interp *interp,		/* Command interpreter in which variable is to
				 * be found. */
    Tcl_Obj *part1Ptr,		/* Points to an object holding the name of an
				 * array (if part2 is non-NULL) or the name of
				 * a variable. */
    Tcl_Obj *part2Ptr,		/* If non-null, points to an object holding
				 * the name of an element in the array
				 * part1Ptr. */
    Tcl_Obj *incrPtr,		/* Amount to be added to variable. */
    int flags)			/* Various flags that tell how to incr value:
				 * any of TCL_GLOBAL_ONLY, TCL_NAMESPACE_ONLY,
				 * TCL_APPEND_VALUE, TCL_LIST_ELEMENT,
				 * TCL_LEAVE_ERR_MSG. */
{
    Var *varPtr, *arrayPtr;

    varPtr = TclObjLookupVarEx(interp, part1Ptr, part2Ptr, flags, "read",
	    1, 1, &arrayPtr);
    if (varPtr == NULL) {
	Tcl_AddObjErrorInfo(interp,
		"\n    (reading value of variable to increment)", -1);
	return NULL;
    }
    return TclPtrIncrObjVar(interp, varPtr, arrayPtr, part1Ptr, part2Ptr,
	    incrPtr, flags, -1);
}

/*
 *----------------------------------------------------------------------
 *
 * TclPtrIncrObjVar --
 *
 *	Given the pointers to a variable and possible containing array,
 *	increment the Tcl object value of the variable by a Tcl_Obj increment.
 *
 * Results:
 *	Returns a pointer to the Tcl_Obj holding the new value of the
 *	variable. If the specified variable doesn't exist, or there is a clash
 *	in array usage, or an error occurs while executing variable traces,
 *	then NULL is returned and a message will be left in the interpreter's
 *	result.
 *
 * Side effects:
 *	The value of the given variable is incremented by the specified
 *	amount. If either the array or the entry didn't exist then a new
 *	variable is created. The ref count for the returned object is _not_
 *	incremented to reflect the returned reference; if you want to keep a
 *	reference to the object you must increment its ref count yourself.
 *
 *----------------------------------------------------------------------
 */

Tcl_Obj *
TclPtrIncrObjVar(
    Tcl_Interp *interp,		/* Command interpreter in which variable is to
				 * be found. */
    Var *varPtr,		/* Reference to the variable to set. */
    Var *arrayPtr,		/* Reference to the array containing the
				 * variable, or NULL if the variable is a
				 * scalar. */
    Tcl_Obj *part1Ptr,		/* Points to an object holding the name of an
				 * array (if part2 is non-NULL) or the name of
				 * a variable. */
    Tcl_Obj *part2Ptr,		/* If non-null, points to an object holding
				 * the name of an element in the array
				 * part1Ptr. */
    Tcl_Obj *incrPtr,		/* Increment value. */
/* TODO: Which of these flag values really make sense? */
    const int flags,		/* Various flags that tell how to incr value:
				 * any of TCL_GLOBAL_ONLY, TCL_NAMESPACE_ONLY,
				 * TCL_APPEND_VALUE, TCL_LIST_ELEMENT,
				 * TCL_LEAVE_ERR_MSG. */
    int index)			/* Index into the local variable table of the
				 * variable, or -1. Only used when part1Ptr is
				 * NULL. */
{
    register Tcl_Obj *varValuePtr;

    if (TclIsVarInHash(varPtr)) {
	VarHashRefCount(varPtr)++;
    }
    varValuePtr = TclPtrGetVar(interp, varPtr, arrayPtr, part1Ptr, part2Ptr,
	    flags, index);
    if (TclIsVarInHash(varPtr)) {
	VarHashRefCount(varPtr)--;
    }
    if (varValuePtr == NULL) {
	varValuePtr = Tcl_NewIntObj(0);
    }
    if (Tcl_IsShared(varValuePtr)) {
	/* Copy on write */
	varValuePtr = Tcl_DuplicateObj(varValuePtr);

	if (TCL_OK == TclIncrObj(interp, varValuePtr, incrPtr)) {
	    return TclPtrSetVar(interp, varPtr, arrayPtr, part1Ptr, part2Ptr,
		    varValuePtr, flags, index);
	} else {
	    Tcl_DecrRefCount(varValuePtr);
	    return NULL;
	}
    } else {
	/* Unshared - can Incr in place */
	if (TCL_OK == TclIncrObj(interp, varValuePtr, incrPtr)) {

	    /*
	     * This seems dumb to write the incremeted value into the var
	     * after we just adjusted the value in place, but the spec for
	     * [incr] requires that write traces fire, and making this call
	     * is the way to make that happen.
	     */

	    return TclPtrSetVar(interp, varPtr, arrayPtr, part1Ptr, part2Ptr,
		    varValuePtr, flags, index);
	} else {
	    return NULL;
	}
    }
}

/*
 *----------------------------------------------------------------------
 *
 * Tcl_UnsetVar --
 *
 *	Delete a variable, so that it may not be accessed anymore.
 *
 * Results:
 *	Returns TCL_OK if the variable was successfully deleted, TCL_ERROR if
 *	the variable can't be unset. In the event of an error, if the
 *	TCL_LEAVE_ERR_MSG flag is set then an error message is left in the
 *	interp's result.
 *
 * Side effects:
 *	If varName is defined as a local or global variable in interp, it is
 *	deleted.
 *
 *----------------------------------------------------------------------
 */

#undef Tcl_UnsetVar
int
Tcl_UnsetVar(
    Tcl_Interp *interp,		/* Command interpreter in which varName is to
				 * be looked up. */
    const char *varName,	/* Name of a variable in interp. May be either
				 * a scalar name or an array name or an
				 * element in an array. */
    int flags)			/* OR-ed combination of any of
				 * TCL_GLOBAL_ONLY, TCL_NAMESPACE_ONLY or
				 * TCL_LEAVE_ERR_MSG. */
{
    return Tcl_UnsetVar2(interp, varName, NULL, flags);
}

/*
 *----------------------------------------------------------------------
 *
 * Tcl_UnsetVar2 --
 *
 *	Delete a variable, given a 2-part name.
 *
 * Results:
 *	Returns TCL_OK if the variable was successfully deleted, TCL_ERROR if
 *	the variable can't be unset. In the event of an error, if the
 *	TCL_LEAVE_ERR_MSG flag is set then an error message is left in the
 *	interp's result.
 *
 * Side effects:
 *	If part1 and part2 indicate a local or global variable in interp, it
 *	is deleted. If part1 is an array name and part2 is NULL, then the
 *	whole array is deleted.
 *
 *----------------------------------------------------------------------
 */

int
Tcl_UnsetVar2(
    Tcl_Interp *interp,		/* Command interpreter in which varName is to
				 * be looked up. */
    const char *part1,		/* Name of variable or array. */
    const char *part2,		/* Name of element within array or NULL. */
    int flags)			/* OR-ed combination of any of
				 * TCL_GLOBAL_ONLY, TCL_NAMESPACE_ONLY,
				 * TCL_LEAVE_ERR_MSG. */
{
    int result;
    Tcl_Obj *part2Ptr = NULL, *part1Ptr = Tcl_NewStringObj(part1, -1);

    if (part2) {
	part2Ptr = Tcl_NewStringObj(part2, -1);
    }

    /*
     * Filter to pass through only the flags this interface supports.
     */

    flags &= (TCL_GLOBAL_ONLY|TCL_NAMESPACE_ONLY|TCL_LEAVE_ERR_MSG);
    result = TclObjUnsetVar2(interp, part1Ptr, part2Ptr, flags);

    Tcl_DecrRefCount(part1Ptr);
    if (part2Ptr) {
	Tcl_DecrRefCount(part2Ptr);
    }
    return result;
}

/*
 *----------------------------------------------------------------------
 *
 * TclObjUnsetVar2 --
 *
 *	Delete a variable, given a 2-object name.
 *
 * Results:
 *	Returns TCL_OK if the variable was successfully deleted, TCL_ERROR if
 *	the variable can't be unset. In the event of an error, if the
 *	TCL_LEAVE_ERR_MSG flag is set then an error message is left in the
 *	interp's result.
 *
 * Side effects:
 *	If part1ptr and part2Ptr indicate a local or global variable in
 *	interp, it is deleted. If part1Ptr is an array name and part2Ptr is
 *	NULL, then the whole array is deleted.
 *
 *----------------------------------------------------------------------
 */

int
TclObjUnsetVar2(
    Tcl_Interp *interp,		/* Command interpreter in which varName is to
				 * be looked up. */
    Tcl_Obj *part1Ptr,		/* Name of variable or array. */
    Tcl_Obj *part2Ptr,		/* Name of element within array or NULL. */
    int flags)			/* OR-ed combination of any of
				 * TCL_GLOBAL_ONLY, TCL_NAMESPACE_ONLY,
				 * TCL_LEAVE_ERR_MSG. */
{
    Var *varPtr;
    Interp *iPtr = (Interp *) interp;
    Var *arrayPtr;
    int result;

    varPtr = TclObjLookupVarEx(interp, part1Ptr, part2Ptr, flags, "unset",
	    /*createPart1*/ 0, /*createPart2*/ 0, &arrayPtr);
    if (varPtr == NULL) {
	return TCL_ERROR;
    }

    result = (TclIsVarUndefined(varPtr)? TCL_ERROR : TCL_OK);

    /*
     * Keep the variable alive until we're done with it. We used to
     * increase/decrease the refCount for each operation, making it hard to
     * find [Bug 735335] - caused by unsetting the variable whose value was
     * the variable's name.
     */

    if (TclIsVarInHash(varPtr)) {
	VarHashRefCount(varPtr)++;
    }

    UnsetVarStruct(varPtr, arrayPtr, iPtr, part1Ptr, part2Ptr, flags);

    /*
     * It's an error to unset an undefined variable.
     */

    if (result != TCL_OK) {
	if (flags & TCL_LEAVE_ERR_MSG) {
	    TclObjVarErrMsg(interp, part1Ptr, part2Ptr, "unset",
		    ((arrayPtr == NULL) ? noSuchVar : noSuchElement), -1);
	}
    }

#if ENABLE_NS_VARNAME_CACHING
    /*
     * Try to avoid keeping the Var struct allocated due to a tclNsVarNameType
     * keeping a reference. This removes some additional exteriorisations of
     * [Bug 736729], but may be a good thing independently of the bug.
     */

    if (part1Ptr->typePtr == &tclNsVarNameType) {
	TclFreeIntRep(part1Ptr);
	part1Ptr->typePtr = NULL;
    }
#endif

    /*
     * Finally, if the variable is truly not in use then free up its Var
     * structure and remove it from its hash table, if any. The ref count of
     * its value object, if any, was decremented above.
     */

    if (TclIsVarInHash(varPtr)) {
	VarHashRefCount(varPtr)--;
	CleanupVar(varPtr, arrayPtr);
    }
    return result;
}

/*
 *----------------------------------------------------------------------
 *
 * UnsetVarStruct --
 *
 *	Unset and delete a variable. This does the internal work for
 *	TclObjUnsetVar2 and TclDeleteNamespaceVars, which call here for each
 *	variable to be unset and deleted.
 *
 * Results:
 *	None.
 *
 * Side effects:
 *	If the arguments indicate a local or global variable in iPtr, it is
 *	unset and deleted.
 *
 *----------------------------------------------------------------------
 */

static void
UnsetVarStruct(
    Var *varPtr,
    Var *arrayPtr,
    Interp *iPtr,
    Tcl_Obj *part1Ptr,
    Tcl_Obj *part2Ptr,
    int flags)
{
    Var dummyVar;
    int traced = TclIsVarTraced(varPtr)
	    || (arrayPtr && (arrayPtr->flags & VAR_TRACED_UNSET));

    if (arrayPtr && (arrayPtr->flags & VAR_SEARCH_ACTIVE)) {
	DeleteSearches(iPtr, arrayPtr);
    } else if (varPtr->flags & VAR_SEARCH_ACTIVE) {
	DeleteSearches(iPtr, varPtr);
    }

    /*
     * The code below is tricky, because of the possibility that a trace
     * function might try to access a variable being deleted. To handle this
     * situation gracefully, do things in three steps:
     * 1. Copy the contents of the variable to a dummy variable structure, and
     *    mark the original Var structure as undefined.
     * 2. Invoke traces and clean up the variable, using the dummy copy.
     * 3. If at the end of this the original variable is still undefined and
     *    has no outstanding references, then delete it (but it could have
     *    gotten recreated by a trace).
     */

    dummyVar = *varPtr;
    dummyVar.flags &= ~VAR_ALL_HASH;
    TclSetVarUndefined(varPtr);

    /*
     * Call trace functions for the variable being deleted. Then delete its
     * traces. Be sure to abort any other traces for the variable that are
     * still pending. Special tricks:
     * 1. We need to increment varPtr's refCount around this: TclCallVarTraces
     *    will use dummyVar so it won't increment varPtr's refCount itself.
     * 2. Turn off the VAR_TRACE_ACTIVE flag in dummyVar: we want to call
     *    unset traces even if other traces are pending.
     */

    if (traced) {
	VarTrace *tracePtr = NULL;

	if (TclIsVarTraced(&dummyVar)) {
	    /*
	     * Transfer any existing traces on var, IF there are unset traces.
	     * Otherwise just delete them.
	     */

	    int isNew;
	    Tcl_HashEntry *tPtr =
		    Tcl_FindHashEntry(&iPtr->varTraces, (char *) varPtr);

	    tracePtr = Tcl_GetHashValue(tPtr);
	    varPtr->flags &= ~VAR_ALL_TRACES;
	    Tcl_DeleteHashEntry(tPtr);
	    if (dummyVar.flags & VAR_TRACED_UNSET) {
		tPtr = Tcl_CreateHashEntry(&iPtr->varTraces,
			(char *) &dummyVar, &isNew);
		Tcl_SetHashValue(tPtr, tracePtr);
	    } else {
		tPtr = NULL;
	    }
	}

	if ((dummyVar.flags & VAR_TRACED_UNSET)
		|| (arrayPtr && (arrayPtr->flags & VAR_TRACED_UNSET))) {
	    Tcl_HashEntry *tPtr = NULL;

	    dummyVar.flags &= ~VAR_TRACE_ACTIVE;
	    TclObjCallVarTraces(iPtr, arrayPtr, &dummyVar, part1Ptr, part2Ptr,
		    (flags & (TCL_GLOBAL_ONLY|TCL_NAMESPACE_ONLY))
			    | TCL_TRACE_UNSETS,
		    /* leaveErrMsg */ 0, -1);

	    /*
	     * The traces that we just called may have triggered a change in
	     * the set of traces. [Bug 2629338]
	     */

	    tracePtr = NULL;
	    if (TclIsVarTraced(&dummyVar)) {
		tPtr = Tcl_FindHashEntry(&iPtr->varTraces, (char *) &dummyVar);
		tracePtr = Tcl_GetHashValue(tPtr);
	    }

	    if (tPtr) {
		Tcl_DeleteHashEntry(tPtr);
	    }
	}

	if (tracePtr) {
	    ActiveVarTrace *activePtr;

	    while (tracePtr) {
		VarTrace *prevPtr = tracePtr;

		tracePtr = tracePtr->nextPtr;
		prevPtr->nextPtr = NULL;
		Tcl_EventuallyFree((ClientData) prevPtr, TCL_DYNAMIC);
	    }
	    for (activePtr = iPtr->activeVarTracePtr;  activePtr != NULL;
		    activePtr = activePtr->nextPtr) {
		if (activePtr->varPtr == varPtr) {
		    activePtr->nextTracePtr = NULL;
		}
	    }
	    dummyVar.flags &= ~VAR_ALL_TRACES;
	}
    }

    if (TclIsVarScalar(&dummyVar) && (dummyVar.value.objPtr != NULL)) {
	/*
	 * Decrement the ref count of the var's value.
	 */

	Tcl_Obj *objPtr = dummyVar.value.objPtr;

	TclDecrRefCount(objPtr);
    } else if (TclIsVarArray(&dummyVar)) {
	/*
	 * If the variable is an array, delete all of its elements. This must
	 * be done after calling and deleting the traces on the array, above
	 * (that's the way traces are defined). If the array name is not
	 * present and is required for a trace on some element, it will be
	 * computed at DeleteArray.
	 */

	DeleteArray(iPtr, part1Ptr, (Var *) &dummyVar, (flags
		& (TCL_GLOBAL_ONLY|TCL_NAMESPACE_ONLY)) | TCL_TRACE_UNSETS);
    } else if (TclIsVarLink(&dummyVar)) {
	/*
	 * For global/upvar variables referenced in procedures, decrement the
	 * reference count on the variable referred to, and free the
	 * referenced variable if it's no longer needed.
	 */

	Var *linkPtr = dummyVar.value.linkPtr;

	if (TclIsVarInHash(linkPtr)) {
	    VarHashRefCount(linkPtr)--;
	    CleanupVar(linkPtr, NULL);
	}
    }

    /*
     * If the variable was a namespace variable, decrement its reference
     * count.
     */

    TclClearVarNamespaceVar(varPtr);
}

/*
 *----------------------------------------------------------------------
 *
 * Tcl_UnsetObjCmd --
 *
 *	This object-based function is invoked to process the "unset" Tcl
 *	command. See the user documentation for details on what it does.
 *
 * Results:
 *	A standard Tcl object result value.
 *
 * Side effects:
 *	See the user documentation.
 *
 *----------------------------------------------------------------------
 */

	/* ARGSUSED */
int
Tcl_UnsetObjCmd(
    ClientData dummy,		/* Not used. */
    Tcl_Interp *interp,		/* Current interpreter. */
    int objc,			/* Number of arguments. */
    Tcl_Obj *const objv[])	/* Argument objects. */
{
    register int i, flags = TCL_LEAVE_ERR_MSG;
    register char *name;

    if (objc == 1) {
	/*
	 * Do nothing if no arguments supplied, so as to match command
	 * documentation.
	 */

	return TCL_OK;
    }

    /*
     * Simple, restrictive argument parsing. The only options are -- and
     * -nocomplain (which must come first and be given exactly to be an
     * option).
     */

    i = 1;
    name = TclGetString(objv[i]);
    if (name[0] == '-') {
	if (strcmp("-nocomplain", name) == 0) {
	    i++;
	    if (i == objc) {
		return TCL_OK;
	    }
	    flags = 0;
	    name = TclGetString(objv[i]);
	}
	if (strcmp("--", name) == 0) {
	    i++;
	}
    }

    for (; i < objc; i++) {
	if ((TclObjUnsetVar2(interp, objv[i], NULL, flags) != TCL_OK)
		&& (flags == TCL_LEAVE_ERR_MSG)) {
	    return TCL_ERROR;
	}
    }
    return TCL_OK;
}

/*
 *----------------------------------------------------------------------
 *
 * Tcl_AppendObjCmd --
 *
 *	This object-based function is invoked to process the "append" Tcl
 *	command. See the user documentation for details on what it does.
 *
 * Results:
 *	A standard Tcl object result value.
 *
 * Side effects:
 *	A variable's value may be changed.
 *
 *----------------------------------------------------------------------
 */

	/* ARGSUSED */
int
Tcl_AppendObjCmd(
    ClientData dummy,		/* Not used. */
    Tcl_Interp *interp,		/* Current interpreter. */
    int objc,			/* Number of arguments. */
    Tcl_Obj *const objv[])	/* Argument objects. */
{
    register Tcl_Obj *varValuePtr = NULL;
				/* Initialized to avoid compiler warning. */

    if (objc < 2) {
	Tcl_WrongNumArgs(interp, 1, objv, "varName ?value value ...?");
	return TCL_ERROR;
    }

    if (objc == 2) {
	varValuePtr = Tcl_ObjGetVar2(interp, objv[1], NULL,TCL_LEAVE_ERR_MSG);
	if (varValuePtr == NULL) {
	    return TCL_ERROR;
	}
    } else {
	Var *arrayPtr, *varPtr;
	int i;

	varPtr = TclObjLookupVarEx(interp, objv[1], NULL, TCL_LEAVE_ERR_MSG,
		"set", /*createPart1*/ 1, /*createPart2*/ 1, &arrayPtr);
	if (varPtr == NULL) {
	    return TCL_ERROR;
	}
	for (i=2 ; i<objc ; i++) {
	    /*
	     * Note that we do not need to increase the refCount of the Var
	     * pointers: should a trace delete the variable, the return value
	     * of TclPtrSetVar will be NULL or emptyObjPtr, and we will not
	     * access the variable again.
	     */

	    varValuePtr = TclPtrSetVar(interp, varPtr, arrayPtr, objv[1],
		    NULL, objv[i], TCL_APPEND_VALUE|TCL_LEAVE_ERR_MSG, -1);
	    if ((varValuePtr == NULL) ||
		    (varValuePtr == ((Interp *) interp)->emptyObjPtr)) {
		return TCL_ERROR;
	    }
	}
    }
    Tcl_SetObjResult(interp, varValuePtr);
    return TCL_OK;
}

/*
 *----------------------------------------------------------------------
 *
 * Tcl_LappendObjCmd --
 *
 *	This object-based function is invoked to process the "lappend" Tcl
 *	command. See the user documentation for details on what it does.
 *
 * Results:
 *	A standard Tcl object result value.
 *
 * Side effects:
 *	A variable's value may be changed.
 *
 *----------------------------------------------------------------------
 */

	/* ARGSUSED */
int
Tcl_LappendObjCmd(
    ClientData dummy,		/* Not used. */
    Tcl_Interp *interp,		/* Current interpreter. */
    int objc,			/* Number of arguments. */
    Tcl_Obj *const objv[])	/* Argument objects. */
{
    Tcl_Obj *varValuePtr, *newValuePtr;
    int numElems;
    int result;

    if (objc < 2) {
	Tcl_WrongNumArgs(interp, 1, objv, "varName ?value value ...?");
	return TCL_ERROR;
    }
    if (objc == 2) {
	newValuePtr = Tcl_ObjGetVar2(interp, objv[1], NULL, 0);
	if (newValuePtr == NULL) {
	    /*
	     * The variable doesn't exist yet. Just create it with an empty
	     * initial value.
	     */

	    TclNewObj(varValuePtr);
	    newValuePtr = Tcl_ObjSetVar2(interp, objv[1], NULL, varValuePtr,
		    TCL_LEAVE_ERR_MSG);
	    if (newValuePtr == NULL) {
		return TCL_ERROR;
	    }
	} else {
	    result = TclListObjLength(interp, newValuePtr, &numElems);
	    if (result != TCL_OK) {
		return result;
	    }
	}
    } else {
	Var *varPtr, *arrayPtr;
	int createdNewObj = 0;

	/*
	 * We have arguments to append. We used to call Tcl_SetVar2 to append
	 * each argument one at a time to ensure that traces were run for each
	 * append step. We now append the arguments all at once because it's
	 * faster. Note that a read trace and a write trace for the variable
	 * will now each only be called once. Also, if the variable's old
	 * value is unshared we modify it directly, otherwise we create a new
	 * copy to modify: this is "copy on write".
	 */

	/*
	 * Protect the variable pointers around the TclPtrGetVar call
	 * to insure that they remain valid even if the variable was undefined
	 * and unused.
	 */

	varPtr = TclObjLookupVarEx(interp, objv[1], NULL, TCL_LEAVE_ERR_MSG,
		"set", /*createPart1*/ 1, /*createPart2*/ 1, &arrayPtr);
	if (varPtr == NULL) {
	    return TCL_ERROR;
	}
	if (TclIsVarInHash(varPtr)) {
	    VarHashRefCount(varPtr)++;
	}
	if (arrayPtr && TclIsVarInHash(arrayPtr)) {
	    VarHashRefCount(arrayPtr)++;
	}
	varValuePtr = TclPtrGetVar(interp, varPtr, arrayPtr, objv[1], NULL,
		TCL_LEAVE_ERR_MSG, -1);
	if (TclIsVarInHash(varPtr)) {
	    VarHashRefCount(varPtr)--;
	}
	if (arrayPtr && TclIsVarInHash(arrayPtr)) {
	    VarHashRefCount(arrayPtr)--;
	}

	if (varValuePtr == NULL) {
	    /*
	     * We couldn't read the old value: either the var doesn't yet
	     * exist or it's an array element. If it's new, we will try to
	     * create it with Tcl_ObjSetVar2 below.
	     */

	    TclNewObj(varValuePtr);
	    createdNewObj = 1;
	} else if (Tcl_IsShared(varValuePtr)) {
	    varValuePtr = Tcl_DuplicateObj(varValuePtr);
	    createdNewObj = 1;
	}

	result = TclListObjLength(interp, varValuePtr, &numElems);
	if (result == TCL_OK) {
	    result = Tcl_ListObjReplace(interp, varValuePtr, numElems, 0,
		    (objc-2), (objv+2));
	}
	if (result != TCL_OK) {
	    if (createdNewObj) {
		TclDecrRefCount(varValuePtr); /* Free unneeded obj. */
	    }
	    return result;
	}

	/*
	 * Now store the list object back into the variable. If there is an
	 * error setting the new value, decrement its ref count if it was new
	 * and we didn't create the variable.
	 */

	newValuePtr = TclPtrSetVar(interp, varPtr, arrayPtr, objv[1], NULL,
		varValuePtr, TCL_LEAVE_ERR_MSG, -1);
	if (newValuePtr == NULL) {
	    return TCL_ERROR;
	}
    }

    /*
     * Set the interpreter's object result to refer to the variable's value
     * object.
     */

    Tcl_SetObjResult(interp, newValuePtr);
    return TCL_OK;
}

/*
 *----------------------------------------------------------------------
 *
 * Tcl_ArrayObjCmd --
 *
 *	This object-based function is invoked to process the "array" Tcl
 *	command. See the user documentation for details on what it does.
 *
 * Results:
 *	A standard Tcl result object.
 *
 * Side effects:
 *	See the user documentation.
 *
 *----------------------------------------------------------------------
 */

	/* ARGSUSED */
int
Tcl_ArrayObjCmd(
    ClientData dummy,		/* Not used. */
    Tcl_Interp *interp,		/* Current interpreter. */
    int objc,			/* Number of arguments. */
    Tcl_Obj *const objv[])	/* Argument objects. */
{
    /*
     * The list of constants below should match the arrayOptions string array
     * below.
     */

    enum {
	ARRAY_ANYMORE, ARRAY_DONESEARCH, ARRAY_EXISTS, ARRAY_GET,
	ARRAY_NAMES, ARRAY_NEXTELEMENT, ARRAY_SET, ARRAY_SIZE,
	ARRAY_STARTSEARCH, ARRAY_STATISTICS, ARRAY_UNSET
    };
    static const char *arrayOptions[] = {
	"anymore", "donesearch", "exists", "get", "names", "nextelement",
	"set", "size", "startsearch", "statistics", "unset", NULL
    };

    Interp *iPtr = (Interp *) interp;
    Var *varPtr, *arrayPtr;
    Tcl_HashEntry *hPtr;
    Tcl_Obj *varNamePtr;
    int notArray;
    int index, result;

    if (objc < 3) {
	Tcl_WrongNumArgs(interp, 1, objv, "option arrayName ?arg ...?");
	return TCL_ERROR;
    }

    if (Tcl_GetIndexFromObj(interp, objv[1], arrayOptions, "option",
	    0, &index) != TCL_OK) {
	return TCL_ERROR;
    }

    /*
     * Locate the array variable
     */

    varNamePtr = objv[2];
    varPtr = TclObjLookupVarEx(interp, varNamePtr, NULL, /*flags*/ 0,
	    /*msg*/ 0, /*createPart1*/ 0, /*createPart2*/ 0, &arrayPtr);

    /*
     * Special array trace used to keep the env array in sync for array names,
     * array get, etc.
     */

    if (varPtr && (varPtr->flags & VAR_TRACED_ARRAY)
	    && (TclIsVarArray(varPtr) || TclIsVarUndefined(varPtr))) {
	if (TclObjCallVarTraces(iPtr, arrayPtr, varPtr, varNamePtr, NULL,
		(TCL_LEAVE_ERR_MSG|TCL_NAMESPACE_ONLY|TCL_GLOBAL_ONLY|
		TCL_TRACE_ARRAY), /* leaveErrMsg */ 1, -1) == TCL_ERROR) {
	    return TCL_ERROR;
	}
    }

    /*
     * Verify that it is indeed an array variable. This test comes after the
     * traces - the variable may actually become an array as an effect of said
     * traces.
     */

    notArray = 0;
    if ((varPtr == NULL) || !TclIsVarArray(varPtr)
	    || TclIsVarUndefined(varPtr)) {
	notArray = 1;
    }

    switch (index) {
    case ARRAY_ANYMORE: {
	ArraySearch *searchPtr;

	if (objc != 4) {
	    Tcl_WrongNumArgs(interp, 2, objv, "arrayName searchId");
	    return TCL_ERROR;
	}
	if (notArray) {
	    goto error;
	}
	searchPtr = ParseSearchId(interp, varPtr, varNamePtr, objv[3]);
	if (searchPtr == NULL) {
	    return TCL_ERROR;
	}
	while (1) {
	    if (searchPtr->nextEntry != NULL) {
		Var *varPtr2 = VarHashGetValue(searchPtr->nextEntry);
		if (!TclIsVarUndefined(varPtr2)) {
		    break;
		}
	    }
	    searchPtr->nextEntry = Tcl_NextHashEntry(&searchPtr->search);
	    if (searchPtr->nextEntry == NULL) {
		Tcl_SetObjResult(interp, iPtr->execEnvPtr->constants[0]);
		return TCL_OK;
	    }
	}
	Tcl_SetObjResult(interp, iPtr->execEnvPtr->constants[1]);
	break;
    }
    case ARRAY_DONESEARCH: {
	ArraySearch *searchPtr, *prevPtr;

	if (objc != 4) {
	    Tcl_WrongNumArgs(interp, 2, objv, "arrayName searchId");
	    return TCL_ERROR;
	}
	if (notArray) {
	    goto error;
	}
	searchPtr = ParseSearchId(interp, varPtr, varNamePtr, objv[3]);
	if (searchPtr == NULL) {
	    return TCL_ERROR;
	}
	hPtr = Tcl_FindHashEntry(&iPtr->varSearches,(char *) varPtr);
	if (searchPtr == Tcl_GetHashValue(hPtr)) {
	    if (searchPtr->nextPtr) {
		Tcl_SetHashValue(hPtr, searchPtr->nextPtr);
	    } else {
		varPtr->flags &= ~VAR_SEARCH_ACTIVE;
		Tcl_DeleteHashEntry(hPtr);
	    }
	} else {
	    for (prevPtr=Tcl_GetHashValue(hPtr) ;; prevPtr=prevPtr->nextPtr) {
		if (prevPtr->nextPtr == searchPtr) {
		    prevPtr->nextPtr = searchPtr->nextPtr;
		    break;
		}
	    }
	}
	ckfree((char *) searchPtr);
	break;
    }
    case ARRAY_NEXTELEMENT: {
	ArraySearch *searchPtr;
	Tcl_HashEntry *hPtr;
	Var *varPtr2;

	if (objc != 4) {
	    Tcl_WrongNumArgs(interp, 2, objv, "arrayName searchId");
	    return TCL_ERROR;
	}
	if (notArray) {
	    goto error;
	}
	searchPtr = ParseSearchId(interp, varPtr, varNamePtr, objv[3]);
	if (searchPtr == NULL) {
	    return TCL_ERROR;
	}
	while (1) {
	    hPtr = searchPtr->nextEntry;
	    if (hPtr == NULL) {
		hPtr = Tcl_NextHashEntry(&searchPtr->search);
		if (hPtr == NULL) {
		    return TCL_OK;
		}
	    } else {
		searchPtr->nextEntry = NULL;
	    }
	    varPtr2 = VarHashGetValue(hPtr);
	    if (!TclIsVarUndefined(varPtr2)) {
		break;
	    }
	}
	Tcl_SetObjResult(interp, VarHashGetKey(varPtr2));
	break;
    }
    case ARRAY_STARTSEARCH: {
	ArraySearch *searchPtr;
	int isNew;
	char *varName = TclGetString(varNamePtr);

	if (objc != 3) {
	    Tcl_WrongNumArgs(interp, 2, objv, "arrayName");
	    return TCL_ERROR;
	}
	if (notArray) {
	    goto error;
	}
	searchPtr = (ArraySearch *) ckalloc(sizeof(ArraySearch));
	hPtr = Tcl_CreateHashEntry(&iPtr->varSearches,
		(char *) varPtr, &isNew);
	if (isNew) {
	    searchPtr->id = 1;
	    Tcl_AppendResult(interp, "s-1-", varName, NULL);
	    varPtr->flags |= VAR_SEARCH_ACTIVE;
	    searchPtr->nextPtr = NULL;
	} else {
	    char string[TCL_INTEGER_SPACE];

	    searchPtr->id = ((ArraySearch *) Tcl_GetHashValue(hPtr))->id + 1;
	    TclFormatInt(string, searchPtr->id);
	    Tcl_AppendResult(interp, "s-", string, "-", varName, NULL);
	    searchPtr->nextPtr = Tcl_GetHashValue(hPtr);
	}
	searchPtr->varPtr = varPtr;
	searchPtr->nextEntry = VarHashFirstEntry(varPtr->value.tablePtr,
		&searchPtr->search);
	Tcl_SetHashValue(hPtr, searchPtr);
	break;
    }

    case ARRAY_EXISTS:
	if (objc != 3) {
	    Tcl_WrongNumArgs(interp, 2, objv, "arrayName");
	    return TCL_ERROR;
	}
	Tcl_SetObjResult(interp, iPtr->execEnvPtr->constants[!notArray]);
	break;
    case ARRAY_GET: {
	Tcl_HashSearch search;
	Var *varPtr2;
	char *pattern = NULL;
	char *name;
	Tcl_Obj *namePtr, *valuePtr, *nameLstPtr, *tmpResPtr, **namePtrPtr;
	int i, count;

	if ((objc != 3) && (objc != 4)) {
	    Tcl_WrongNumArgs(interp, 2, objv, "arrayName ?pattern?");
	    return TCL_ERROR;
	}
	if (notArray) {
	    return TCL_OK;
	}
	if (objc == 4) {
	    pattern = TclGetString(objv[3]);
	}

	/*
	 * Store the array names in a new object.
	 */

	TclNewObj(nameLstPtr);
	Tcl_IncrRefCount(nameLstPtr);
	if ((pattern != NULL) && TclMatchIsTrivial(pattern)) {
	    varPtr2 = VarHashFindVar(varPtr->value.tablePtr, objv[3]);
	    if (varPtr2 == NULL) {
		goto searchDone;
	    }
	    if (TclIsVarUndefined(varPtr2)) {
		goto searchDone;
	    }
	    result = Tcl_ListObjAppendElement(interp, nameLstPtr,
		    VarHashGetKey(varPtr2));
	    if (result != TCL_OK) {
		TclDecrRefCount(nameLstPtr);
		return result;
	    }
	    goto searchDone;
	}
	for (varPtr2 = VarHashFirstVar(varPtr->value.tablePtr, &search);
		varPtr2; varPtr2 = VarHashNextVar(&search)) {
	    if (TclIsVarUndefined(varPtr2)) {
		continue;
	    }
	    namePtr = VarHashGetKey(varPtr2);
	    name = TclGetString(namePtr);
	    if ((objc == 4) && !Tcl_StringMatch(name, pattern)) {
		continue;	/* Element name doesn't match pattern. */
	    }

	    result = Tcl_ListObjAppendElement(interp, nameLstPtr, namePtr);
	    if (result != TCL_OK) {
		TclDecrRefCount(nameLstPtr);
		return result;
	    }
	}

    searchDone:
	/*
	 * Make sure the Var structure of the array is not removed by a trace
	 * while we're working.
	 */

	if (TclIsVarInHash(varPtr)) {
	    VarHashRefCount(varPtr)++;
	}

	/*
	 * Get the array values corresponding to each element name.
	 */

	TclNewObj(tmpResPtr);
	result = Tcl_ListObjGetElements(interp, nameLstPtr, &count,
		&namePtrPtr);
	if (result != TCL_OK) {
	    goto errorInArrayGet;
	}

	for (i=0 ; i<count ; i++) {
	    namePtr = *namePtrPtr++;
	    valuePtr = Tcl_ObjGetVar2(interp, objv[2], namePtr,
		    TCL_LEAVE_ERR_MSG);
	    if (valuePtr == NULL) {
		/*
		 * Some trace played a trick on us; we need to diagnose to
		 * adapt our behaviour: was the array element unset, or did
		 * the modification modify the complete array?
		 */

		if (TclIsVarArray(varPtr)) {
		    /*
		     * The array itself looks OK, the variable was undefined:
		     * forget it.
		     */

		    continue;
		} else {
		    result = TCL_ERROR;
		    goto errorInArrayGet;
		}
	    }
	    result = Tcl_DictObjPut(interp, tmpResPtr, namePtr, valuePtr);
	    if (result != TCL_OK) {
		goto errorInArrayGet;
	    }
	}
	if (TclIsVarInHash(varPtr)) {
	    VarHashRefCount(varPtr)--;
<<<<<<< HEAD
	}
	Tcl_SetObjResult(interp, tmpResPtr);
	TclDecrRefCount(nameLstPtr);
	break;

    errorInArrayGet:
	if (TclIsVarInHash(varPtr)) {
	    VarHashRefCount(varPtr)--;
	}
	TclDecrRefCount(nameLstPtr);
	TclDecrRefCount(tmpResPtr);	/* Free unneeded temp result. */
	return result;
    }
    case ARRAY_NAMES: {
	Tcl_HashSearch search;
	Var *varPtr2;
	char *pattern;
	char *name;
	Tcl_Obj *namePtr, *resultPtr, *patternPtr;
	int mode, matched = 0;
	static const char *options[] = {
	    "-exact", "-glob", "-regexp", NULL
	};
	enum options { OPT_EXACT, OPT_GLOB, OPT_REGEXP };

	mode = OPT_GLOB;

	if ((objc < 3) || (objc > 5)) {
	    Tcl_WrongNumArgs(interp, 2,objv, "arrayName ?mode? ?pattern?");
	    return TCL_ERROR;
	}
	if (notArray) {
	    return TCL_OK;
	}
	if (objc == 4) {
	    patternPtr = objv[3];
	    pattern = TclGetString(patternPtr);
	} else if (objc == 5) {
	    patternPtr = objv[4];
	    pattern = TclGetString(patternPtr);
	    if (Tcl_GetIndexFromObj(interp, objv[3], options, "option", 0,
		    &mode) != TCL_OK) {
		return TCL_ERROR;
	    }
	} else {
	    patternPtr = NULL;
	    pattern = NULL;
	}
	TclNewObj(resultPtr);
	if (((enum options) mode)==OPT_GLOB && pattern!=NULL &&
		TclMatchIsTrivial(pattern)) {
	    varPtr2 = VarHashFindVar(varPtr->value.tablePtr, patternPtr);
	    if ((varPtr2 != NULL) && !TclIsVarUndefined(varPtr2)) {
		result = Tcl_ListObjAppendElement(interp, resultPtr,
			VarHashGetKey(varPtr2));
		if (result != TCL_OK) {
		    TclDecrRefCount(resultPtr);
		    return result;
		}
	    }
	    Tcl_SetObjResult(interp, resultPtr);
	    return TCL_OK;
	}
	for (varPtr2=VarHashFirstVar(varPtr->value.tablePtr, &search);
		varPtr2!=NULL ; varPtr2=VarHashNextVar(&search)) {
	    if (TclIsVarUndefined(varPtr2)) {
		continue;
	    }
	    namePtr = VarHashGetKey(varPtr2);
	    name = TclGetString(namePtr);
	    if (objc > 3) {
		switch ((enum options) mode) {
		case OPT_EXACT:
		    matched = (strcmp(name, pattern) == 0);
		    break;
		case OPT_GLOB:
		    matched = Tcl_StringMatch(name, pattern);
		    break;
		case OPT_REGEXP:
		    matched = Tcl_RegExpMatch(interp, name, pattern);
		    if (matched < 0) {
			TclDecrRefCount(resultPtr);
			return TCL_ERROR;
		    }
		    break;
		}
		if (matched == 0) {
		    continue;
		}
	    }

	    result = Tcl_ListObjAppendElement(interp, resultPtr, namePtr);
	    if (result != TCL_OK) {
		TclDecrRefCount(namePtr);	/* Free unneeded name obj. */
		return result;
	    }
	}
=======
	}
	Tcl_SetObjResult(interp, tmpResPtr);
	TclDecrRefCount(nameLstPtr);
	break;

    errorInArrayGet:
	if (TclIsVarInHash(varPtr)) {
	    VarHashRefCount(varPtr)--;
	}
	TclDecrRefCount(nameLstPtr);
	TclDecrRefCount(tmpResPtr);	/* Free unneeded temp result. */
	return result;
    }
    case ARRAY_NAMES: {
	Tcl_HashSearch search;
	Var *varPtr2;
	char *pattern;
	char *name;
	Tcl_Obj *namePtr, *resultPtr, *patternPtr;
	int mode, matched = 0;
	static const char *options[] = {
	    "-exact", "-glob", "-regexp", NULL
	};
	enum options { OPT_EXACT, OPT_GLOB, OPT_REGEXP };

	mode = OPT_GLOB;

	if ((objc < 3) || (objc > 5)) {
	    Tcl_WrongNumArgs(interp, 2,objv, "arrayName ?mode? ?pattern?");
	    return TCL_ERROR;
	}
	if (notArray) {
	    return TCL_OK;
	}
	if (objc == 4) {
	    patternPtr = objv[3];
	    pattern = TclGetString(patternPtr);
	} else if (objc == 5) {
	    patternPtr = objv[4];
	    pattern = TclGetString(patternPtr);
	    if (Tcl_GetIndexFromObj(interp, objv[3], options, "option", 0,
		    &mode) != TCL_OK) {
		return TCL_ERROR;
	    }
	} else {
	    patternPtr = NULL;
	    pattern = NULL;
	}
	TclNewObj(resultPtr);
	if (((enum options) mode)==OPT_GLOB && pattern!=NULL &&
		TclMatchIsTrivial(pattern)) {
	    varPtr2 = VarHashFindVar(varPtr->value.tablePtr, patternPtr);
	    if ((varPtr2 != NULL) && !TclIsVarUndefined(varPtr2)) {
		result = Tcl_ListObjAppendElement(interp, resultPtr,
			VarHashGetKey(varPtr2));
		if (result != TCL_OK) {
		    TclDecrRefCount(resultPtr);
		    return result;
		}
	    }
	    Tcl_SetObjResult(interp, resultPtr);
	    return TCL_OK;
	}
	for (varPtr2=VarHashFirstVar(varPtr->value.tablePtr, &search);
		varPtr2!=NULL ; varPtr2=VarHashNextVar(&search)) {
	    if (TclIsVarUndefined(varPtr2)) {
		continue;
	    }
	    namePtr = VarHashGetKey(varPtr2);
	    name = TclGetString(namePtr);
	    if (objc > 3) {
		switch ((enum options) mode) {
		case OPT_EXACT:
		    matched = (strcmp(name, pattern) == 0);
		    break;
		case OPT_GLOB:
		    matched = Tcl_StringMatch(name, pattern);
		    break;
		case OPT_REGEXP:
		    matched = Tcl_RegExpMatch(interp, name, pattern);
		    if (matched < 0) {
			TclDecrRefCount(resultPtr);
			return TCL_ERROR;
		    }
		    break;
		}
		if (matched == 0) {
		    continue;
		}
	    }

	    result = Tcl_ListObjAppendElement(interp, resultPtr, namePtr);
	    if (result != TCL_OK) {
		TclDecrRefCount(namePtr);	/* Free unneeded name obj. */
		return result;
	    }
	}
>>>>>>> 1dec12d6
	Tcl_SetObjResult(interp, resultPtr);
	break;
    }
    case ARRAY_SET:
	if (objc != 4) {
	    Tcl_WrongNumArgs(interp, 2, objv, "arrayName list");
	    return TCL_ERROR;
	}
	return TclArraySet(interp, objv[2], objv[3]);
    case ARRAY_UNSET:
	if ((objc != 3) && (objc != 4)) {
	    Tcl_WrongNumArgs(interp, 2, objv, "arrayName ?pattern?");
	    return TCL_ERROR;
	}
	if (notArray) {
	    return TCL_OK;
	}
	if (objc == 3) {
	    /*
	     * When no pattern is given, just unset the whole array.
	     */

	    return TclObjUnsetVar2(interp, varNamePtr, NULL, 0);
	} else {
	    Tcl_HashSearch search;
	    Var *varPtr2, *protectedVarPtr;
	    const char *pattern = TclGetString(objv[3]);

	    /*
	     * With a trivial pattern, we can just unset.
	     */

	    if (TclMatchIsTrivial(pattern)) {
		varPtr2 = VarHashFindVar(varPtr->value.tablePtr, objv[3]);
		if (varPtr2 != NULL && !TclIsVarUndefined(varPtr2)) {
		    return TclObjUnsetVar2(interp, varNamePtr, objv[3], 0);
		}
		return TCL_OK;
	    }

	    /*
	     * Non-trivial case (well, deeply tricky really). We peek inside
	     * the hash iterator in order to allow us to guarantee that the
	     * following element in the array will not be scrubbed until we
	     * have dealt with it. This stops the overall iterator from ending
	     * up pointing into deallocated memory. [Bug 2939073]
	     */

	    protectedVarPtr = NULL;
	    for (varPtr2=VarHashFirstVar(varPtr->value.tablePtr, &search);
		    varPtr2!=NULL ; varPtr2=VarHashNextVar(&search)) {
		/*
		 * Drop the extra ref immediately. We don't need to free it at
		 * this point though; we'll be unsetting it if necessary soon.
		 */

		if (varPtr2 == protectedVarPtr) {
		    VarHashRefCount(varPtr2)--;
		}

		/*
		 * Guard the next item in the search chain by incrementing its
		 * refcount. This guarantees that the hash table iterator
		 * won't be dangling on the next time through the loop.
		 */

		if (search.nextEntryPtr != NULL) {
		    protectedVarPtr = VarHashGetValue(search.nextEntryPtr);
		    VarHashRefCount(protectedVarPtr)++;
		} else {
		    protectedVarPtr = NULL;
		}

		if (!TclIsVarUndefined(varPtr2)) {
		    Tcl_Obj *namePtr = VarHashGetKey(varPtr2);

		    if (Tcl_StringMatch(TclGetString(namePtr), pattern)
			    && TclObjUnsetVar2(interp, varNamePtr, namePtr,
				    0) != TCL_OK) {
			/*
			 * If we incremented a refcount, we must decrement it
			 * here as we will not be coming back properly due to
			 * the error.
			 */

			if (protectedVarPtr) {
			    VarHashRefCount(protectedVarPtr)--;
			    CleanupVar(protectedVarPtr, varPtr);
			}
			return TCL_ERROR;
		    }
		} else {
		    CleanupVar(varPtr2, varPtr);
		}
	    }
	    break;
	}

    case ARRAY_SIZE: {
	Tcl_HashSearch search;
	int size;

	if (objc != 3) {
	    Tcl_WrongNumArgs(interp, 2, objv, "arrayName");
	    return TCL_ERROR;
	}
	size = 0;

	/*
	 * Must iterate in order to get chance to check for present but
	 * "undefined" entries.
	 */

	if (!notArray) {
	    Var *varPtr2;

	    for (varPtr2=VarHashFirstVar(varPtr->value.tablePtr, &search);
		    varPtr2!=NULL ; varPtr2=VarHashNextVar(&search)) {
		if (TclIsVarUndefined(varPtr2)) {
		    continue;
		}
		size++;
	    }
	}
	Tcl_SetObjResult(interp, Tcl_NewIntObj(size));
	break;
    }

    case ARRAY_STATISTICS: {
	const char *stats;

	if (notArray) {
	    goto error;
	}

	stats = Tcl_HashStats((Tcl_HashTable *) varPtr->value.tablePtr);
	if (stats != NULL) {
	    Tcl_SetObjResult(interp, Tcl_NewStringObj(stats, -1));
	    ckfree((void *)stats);
	} else {
	    Tcl_SetResult(interp,"error reading array statistics",TCL_STATIC);
	    return TCL_ERROR;
	}
	break;
    }
    }
    return TCL_OK;

  error:
    Tcl_AppendResult(interp, "\"", TclGetString(varNamePtr),
	    "\" isn't an array", NULL);
    return TCL_ERROR;
}

/*
 *----------------------------------------------------------------------
 *
 * TclArraySet --
 *
 *	Set the elements of an array. If there are no elements to set, create
 *	an empty array. This routine is used by the Tcl_ArrayObjCmd and by the
 *	TclSetupEnv routine.
 *
 * Results:
 *	A standard Tcl result object.
 *
 * Side effects:
 *	A variable will be created if one does not already exist.
 *	Callers must Incr arrayNameObj if they pland to Decr it.
 *
 *----------------------------------------------------------------------
 */

int
TclArraySet(
    Tcl_Interp *interp,		/* Current interpreter. */
    Tcl_Obj *arrayNameObj,	/* The array name. */
    Tcl_Obj *arrayElemObj)	/* The array elements list or dict. If this is
				 * NULL, create an empty array. */
{
    Var *varPtr, *arrayPtr;
    int result, i;

    varPtr = TclObjLookupVarEx(interp, arrayNameObj, NULL,
	    /*flags*/ TCL_LEAVE_ERR_MSG, /*msg*/ "set", /*createPart1*/ 1,
	    /*createPart2*/ 1, &arrayPtr);
    if (varPtr == NULL) {
	return TCL_ERROR;
    }
    if (arrayPtr) {
	CleanupVar(varPtr, arrayPtr);
	TclObjVarErrMsg(interp, arrayNameObj, NULL, "set", needArray, -1);
	return TCL_ERROR;
    }

    if (arrayElemObj == NULL) {
	goto ensureArray;
    }

    /*
     * Install the contents of the dictionary or list into the array.
     */

<<<<<<< HEAD
    if (arrayElemObj->typePtr == &tclDictType) {
=======
    if (arrayElemObj->typePtr == &tclDictType && arrayElemObj->bytes == NULL) {
>>>>>>> 1dec12d6
	Tcl_Obj *keyPtr, *valuePtr;
	Tcl_DictSearch search;
	int done;

	if (Tcl_DictObjSize(interp, arrayElemObj, &done) != TCL_OK) {
	    return TCL_ERROR;
	}
	if (done == 0) {
	    /*
	     * Empty, so we'll just force the array to be properly existing
	     * instead.
	     */

	    goto ensureArray;
	}

	/*
	 * Don't need to look at result of Tcl_DictObjFirst as we've just
	 * successfully used a dictionary operation on the same object.
	 */

	for (Tcl_DictObjFirst(interp, arrayElemObj, &search,
		&keyPtr, &valuePtr, &done) ; !done ;
		Tcl_DictObjNext(&search, &keyPtr, &valuePtr, &done)) {
	    /*
	     * At this point, it would be nice if the key was directly usable
	     * by the array. This isn't the case though.
	     */

	    Var *elemVarPtr = TclLookupArrayElement(interp, arrayNameObj,
		    keyPtr, TCL_LEAVE_ERR_MSG, "set", 1, 1, varPtr, -1);

	    if ((elemVarPtr == NULL) ||
		    (TclPtrSetVar(interp, elemVarPtr, varPtr, arrayNameObj,
		    keyPtr, valuePtr, TCL_LEAVE_ERR_MSG, -1) == NULL)) {
		Tcl_DictObjDone(&search);
		return TCL_ERROR;
	    }
	}
	return TCL_OK;
    } else {
	/*
	 * Not a dictionary, so assume (and convert to, for backward-
	 * -compatibility reasons) a list.
	 */

	int elemLen;
	Tcl_Obj **elemPtrs, *copyListObj;

	result = TclListObjGetElements(interp, arrayElemObj,
		&elemLen, &elemPtrs);
	if (result != TCL_OK) {
	    return result;
	}
	if (elemLen & 1) {
	    Tcl_SetObjResult(interp, Tcl_NewStringObj(
		    "list must have an even number of elements", -1));
	    return TCL_ERROR;
	}
	if (elemLen == 0) {
	    goto ensureArray;
	}

	/*
	 * We needn't worry about traces invalidating arrayPtr: should that be
	 * the case, TclPtrSetVar will return NULL so that we break out of the
	 * loop and return an error.
	 */

	copyListObj = TclListObjCopy(NULL, arrayElemObj);
	for (i=0 ; i<elemLen ; i+=2) {
	    Var *elemVarPtr = TclLookupArrayElement(interp, arrayNameObj,
		    elemPtrs[i], TCL_LEAVE_ERR_MSG, "set", 1, 1, varPtr, -1);

	    if ((elemVarPtr == NULL) ||
		    (TclPtrSetVar(interp, elemVarPtr, varPtr, arrayNameObj,
		    elemPtrs[i],elemPtrs[i+1],TCL_LEAVE_ERR_MSG,-1) == NULL)){
		result = TCL_ERROR;
		break;
	    }
	}
	Tcl_DecrRefCount(copyListObj);
	return result;
    }

    /*
     * The list is empty make sure we have an array, or create one if
     * necessary.
     */

  ensureArray:
    if (varPtr != NULL) {
	if (TclIsVarArray(varPtr)) {
	    /*
	     * Already an array, done.
	     */

	    return TCL_OK;
	}
	if (TclIsVarArrayElement(varPtr) || !TclIsVarUndefined(varPtr)) {
	    /*
	     * Either an array element, or a scalar: lose!
	     */

	    TclObjVarErrMsg(interp, arrayNameObj, NULL, "array set",
		    needArray, -1);
	    return TCL_ERROR;
	}
    }
    TclSetVarArray(varPtr);
    varPtr->value.tablePtr = (TclVarHashTable *)
	    ckalloc(sizeof(TclVarHashTable));
    TclInitVarHashTable(varPtr->value.tablePtr, TclGetVarNsPtr(varPtr));
    return TCL_OK;
}

/*
 *----------------------------------------------------------------------
 *
 * ObjMakeUpvar --
 *
 *	This function does all of the work of the "global" and "upvar"
 *	commands.
 *
 * Results:
 *	A standard Tcl completion code. If an error occurs then an error
 *	message is left in iPtr->result.
 *
 * Side effects:
 *	The variable given by myName is linked to the variable in framePtr
 *	given by otherP1 and otherP2, so that references to myName are
 *	redirected to the other variable like a symbolic link.
 *	Callers must Incr myNamePtr if they plan to Decr it.
 *	Callers must Incr otherP1Ptr if they plan to Decr it.
 *
 *----------------------------------------------------------------------
 */

static int
ObjMakeUpvar(
    Tcl_Interp *interp,		/* Interpreter containing variables. Used for
				 * error messages, too. */
    CallFrame *framePtr,	/* Call frame containing "other" variable.
				 * NULL means use global :: context. */
    Tcl_Obj *otherP1Ptr,
    const char *otherP2,	/* Two-part name of variable in framePtr. */
    const int otherFlags,	/* 0, TCL_GLOBAL_ONLY or TCL_NAMESPACE_ONLY:
				 * indicates scope of "other" variable. */
    Tcl_Obj *myNamePtr,		/* Name of variable which will refer to
				 * otherP1/otherP2. Must be a scalar. */
    int myFlags,		/* 0, TCL_GLOBAL_ONLY or TCL_NAMESPACE_ONLY:
				 * indicates scope of myName. */
    int index)			/* If the variable to be linked is an indexed
				 * scalar, this is its index. Otherwise, -1 */
{
    Interp *iPtr = (Interp *) interp;
    Var *otherPtr, *arrayPtr;
    CallFrame *varFramePtr;

    /*
     * Find "other" in "framePtr". If not looking up other in just the current
     * namespace, temporarily replace the current var frame pointer in the
     * interpreter in order to use TclObjLookupVar.
     */

    if (framePtr == NULL) {
	framePtr = iPtr->rootFramePtr;
    }

    varFramePtr = iPtr->varFramePtr;
    if (!(otherFlags & TCL_NAMESPACE_ONLY)) {
	iPtr->varFramePtr = framePtr;
    }
    otherPtr = TclObjLookupVar(interp, otherP1Ptr, otherP2,
	    (otherFlags | TCL_LEAVE_ERR_MSG), "access",
	    /*createPart1*/ 1, /*createPart2*/ 1, &arrayPtr);
    if (!(otherFlags & TCL_NAMESPACE_ONLY)) {
	iPtr->varFramePtr = varFramePtr;
    }
    if (otherPtr == NULL) {
	return TCL_ERROR;
    }

    /*
     * Check that we are not trying to create a namespace var linked to a
     * local variable in a procedure. If we allowed this, the local
     * variable in the shorter-lived procedure frame could go away leaving
     * the namespace var's reference invalid.
     */

    if (index < 0) {
	if (!(arrayPtr != NULL
		     ? (TclIsVarInHash(arrayPtr) && TclGetVarNsPtr(arrayPtr))
		     : (TclIsVarInHash(otherPtr) && TclGetVarNsPtr(otherPtr)))
		&& ((myFlags & (TCL_GLOBAL_ONLY | TCL_NAMESPACE_ONLY))
			|| (varFramePtr == NULL)
			|| !HasLocalVars(varFramePtr)
			|| (strstr(TclGetString(myNamePtr), "::") != NULL))) {
	    Tcl_AppendResult((Tcl_Interp *) iPtr, "bad variable name \"",
		    TclGetString(myNamePtr), "\": can't create namespace "
		    "variable that refers to procedure variable", NULL);
	    return TCL_ERROR;
	}
    }

    return TclPtrObjMakeUpvar(interp, otherPtr, myNamePtr, myFlags, index);
}

/*
 *----------------------------------------------------------------------
 *
 * TclPtrMakeUpvar --
 *
 *	This procedure does all of the work of the "global" and "upvar"
 *	commands.
 *
 * Results:
 *	A standard Tcl completion code. If an error occurs then an error
 *	message is left in iPtr->result.
 *
 * Side effects:
 *	The variable given by myName is linked to the variable in framePtr
 *	given by otherP1 and otherP2, so that references to myName are
 *	redirected to the other variable like a symbolic link.
 *
 *----------------------------------------------------------------------
 */

int
TclPtrMakeUpvar(
    Tcl_Interp *interp,		/* Interpreter containing variables. Used for
				 * error messages, too. */
    Var *otherPtr,		/* Pointer to the variable being linked-to. */
    const char *myName,		/* Name of variable which will refer to
				 * otherP1/otherP2. Must be a scalar. */
    int myFlags,		/* 0, TCL_GLOBAL_ONLY or TCL_NAMESPACE_ONLY:
				 * indicates scope of myName. */
    int index)			/* If the variable to be linked is an indexed
				 * scalar, this is its index. Otherwise, -1 */
{
    Tcl_Obj *myNamePtr = NULL;
    int result;

    if (myName) {
	myNamePtr = Tcl_NewStringObj(myName, -1);
	Tcl_IncrRefCount(myNamePtr);
    }
    result = TclPtrObjMakeUpvar(interp, otherPtr, myNamePtr, myFlags, index);
    if (myNamePtr) {
	Tcl_DecrRefCount(myNamePtr);
    }
    return result;
}

/* Callers must Incr myNamePtr if they plan to Decr it. */

int
TclPtrObjMakeUpvar(
    Tcl_Interp *interp,		/* Interpreter containing variables. Used for
				 * error messages, too. */
    Var *otherPtr,		/* Pointer to the variable being linked-to. */
    Tcl_Obj *myNamePtr,		/* Name of variable which will refer to
				 * otherP1/otherP2. Must be a scalar. */
    int myFlags,		/* 0, TCL_GLOBAL_ONLY or TCL_NAMESPACE_ONLY:
				 * indicates scope of myName. */
    int index)			/* If the variable to be linked is an indexed
				 * scalar, this is its index. Otherwise, -1 */
{
    Interp *iPtr = (Interp *) interp;
    CallFrame *varFramePtr = iPtr->varFramePtr;
    const char *errMsg, *myName;
    Var *varPtr;

    if (index >= 0) {
	if (!HasLocalVars(varFramePtr)) {
	    Tcl_Panic("ObjMakeUpvar called with an index outside from a proc");
	}
	varPtr = (Var *) &(varFramePtr->compiledLocals[index]);
	myNamePtr = localName(iPtr->varFramePtr, index);
	myName = myNamePtr? TclGetString(myNamePtr) : NULL;
    } else {
	const char *p;
	/*
	 * Do not permit the new variable to look like an array reference, as
	 * it will not be reachable in that case [Bug 600812, TIP 184]. The
	 * "definition" of what "looks like an array reference" is consistent
	 * (and must remain consistent) with the code in TclObjLookupVar().
	 */

	myName = TclGetString(myNamePtr);
	p = strstr(myName, "(");
	if (p != NULL) {
	    p += strlen(p)-1;
	    if (*p == ')') {
		/*
		 * myName looks like an array reference.
		 */

		Tcl_AppendResult((Tcl_Interp *) iPtr, "bad variable name \"",
			myName, "\": can't create a scalar variable that "
			"looks like an array element", NULL);
		return TCL_ERROR;
	    }
	}

	/*
	 * Lookup and eventually create the new variable. Set the flag bit
	 * AVOID_RESOLVERS to indicate the special resolution rules for upvar
	 * purposes:
	 *   - Bug #696893 - variable is either proc-local or in the current
	 *     namespace; never follow the second (global) resolution path.
	 *   - Bug #631741 - do not use special namespace or interp resolvers.
	 */

	varPtr = TclLookupSimpleVar(interp, myNamePtr,
		myFlags|AVOID_RESOLVERS, /* create */ 1, &errMsg, &index);
	if (varPtr == NULL) {
	    TclObjVarErrMsg(interp, myNamePtr, NULL, "create", errMsg, -1);
	    return TCL_ERROR;
	}
    }

    if (varPtr == otherPtr) {
	Tcl_SetResult((Tcl_Interp *) iPtr,
		"can't upvar from variable to itself", TCL_STATIC);
	return TCL_ERROR;
    }

    if (TclIsVarTraced(varPtr)) {
	Tcl_AppendResult((Tcl_Interp *) iPtr, "variable \"", myName,
		"\" has traces: can't use for upvar", NULL);
	return TCL_ERROR;
    } else if (!TclIsVarUndefined(varPtr)) {
	/*
	 * The variable already existed. Make sure this variable "varPtr"
	 * isn't the same as "otherPtr" (avoid circular links). Also, if it's
	 * not an upvar then it's an error. If it is an upvar, then just
	 * disconnect it from the thing it currently refers to.
	 */

	if (TclIsVarLink(varPtr)) {
	    Var *linkPtr = varPtr->value.linkPtr;
	    if (linkPtr == otherPtr) {
		return TCL_OK;
	    }
	    if (TclIsVarInHash(linkPtr)) {
		VarHashRefCount(linkPtr)--;
		if (TclIsVarUndefined(linkPtr)) {
		    CleanupVar(linkPtr, NULL);
		}
	    }
	} else {
	    Tcl_AppendResult((Tcl_Interp *) iPtr, "variable \"", myName,
		    "\" already exists", NULL);
	    return TCL_ERROR;
	}
    }
    TclSetVarLink(varPtr);
    varPtr->value.linkPtr = otherPtr;
    if (TclIsVarInHash(otherPtr)) {
	VarHashRefCount(otherPtr)++;
    }
    return TCL_OK;
}

/*
 *----------------------------------------------------------------------
 *
 * Tcl_UpVar --
 *
 *	This function links one variable to another, just like the "upvar"
 *	command.
 *
 * Results:
 *	A standard Tcl completion code. If an error occurs then an error
 *	message is left in the interp's result.
 *
 * Side effects:
 *	The variable in frameName whose name is given by varName becomes
 *	accessible under the name localName, so that references to localName
 *	are redirected to the other variable like a symbolic link.
 *
 *----------------------------------------------------------------------
 */

#undef Tcl_UpVar
int
Tcl_UpVar(
    Tcl_Interp *interp,		/* Command interpreter in which varName is to
				 * be looked up. */
    const char *frameName,	/* Name of the frame containing the source
				 * variable, such as "1" or "#0". */
    const char *varName,	/* Name of a variable in interp to link to.
				 * May be either a scalar name or an element
				 * in an array. */
    const char *localName,	/* Name of link variable. */
    int flags)			/* 0, TCL_GLOBAL_ONLY or TCL_NAMESPACE_ONLY:
				 * indicates scope of localName. */
{
    return Tcl_UpVar2(interp, frameName, varName, NULL, localName, flags);
}

/*
 *----------------------------------------------------------------------
 *
 * Tcl_UpVar2 --
 *
 *	This function links one variable to another, just like the "upvar"
 *	command.
 *
 * Results:
 *	A standard Tcl completion code. If an error occurs then an error
 *	message is left in the interp's result.
 *
 * Side effects:
 *	The variable in frameName whose name is given by part1 and part2
 *	becomes accessible under the name localName, so that references to
 *	localName are redirected to the other variable like a symbolic link.
 *
 *----------------------------------------------------------------------
 */

int
Tcl_UpVar2(
    Tcl_Interp *interp,		/* Interpreter containing variables. Used for
				 * error messages too. */
    const char *frameName,	/* Name of the frame containing the source
				 * variable, such as "1" or "#0". */
    const char *part1,
    const char *part2,		/* Two parts of source variable name to link
				 * to. */
    const char *localName,	/* Name of link variable. */
    int flags)			/* 0, TCL_GLOBAL_ONLY or TCL_NAMESPACE_ONLY:
				 * indicates scope of localName. */
{
    int result;
    CallFrame *framePtr;
    Tcl_Obj *part1Ptr, *localNamePtr;

    if (TclGetFrame(interp, frameName, &framePtr) == -1) {
	return TCL_ERROR;
    }

    part1Ptr = Tcl_NewStringObj(part1, -1);
    Tcl_IncrRefCount(part1Ptr);
    localNamePtr = Tcl_NewStringObj(localName, -1);
    Tcl_IncrRefCount(localNamePtr);

    result = ObjMakeUpvar(interp, framePtr, part1Ptr, part2, 0,
	    localNamePtr, flags, -1);
    Tcl_DecrRefCount(part1Ptr);
    Tcl_DecrRefCount(localNamePtr);
    return result;
}

/*
 *----------------------------------------------------------------------
 *
 * Tcl_GetVariableFullName --
 *
 *	Given a Tcl_Var token returned by Tcl_FindNamespaceVar, this function
 *	appends to an object the namespace variable's full name, qualified by
 *	a sequence of parent namespace names.
 *
 * Results:
 *	None.
 *
 * Side effects:
 *	The variable's fully-qualified name is appended to the string
 *	representation of objPtr.
 *
 *----------------------------------------------------------------------
 */

void
Tcl_GetVariableFullName(
    Tcl_Interp *interp,		/* Interpreter containing the variable. */
    Tcl_Var variable,		/* Token for the variable returned by a
				 * previous call to Tcl_FindNamespaceVar. */
    Tcl_Obj *objPtr)		/* Points to the object onto which the
				 * variable's full name is appended. */
{
    Interp *iPtr = (Interp *) interp;
    register Var *varPtr = (Var *) variable;

    /*
     * Add the full name of the containing namespace (if any), followed by the
     * "::" separator, then the variable name.
     */

    if (varPtr) {
	if (!TclIsVarArrayElement(varPtr)) {
	    Tcl_Obj *namePtr;
	    Namespace *nsPtr;

	    nsPtr = TclGetVarNsPtr(varPtr);
	    if (nsPtr) {
		Tcl_AppendToObj(objPtr, nsPtr->fullName, -1);
		if (nsPtr != iPtr->globalNsPtr) {
		    Tcl_AppendToObj(objPtr, "::", 2);
		}
	    }
	    if (TclIsVarInHash(varPtr)) {
		if (!TclIsVarDeadHash(varPtr)) {
		    namePtr = VarHashGetKey(varPtr);
		    Tcl_AppendObjToObj(objPtr, namePtr);
		}
	    } else if (iPtr->varFramePtr->procPtr) {
		int index = varPtr - iPtr->varFramePtr->compiledLocals;

		if (index >= 0
			&& index < iPtr->varFramePtr->numCompiledLocals) {
		    namePtr = localName(iPtr->varFramePtr, index);
		    Tcl_AppendObjToObj(objPtr, namePtr);
		}
	    }
	}
    }
}

/*
 *----------------------------------------------------------------------
 *
 * Tcl_GlobalObjCmd --
 *
 *	This object-based function is invoked to process the "global" Tcl
 *	command. See the user documentation for details on what it does.
 *
 * Results:
 *	A standard Tcl object result value.
 *
 * Side effects:
 *	See the user documentation.
 *
 *----------------------------------------------------------------------
 */

int
Tcl_GlobalObjCmd(
    ClientData dummy,		/* Not used. */
    Tcl_Interp *interp,		/* Current interpreter. */
    int objc,			/* Number of arguments. */
    Tcl_Obj *const objv[])	/* Argument objects. */
{
    Interp *iPtr = (Interp *) interp;
    register Tcl_Obj *objPtr, *tailPtr;
    char *varName;
    register char *tail;
    int i;

    if (objc < 2) {
	Tcl_WrongNumArgs(interp, 1, objv, "varName ?varName ...?");
	return TCL_ERROR;
    }

    /*
     * If we are not executing inside a Tcl procedure, just return.
     */

    if (!HasLocalVars(iPtr->varFramePtr)) {
	return TCL_OK;
    }

    for (i=1 ; i<objc ; i++) {
	int result;

	/*
	 * Make a local variable linked to its counterpart in the global ::
	 * namespace.
	 */

	objPtr = objv[i];
	varName = TclGetString(objPtr);

	/*
	 * The variable name might have a scope qualifier, but the name for
	 * the local "link" variable must be the simple name at the tail.
	 */

	for (tail=varName ; *tail!='\0' ; tail++) {
	    /* empty body */
	}
	while ((tail > varName) && ((*tail != ':') || (*(tail-1) != ':'))) {
	    tail--;
	}
	if ((*tail == ':') && (tail > varName)) {
	    tail++;
	}

	if (tail == varName) {
	    tailPtr = objPtr;
	} else {
	    tailPtr = Tcl_NewStringObj(tail, -1);
	    Tcl_IncrRefCount(tailPtr);
	}

	/*
	 * Link to the variable "varName" in the global :: namespace.
	 */

	result = ObjMakeUpvar(interp, NULL, objPtr, NULL,
		TCL_GLOBAL_ONLY, /*myName*/ tailPtr, /*myFlags*/ 0, -1);

	if (tail != varName) {
	    Tcl_DecrRefCount(tailPtr);
	}

	if (result != TCL_OK) {
	    return result;
	}
    }
    return TCL_OK;
}

/*
 *----------------------------------------------------------------------
 *
 * Tcl_VariableObjCmd --
 *
 *	Invoked to implement the "variable" command that creates one or more
 *	global variables. Handles the following syntax:
 *
 *	    variable ?name value...? name ?value?
 *
 *	One or more variables can be created. The variables are initialized
 *	with the specified values. The value for the last variable is
 *	optional.
 *
 *	If the variable does not exist, it is created and given the optional
 *	value. If it already exists, it is simply set to the optional value.
 *	Normally, "name" is an unqualified name, so it is created in the
 *	current namespace. If it includes namespace qualifiers, it can be
 *	created in another namespace.
 *
 *	If the variable command is executed inside a Tcl procedure, it creates
 *	a local variable linked to the newly-created namespace variable.
 *
 * Results:
 *	Returns TCL_OK if the variable is found or created. Returns TCL_ERROR
 *	if anything goes wrong.
 *
 * Side effects:
 *	If anything goes wrong, this function returns an error message as the
 *	result in the interpreter's result object.
 *
 *----------------------------------------------------------------------
 */

int
Tcl_VariableObjCmd(
    ClientData dummy,		/* Not used. */
    Tcl_Interp *interp,		/* Current interpreter. */
    int objc,			/* Number of arguments. */
    Tcl_Obj *const objv[])	/* Argument objects. */
{
    Interp *iPtr = (Interp *) interp;
    char *varName, *tail, *cp;
    Tcl_Obj *varValuePtr;
    int i, result;
    Tcl_Obj *varNamePtr, *tailPtr;

    if (objc < 2) {
	Tcl_WrongNumArgs(interp, 1, objv, "?name value...? name ?value?");
	return TCL_ERROR;
    }

    for (i=1 ; i<objc ; i+=2) {
	Var *varPtr, *arrayPtr;

	/*
	 * Look up each variable in the current namespace context, creating it
	 * if necessary.
	 */

	varNamePtr = objv[i];
	varName = TclGetString(varNamePtr);
	varPtr = TclObjLookupVarEx(interp, varNamePtr, NULL,
		(TCL_NAMESPACE_ONLY | TCL_LEAVE_ERR_MSG), "define",
		/*createPart1*/ 1, /*createPart2*/ 0, &arrayPtr);

	if (arrayPtr != NULL) {
	    /*
	     * Variable cannot be an element in an array. If arrayPtr is
	     * non-NULL, it is, so throw up an error and return.
	     */

	    TclObjVarErrMsg(interp, varNamePtr, NULL, "define",
		    isArrayElement, -1);
	    return TCL_ERROR;
	}

	if (varPtr == NULL) {
	    return TCL_ERROR;
	}

	/*
	 * Mark the variable as a namespace variable and increment its
	 * reference count so that it will persist until its namespace is
	 * destroyed or until the variable is unset.
	 */

	TclSetVarNamespaceVar(varPtr);

	/*
	 * If a value was specified, set the variable to that value.
	 * Otherwise, if the variable is new, leave it undefined. (If the
	 * variable already exists and no value was specified, leave its value
	 * unchanged; just create the local link if we're in a Tcl procedure).
	 */

	if (i+1 < objc) {	/* A value was specified. */
	    varValuePtr = TclPtrSetVar(interp, varPtr, arrayPtr, varNamePtr,
		    NULL, objv[i+1], TCL_NAMESPACE_ONLY|TCL_LEAVE_ERR_MSG,-1);
	    if (varValuePtr == NULL) {
		return TCL_ERROR;
	    }
	}

	/*
	 * If we are executing inside a Tcl procedure, create a local variable
	 * linked to the new namespace variable "varName".
	 */

	if (HasLocalVars(iPtr->varFramePtr)) {
	    /*
	     * varName might have a scope qualifier, but the name for the
	     * local "link" variable must be the simple name at the tail.
	     *
	     * Locate tail in one pass: drop any prefix after two *or more*
	     * consecutive ":" characters).
	     */

	    for (tail=cp=varName ; *cp!='\0' ;) {
		if (*cp++ == ':') {
		    while (*cp == ':') {
			tail = ++cp;
		    }
		}
	    }

	    /*
	     * Create a local link "tail" to the variable "varName" in the
	     * current namespace.
	     */

	    if (tail == varName) {
		tailPtr = varNamePtr;
	    } else {
		tailPtr = Tcl_NewStringObj(tail, -1);
		Tcl_IncrRefCount(tailPtr);
	    }

	    result = ObjMakeUpvar(interp, NULL, varNamePtr, /*otherP2*/ NULL,
		    /*otherFlags*/ TCL_NAMESPACE_ONLY,
		    /*myName*/ tailPtr, /*myFlags*/ 0, -1);

	    if (tail != varName) {
		Tcl_DecrRefCount(tailPtr);
	    }

	    if (result != TCL_OK) {
		return result;
	    }
	}
    }
    return TCL_OK;
}

/*
 *----------------------------------------------------------------------
 *
 * Tcl_UpvarObjCmd --
 *
 *	This object-based function is invoked to process the "upvar" Tcl
 *	command. See the user documentation for details on what it does.
 *
 * Results:
 *	A standard Tcl object result value.
 *
 * Side effects:
 *	See the user documentation.
 *
 *----------------------------------------------------------------------
 */

	/* ARGSUSED */
int
Tcl_UpvarObjCmd(
    ClientData dummy,		/* Not used. */
    Tcl_Interp *interp,		/* Current interpreter. */
    int objc,			/* Number of arguments. */
    Tcl_Obj *const objv[])	/* Argument objects. */
{
    CallFrame *framePtr;
    int result;

    if (objc < 3) {
    upvarSyntax:
	Tcl_WrongNumArgs(interp, 1, objv,
		"?level? otherVar localVar ?otherVar localVar ...?");
	return TCL_ERROR;
    }

    /*
     * Find the call frame containing each of the "other variables" to be
     * linked to.
     */

    result = TclObjGetFrame(interp, objv[1], &framePtr);
    if (result == -1) {
	return TCL_ERROR;
    }
    objc -= result+1;
    if ((objc & 1) != 0) {
	goto upvarSyntax;
    }
    objv += result+1;

    /*
     * Iterate over each (other variable, local variable) pair. Divide the
     * other variable name into two parts, then call MakeUpvar to do all the
     * work of linking it to the local variable.
     */

    for (; objc>0 ; objc-=2, objv+=2) {
	result = ObjMakeUpvar(interp, framePtr, /* othervarName */ objv[0],
		NULL, 0, /* myVarName */ objv[1], /*flags*/ 0, -1);
	if (result != TCL_OK) {
	    return TCL_ERROR;
	}
    }
    return TCL_OK;
}

/*
 *----------------------------------------------------------------------
 *
 * SetArraySearchObj --
 *
 *	This function converts the given tcl object into one that has the
 *	"array search" internal type.
 *
 * Results:
 *	TCL_OK if the conversion succeeded, and TCL_ERROR if it failed (when
 *	an error message will be placed in the interpreter's result.)
 *
 * Side effects:
 *	Updates the internal type and representation of the object to make
 *	this an array-search object. See the tclArraySearchType declaration
 *	above for details of the internal representation.
 *
 *----------------------------------------------------------------------
 */

static int
SetArraySearchObj(
    Tcl_Interp *interp,
    Tcl_Obj *objPtr)
{
    char *string;
    char *end;
    int id;
    size_t offset;

    /*
     * Get the string representation. Make it up-to-date if necessary.
     */

    string = TclGetString(objPtr);

    /*
     * Parse the id into the three parts separated by dashes.
     */

    if ((string[0] != 's') || (string[1] != '-')) {
	goto syntax;
    }
    id = strtoul(string+2, &end, 10);
    if ((end == (string+2)) || (*end != '-')) {
	goto syntax;
    }

    /*
     * Can't perform value check in this context, so place reference to place
     * in string to use for the check in the object instead.
     */

    end++;
    offset = end - string;

    TclFreeIntRep(objPtr);
    objPtr->typePtr = &tclArraySearchType;
    objPtr->internalRep.twoPtrValue.ptr1 = INT2PTR(id);
    objPtr->internalRep.twoPtrValue.ptr2 = INT2PTR(offset);
    return TCL_OK;

  syntax:
    Tcl_AppendResult(interp, "illegal search identifier \"",string,"\"",NULL);
    return TCL_ERROR;
}

/*
 *----------------------------------------------------------------------
 *
 * ParseSearchId --
 *
 *	This function translates from a tcl object to a pointer to an active
 *	array search (if there is one that matches the string).
 *
 * Results:
 *	The return value is a pointer to the array search indicated by string,
 *	or NULL if there isn't one. If NULL is returned, the interp's result
 *	contains an error message.
 *
 * Side effects:
 *	The tcl object might have its internal type and representation
 *	modified.
 *
 *----------------------------------------------------------------------
 */

static ArraySearch *
ParseSearchId(
    Tcl_Interp *interp,		/* Interpreter containing variable. */
    const Var *varPtr,		/* Array variable search is for. */
    Tcl_Obj *varNamePtr,	/* Name of array variable that search is
				 * supposed to be for. */
    Tcl_Obj *handleObj)		/* Object containing id of search. Must have
				 * form "search-num-var" where "num" is a
				 * decimal number and "var" is a variable
				 * name. */
{
    Interp *iPtr = (Interp *) interp;
    register char *string;
    register size_t offset;
    int id;
    ArraySearch *searchPtr;
    char *varName = TclGetString(varNamePtr);

    /*
     * Parse the id.
     */

    if (Tcl_ConvertToType(interp, handleObj, &tclArraySearchType) != TCL_OK) {
	return NULL;
    }

    /*
     * Extract the information out of the Tcl_Obj.
     */

#if 1
    id = PTR2INT(handleObj->internalRep.twoPtrValue.ptr1);
    string = TclGetString(handleObj);
    offset = PTR2INT(handleObj->internalRep.twoPtrValue.ptr2);
#else
    id = (int)(((char *) handleObj->internalRep.twoPtrValue.ptr1) -
	    ((char *) NULL));
    string = TclGetString(handleObj);
    offset = (((char *) handleObj->internalRep.twoPtrValue.ptr2) -
	    ((char *) NULL));
#endif

    /*
     * This test cannot be placed inside the Tcl_Obj machinery, since it is
     * dependent on the variable context.
     */

    if (strcmp(string+offset, varName) != 0) {
	Tcl_AppendResult(interp, "search identifier \"", string,
		"\" isn't for variable \"", varName, "\"", NULL);
	goto badLookup;
    }

    /*
     * Search through the list of active searches on the interpreter to see if
     * the desired one exists.
     *
     * Note that we cannot store the searchPtr directly in the Tcl_Obj as that
     * would run into trouble when DeleteSearches() was called so we must scan
     * this list every time.
     */

    if (varPtr->flags & VAR_SEARCH_ACTIVE) {
	Tcl_HashEntry *hPtr =
		Tcl_FindHashEntry(&iPtr->varSearches, (char *) varPtr);

	for (searchPtr = (ArraySearch *) Tcl_GetHashValue(hPtr);
		searchPtr != NULL; searchPtr = searchPtr->nextPtr) {
	    if (searchPtr->id == id) {
		return searchPtr;
	    }
	}
    }
    Tcl_AppendResult(interp, "couldn't find search \"", string, "\"", NULL);
  badLookup:
    Tcl_SetErrorCode(interp, "TCL", "LOOKUP", "ARRAYSEARCH", string, NULL);
    return NULL;
}

/*
 *----------------------------------------------------------------------
 *
 * DeleteSearches --
 *
 *	This function is called to free up all of the searches associated
 *	with an array variable.
 *
 * Results:
 *	None.
 *
 * Side effects:
 *	Memory is released to the storage allocator.
 *
 *----------------------------------------------------------------------
 */

static void
DeleteSearches(
    Interp *iPtr,
    register Var *arrayVarPtr)	/* Variable whose searches are to be
				 * deleted. */
{
    if (arrayVarPtr->flags & VAR_SEARCH_ACTIVE) {
	ArraySearch *searchPtr, *nextPtr;
	Tcl_HashEntry *sPtr;

	sPtr = Tcl_FindHashEntry(&iPtr->varSearches, (char *) arrayVarPtr);
	for (searchPtr = (ArraySearch *) Tcl_GetHashValue(sPtr);
		searchPtr != NULL; searchPtr = nextPtr) {
	    nextPtr = searchPtr->nextPtr;
	    ckfree((char *) searchPtr);
	}
	arrayVarPtr->flags &= ~VAR_SEARCH_ACTIVE;
	Tcl_DeleteHashEntry(sPtr);
    }
}

/*
 *----------------------------------------------------------------------
 *
 * TclDeleteNamespaceVars --
 *
 *	This function is called to recycle all the storage space associated
 *	with a namespace's table of variables.
 *
 * Results:
 *	None.
 *
 * Side effects:
 *	Variables are deleted and trace functions are invoked, if any are
 *	declared.
 *
 *----------------------------------------------------------------------
 */

void
TclDeleteNamespaceVars(
    Namespace *nsPtr)
{
    TclVarHashTable *tablePtr = &nsPtr->varTable;
    Tcl_Interp *interp = nsPtr->interp;
    Interp *iPtr = (Interp *)interp;
    Tcl_HashSearch search;
    int flags = 0;
    Var *varPtr;

    /*
     * Determine what flags to pass to the trace callback functions.
     */

    if (nsPtr == iPtr->globalNsPtr) {
	flags = TCL_GLOBAL_ONLY;
    } else if (nsPtr == (Namespace *) TclGetCurrentNamespace(interp)) {
	flags = TCL_NAMESPACE_ONLY;
    }

    for (varPtr = VarHashFirstVar(tablePtr, &search);  varPtr != NULL;
	    varPtr = VarHashFirstVar(tablePtr, &search)) {
	Tcl_Obj *objPtr = Tcl_NewObj();

	VarHashRefCount(varPtr)++;	/* Make sure we get to remove from
					 * hash. */
	Tcl_GetVariableFullName(interp, (Tcl_Var) varPtr, objPtr);
	UnsetVarStruct(varPtr, NULL, iPtr, /* part1 */ objPtr,
		NULL, flags);

	/*
	 * We just unset the variable. However, an unset trace might
	 * have re-set it, or might have re-established traces on it.
	 * This namespace and its vartable are going away unconditionally,
	 * so we cannot let such things linger. That would be a leak.
	 *
	 * First we destroy all traces. ...
	 */

	if (TclIsVarTraced(varPtr)) {
	    ActiveVarTrace *activePtr;
	    Tcl_HashEntry *tPtr = Tcl_FindHashEntry(&iPtr->varTraces,
		    (char *) varPtr);
	    VarTrace *tracePtr = (VarTrace *) Tcl_GetHashValue(tPtr);

	    while (tracePtr) {
		VarTrace *prevPtr = tracePtr;

		tracePtr = tracePtr->nextPtr;
		prevPtr->nextPtr = NULL;
		Tcl_EventuallyFree((ClientData) prevPtr, TCL_DYNAMIC);
	    }
	    Tcl_DeleteHashEntry(tPtr);
	    varPtr->flags &= ~VAR_ALL_TRACES;
	    for (activePtr = iPtr->activeVarTracePtr; activePtr != NULL;
		    activePtr = activePtr->nextPtr) {
		if (activePtr->varPtr == varPtr) {
		    activePtr->nextTracePtr = NULL;
		}
	    }
	}

	/*
	 * ...and then, if the variable still holds a value, we unset it
	 * again. This time with no traces left, we're sure it goes away.
	 */

	if (!TclIsVarUndefined(varPtr)) {
	    UnsetVarStruct(varPtr, NULL, iPtr, /* part1 */ objPtr,
		    NULL, flags);
	}
	Tcl_DecrRefCount(objPtr); /* free no longer needed obj */
	VarHashRefCount(varPtr)--;
	VarHashDeleteEntry(varPtr);
    }
    VarHashDeleteTable(tablePtr);
}

/*
 *----------------------------------------------------------------------
 *
 * TclDeleteVars --
 *
 *	This function is called to recycle all the storage space associated
 *	with a table of variables. For this function to work correctly, it
 *	must not be possible for any of the variables in the table to be
 *	accessed from Tcl commands (e.g. from trace functions).
 *
 * Results:
 *	None.
 *
 * Side effects:
 *	Variables are deleted and trace functions are invoked, if any are
 *	declared.
 *
 *----------------------------------------------------------------------
 */

void
TclDeleteVars(
    Interp *iPtr,		/* Interpreter to which variables belong. */
    TclVarHashTable *tablePtr)	/* Hash table containing variables to
				 * delete. */
{
    Tcl_Interp *interp = (Tcl_Interp *) iPtr;
    Tcl_HashSearch search;
    register Var *varPtr;
    int flags;
    Namespace *currNsPtr = (Namespace *) TclGetCurrentNamespace(interp);

    /*
     * Determine what flags to pass to the trace callback functions.
     */

    flags = TCL_TRACE_UNSETS;
    if (tablePtr == &iPtr->globalNsPtr->varTable) {
	flags |= TCL_GLOBAL_ONLY;
    } else if (tablePtr == &currNsPtr->varTable) {
	flags |= TCL_NAMESPACE_ONLY;
    }

    for (varPtr = VarHashFirstVar(tablePtr, &search); varPtr != NULL;
	     varPtr = VarHashFirstVar(tablePtr, &search)) {

	UnsetVarStruct(varPtr, NULL, iPtr, VarHashGetKey(varPtr), NULL, flags);
	VarHashDeleteEntry(varPtr);
    }
    VarHashDeleteTable(tablePtr);
}

/*
 *----------------------------------------------------------------------
 *
 * TclDeleteCompiledLocalVars --
 *
 *	This function is called to recycle storage space associated with the
 *	compiler-allocated array of local variables in a procedure call frame.
 *	This function resembles TclDeleteVars above except that each variable
 *	is stored in a call frame and not a hash table. For this function to
 *	work correctly, it must not be possible for any of the variable in the
 *	table to be accessed from Tcl commands (e.g. from trace functions).
 *
 * Results:
 *	None.
 *
 * Side effects:
 *	Variables are deleted and trace functions are invoked, if any are
 *	declared.
 *
 *----------------------------------------------------------------------
 */

void
TclDeleteCompiledLocalVars(
    Interp *iPtr,		/* Interpreter to which variables belong. */
    CallFrame *framePtr)	/* Procedure call frame containing compiler-
				 * assigned local variables to delete. */
{
    register Var *varPtr;
    int numLocals, i;
    Tcl_Obj **namePtrPtr;

    numLocals = framePtr->numCompiledLocals;
    varPtr = framePtr->compiledLocals;
    namePtrPtr = &localName(framePtr, 0);
    for (i=0 ; i<numLocals ; i++, namePtrPtr++, varPtr++) {
	UnsetVarStruct(varPtr, NULL, iPtr, *namePtrPtr, NULL,
		TCL_TRACE_UNSETS);
    }
    framePtr->numCompiledLocals = 0;
}

/*
 *----------------------------------------------------------------------
 *
 * DeleteArray --
 *
 *	This function is called to free up everything in an array variable.
 *	It's the caller's responsibility to make sure that the array is no
 *	longer accessible before this function is called.
 *
 * Results:
 *	None.
 *
 * Side effects:
 *	All storage associated with varPtr's array elements is deleted
 *	(including the array's hash table). Deletion trace functions for
 *	array elements are invoked, then deleted. Any pending traces for array
 *	elements are also deleted.
 *
 *----------------------------------------------------------------------
 */

static void
DeleteArray(
    Interp *iPtr,		/* Interpreter containing array. */
    Tcl_Obj *arrayNamePtr,	/* Name of array (used for trace callbacks),
				 * or NULL if it is to be computed on
				 * demand. */
    Var *varPtr,		/* Pointer to variable structure. */
    int flags)			/* Flags to pass to TclCallVarTraces:
				 * TCL_TRACE_UNSETS and sometimes
				 * TCL_NAMESPACE_ONLY or TCL_GLOBAL_ONLY. */
{
    Tcl_HashSearch search;
    Tcl_HashEntry *tPtr;
    register Var *elPtr;
    ActiveVarTrace *activePtr;
    Tcl_Obj *objPtr;
    VarTrace *tracePtr;

    if (varPtr->flags & VAR_SEARCH_ACTIVE) {
	DeleteSearches(iPtr, varPtr);
    }
    for (elPtr = VarHashFirstVar(varPtr->value.tablePtr, &search);
	    elPtr != NULL; elPtr = VarHashNextVar(&search)) {
	if (TclIsVarScalar(elPtr) && (elPtr->value.objPtr != NULL)) {
	    objPtr = elPtr->value.objPtr;
	    TclDecrRefCount(objPtr);
	    elPtr->value.objPtr = NULL;
	}

	/*
	 * Lie about the validity of the hashtable entry. In this way the
	 * variables will be deleted by VarHashDeleteTable.
	 */

	VarHashInvalidateEntry(elPtr);
	if (TclIsVarTraced(elPtr)) {
	    /*
	     * Compute the array name if it was not supplied.
	     */

	    if (elPtr->flags & VAR_TRACED_UNSET) {
		Tcl_Obj *elNamePtr = VarHashGetKey(elPtr);

		elPtr->flags &= ~VAR_TRACE_ACTIVE;
		TclObjCallVarTraces(iPtr, NULL, elPtr, arrayNamePtr,
			elNamePtr, flags,/* leaveErrMsg */ 0, -1);
	    }
	    tPtr = Tcl_FindHashEntry(&iPtr->varTraces, (char *) elPtr);
	    tracePtr = (VarTrace *) Tcl_GetHashValue(tPtr);
	    while (tracePtr) {
		VarTrace *prevPtr = tracePtr;

		tracePtr = tracePtr->nextPtr;
		Tcl_EventuallyFree((ClientData) prevPtr, TCL_DYNAMIC);
	    }
	    Tcl_DeleteHashEntry(tPtr);
	    elPtr->flags &= ~VAR_ALL_TRACES;
	    for (activePtr = iPtr->activeVarTracePtr; activePtr != NULL;
		    activePtr = activePtr->nextPtr) {
		if (activePtr->varPtr == elPtr) {
		    activePtr->nextTracePtr = NULL;
		}
	    }
	}
	TclSetVarUndefined(elPtr);

	/*
	 * Even though array elements are not supposed to be namespace
	 * variables, some combinations of [upvar] and [variable] may create
	 * such beasts - see [Bug 604239]. This is necessary to avoid leaking
	 * the corresponding Var struct, and is otherwise harmless.
	 */

	TclClearVarNamespaceVar(elPtr);
    }
    VarHashDeleteTable(varPtr->value.tablePtr);
    ckfree((char *) varPtr->value.tablePtr);
}

/*
 *----------------------------------------------------------------------
 *
 * TclTclObjVarErrMsg --
 *
 *	Generate a reasonable error message describing why a variable
 *	operation failed.
 *
 * Results:
 *	None.
 *
 * Side effects:
 *	The interp's result is set to hold a message identifying the variable
 *	given by part1 and part2 and describing why the variable operation
 *	failed.
 *
 *----------------------------------------------------------------------
 */

void
TclVarErrMsg(
    Tcl_Interp *interp,		/* Interpreter in which to record message. */
    const char *part1,
    const char *part2,		/* Variable's two-part name. */
    const char *operation,	/* String describing operation that failed,
				 * e.g. "read", "set", or "unset". */
    const char *reason)		/* String describing why operation failed. */
{
    Tcl_Obj *part2Ptr = NULL, *part1Ptr = Tcl_NewStringObj(part1, -1);

    if (part2) {
	part2Ptr = Tcl_NewStringObj(part2, -1);
    }

    TclObjVarErrMsg(interp, part1Ptr, part2Ptr, operation, reason, -1);

    Tcl_DecrRefCount(part1Ptr);
    if (part2Ptr) {
	Tcl_DecrRefCount(part2Ptr);
    }
}

void
TclObjVarErrMsg(
    Tcl_Interp *interp,		/* Interpreter in which to record message. */
    Tcl_Obj *part1Ptr,		/* (may be NULL, if index >= 0) */
    Tcl_Obj *part2Ptr,		/* Variable's two-part name. */
    const char *operation,	/* String describing operation that failed,
				 * e.g. "read", "set", or "unset". */
    const char *reason,		/* String describing why operation failed. */
    int index)			/* Index into the local variable table of the
				 * variable, or -1. Only used when part1Ptr is
				 * NULL. */
{
    if (!part1Ptr) {
	part1Ptr = localName(((Interp *)interp)->varFramePtr, index);
    }
    Tcl_SetObjResult(interp, Tcl_ObjPrintf("can't %s \"%s%s%s%s\": %s",
	    operation, TclGetString(part1Ptr), (part2Ptr ? "(" : ""),
	    (part2Ptr ? TclGetString(part2Ptr) : ""), (part2Ptr ? ")" : ""),
	    reason));
}

/*
 *----------------------------------------------------------------------
 *
 * Internal functions for variable name object types --
 *
 *----------------------------------------------------------------------
 */

/*
 * Panic functions that should never be called in normal operation.
 */

static void
PanicOnUpdateVarName(
    Tcl_Obj *objPtr)
{
    Tcl_Panic("%s of type %s should not be called", "updateStringProc",
	    objPtr->typePtr->name);
}

static int
PanicOnSetVarName(
    Tcl_Interp *interp,
    Tcl_Obj *objPtr)
{
    Tcl_Panic("%s of type %s should not be called", "setFromAnyProc",
	    objPtr->typePtr->name);
    return TCL_ERROR;
}

/*
 * localVarName -
 *
 * INTERNALREP DEFINITION:
 *   ptrAndLongRep.ptr:   pointer to name obj in varFramePtr->localCache
 *                        or NULL if it is this same obj
 *   ptrAndLongRep.value: index into locals table
 */

static void
FreeLocalVarName(
    Tcl_Obj *objPtr)
{
    Tcl_Obj *namePtr = (Tcl_Obj *) objPtr->internalRep.ptrAndLongRep.ptr;
    if (namePtr) {
	Tcl_DecrRefCount(namePtr);
    }
    objPtr->typePtr = NULL;
}

static void
DupLocalVarName(
    Tcl_Obj *srcPtr,
    Tcl_Obj *dupPtr)
{
    Tcl_Obj *namePtr = srcPtr->internalRep.ptrAndLongRep.ptr;

    if (!namePtr) {
	namePtr = srcPtr;
    }
    dupPtr->internalRep.ptrAndLongRep.ptr = namePtr;
    Tcl_IncrRefCount(namePtr);

    dupPtr->internalRep.ptrAndLongRep.value =
	    srcPtr->internalRep.ptrAndLongRep.value;
    dupPtr->typePtr = &localVarNameType;
}

#if ENABLE_NS_VARNAME_CACHING
/*
 * nsVarName -
 *
 * INTERNALREP DEFINITION:
 *   twoPtrValue.ptr1: pointer to the namespace containing the reference.
 *   twoPtrValue.ptr2: pointer to the corresponding Var
 */

static void
FreeNsVarName(
    Tcl_Obj *objPtr)
{
    register Var *varPtr = objPtr->internalRep.twoPtrValue.ptr2;

    if (TclIsVarInHash(varPtr)) {
	varPtr->refCount--;
	if (TclIsVarUndefined(varPtr) && (varPtr->refCount == 0)) {
	    CleanupVar(varPtr, NULL);
	}
    }
    objPtr->typePtr = NULL;
}

static void
DupNsVarName(
    Tcl_Obj *srcPtr,
    Tcl_Obj *dupPtr)
{
    Namespace *nsPtr = srcPtr->internalRep.twoPtrValue.ptr1;
    register Var *varPtr = srcPtr->internalRep.twoPtrValue.ptr2;

    dupPtr->internalRep.twoPtrValue.ptr1 = nsPtr;
    dupPtr->internalRep.twoPtrValue.ptr2 = varPtr;
    if (TclIsVarInHash(varPtr)) {
	varPtr->refCount++;
    }
    dupPtr->typePtr = &tclNsVarNameType;
}
#endif

/*
 * parsedVarName -
 *
 * INTERNALREP DEFINITION:
 *   twoPtrValue.ptr1 = pointer to the array name Tcl_Obj (NULL if scalar)
 *   twoPtrValue.ptr2 = pointer to the element name string (owned by this
 *			Tcl_Obj), or NULL if it is a scalar variable
 */

static void
FreeParsedVarName(
    Tcl_Obj *objPtr)
{
    register Tcl_Obj *arrayPtr = objPtr->internalRep.twoPtrValue.ptr1;
    register char *elem = objPtr->internalRep.twoPtrValue.ptr2;

    if (arrayPtr != NULL) {
	TclDecrRefCount(arrayPtr);
	ckfree(elem);
    }
    objPtr->typePtr = NULL;
}

static void
DupParsedVarName(
    Tcl_Obj *srcPtr,
    Tcl_Obj *dupPtr)
{
    register Tcl_Obj *arrayPtr = srcPtr->internalRep.twoPtrValue.ptr1;
    register char *elem = srcPtr->internalRep.twoPtrValue.ptr2;
    char *elemCopy;

    if (arrayPtr != NULL) {
	unsigned int elemLen;

	Tcl_IncrRefCount(arrayPtr);
	elemLen = strlen(elem);
	elemCopy = ckalloc(elemLen+1);
	memcpy(elemCopy, elem, elemLen);
	*(elemCopy + elemLen) = '\0';
	elem = elemCopy;
    }

    dupPtr->internalRep.twoPtrValue.ptr1 = arrayPtr;
    dupPtr->internalRep.twoPtrValue.ptr2 = elem;
    dupPtr->typePtr = &tclParsedVarNameType;
}

static void
UpdateParsedVarName(
    Tcl_Obj *objPtr)
{
    Tcl_Obj *arrayPtr = objPtr->internalRep.twoPtrValue.ptr1;
    char *part2 = objPtr->internalRep.twoPtrValue.ptr2;
    char *part1, *p;
    int len1, len2, totalLen;

    if (arrayPtr == NULL) {
	/*
	 * This is a parsed scalar name: what is it doing here?
	 */

	Tcl_Panic("scalar parsedVarName without a string rep");
    }

    part1 = TclGetStringFromObj(arrayPtr, &len1);
    len2 = strlen(part2);

    totalLen = len1 + len2 + 2;
    p = ckalloc((unsigned int) totalLen + 1);
    objPtr->bytes = p;
    objPtr->length = totalLen;

    memcpy(p, part1, (unsigned int) len1);
    p += len1;
    *p++ = '(';
    memcpy(p, part2, (unsigned int) len2);
    p += len2;
    *p++ = ')';
    *p = '\0';
}

/*
 *----------------------------------------------------------------------
 *
 * Tcl_FindNamespaceVar -- MOVED OVER from tclNamesp.c
 *
 *	Searches for a namespace variable, a variable not local to a
 *	procedure. The variable can be either a scalar or an array, but may
 *	not be an element of an array.
 *
 * Results:
 *	Returns a token for the variable if it is found. Otherwise, if it
 *	can't be found or there is an error, returns NULL and leaves an error
 *	message in the interpreter's result object if "flags" contains
 *	TCL_LEAVE_ERR_MSG.
 *
 * Side effects:
 *	None.
 *
 *----------------------------------------------------------------------
 */

Tcl_Var
Tcl_FindNamespaceVar(
    Tcl_Interp *interp,		/* The interpreter in which to find the
				 * variable. */
    const char *name,		/* Variable's name. If it starts with "::",
				 * will be looked up in global namespace.
				 * Else, looked up first in contextNsPtr
				 * (current namespace if contextNsPtr is
				 * NULL), then in global namespace. */
    Tcl_Namespace *contextNsPtr,/* Ignored if TCL_GLOBAL_ONLY flag set.
				 * Otherwise, points to namespace in which to
				 * resolve name. If NULL, look up name in the
				 * current namespace. */
    int flags)			/* An OR'd combination of: AVOID_RESOLVERS,
				 * TCL_GLOBAL_ONLY (look up name only in
				 * global namespace), TCL_NAMESPACE_ONLY (look
				 * up only in contextNsPtr, or the current
				 * namespace if contextNsPtr is NULL), and
				 * TCL_LEAVE_ERR_MSG. If both TCL_GLOBAL_ONLY
				 * and TCL_NAMESPACE_ONLY are given,
				 * TCL_GLOBAL_ONLY is ignored. */
{
    Tcl_Obj *namePtr = Tcl_NewStringObj(name, -1);
    Tcl_Var var;

    var = ObjFindNamespaceVar(interp, namePtr, contextNsPtr, flags);
    Tcl_DecrRefCount(namePtr);
    return var;
}

static Tcl_Var
ObjFindNamespaceVar(
    Tcl_Interp *interp,		/* The interpreter in which to find the
				 * variable. */
    Tcl_Obj *namePtr,		/* Variable's name. If it starts with "::",
				 * will be looked up in global namespace.
				 * Else, looked up first in contextNsPtr
				 * (current namespace if contextNsPtr is
				 * NULL), then in global namespace. */
    Tcl_Namespace *contextNsPtr,/* Ignored if TCL_GLOBAL_ONLY flag set.
				 * Otherwise, points to namespace in which to
				 * resolve name. If NULL, look up name in the
				 * current namespace. */
    int flags)			/* An OR'd combination of: AVOID_RESOLVERS,
				 * TCL_GLOBAL_ONLY (look up name only in
				 * global namespace), TCL_NAMESPACE_ONLY (look
				 * up only in contextNsPtr, or the current
				 * namespace if contextNsPtr is NULL), and
				 * TCL_LEAVE_ERR_MSG. If both TCL_GLOBAL_ONLY
				 * and TCL_NAMESPACE_ONLY are given,
				 * TCL_GLOBAL_ONLY is ignored. */
{
    Interp *iPtr = (Interp *) interp;
    ResolverScheme *resPtr;
    Namespace *nsPtr[2], *cxtNsPtr;
    const char *simpleName;
    Var *varPtr;
    register int search;
    Tcl_Var var;
    Tcl_Obj *simpleNamePtr;
    char *name = TclGetString(namePtr);

    /*
     * If this namespace has a variable resolver, then give it first crack at
     * the variable resolution. It may return a Tcl_Var value, it may signal
     * to continue onward, or it may signal an error.
     */

    if ((flags & TCL_GLOBAL_ONLY) != 0) {
	cxtNsPtr = (Namespace *) TclGetGlobalNamespace(interp);
    } else if (contextNsPtr != NULL) {
	cxtNsPtr = (Namespace *) contextNsPtr;
    } else {
	cxtNsPtr = (Namespace *) TclGetCurrentNamespace(interp);
    }

    if (!(flags & AVOID_RESOLVERS) &&
	    (cxtNsPtr->varResProc != NULL || iPtr->resolverPtr != NULL)) {
	int result;

	resPtr = iPtr->resolverPtr;

	if (cxtNsPtr->varResProc) {
	    result = (*cxtNsPtr->varResProc)(interp, name,
		    (Tcl_Namespace *) cxtNsPtr, flags, &var);
	} else {
	    result = TCL_CONTINUE;
	}

	while (result == TCL_CONTINUE && resPtr) {
	    if (resPtr->varResProc) {
		result = (*resPtr->varResProc)(interp, name,
			(Tcl_Namespace *) cxtNsPtr, flags, &var);
	    }
	    resPtr = resPtr->nextPtr;
	}

	if (result == TCL_OK) {
	    return var;
	} else if (result != TCL_CONTINUE) {
	    return (Tcl_Var) NULL;
	}
    }

    /*
     * Find the namespace(s) that contain the variable.
     */

    TclGetNamespaceForQualName(interp, name, (Namespace *) contextNsPtr,
	    flags, &nsPtr[0], &nsPtr[1], &cxtNsPtr, &simpleName);

    /*
     * Look for the variable in the variable table of its namespace. Be sure
     * to check both possible search paths: from the specified namespace
     * context and from the global namespace.
     */

    varPtr = NULL;
    if (simpleName != name) {
	simpleNamePtr = Tcl_NewStringObj(simpleName, -1);
    } else {
	simpleNamePtr = namePtr;
    }

    for (search = 0;  (search < 2) && (varPtr == NULL);  search++) {
	if ((nsPtr[search] != NULL) && (simpleName != NULL)) {
	    varPtr = VarHashFindVar(&nsPtr[search]->varTable, simpleNamePtr);
	}
    }
    if (simpleName != name) {
	Tcl_DecrRefCount(simpleNamePtr);
    }
    if ((varPtr == NULL) && (flags & TCL_LEAVE_ERR_MSG)) {
	Tcl_ResetResult(interp);
	Tcl_AppendResult(interp, "unknown variable \"", name, "\"", NULL);
	Tcl_SetErrorCode(interp, "TCL", "LOOKUP", "VARIABLE", name, NULL);
    }
    return (Tcl_Var) varPtr;
}

/*
 *----------------------------------------------------------------------
 *
 * InfoVarsCmd -- (moved over from tclCmdIL.c)
 *
 *	Called to implement the "info vars" command that returns the list of
 *	variables in the interpreter that match an optional pattern. The
 *	pattern, if any, consists of an optional sequence of namespace names
 *	separated by "::" qualifiers, which is followed by a glob-style
 *	pattern that restricts which variables are returned. Handles the
 *	following syntax:
 *
 *	    info vars ?pattern?
 *
 * Results:
 *	Returns TCL_OK if successful and TCL_ERROR if there is an error.
 *
 * Side effects:
 *	Returns a result in the interpreter's result object. If there is an
 *	error, the result is an error message.
 *
 *----------------------------------------------------------------------
 */

int
TclInfoVarsCmd(
    ClientData dummy,		/* Not used. */
    Tcl_Interp *interp,		/* Current interpreter. */
    int objc,			/* Number of arguments. */
    Tcl_Obj *const objv[])	/* Argument objects. */
{
    Interp *iPtr = (Interp *) interp;
    char *pattern;
    const char *simplePattern;
    Tcl_HashSearch search;
    Namespace *nsPtr;
    Namespace *globalNsPtr = (Namespace *) Tcl_GetGlobalNamespace(interp);
    Namespace *currNsPtr = (Namespace *) Tcl_GetCurrentNamespace(interp);
    Tcl_Obj *listPtr;
    int specificNsInPattern = 0;/* Init. to avoid compiler warning. */
    Tcl_Obj *simplePatternPtr = NULL, *varNamePtr;

    /*
     * Get the pattern and find the "effective namespace" in which to list
     * variables. We only use this effective namespace if there's no active
     * Tcl procedure frame.
     */

    if (objc == 1) {
	simplePattern = NULL;
	nsPtr = currNsPtr;
	specificNsInPattern = 0;
    } else if (objc == 2) {
	/*
	 * From the pattern, get the effective namespace and the simple
	 * pattern (no namespace qualifiers or ::'s) at the end. If an error
	 * was found while parsing the pattern, return it. Otherwise, if the
	 * namespace wasn't found, just leave nsPtr NULL: we will return an
	 * empty list since no variables there can be found.
	 */

	Namespace *dummy1NsPtr, *dummy2NsPtr;

	pattern = TclGetString(objv[1]);
	TclGetNamespaceForQualName(interp, pattern, (Namespace *) NULL,
		/*flags*/ 0, &nsPtr, &dummy1NsPtr, &dummy2NsPtr,
		&simplePattern);

	if (nsPtr != NULL) {	/* We successfully found the pattern's ns. */
	    specificNsInPattern = (strcmp(simplePattern, pattern) != 0);
	    if (simplePattern == pattern) {
		simplePatternPtr = objv[1];
	    } else {
		simplePatternPtr = Tcl_NewStringObj(simplePattern, -1);
	    }
	    Tcl_IncrRefCount(simplePatternPtr);
	}
    } else {
	Tcl_WrongNumArgs(interp, 1, objv, "?pattern?");
	return TCL_ERROR;
    }

    /*
     * If the namespace specified in the pattern wasn't found, just return.
     */

    if (nsPtr == NULL) {
	return TCL_OK;
    }

    listPtr = Tcl_NewListObj(0, NULL);

    if (!(iPtr->varFramePtr->isProcCallFrame & FRAME_IS_PROC)
	    || specificNsInPattern) {
	Var *varPtr;
	Tcl_Obj *elemObjPtr;

	/*
	 * There is no frame pointer, the frame pointer was pushed only to
	 * activate a namespace, or we are in a procedure call frame but a
	 * specific namespace was specified. Create a list containing only the
	 * variables in the effective namespace's variable table.
	 */

	if (simplePattern && TclMatchIsTrivial(simplePattern)) {
	    /*
	     * If we can just do hash lookups, that simplifies things a lot.
	     */

	    varPtr = VarHashFindVar(&nsPtr->varTable, simplePatternPtr);
	    if (varPtr) {
		if (!TclIsVarUndefined(varPtr)
			|| TclIsVarNamespaceVar(varPtr)) {
		    if (specificNsInPattern) {
			elemObjPtr = Tcl_NewObj();
			Tcl_GetVariableFullName(interp, (Tcl_Var) varPtr,
				elemObjPtr);
		    } else {
			elemObjPtr = VarHashGetKey(varPtr);
		    }
		    Tcl_ListObjAppendElement(interp, listPtr, elemObjPtr);
		}
	    } else if ((nsPtr != globalNsPtr) && !specificNsInPattern) {
		varPtr = VarHashFindVar(&globalNsPtr->varTable,
			simplePatternPtr);
		if (varPtr) {
		    if (!TclIsVarUndefined(varPtr)
			    || TclIsVarNamespaceVar(varPtr)) {
			Tcl_ListObjAppendElement(interp, listPtr,
				VarHashGetKey(varPtr));
		    }
		}
	    }
	} else {
	    /*
	     * Have to scan the tables of variables.
	     */
	    char *varName;

	    varPtr = VarHashFirstVar(&nsPtr->varTable, &search);
	    while (varPtr) {

		if (!TclIsVarUndefined(varPtr)
			|| TclIsVarNamespaceVar(varPtr)) {
		    varNamePtr = VarHashGetKey(varPtr);
		    varName = TclGetString(varNamePtr);
		    if ((simplePattern == NULL)
			    || Tcl_StringMatch(varName, simplePattern)) {
			if (specificNsInPattern) {
			    elemObjPtr = Tcl_NewObj();
			    Tcl_GetVariableFullName(interp, (Tcl_Var) varPtr,
				    elemObjPtr);
			} else {
			    elemObjPtr = varNamePtr;
			}
			Tcl_ListObjAppendElement(interp, listPtr, elemObjPtr);
		    }
		}
		varPtr = VarHashNextVar(&search);
	    }

	    /*
	     * If the effective namespace isn't the global :: namespace, and a
	     * specific namespace wasn't requested in the pattern (i.e., the
	     * pattern only specifies variable names), then add in all global
	     * :: variables that match the simple pattern. Of course, add in
	     * only those variables that aren't hidden by a variable in the
	     * effective namespace.
	     */

	    if ((nsPtr != globalNsPtr) && !specificNsInPattern) {
		varPtr = VarHashFirstVar(&globalNsPtr->varTable,&search);
		while (varPtr) {
		    if (!TclIsVarUndefined(varPtr)
			    || TclIsVarNamespaceVar(varPtr)) {
			varNamePtr = VarHashGetKey(varPtr);
			varName = TclGetString(varNamePtr);
			if ((simplePattern == NULL)
				|| Tcl_StringMatch(varName, simplePattern)) {
			    if (VarHashFindVar(&nsPtr->varTable,
				    varNamePtr) == NULL) {
				Tcl_ListObjAppendElement(interp, listPtr,
					varNamePtr);
			    }
			}
		    }
		    varPtr = VarHashNextVar(&search);
		}
	    }
	}
    } else if (((Interp *)interp)->varFramePtr->procPtr != NULL) {
	AppendLocals(interp, listPtr, simplePatternPtr, 1);
    }

    if (simplePatternPtr) {
	Tcl_DecrRefCount(simplePatternPtr);
    }
    Tcl_SetObjResult(interp, listPtr);
    return TCL_OK;
}

/*
 *----------------------------------------------------------------------
 *
 * InfoGlobalsCmd -- (moved over from tclCmdIL.c)
 *
 *	Called to implement the "info globals" command that returns the list
 *	of global variables matching an optional pattern. Handles the
 *	following syntax:
 *
 *	    info globals ?pattern?
 *
 * Results:
 *	Returns TCL_OK if successful and TCL_ERROR if there is an error.
 *
 * Side effects:
 *	Returns a result in the interpreter's result object. If there is an
 *	error, the result is an error message.
 *
 *----------------------------------------------------------------------
 */

int
TclInfoGlobalsCmd(
    ClientData dummy,		/* Not used. */
    Tcl_Interp *interp,		/* Current interpreter. */
    int objc,			/* Number of arguments. */
    Tcl_Obj *const objv[])	/* Argument objects. */
{
    char *pattern;
    Namespace *globalNsPtr = (Namespace *) Tcl_GetGlobalNamespace(interp);
    Tcl_HashSearch search;
    Var *varPtr;
    Tcl_Obj *listPtr, *patternPtr;

    if (objc == 1) {
	pattern = NULL;
    } else if (objc == 2) {
	pattern = TclGetString(objv[1]);

	/*
	 * Strip leading global-namespace qualifiers. [Bug 1057461]
	 */

	if (pattern[0] == ':' && pattern[1] == ':') {
	    while (*pattern == ':') {
		pattern++;
	    }
	}
    } else {
	Tcl_WrongNumArgs(interp, 1, objv, "?pattern?");
	return TCL_ERROR;
    }

    /*
     * Scan through the global :: namespace's variable table and create a list
     * of all global variables that match the pattern.
     */

    listPtr = Tcl_NewListObj(0, NULL);
    if (pattern != NULL && TclMatchIsTrivial(pattern)) {
	if (pattern == TclGetString(objv[1])) {
	    patternPtr = objv[1];
	} else {
	    patternPtr = Tcl_NewStringObj(pattern, -1);
	}
	Tcl_IncrRefCount(patternPtr);

	varPtr = VarHashFindVar(&globalNsPtr->varTable, patternPtr);
	if (varPtr) {
	    if (!TclIsVarUndefined(varPtr)) {
		Tcl_ListObjAppendElement(interp, listPtr,
			VarHashGetKey(varPtr));
	    }
	}
	Tcl_DecrRefCount(patternPtr);
    } else {
	for (varPtr = VarHashFirstVar(&globalNsPtr->varTable, &search);
		varPtr != NULL;
		varPtr = VarHashNextVar(&search)) {
	    char *varName;
	    Tcl_Obj *varNamePtr;

	    if (TclIsVarUndefined(varPtr)) {
		continue;
	    }
	    varNamePtr = VarHashGetKey(varPtr);
	    varName = TclGetString(varNamePtr);
	    if ((pattern == NULL) || Tcl_StringMatch(varName, pattern)) {
		Tcl_ListObjAppendElement(interp, listPtr, varNamePtr);
	    }
	}
    }
    Tcl_SetObjResult(interp, listPtr);
    return TCL_OK;
}

/*
 *----------------------------------------------------------------------
 *
 * TclInfoLocalsCmd -- (moved over from tclCmdIl.c)
 *
 *	Called to implement the "info locals" command to return a list of
 *	local variables that match an optional pattern. Handles the following
 *	syntax:
 *
 *	    info locals ?pattern?
 *
 * Results:
 *	Returns TCL_OK if successful and TCL_ERROR if there is an error.
 *
 * Side effects:
 *	Returns a result in the interpreter's result object. If there is an
 *	error, the result is an error message.
 *
 *----------------------------------------------------------------------
 */

int
TclInfoLocalsCmd(
    ClientData dummy,		/* Not used. */
    Tcl_Interp *interp,		/* Current interpreter. */
    int objc,			/* Number of arguments. */
    Tcl_Obj *const objv[])	/* Argument objects. */
{
    Interp *iPtr = (Interp *) interp;
    Tcl_Obj *patternPtr;
    Tcl_Obj *listPtr;

    if (objc == 1) {
	patternPtr = NULL;
    } else if (objc == 2) {
	patternPtr = objv[1];
    } else {
	Tcl_WrongNumArgs(interp, 1, objv, "?pattern?");
	return TCL_ERROR;
    }

    if (!(iPtr->varFramePtr->isProcCallFrame & FRAME_IS_PROC )) {
	return TCL_OK;
    }

    /*
     * Return a list containing names of first the compiled locals (i.e. the
     * ones stored in the call frame), then the variables in the local hash
     * table (if one exists).
     */

    listPtr = Tcl_NewListObj(0, NULL);
    AppendLocals(interp, listPtr, patternPtr, 0);
    Tcl_SetObjResult(interp, listPtr);
    return TCL_OK;
}

/*
 *----------------------------------------------------------------------
 *
 * AppendLocals --
 *
 *	Append the local variables for the current frame to the specified list
 *	object.
 *
 * Results:
 *	None.
 *
 * Side effects:
 *	None.
 *
 *----------------------------------------------------------------------
 */

static void
AppendLocals(
    Tcl_Interp *interp,		/* Current interpreter. */
    Tcl_Obj *listPtr,		/* List object to append names to. */
    Tcl_Obj *patternPtr,	/* Pattern to match against. */
    int includeLinks)		/* 1 if upvars should be included, else 0. */
{
    Interp *iPtr = (Interp *) interp;
    Var *varPtr;
    int i, localVarCt;
    Tcl_Obj **varNamePtr;
    char *varName;
    TclVarHashTable *localVarTablePtr;
    Tcl_HashSearch search;
    const char *pattern = patternPtr? TclGetString(patternPtr) : NULL;
    Tcl_Obj *objNamePtr;

    localVarCt = iPtr->varFramePtr->numCompiledLocals;
    varPtr = iPtr->varFramePtr->compiledLocals;
    localVarTablePtr = iPtr->varFramePtr->varTablePtr;
    varNamePtr = &iPtr->varFramePtr->localCachePtr->varName0;

    for (i = 0; i < localVarCt; i++, varNamePtr++) {
	/*
	 * Skip nameless (temporary) variables and undefined variables.
	 */

	if (*varNamePtr && !TclIsVarUndefined(varPtr)
		&& (includeLinks || !TclIsVarLink(varPtr))) {
	    varName = TclGetString(*varNamePtr);
	    if ((pattern == NULL) || Tcl_StringMatch(varName, pattern)) {
		Tcl_ListObjAppendElement(interp, listPtr, *varNamePtr);
	    }
	}
	varPtr++;
    }

    /*
     * Do nothing if no local variables.
     */

    if (localVarTablePtr == NULL) {
	return;
    }

    /*
     * Check for the simple and fast case.
     */

    if ((pattern != NULL) && TclMatchIsTrivial(pattern)) {
	varPtr = VarHashFindVar(localVarTablePtr, patternPtr);
	if (varPtr != NULL) {
	    if (!TclIsVarUndefined(varPtr)
		    && (includeLinks || !TclIsVarLink(varPtr))) {
		Tcl_ListObjAppendElement(interp, listPtr,
			VarHashGetKey(varPtr));
	    }
	}
	return;
    }

    /*
     * Scan over and process all local variables.
     */

    for (varPtr = VarHashFirstVar(localVarTablePtr, &search);
	    varPtr != NULL;
	    varPtr = VarHashNextVar(&search)) {
	if (!TclIsVarUndefined(varPtr)
		&& (includeLinks || !TclIsVarLink(varPtr))) {
	    objNamePtr = VarHashGetKey(varPtr);
	    varName = TclGetString(objNamePtr);
	    if ((pattern == NULL) || Tcl_StringMatch(varName, pattern)) {
		Tcl_ListObjAppendElement(interp, listPtr, objNamePtr);
	    }
	}
    }
}

/*
 * Hash table implementation - first, just copy and adapt the obj key stuff
 */

void
TclInitVarHashTable(
    TclVarHashTable *tablePtr,
    Namespace *nsPtr)
{
    Tcl_InitCustomHashTable(&tablePtr->table,
	    TCL_CUSTOM_TYPE_KEYS, &tclVarHashKeyType);
    tablePtr->nsPtr = nsPtr;
}

static Tcl_HashEntry *
AllocVarEntry(
    Tcl_HashTable *tablePtr,	/* Hash table. */
    void *keyPtr)		/* Key to store in the hash table entry. */
{
    Tcl_Obj *objPtr = (Tcl_Obj *) keyPtr;
    Tcl_HashEntry *hPtr;
    Var *varPtr;

    varPtr = (Var *) ckalloc(sizeof(VarInHash));
    varPtr->flags = VAR_IN_HASHTABLE;
    varPtr->value.objPtr = NULL;
    VarHashRefCount(varPtr) = 1;

    hPtr = &(((VarInHash *)varPtr)->entry);
    Tcl_SetHashValue(hPtr, varPtr);
    hPtr->key.objPtr = objPtr;
    Tcl_IncrRefCount(objPtr);

    return hPtr;
}

static void
FreeVarEntry(
    Tcl_HashEntry *hPtr)
{
    Var *varPtr = VarHashGetValue(hPtr);
    Tcl_Obj *objPtr = hPtr->key.objPtr;

    if (TclIsVarUndefined(varPtr) && !TclIsVarTraced(varPtr)
	    && (VarHashRefCount(varPtr) == 1)) {
	ckfree((char *) varPtr);
    } else {
	VarHashInvalidateEntry(varPtr);
	TclSetVarUndefined(varPtr);
	VarHashRefCount(varPtr)--;
    }
    Tcl_DecrRefCount(objPtr);
}

static int
CompareVarKeys(
    void *keyPtr,		/* New key to compare. */
    Tcl_HashEntry *hPtr)	/* Existing key to compare. */
{
    Tcl_Obj *objPtr1 = (Tcl_Obj *) keyPtr;
    Tcl_Obj *objPtr2 = hPtr->key.objPtr;
    register const char *p1, *p2;
    register int l1, l2;

    /*
     * If the object pointers are the same then they match.
     */

    if (objPtr1 == objPtr2) {
	return 1;
    }

    /*
     * Don't use Tcl_GetStringFromObj as it would prevent l1 and l2 being in a
     * register.
     */

    p1 = TclGetString(objPtr1);
    l1 = objPtr1->length;
    p2 = TclGetString(objPtr2);
    l2 = objPtr2->length;

    /*
     * Only compare if the string representations are of the same length.
     */

    if (l1 == l2) {
	for (;; p1++, p2++, l1--) {
	    if (*p1 != *p2) {
		break;
	    }
	    if (l1 == 0) {
		return 1;
	    }
	}
    }

    return 0;
}

static unsigned int
HashVarKey(
    Tcl_HashTable *tablePtr,	/* Hash table. */
    void *keyPtr)		/* Key from which to compute hash value. */
{
    Tcl_Obj *objPtr = (Tcl_Obj *) keyPtr;
    const char *string = TclGetString(objPtr);
    int length = objPtr->length;
    unsigned int result = 0;
    int i;

    /*
     * I tried a zillion different hash functions and asked many other people
     * for advice. Many people had their own favorite functions, all
     * different, but no-one had much idea why they were good ones. I chose
     * the one below (multiply by 9 and add new character) because of the
     * following reasons:
     *
     * 1. Multiplying by 10 is perfect for keys that are decimal strings, and
     *	  multiplying by 9 is just about as good.
     * 2. Times-9 is (shift-left-3) plus (old). This means that each
     *	  character's bits hang around in the low-order bits of the hash value
     *	  for ever, plus they spread fairly rapidly up to the high-order bits
     *	  to fill out the hash value. This seems works well both for decimal
     *	  and non-decimal strings.
     */

    for (i=0 ; i<length ; i++) {
	result += (result << 3) + string[i];
    }
    return result;
}

/*
 * Local Variables:
 * mode: c
 * c-basic-offset: 4
 * fill-column: 78
 * End:
 */<|MERGE_RESOLUTION|>--- conflicted
+++ resolved
@@ -3138,7 +3138,6 @@
 	}
 	if (TclIsVarInHash(varPtr)) {
 	    VarHashRefCount(varPtr)--;
-<<<<<<< HEAD
 	}
 	Tcl_SetObjResult(interp, tmpResPtr);
 	TclDecrRefCount(nameLstPtr);
@@ -3236,105 +3235,6 @@
 		return result;
 	    }
 	}
-=======
-	}
-	Tcl_SetObjResult(interp, tmpResPtr);
-	TclDecrRefCount(nameLstPtr);
-	break;
-
-    errorInArrayGet:
-	if (TclIsVarInHash(varPtr)) {
-	    VarHashRefCount(varPtr)--;
-	}
-	TclDecrRefCount(nameLstPtr);
-	TclDecrRefCount(tmpResPtr);	/* Free unneeded temp result. */
-	return result;
-    }
-    case ARRAY_NAMES: {
-	Tcl_HashSearch search;
-	Var *varPtr2;
-	char *pattern;
-	char *name;
-	Tcl_Obj *namePtr, *resultPtr, *patternPtr;
-	int mode, matched = 0;
-	static const char *options[] = {
-	    "-exact", "-glob", "-regexp", NULL
-	};
-	enum options { OPT_EXACT, OPT_GLOB, OPT_REGEXP };
-
-	mode = OPT_GLOB;
-
-	if ((objc < 3) || (objc > 5)) {
-	    Tcl_WrongNumArgs(interp, 2,objv, "arrayName ?mode? ?pattern?");
-	    return TCL_ERROR;
-	}
-	if (notArray) {
-	    return TCL_OK;
-	}
-	if (objc == 4) {
-	    patternPtr = objv[3];
-	    pattern = TclGetString(patternPtr);
-	} else if (objc == 5) {
-	    patternPtr = objv[4];
-	    pattern = TclGetString(patternPtr);
-	    if (Tcl_GetIndexFromObj(interp, objv[3], options, "option", 0,
-		    &mode) != TCL_OK) {
-		return TCL_ERROR;
-	    }
-	} else {
-	    patternPtr = NULL;
-	    pattern = NULL;
-	}
-	TclNewObj(resultPtr);
-	if (((enum options) mode)==OPT_GLOB && pattern!=NULL &&
-		TclMatchIsTrivial(pattern)) {
-	    varPtr2 = VarHashFindVar(varPtr->value.tablePtr, patternPtr);
-	    if ((varPtr2 != NULL) && !TclIsVarUndefined(varPtr2)) {
-		result = Tcl_ListObjAppendElement(interp, resultPtr,
-			VarHashGetKey(varPtr2));
-		if (result != TCL_OK) {
-		    TclDecrRefCount(resultPtr);
-		    return result;
-		}
-	    }
-	    Tcl_SetObjResult(interp, resultPtr);
-	    return TCL_OK;
-	}
-	for (varPtr2=VarHashFirstVar(varPtr->value.tablePtr, &search);
-		varPtr2!=NULL ; varPtr2=VarHashNextVar(&search)) {
-	    if (TclIsVarUndefined(varPtr2)) {
-		continue;
-	    }
-	    namePtr = VarHashGetKey(varPtr2);
-	    name = TclGetString(namePtr);
-	    if (objc > 3) {
-		switch ((enum options) mode) {
-		case OPT_EXACT:
-		    matched = (strcmp(name, pattern) == 0);
-		    break;
-		case OPT_GLOB:
-		    matched = Tcl_StringMatch(name, pattern);
-		    break;
-		case OPT_REGEXP:
-		    matched = Tcl_RegExpMatch(interp, name, pattern);
-		    if (matched < 0) {
-			TclDecrRefCount(resultPtr);
-			return TCL_ERROR;
-		    }
-		    break;
-		}
-		if (matched == 0) {
-		    continue;
-		}
-	    }
-
-	    result = Tcl_ListObjAppendElement(interp, resultPtr, namePtr);
-	    if (result != TCL_OK) {
-		TclDecrRefCount(namePtr);	/* Free unneeded name obj. */
-		return result;
-	    }
-	}
->>>>>>> 1dec12d6
 	Tcl_SetObjResult(interp, resultPtr);
 	break;
     }
@@ -3539,11 +3439,7 @@
      * Install the contents of the dictionary or list into the array.
      */
 
-<<<<<<< HEAD
-    if (arrayElemObj->typePtr == &tclDictType) {
-=======
     if (arrayElemObj->typePtr == &tclDictType && arrayElemObj->bytes == NULL) {
->>>>>>> 1dec12d6
 	Tcl_Obj *keyPtr, *valuePtr;
 	Tcl_DictSearch search;
 	int done;
