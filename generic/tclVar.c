--- conflicted
+++ resolved
@@ -1002,11 +1002,7 @@
 	tablePtr = varFramePtr->varTablePtr;
 	if (create) {
 	    if (tablePtr == NULL) {
-<<<<<<< HEAD
-		tablePtr = Tcl_Alloc(sizeof(TclVarHashTable));
-=======
-		tablePtr = (TclVarHashTable *)ckalloc(sizeof(TclVarHashTable));
->>>>>>> 52e543c5
+		tablePtr = (TclVarHashTable *)Tcl_Alloc(sizeof(TclVarHashTable));
 		TclInitVarHashTable(tablePtr, NULL);
 		varFramePtr->varTablePtr = tablePtr;
 	    }
@@ -3114,11 +3110,7 @@
      * Make a new array search, put it on the stack.
      */
 
-<<<<<<< HEAD
-    searchPtr = Tcl_Alloc(sizeof(ArraySearch));
-=======
-    searchPtr = (ArraySearch *)ckalloc(sizeof(ArraySearch));
->>>>>>> 52e543c5
+    searchPtr = (ArraySearch *)Tcl_Alloc(sizeof(ArraySearch));
     ArrayPopulateSearch(interp, arrayNameObj, varPtr, searchPtr);
 
     /*
@@ -3329,11 +3321,7 @@
      * Make a new array search with a free name.
      */
 
-<<<<<<< HEAD
-    searchPtr = Tcl_Alloc(sizeof(ArraySearch));
-=======
-    searchPtr = (ArraySearch *)ckalloc(sizeof(ArraySearch));
->>>>>>> 52e543c5
+    searchPtr = (ArraySearch *)Tcl_Alloc(sizeof(ArraySearch));
     ArrayPopulateSearch(interp, objv[1], varPtr, searchPtr);
     Tcl_SetObjResult(interp, searchPtr->name);
     return TCL_OK;
@@ -6463,11 +6451,7 @@
     Var *varPtr;
     (void)tablePtr;
 
-<<<<<<< HEAD
-    varPtr = Tcl_Alloc(sizeof(VarInHash));
-=======
-    varPtr = (Var *)ckalloc(sizeof(VarInHash));
->>>>>>> 52e543c5
+    varPtr = (Var *)Tcl_Alloc(sizeof(VarInHash));
     varPtr->flags = VAR_IN_HASHTABLE;
     varPtr->value.objPtr = NULL;
     VarHashRefCount(varPtr) = 1;
@@ -6700,11 +6684,7 @@
 TclInitArrayVar(
     Var *arrayPtr)
 {
-<<<<<<< HEAD
-    ArrayVarHashTable *tablePtr = Tcl_Alloc(sizeof(ArrayVarHashTable));
-=======
-    ArrayVarHashTable *tablePtr = (ArrayVarHashTable *)ckalloc(sizeof(ArrayVarHashTable));
->>>>>>> 52e543c5
+    ArrayVarHashTable *tablePtr = (ArrayVarHashTable *)Tcl_Alloc(sizeof(ArrayVarHashTable));
 
     /*
      * Mark the variable as an array.
