--- conflicted
+++ resolved
@@ -2846,7 +2846,7 @@
     } else {
 	/*
 	 * Not a dictionary, so assume (and convert to, for backward-
-	 * -compatability reasons) a list.
+	 * -compatibility reasons) a list.
 	 */
 
 	int elemLen;
@@ -4134,13 +4134,8 @@
     for (varPtr2=VarHashFirstVar(varPtr->value.tablePtr, &search);
 	    varPtr2!=NULL ; varPtr2=VarHashNextVar(&search)) {
 	/*
-<<<<<<< HEAD
 	 * Drop the extra ref immediately. We don't need to free it at this
 	 * point though; we'll be unsetting it if necessary soon.
-=======
-	 * Not a dictionary, so assume (and convert to, for backward-
-	 * -compatibility reasons) a list.
->>>>>>> 353f5875
 	 */
 
 	if (varPtr2 == protectedVarPtr) {
