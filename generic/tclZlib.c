/*
 * tclZlib.c --
 *
 *	This file provides the interface to the Zlib library.
 *
 * Copyright © 2004-2005 Pascal Scheffers <pascal@scheffers.net>
 * Copyright © 2005 Unitas Software B.V.
 * Copyright © 2008-2012 Donal K. Fellows
 *
 * Parts written by Jean-Claude Wippler, as part of Tclkit, placed in the
 * public domain March 2003.
 *
 * See the file "license.terms" for information on usage and redistribution of
 * this file, and for a DISCLAIMER OF ALL WARRANTIES.
 */

#include "tclInt.h"
#ifdef HAVE_ZLIB
#include <zlib.h>
#include "tclIO.h"

/*
 * The version of the zlib "package" that this implements. Note that this
 * thoroughly supersedes the versions included with tclkit, which are "1.1",
 * so this is at least "2.0" (there's no general *commitment* to have the same
 * interface, even if that is mostly true).
 */

#define TCL_ZLIB_VERSION	"2.0.1"

/*
 * Magic flags used with wbits fields to indicate that we're handling the gzip
 * format or automatic detection of format. Putting it here is slightly less
 * gross!
 */

#define WBITS_RAW		(-MAX_WBITS)
#define WBITS_ZLIB		(MAX_WBITS)
#define WBITS_GZIP		(MAX_WBITS | 16)
#define WBITS_AUTODETECT	(MAX_WBITS | 32)

/*
 * Structure used for handling gzip headers that are generated from a
 * dictionary. It comprises the header structure itself plus some working
 * space that it is very convenient to have attached.
 */

#define MAX_COMMENT_LEN		256

typedef struct {
    gz_header header;
    char nativeFilenameBuf[MAXPATHLEN];
    char nativeCommentBuf[MAX_COMMENT_LEN];
} GzipHeader;

/*
 * Structure used for the Tcl_ZlibStream* commands and [zlib stream ...]
 */

typedef struct {
    Tcl_Interp *interp;
    z_stream stream;		/* The interface to the zlib library. */
    int streamEnd;		/* If we've got to end-of-stream. */
    Tcl_Obj *inData, *outData;	/* Input / output buffers (lists) */
    Tcl_Obj *currentInput;	/* Pointer to what is currently being
				 * inflated. */
    int outPos;
    int mode;			/* Either TCL_ZLIB_STREAM_DEFLATE or
				 * TCL_ZLIB_STREAM_INFLATE. */
    int format;			/* Flags from the TCL_ZLIB_FORMAT_* */
    int level;			/* Default 5, 0-9 */
    int flush;			/* Stores the flush param for deferred the
				 * decompression. */
    int wbits;			/* The encoded compression mode, so we can
				 * restart the stream if necessary. */
    Tcl_Command cmd;		/* Token for the associated Tcl command. */
    Tcl_Obj *compDictObj;	/* Byte-array object containing compression
				 * dictionary (not dictObj!) to use if
				 * necessary. */
    int flags;			/* Miscellaneous flag bits. */
    GzipHeader *gzHeaderPtr;	/* If we've allocated a gzip header
				 * structure. */
} ZlibStreamHandle;

#define DICT_TO_SET	0x1	/* If we need to set a compression dictionary
				 * in the low-level engine at the next
				 * opportunity. */

/*
 * Macros to make it clearer in some of the twiddlier accesses what is
 * happening.
 */

#define IsRawStream(zshPtr)	((zshPtr)->format == TCL_ZLIB_FORMAT_RAW)
#define HaveDictToSet(zshPtr)	((zshPtr)->flags & DICT_TO_SET)
#define DictWasSet(zshPtr)	((zshPtr)->flags |= ~DICT_TO_SET)

/*
 * Structure used for stacked channel compression and decompression.
 */

typedef struct {
    Tcl_Channel chan;		/* Reference to the channel itself. */
    Tcl_Channel parent;		/* The underlying source and sink of bytes. */
    int flags;			/* General flag bits, see below... */
    int mode;			/* Either the value TCL_ZLIB_STREAM_DEFLATE
				 * for compression on output, or
				 * TCL_ZLIB_STREAM_INFLATE for decompression
				 * on input. */
    int format;			/* What format of data is going on the wire.
				 * Needed so that the correct [fconfigure]
				 * options can be enabled. */
    unsigned int readAheadLimit;/* The maximum number of bytes to read from
				 * the underlying stream in one go. */
    z_stream inStream;		/* Structure used by zlib for decompression of
				 * input. */
    z_stream outStream;		/* Structure used by zlib for compression of
				 * output. */
    char *inBuffer, *outBuffer;	/* Working buffers. */
    size_t inAllocated, outAllocated;
				/* Sizes of working buffers. */
    GzipHeader inHeader;	/* Header read from input stream, when
				 * decompressing a gzip stream. */
    GzipHeader outHeader;	/* Header to write to an output stream, when
				 * compressing a gzip stream. */
    Tcl_TimerToken timer;	/* Timer used for keeping events fresh. */
    Tcl_Obj *compDictObj;	/* Byte-array object containing compression
				 * dictionary (not dictObj!) to use if
				 * necessary. */
} ZlibChannelData;

/*
 * Value bits for the flags field. Definitions are:
 *	ASYNC -		Whether this is an asynchronous channel.
 *	IN_HEADER -	Whether the inHeader field has been registered with
 *			the input compressor.
 *	OUT_HEADER -	Whether the outputHeader field has been registered
 *			with the output decompressor.
 *	STREAM_DECOMPRESS - Signal decompress pending data.
 *	STREAM_DONE -	Flag to signal stream end up to transform input.
 */

#define ASYNC			0x01
#define IN_HEADER		0x02
#define OUT_HEADER		0x04
#define STREAM_DECOMPRESS	0x08
#define STREAM_DONE		0x10

/*
 * Size of buffers allocated by default, and the range it can be set to.  The
 * same sorts of values apply to streams, except with different limits (they
 * permit byte-level activity). Channels always use bytes unless told to use
 * larger buffers.
 */

#define DEFAULT_BUFFER_SIZE	4096
#define MIN_NONSTREAM_BUFFER_SIZE 16
#define MAX_BUFFER_SIZE		65536

/*
 * Prototypes for private procedures defined later in this file:
 */

static Tcl_CmdDeleteProc	ZlibStreamCmdDelete;
static Tcl_DriverBlockModeProc	ZlibTransformBlockMode;
static Tcl_DriverClose2Proc	ZlibTransformClose;
static Tcl_DriverGetHandleProc	ZlibTransformGetHandle;
static Tcl_DriverGetOptionProc	ZlibTransformGetOption;
static Tcl_DriverHandlerProc	ZlibTransformEventHandler;
static Tcl_DriverInputProc	ZlibTransformInput;
static Tcl_DriverOutputProc	ZlibTransformOutput;
static Tcl_DriverSetOptionProc	ZlibTransformSetOption;
static Tcl_DriverWatchProc	ZlibTransformWatch;
static Tcl_ObjCmdProc		ZlibCmd;
static Tcl_ObjCmdProc		ZlibStreamCmd;
static Tcl_ObjCmdProc		ZlibStreamAddCmd;
static Tcl_ObjCmdProc		ZlibStreamHeaderCmd;
static Tcl_ObjCmdProc		ZlibStreamPutCmd;

static void		ConvertError(Tcl_Interp *interp, int code,
			    uLong adler);
static Tcl_Obj *	ConvertErrorToList(int code, uLong adler);
static inline int	Deflate(z_streamp strm, void *bufferPtr,
			    int bufferSize, int flush, int *writtenPtr);
static void		ExtractHeader(gz_header *headerPtr, Tcl_Obj *dictObj);
static int		GenerateHeader(Tcl_Interp *interp, Tcl_Obj *dictObj,
			    GzipHeader *headerPtr, int *extraSizePtr);
static int		ZlibPushSubcmd(Tcl_Interp *interp, int objc,
			    Tcl_Obj *const objv[]);
static int		ResultDecompress(ZlibChannelData *cd, char *buf,
			    int toRead, int flush, int *errorCodePtr);
static Tcl_Channel	ZlibStackChannelTransform(Tcl_Interp *interp,
			    int mode, int format, int level, int limit,
			    Tcl_Channel channel, Tcl_Obj *gzipHeaderDictPtr,
			    Tcl_Obj *compDictObj);
static void		ZlibStreamCleanup(ZlibStreamHandle *zshPtr);
static int		ZlibStreamSubcmd(Tcl_Interp *interp, int objc,
			    Tcl_Obj *const objv[]);
static inline void	ZlibTransformEventTimerKill(ZlibChannelData *cd);
static void		ZlibTransformTimerRun(void *clientData);

/*
 * Type of zlib-based compressing and decompressing channels.
 */

static const Tcl_ChannelType zlibChannelType = {
    "zlib",
    TCL_CHANNEL_VERSION_5,
    TCL_CLOSE2PROC,
    ZlibTransformInput,
    ZlibTransformOutput,
    NULL,			/* seekProc */
    ZlibTransformSetOption,
    ZlibTransformGetOption,
    ZlibTransformWatch,
    ZlibTransformGetHandle,
	ZlibTransformClose,			/* close2Proc */
    ZlibTransformBlockMode,
    NULL,			/* flushProc */
    ZlibTransformEventHandler,
    NULL,			/* wideSeekProc */
    NULL,
    NULL
};

/*
 *----------------------------------------------------------------------
 *
 * ConvertError --
 *
 *	Utility function for converting a zlib error into a Tcl error.
 *
 * Results:
 *	None.
 *
 * Side effects:
 *	Updates the interpreter result and errorcode.
 *
 *----------------------------------------------------------------------
 */

static void
ConvertError(
    Tcl_Interp *interp,		/* Interpreter to store the error in. May be
				 * NULL, in which case nothing happens. */
    int code,			/* The zlib error code. */
    uLong adler)		/* The checksum expected (for Z_NEED_DICT) */
{
    const char *codeStr, *codeStr2 = NULL;
    char codeStrBuf[TCL_INTEGER_SPACE];

    if (interp == NULL) {
	return;
    }

    switch (code) {
	/*
	 * Firstly, the case that is *different* because it's really coming
	 * from the OS and is just being reported via zlib. It should be
	 * really uncommon because Tcl handles all I/O rather than delegating
	 * it to zlib, but proving it can't happen is hard.
	 */

    case Z_ERRNO:
	Tcl_SetObjResult(interp, Tcl_NewStringObj(Tcl_PosixError(interp),-1));
	return;

	/*
	 * Normal errors/conditions, some of which have additional detail and
	 * some which don't. (This is not defined by array lookup because zlib
	 * error codes are sometimes negative.)
	 */

    case Z_STREAM_ERROR:
	codeStr = "STREAM";
	break;
    case Z_DATA_ERROR:
	codeStr = "DATA";
	break;
    case Z_MEM_ERROR:
	codeStr = "MEM";
	break;
    case Z_BUF_ERROR:
	codeStr = "BUF";
	break;
    case Z_VERSION_ERROR:
	codeStr = "VERSION";
	break;
    case Z_NEED_DICT:
	codeStr = "NEED_DICT";
	codeStr2 = codeStrBuf;
	sprintf(codeStrBuf, "%lu", adler);
	break;

	/*
	 * These should _not_ happen! This function is for dealing with error
	 * cases, not non-errors!
	 */

    case Z_OK:
	Tcl_Panic("unexpected zlib result in error handler: Z_OK");
    case Z_STREAM_END:
	Tcl_Panic("unexpected zlib result in error handler: Z_STREAM_END");

	/*
	 * Anything else is bad news; it's unexpected. Convert to generic
	 * error.
	 */

    default:
	codeStr = "UNKNOWN";
	codeStr2 = codeStrBuf;
	sprintf(codeStrBuf, "%d", code);
	break;
    }
    Tcl_SetObjResult(interp, Tcl_NewStringObj(zError(code), -1));

    /*
     * Tricky point! We might pass NULL twice here (and will when the error
     * type is known).
     */

    Tcl_SetErrorCode(interp, "TCL", "ZLIB", codeStr, codeStr2, NULL);
}

static Tcl_Obj *
ConvertErrorToList(
    int code,			/* The zlib error code. */
    uLong adler)		/* The checksum expected (for Z_NEED_DICT) */
{
    Tcl_Obj *objv[4];

    TclNewLiteralStringObj(objv[0], "TCL");
    TclNewLiteralStringObj(objv[1], "ZLIB");
    switch (code) {
    case Z_STREAM_ERROR:
	TclNewLiteralStringObj(objv[2], "STREAM");
	return Tcl_NewListObj(3, objv);
    case Z_DATA_ERROR:
	TclNewLiteralStringObj(objv[2], "DATA");
	return Tcl_NewListObj(3, objv);
    case Z_MEM_ERROR:
	TclNewLiteralStringObj(objv[2], "MEM");
	return Tcl_NewListObj(3, objv);
    case Z_BUF_ERROR:
	TclNewLiteralStringObj(objv[2], "BUF");
	return Tcl_NewListObj(3, objv);
    case Z_VERSION_ERROR:
	TclNewLiteralStringObj(objv[2], "VERSION");
	return Tcl_NewListObj(3, objv);
    case Z_ERRNO:
	TclNewLiteralStringObj(objv[2], "POSIX");
	objv[3] = Tcl_NewStringObj(Tcl_ErrnoId(), -1);
	return Tcl_NewListObj(4, objv);
    case Z_NEED_DICT:
	TclNewLiteralStringObj(objv[2], "NEED_DICT");
	TclNewIntObj(objv[3], (Tcl_WideInt)adler);
	return Tcl_NewListObj(4, objv);

	/*
	 * These should _not_ happen! This function is for dealing with error
	 * cases, not non-errors!
	 */

    case Z_OK:
	Tcl_Panic("unexpected zlib result in error handler: Z_OK");
    case Z_STREAM_END:
	Tcl_Panic("unexpected zlib result in error handler: Z_STREAM_END");

	/*
	 * Catch-all. Should be unreachable because all cases are already
	 * listed above.
	 */

    default:
	TclNewLiteralStringObj(objv[2], "UNKNOWN");
	TclNewIntObj(objv[3], code);
	return Tcl_NewListObj(4, objv);
    }
}

/*
 *----------------------------------------------------------------------
 *
 * GenerateHeader --
 *
 *	Function for creating a gzip header from the contents of a dictionary
 *	(as described in the documentation). GetValue is a helper function.
 *
 * Results:
 *	A Tcl result code.
 *
 * Side effects:
 *	Updates the fields of the given gz_header structure. Adds amount of
 *	extra space required for the header to the variable referenced by the
 *	extraSizePtr argument.
 *
 *----------------------------------------------------------------------
 */

static inline int
GetValue(
    Tcl_Interp *interp,
    Tcl_Obj *dictObj,
    const char *nameStr,
    Tcl_Obj **valuePtrPtr)
{
    Tcl_Obj *name = Tcl_NewStringObj(nameStr, -1);
    int result = Tcl_DictObjGet(interp, dictObj, name, valuePtrPtr);

    TclDecrRefCount(name);
    return result;
}

static int
GenerateHeader(
    Tcl_Interp *interp,		/* Where to put error messages. */
    Tcl_Obj *dictObj,		/* The dictionary whose contents are to be
				 * parsed. */
    GzipHeader *headerPtr,	/* Where to store the parsed-out values. */
    int *extraSizePtr)		/* Variable to add the length of header
				 * strings (filename, comment) to. */
{
    Tcl_Obj *value;
    int len, result = TCL_ERROR;
    Tcl_WideInt wideValue = 0;
    const char *valueStr;
    Tcl_Encoding latin1enc;
    static const char *const types[] = {
	"binary", "text"
    };

    /*
     * RFC 1952 says that header strings are in ISO 8859-1 (LATIN-1).
     */

    latin1enc = Tcl_GetEncoding(NULL, "iso8859-1");
    if (latin1enc == NULL) {
	Tcl_Panic("no latin-1 encoding");
    }

    if (GetValue(interp, dictObj, "comment", &value) != TCL_OK) {
	goto error;
    } else if (value != NULL) {
<<<<<<< HEAD
	valueStr = TclGetStringFromObj(value, &len);
	Tcl_UtfToExternal(NULL, latin1enc, valueStr, len, 0, NULL,
=======
	Tcl_EncodingState state;
	valueStr = Tcl_GetStringFromObj(value, &len);
	result = Tcl_UtfToExternal(NULL, latin1enc, valueStr, len,
		TCL_ENCODING_START|TCL_ENCODING_END|TCL_ENCODING_STOPONERROR, &state,
>>>>>>> da55e192
		headerPtr->nativeCommentBuf, MAX_COMMENT_LEN-1, NULL, &len,
		NULL);
	if (result != TCL_OK) {
	    if (result == TCL_CONVERT_UNKNOWN) {
		Tcl_AppendResult(interp, "Comment contains characters > 0xFF", NULL);
	    } else {
		Tcl_AppendResult(interp, "Comment too large for zip", NULL);
	    }
	    result = TCL_ERROR;
	    goto error;
	}
	headerPtr->nativeCommentBuf[len] = '\0';
	headerPtr->header.comment = (Bytef *) headerPtr->nativeCommentBuf;
	if (extraSizePtr != NULL) {
	    *extraSizePtr += len;
	}
    }

    if (GetValue(interp, dictObj, "crc", &value) != TCL_OK) {
	goto error;
    } else if (value != NULL &&
	    Tcl_GetBooleanFromObj(interp, value, &headerPtr->header.hcrc)) {
	goto error;
    }

    if (GetValue(interp, dictObj, "filename", &value) != TCL_OK) {
	goto error;
    } else if (value != NULL) {
<<<<<<< HEAD
	valueStr = TclGetStringFromObj(value, &len);
	Tcl_UtfToExternal(NULL, latin1enc, valueStr, len, 0, NULL,
		headerPtr->nativeFilenameBuf, MAXPATHLEN-1, NULL, &len, NULL);
=======
	Tcl_EncodingState state;
	valueStr = Tcl_GetStringFromObj(value, &len);
	result = Tcl_UtfToExternal(NULL, latin1enc, valueStr, len,
		TCL_ENCODING_START|TCL_ENCODING_END|TCL_ENCODING_STOPONERROR, &state,
		headerPtr->nativeFilenameBuf, MAXPATHLEN-1, NULL, &len,
		NULL);
	if (result != TCL_OK) {
	    if (result == TCL_CONVERT_UNKNOWN) {
		Tcl_AppendResult(interp, "Filename contains characters > 0xFF", NULL);
	    } else {
		Tcl_AppendResult(interp, "Filename too large for zip", NULL);
	    }
	    result = TCL_ERROR;
	    goto error;
	}
>>>>>>> da55e192
	headerPtr->nativeFilenameBuf[len] = '\0';
	headerPtr->header.name = (Bytef *) headerPtr->nativeFilenameBuf;
	if (extraSizePtr != NULL) {
	    *extraSizePtr += len;
	}
    }

    if (GetValue(interp, dictObj, "os", &value) != TCL_OK) {
	goto error;
    } else if (value != NULL && Tcl_GetIntFromObj(interp, value,
	    &headerPtr->header.os) != TCL_OK) {
	goto error;
    }

    /*
     * Ignore the 'size' field, since that is controlled by the size of the
     * input data.
     */

    if (GetValue(interp, dictObj, "time", &value) != TCL_OK) {
	goto error;
    } else if (value != NULL && Tcl_GetWideIntFromObj(interp, value,
	    &wideValue) != TCL_OK) {
	goto error;
    }
    headerPtr->header.time = wideValue;

    if (GetValue(interp, dictObj, "type", &value) != TCL_OK) {
	goto error;
    } else if (value != NULL && Tcl_GetIndexFromObj(interp, value, types,
	    "type", TCL_EXACT, &headerPtr->header.text) != TCL_OK) {
	goto error;
    }

    result = TCL_OK;
  error:
    Tcl_FreeEncoding(latin1enc);
    return result;
}

/*
 *----------------------------------------------------------------------
 *
 * ExtractHeader --
 *
 *	Take the values out of a gzip header and store them in a dictionary.
 *	SetValue is a helper macro.
 *
 * Results:
 *	None.
 *
 * Side effects:
 *	Updates the dictionary, which must be writable (i.e. refCount < 2).
 *
 *----------------------------------------------------------------------
 */

#define SetValue(dictObj, key, value) \
	Tcl_DictObjPut(NULL, (dictObj), Tcl_NewStringObj((key), -1), (value))

static void
ExtractHeader(
    gz_header *headerPtr,	/* The gzip header to extract from. */
    Tcl_Obj *dictObj)		/* The dictionary to store in. */
{
    Tcl_Encoding latin1enc = NULL;
    Tcl_DString tmp;

    if (headerPtr->comment != Z_NULL) {
	if (latin1enc == NULL) {
	    /*
	     * RFC 1952 says that header strings are in ISO 8859-1 (LATIN-1).
	     */

	    latin1enc = Tcl_GetEncoding(NULL, "iso8859-1");
	    if (latin1enc == NULL) {
		Tcl_Panic("no latin-1 encoding");
	    }
	}

	Tcl_ExternalToUtfDString(latin1enc, (char *) headerPtr->comment, -1,
		&tmp);
	SetValue(dictObj, "comment", Tcl_DStringToObj(&tmp));
    }
    SetValue(dictObj, "crc", Tcl_NewBooleanObj(headerPtr->hcrc));
    if (headerPtr->name != Z_NULL) {
	if (latin1enc == NULL) {
	    /*
	     * RFC 1952 says that header strings are in ISO 8859-1 (LATIN-1).
	     */

	    latin1enc = Tcl_GetEncoding(NULL, "iso8859-1");
	    if (latin1enc == NULL) {
		Tcl_Panic("no latin-1 encoding");
	    }
	}

	Tcl_ExternalToUtfDString(latin1enc, (char *) headerPtr->name, -1,
		&tmp);
	SetValue(dictObj, "filename", Tcl_DStringToObj(&tmp));
    }
    if (headerPtr->os != 255) {
	SetValue(dictObj, "os", Tcl_NewWideIntObj(headerPtr->os));
    }
    if (headerPtr->time != 0 /* magic - no time */) {
	SetValue(dictObj, "time", Tcl_NewWideIntObj(headerPtr->time));
    }
    if (headerPtr->text != Z_UNKNOWN) {
	SetValue(dictObj, "type",
		Tcl_NewStringObj(headerPtr->text ? "text" : "binary", -1));
    }

    if (latin1enc != NULL) {
	Tcl_FreeEncoding(latin1enc);
    }
}

/*
 * Disentangle the worst of how the zlib API is used.
 */

static int
SetInflateDictionary(
    z_streamp strm,
    Tcl_Obj *compDictObj)
{
    if (compDictObj != NULL) {
	int length;
	unsigned char *bytes = Tcl_GetByteArrayFromObj(compDictObj, &length);

	return inflateSetDictionary(strm, bytes, length);
    }
    return Z_OK;
}

static int
SetDeflateDictionary(
    z_streamp strm,
    Tcl_Obj *compDictObj)
{
    if (compDictObj != NULL) {
	int length;
	unsigned char *bytes = Tcl_GetByteArrayFromObj(compDictObj, &length);

	return deflateSetDictionary(strm, bytes, length);
    }
    return Z_OK;
}

static inline int
Deflate(
    z_streamp strm,
    void *bufferPtr,
    int bufferSize,
    int flush,
    int *writtenPtr)
{
    int e;

    strm->next_out = (Bytef *) bufferPtr;
    strm->avail_out = bufferSize;
    e = deflate(strm, flush);
    if (writtenPtr != NULL) {
	*writtenPtr = bufferSize - strm->avail_out;
    }
    return e;
}

static inline void
AppendByteArray(
    Tcl_Obj *listObj,
    void *buffer,
    int size)
{
    if (size > 0) {
	Tcl_Obj *baObj = Tcl_NewByteArrayObj((unsigned char *) buffer, size);

	Tcl_ListObjAppendElement(NULL, listObj, baObj);
    }
}

/*
 *----------------------------------------------------------------------
 *
 * Tcl_ZlibStreamInit --
 *
 *	This command initializes a (de)compression context/handle for
 *	(de)compressing data in chunks.
 *
 * Results:
 *	A standard Tcl result.
 *
 * Side effects:
 *	The variable pointed to by zshandlePtr is initialised and memory
 *	allocated for internal state. Additionally, if interp is not null, a
 *	Tcl command is created and its name placed in the interp result obj.
 *
 * Note:
 *	At least one of interp and zshandlePtr should be non-NULL or the
 *	reference to the stream will be completely lost.
 *
 *----------------------------------------------------------------------
 */

int
Tcl_ZlibStreamInit(
    Tcl_Interp *interp,
    int mode,			/* Either TCL_ZLIB_STREAM_INFLATE or
				 * TCL_ZLIB_STREAM_DEFLATE. */
    int format,			/* Flags from the TCL_ZLIB_FORMAT_* set. */
    int level,			/* 0-9 or TCL_ZLIB_COMPRESS_DEFAULT. */
    Tcl_Obj *dictObj,		/* Dictionary containing headers for gzip. */
    Tcl_ZlibStream *zshandlePtr)
{
    int wbits = 0;
    int e;
    ZlibStreamHandle *zshPtr = NULL;
    Tcl_DString cmdname;
    GzipHeader *gzHeaderPtr = NULL;

    switch (mode) {
    case TCL_ZLIB_STREAM_DEFLATE:
	/*
	 * Compressed format is specified by the wbits parameter. See zlib.h
	 * for details.
	 */

	switch (format) {
	case TCL_ZLIB_FORMAT_RAW:
	    wbits = WBITS_RAW;
	    break;
	case TCL_ZLIB_FORMAT_GZIP:
	    wbits = WBITS_GZIP;
	    if (dictObj) {
		gzHeaderPtr = (GzipHeader *)ckalloc(sizeof(GzipHeader));
		memset(gzHeaderPtr, 0, sizeof(GzipHeader));
		if (GenerateHeader(interp, dictObj, gzHeaderPtr,
			NULL) != TCL_OK) {
		    ckfree(gzHeaderPtr);
		    return TCL_ERROR;
		}
	    }
	    break;
	case TCL_ZLIB_FORMAT_ZLIB:
	    wbits = WBITS_ZLIB;
	    break;
	default:
	    Tcl_Panic("incorrect zlib data format, must be "
		    "TCL_ZLIB_FORMAT_ZLIB, TCL_ZLIB_FORMAT_GZIP or "
		    "TCL_ZLIB_FORMAT_RAW");
	}
	if (level < -1 || level > 9) {
	    Tcl_Panic("compression level should be between 0 (no compression)"
		    " and 9 (best compression) or -1 for default compression "
		    "level");
	}
	break;
    case TCL_ZLIB_STREAM_INFLATE:
	/*
	 * wbits are the same as DEFLATE, but FORMAT_AUTO is valid too.
	 */

	switch (format) {
	case TCL_ZLIB_FORMAT_RAW:
	    wbits = WBITS_RAW;
	    break;
	case TCL_ZLIB_FORMAT_GZIP:
	    wbits = WBITS_GZIP;
	    gzHeaderPtr = (GzipHeader *)ckalloc(sizeof(GzipHeader));
	    memset(gzHeaderPtr, 0, sizeof(GzipHeader));
	    gzHeaderPtr->header.name = (Bytef *)
		    gzHeaderPtr->nativeFilenameBuf;
	    gzHeaderPtr->header.name_max = MAXPATHLEN - 1;
	    gzHeaderPtr->header.comment = (Bytef *)
		    gzHeaderPtr->nativeCommentBuf;
	    gzHeaderPtr->header.name_max = MAX_COMMENT_LEN - 1;
	    break;
	case TCL_ZLIB_FORMAT_ZLIB:
	    wbits = WBITS_ZLIB;
	    break;
	case TCL_ZLIB_FORMAT_AUTO:
	    wbits = WBITS_AUTODETECT;
	    break;
	default:
	    Tcl_Panic("incorrect zlib data format, must be "
		    "TCL_ZLIB_FORMAT_ZLIB, TCL_ZLIB_FORMAT_GZIP, "
		    "TCL_ZLIB_FORMAT_RAW or TCL_ZLIB_FORMAT_AUTO");
	}
	break;
    default:
	Tcl_Panic("bad mode, must be TCL_ZLIB_STREAM_DEFLATE or"
		" TCL_ZLIB_STREAM_INFLATE");
    }

    zshPtr = (ZlibStreamHandle *)ckalloc(sizeof(ZlibStreamHandle));
    zshPtr->interp = interp;
    zshPtr->mode = mode;
    zshPtr->format = format;
    zshPtr->level = level;
    zshPtr->wbits = wbits;
    zshPtr->currentInput = NULL;
    zshPtr->streamEnd = 0;
    zshPtr->compDictObj = NULL;
    zshPtr->flags = 0;
    zshPtr->gzHeaderPtr = gzHeaderPtr;
    memset(&zshPtr->stream, 0, sizeof(z_stream));
    zshPtr->stream.adler = 1;

    /*
     * No output buffer available yet
     */

    if (mode == TCL_ZLIB_STREAM_DEFLATE) {
	e = deflateInit2(&zshPtr->stream, level, Z_DEFLATED, wbits,
		MAX_MEM_LEVEL, Z_DEFAULT_STRATEGY);
	if (e == Z_OK && zshPtr->gzHeaderPtr) {
	    e = deflateSetHeader(&zshPtr->stream,
		    &zshPtr->gzHeaderPtr->header);
	}
    } else {
	e = inflateInit2(&zshPtr->stream, wbits);
	if (e == Z_OK && zshPtr->gzHeaderPtr) {
	    e = inflateGetHeader(&zshPtr->stream,
		    &zshPtr->gzHeaderPtr->header);
	}
    }

    if (e != Z_OK) {
	ConvertError(interp, e, zshPtr->stream.adler);
	goto error;
    }

    /*
     * I could do all this in C, but this is easier.
     */

    if (interp != NULL) {
	if (Tcl_EvalEx(interp, "::incr ::tcl::zlib::cmdcounter", -1, 0) != TCL_OK) {
	    goto error;
	}
	Tcl_DStringInit(&cmdname);
	TclDStringAppendLiteral(&cmdname, "::tcl::zlib::streamcmd_");
	TclDStringAppendObj(&cmdname, Tcl_GetObjResult(interp));
	if (Tcl_FindCommand(interp, Tcl_DStringValue(&cmdname),
		NULL, 0) != NULL) {
	    Tcl_SetObjResult(interp, Tcl_NewStringObj(
		    "BUG: Stream command name already exists", -1));
	    Tcl_SetErrorCode(interp, "TCL", "BUG", "EXISTING_CMD", NULL);
	    Tcl_DStringFree(&cmdname);
	    goto error;
	}
	Tcl_ResetResult(interp);

	/*
	 * Create the command.
	 */

	zshPtr->cmd = Tcl_CreateObjCommand(interp, Tcl_DStringValue(&cmdname),
		ZlibStreamCmd, zshPtr, ZlibStreamCmdDelete);
	Tcl_DStringFree(&cmdname);
	if (zshPtr->cmd == NULL) {
	    goto error;
	}
    } else {
	zshPtr->cmd = NULL;
    }

    /*
     * Prepare the buffers for use.
     */

    zshPtr->inData = Tcl_NewListObj(0, NULL);
    Tcl_IncrRefCount(zshPtr->inData);
    zshPtr->outData = Tcl_NewListObj(0, NULL);
    Tcl_IncrRefCount(zshPtr->outData);

    zshPtr->outPos = 0;

    /*
     * Now set the variable pointed to by *zshandlePtr to the pointer to the
     * zsh struct.
     */

    if (zshandlePtr) {
	*zshandlePtr = (Tcl_ZlibStream) zshPtr;
    }

    return TCL_OK;

  error:
    if (zshPtr->compDictObj) {
	Tcl_DecrRefCount(zshPtr->compDictObj);
    }
    if (zshPtr->gzHeaderPtr) {
	ckfree(zshPtr->gzHeaderPtr);
    }
    ckfree(zshPtr);
    return TCL_ERROR;
}

/*
 *----------------------------------------------------------------------
 *
 * ZlibStreamCmdDelete --
 *
 *	This is the delete command which Tcl invokes when a zlibstream command
 *	is deleted from the interpreter (on stream close, usually).
 *
 * Results:
 *	None
 *
 * Side effects:
 *	Invalidates the zlib stream handle as obtained from Tcl_ZlibStreamInit
 *
 *----------------------------------------------------------------------
 */

static void
ZlibStreamCmdDelete(
    void *cd)
{
    ZlibStreamHandle *zshPtr = (ZlibStreamHandle *)cd;

    zshPtr->cmd = NULL;
    ZlibStreamCleanup(zshPtr);
}

/*
 *----------------------------------------------------------------------
 *
 * Tcl_ZlibStreamClose --
 *
 *	This procedure must be called after (de)compression is done to ensure
 *	memory is freed and the command is deleted from the interpreter (if
 *	any).
 *
 * Results:
 *	A standard Tcl result.
 *
 * Side effects:
 *	Invalidates the zlib stream handle as obtained from Tcl_ZlibStreamInit
 *
 *----------------------------------------------------------------------
 */

int
Tcl_ZlibStreamClose(
    Tcl_ZlibStream zshandle)	/* As obtained from Tcl_ZlibStreamInit. */
{
    ZlibStreamHandle *zshPtr = (ZlibStreamHandle *) zshandle;

    /*
     * If the interp is set, deleting the command will trigger
     * ZlibStreamCleanup in ZlibStreamCmdDelete. If no interp is set, call
     * ZlibStreamCleanup directly.
     */

    if (zshPtr->interp && zshPtr->cmd) {
	Tcl_DeleteCommandFromToken(zshPtr->interp, zshPtr->cmd);
    } else {
	ZlibStreamCleanup(zshPtr);
    }
    return TCL_OK;
}

/*
 *----------------------------------------------------------------------
 *
 * ZlibStreamCleanup --
 *
 *	This procedure is called by either Tcl_ZlibStreamClose or
 *	ZlibStreamCmdDelete to cleanup the stream context.
 *
 * Results:
 *	None
 *
 * Side effects:
 *	Invalidates the zlib stream handle.
 *
 *----------------------------------------------------------------------
 */

void
ZlibStreamCleanup(
    ZlibStreamHandle *zshPtr)
{
    if (!zshPtr->streamEnd) {
	if (zshPtr->mode == TCL_ZLIB_STREAM_DEFLATE) {
	    deflateEnd(&zshPtr->stream);
	} else {
	    inflateEnd(&zshPtr->stream);
	}
    }

    if (zshPtr->inData) {
	Tcl_DecrRefCount(zshPtr->inData);
    }
    if (zshPtr->outData) {
	Tcl_DecrRefCount(zshPtr->outData);
    }
    if (zshPtr->currentInput) {
	Tcl_DecrRefCount(zshPtr->currentInput);
    }
    if (zshPtr->compDictObj) {
	Tcl_DecrRefCount(zshPtr->compDictObj);
    }
    if (zshPtr->gzHeaderPtr) {
	ckfree(zshPtr->gzHeaderPtr);
    }

    ckfree(zshPtr);
}

/*
 *----------------------------------------------------------------------
 *
 * Tcl_ZlibStreamReset --
 *
 *	This procedure will reinitialize an existing stream handle.
 *
 * Results:
 *	A standard Tcl result.
 *
 * Side effects:
 *	Any data left in the (de)compression buffer is lost.
 *
 *----------------------------------------------------------------------
 */

int
Tcl_ZlibStreamReset(
    Tcl_ZlibStream zshandle)	/* As obtained from Tcl_ZlibStreamInit */
{
    ZlibStreamHandle *zshPtr = (ZlibStreamHandle *) zshandle;
    int e;

    if (!zshPtr->streamEnd) {
	if (zshPtr->mode == TCL_ZLIB_STREAM_DEFLATE) {
	    deflateEnd(&zshPtr->stream);
	} else {
	    inflateEnd(&zshPtr->stream);
	}
    }
    Tcl_SetByteArrayLength(zshPtr->inData, 0);
    Tcl_SetByteArrayLength(zshPtr->outData, 0);
    if (zshPtr->currentInput) {
	Tcl_DecrRefCount(zshPtr->currentInput);
	zshPtr->currentInput = NULL;
    }

    zshPtr->outPos = 0;
    zshPtr->streamEnd = 0;
    memset(&zshPtr->stream, 0, sizeof(z_stream));

    /*
     * No output buffer available yet.
     */

    if (zshPtr->mode == TCL_ZLIB_STREAM_DEFLATE) {
	e = deflateInit2(&zshPtr->stream, zshPtr->level, Z_DEFLATED,
		zshPtr->wbits, MAX_MEM_LEVEL, Z_DEFAULT_STRATEGY);
	if (e == Z_OK && HaveDictToSet(zshPtr)) {
	    e = SetDeflateDictionary(&zshPtr->stream, zshPtr->compDictObj);
	    if (e == Z_OK) {
		DictWasSet(zshPtr);
	    }
	}
    } else {
	e = inflateInit2(&zshPtr->stream, zshPtr->wbits);
	if (IsRawStream(zshPtr) && HaveDictToSet(zshPtr) && e == Z_OK) {
	    e = SetInflateDictionary(&zshPtr->stream, zshPtr->compDictObj);
	    if (e == Z_OK) {
		DictWasSet(zshPtr);
	    }
	}
    }

    if (e != Z_OK) {
	ConvertError(zshPtr->interp, e, zshPtr->stream.adler);
	/* TODO:cleanup */
	return TCL_ERROR;
    }

    return TCL_OK;
}

/*
 *----------------------------------------------------------------------
 *
 * Tcl_ZlibStreamGetCommandName --
 *
 *	This procedure will return the command name associated with the
 *	stream.
 *
 * Results:
 *	A Tcl_Obj with the name of the Tcl command or NULL if no command is
 *	associated with the stream.
 *
 * Side effects:
 *	None.
 *
 *----------------------------------------------------------------------
 */

Tcl_Obj *
Tcl_ZlibStreamGetCommandName(
    Tcl_ZlibStream zshandle)	/* As obtained from Tcl_ZlibStreamInit */
{
    ZlibStreamHandle *zshPtr = (ZlibStreamHandle *) zshandle;
    Tcl_Obj *objPtr;

    if (!zshPtr->interp) {
	return NULL;
    }

    TclNewObj(objPtr);
    Tcl_GetCommandFullName(zshPtr->interp, zshPtr->cmd, objPtr);
    return objPtr;
}

/*
 *----------------------------------------------------------------------
 *
 * Tcl_ZlibStreamEof --
 *
 *	This procedure This function returns 0 or 1 depending on the state of
 *	the (de)compressor. For decompression, eof is reached when the entire
 *	compressed stream has been decompressed. For compression, eof is
 *	reached when the stream has been flushed with TCL_ZLIB_FINALIZE.
 *
 * Results:
 *	Integer.
 *
 * Side effects:
 *	None.
 *
 *----------------------------------------------------------------------
 */

int
Tcl_ZlibStreamEof(
    Tcl_ZlibStream zshandle)	/* As obtained from Tcl_ZlibStreamInit */
{
    ZlibStreamHandle *zshPtr = (ZlibStreamHandle *) zshandle;

    return zshPtr->streamEnd;
}

/*
 *----------------------------------------------------------------------
 *
 * Tcl_ZlibStreamChecksum --
 *
 *	Return the checksum of the uncompressed data seen so far by the
 *	stream.
 *
 *----------------------------------------------------------------------
 */

int
Tcl_ZlibStreamChecksum(
    Tcl_ZlibStream zshandle)	/* As obtained from Tcl_ZlibStreamInit */
{
    ZlibStreamHandle *zshPtr = (ZlibStreamHandle *) zshandle;

    return zshPtr->stream.adler;
}

/*
 *----------------------------------------------------------------------
 *
 * Tcl_ZlibStreamSetCompressionDictionary --
 *
 *	Sets the compression dictionary for a stream. This will be used as
 *	appropriate for the next compression or decompression action performed
 *	on the stream.
 *
 *----------------------------------------------------------------------
 */

void
Tcl_ZlibStreamSetCompressionDictionary(
    Tcl_ZlibStream zshandle,
    Tcl_Obj *compressionDictionaryObj)
{
    ZlibStreamHandle *zshPtr = (ZlibStreamHandle *) zshandle;

    if (compressionDictionaryObj && (NULL == TclGetBytesFromObj(NULL,
	    compressionDictionaryObj, (int *)NULL))) {
	/* Missing or invalid compression dictionary */
	compressionDictionaryObj = NULL;
    }
    if (compressionDictionaryObj != NULL) {
	if (Tcl_IsShared(compressionDictionaryObj)) {
	    compressionDictionaryObj =
		    Tcl_DuplicateObj(compressionDictionaryObj);
	}
	Tcl_IncrRefCount(compressionDictionaryObj);
	zshPtr->flags |= DICT_TO_SET;
    } else {
	zshPtr->flags &= ~DICT_TO_SET;
    }
    if (zshPtr->compDictObj != NULL) {
	Tcl_DecrRefCount(zshPtr->compDictObj);
    }
    zshPtr->compDictObj = compressionDictionaryObj;
}

/*
 *----------------------------------------------------------------------
 *
 * Tcl_ZlibStreamPut --
 *
 *	Add data to the stream for compression or decompression from a
 *	bytearray Tcl_Obj.
 *
 *----------------------------------------------------------------------
 */

#define BUFFER_SIZE_LIMIT	0xFFFF

int
Tcl_ZlibStreamPut(
    Tcl_ZlibStream zshandle,	/* As obtained from Tcl_ZlibStreamInit */
    Tcl_Obj *data,		/* Data to compress/decompress */
    int flush)			/* TCL_ZLIB_NO_FLUSH, TCL_ZLIB_FLUSH,
				 * TCL_ZLIB_FULLFLUSH, or TCL_ZLIB_FINALIZE */
{
    ZlibStreamHandle *zshPtr = (ZlibStreamHandle *) zshandle;
    char *dataTmp = NULL;
<<<<<<< HEAD
    int e, size, outSize, toStore;
    unsigned char *bytes;
=======
    int e;
    int size, outSize, toStore;
>>>>>>> da55e192

    if (zshPtr->streamEnd) {
	if (zshPtr->interp) {
	    Tcl_SetObjResult(zshPtr->interp, Tcl_NewStringObj(
		    "already past compressed stream end", -1));
	    Tcl_SetErrorCode(zshPtr->interp, "TCL", "ZIP", "CLOSED", NULL);
	}
	return TCL_ERROR;
    }

    bytes = TclGetBytesFromObj(zshPtr->interp, data, &size);
    if (bytes == NULL) {
	return TCL_ERROR;
    }

    if (zshPtr->mode == TCL_ZLIB_STREAM_DEFLATE) {
	zshPtr->stream.next_in = bytes;
	zshPtr->stream.avail_in = size;

	/*
	 * Must not do a zero-length compress unless finalizing. [Bug 25842c161]
	 */

	if (size == 0 && flush != Z_FINISH) {
	    return TCL_OK;
	}

	if (HaveDictToSet(zshPtr)) {
	    e = SetDeflateDictionary(&zshPtr->stream, zshPtr->compDictObj);
	    if (e != Z_OK) {
		ConvertError(zshPtr->interp, e, zshPtr->stream.adler);
		return TCL_ERROR;
	    }
	    DictWasSet(zshPtr);
	}

	/*
	 * deflateBound() doesn't seem to take various header sizes into
	 * account, so we add 100 extra bytes. However, we can also loop
	 * around again so we also set an upper bound on the output buffer
	 * size.
	 */

	outSize = deflateBound(&zshPtr->stream, size) + 100;
	if (outSize > BUFFER_SIZE_LIMIT) {
	    outSize = BUFFER_SIZE_LIMIT;
	}
	dataTmp = (char *)ckalloc(outSize);

	while (1) {
	    e = Deflate(&zshPtr->stream, dataTmp, outSize, flush, &toStore);

	    /*
	     * Test if we've filled the buffer up and have to ask deflate() to
	     * give us some more. Note that the condition for needing to
	     * repeat a buffer transfer when the result is Z_OK is whether
	     * there is no more space in the buffer we provided; the zlib
	     * library does not necessarily return a different code in that
	     * case. [Bug b26e38a3e4] [Tk Bug 10f2e7872b]
	     */

	    if ((e != Z_BUF_ERROR) && (e != Z_OK || toStore < outSize)) {
		if ((e == Z_OK) || (flush == Z_FINISH && e == Z_STREAM_END)) {
		    break;
		}
		ConvertError(zshPtr->interp, e, zshPtr->stream.adler);
		return TCL_ERROR;
	    }

	    /*
	     * Output buffer too small to hold the data being generated or we
	     * are doing the end-of-stream flush (which can spit out masses of
	     * data). This means we need to put a new buffer into place after
	     * saving the old generated data to the outData list.
	     */

	    AppendByteArray(zshPtr->outData, dataTmp, outSize);

	    if (outSize < BUFFER_SIZE_LIMIT) {
		outSize = BUFFER_SIZE_LIMIT;
		/* There may be *lots* of data left to output... */
		dataTmp = (char *)ckrealloc(dataTmp, outSize);
	    }
	}

	/*
	 * And append the final data block to the outData list.
	 */

	AppendByteArray(zshPtr->outData, dataTmp, toStore);
	ckfree(dataTmp);
    } else {
	/*
	 * This is easy. Just append to the inData list.
	 */

	Tcl_ListObjAppendElement(NULL, zshPtr->inData, data);

	/*
	 * and we'll need the flush parameter for the Inflate call.
	 */

	zshPtr->flush = flush;
    }

    return TCL_OK;
}

/*
 *----------------------------------------------------------------------
 *
 * Tcl_ZlibStreamGet --
 *
 *	Retrieve data (now compressed or decompressed) from the stream into a
 *	bytearray Tcl_Obj.
 *
 *----------------------------------------------------------------------
 */

int
Tcl_ZlibStreamGet(
    Tcl_ZlibStream zshandle,	/* As obtained from Tcl_ZlibStreamInit */
    Tcl_Obj *data,		/* A place to append the data. */
    int count)			/* Number of bytes to grab as a maximum, you
				 * may get less! */
{
    ZlibStreamHandle *zshPtr = (ZlibStreamHandle *) zshandle;
    int e;
    int i, listLen, itemLen, dataPos = 0;
    Tcl_Obj *itemObj;
    unsigned char *dataPtr, *itemPtr;
    int existing;

    /*
     * Getting beyond the of stream, just return empty string.
     */

    if (zshPtr->streamEnd) {
	return TCL_OK;
    }

    if (NULL == TclGetBytesFromObj(zshPtr->interp, data, &existing)) {
	return TCL_ERROR;
    }

    if (zshPtr->mode == TCL_ZLIB_STREAM_INFLATE) {
	if (count == -1) {
	    /*
	     * The only safe thing to do is restict to 65k. We might cause a
	     * panic for out of memory if we just kept growing the buffer.
	     */

	    count = MAX_BUFFER_SIZE;
	}

	/*
	 * Prepare the place to store the data.
	 */

	dataPtr = Tcl_SetByteArrayLength(data, existing+count);
	dataPtr += existing;

	zshPtr->stream.next_out = dataPtr;
	zshPtr->stream.avail_out = count;
	if (zshPtr->stream.avail_in == 0) {
	    /*
	     * zlib will probably need more data to decompress.
	     */

	    if (zshPtr->currentInput) {
		Tcl_DecrRefCount(zshPtr->currentInput);
		zshPtr->currentInput = NULL;
	    }
	    TclListObjLengthM(NULL, zshPtr->inData, &listLen);
	    if (listLen > 0) {
		/*
		 * There is more input available, get it from the list and
		 * give it to zlib. At this point, the data must not be shared
		 * since we require the bytearray representation to not vanish
		 * under our feet. [Bug 3081008]
		 */

		Tcl_ListObjIndex(NULL, zshPtr->inData, 0, &itemObj);
		if (Tcl_IsShared(itemObj)) {
		    itemObj = Tcl_DuplicateObj(itemObj);
		}
		itemPtr = Tcl_GetByteArrayFromObj(itemObj, &itemLen);
		Tcl_IncrRefCount(itemObj);
		zshPtr->currentInput = itemObj;
		zshPtr->stream.next_in = itemPtr;
		zshPtr->stream.avail_in = itemLen;

		/*
		 * And remove it from the list
		 */

		Tcl_ListObjReplace(NULL, zshPtr->inData, 0, 1, 0, NULL);
	    }
	}

	/*
	 * When dealing with a raw stream, we set the dictionary here, once.
	 * (You can't do it in response to getting Z_NEED_DATA as raw streams
	 * don't ever issue that.)
	 */

	if (IsRawStream(zshPtr) && HaveDictToSet(zshPtr)) {
	    e = SetInflateDictionary(&zshPtr->stream, zshPtr->compDictObj);
	    if (e != Z_OK) {
		ConvertError(zshPtr->interp, e, zshPtr->stream.adler);
		return TCL_ERROR;
	    }
	    DictWasSet(zshPtr);
	}
	e = inflate(&zshPtr->stream, zshPtr->flush);
	if (e == Z_NEED_DICT && HaveDictToSet(zshPtr)) {
	    e = SetInflateDictionary(&zshPtr->stream, zshPtr->compDictObj);
	    if (e == Z_OK) {
		DictWasSet(zshPtr);
		e = inflate(&zshPtr->stream, zshPtr->flush);
	    }
	};
	TclListObjLengthM(NULL, zshPtr->inData, &listLen);

	while ((zshPtr->stream.avail_out > 0)
		&& (e == Z_OK || e == Z_BUF_ERROR) && (listLen > 0)) {
	    /*
	     * State: We have not satisfied the request yet and there may be
	     * more to inflate.
	     */

	    if (zshPtr->stream.avail_in > 0) {
		if (zshPtr->interp) {
		    Tcl_SetObjResult(zshPtr->interp, Tcl_NewStringObj(
			    "unexpected zlib internal state during"
			    " decompression", -1));
		    Tcl_SetErrorCode(zshPtr->interp, "TCL", "ZIP", "STATE",
			    NULL);
		}
		Tcl_SetByteArrayLength(data, existing);
		return TCL_ERROR;
	    }

	    if (zshPtr->currentInput) {
		Tcl_DecrRefCount(zshPtr->currentInput);
		zshPtr->currentInput = 0;
	    }

	    /*
	     * Get the next block of data to go to inflate. At this point, the
	     * data must not be shared since we require the bytearray
	     * representation to not vanish under our feet. [Bug 3081008]
	     */

	    Tcl_ListObjIndex(zshPtr->interp, zshPtr->inData, 0, &itemObj);
	    if (Tcl_IsShared(itemObj)) {
		itemObj = Tcl_DuplicateObj(itemObj);
	    }
	    itemPtr = Tcl_GetByteArrayFromObj(itemObj, &itemLen);
	    Tcl_IncrRefCount(itemObj);
	    zshPtr->currentInput = itemObj;
	    zshPtr->stream.next_in = itemPtr;
	    zshPtr->stream.avail_in = itemLen;

	    /*
	     * Remove it from the list.
	     */

	    Tcl_ListObjReplace(NULL, zshPtr->inData, 0, 1, 0, NULL);
	    listLen--;

	    /*
	     * And call inflate again.
	     */

	    do {
		e = inflate(&zshPtr->stream, zshPtr->flush);
		if (e != Z_NEED_DICT || !HaveDictToSet(zshPtr)) {
		    break;
		}
		e = SetInflateDictionary(&zshPtr->stream,zshPtr->compDictObj);
		DictWasSet(zshPtr);
	    } while (e == Z_OK);
	}
	if (zshPtr->stream.avail_out > 0) {
	    Tcl_SetByteArrayLength(data,
		    existing + count - zshPtr->stream.avail_out);
	}
	if (!(e==Z_OK || e==Z_STREAM_END || e==Z_BUF_ERROR)) {
	    Tcl_SetByteArrayLength(data, existing);
	    ConvertError(zshPtr->interp, e, zshPtr->stream.adler);
	    return TCL_ERROR;
	}
	if (e == Z_STREAM_END) {
	    zshPtr->streamEnd = 1;
	    if (zshPtr->currentInput) {
		Tcl_DecrRefCount(zshPtr->currentInput);
		zshPtr->currentInput = 0;
	    }
	    inflateEnd(&zshPtr->stream);
	}
    } else {
	TclListObjLengthM(NULL, zshPtr->outData, &listLen);
	if (count == -1) {
	    count = 0;
	    for (i=0; i<listLen; i++) {
		Tcl_ListObjIndex(NULL, zshPtr->outData, i, &itemObj);
		(void) Tcl_GetByteArrayFromObj(itemObj, &itemLen);
		if (i == 0) {
		    count += itemLen - zshPtr->outPos;
		} else {
		    count += itemLen;
		}
	    }
	}

	/*
	 * Prepare the place to store the data.
	 */

	dataPtr = Tcl_SetByteArrayLength(data, existing + count);
	dataPtr += existing;

	while ((count > dataPos) &&
		(TclListObjLengthM(NULL, zshPtr->outData, &listLen) == TCL_OK)
		&& (listLen > 0)) {
	    /*
	     * Get the next chunk off our list of chunks and grab the data out
	     * of it.
	     */

	    Tcl_ListObjIndex(NULL, zshPtr->outData, 0, &itemObj);
	    itemPtr = Tcl_GetByteArrayFromObj(itemObj, &itemLen);
	    if (itemLen-zshPtr->outPos >= count-dataPos) {
		size_t len = count - dataPos;

		memcpy(dataPtr + dataPos, itemPtr + zshPtr->outPos, len);
		zshPtr->outPos += len;
		dataPos += len;
		if (zshPtr->outPos == itemLen) {
		    zshPtr->outPos = 0;
		}
	    } else {
		size_t len = itemLen - zshPtr->outPos;

		memcpy(dataPtr + dataPos, itemPtr + zshPtr->outPos, len);
		dataPos += len;
		zshPtr->outPos = 0;
	    }
	    if (zshPtr->outPos == 0) {
		Tcl_ListObjReplace(NULL, zshPtr->outData, 0, 1, 0, NULL);
		listLen--;
	    }
	}
	Tcl_SetByteArrayLength(data, existing + dataPos);
    }
    return TCL_OK;
}

/*
 *----------------------------------------------------------------------
 *
 * Tcl_ZlibDeflate --
 *
 *	Compress the contents of Tcl_Obj *data with compression level in
 *	output format, producing the compressed data in the interpreter
 *	result.
 *
 *----------------------------------------------------------------------
 */

int
Tcl_ZlibDeflate(
    Tcl_Interp *interp,
    int format,
    Tcl_Obj *data,
    int level,
    Tcl_Obj *gzipHeaderDictObj)
{
    int wbits = 0, e = 0, extraSize = 0;
    int inLen = 0;
    Byte *inData = NULL;
    z_stream stream;
    GzipHeader header;
    gz_header *headerPtr = NULL;
    Tcl_Obj *obj;

    if (!interp) {
	return TCL_ERROR;
    }

    /*
     * Obtain the pointer to the byte array, we'll pass this pointer straight
     * to the deflate command.
     */

    inData = TclGetBytesFromObj(interp, data, &inLen);
    if (inData == NULL) {
	return TCL_ERROR;
    }

    /*
     * Compressed format is specified by the wbits parameter. See zlib.h for
     * details.
     */

    if (format == TCL_ZLIB_FORMAT_RAW) {
	wbits = WBITS_RAW;
    } else if (format == TCL_ZLIB_FORMAT_GZIP) {
	wbits = WBITS_GZIP;

	/*
	 * Need to allocate extra space for the gzip header and footer. The
	 * amount of space is (a bit less than) 32 bytes, plus a byte for each
	 * byte of string that we add. Note that over-allocation is not a
	 * problem. [Bug 2419061]
	 */

	extraSize = 32;
	if (gzipHeaderDictObj) {
	    headerPtr = &header.header;
	    memset(headerPtr, 0, sizeof(gz_header));
	    if (GenerateHeader(interp, gzipHeaderDictObj, &header,
		    &extraSize) != TCL_OK) {
		return TCL_ERROR;
	    }
	}
    } else if (format == TCL_ZLIB_FORMAT_ZLIB) {
	wbits = WBITS_ZLIB;
    } else {
	Tcl_Panic("incorrect zlib data format, must be TCL_ZLIB_FORMAT_ZLIB, "
		"TCL_ZLIB_FORMAT_GZIP or TCL_ZLIB_FORMAT_ZLIB");
    }

    if (level < -1 || level > 9) {
	Tcl_Panic("compression level should be between 0 (uncompressed) and "
		"9 (best compression) or -1 for default compression level");
    }

    /*
     * Allocate some space to store the output.
     */

    TclNewObj(obj);

    memset(&stream, 0, sizeof(z_stream));
    stream.avail_in = (uInt) inLen;
    stream.next_in = inData;

    /*
     * No output buffer available yet, will alloc after deflateInit2.
     */

    e = deflateInit2(&stream, level, Z_DEFLATED, wbits, MAX_MEM_LEVEL,
	    Z_DEFAULT_STRATEGY);
    if (e != Z_OK) {
	goto error;
    }

    if (headerPtr != NULL) {
	e = deflateSetHeader(&stream, headerPtr);
	if (e != Z_OK) {
	    goto error;
	}
    }

    /*
     * Allocate the output buffer from the value of deflateBound(). This is
     * probably too much space. Before returning to the caller, we will reduce
     * it back to the actual compressed size.
     */

    stream.avail_out = deflateBound(&stream, inLen) + extraSize;
    stream.next_out = Tcl_SetByteArrayLength(obj, stream.avail_out);

    /*
     * Perform the compression, Z_FINISH means do it in one go.
     */

    e = deflate(&stream, Z_FINISH);

    if (e != Z_STREAM_END) {
	e = deflateEnd(&stream);

	/*
	 * deflateEnd() returns Z_OK when there are bytes left to compress, at
	 * this point we consider that an error, although we could continue by
	 * allocating more memory and calling deflate() again.
	 */

	if (e == Z_OK) {
	    e = Z_BUF_ERROR;
	}
    } else {
	e = deflateEnd(&stream);
    }

    if (e != Z_OK) {
	goto error;
    }

    /*
     * Reduce the bytearray length to the actual data length produced by
     * deflate.
     */

    Tcl_SetByteArrayLength(obj, stream.total_out);
    Tcl_SetObjResult(interp, obj);
    return TCL_OK;

  error:
    ConvertError(interp, e, stream.adler);
    TclDecrRefCount(obj);
    return TCL_ERROR;
}

/*
 *----------------------------------------------------------------------
 *
 * Tcl_ZlibInflate --
 *
 *	Decompress data in an object into the interpreter result.
 *
 *----------------------------------------------------------------------
 */

int
Tcl_ZlibInflate(
    Tcl_Interp *interp,
    int format,
    Tcl_Obj *data,
    int bufferSize,
    Tcl_Obj *gzipHeaderDictObj)
{
    int wbits = 0, e = 0;
    int inLen = 0, newBufferSize;
    Byte *inData = NULL, *outData = NULL, *newOutData = NULL;
    z_stream stream;
    gz_header header, *headerPtr = NULL;
    Tcl_Obj *obj;
    char *nameBuf = NULL, *commentBuf = NULL;

    if (!interp) {
	return TCL_ERROR;
    }

    inData = TclGetBytesFromObj(interp, data, &inLen);
    if (inData == NULL) {
	return TCL_ERROR;
    }

    /*
     * Compressed format is specified by the wbits parameter. See zlib.h for
     * details.
     */

    switch (format) {
    case TCL_ZLIB_FORMAT_RAW:
	wbits = WBITS_RAW;
	gzipHeaderDictObj = NULL;
	break;
    case TCL_ZLIB_FORMAT_ZLIB:
	wbits = WBITS_ZLIB;
	gzipHeaderDictObj = NULL;
	break;
    case TCL_ZLIB_FORMAT_GZIP:
	wbits = WBITS_GZIP;
	break;
    case TCL_ZLIB_FORMAT_AUTO:
	wbits = WBITS_AUTODETECT;
	break;
    default:
	Tcl_Panic("incorrect zlib data format, must be TCL_ZLIB_FORMAT_ZLIB, "
		"TCL_ZLIB_FORMAT_GZIP, TCL_ZLIB_FORMAT_RAW or "
		"TCL_ZLIB_FORMAT_AUTO");
    }

    if (gzipHeaderDictObj) {
	headerPtr = &header;
	memset(headerPtr, 0, sizeof(gz_header));
	nameBuf = (char *)ckalloc(MAXPATHLEN);
	header.name = (Bytef *) nameBuf;
	header.name_max = MAXPATHLEN - 1;
	commentBuf = (char *)ckalloc(MAX_COMMENT_LEN);
	header.comment = (Bytef *) commentBuf;
	header.comm_max = MAX_COMMENT_LEN - 1;
    }

    if (bufferSize < 1) {
	/*
	 * Start with a buffer (up to) 3 times the size of the input data.
	 */

	if (inLen < 32*1024*1024) {
	    bufferSize = 3*inLen;
	} else if (inLen < 256*1024*1024) {
	    bufferSize = 2*inLen;
	} else {
	    bufferSize = inLen;
	}
    }

    TclNewObj(obj);
    outData = Tcl_SetByteArrayLength(obj, bufferSize);
    memset(&stream, 0, sizeof(z_stream));
    stream.avail_in = (uInt) inLen+1;	/* +1 because zlib can "over-request"
					 * input (but ignore it!) */
    stream.next_in = inData;
    stream.avail_out = bufferSize;
    stream.next_out = outData;

    /*
     * Initialize zlib for decompression.
     */

    e = inflateInit2(&stream, wbits);
    if (e != Z_OK) {
	goto error;
    }
    if (headerPtr) {
	e = inflateGetHeader(&stream, headerPtr);
	if (e != Z_OK) {
	    inflateEnd(&stream);
	    goto error;
	}
    }

    /*
     * Start the decompression cycle.
     */

    while (1) {
	e = inflate(&stream, Z_FINISH);
	if (e != Z_BUF_ERROR) {
	    break;
	}

	/*
	 * Not enough room in the output buffer. Increase it by five times the
	 * bytes still in the input buffer. (Because 3 times didn't do the
	 * trick before, 5 times is what we do next.) Further optimization
	 * should be done by the user, specify the decompressed size!
	 */

	if ((stream.avail_in == 0) && (stream.avail_out > 0)) {
	    e = Z_STREAM_ERROR;
	    break;
	}
	newBufferSize = bufferSize + 5 * stream.avail_in;
	if (newBufferSize == bufferSize) {
	    newBufferSize = bufferSize+1000;
	}
	newOutData = Tcl_SetByteArrayLength(obj, newBufferSize);

	/*
	 * Set next out to the same offset in the new location.
	 */

	stream.next_out = newOutData + stream.total_out;

	/*
	 * And increase avail_out with the number of new bytes allocated.
	 */

	stream.avail_out += newBufferSize - bufferSize;
	outData = newOutData;
	bufferSize = newBufferSize;
    }

    if (e != Z_STREAM_END) {
	inflateEnd(&stream);
	goto error;
    }

    e = inflateEnd(&stream);
    if (e != Z_OK) {
	goto error;
    }

    /*
     * Reduce the BA length to the actual data length produced by deflate.
     */

    Tcl_SetByteArrayLength(obj, stream.total_out);
    if (headerPtr != NULL) {
	ExtractHeader(&header, gzipHeaderDictObj);
	SetValue(gzipHeaderDictObj, "size",
		Tcl_NewWideIntObj(stream.total_out));
	ckfree(nameBuf);
	ckfree(commentBuf);
    }
    Tcl_SetObjResult(interp, obj);
    return TCL_OK;

  error:
    TclDecrRefCount(obj);
    ConvertError(interp, e, stream.adler);
    if (nameBuf) {
	ckfree(nameBuf);
    }
    if (commentBuf) {
	ckfree(commentBuf);
    }
    return TCL_ERROR;
}

/*
 *----------------------------------------------------------------------
 *
 * Tcl_ZlibCRC32, Tcl_ZlibAdler32 --
 *
 *	Access to the checksumming engines.
 *
 *----------------------------------------------------------------------
 */

unsigned int
Tcl_ZlibCRC32(
    unsigned int crc,
    const unsigned char *buf,
    int len)
{
    /* Nothing much to do, just wrap the crc32(). */
    return crc32(crc, (Bytef *) buf, len);
}

unsigned int
Tcl_ZlibAdler32(
    unsigned int adler,
    const unsigned char *buf,
    int len)
{
    return adler32(adler, (Bytef *) buf, len);
}

/*
 *----------------------------------------------------------------------
 *
 * ZlibCmd --
 *
 *	Implementation of the [zlib] command.
 *
 *----------------------------------------------------------------------
 */

static int
ZlibCmd(
    TCL_UNUSED(void *),
    Tcl_Interp *interp,
    int objc,
    Tcl_Obj *const objv[])
{
    int command, dlen, i, option, level = -1;
    unsigned start, buffersize = 0;
    Byte *data;
    Tcl_Obj *headerDictObj;
    const char *extraInfoStr = NULL;
    static const char *const commands[] = {
	"adler32", "compress", "crc32", "decompress", "deflate", "gunzip",
	"gzip", "inflate", "push", "stream",
	NULL
    };
    enum zlibCommands {
	CMD_ADLER, CMD_COMPRESS, CMD_CRC, CMD_DECOMPRESS, CMD_DEFLATE,
	CMD_GUNZIP, CMD_GZIP, CMD_INFLATE, CMD_PUSH, CMD_STREAM
    };

    if (objc < 2) {
	Tcl_WrongNumArgs(interp, 1, objv, "command arg ?...?");
	return TCL_ERROR;
    }
    if (Tcl_GetIndexFromObj(interp, objv[1], commands, "command", 0,
	    &command) != TCL_OK) {
	return TCL_ERROR;
    }

    switch ((enum zlibCommands) command) {
    case CMD_ADLER:			/* adler32 str ?startvalue?
					 * -> checksum */
	if (objc < 3 || objc > 4) {
	    Tcl_WrongNumArgs(interp, 2, objv, "data ?startValue?");
	    return TCL_ERROR;
	}
	data = TclGetBytesFromObj(interp, objv[2], &dlen);
	if (data == NULL) {
	    return TCL_ERROR;
	}
	if (objc>3 && Tcl_GetIntFromObj(interp, objv[3],
		(int *) &start) != TCL_OK) {
	    return TCL_ERROR;
	}
	if (objc < 4) {
	    start = Tcl_ZlibAdler32(0, NULL, 0);
	}
	Tcl_SetObjResult(interp, Tcl_NewWideIntObj((Tcl_WideInt)
		(uLong) Tcl_ZlibAdler32(start, data, dlen)));
	return TCL_OK;
    case CMD_CRC:			/* crc32 str ?startvalue?
					 * -> checksum */
	if (objc < 3 || objc > 4) {
	    Tcl_WrongNumArgs(interp, 2, objv, "data ?startValue?");
	    return TCL_ERROR;
	}
	data = TclGetBytesFromObj(interp, objv[2], &dlen);
	if (data == NULL) {
	    return TCL_ERROR;
	}
	if (objc>3 && Tcl_GetIntFromObj(interp, objv[3],
		(int *) &start) != TCL_OK) {
	    return TCL_ERROR;
	}
	if (objc < 4) {
	    start = Tcl_ZlibCRC32(0, NULL, 0);
	}
	Tcl_SetObjResult(interp, Tcl_NewWideIntObj((Tcl_WideInt)
		(uLong) Tcl_ZlibCRC32(start, data, dlen)));
	return TCL_OK;
    case CMD_DEFLATE:			/* deflate data ?level?
					 * -> rawCompressedData */
	if (objc < 3 || objc > 4) {
	    Tcl_WrongNumArgs(interp, 2, objv, "data ?level?");
	    return TCL_ERROR;
	}
	if (objc > 3) {
	    if (Tcl_GetIntFromObj(interp, objv[3], &level) != TCL_OK) {
		return TCL_ERROR;
	    }
	    if (level < 0 || level > 9) {
		goto badLevel;
	    }
	}
	return Tcl_ZlibDeflate(interp, TCL_ZLIB_FORMAT_RAW, objv[2], level,
		NULL);
    case CMD_COMPRESS:			/* compress data ?level?
					 * -> zlibCompressedData */
	if (objc < 3 || objc > 4) {
	    Tcl_WrongNumArgs(interp, 2, objv, "data ?level?");
	    return TCL_ERROR;
	}
	if (objc > 3) {
	    if (Tcl_GetIntFromObj(interp, objv[3], &level) != TCL_OK) {
		return TCL_ERROR;
	    }
	    if (level < 0 || level > 9) {
		goto badLevel;
	    }
	}
	return Tcl_ZlibDeflate(interp, TCL_ZLIB_FORMAT_ZLIB, objv[2], level,
		NULL);
    case CMD_GZIP:			/* gzip data ?level?
					 * -> gzippedCompressedData */
	headerDictObj = NULL;

	/*
	 * Legacy argument format support.
	 */

	if (objc == 4
		&& Tcl_GetIntFromObj(interp, objv[3], &level) == TCL_OK) {
	    if (level < 0 || level > 9) {
		extraInfoStr = "\n    (in -level option)";
		goto badLevel;
	    }
	    return Tcl_ZlibDeflate(interp, TCL_ZLIB_FORMAT_GZIP, objv[2],
		    level, NULL);
	}

	if (objc < 3 || objc > 7 || ((objc & 1) == 0)) {
	    Tcl_WrongNumArgs(interp, 2, objv,
		    "data ?-level level? ?-header header?");
	    return TCL_ERROR;
	}
	for (i=3 ; i<objc ; i+=2) {
	    static const char *const gzipopts[] = {
		"-header", "-level", NULL
	    };

	    if (Tcl_GetIndexFromObj(interp, objv[i], gzipopts, "option", 0,
		    &option) != TCL_OK) {
		return TCL_ERROR;
	    }
	    switch (option) {
	    case 0:
		headerDictObj = objv[i+1];
		break;
	    case 1:
		if (Tcl_GetIntFromObj(interp, objv[i+1],
			&level) != TCL_OK) {
		    return TCL_ERROR;
		}
		if (level < 0 || level > 9) {
		    extraInfoStr = "\n    (in -level option)";
		    goto badLevel;
		}
		break;
	    }
	}
	return Tcl_ZlibDeflate(interp, TCL_ZLIB_FORMAT_GZIP, objv[2], level,
		headerDictObj);
    case CMD_INFLATE:			/* inflate rawcomprdata ?bufferSize?
					 *	-> decompressedData */
	if (objc < 3 || objc > 4) {
	    Tcl_WrongNumArgs(interp, 2, objv, "data ?bufferSize?");
	    return TCL_ERROR;
	}
	if (objc > 3) {
	    if (Tcl_GetIntFromObj(interp, objv[3],
		    (int *) &buffersize) != TCL_OK) {
		return TCL_ERROR;
	    }
	    if (buffersize < MIN_NONSTREAM_BUFFER_SIZE
		    || buffersize > MAX_BUFFER_SIZE) {
		goto badBuffer;
	    }
	}
	return Tcl_ZlibInflate(interp, TCL_ZLIB_FORMAT_RAW, objv[2],
		buffersize, NULL);
    case CMD_DECOMPRESS:		/* decompress zlibcomprdata \
					 *    ?bufferSize?
					 *	-> decompressedData */
	if (objc < 3 || objc > 4) {
	    Tcl_WrongNumArgs(interp, 2, objv, "data ?bufferSize?");
	    return TCL_ERROR;
	}
	if (objc > 3) {
	    if (Tcl_GetIntFromObj(interp, objv[3],
		    (int *) &buffersize) != TCL_OK) {
		return TCL_ERROR;
	    }
	    if (buffersize < MIN_NONSTREAM_BUFFER_SIZE
		    || buffersize > MAX_BUFFER_SIZE) {
		goto badBuffer;
	    }
	}
	return Tcl_ZlibInflate(interp, TCL_ZLIB_FORMAT_ZLIB, objv[2],
		buffersize, NULL);
    case CMD_GUNZIP: {			/* gunzip gzippeddata ?bufferSize?
					 *	-> decompressedData */
	Tcl_Obj *headerVarObj;

	if (objc < 3 || objc > 5 || ((objc & 1) == 0)) {
	    Tcl_WrongNumArgs(interp, 2, objv, "data ?-headerVar varName?");
	    return TCL_ERROR;
	}
	headerDictObj = headerVarObj = NULL;
	for (i=3 ; i<objc ; i+=2) {
	    static const char *const gunzipopts[] = {
		"-buffersize", "-headerVar", NULL
	    };

	    if (Tcl_GetIndexFromObj(interp, objv[i], gunzipopts, "option", 0,
		    &option) != TCL_OK) {
		return TCL_ERROR;
	    }
	    switch (option) {
	    case 0:
		if (Tcl_GetIntFromObj(interp, objv[i+1],
			(int *) &buffersize) != TCL_OK) {
		    return TCL_ERROR;
		}
		if (buffersize < MIN_NONSTREAM_BUFFER_SIZE
			|| buffersize > MAX_BUFFER_SIZE) {
		    goto badBuffer;
		}
		break;
	    case 1:
		headerVarObj = objv[i+1];
		TclNewObj(headerDictObj);
		break;
	    }
	}
	if (Tcl_ZlibInflate(interp, TCL_ZLIB_FORMAT_GZIP, objv[2],
		buffersize, headerDictObj) != TCL_OK) {
	    if (headerDictObj) {
		TclDecrRefCount(headerDictObj);
	    }
	    return TCL_ERROR;
	}
	if (headerVarObj != NULL && Tcl_ObjSetVar2(interp, headerVarObj, NULL,
		headerDictObj, TCL_LEAVE_ERR_MSG) == NULL) {
	    return TCL_ERROR;
	}
	return TCL_OK;
    }
    case CMD_STREAM:			/* stream deflate/inflate/...gunzip \
					 *    ?options...?
					 *	-> handleCmd */
	return ZlibStreamSubcmd(interp, objc, objv);
    case CMD_PUSH:			/* push mode channel options...
					 *	-> channel */
	return ZlibPushSubcmd(interp, objc, objv);
    };

    return TCL_ERROR;

  badLevel:
    Tcl_SetObjResult(interp, Tcl_NewStringObj("level must be 0 to 9", -1));
    Tcl_SetErrorCode(interp, "TCL", "VALUE", "COMPRESSIONLEVEL", NULL);
    if (extraInfoStr) {
	Tcl_AddErrorInfo(interp, extraInfoStr);
    }
    return TCL_ERROR;
  badBuffer:
    Tcl_SetObjResult(interp, Tcl_ObjPrintf(
	    "buffer size must be %d to %d",
	    MIN_NONSTREAM_BUFFER_SIZE, MAX_BUFFER_SIZE));
    Tcl_SetErrorCode(interp, "TCL", "VALUE", "BUFFERSIZE", NULL);
    return TCL_ERROR;
}

/*
 *----------------------------------------------------------------------
 *
 * ZlibStreamSubcmd --
 *
 *	Implementation of the [zlib stream] subcommand.
 *
 *----------------------------------------------------------------------
 */

static int
ZlibStreamSubcmd(
    Tcl_Interp *interp,
    int objc,
    Tcl_Obj *const objv[])
{
    static const char *const stream_formats[] = {
	"compress", "decompress", "deflate", "gunzip", "gzip", "inflate",
	NULL
    };
    enum zlibFormats {
	FMT_COMPRESS, FMT_DECOMPRESS, FMT_DEFLATE, FMT_GUNZIP, FMT_GZIP,
	FMT_INFLATE
    };
    int i, format, mode = 0, option, level;
    enum objIndices {
	OPT_COMPRESSION_DICTIONARY = 0,
	OPT_GZIP_HEADER = 1,
	OPT_COMPRESSION_LEVEL = 2,
	OPT_END = -1
    };
    Tcl_Obj *obj[3] = { NULL, NULL, NULL };
#define compDictObj	obj[OPT_COMPRESSION_DICTIONARY]
#define gzipHeaderObj	obj[OPT_GZIP_HEADER]
#define levelObj	obj[OPT_COMPRESSION_LEVEL]
    typedef struct {
	const char *name;
	enum objIndices offset;
    } OptDescriptor;
    static const OptDescriptor compressionOpts[] = {
	{ "-dictionary", OPT_COMPRESSION_DICTIONARY },
	{ "-level",	 OPT_COMPRESSION_LEVEL },
	{ NULL, OPT_END }
    };
    static const OptDescriptor gzipOpts[] = {
	{ "-header",	 OPT_GZIP_HEADER },
	{ "-level",	 OPT_COMPRESSION_LEVEL },
	{ NULL, OPT_END }
    };
    static const OptDescriptor expansionOpts[] = {
	{ "-dictionary", OPT_COMPRESSION_DICTIONARY },
	{ NULL, OPT_END }
    };
    static const OptDescriptor gunzipOpts[] = {
	{ NULL, OPT_END }
    };
    const OptDescriptor *desc = NULL;
    Tcl_ZlibStream zh;

    if (objc < 3 || !(objc & 1)) {
	Tcl_WrongNumArgs(interp, 2, objv, "mode ?-option value...?");
	return TCL_ERROR;
    }
    if (Tcl_GetIndexFromObj(interp, objv[2], stream_formats, "mode", 0,
	    &format) != TCL_OK) {
	return TCL_ERROR;
    }

    /*
     * The format determines the compression mode and the options that may be
     * specified.
     */

    switch ((enum zlibFormats) format) {
    case FMT_DEFLATE:
	desc = compressionOpts;
	mode = TCL_ZLIB_STREAM_DEFLATE;
	format = TCL_ZLIB_FORMAT_RAW;
	break;
    case FMT_INFLATE:
	desc = expansionOpts;
	mode = TCL_ZLIB_STREAM_INFLATE;
	format = TCL_ZLIB_FORMAT_RAW;
	break;
    case FMT_COMPRESS:
	desc = compressionOpts;
	mode = TCL_ZLIB_STREAM_DEFLATE;
	format = TCL_ZLIB_FORMAT_ZLIB;
	break;
    case FMT_DECOMPRESS:
	desc = expansionOpts;
	mode = TCL_ZLIB_STREAM_INFLATE;
	format = TCL_ZLIB_FORMAT_ZLIB;
	break;
    case FMT_GZIP:
	desc = gzipOpts;
	mode = TCL_ZLIB_STREAM_DEFLATE;
	format = TCL_ZLIB_FORMAT_GZIP;
	break;
    case FMT_GUNZIP:
	desc = gunzipOpts;
	mode = TCL_ZLIB_STREAM_INFLATE;
	format = TCL_ZLIB_FORMAT_GZIP;
	break;
    default:
	Tcl_Panic("should be unreachable");
    }

    /*
     * Parse the options.
     */

    for (i=3 ; i<objc ; i+=2) {
	if (Tcl_GetIndexFromObjStruct(interp, objv[i], desc,
		sizeof(OptDescriptor), "option", 0, &option) != TCL_OK) {
	    return TCL_ERROR;
	}
	obj[desc[option].offset] = objv[i+1];
    }

    /*
     * If a compression level was given, parse it (integral: 0..9). Otherwise
     * use the default.
     */

    if (levelObj == NULL) {
	level = Z_DEFAULT_COMPRESSION;
    } else if (Tcl_GetIntFromObj(interp, levelObj, &level) != TCL_OK) {
	return TCL_ERROR;
    } else if (level < 0 || level > 9) {
	Tcl_SetObjResult(interp, Tcl_NewStringObj("level must be 0 to 9",-1));
	Tcl_SetErrorCode(interp, "TCL", "VALUE", "COMPRESSIONLEVEL", NULL);
	Tcl_AddErrorInfo(interp, "\n    (in -level option)");
	return TCL_ERROR;
    }

    if (compDictObj) {
	if (NULL == TclGetBytesFromObj(interp, compDictObj, NULL)) {
	    return TCL_ERROR;
	}
    }

    /*
     * Construct the stream now we know its configuration.
     */

    if (Tcl_ZlibStreamInit(interp, mode, format, level, gzipHeaderObj,
	    &zh) != TCL_OK) {
	return TCL_ERROR;
    }
    if (compDictObj != NULL) {
	Tcl_ZlibStreamSetCompressionDictionary(zh, compDictObj);
    }
    Tcl_SetObjResult(interp, Tcl_ZlibStreamGetCommandName(zh));
    return TCL_OK;
#undef compDictObj
#undef gzipHeaderObj
#undef levelObj
}

/*
 *----------------------------------------------------------------------
 *
 * ZlibPushSubcmd --
 *
 *	Implementation of the [zlib push] subcommand.
 *
 *----------------------------------------------------------------------
 */

static int
ZlibPushSubcmd(
    Tcl_Interp *interp,
    int objc,
    Tcl_Obj *const objv[])
{
    static const char *const stream_formats[] = {
	"compress", "decompress", "deflate", "gunzip", "gzip", "inflate",
	NULL
    };
    enum zlibFormats {
	FMT_COMPRESS, FMT_DECOMPRESS, FMT_DEFLATE, FMT_GUNZIP, FMT_GZIP,
	FMT_INFLATE
    };
    Tcl_Channel chan;
    int chanMode, format, mode = 0, level, i, option;
    static const char *const pushCompressOptions[] = {
	"-dictionary", "-header", "-level", NULL
    };
    static const char *const pushDecompressOptions[] = {
	"-dictionary", "-header", "-level", "-limit", NULL
    };
    const char *const *pushOptions = pushDecompressOptions;
    enum pushOptionsEnum {poDictionary, poHeader, poLevel, poLimit};
    Tcl_Obj *headerObj = NULL, *compDictObj = NULL;
    int limit = DEFAULT_BUFFER_SIZE;
    int dummy;

    if (objc < 4) {
	Tcl_WrongNumArgs(interp, 2, objv, "mode channel ?options...?");
	return TCL_ERROR;
    }

    if (Tcl_GetIndexFromObj(interp, objv[2], stream_formats, "mode", 0,
	    &format) != TCL_OK) {
	return TCL_ERROR;
    }
    switch ((enum zlibFormats) format) {
    case FMT_DEFLATE:
	mode = TCL_ZLIB_STREAM_DEFLATE;
	format = TCL_ZLIB_FORMAT_RAW;
	pushOptions = pushCompressOptions;
	break;
    case FMT_INFLATE:
	mode = TCL_ZLIB_STREAM_INFLATE;
	format = TCL_ZLIB_FORMAT_RAW;
	break;
    case FMT_COMPRESS:
	mode = TCL_ZLIB_STREAM_DEFLATE;
	format = TCL_ZLIB_FORMAT_ZLIB;
	pushOptions = pushCompressOptions;
	break;
    case FMT_DECOMPRESS:
	mode = TCL_ZLIB_STREAM_INFLATE;
	format = TCL_ZLIB_FORMAT_ZLIB;
	break;
    case FMT_GZIP:
	mode = TCL_ZLIB_STREAM_DEFLATE;
	format = TCL_ZLIB_FORMAT_GZIP;
	pushOptions = pushCompressOptions;
	break;
    case FMT_GUNZIP:
	mode = TCL_ZLIB_STREAM_INFLATE;
	format = TCL_ZLIB_FORMAT_GZIP;
	break;
    default:
	Tcl_Panic("should be unreachable");
    }

    if (TclGetChannelFromObj(interp, objv[3], &chan, &chanMode, 0) != TCL_OK){
	return TCL_ERROR;
    }

    /*
     * Sanity checks.
     */

    if (mode == TCL_ZLIB_STREAM_DEFLATE && !(chanMode & TCL_WRITABLE)) {
	Tcl_SetObjResult(interp, Tcl_NewStringObj(
		"compression may only be applied to writable channels", -1));
	Tcl_SetErrorCode(interp, "TCL", "ZIP", "UNWRITABLE", NULL);
	return TCL_ERROR;
    }
    if (mode == TCL_ZLIB_STREAM_INFLATE && !(chanMode & TCL_READABLE)) {
	Tcl_SetObjResult(interp, Tcl_NewStringObj(
		"decompression may only be applied to readable channels",-1));
	Tcl_SetErrorCode(interp, "TCL", "ZIP", "UNREADABLE", NULL);
	return TCL_ERROR;
    }

    /*
     * Parse options.
     */

    level = Z_DEFAULT_COMPRESSION;
    for (i=4 ; i<objc ; i++) {
	if (Tcl_GetIndexFromObj(interp, objv[i], pushOptions, "option", 0,
		&option) != TCL_OK) {
	    return TCL_ERROR;
	}
	if (++i > objc-1) {
	    Tcl_SetObjResult(interp, Tcl_ObjPrintf(
		    "value missing for %s option", pushOptions[option]));
	    Tcl_SetErrorCode(interp, "TCL", "ZIP", "NOVAL", NULL);
	    return TCL_ERROR;
	}
	switch ((enum pushOptionsEnum) option) {
	case poHeader:
	    headerObj = objv[i];
	    if (Tcl_DictObjSize(interp, headerObj, &dummy) != TCL_OK) {
		goto genericOptionError;
	    }
	    break;
	case poLevel:
	    if (Tcl_GetIntFromObj(interp, objv[i], (int*) &level) != TCL_OK) {
		goto genericOptionError;
	    }
	    if (level < 0 || level > 9) {
		Tcl_SetObjResult(interp, Tcl_NewStringObj(
			"level must be 0 to 9", -1));
		Tcl_SetErrorCode(interp, "TCL", "VALUE", "COMPRESSIONLEVEL",
			NULL);
		goto genericOptionError;
	    }
	    break;
	case poLimit:
	    if (Tcl_GetIntFromObj(interp, objv[i], (int*) &limit) != TCL_OK) {
		goto genericOptionError;
	    }
	    if (limit < 1 || limit > MAX_BUFFER_SIZE) {
		Tcl_SetObjResult(interp, Tcl_ObjPrintf(
			"read ahead limit must be 1 to %d",
			MAX_BUFFER_SIZE));
		Tcl_SetErrorCode(interp, "TCL", "VALUE", "BUFFERSIZE", NULL);
		goto genericOptionError;
	    }
	    break;
	case poDictionary:
	    if (format == TCL_ZLIB_FORMAT_GZIP) {
		Tcl_SetObjResult(interp, Tcl_NewStringObj(
			"a compression dictionary may not be set in the "
			"gzip format", -1));
		Tcl_SetErrorCode(interp, "TCL", "ZIP", "BADOPT", NULL);
		goto genericOptionError;
	    }
	    compDictObj = objv[i];
	    break;
	}
    }

    if (compDictObj && (NULL == TclGetBytesFromObj(interp, compDictObj, NULL))) {
	return TCL_ERROR;
    }

    if (ZlibStackChannelTransform(interp, mode, format, level, limit, chan,
	    headerObj, compDictObj) == NULL) {
	return TCL_ERROR;
    }
    Tcl_SetObjResult(interp, objv[3]);
    return TCL_OK;

  genericOptionError:
    Tcl_AddErrorInfo(interp, "\n    (in ");
    Tcl_AddErrorInfo(interp, pushOptions[option]);
    Tcl_AddErrorInfo(interp, " option)");
    return TCL_ERROR;
}

/*
 *----------------------------------------------------------------------
 *
 * ZlibStreamCmd --
 *
 *	Implementation of the commands returned by [zlib stream].
 *
 *----------------------------------------------------------------------
 */

static int
ZlibStreamCmd(
    void *cd,
    Tcl_Interp *interp,
    int objc,
    Tcl_Obj *const objv[])
{
    Tcl_ZlibStream zstream = (Tcl_ZlibStream)cd;
    int command, count, code;
    Tcl_Obj *obj;
    static const char *const cmds[] = {
	"add", "checksum", "close", "eof", "finalize", "flush",
	"fullflush", "get", "header", "put", "reset",
	NULL
    };
    enum zlibStreamCommands {
	zs_add, zs_checksum, zs_close, zs_eof, zs_finalize, zs_flush,
	zs_fullflush, zs_get, zs_header, zs_put, zs_reset
    };

    if (objc < 2) {
	Tcl_WrongNumArgs(interp, 1, objv, "option data ?...?");
	return TCL_ERROR;
    }

    if (Tcl_GetIndexFromObj(interp, objv[1], cmds, "option", 0,
	    &command) != TCL_OK) {
	return TCL_ERROR;
    }

    switch ((enum zlibStreamCommands) command) {
    case zs_add:		/* $strm add ?$flushopt? $data */
	return ZlibStreamAddCmd(zstream, interp, objc, objv);
    case zs_header:		/* $strm header */
	return ZlibStreamHeaderCmd(zstream, interp, objc, objv);
    case zs_put:		/* $strm put ?$flushopt? $data */
	return ZlibStreamPutCmd(zstream, interp, objc, objv);

    case zs_get:		/* $strm get ?count? */
	if (objc > 3) {
	    Tcl_WrongNumArgs(interp, 2, objv, "?count?");
	    return TCL_ERROR;
	}

	count = -1;
	if (objc >= 3) {
	    if (Tcl_GetIntFromObj(interp, objv[2], &count) != TCL_OK) {
		return TCL_ERROR;
	    }
	}
	TclNewObj(obj);
	code = Tcl_ZlibStreamGet(zstream, obj, count);
	if (code == TCL_OK) {
	    Tcl_SetObjResult(interp, obj);
	} else {
	    TclDecrRefCount(obj);
	}
	return code;
    case zs_flush:		/* $strm flush */
	if (objc != 2) {
	    Tcl_WrongNumArgs(interp, 2, objv, NULL);
	    return TCL_ERROR;
	}
	TclNewObj(obj);
	Tcl_IncrRefCount(obj);
	code = Tcl_ZlibStreamPut(zstream, obj, Z_SYNC_FLUSH);
	TclDecrRefCount(obj);
	return code;
    case zs_fullflush:		/* $strm fullflush */
	if (objc != 2) {
	    Tcl_WrongNumArgs(interp, 2, objv, NULL);
	    return TCL_ERROR;
	}
	TclNewObj(obj);
	Tcl_IncrRefCount(obj);
	code = Tcl_ZlibStreamPut(zstream, obj, Z_FULL_FLUSH);
	TclDecrRefCount(obj);
	return code;
    case zs_finalize:		/* $strm finalize */
	if (objc != 2) {
	    Tcl_WrongNumArgs(interp, 2, objv, NULL);
	    return TCL_ERROR;
	}

	/*
	 * The flush commands slightly abuse the empty result obj as input
	 * data.
	 */

	TclNewObj(obj);
	Tcl_IncrRefCount(obj);
	code = Tcl_ZlibStreamPut(zstream, obj, Z_FINISH);
	TclDecrRefCount(obj);
	return code;
    case zs_close:		/* $strm close */
	if (objc != 2) {
	    Tcl_WrongNumArgs(interp, 2, objv, NULL);
	    return TCL_ERROR;
	}
	return Tcl_ZlibStreamClose(zstream);
    case zs_eof:		/* $strm eof */
	if (objc != 2) {
	    Tcl_WrongNumArgs(interp, 2, objv, NULL);
	    return TCL_ERROR;
	}
	Tcl_SetObjResult(interp, Tcl_NewWideIntObj(Tcl_ZlibStreamEof(zstream)));
	return TCL_OK;
    case zs_checksum:		/* $strm checksum */
	if (objc != 2) {
	    Tcl_WrongNumArgs(interp, 2, objv, NULL);
	    return TCL_ERROR;
	}
	Tcl_SetObjResult(interp, Tcl_NewWideIntObj((Tcl_WideInt)
		(uLong) Tcl_ZlibStreamChecksum(zstream)));
	return TCL_OK;
    case zs_reset:		/* $strm reset */
	if (objc != 2) {
	    Tcl_WrongNumArgs(interp, 2, objv, NULL);
	    return TCL_ERROR;
	}
	return Tcl_ZlibStreamReset(zstream);
    }

    return TCL_OK;
}

static int
ZlibStreamAddCmd(
    void *cd,
    Tcl_Interp *interp,
    int objc,
    Tcl_Obj *const objv[])
{
    Tcl_ZlibStream zstream = (Tcl_ZlibStream)cd;
    int index, code, buffersize = -1, flush = -1, i;
    Tcl_Obj *obj, *compDictObj = NULL;
    static const char *const add_options[] = {
	"-buffer", "-dictionary", "-finalize", "-flush", "-fullflush", NULL
    };
    enum addOptions {
	ao_buffer, ao_dictionary, ao_finalize, ao_flush, ao_fullflush
    };

    for (i=2; i<objc-1; i++) {
	if (Tcl_GetIndexFromObj(interp, objv[i], add_options, "option", 0,
		&index) != TCL_OK) {
	    return TCL_ERROR;
	}

	switch ((enum addOptions) index) {
	case ao_flush: /* -flush */
	    if (flush >= 0) {
		flush = -2;
	    } else {
		flush = Z_SYNC_FLUSH;
	    }
	    break;
	case ao_fullflush: /* -fullflush */
	    if (flush >= 0) {
		flush = -2;
	    } else {
		flush = Z_FULL_FLUSH;
	    }
	    break;
	case ao_finalize: /* -finalize */
	    if (flush >= 0) {
		flush = -2;
	    } else {
		flush = Z_FINISH;
	    }
	    break;
	case ao_buffer: /* -buffer */
	    if (i == objc-2) {
		Tcl_SetObjResult(interp, Tcl_NewStringObj(
			"\"-buffer\" option must be followed by integer "
			"decompression buffersize", -1));
		Tcl_SetErrorCode(interp, "TCL", "ZIP", "NOVAL", NULL);
		return TCL_ERROR;
	    }
	    if (Tcl_GetIntFromObj(interp, objv[++i], &buffersize) != TCL_OK) {
		return TCL_ERROR;
	    }
	    if (buffersize < 1 || buffersize > MAX_BUFFER_SIZE) {
		Tcl_SetObjResult(interp, Tcl_ObjPrintf(
			"buffer size must be 1 to %d",
			MAX_BUFFER_SIZE));
		Tcl_SetErrorCode(interp, "TCL", "VALUE", "BUFFERSIZE", NULL);
		return TCL_ERROR;
	    }
	    break;
	case ao_dictionary:
	    if (i == objc-2) {
		Tcl_SetObjResult(interp, Tcl_NewStringObj(
			"\"-dictionary\" option must be followed by"
			" compression dictionary bytes", -1));
		Tcl_SetErrorCode(interp, "TCL", "ZIP", "NOVAL", NULL);
		return TCL_ERROR;
	    }
	    compDictObj = objv[++i];
	    break;
	}

	if (flush == -2) {
	    Tcl_SetObjResult(interp, Tcl_NewStringObj(
		    "\"-flush\", \"-fullflush\" and \"-finalize\" options"
		    " are mutually exclusive", -1));
	    Tcl_SetErrorCode(interp, "TCL", "ZIP", "EXCLUSIVE", NULL);
	    return TCL_ERROR;
	}
    }
    if (flush == -1) {
	flush = 0;
    }

    /*
     * Set the compression dictionary if requested.
     */

    if (compDictObj != NULL) {
	int len;

	if (NULL == TclGetBytesFromObj(interp, compDictObj, &len)) {
	    return TCL_ERROR;
	}

	if (len == 0) {
	    compDictObj = NULL;
	}
	Tcl_ZlibStreamSetCompressionDictionary(zstream, compDictObj);
    }

    /*
     * Send the data to the stream core, along with any flushing directive.
     */

    if (Tcl_ZlibStreamPut(zstream, objv[objc-1], flush) != TCL_OK) {
	return TCL_ERROR;
    }

    /*
     * Get such data out as we can (up to the requested length).
     */

    TclNewObj(obj);
    code = Tcl_ZlibStreamGet(zstream, obj, buffersize);
    if (code == TCL_OK) {
	Tcl_SetObjResult(interp, obj);
    } else {
	TclDecrRefCount(obj);
    }
    return code;
}

static int
ZlibStreamPutCmd(
    void *cd,
    Tcl_Interp *interp,
    int objc,
    Tcl_Obj *const objv[])
{
    Tcl_ZlibStream zstream = (Tcl_ZlibStream)cd;
    int index, flush = -1, i;
    Tcl_Obj *compDictObj = NULL;
    static const char *const put_options[] = {
	"-dictionary", "-finalize", "-flush", "-fullflush", NULL
    };
    enum putOptions {
	po_dictionary, po_finalize, po_flush, po_fullflush
    };

    for (i=2; i<objc-1; i++) {
	if (Tcl_GetIndexFromObj(interp, objv[i], put_options, "option", 0,
		&index) != TCL_OK) {
	    return TCL_ERROR;
	}

	switch ((enum putOptions) index) {
	case po_flush: /* -flush */
	    if (flush >= 0) {
		flush = -2;
	    } else {
		flush = Z_SYNC_FLUSH;
	    }
	    break;
	case po_fullflush: /* -fullflush */
	    if (flush >= 0) {
		flush = -2;
	    } else {
		flush = Z_FULL_FLUSH;
	    }
	    break;
	case po_finalize: /* -finalize */
	    if (flush >= 0) {
		flush = -2;
	    } else {
		flush = Z_FINISH;
	    }
	    break;
	case po_dictionary:
	    if (i == objc-2) {
		Tcl_SetObjResult(interp, Tcl_NewStringObj(
			"\"-dictionary\" option must be followed by"
			" compression dictionary bytes", -1));
		Tcl_SetErrorCode(interp, "TCL", "ZIP", "NOVAL", NULL);
		return TCL_ERROR;
	    }
	    compDictObj = objv[++i];
	    break;
	}
	if (flush == -2) {
	    Tcl_SetObjResult(interp, Tcl_NewStringObj(
		    "\"-flush\", \"-fullflush\" and \"-finalize\" options"
		    " are mutually exclusive", -1));
	    Tcl_SetErrorCode(interp, "TCL", "ZIP", "EXCLUSIVE", NULL);
	    return TCL_ERROR;
	}
    }
    if (flush == -1) {
	flush = 0;
    }

    /*
     * Set the compression dictionary if requested.
     */

    if (compDictObj != NULL) {
	int len;

	if (NULL == TclGetBytesFromObj(interp, compDictObj, &len)) {
	    return TCL_ERROR;
	}
	if (len == 0) {
	    compDictObj = NULL;
	}
	Tcl_ZlibStreamSetCompressionDictionary(zstream, compDictObj);
    }

    /*
     * Send the data to the stream core, along with any flushing directive.
     */

    return Tcl_ZlibStreamPut(zstream, objv[objc-1], flush);
}

static int
ZlibStreamHeaderCmd(
    void *cd,
    Tcl_Interp *interp,
    int objc,
    Tcl_Obj *const objv[])
{
    ZlibStreamHandle *zshPtr = (ZlibStreamHandle *)cd;
    Tcl_Obj *resultObj;

    if (objc != 2) {
	Tcl_WrongNumArgs(interp, 2, objv, NULL);
	return TCL_ERROR;
    } else if (zshPtr->mode != TCL_ZLIB_STREAM_INFLATE
	    || zshPtr->format != TCL_ZLIB_FORMAT_GZIP) {
	Tcl_SetObjResult(interp, Tcl_NewStringObj(
		"only gunzip streams can produce header information", -1));
	Tcl_SetErrorCode(interp, "TCL", "ZIP", "BADOP", NULL);
	return TCL_ERROR;
    }

    TclNewObj(resultObj);
    ExtractHeader(&zshPtr->gzHeaderPtr->header, resultObj);
    Tcl_SetObjResult(interp, resultObj);
    return TCL_OK;
}

/*
 *----------------------------------------------------------------------
 *	Set of functions to support channel stacking.
 *----------------------------------------------------------------------
 *
 * ZlibTransformClose --
 *
 *	How to shut down a stacked compressing/decompressing transform.
 *
 *----------------------------------------------------------------------
 */

static int
ZlibTransformClose(
    void *instanceData,
    Tcl_Interp *interp,
	int flags)
{
    ZlibChannelData *cd = (ZlibChannelData *)instanceData;
    int e, result = TCL_OK;
    int written;

    if ((flags & (TCL_CLOSE_READ | TCL_CLOSE_WRITE)) != 0) {
	return EINVAL;
    }

    /*
     * Delete the support timer.
     */

    ZlibTransformEventTimerKill(cd);

    /*
     * Flush any data waiting to be compressed.
     */

    if (cd->mode == TCL_ZLIB_STREAM_DEFLATE) {
	cd->outStream.avail_in = 0;
	do {
	    e = Deflate(&cd->outStream, cd->outBuffer, cd->outAllocated,
		    Z_FINISH, &written);

	    /*
	     * Can't be sure that deflate() won't declare the buffer to be
	     * full (with Z_BUF_ERROR) so handle that case.
	     */

	    if (e == Z_BUF_ERROR) {
		e = Z_OK;
		written = cd->outAllocated;
	    }
	    if (e != Z_OK && e != Z_STREAM_END) {
		/* TODO: is this the right way to do errors on close? */
		if (!TclInThreadExit()) {
		    ConvertError(interp, e, cd->outStream.adler);
		}
		result = TCL_ERROR;
		break;
	    }
	    if (written && Tcl_WriteRaw(cd->parent, cd->outBuffer, written) == TCL_IO_FAILURE) {
		/* TODO: is this the right way to do errors on close?
		 * Note: when close is called from FinalizeIOSubsystem then
		 * interp may be NULL */
		if (!TclInThreadExit() && interp) {
		    Tcl_SetObjResult(interp, Tcl_ObjPrintf(
			    "error while finalizing file: %s",
			    Tcl_PosixError(interp)));
		}
		result = TCL_ERROR;
		break;
	    }
	} while (e != Z_STREAM_END);
	(void) deflateEnd(&cd->outStream);
    } else {
	/*
	 * If we have unused bytes from the read input (overshot by
	 * Z_STREAM_END or on possible error), unget them back to the parent
	 * channel, so that they appear as not being read yet.
	 */
	if (cd->inStream.avail_in) {
	    Tcl_Ungets (cd->parent, (char *)cd->inStream.next_in, cd->inStream.avail_in, 0);
	}

	(void) inflateEnd(&cd->inStream);
    }

    /*
     * Release all memory.
     */

    if (cd->compDictObj) {
	Tcl_DecrRefCount(cd->compDictObj);
	cd->compDictObj = NULL;
    }

    if (cd->inBuffer) {
	ckfree(cd->inBuffer);
	cd->inBuffer = NULL;
    }
    if (cd->outBuffer) {
	ckfree(cd->outBuffer);
	cd->outBuffer = NULL;
    }
    ckfree(cd);
    return result;
}

/*
 *----------------------------------------------------------------------
 *
 * ZlibTransformInput --
 *
 *	Reader filter that does decompression.
 *
 *----------------------------------------------------------------------
 */

static int
ZlibTransformInput(
    void *instanceData,
    char *buf,
    int toRead,
    int *errorCodePtr)
{
    ZlibChannelData *cd = (ZlibChannelData *)instanceData;
    Tcl_DriverInputProc *inProc =
	    Tcl_ChannelInputProc(Tcl_GetChannelType(cd->parent));
    int readBytes, gotBytes;

    if (cd->mode == TCL_ZLIB_STREAM_DEFLATE) {
	return inProc(Tcl_GetChannelInstanceData(cd->parent), buf, toRead,
		errorCodePtr);
    }

    gotBytes = 0;
    readBytes = cd->inStream.avail_in; /* how many bytes in buffer now */
    while (!(cd->flags & STREAM_DONE) && toRead > 0) {
    	unsigned int n; int decBytes;

	/* if starting from scratch or continuation after full decompression */
	if (!cd->inStream.avail_in) {
	    /* buffer to start, we can read to whole available buffer */
	    cd->inStream.next_in = (Bytef *) cd->inBuffer;
	}
	/*
	 * If done - no read needed anymore, check we have to copy rest of
	 * decompressed data, otherwise return with size (or 0 for Eof)
	 */
	if (cd->flags & STREAM_DECOMPRESS) {
	    goto copyDecompressed;
	}
	/*
	 * The buffer is exhausted, but the caller wants even more. We now
	 * have to go to the underlying channel, get more bytes and then
	 * transform them for delivery. We may not get what we want (full EOF
	 * or temporarily out of data).
	 */

	/* Check free buffer size and adjust size of next chunk to read. */
	n = cd->inAllocated - ((char *)cd->inStream.next_in - cd->inBuffer);
	if (n <= 0) {
	    /* Normally unreachable: not enough input buffer to uncompress.
	     * Todo: firstly try to realloc inBuffer upto MAX_BUFFER_SIZE.
	     */
	    *errorCodePtr = ENOBUFS;
	    return -1;
	}
	if (n > cd->readAheadLimit) {
	    n = cd->readAheadLimit;
	}
	readBytes = Tcl_ReadRaw(cd->parent, (char *)cd->inStream.next_in, n);

	/*
	 * Three cases here:
	 *  1.	Got some data from the underlying channel (readBytes > 0) so
	 *	it should be fed through the decompression engine.
	 *  2.	Got an error (readBytes < 0) which we should report up except
	 *	for the case where we can convert it to a short read.
	 *  3.	Got an end-of-data from EOF or blocking (readBytes == 0). If
	 *	it is EOF, try flushing the data out of the decompressor.
	 */

	if (readBytes < 0) {

	    /* See ReflectInput() in tclIORTrans.c */
	    if (Tcl_InputBlocked(cd->parent) && (gotBytes > 0)) {
		break;
	    }

	    *errorCodePtr = Tcl_GetErrno();
	    return -1;
	}

	/* more bytes (or Eof if readBytes == 0) */
	cd->inStream.avail_in += readBytes;

copyDecompressed:

	/*
	 * Transform the read chunk, if not empty. Anything we get
	 * back is a transformation result to be put into our buffers, and
	 * the next iteration will put it into the result.
	 * For the case readBytes is 0 which signaling Eof in parent, the
	 * partial data waiting is converted and returned.
	 */

	decBytes = ResultDecompress(cd, buf, toRead,
		    (readBytes != 0) ? Z_NO_FLUSH : Z_SYNC_FLUSH,
		    errorCodePtr);
	if (decBytes == -1) {
	    return -1;
	}
	gotBytes += decBytes;
	buf += decBytes;
	toRead -= decBytes;

	if (((decBytes == 0) || (cd->flags & STREAM_DECOMPRESS))) {
	    /*
	     * The drain delivered nothing (or buffer too small to decompress).
	     * Time to deliver what we've got.
	     */
	    if (!gotBytes && !(cd->flags & STREAM_DONE)) {
		/* if no-data, but not ready - avoid signaling Eof,
		 * continue in blocking mode, otherwise EAGAIN */
		if (Tcl_InputBlocked(cd->parent)) {
		    continue;
		}
		*errorCodePtr = EAGAIN;
		return -1;
	    }
	    break;
	}

	/*
	 * Loop until the request is satisfied (or no data available from
	 * above, possibly EOF).
	 */
    }

    return gotBytes;
}

/*
 *----------------------------------------------------------------------
 *
 * ZlibTransformOutput --
 *
 *	Writer filter that does compression.
 *
 *----------------------------------------------------------------------
 */

static int
ZlibTransformOutput(
    void *instanceData,
    const char *buf,
    int toWrite,
    int *errorCodePtr)
{
    ZlibChannelData *cd = (ZlibChannelData *)instanceData;
    Tcl_DriverOutputProc *outProc =
	    Tcl_ChannelOutputProc(Tcl_GetChannelType(cd->parent));
    int e, produced;
    Tcl_Obj *errObj;

    if (cd->mode == TCL_ZLIB_STREAM_INFLATE) {
	return outProc(Tcl_GetChannelInstanceData(cd->parent), buf, toWrite,
		errorCodePtr);
    }

    /*
     * No zero-length writes. Flushes must be explicit.
     */

    if (toWrite == 0) {
	return 0;
    }

    cd->outStream.next_in = (Bytef *) buf;
    cd->outStream.avail_in = toWrite;
    while (cd->outStream.avail_in > 0) {
	e = Deflate(&cd->outStream, cd->outBuffer, cd->outAllocated,
		Z_NO_FLUSH, &produced);
	if (e != Z_OK || produced == 0) {
	    break;
	}

	if (Tcl_WriteRaw(cd->parent, cd->outBuffer, produced) == TCL_IO_FAILURE) {
	    *errorCodePtr = Tcl_GetErrno();
	    return -1;
	}
    }

    if (e == Z_OK) {
	return toWrite - cd->outStream.avail_in;
    }

    errObj = Tcl_NewListObj(0, NULL);
    Tcl_ListObjAppendElement(NULL, errObj, Tcl_NewStringObj("-errorcode",-1));
    Tcl_ListObjAppendElement(NULL, errObj,
	    ConvertErrorToList(e, cd->outStream.adler));
    Tcl_ListObjAppendElement(NULL, errObj,
	    Tcl_NewStringObj(cd->outStream.msg, -1));
    Tcl_SetChannelError(cd->parent, errObj);
    *errorCodePtr = EINVAL;
    return -1;
}

/*
 *----------------------------------------------------------------------
 *
 * ZlibTransformFlush --
 *
 *	How to perform a flush of a compressing transform.
 *
 *----------------------------------------------------------------------
 */

static int
ZlibTransformFlush(
    Tcl_Interp *interp,
    ZlibChannelData *cd,
    int flushType)
{
    int e, len;

    cd->outStream.avail_in = 0;
    do {
	/*
	 * Get the bytes to go out of the compression engine.
	 */

	e = Deflate(&cd->outStream, cd->outBuffer, cd->outAllocated,
		flushType, &len);
	if (e != Z_OK && e != Z_BUF_ERROR) {
	    ConvertError(interp, e, cd->outStream.adler);
	    return TCL_ERROR;
	}

	/*
	 * Write the bytes we've received to the next layer.
	 */

	if (len > 0 && Tcl_WriteRaw(cd->parent, cd->outBuffer, len) == TCL_IO_FAILURE) {
	    Tcl_SetObjResult(interp, Tcl_ObjPrintf(
		    "problem flushing channel: %s",
		    Tcl_PosixError(interp)));
	    return TCL_ERROR;
	}

	/*
	 * If we get to this point, either we're in the Z_OK or the
	 * Z_BUF_ERROR state. In the former case, we're done. In the latter
	 * case, it's because there's more bytes to go than would fit in the
	 * buffer we provided, and we need to go round again to get some more.
	 *
	 * We also stop the loop if we would have done a zero-length write.
	 * Those can cause problems at the OS level.
	 */
    } while (len > 0 && e == Z_BUF_ERROR);
    return TCL_OK;
}

/*
 *----------------------------------------------------------------------
 *
 * ZlibTransformSetOption --
 *
 *	Writing side of [fconfigure] on our channel.
 *
 *----------------------------------------------------------------------
 */

static int
ZlibTransformSetOption(			/* not used */
    void *instanceData,
    Tcl_Interp *interp,
    const char *optionName,
    const char *value)
{
    ZlibChannelData *cd = (ZlibChannelData *)instanceData;
    Tcl_DriverSetOptionProc *setOptionProc =
	    Tcl_ChannelSetOptionProc(Tcl_GetChannelType(cd->parent));
    static const char *compressChanOptions = "dictionary flush";
    static const char *gzipChanOptions = "flush";
    static const char *decompressChanOptions = "dictionary limit";
    static const char *gunzipChanOptions = "flush limit";
    int haveFlushOpt = (cd->mode == TCL_ZLIB_STREAM_DEFLATE);

    if (optionName && (strcmp(optionName, "-dictionary") == 0)
	    && (cd->format != TCL_ZLIB_FORMAT_GZIP)) {
	Tcl_Obj *compDictObj;
	int code;

	TclNewStringObj(compDictObj, value, strlen(value));
	Tcl_IncrRefCount(compDictObj);
	if (NULL == TclGetBytesFromObj(interp, compDictObj, NULL)) {
	    Tcl_DecrRefCount(compDictObj);
	    return TCL_ERROR;
	}
	if (cd->compDictObj) {
	    TclDecrRefCount(cd->compDictObj);
	}
	cd->compDictObj = compDictObj;
	code = Z_OK;
	if (cd->mode == TCL_ZLIB_STREAM_DEFLATE) {
	    code = SetDeflateDictionary(&cd->outStream, compDictObj);
	    if (code != Z_OK) {
		ConvertError(interp, code, cd->outStream.adler);
		return TCL_ERROR;
	    }
	} else if (cd->format == TCL_ZLIB_FORMAT_RAW) {
	    code = SetInflateDictionary(&cd->inStream, compDictObj);
	    if (code != Z_OK) {
		ConvertError(interp, code, cd->inStream.adler);
		return TCL_ERROR;
	    }
	}
	return TCL_OK;
    }

    if (haveFlushOpt) {
	if (optionName && strcmp(optionName, "-flush") == 0) {
	    int flushType;

	    if (value[0] == 'f' && strcmp(value, "full") == 0) {
		flushType = Z_FULL_FLUSH;
	    } else if (value[0] == 's' && strcmp(value, "sync") == 0) {
		flushType = Z_SYNC_FLUSH;
	    } else {
		Tcl_SetObjResult(interp, Tcl_ObjPrintf(
			"unknown -flush type \"%s\": must be full or sync",
			value));
		Tcl_SetErrorCode(interp, "TCL", "VALUE", "FLUSH", NULL);
		return TCL_ERROR;
	    }

	    /*
	     * Try to actually do the flush now.
	     */

	    return ZlibTransformFlush(interp, cd, flushType);
	}
    } else {
	if (optionName && strcmp(optionName, "-limit") == 0) {
	    int newLimit;

	    if (Tcl_GetInt(interp, value, &newLimit) != TCL_OK) {
		return TCL_ERROR;
	    } else if (newLimit < 1 || newLimit > MAX_BUFFER_SIZE) {
		Tcl_SetObjResult(interp, Tcl_NewStringObj(
			"-limit must be between 1 and 65536", -1));
		Tcl_SetErrorCode(interp, "TCL", "VALUE", "READLIMIT", NULL);
		return TCL_ERROR;
	    }
	}
    }

    if (setOptionProc == NULL) {
	if (cd->format == TCL_ZLIB_FORMAT_GZIP) {
	    return Tcl_BadChannelOption(interp, optionName,
		    (cd->mode == TCL_ZLIB_STREAM_DEFLATE)
		    ? gzipChanOptions : gunzipChanOptions);
	} else {
	    return Tcl_BadChannelOption(interp, optionName,
		    (cd->mode == TCL_ZLIB_STREAM_DEFLATE)
		    ? compressChanOptions : decompressChanOptions);
	}
    }

    /*
     * Pass all unknown options down, to deeper transforms and/or the base
     * channel.
     */

    return setOptionProc(Tcl_GetChannelInstanceData(cd->parent), interp,
	    optionName, value);
}

/*
 *----------------------------------------------------------------------
 *
 * ZlibTransformGetOption --
 *
 *	Reading side of [fconfigure] on our channel.
 *
 *----------------------------------------------------------------------
 */

static int
ZlibTransformGetOption(
    void *instanceData,
    Tcl_Interp *interp,
    const char *optionName,
    Tcl_DString *dsPtr)
{
    ZlibChannelData *cd = (ZlibChannelData *)instanceData;
    Tcl_DriverGetOptionProc *getOptionProc =
	    Tcl_ChannelGetOptionProc(Tcl_GetChannelType(cd->parent));
    static const char *compressChanOptions = "checksum dictionary";
    static const char *gzipChanOptions = "checksum";
    static const char *decompressChanOptions = "checksum dictionary limit";
    static const char *gunzipChanOptions = "checksum header limit";

    /*
     * The "crc" option reports the current CRC (calculated with the Adler32
     * or CRC32 algorithm according to the format) given the data that has
     * been processed so far.
     */

    if (optionName == NULL || strcmp(optionName, "-checksum") == 0) {
	uLong crc;
	char buf[12];

	if (cd->mode == TCL_ZLIB_STREAM_DEFLATE) {
	    crc = cd->outStream.adler;
	} else {
	    crc = cd->inStream.adler;
	}

	sprintf(buf, "%lu", crc);
	if (optionName == NULL) {
	    Tcl_DStringAppendElement(dsPtr, "-checksum");
	    Tcl_DStringAppendElement(dsPtr, buf);
	} else {
	    Tcl_DStringAppend(dsPtr, buf, -1);
	    return TCL_OK;
	}
    }

    if ((cd->format != TCL_ZLIB_FORMAT_GZIP) &&
	    (optionName == NULL || strcmp(optionName, "-dictionary") == 0)) {
	/*
	 * Embedded NUL bytes are ok; they'll be C080-encoded.
	 */

	if (optionName == NULL) {
	    Tcl_DStringAppendElement(dsPtr, "-dictionary");
	    if (cd->compDictObj) {
		Tcl_DStringAppendElement(dsPtr,
			Tcl_GetString(cd->compDictObj));
	    } else {
		Tcl_DStringAppendElement(dsPtr, "");
	    }
	} else {
	    if (cd->compDictObj) {
		int len;
		const char *str = TclGetStringFromObj(cd->compDictObj, &len);

		Tcl_DStringAppend(dsPtr, str, len);
	    }
	    return TCL_OK;
	}
    }

    /*
     * The "header" option, which is only valid on inflating gzip channels,
     * reports the header that has been read from the start of the stream.
     */

    if ((cd->flags & IN_HEADER) && ((optionName == NULL) ||
	    (strcmp(optionName, "-header") == 0))) {
	Tcl_Obj *tmpObj;

	TclNewObj(tmpObj);
	ExtractHeader(&cd->inHeader.header, tmpObj);
	if (optionName == NULL) {
	    Tcl_DStringAppendElement(dsPtr, "-header");
	    Tcl_DStringAppendElement(dsPtr, Tcl_GetString(tmpObj));
	    Tcl_DecrRefCount(tmpObj);
	} else {
	    TclDStringAppendObj(dsPtr, tmpObj);
	    Tcl_DecrRefCount(tmpObj);
	    return TCL_OK;
	}
    }

    /*
     * Now we do the standard processing of the stream we wrapped.
     */

    if (getOptionProc) {
	return getOptionProc(Tcl_GetChannelInstanceData(cd->parent),
		interp, optionName, dsPtr);
    }
    if (optionName == NULL) {
	return TCL_OK;
    }
    if (cd->format == TCL_ZLIB_FORMAT_GZIP) {
	return Tcl_BadChannelOption(interp, optionName,
		(cd->mode == TCL_ZLIB_STREAM_DEFLATE)
		? gzipChanOptions : gunzipChanOptions);
    } else {
	return Tcl_BadChannelOption(interp, optionName,
		(cd->mode == TCL_ZLIB_STREAM_DEFLATE)
		? compressChanOptions : decompressChanOptions);
    }
}

/*
 *----------------------------------------------------------------------
 *
 * ZlibTransformWatch, ZlibTransformEventHandler --
 *
 *	If we have data pending, trigger a readable event after a short time
 *	(in order to allow a real event to catch up).
 *
 *----------------------------------------------------------------------
 */

static void
ZlibTransformWatch(
    void *instanceData,
    int mask)
{
    ZlibChannelData *cd = (ZlibChannelData *)instanceData;
    Tcl_DriverWatchProc *watchProc;

    /*
     * This code is based on the code in tclIORTrans.c
     */

    watchProc = Tcl_ChannelWatchProc(Tcl_GetChannelType(cd->parent));
    watchProc(Tcl_GetChannelInstanceData(cd->parent), mask);

    if (!(mask & TCL_READABLE) || !(cd->flags & STREAM_DECOMPRESS)) {
	ZlibTransformEventTimerKill(cd);
    } else if (cd->timer == NULL) {
	cd->timer = Tcl_CreateTimerHandler(SYNTHETIC_EVENT_TIME,
		ZlibTransformTimerRun, cd);
    }
}

static int
ZlibTransformEventHandler(
    void *instanceData,
    int interestMask)
{
    ZlibChannelData *cd = (ZlibChannelData *)instanceData;

    ZlibTransformEventTimerKill(cd);
    return interestMask;
}

static inline void
ZlibTransformEventTimerKill(
    ZlibChannelData *cd)
{
    if (cd->timer != NULL) {
	Tcl_DeleteTimerHandler(cd->timer);
	cd->timer = NULL;
    }
}

static void
ZlibTransformTimerRun(
    void *clientData)
{
    ZlibChannelData *cd = (ZlibChannelData *)clientData;

    cd->timer = NULL;
    Tcl_NotifyChannel(cd->chan, TCL_READABLE);
}

/*
 *----------------------------------------------------------------------
 *
 * ZlibTransformGetHandle --
 *
 *	Anything that needs the OS handle is told to get it from what we are
 *	stacked on top of.
 *
 *----------------------------------------------------------------------
 */

static int
ZlibTransformGetHandle(
    void *instanceData,
    int direction,
    void **handlePtr)
{
    ZlibChannelData *cd = (ZlibChannelData *)instanceData;

    return Tcl_GetChannelHandle(cd->parent, direction, handlePtr);
}

/*
 *----------------------------------------------------------------------
 *
 * ZlibTransformBlockMode --
 *
 *	We need to keep track of the blocking mode; it changes our behavior.
 *
 *----------------------------------------------------------------------
 */

static int
ZlibTransformBlockMode(
    void *instanceData,
    int mode)
{
    ZlibChannelData *cd = (ZlibChannelData *)instanceData;

    if (mode == TCL_MODE_NONBLOCKING) {
	cd->flags |= ASYNC;
    } else {
	cd->flags &= ~ASYNC;
    }
    return TCL_OK;
}

/*
 *----------------------------------------------------------------------
 *
 * ZlibStackChannelTransform --
 *
 *	Stacks either compression or decompression onto a channel.
 *
 * Results:
 *	The stacked channel, or NULL if there was an error.
 *
 *----------------------------------------------------------------------
 */

static Tcl_Channel
ZlibStackChannelTransform(
    Tcl_Interp *interp,		/* Where to write error messages. */
    int mode,			/* Whether this is a compressing transform
				 * (TCL_ZLIB_STREAM_DEFLATE) or a
				 * decompressing transform
				 * (TCL_ZLIB_STREAM_INFLATE). Note that
				 * compressing transforms require that the
				 * channel is writable, and decompressing
				 * transforms require that the channel is
				 * readable. */
    int format,			/* One of the TCL_ZLIB_FORMAT_* values that
				 * indicates what compressed format to allow.
				 * TCL_ZLIB_FORMAT_AUTO is only supported for
				 * decompressing transforms. */
    int level,			/* What compression level to use. Ignored for
				 * decompressing transforms. */
    int limit,			/* The limit on the number of bytes to read
				 * ahead; always at least 1. */
    Tcl_Channel channel,	/* The channel to attach to. */
    Tcl_Obj *gzipHeaderDictPtr,	/* A description of header to use, or NULL to
				 * use a default. Ignored if not compressing
				 * to produce gzip-format data. */
    Tcl_Obj *compDictObj)	/* Byte-array object containing compression
				 * dictionary (not dictObj!) to use if
				 * necessary. */
{
    ZlibChannelData *cd = (ZlibChannelData *)ckalloc(sizeof(ZlibChannelData));
    Tcl_Channel chan;
    int wbits = 0;

    if (mode != TCL_ZLIB_STREAM_DEFLATE && mode != TCL_ZLIB_STREAM_INFLATE) {
	Tcl_Panic("unknown mode: %d", mode);
    }

    memset(cd, 0, sizeof(ZlibChannelData));
    cd->mode = mode;
    cd->format = format;
    cd->readAheadLimit = limit;

    if (format == TCL_ZLIB_FORMAT_GZIP || format == TCL_ZLIB_FORMAT_AUTO) {
	if (mode == TCL_ZLIB_STREAM_DEFLATE) {
	    if (gzipHeaderDictPtr) {
		cd->flags |= OUT_HEADER;
		if (GenerateHeader(interp, gzipHeaderDictPtr, &cd->outHeader,
			NULL) != TCL_OK) {
		    goto error;
		}
	    }
	} else {
	    cd->flags |= IN_HEADER;
	    cd->inHeader.header.name = (Bytef *)
		    &cd->inHeader.nativeFilenameBuf;
	    cd->inHeader.header.name_max = MAXPATHLEN - 1;
	    cd->inHeader.header.comment = (Bytef *)
		    &cd->inHeader.nativeCommentBuf;
	    cd->inHeader.header.comm_max = MAX_COMMENT_LEN - 1;
	}
    }

    if (compDictObj != NULL) {
	cd->compDictObj = Tcl_DuplicateObj(compDictObj);
	Tcl_IncrRefCount(cd->compDictObj);
	TclGetByteArrayFromObj(cd->compDictObj, NULL);
    }

    if (format == TCL_ZLIB_FORMAT_RAW) {
	wbits = WBITS_RAW;
    } else if (format == TCL_ZLIB_FORMAT_ZLIB) {
	wbits = WBITS_ZLIB;
    } else if (format == TCL_ZLIB_FORMAT_GZIP) {
	wbits = WBITS_GZIP;
    } else if (format == TCL_ZLIB_FORMAT_AUTO) {
	wbits = WBITS_AUTODETECT;
    } else {
	Tcl_Panic("bad format: %d", format);
    }

    /*
     * Initialize input inflater or the output deflater.
     */

    if (mode == TCL_ZLIB_STREAM_INFLATE) {
	if (inflateInit2(&cd->inStream, wbits) != Z_OK) {
	    goto error;
	}
	cd->inAllocated = DEFAULT_BUFFER_SIZE;
	if (cd->inAllocated < cd->readAheadLimit) {
	    cd->inAllocated = cd->readAheadLimit;
	}
	cd->inBuffer = (char *)ckalloc(cd->inAllocated);
	if (cd->flags & IN_HEADER) {
	    if (inflateGetHeader(&cd->inStream, &cd->inHeader.header) != Z_OK) {
		goto error;
	    }
	}
	if (cd->format == TCL_ZLIB_FORMAT_RAW && cd->compDictObj) {
	    if (SetInflateDictionary(&cd->inStream, cd->compDictObj) != Z_OK) {
		goto error;
	    }
	}
    } else {
	if (deflateInit2(&cd->outStream, level, Z_DEFLATED, wbits,
		MAX_MEM_LEVEL, Z_DEFAULT_STRATEGY) != Z_OK) {
	    goto error;
	}
	cd->outAllocated = DEFAULT_BUFFER_SIZE;
	cd->outBuffer = (char *)ckalloc(cd->outAllocated);
	if (cd->flags & OUT_HEADER) {
	    if (deflateSetHeader(&cd->outStream, &cd->outHeader.header) != Z_OK) {
		goto error;
	    }
	}
	if (cd->compDictObj) {
	    if (SetDeflateDictionary(&cd->outStream, cd->compDictObj) != Z_OK) {
		goto error;
	    }
	}
    }

    chan = Tcl_StackChannel(interp, &zlibChannelType, cd,
	    Tcl_GetChannelMode(channel), channel);
    if (chan == NULL) {
	goto error;
    }
    cd->chan = chan;
    cd->parent = Tcl_GetStackedChannel(chan);
    Tcl_SetObjResult(interp, Tcl_NewStringObj(Tcl_GetChannelName(chan), -1));
    return chan;

  error:
    if (cd->inBuffer) {
	ckfree(cd->inBuffer);
	inflateEnd(&cd->inStream);
    }
    if (cd->outBuffer) {
	ckfree(cd->outBuffer);
	deflateEnd(&cd->outStream);
    }
    if (cd->compDictObj) {
	Tcl_DecrRefCount(cd->compDictObj);
    }
    ckfree(cd);
    return NULL;
}

/*
 *----------------------------------------------------------------------
 *
 * ResultDecompress --
 *
 *	Extract uncompressed bytes from the compression engine and store them
 *	in our buffer (buf) up to toRead bytes.
 *
 * Result:
 *	Number of bytes decompressed or -1 if error (with *errorCodePtr updated with reason).
 *
 * Side effects:
 *	After execution it updates cd->inStream (next_in, avail_in) to reflect
 *	the data that has been decompressed.
 *
 *----------------------------------------------------------------------
 */

static int
ResultDecompress(
    ZlibChannelData *cd,
    char *buf,
    int toRead,
    int flush,
    int *errorCodePtr)
{
    int e, written, resBytes = 0;
    Tcl_Obj *errObj;


    cd->flags &= ~STREAM_DECOMPRESS;
    cd->inStream.next_out = (Bytef *) buf;
    cd->inStream.avail_out = toRead;
    while (cd->inStream.avail_out > 0) {

	e = inflate(&cd->inStream, flush);
	if (e == Z_NEED_DICT && cd->compDictObj) {
	    e = SetInflateDictionary(&cd->inStream, cd->compDictObj);
	    if (e == Z_OK) {
		/*
		 * A repetition of Z_NEED_DICT is just an error.
		 */
		e = inflate(&cd->inStream, flush);
	    }
	}

	/*
	 * avail_out is now the left over space in the output.  Therefore
	 * "toRead - avail_out" is the amount of bytes generated.
	 */

	written = toRead - cd->inStream.avail_out;

	/*
	 * The cases where we're definitely done.
	 */

	if (e == Z_STREAM_END) {
	    cd->flags |= STREAM_DONE;
	    resBytes += written;
	    break;
	}
	if (e == Z_OK) {
	    if (written == 0) {
		break;
	    }
	    resBytes += written;
	}

	if ((flush == Z_SYNC_FLUSH) && (e == Z_BUF_ERROR)) {
	    break;
	}

	/*
	 * Z_BUF_ERROR can be ignored as per http://www.zlib.net/zlib_how.html
	 *
	 * Just indicates that the zlib couldn't consume input/produce output,
	 * and is fixed by supplying more input.
	 *
	 * Otherwise, we've got errors and need to report to higher-up.
	 */

	if ((e != Z_OK) && (e != Z_BUF_ERROR)) {
	    goto handleError;
	}

	/*
	 * Check if the inflate stopped early.
	 */

	if (cd->inStream.avail_in <= 0 && flush != Z_SYNC_FLUSH) {
	    break;
	}
    }

    if (!(cd->flags & STREAM_DONE)) {
	/* if we have pending input data, but no available output buffer */
	if (cd->inStream.avail_in && !cd->inStream.avail_out) {
	    /* next time try to decompress it got readable (new output buffer) */
	    cd->flags |= STREAM_DECOMPRESS;
	}
    }

    return resBytes;

  handleError:
    errObj = Tcl_NewListObj(0, NULL);
    Tcl_ListObjAppendElement(NULL, errObj, Tcl_NewStringObj("-errorcode",-1));
    Tcl_ListObjAppendElement(NULL, errObj,
	    ConvertErrorToList(e, cd->inStream.adler));
    Tcl_ListObjAppendElement(NULL, errObj,
	    Tcl_NewStringObj(cd->inStream.msg, -1));
    Tcl_SetChannelError(cd->parent, errObj);
    *errorCodePtr = EINVAL;
    return -1;
}

/*
 *----------------------------------------------------------------------
 *	Finally, the TclZlibInit function. Used to install the zlib API.
 *----------------------------------------------------------------------
 */

int
TclZlibInit(
    Tcl_Interp *interp)
{
    Tcl_Config cfg[2];

    /*
     * This does two things. It creates a counter used in the creation of
     * stream commands, and it creates the namespace that will contain those
     * commands.
     */

    Tcl_EvalEx(interp, "namespace eval ::tcl::zlib {variable cmdcounter 0}", -1, 0);

    /*
     * Create the public scripted interface to this file's functionality.
     */

    Tcl_CreateObjCommand(interp, "zlib", ZlibCmd, 0, 0);

    /*
     * Store the underlying configuration information.
     *
     * TODO: Describe whether we're using the system version of the library or
     * a compatibility version built into Tcl?
     */

    cfg[0].key = "zlibVersion";
    cfg[0].value = zlibVersion();
    cfg[1].key = NULL;
    Tcl_RegisterConfig(interp, "zlib", cfg, "utf-8");

    /*
     * Allow command type introspection to do something sensible with streams.
     */

    TclRegisterCommandTypeName(ZlibStreamCmd, "zlibStream");

    /*
     * Formally provide the package as a Tcl built-in.
     */

#if !defined(TCL_NO_DEPRECATED) && (TCL_MAJOR_VERSION < 9)
    Tcl_PkgProvide(interp, "zlib", TCL_ZLIB_VERSION);
#endif
    return Tcl_PkgProvide(interp, "tcl::zlib", TCL_ZLIB_VERSION);
}

/*
 *----------------------------------------------------------------------
 *	Stubs used when a suitable zlib installation was not found during
 *	configure.
 *----------------------------------------------------------------------
 */

#else /* !HAVE_ZLIB */
int
Tcl_ZlibStreamInit(
    Tcl_Interp *interp,
    int mode,
    int format,
    int level,
    Tcl_Obj *dictObj,
    Tcl_ZlibStream *zshandle)
{
    if (interp) {
	Tcl_SetObjResult(interp, Tcl_NewStringObj("unimplemented", -1));
	Tcl_SetErrorCode(interp, "TCL", "UNIMPLEMENTED", NULL);
    }
    return TCL_ERROR;
}

int
Tcl_ZlibStreamClose(
    Tcl_ZlibStream zshandle)
{
    return TCL_OK;
}

int
Tcl_ZlibStreamReset(
    Tcl_ZlibStream zshandle)
{
    return TCL_OK;
}

Tcl_Obj *
Tcl_ZlibStreamGetCommandName(
    Tcl_ZlibStream zshandle)
{
    return NULL;
}

int
Tcl_ZlibStreamEof(
    Tcl_ZlibStream zshandle)
{
    return 1;
}

int
Tcl_ZlibStreamChecksum(
    Tcl_ZlibStream zshandle)
{
    return 0;
}

int
Tcl_ZlibStreamPut(
    Tcl_ZlibStream zshandle,
    Tcl_Obj *data,
    int flush)
{
    return TCL_OK;
}

int
Tcl_ZlibStreamGet(
    Tcl_ZlibStream zshandle,
    Tcl_Obj *data,
    int count)
{
    return TCL_OK;
}

int
Tcl_ZlibDeflate(
    Tcl_Interp *interp,
    int format,
    Tcl_Obj *data,
    int level,
    Tcl_Obj *gzipHeaderDictObj)
{
    if (interp) {
	Tcl_SetObjResult(interp, Tcl_NewStringObj("unimplemented", -1));
	Tcl_SetErrorCode(interp, "TCL", "UNIMPLEMENTED", NULL);
    }
    return TCL_ERROR;
}

int
Tcl_ZlibInflate(
    Tcl_Interp *interp,
    int format,
    Tcl_Obj *data,
    int bufferSize,
    Tcl_Obj *gzipHeaderDictObj)
{
    if (interp) {
	Tcl_SetObjResult(interp, Tcl_NewStringObj("unimplemented", -1));
	Tcl_SetErrorCode(interp, "TCL", "UNIMPLEMENTED", NULL);
    }
    return TCL_ERROR;
}

unsigned int
Tcl_ZlibCRC32(
    TCL_UNUSED(unsigned int),
    TCL_UNUSED(const unsigned char *),
    TCL_UNUSED(int))
{
    return 0;
}

unsigned int
Tcl_ZlibAdler32(
    TCL_UNUSED(unsigned int),
    TCL_UNUSED(const unsigned char *),
    TCL_UNUSED(int))
{
    return 0;
}

void
Tcl_ZlibStreamSetCompressionDictionary(
    Tcl_ZlibStream zshandle,
    Tcl_Obj *compressionDictionaryObj)
{
    /* Do nothing. */
}
#endif /* HAVE_ZLIB */

/*
 * Local Variables:
 * mode: c
 * c-basic-offset: 4
 * fill-column: 78
 * End:
 */<|MERGE_RESOLUTION|>--- conflicted
+++ resolved
@@ -444,15 +444,10 @@
     if (GetValue(interp, dictObj, "comment", &value) != TCL_OK) {
 	goto error;
     } else if (value != NULL) {
-<<<<<<< HEAD
+	Tcl_EncodingState state;
 	valueStr = TclGetStringFromObj(value, &len);
-	Tcl_UtfToExternal(NULL, latin1enc, valueStr, len, 0, NULL,
-=======
-	Tcl_EncodingState state;
-	valueStr = Tcl_GetStringFromObj(value, &len);
 	result = Tcl_UtfToExternal(NULL, latin1enc, valueStr, len,
 		TCL_ENCODING_START|TCL_ENCODING_END|TCL_ENCODING_STOPONERROR, &state,
->>>>>>> da55e192
 		headerPtr->nativeCommentBuf, MAX_COMMENT_LEN-1, NULL, &len,
 		NULL);
 	if (result != TCL_OK) {
@@ -481,13 +476,8 @@
     if (GetValue(interp, dictObj, "filename", &value) != TCL_OK) {
 	goto error;
     } else if (value != NULL) {
-<<<<<<< HEAD
+	Tcl_EncodingState state;
 	valueStr = TclGetStringFromObj(value, &len);
-	Tcl_UtfToExternal(NULL, latin1enc, valueStr, len, 0, NULL,
-		headerPtr->nativeFilenameBuf, MAXPATHLEN-1, NULL, &len, NULL);
-=======
-	Tcl_EncodingState state;
-	valueStr = Tcl_GetStringFromObj(value, &len);
 	result = Tcl_UtfToExternal(NULL, latin1enc, valueStr, len,
 		TCL_ENCODING_START|TCL_ENCODING_END|TCL_ENCODING_STOPONERROR, &state,
 		headerPtr->nativeFilenameBuf, MAXPATHLEN-1, NULL, &len,
@@ -501,7 +491,6 @@
 	    result = TCL_ERROR;
 	    goto error;
 	}
->>>>>>> da55e192
 	headerPtr->nativeFilenameBuf[len] = '\0';
 	headerPtr->header.name = (Bytef *) headerPtr->nativeFilenameBuf;
 	if (extraSizePtr != NULL) {
@@ -1244,13 +1233,9 @@
 {
     ZlibStreamHandle *zshPtr = (ZlibStreamHandle *) zshandle;
     char *dataTmp = NULL;
-<<<<<<< HEAD
-    int e, size, outSize, toStore;
-    unsigned char *bytes;
-=======
     int e;
     int size, outSize, toStore;
->>>>>>> da55e192
+    unsigned char *bytes;
 
     if (zshPtr->streamEnd) {
 	if (zshPtr->interp) {
