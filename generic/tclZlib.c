--- conflicted
+++ resolved
@@ -187,15 +187,8 @@
 			    GzipHeader *headerPtr, int *extraSizePtr);
 static int		ZlibPushSubcmd(Tcl_Interp *interp, int objc,
 			    Tcl_Obj *const objv[]);
-<<<<<<< HEAD
-static inline int	ResultCopy(ZlibChannelData *cd, char *buf,
-			    size_t toRead);
-static int		ResultGenerate(ZlibChannelData *cd, int n, int flush,
-			    int *errorCodePtr);
-=======
 static int		ResultDecompress(ZlibChannelData *cd, char *buf,
 			    int toRead, int flush, int *errorCodePtr);
->>>>>>> 6c9f348b
 static Tcl_Channel	ZlibStackChannelTransform(Tcl_Interp *interp,
 			    int mode, int format, int level, int limit,
 			    Tcl_Channel channel, Tcl_Obj *gzipHeaderDictPtr,
@@ -3783,14 +3776,10 @@
 	    goto error;
 	}
 	cd->inAllocated = DEFAULT_BUFFER_SIZE;
-<<<<<<< HEAD
-	cd->inBuffer = (char *)Tcl_Alloc(cd->inAllocated);
-=======
 	if (cd->inAllocated < cd->readAheadLimit) {
 	    cd->inAllocated = cd->readAheadLimit;
 	}
-	cd->inBuffer = (char *)ckalloc(cd->inAllocated);
->>>>>>> 6c9f348b
+	cd->inBuffer = (char *)Tcl_Alloc(cd->inAllocated);
 	if (cd->flags & IN_HEADER) {
 	    if (inflateGetHeader(&cd->inStream, &cd->inHeader.header) != Z_OK) {
 		goto error;
@@ -3850,70 +3839,7 @@
 /*
  *----------------------------------------------------------------------
  *
-<<<<<<< HEAD
- * ResultCopy --
- *
- *	Copies the requested number of bytes from the buffer into the
- *	specified array and removes them from the buffer afterward. Copies
- *	less if there is not enough data in the buffer.
- *
- * Side effects:
- *	See above.
- *
- * Result:
- *	The number of actually copied bytes, possibly less than 'toRead'.
- *
- *----------------------------------------------------------------------
- */
-
-static inline int
-ResultCopy(
-    ZlibChannelData *cd,	/* The location of the buffer to read from. */
-    char *buf,			/* The buffer to copy into */
-    size_t toRead)			/* Number of requested bytes */
-{
-    size_t have = Tcl_DStringLength(&cd->decompressed);
-
-    if (have == 0) {
-	/*
-	 * Nothing to copy in the case of an empty buffer.
-	 */
-
-	return 0;
-    } else if (have > toRead) {
-	/*
-	 * The internal buffer contains more than requested. Copy the
-	 * requested subset to the caller, shift the remaining bytes down, and
-	 * truncate.
-	 */
-
-	char *src = Tcl_DStringValue(&cd->decompressed);
-
-	memcpy(buf, src, toRead);
-	memmove(src, src + toRead, have - toRead);
-
-	Tcl_DStringSetLength(&cd->decompressed, have - toRead);
-	return toRead;
-    } else /* have <= toRead */ {
-	/*
-	 * There is just or not enough in the buffer to fully satisfy the
-	 * caller, so take everything as best effort.
-	 */
-
-	memcpy(buf, Tcl_DStringValue(&cd->decompressed), have);
-	TclDStringClear(&cd->decompressed);
-	return have;
-    }
-}
--
-/*
- *----------------------------------------------------------------------
- *
- * ResultGenerate --
-=======
  * ResultDecompress --
->>>>>>> 6c9f348b
  *
  *	Extract uncompressed bytes from the compression engine and store them
  *	in our buffer (buf) up to toRead bytes.
