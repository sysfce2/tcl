/*
 * tclZlib.c --
 *
 *	This file provides the interface to the Zlib library.
 *
 * Copyright (C) 2004-2005 Pascal Scheffers <pascal@scheffers.net>
 * Copyright (C) 2005 Unitas Software B.V.
 * Copyright (c) 2008-2012 Donal K. Fellows
 *
 * Parts written by Jean-Claude Wippler, as part of Tclkit, placed in the
 * public domain March 2003.
 *
 * See the file "license.terms" for information on usage and redistribution of
 * this file, and for a DISCLAIMER OF ALL WARRANTIES.
 */

#include "tclInt.h"
#ifdef HAVE_ZLIB
#include <zlib.h>
#include "tclIO.h"

/*
 * The version of the zlib "package" that this implements. Note that this
 * thoroughly supersedes the versions included with tclkit, which are "1.1",
 * so this is at least "2.0" (there's no general *commitment* to have the same
 * interface, even if that is mostly true).
 */

#define TCL_ZLIB_VERSION	"2.0.1"

/*
 * Magic flags used with wbits fields to indicate that we're handling the gzip
 * format or automatic detection of format. Putting it here is slightly less
 * gross!
 */

#define WBITS_RAW		(-MAX_WBITS)
#define WBITS_ZLIB		(MAX_WBITS)
#define WBITS_GZIP		(MAX_WBITS | 16)
#define WBITS_AUTODETECT	(MAX_WBITS | 32)

/*
 * Structure used for handling gzip headers that are generated from a
 * dictionary. It comprises the header structure itself plus some working
 * space that it is very convenient to have attached.
 */

#define MAX_COMMENT_LEN		256

typedef struct {
    gz_header header;
    char nativeFilenameBuf[MAXPATHLEN];
    char nativeCommentBuf[MAX_COMMENT_LEN];
} GzipHeader;

/*
 * Structure used for the Tcl_ZlibStream* commands and [zlib stream ...]
 */

typedef struct {
    Tcl_Interp *interp;
    z_stream stream;		/* The interface to the zlib library. */
    int streamEnd;		/* If we've got to end-of-stream. */
    Tcl_Obj *inData, *outData;	/* Input / output buffers (lists) */
    Tcl_Obj *currentInput;	/* Pointer to what is currently being
				 * inflated. */
    size_t outPos;
    int mode;			/* Either TCL_ZLIB_STREAM_DEFLATE or
				 * TCL_ZLIB_STREAM_INFLATE. */
    int format;			/* Flags from the TCL_ZLIB_FORMAT_* */
    int level;			/* Default 5, 0-9 */
    int flush;			/* Stores the flush param for deferred the
				 * decompression. */
    int wbits;			/* The encoded compression mode, so we can
				 * restart the stream if necessary. */
    Tcl_Command cmd;		/* Token for the associated Tcl command. */
    Tcl_Obj *compDictObj;	/* Byte-array object containing compression
				 * dictionary (not dictObj!) to use if
				 * necessary. */
    int flags;			/* Miscellaneous flag bits. */
    GzipHeader *gzHeaderPtr;	/* If we've allocated a gzip header
				 * structure. */
} ZlibStreamHandle;

#define DICT_TO_SET	0x1	/* If we need to set a compression dictionary
				 * in the low-level engine at the next
				 * opportunity. */

/*
 * Macros to make it clearer in some of the twiddlier accesses what is
 * happening.
 */

#define IsRawStream(zshPtr)	((zshPtr)->format == TCL_ZLIB_FORMAT_RAW)
#define HaveDictToSet(zshPtr)	((zshPtr)->flags & DICT_TO_SET)
#define DictWasSet(zshPtr)	((zshPtr)->flags |= ~DICT_TO_SET)

/*
 * Structure used for stacked channel compression and decompression.
 */

typedef struct {
    Tcl_Channel chan;		/* Reference to the channel itself. */
    Tcl_Channel parent;		/* The underlying source and sink of bytes. */
    int flags;			/* General flag bits, see below... */
    int mode;			/* Either the value TCL_ZLIB_STREAM_DEFLATE
				 * for compression on output, or
				 * TCL_ZLIB_STREAM_INFLATE for decompression
				 * on input. */
    int format;			/* What format of data is going on the wire.
				 * Needed so that the correct [fconfigure]
				 * options can be enabled. */
    int readAheadLimit;		/* The maximum number of bytes to read from
				 * the underlying stream in one go. */
    z_stream inStream;		/* Structure used by zlib for decompression of
				 * input. */
    z_stream outStream;		/* Structure used by zlib for compression of
				 * output. */
    char *inBuffer, *outBuffer;	/* Working buffers. */
    size_t inAllocated, outAllocated;
				/* Sizes of working buffers. */
    GzipHeader inHeader;	/* Header read from input stream, when
				 * decompressing a gzip stream. */
    GzipHeader outHeader;	/* Header to write to an output stream, when
				 * compressing a gzip stream. */
    Tcl_TimerToken timer;	/* Timer used for keeping events fresh. */
    Tcl_DString decompressed;	/* Buffer for decompression results. */
    Tcl_Obj *compDictObj;	/* Byte-array object containing compression
				 * dictionary (not dictObj!) to use if
				 * necessary. */
} ZlibChannelData;

/*
 * Value bits for the flags field. Definitions are:
 *	ASYNC -		Whether this is an asynchronous channel.
 *	IN_HEADER -	Whether the inHeader field has been registered with
 *			the input compressor.
 *	OUT_HEADER -	Whether the outputHeader field has been registered
 *			with the output decompressor.
 */

#define ASYNC			0x1
#define IN_HEADER		0x2
#define OUT_HEADER		0x4

/*
 * Size of buffers allocated by default, and the range it can be set to.  The
 * same sorts of values apply to streams, except with different limits (they
 * permit byte-level activity). Channels always use bytes unless told to use
 * larger buffers.
 */

#define DEFAULT_BUFFER_SIZE	4096
#define MIN_NONSTREAM_BUFFER_SIZE 16
#define MAX_BUFFER_SIZE		65536

/*
 * Prototypes for private procedures defined later in this file:
 */

static Tcl_CmdDeleteProc	ZlibStreamCmdDelete;
static Tcl_DriverBlockModeProc	ZlibTransformBlockMode;
static Tcl_DriverCloseProc	ZlibTransformClose;
static Tcl_DriverGetHandleProc	ZlibTransformGetHandle;
static Tcl_DriverGetOptionProc	ZlibTransformGetOption;
static Tcl_DriverHandlerProc	ZlibTransformEventHandler;
static Tcl_DriverInputProc	ZlibTransformInput;
static Tcl_DriverOutputProc	ZlibTransformOutput;
static Tcl_DriverSetOptionProc	ZlibTransformSetOption;
static Tcl_DriverWatchProc	ZlibTransformWatch;
static Tcl_ObjCmdProc		ZlibCmd;
static Tcl_ObjCmdProc		ZlibStreamCmd;
static Tcl_ObjCmdProc		ZlibStreamAddCmd;
static Tcl_ObjCmdProc		ZlibStreamHeaderCmd;
static Tcl_ObjCmdProc		ZlibStreamPutCmd;

static void		ConvertError(Tcl_Interp *interp, int code,
			    uLong adler);
static Tcl_Obj *	ConvertErrorToList(int code, uLong adler);
static inline int	Deflate(z_streamp strm, void *bufferPtr,
			    size_t bufferSize, int flush, size_t *writtenPtr);
static void		ExtractHeader(gz_header *headerPtr, Tcl_Obj *dictObj);
static int		GenerateHeader(Tcl_Interp *interp, Tcl_Obj *dictObj,
			    GzipHeader *headerPtr, int *extraSizePtr);
static int		ZlibPushSubcmd(Tcl_Interp *interp, int objc,
			    Tcl_Obj *const objv[]);
static inline int	ResultCopy(ZlibChannelData *cd, char *buf,
			    int toRead);
static int		ResultGenerate(ZlibChannelData *cd, int n, int flush,
			    int *errorCodePtr);
static Tcl_Channel	ZlibStackChannelTransform(Tcl_Interp *interp,
			    int mode, int format, int level, int limit,
			    Tcl_Channel channel, Tcl_Obj *gzipHeaderDictPtr,
			    Tcl_Obj *compDictObj);
static void		ZlibStreamCleanup(ZlibStreamHandle *zshPtr);
static int		ZlibStreamSubcmd(Tcl_Interp *interp, int objc,
			    Tcl_Obj *const objv[]);
static inline void	ZlibTransformEventTimerKill(ZlibChannelData *cd);
static void		ZlibTransformTimerRun(ClientData clientData);

/*
 * Type of zlib-based compressing and decompressing channels.
 */

static const Tcl_ChannelType zlibChannelType = {
    "zlib",
    TCL_CHANNEL_VERSION_3,
    ZlibTransformClose,
    ZlibTransformInput,
    ZlibTransformOutput,
    NULL,			/* seekProc */
    ZlibTransformSetOption,
    ZlibTransformGetOption,
    ZlibTransformWatch,
    ZlibTransformGetHandle,
    NULL,			/* close2Proc */
    ZlibTransformBlockMode,
    NULL,			/* flushProc */
    ZlibTransformEventHandler,
    NULL,			/* wideSeekProc */
    NULL,
    NULL
};

/*
 *----------------------------------------------------------------------
 *
 * ConvertError --
 *
 *	Utility function for converting a zlib error into a Tcl error.
 *
 * Results:
 *	None.
 *
 * Side effects:
 *	Updates the interpreter result and errorcode.
 *
 *----------------------------------------------------------------------
 */

static void
ConvertError(
    Tcl_Interp *interp,		/* Interpreter to store the error in. May be
				 * NULL, in which case nothing happens. */
    int code,			/* The zlib error code. */
    uLong adler)		/* The checksum expected (for Z_NEED_DICT) */
{
    const char *codeStr, *codeStr2 = NULL;
    char codeStrBuf[TCL_INTEGER_SPACE];

    if (interp == NULL) {
	return;
    }

    switch (code) {
	/*
	 * Firstly, the case that is *different* because it's really coming
	 * from the OS and is just being reported via zlib. It should be
	 * really uncommon because Tcl handles all I/O rather than delegating
	 * it to zlib, but proving it can't happen is hard.
	 */

    case Z_ERRNO:
	Tcl_SetObjResult(interp, Tcl_NewStringObj(Tcl_PosixError(interp),-1));
	return;

	/*
	 * Normal errors/conditions, some of which have additional detail and
	 * some which don't. (This is not defined by array lookup because zlib
	 * error codes are sometimes negative.)
	 */

    case Z_STREAM_ERROR:
	codeStr = "STREAM";
	break;
    case Z_DATA_ERROR:
	codeStr = "DATA";
	break;
    case Z_MEM_ERROR:
	codeStr = "MEM";
	break;
    case Z_BUF_ERROR:
	codeStr = "BUF";
	break;
    case Z_VERSION_ERROR:
	codeStr = "VERSION";
	break;
    case Z_NEED_DICT:
	codeStr = "NEED_DICT";
	codeStr2 = codeStrBuf;
	sprintf(codeStrBuf, "%lu", adler);
	break;

	/*
	 * These should _not_ happen! This function is for dealing with error
	 * cases, not non-errors!
	 */

    case Z_OK:
	Tcl_Panic("unexpected zlib result in error handler: Z_OK");
    case Z_STREAM_END:
	Tcl_Panic("unexpected zlib result in error handler: Z_STREAM_END");

	/*
	 * Anything else is bad news; it's unexpected. Convert to generic
	 * error.
	 */

    default:
	codeStr = "UNKNOWN";
	codeStr2 = codeStrBuf;
	sprintf(codeStrBuf, "%d", code);
	break;
    }
    Tcl_SetObjResult(interp, Tcl_NewStringObj(zError(code), -1));

    /*
     * Tricky point! We might pass NULL twice here (and will when the error
     * type is known).
     */

    Tcl_SetErrorCode(interp, "TCL", "ZLIB", codeStr, codeStr2, NULL);
}

static Tcl_Obj *
ConvertErrorToList(
    int code,			/* The zlib error code. */
    uLong adler)		/* The checksum expected (for Z_NEED_DICT) */
{
    Tcl_Obj *objv[4];

    TclNewLiteralStringObj(objv[0], "TCL");
    TclNewLiteralStringObj(objv[1], "ZLIB");
    switch (code) {
    case Z_STREAM_ERROR:
	TclNewLiteralStringObj(objv[2], "STREAM");
	return Tcl_NewListObj(3, objv);
    case Z_DATA_ERROR:
	TclNewLiteralStringObj(objv[2], "DATA");
	return Tcl_NewListObj(3, objv);
    case Z_MEM_ERROR:
	TclNewLiteralStringObj(objv[2], "MEM");
	return Tcl_NewListObj(3, objv);
    case Z_BUF_ERROR:
	TclNewLiteralStringObj(objv[2], "BUF");
	return Tcl_NewListObj(3, objv);
    case Z_VERSION_ERROR:
	TclNewLiteralStringObj(objv[2], "VERSION");
	return Tcl_NewListObj(3, objv);
    case Z_ERRNO:
	TclNewLiteralStringObj(objv[2], "POSIX");
	objv[3] = Tcl_NewStringObj(Tcl_ErrnoId(), -1);
	return Tcl_NewListObj(4, objv);
    case Z_NEED_DICT:
	TclNewLiteralStringObj(objv[2], "NEED_DICT");
	objv[3] = Tcl_NewWideIntObj((Tcl_WideInt) adler);
	return Tcl_NewListObj(4, objv);

	/*
	 * These should _not_ happen! This function is for dealing with error
	 * cases, not non-errors!
	 */

    case Z_OK:
	Tcl_Panic("unexpected zlib result in error handler: Z_OK");
    case Z_STREAM_END:
	Tcl_Panic("unexpected zlib result in error handler: Z_STREAM_END");

	/*
	 * Catch-all. Should be unreachable because all cases are already
	 * listed above.
	 */

    default:
	TclNewLiteralStringObj(objv[2], "UNKNOWN");
	TclNewIntObj(objv[3], code);
	return Tcl_NewListObj(4, objv);
    }
}

/*
 *----------------------------------------------------------------------
 *
 * GenerateHeader --
 *
 *	Function for creating a gzip header from the contents of a dictionary
 *	(as described in the documentation). GetValue is a helper function.
 *
 * Results:
 *	A Tcl result code.
 *
 * Side effects:
 *	Updates the fields of the given gz_header structure. Adds amount of
 *	extra space required for the header to the variable referenced by the
 *	extraSizePtr argument.
 *
 *----------------------------------------------------------------------
 */

static inline int
GetValue(
    Tcl_Interp *interp,
    Tcl_Obj *dictObj,
    const char *nameStr,
    Tcl_Obj **valuePtrPtr)
{
    Tcl_Obj *name = Tcl_NewStringObj(nameStr, -1);
    int result = Tcl_DictObjGet(interp, dictObj, name, valuePtrPtr);

    TclDecrRefCount(name);
    return result;
}

static int
GenerateHeader(
    Tcl_Interp *interp,		/* Where to put error messages. */
    Tcl_Obj *dictObj,		/* The dictionary whose contents are to be
				 * parsed. */
    GzipHeader *headerPtr,	/* Where to store the parsed-out values. */
    int *extraSizePtr)		/* Variable to add the length of header
				 * strings (filename, comment) to. */
{
    Tcl_Obj *value;
    int len, result = TCL_ERROR;
    const char *valueStr;
    Tcl_Encoding latin1enc;
    static const char *const types[] = {
	"binary", "text"
    };

    /*
     * RFC 1952 says that header strings are in ISO 8859-1 (LATIN-1).
     */

    latin1enc = Tcl_GetEncoding(NULL, "iso8859-1");
    if (latin1enc == NULL) {
	Tcl_Panic("no latin-1 encoding");
    }

    if (GetValue(interp, dictObj, "comment", &value) != TCL_OK) {
	goto error;
    } else if (value != NULL) {
	valueStr = TclGetString(value);
	Tcl_UtfToExternal(NULL, latin1enc, valueStr, value->length, 0, NULL,
		headerPtr->nativeCommentBuf, MAX_COMMENT_LEN-1, NULL, &len,
		NULL);
	headerPtr->nativeCommentBuf[len] = '\0';
	headerPtr->header.comment = (Bytef *) headerPtr->nativeCommentBuf;
	if (extraSizePtr != NULL) {
	    *extraSizePtr += len;
	}
    }

    if (GetValue(interp, dictObj, "crc", &value) != TCL_OK) {
	goto error;
    } else if (value != NULL &&
	    Tcl_GetBooleanFromObj(interp, value, &headerPtr->header.hcrc)) {
	goto error;
    }

    if (GetValue(interp, dictObj, "filename", &value) != TCL_OK) {
	goto error;
    } else if (value != NULL) {
	valueStr = TclGetString(value);
	Tcl_UtfToExternal(NULL, latin1enc, valueStr, value->length, 0, NULL,
		headerPtr->nativeFilenameBuf, MAXPATHLEN-1, NULL, &len, NULL);
	headerPtr->nativeFilenameBuf[len] = '\0';
	headerPtr->header.name = (Bytef *) headerPtr->nativeFilenameBuf;
	if (extraSizePtr != NULL) {
	    *extraSizePtr += len;
	}
    }

    if (GetValue(interp, dictObj, "os", &value) != TCL_OK) {
	goto error;
    } else if (value != NULL && Tcl_GetIntFromObj(interp, value,
	    &headerPtr->header.os) != TCL_OK) {
	goto error;
    }

    /*
     * Ignore the 'size' field, since that is controlled by the size of the
     * input data.
     */

    if (GetValue(interp, dictObj, "time", &value) != TCL_OK) {
	goto error;
    } else if (value != NULL && Tcl_GetLongFromObj(interp, value,
	    (long *) &headerPtr->header.time) != TCL_OK) {
	goto error;
    }

    if (GetValue(interp, dictObj, "type", &value) != TCL_OK) {
	goto error;
    } else if (value != NULL && Tcl_GetIndexFromObj(interp, value, types,
	    "type", TCL_EXACT, &headerPtr->header.text) != TCL_OK) {
	goto error;
    }

    result = TCL_OK;
  error:
    Tcl_FreeEncoding(latin1enc);
    return result;
}

/*
 *----------------------------------------------------------------------
 *
 * ExtractHeader --
 *
 *	Take the values out of a gzip header and store them in a dictionary.
 *	SetValue is a helper macro.
 *
 * Results:
 *	None.
 *
 * Side effects:
 *	Updates the dictionary, which must be writable (i.e. refCount < 2).
 *
 *----------------------------------------------------------------------
 */

#define SetValue(dictObj, key, value) \
	Tcl_DictObjPut(NULL, (dictObj), Tcl_NewStringObj((key), -1), (value))

static void
ExtractHeader(
    gz_header *headerPtr,	/* The gzip header to extract from. */
    Tcl_Obj *dictObj)		/* The dictionary to store in. */
{
    Tcl_Encoding latin1enc = NULL;
    Tcl_DString tmp;

    if (headerPtr->comment != Z_NULL) {
	if (latin1enc == NULL) {
	    /*
	     * RFC 1952 says that header strings are in ISO 8859-1 (LATIN-1).
	     */

	    latin1enc = Tcl_GetEncoding(NULL, "iso8859-1");
	    if (latin1enc == NULL) {
		Tcl_Panic("no latin-1 encoding");
	    }
	}

	Tcl_ExternalToUtfDString(latin1enc, (char *) headerPtr->comment, -1,
		&tmp);
	SetValue(dictObj, "comment", TclDStringToObj(&tmp));
    }
    SetValue(dictObj, "crc", Tcl_NewBooleanObj(headerPtr->hcrc));
    if (headerPtr->name != Z_NULL) {
	if (latin1enc == NULL) {
	    /*
	     * RFC 1952 says that header strings are in ISO 8859-1 (LATIN-1).
	     */

	    latin1enc = Tcl_GetEncoding(NULL, "iso8859-1");
	    if (latin1enc == NULL) {
		Tcl_Panic("no latin-1 encoding");
	    }
	}

	Tcl_ExternalToUtfDString(latin1enc, (char *) headerPtr->name, -1,
		&tmp);
	SetValue(dictObj, "filename", TclDStringToObj(&tmp));
    }
    if (headerPtr->os != 255) {
	SetValue(dictObj, "os", Tcl_NewIntObj(headerPtr->os));
    }
    if (headerPtr->time != 0 /* magic - no time */) {
	SetValue(dictObj, "time", Tcl_NewLongObj((long) headerPtr->time));
    }
    if (headerPtr->text != Z_UNKNOWN) {
	SetValue(dictObj, "type",
		Tcl_NewStringObj(headerPtr->text ? "text" : "binary", -1));
    }

    if (latin1enc != NULL) {
	Tcl_FreeEncoding(latin1enc);
    }
}

/*
 * Disentangle the worst of how the zlib API is used.
 */

static int
SetInflateDictionary(
    z_streamp strm,
    Tcl_Obj *compDictObj)
{
    if (compDictObj != NULL) {
	size_t length;
	unsigned char *bytes = TclGetByteArrayFromObj(compDictObj, &length);

	return inflateSetDictionary(strm, bytes, length);
    }
    return Z_OK;
}

static int
SetDeflateDictionary(
    z_streamp strm,
    Tcl_Obj *compDictObj)
{
    if (compDictObj != NULL) {
	size_t length;
	unsigned char *bytes = TclGetByteArrayFromObj(compDictObj, &length);

	return deflateSetDictionary(strm, bytes, length);
    }
    return Z_OK;
}

static inline int
Deflate(
    z_streamp strm,
    void *bufferPtr,
    size_t bufferSize,
    int flush,
    size_t *writtenPtr)
{
    int e;

    strm->next_out = bufferPtr;
    strm->avail_out = bufferSize;
    e = deflate(strm, flush);
    if (writtenPtr != NULL) {
	*writtenPtr = bufferSize - strm->avail_out;
    }
    return e;
}

static inline void
AppendByteArray(
    Tcl_Obj *listObj,
    void *buffer,
    size_t size)
{
    if (size > 0) {
	Tcl_Obj *baObj = Tcl_NewByteArrayObj((unsigned char *) buffer, size);

	Tcl_ListObjAppendElement(NULL, listObj, baObj);
    }
}

/*
 *----------------------------------------------------------------------
 *
 * Tcl_ZlibStreamInit --
 *
 *	This command initializes a (de)compression context/handle for
 *	(de)compressing data in chunks.
 *
 * Results:
 *	A standard Tcl result.
 *
 * Side effects:
 *	The variable pointed to by zshandlePtr is initialised and memory
 *	allocated for internal state. Additionally, if interp is not null, a
 *	Tcl command is created and its name placed in the interp result obj.
 *
 * Note:
 *	At least one of interp and zshandlePtr should be non-NULL or the
 *	reference to the stream will be completely lost.
 *
 *----------------------------------------------------------------------
 */

int
Tcl_ZlibStreamInit(
    Tcl_Interp *interp,
    int mode,			/* Either TCL_ZLIB_STREAM_INFLATE or
				 * TCL_ZLIB_STREAM_DEFLATE. */
    int format,			/* Flags from the TCL_ZLIB_FORMAT_* set. */
    int level,			/* 0-9 or TCL_ZLIB_COMPRESS_DEFAULT. */
    Tcl_Obj *dictObj,		/* Dictionary containing headers for gzip. */
    Tcl_ZlibStream *zshandlePtr)
{
    int wbits = 0;
    int e;
    ZlibStreamHandle *zshPtr = NULL;
    Tcl_DString cmdname;
    GzipHeader *gzHeaderPtr = NULL;

    switch (mode) {
    case TCL_ZLIB_STREAM_DEFLATE:
	/*
	 * Compressed format is specified by the wbits parameter. See zlib.h
	 * for details.
	 */

	switch (format) {
	case TCL_ZLIB_FORMAT_RAW:
	    wbits = WBITS_RAW;
	    break;
	case TCL_ZLIB_FORMAT_GZIP:
	    wbits = WBITS_GZIP;
	    if (dictObj) {
		gzHeaderPtr = Tcl_Alloc(sizeof(GzipHeader));
		memset(gzHeaderPtr, 0, sizeof(GzipHeader));
		if (GenerateHeader(interp, dictObj, gzHeaderPtr,
			NULL) != TCL_OK) {
		    Tcl_Free(gzHeaderPtr);
		    return TCL_ERROR;
		}
	    }
	    break;
	case TCL_ZLIB_FORMAT_ZLIB:
	    wbits = WBITS_ZLIB;
	    break;
	default:
	    Tcl_Panic("incorrect zlib data format, must be "
		    "TCL_ZLIB_FORMAT_ZLIB, TCL_ZLIB_FORMAT_GZIP or "
		    "TCL_ZLIB_FORMAT_RAW");
	}
	if (level < -1 || level > 9) {
	    Tcl_Panic("compression level should be between 0 (no compression)"
		    " and 9 (best compression) or -1 for default compression "
		    "level");
	}
	break;
    case TCL_ZLIB_STREAM_INFLATE:
	/*
	 * wbits are the same as DEFLATE, but FORMAT_AUTO is valid too.
	 */

	switch (format) {
	case TCL_ZLIB_FORMAT_RAW:
	    wbits = WBITS_RAW;
	    break;
	case TCL_ZLIB_FORMAT_GZIP:
	    wbits = WBITS_GZIP;
	    gzHeaderPtr = Tcl_Alloc(sizeof(GzipHeader));
	    memset(gzHeaderPtr, 0, sizeof(GzipHeader));
	    gzHeaderPtr->header.name = (Bytef *)
		    gzHeaderPtr->nativeFilenameBuf;
	    gzHeaderPtr->header.name_max = MAXPATHLEN - 1;
	    gzHeaderPtr->header.comment = (Bytef *)
		    gzHeaderPtr->nativeCommentBuf;
	    gzHeaderPtr->header.name_max = MAX_COMMENT_LEN - 1;
	    break;
	case TCL_ZLIB_FORMAT_ZLIB:
	    wbits = WBITS_ZLIB;
	    break;
	case TCL_ZLIB_FORMAT_AUTO:
	    wbits = WBITS_AUTODETECT;
	    break;
	default:
	    Tcl_Panic("incorrect zlib data format, must be "
		    "TCL_ZLIB_FORMAT_ZLIB, TCL_ZLIB_FORMAT_GZIP, "
		    "TCL_ZLIB_FORMAT_RAW or TCL_ZLIB_FORMAT_AUTO");
	}
	break;
    default:
	Tcl_Panic("bad mode, must be TCL_ZLIB_STREAM_DEFLATE or"
		" TCL_ZLIB_STREAM_INFLATE");
    }

    zshPtr = Tcl_Alloc(sizeof(ZlibStreamHandle));
    zshPtr->interp = interp;
    zshPtr->mode = mode;
    zshPtr->format = format;
    zshPtr->level = level;
    zshPtr->wbits = wbits;
    zshPtr->currentInput = NULL;
    zshPtr->streamEnd = 0;
    zshPtr->compDictObj = NULL;
    zshPtr->flags = 0;
    zshPtr->gzHeaderPtr = gzHeaderPtr;
    memset(&zshPtr->stream, 0, sizeof(z_stream));
    zshPtr->stream.adler = 1;

    /*
     * No output buffer available yet
     */

    if (mode == TCL_ZLIB_STREAM_DEFLATE) {
	e = deflateInit2(&zshPtr->stream, level, Z_DEFLATED, wbits,
		MAX_MEM_LEVEL, Z_DEFAULT_STRATEGY);
	if (e == Z_OK && zshPtr->gzHeaderPtr) {
	    e = deflateSetHeader(&zshPtr->stream,
		    &zshPtr->gzHeaderPtr->header);
	}
    } else {
	e = inflateInit2(&zshPtr->stream, wbits);
	if (e == Z_OK && zshPtr->gzHeaderPtr) {
	    e = inflateGetHeader(&zshPtr->stream,
		    &zshPtr->gzHeaderPtr->header);
	}
    }

    if (e != Z_OK) {
	ConvertError(interp, e, zshPtr->stream.adler);
	goto error;
    }

    /*
     * I could do all this in C, but this is easier.
     */

    if (interp != NULL) {
	if (Tcl_EvalEx(interp, "::incr ::tcl::zlib::cmdcounter", -1, 0) != TCL_OK) {
	    goto error;
	}
	Tcl_DStringInit(&cmdname);
	TclDStringAppendLiteral(&cmdname, "::tcl::zlib::streamcmd_");
	TclDStringAppendObj(&cmdname, Tcl_GetObjResult(interp));
	if (Tcl_FindCommand(interp, Tcl_DStringValue(&cmdname),
		NULL, 0) != NULL) {
	    Tcl_SetObjResult(interp, Tcl_NewStringObj(
		    "BUG: Stream command name already exists", -1));
	    Tcl_SetErrorCode(interp, "TCL", "BUG", "EXISTING_CMD", NULL);
	    Tcl_DStringFree(&cmdname);
	    goto error;
	}
	Tcl_ResetResult(interp);

	/*
	 * Create the command.
	 */

	zshPtr->cmd = Tcl_CreateObjCommand(interp, Tcl_DStringValue(&cmdname),
		ZlibStreamCmd, zshPtr, ZlibStreamCmdDelete);
	Tcl_DStringFree(&cmdname);
	if (zshPtr->cmd == NULL) {
	    goto error;
	}
    } else {
	zshPtr->cmd = NULL;
    }

    /*
     * Prepare the buffers for use.
     */

    zshPtr->inData = Tcl_NewListObj(0, NULL);
    Tcl_IncrRefCount(zshPtr->inData);
    zshPtr->outData = Tcl_NewListObj(0, NULL);
    Tcl_IncrRefCount(zshPtr->outData);

    zshPtr->outPos = 0;

    /*
     * Now set the variable pointed to by *zshandlePtr to the pointer to the
     * zsh struct.
     */

    if (zshandlePtr) {
	*zshandlePtr = (Tcl_ZlibStream) zshPtr;
    }

    return TCL_OK;

  error:
    if (zshPtr->compDictObj) {
	Tcl_DecrRefCount(zshPtr->compDictObj);
    }
    if (zshPtr->gzHeaderPtr) {
	Tcl_Free(zshPtr->gzHeaderPtr);
    }
    Tcl_Free(zshPtr);
    return TCL_ERROR;
}

/*
 *----------------------------------------------------------------------
 *
 * ZlibStreamCmdDelete --
 *
 *	This is the delete command which Tcl invokes when a zlibstream command
 *	is deleted from the interpreter (on stream close, usually).
 *
 * Results:
 *	None
 *
 * Side effects:
 *	Invalidates the zlib stream handle as obtained from Tcl_ZlibStreamInit
 *
 *----------------------------------------------------------------------
 */

static void
ZlibStreamCmdDelete(
    ClientData cd)
{
    ZlibStreamHandle *zshPtr = cd;

    zshPtr->cmd = NULL;
    ZlibStreamCleanup(zshPtr);
}

/*
 *----------------------------------------------------------------------
 *
 * Tcl_ZlibStreamClose --
 *
 *	This procedure must be called after (de)compression is done to ensure
 *	memory is freed and the command is deleted from the interpreter (if
 *	any).
 *
 * Results:
 *	A standard Tcl result.
 *
 * Side effects:
 *	Invalidates the zlib stream handle as obtained from Tcl_ZlibStreamInit
 *
 *----------------------------------------------------------------------
 */

int
Tcl_ZlibStreamClose(
    Tcl_ZlibStream zshandle)	/* As obtained from Tcl_ZlibStreamInit. */
{
    ZlibStreamHandle *zshPtr = (ZlibStreamHandle *) zshandle;

    /*
     * If the interp is set, deleting the command will trigger
     * ZlibStreamCleanup in ZlibStreamCmdDelete. If no interp is set, call
     * ZlibStreamCleanup directly.
     */

    if (zshPtr->interp && zshPtr->cmd) {
	Tcl_DeleteCommandFromToken(zshPtr->interp, zshPtr->cmd);
    } else {
	ZlibStreamCleanup(zshPtr);
    }
    return TCL_OK;
}

/*
 *----------------------------------------------------------------------
 *
 * ZlibStreamCleanup --
 *
 *	This procedure is called by either Tcl_ZlibStreamClose or
 *	ZlibStreamCmdDelete to cleanup the stream context.
 *
 * Results:
 *	None
 *
 * Side effects:
 *	Invalidates the zlib stream handle.
 *
 *----------------------------------------------------------------------
 */

void
ZlibStreamCleanup(
    ZlibStreamHandle *zshPtr)
{
    if (!zshPtr->streamEnd) {
	if (zshPtr->mode == TCL_ZLIB_STREAM_DEFLATE) {
	    deflateEnd(&zshPtr->stream);
	} else {
	    inflateEnd(&zshPtr->stream);
	}
    }

    if (zshPtr->inData) {
	Tcl_DecrRefCount(zshPtr->inData);
    }
    if (zshPtr->outData) {
	Tcl_DecrRefCount(zshPtr->outData);
    }
    if (zshPtr->currentInput) {
	Tcl_DecrRefCount(zshPtr->currentInput);
    }
    if (zshPtr->compDictObj) {
	Tcl_DecrRefCount(zshPtr->compDictObj);
    }
    if (zshPtr->gzHeaderPtr) {
	Tcl_Free(zshPtr->gzHeaderPtr);
    }

    Tcl_Free(zshPtr);
}

/*
 *----------------------------------------------------------------------
 *
 * Tcl_ZlibStreamReset --
 *
 *	This procedure will reinitialize an existing stream handle.
 *
 * Results:
 *	A standard Tcl result.
 *
 * Side effects:
 *	Any data left in the (de)compression buffer is lost.
 *
 *----------------------------------------------------------------------
 */

int
Tcl_ZlibStreamReset(
    Tcl_ZlibStream zshandle)	/* As obtained from Tcl_ZlibStreamInit */
{
    ZlibStreamHandle *zshPtr = (ZlibStreamHandle *) zshandle;
    int e;

    if (!zshPtr->streamEnd) {
	if (zshPtr->mode == TCL_ZLIB_STREAM_DEFLATE) {
	    deflateEnd(&zshPtr->stream);
	} else {
	    inflateEnd(&zshPtr->stream);
	}
    }
    Tcl_SetByteArrayLength(zshPtr->inData, 0);
    Tcl_SetByteArrayLength(zshPtr->outData, 0);
    if (zshPtr->currentInput) {
	Tcl_DecrRefCount(zshPtr->currentInput);
	zshPtr->currentInput = NULL;
    }

    zshPtr->outPos = 0;
    zshPtr->streamEnd = 0;
    memset(&zshPtr->stream, 0, sizeof(z_stream));

    /*
     * No output buffer available yet.
     */

    if (zshPtr->mode == TCL_ZLIB_STREAM_DEFLATE) {
	e = deflateInit2(&zshPtr->stream, zshPtr->level, Z_DEFLATED,
		zshPtr->wbits, MAX_MEM_LEVEL, Z_DEFAULT_STRATEGY);
	if (e == Z_OK && HaveDictToSet(zshPtr)) {
	    e = SetDeflateDictionary(&zshPtr->stream, zshPtr->compDictObj);
	    if (e == Z_OK) {
		DictWasSet(zshPtr);
	    }
	}
    } else {
	e = inflateInit2(&zshPtr->stream, zshPtr->wbits);
	if (IsRawStream(zshPtr) && HaveDictToSet(zshPtr) && e == Z_OK) {
	    e = SetInflateDictionary(&zshPtr->stream, zshPtr->compDictObj);
	    if (e == Z_OK) {
		DictWasSet(zshPtr);
	    }
	}
    }

    if (e != Z_OK) {
	ConvertError(zshPtr->interp, e, zshPtr->stream.adler);
	/* TODO:cleanup */
	return TCL_ERROR;
    }

    return TCL_OK;
}

/*
 *----------------------------------------------------------------------
 *
 * Tcl_ZlibStreamGetCommandName --
 *
 *	This procedure will return the command name associated with the
 *	stream.
 *
 * Results:
 *	A Tcl_Obj with the name of the Tcl command or NULL if no command is
 *	associated with the stream.
 *
 * Side effects:
 *	None.
 *
 *----------------------------------------------------------------------
 */

Tcl_Obj *
Tcl_ZlibStreamGetCommandName(
    Tcl_ZlibStream zshandle)	/* As obtained from Tcl_ZlibStreamInit */
{
    ZlibStreamHandle *zshPtr = (ZlibStreamHandle *) zshandle;
    Tcl_Obj *objPtr;

    if (!zshPtr->interp) {
	return NULL;
    }

    TclNewObj(objPtr);
    Tcl_GetCommandFullName(zshPtr->interp, zshPtr->cmd, objPtr);
    return objPtr;
}

/*
 *----------------------------------------------------------------------
 *
 * Tcl_ZlibStreamEof --
 *
 *	This procedure This function returns 0 or 1 depending on the state of
 *	the (de)compressor. For decompression, eof is reached when the entire
 *	compressed stream has been decompressed. For compression, eof is
 *	reached when the stream has been flushed with TCL_ZLIB_FINALIZE.
 *
 * Results:
 *	Integer.
 *
 * Side effects:
 *	None.
 *
 *----------------------------------------------------------------------
 */

int
Tcl_ZlibStreamEof(
    Tcl_ZlibStream zshandle)	/* As obtained from Tcl_ZlibStreamInit */
{
    ZlibStreamHandle *zshPtr = (ZlibStreamHandle *) zshandle;

    return zshPtr->streamEnd;
}

/*
 *----------------------------------------------------------------------
 *
 * Tcl_ZlibStreamChecksum --
 *
 *	Return the checksum of the uncompressed data seen so far by the
 *	stream.
 *
 *----------------------------------------------------------------------
 */

int
Tcl_ZlibStreamChecksum(
    Tcl_ZlibStream zshandle)	/* As obtained from Tcl_ZlibStreamInit */
{
    ZlibStreamHandle *zshPtr = (ZlibStreamHandle *) zshandle;

    return zshPtr->stream.adler;
}

/*
 *----------------------------------------------------------------------
 *
 * Tcl_ZlibStreamSetCompressionDictionary --
 *
 *	Sets the compression dictionary for a stream. This will be used as
 *	appropriate for the next compression or decompression action performed
 *	on the stream.
 *
 *----------------------------------------------------------------------
 */

void
Tcl_ZlibStreamSetCompressionDictionary(
    Tcl_ZlibStream zshandle,
    Tcl_Obj *compressionDictionaryObj)
{
    ZlibStreamHandle *zshPtr = (ZlibStreamHandle *) zshandle;

    if (compressionDictionaryObj != NULL) {
	if (Tcl_IsShared(compressionDictionaryObj)) {
	    compressionDictionaryObj =
		    Tcl_DuplicateObj(compressionDictionaryObj);
	}
	Tcl_IncrRefCount(compressionDictionaryObj);
	zshPtr->flags |= DICT_TO_SET;
    } else {
	zshPtr->flags &= ~DICT_TO_SET;
    }
    if (zshPtr->compDictObj != NULL) {
	Tcl_DecrRefCount(zshPtr->compDictObj);
    }
    zshPtr->compDictObj = compressionDictionaryObj;
}

/*
 *----------------------------------------------------------------------
 *
 * Tcl_ZlibStreamPut --
 *
 *	Add data to the stream for compression or decompression from a
 *	bytearray Tcl_Obj.
 *
 *----------------------------------------------------------------------
 */

#define BUFFER_SIZE_LIMIT	0xFFFF

int
Tcl_ZlibStreamPut(
    Tcl_ZlibStream zshandle,	/* As obtained from Tcl_ZlibStreamInit */
    Tcl_Obj *data,		/* Data to compress/decompress */
    int flush)			/* TCL_ZLIB_NO_FLUSH, TCL_ZLIB_FLUSH,
				 * TCL_ZLIB_FULLFLUSH, or TCL_ZLIB_FINALIZE */
{
    ZlibStreamHandle *zshPtr = (ZlibStreamHandle *) zshandle;
    char *dataTmp = NULL;
    int e;
    size_t size, outSize, toStore;

    if (zshPtr->streamEnd) {
	if (zshPtr->interp) {
	    Tcl_SetObjResult(zshPtr->interp, Tcl_NewStringObj(
		    "already past compressed stream end", -1));
	    Tcl_SetErrorCode(zshPtr->interp, "TCL", "ZIP", "CLOSED", NULL);
	}
	return TCL_ERROR;
    }

    if (zshPtr->mode == TCL_ZLIB_STREAM_DEFLATE) {
	zshPtr->stream.next_in = TclGetByteArrayFromObj(data, &size);
	zshPtr->stream.avail_in = size;

	/*
	 * Must not do a zero-length compress unless finalizing. [Bug 25842c161]
	 */

	if (size == 0 && flush != Z_FINISH) {
	    return TCL_OK;
	}

	if (HaveDictToSet(zshPtr)) {
	    e = SetDeflateDictionary(&zshPtr->stream, zshPtr->compDictObj);
	    if (e != Z_OK) {
		ConvertError(zshPtr->interp, e, zshPtr->stream.adler);
		return TCL_ERROR;
	    }
	    DictWasSet(zshPtr);
	}

	/*
	 * deflateBound() doesn't seem to take various header sizes into
	 * account, so we add 100 extra bytes. However, we can also loop
	 * around again so we also set an upper bound on the output buffer
	 * size.
	 */

	outSize = deflateBound(&zshPtr->stream, size) + 100;
	if (outSize > BUFFER_SIZE_LIMIT) {
	    outSize = BUFFER_SIZE_LIMIT;
	}
	dataTmp = Tcl_Alloc(outSize);

	while (1) {
	    e = Deflate(&zshPtr->stream, dataTmp, outSize, flush, &toStore);

	    /*
	     * Test if we've filled the buffer up and have to ask deflate() to
	     * give us some more. Note that the condition for needing to
	     * repeat a buffer transfer when the result is Z_OK is whether
	     * there is no more space in the buffer we provided; the zlib
	     * library does not necessarily return a different code in that
	     * case. [Bug b26e38a3e4] [Tk Bug 10f2e7872b]
	     */

	    if ((e != Z_BUF_ERROR) && (e != Z_OK || (size_t)(unsigned)toStore < outSize)) {
		if ((e == Z_OK) || (flush == Z_FINISH && e == Z_STREAM_END)) {
		    break;
		}
		ConvertError(zshPtr->interp, e, zshPtr->stream.adler);
		return TCL_ERROR;
	    }

	    /*
	     * Output buffer too small to hold the data being generated or we
	     * are doing the end-of-stream flush (which can spit out masses of
	     * data). This means we need to put a new buffer into place after
	     * saving the old generated data to the outData list.
	     */

	    AppendByteArray(zshPtr->outData, dataTmp, outSize);

	    if (outSize < BUFFER_SIZE_LIMIT) {
		outSize = BUFFER_SIZE_LIMIT;
		/* There may be *lots* of data left to output... */
		dataTmp = Tcl_Realloc(dataTmp, outSize);
	    }
	}

	/*
	 * And append the final data block to the outData list.
	 */

	AppendByteArray(zshPtr->outData, dataTmp, toStore);
	Tcl_Free(dataTmp);
    } else {
	/*
	 * This is easy. Just append to the inData list.
	 */

	Tcl_ListObjAppendElement(NULL, zshPtr->inData, data);

	/*
	 * and we'll need the flush parameter for the Inflate call.
	 */

	zshPtr->flush = flush;
    }

    return TCL_OK;
}

/*
 *----------------------------------------------------------------------
 *
 * Tcl_ZlibStreamGet --
 *
 *	Retrieve data (now compressed or decompressed) from the stream into a
 *	bytearray Tcl_Obj.
 *
 *----------------------------------------------------------------------
 */

int
Tcl_ZlibStreamGet(
    Tcl_ZlibStream zshandle,	/* As obtained from Tcl_ZlibStreamInit */
    Tcl_Obj *data,		/* A place to append the data. */
    size_t count)			/* Number of bytes to grab as a maximum, you
				 * may get less! */
{
    ZlibStreamHandle *zshPtr = (ZlibStreamHandle *) zshandle;
    int e, i, listLen;
    size_t itemLen, dataPos = 0;
    Tcl_Obj *itemObj;
    unsigned char *dataPtr, *itemPtr;
    size_t existing;

    /*
     * Getting beyond the of stream, just return empty string.
     */

    if (zshPtr->streamEnd) {
	return TCL_OK;
    }

    (void) TclGetByteArrayFromObj(data, &existing);

    if (zshPtr->mode == TCL_ZLIB_STREAM_INFLATE) {
	if (count == TCL_AUTO_LENGTH) {
	    /*
	     * The only safe thing to do is restict to 65k. We might cause a
	     * panic for out of memory if we just kept growing the buffer.
	     */

	    count = MAX_BUFFER_SIZE;
	}

	/*
	 * Prepare the place to store the data.
	 */

	dataPtr = Tcl_SetByteArrayLength(data, existing+count);
	dataPtr += existing;

	zshPtr->stream.next_out = dataPtr;
	zshPtr->stream.avail_out = count;
	if (zshPtr->stream.avail_in == 0) {
	    /*
	     * zlib will probably need more data to decompress.
	     */

	    if (zshPtr->currentInput) {
		Tcl_DecrRefCount(zshPtr->currentInput);
		zshPtr->currentInput = NULL;
	    }
	    Tcl_ListObjLength(NULL, zshPtr->inData, &listLen);
	    if (listLen > 0) {
		/*
		 * There is more input available, get it from the list and
		 * give it to zlib. At this point, the data must not be shared
		 * since we require the bytearray representation to not vanish
		 * under our feet. [Bug 3081008]
		 */

		Tcl_ListObjIndex(NULL, zshPtr->inData, 0, &itemObj);
		if (Tcl_IsShared(itemObj)) {
		    itemObj = Tcl_DuplicateObj(itemObj);
		}
		itemPtr = TclGetByteArrayFromObj(itemObj, &itemLen);
		Tcl_IncrRefCount(itemObj);
		zshPtr->currentInput = itemObj;
		zshPtr->stream.next_in = itemPtr;
		zshPtr->stream.avail_in = itemLen;

		/*
		 * And remove it from the list
		 */

		Tcl_ListObjReplace(NULL, zshPtr->inData, 0, 1, 0, NULL);
	    }
	}

	/*
	 * When dealing with a raw stream, we set the dictionary here, once.
	 * (You can't do it in response to getting Z_NEED_DATA as raw streams
	 * don't ever issue that.)
	 */

	if (IsRawStream(zshPtr) && HaveDictToSet(zshPtr)) {
	    e = SetInflateDictionary(&zshPtr->stream, zshPtr->compDictObj);
	    if (e != Z_OK) {
		ConvertError(zshPtr->interp, e, zshPtr->stream.adler);
		return TCL_ERROR;
	    }
	    DictWasSet(zshPtr);
	}
	e = inflate(&zshPtr->stream, zshPtr->flush);
	if (e == Z_NEED_DICT && HaveDictToSet(zshPtr)) {
	    e = SetInflateDictionary(&zshPtr->stream, zshPtr->compDictObj);
	    if (e == Z_OK) {
		DictWasSet(zshPtr);
		e = inflate(&zshPtr->stream, zshPtr->flush);
	    }
	};
	Tcl_ListObjLength(NULL, zshPtr->inData, &listLen);

	while ((zshPtr->stream.avail_out > 0)
		&& (e == Z_OK || e == Z_BUF_ERROR) && (listLen > 0)) {
	    /*
	     * State: We have not satisfied the request yet and there may be
	     * more to inflate.
	     */

	    if (zshPtr->stream.avail_in > 0) {
		if (zshPtr->interp) {
		    Tcl_SetObjResult(zshPtr->interp, Tcl_NewStringObj(
			    "unexpected zlib internal state during"
			    " decompression", -1));
		    Tcl_SetErrorCode(zshPtr->interp, "TCL", "ZIP", "STATE",
			    NULL);
		}
		Tcl_SetByteArrayLength(data, existing);
		return TCL_ERROR;
	    }

	    if (zshPtr->currentInput) {
		Tcl_DecrRefCount(zshPtr->currentInput);
		zshPtr->currentInput = 0;
	    }

	    /*
	     * Get the next block of data to go to inflate. At this point, the
	     * data must not be shared since we require the bytearray
	     * representation to not vanish under our feet. [Bug 3081008]
	     */

	    Tcl_ListObjIndex(zshPtr->interp, zshPtr->inData, 0, &itemObj);
	    if (Tcl_IsShared(itemObj)) {
		itemObj = Tcl_DuplicateObj(itemObj);
	    }
	    itemPtr = TclGetByteArrayFromObj(itemObj, &itemLen);
	    Tcl_IncrRefCount(itemObj);
	    zshPtr->currentInput = itemObj;
	    zshPtr->stream.next_in = itemPtr;
	    zshPtr->stream.avail_in = itemLen;

	    /*
	     * Remove it from the list.
	     */

	    Tcl_ListObjReplace(NULL, zshPtr->inData, 0, 1, 0, NULL);
	    listLen--;

	    /*
	     * And call inflate again.
	     */

	    do {
		e = inflate(&zshPtr->stream, zshPtr->flush);
		if (e != Z_NEED_DICT || !HaveDictToSet(zshPtr)) {
		    break;
		}
		e = SetInflateDictionary(&zshPtr->stream,zshPtr->compDictObj);
		DictWasSet(zshPtr);
	    } while (e == Z_OK);
	}
	if (zshPtr->stream.avail_out > 0) {
	    Tcl_SetByteArrayLength(data,
		    existing + count - zshPtr->stream.avail_out);
	}
	if (!(e==Z_OK || e==Z_STREAM_END || e==Z_BUF_ERROR)) {
	    Tcl_SetByteArrayLength(data, existing);
	    ConvertError(zshPtr->interp, e, zshPtr->stream.adler);
	    return TCL_ERROR;
	}
	if (e == Z_STREAM_END) {
	    zshPtr->streamEnd = 1;
	    if (zshPtr->currentInput) {
		Tcl_DecrRefCount(zshPtr->currentInput);
		zshPtr->currentInput = 0;
	    }
	    inflateEnd(&zshPtr->stream);
	}
    } else {
	Tcl_ListObjLength(NULL, zshPtr->outData, &listLen);
	if (count == TCL_AUTO_LENGTH) {
	    count = 0;
	    for (i=0; i<listLen; i++) {
		Tcl_ListObjIndex(NULL, zshPtr->outData, i, &itemObj);
		itemPtr = TclGetByteArrayFromObj(itemObj, &itemLen);
		if (i == 0) {
		    count += itemLen - zshPtr->outPos;
		} else {
		    count += itemLen;
		}
	    }
	}

	/*
	 * Prepare the place to store the data.
	 */

	dataPtr = Tcl_SetByteArrayLength(data, existing + count);
	dataPtr += existing;

	while ((count > dataPos) &&
		(Tcl_ListObjLength(NULL, zshPtr->outData, &listLen) == TCL_OK)
		&& (listLen > 0)) {
	    /*
	     * Get the next chunk off our list of chunks and grab the data out
	     * of it.
	     */

	    Tcl_ListObjIndex(NULL, zshPtr->outData, 0, &itemObj);
<<<<<<< HEAD
	    itemPtr = TclGetByteArrayFromObj(itemObj, &itemLen);
	    if (itemLen-zshPtr->outPos >= (size_t)(count-dataPos)) {
=======
	    itemPtr = Tcl_GetByteArrayFromObj(itemObj, &itemLen);
	    if (itemLen-zshPtr->outPos >= count-dataPos) {
>>>>>>> 7fcc213b
		size_t len = count - dataPos;

		memcpy(dataPtr + dataPos, itemPtr + zshPtr->outPos, len);
		zshPtr->outPos += len;
		dataPos += len;
		if (zshPtr->outPos == itemLen) {
		    zshPtr->outPos = 0;
		}
	    } else {
		size_t len = itemLen - zshPtr->outPos;

		memcpy(dataPtr + dataPos, itemPtr + zshPtr->outPos, len);
		dataPos += len;
		zshPtr->outPos = 0;
	    }
	    if (zshPtr->outPos == 0) {
		Tcl_ListObjReplace(NULL, zshPtr->outData, 0, 1, 0, NULL);
		listLen--;
	    }
	}
	Tcl_SetByteArrayLength(data, existing + dataPos);
    }
    return TCL_OK;
}

/*
 *----------------------------------------------------------------------
 *
 * Tcl_ZlibDeflate --
 *
 *	Compress the contents of Tcl_Obj *data with compression level in
 *	output format, producing the compressed data in the interpreter
 *	result.
 *
 *----------------------------------------------------------------------
 */

int
Tcl_ZlibDeflate(
    Tcl_Interp *interp,
    int format,
    Tcl_Obj *data,
    int level,
    Tcl_Obj *gzipHeaderDictObj)
{
    int wbits = 0, e = 0, extraSize = 0;
    size_t inLen = 0;
    Byte *inData = NULL;
    z_stream stream;
    GzipHeader header;
    gz_header *headerPtr = NULL;
    Tcl_Obj *obj;

    if (!interp) {
	return TCL_ERROR;
    }

    /*
     * Compressed format is specified by the wbits parameter. See zlib.h for
     * details.
     */

    if (format == TCL_ZLIB_FORMAT_RAW) {
	wbits = WBITS_RAW;
    } else if (format == TCL_ZLIB_FORMAT_GZIP) {
	wbits = WBITS_GZIP;

	/*
	 * Need to allocate extra space for the gzip header and footer. The
	 * amount of space is (a bit less than) 32 bytes, plus a byte for each
	 * byte of string that we add. Note that over-allocation is not a
	 * problem. [Bug 2419061]
	 */

	extraSize = 32;
	if (gzipHeaderDictObj) {
	    headerPtr = &header.header;
	    memset(headerPtr, 0, sizeof(gz_header));
	    if (GenerateHeader(interp, gzipHeaderDictObj, &header,
		    &extraSize) != TCL_OK) {
		return TCL_ERROR;
	    }
	}
    } else if (format == TCL_ZLIB_FORMAT_ZLIB) {
	wbits = WBITS_ZLIB;
    } else {
	Tcl_Panic("incorrect zlib data format, must be TCL_ZLIB_FORMAT_ZLIB, "
		"TCL_ZLIB_FORMAT_GZIP or TCL_ZLIB_FORMAT_ZLIB");
    }

    if (level < -1 || level > 9) {
	Tcl_Panic("compression level should be between 0 (uncompressed) and "
		"9 (best compression) or -1 for default compression level");
    }

    /*
     * Allocate some space to store the output.
     */

    TclNewObj(obj);

    /*
     * Obtain the pointer to the byte array, we'll pass this pointer straight
     * to the deflate command.
     */

    inData = TclGetByteArrayFromObj(data, &inLen);
    memset(&stream, 0, sizeof(z_stream));
    stream.avail_in = inLen;
    stream.next_in = inData;

    /*
     * No output buffer available yet, will alloc after deflateInit2.
     */

    e = deflateInit2(&stream, level, Z_DEFLATED, wbits, MAX_MEM_LEVEL,
	    Z_DEFAULT_STRATEGY);
    if (e != Z_OK) {
	goto error;
    }

    if (headerPtr != NULL) {
	e = deflateSetHeader(&stream, headerPtr);
	if (e != Z_OK) {
	    goto error;
	}
    }

    /*
     * Allocate the output buffer from the value of deflateBound(). This is
     * probably too much space. Before returning to the caller, we will reduce
     * it back to the actual compressed size.
     */

    stream.avail_out = deflateBound(&stream, inLen) + extraSize;
    stream.next_out = Tcl_SetByteArrayLength(obj, stream.avail_out);

    /*
     * Perform the compression, Z_FINISH means do it in one go.
     */

    e = deflate(&stream, Z_FINISH);

    if (e != Z_STREAM_END) {
	e = deflateEnd(&stream);

	/*
	 * deflateEnd() returns Z_OK when there are bytes left to compress, at
	 * this point we consider that an error, although we could continue by
	 * allocating more memory and calling deflate() again.
	 */

	if (e == Z_OK) {
	    e = Z_BUF_ERROR;
	}
    } else {
	e = deflateEnd(&stream);
    }

    if (e != Z_OK) {
	goto error;
    }

    /*
     * Reduce the bytearray length to the actual data length produced by
     * deflate.
     */

    Tcl_SetByteArrayLength(obj, stream.total_out);
    Tcl_SetObjResult(interp, obj);
    return TCL_OK;

  error:
    ConvertError(interp, e, stream.adler);
    TclDecrRefCount(obj);
    return TCL_ERROR;
}

/*
 *----------------------------------------------------------------------
 *
 * Tcl_ZlibInflate --
 *
 *	Decompress data in an object into the interpreter result.
 *
 *----------------------------------------------------------------------
 */

int
Tcl_ZlibInflate(
    Tcl_Interp *interp,
    int format,
    Tcl_Obj *data,
    size_t bufferSize,
    Tcl_Obj *gzipHeaderDictObj)
{
    int wbits = 0, e = 0;
    size_t inLen = 0, newBufferSize;
    Byte *inData = NULL, *outData = NULL, *newOutData = NULL;
    z_stream stream;
    gz_header header, *headerPtr = NULL;
    Tcl_Obj *obj;
    char *nameBuf = NULL, *commentBuf = NULL;

    if (!interp) {
	return TCL_ERROR;
    }

    /*
     * Compressed format is specified by the wbits parameter. See zlib.h for
     * details.
     */

    switch (format) {
    case TCL_ZLIB_FORMAT_RAW:
	wbits = WBITS_RAW;
	gzipHeaderDictObj = NULL;
	break;
    case TCL_ZLIB_FORMAT_ZLIB:
	wbits = WBITS_ZLIB;
	gzipHeaderDictObj = NULL;
	break;
    case TCL_ZLIB_FORMAT_GZIP:
	wbits = WBITS_GZIP;
	break;
    case TCL_ZLIB_FORMAT_AUTO:
	wbits = WBITS_AUTODETECT;
	break;
    default:
	Tcl_Panic("incorrect zlib data format, must be TCL_ZLIB_FORMAT_ZLIB, "
		"TCL_ZLIB_FORMAT_GZIP, TCL_ZLIB_FORMAT_RAW or "
		"TCL_ZLIB_FORMAT_AUTO");
    }

    if (gzipHeaderDictObj) {
	headerPtr = &header;
	memset(headerPtr, 0, sizeof(gz_header));
	nameBuf = Tcl_Alloc(MAXPATHLEN);
	header.name = (Bytef *) nameBuf;
	header.name_max = MAXPATHLEN - 1;
	commentBuf = Tcl_Alloc(MAX_COMMENT_LEN);
	header.comment = (Bytef *) commentBuf;
	header.comm_max = MAX_COMMENT_LEN - 1;
    }

    inData = TclGetByteArrayFromObj(data, &inLen);
    if (bufferSize < 1) {
	/*
	 * Start with a buffer (up to) 3 times the size of the input data.
	 */

	if (inLen < 32*1024*1024) {
	    bufferSize = 3*inLen;
	} else if (inLen < 256*1024*1024) {
	    bufferSize = 2*inLen;
	} else {
	    bufferSize = inLen;
	}
    }

    TclNewObj(obj);
    outData = Tcl_SetByteArrayLength(obj, bufferSize);
    memset(&stream, 0, sizeof(z_stream));
    stream.avail_in = inLen+1;	/* +1 because zlib can "over-request"
					 * input (but ignore it!) */
    stream.next_in = inData;
    stream.avail_out = bufferSize;
    stream.next_out = outData;

    /*
     * Initialize zlib for decompression.
     */

    e = inflateInit2(&stream, wbits);
    if (e != Z_OK) {
	goto error;
    }
    if (headerPtr) {
	e = inflateGetHeader(&stream, headerPtr);
	if (e != Z_OK) {
	    inflateEnd(&stream);
	    goto error;
	}
    }

    /*
     * Start the decompression cycle.
     */

    while (1) {
	e = inflate(&stream, Z_FINISH);
	if (e != Z_BUF_ERROR) {
	    break;
	}

	/*
	 * Not enough room in the output buffer. Increase it by five times the
	 * bytes still in the input buffer. (Because 3 times didn't do the
	 * trick before, 5 times is what we do next.) Further optimization
	 * should be done by the user, specify the decompressed size!
	 */

	if ((stream.avail_in == 0) && (stream.avail_out > 0)) {
	    e = Z_STREAM_ERROR;
	    break;
	}
	newBufferSize = bufferSize + 5 * stream.avail_in;
	if (newBufferSize == bufferSize) {
	    newBufferSize = bufferSize+1000;
	}
	newOutData = Tcl_SetByteArrayLength(obj, newBufferSize);

	/*
	 * Set next out to the same offset in the new location.
	 */

	stream.next_out = newOutData + stream.total_out;

	/*
	 * And increase avail_out with the number of new bytes allocated.
	 */

	stream.avail_out += newBufferSize - bufferSize;
	outData = newOutData;
	bufferSize = newBufferSize;
    }

    if (e != Z_STREAM_END) {
	inflateEnd(&stream);
	goto error;
    }

    e = inflateEnd(&stream);
    if (e != Z_OK) {
	goto error;
    }

    /*
     * Reduce the BA length to the actual data length produced by deflate.
     */

    Tcl_SetByteArrayLength(obj, stream.total_out);
    if (headerPtr != NULL) {
	ExtractHeader(&header, gzipHeaderDictObj);
	SetValue(gzipHeaderDictObj, "size",
		Tcl_NewLongObj((long) stream.total_out));
	Tcl_Free(nameBuf);
	Tcl_Free(commentBuf);
    }
    Tcl_SetObjResult(interp, obj);
    return TCL_OK;

  error:
    TclDecrRefCount(obj);
    ConvertError(interp, e, stream.adler);
    if (nameBuf) {
	Tcl_Free(nameBuf);
    }
    if (commentBuf) {
	Tcl_Free(commentBuf);
    }
    return TCL_ERROR;
}

/*
 *----------------------------------------------------------------------
 *
 * Tcl_ZlibCRC32, Tcl_ZlibAdler32 --
 *
 *	Access to the checksumming engines.
 *
 *----------------------------------------------------------------------
 */

unsigned int
Tcl_ZlibCRC32(
    unsigned int crc,
    const unsigned char *buf,
    size_t len)
{
    /* Nothing much to do, just wrap the crc32(). */
    return crc32(crc, (Bytef *) buf, len);
}

unsigned int
Tcl_ZlibAdler32(
    unsigned int adler,
    const unsigned char *buf,
    size_t len)
{
    return adler32(adler, (Bytef *) buf, len);
}

/*
 *----------------------------------------------------------------------
 *
 * ZlibCmd --
 *
 *	Implementation of the [zlib] command.
 *
 *----------------------------------------------------------------------
 */

static int
ZlibCmd(
    ClientData notUsed,
    Tcl_Interp *interp,
    int objc,
    Tcl_Obj *const objv[])
{
    int command, i, option, level = -1;
    size_t dlen, start, buffersize = 0;
    Tcl_WideInt wideLen;
    Byte *data;
    Tcl_Obj *headerDictObj;
    const char *extraInfoStr = NULL;
    static const char *const commands[] = {
	"adler32", "compress", "crc32", "decompress", "deflate", "gunzip",
	"gzip", "inflate", "push", "stream",
	NULL
    };
    enum zlibCommands {
	CMD_ADLER, CMD_COMPRESS, CMD_CRC, CMD_DECOMPRESS, CMD_DEFLATE,
	CMD_GUNZIP, CMD_GZIP, CMD_INFLATE, CMD_PUSH, CMD_STREAM
    };

    if (objc < 2) {
	Tcl_WrongNumArgs(interp, 1, objv, "command arg ?...?");
	return TCL_ERROR;
    }
    if (Tcl_GetIndexFromObj(interp, objv[1], commands, "command", 0,
	    &command) != TCL_OK) {
	return TCL_ERROR;
    }

    switch ((enum zlibCommands) command) {
    case CMD_ADLER:			/* adler32 str ?startvalue?
					 * -> checksum */
	if (objc < 3 || objc > 4) {
	    Tcl_WrongNumArgs(interp, 2, objv, "data ?startValue?");
	    return TCL_ERROR;
	}
	if (objc>3 && Tcl_GetIntFromObj(interp, objv[3],
		(int *) &start) != TCL_OK) {
	    return TCL_ERROR;
	}
	if (objc < 4) {
	    start = Tcl_ZlibAdler32(0, NULL, 0);
	}
	data = TclGetByteArrayFromObj(objv[2], &dlen);
	Tcl_SetObjResult(interp, Tcl_NewWideIntObj((Tcl_WideInt)
		(uLong) Tcl_ZlibAdler32(start, data, dlen)));
	return TCL_OK;
    case CMD_CRC:			/* crc32 str ?startvalue?
					 * -> checksum */
	if (objc < 3 || objc > 4) {
	    Tcl_WrongNumArgs(interp, 2, objv, "data ?startValue?");
	    return TCL_ERROR;
	}
	if (objc>3 && Tcl_GetIntFromObj(interp, objv[3],
		(int *) &start) != TCL_OK) {
	    return TCL_ERROR;
	}
	if (objc < 4) {
	    start = Tcl_ZlibCRC32(0, NULL, 0);
	}
	data = TclGetByteArrayFromObj(objv[2], &dlen);
	Tcl_SetObjResult(interp, Tcl_NewWideIntObj((Tcl_WideInt)
		(uLong) Tcl_ZlibCRC32(start, data, dlen)));
	return TCL_OK;
    case CMD_DEFLATE:			/* deflate data ?level?
					 * -> rawCompressedData */
	if (objc < 3 || objc > 4) {
	    Tcl_WrongNumArgs(interp, 2, objv, "data ?level?");
	    return TCL_ERROR;
	}
	if (objc > 3) {
	    if (Tcl_GetIntFromObj(interp, objv[3], &level) != TCL_OK) {
		return TCL_ERROR;
	    }
	    if (level < 0 || level > 9) {
		goto badLevel;
	    }
	}
	return Tcl_ZlibDeflate(interp, TCL_ZLIB_FORMAT_RAW, objv[2], level,
		NULL);
    case CMD_COMPRESS:			/* compress data ?level?
					 * -> zlibCompressedData */
	if (objc < 3 || objc > 4) {
	    Tcl_WrongNumArgs(interp, 2, objv, "data ?level?");
	    return TCL_ERROR;
	}
	if (objc > 3) {
	    if (Tcl_GetIntFromObj(interp, objv[3], &level) != TCL_OK) {
		return TCL_ERROR;
	    }
	    if (level < 0 || level > 9) {
		goto badLevel;
	    }
	}
	return Tcl_ZlibDeflate(interp, TCL_ZLIB_FORMAT_ZLIB, objv[2], level,
		NULL);
    case CMD_GZIP:			/* gzip data ?level?
					 * -> gzippedCompressedData */
	headerDictObj = NULL;

	/*
	 * Legacy argument format support.
	 */

	if (objc == 4
		&& Tcl_GetIntFromObj(interp, objv[3], &level) == TCL_OK) {
	    if (level < 0 || level > 9) {
		extraInfoStr = "\n    (in -level option)";
		goto badLevel;
	    }
	    return Tcl_ZlibDeflate(interp, TCL_ZLIB_FORMAT_GZIP, objv[2],
		    level, NULL);
	}

	if (objc < 3 || objc > 7 || ((objc & 1) == 0)) {
	    Tcl_WrongNumArgs(interp, 2, objv,
		    "data ?-level level? ?-header header?");
	    return TCL_ERROR;
	}
	for (i=3 ; i<objc ; i+=2) {
	    static const char *const gzipopts[] = {
		"-header", "-level", NULL
	    };

	    if (Tcl_GetIndexFromObj(interp, objv[i], gzipopts, "option", 0,
		    &option) != TCL_OK) {
		return TCL_ERROR;
	    }
	    switch (option) {
	    case 0:
		headerDictObj = objv[i+1];
		break;
	    case 1:
		if (Tcl_GetIntFromObj(interp, objv[i+1],
			&level) != TCL_OK) {
		    return TCL_ERROR;
		}
		if (level < 0 || level > 9) {
		    extraInfoStr = "\n    (in -level option)";
		    goto badLevel;
		}
		break;
	    }
	}
	return Tcl_ZlibDeflate(interp, TCL_ZLIB_FORMAT_GZIP, objv[2], level,
		headerDictObj);
    case CMD_INFLATE:			/* inflate rawcomprdata ?bufferSize?
					 *	-> decompressedData */
	if (objc < 3 || objc > 4) {
	    Tcl_WrongNumArgs(interp, 2, objv, "data ?bufferSize?");
	    return TCL_ERROR;
	}
	if (objc > 3) {
	    if (Tcl_GetWideIntFromObj(interp, objv[3],
		    &wideLen) != TCL_OK) {
		return TCL_ERROR;
	    }
	    if (wideLen < MIN_NONSTREAM_BUFFER_SIZE
		    || wideLen > MAX_BUFFER_SIZE) {
		goto badBuffer;
	    }
	    buffersize = wideLen;
	}
	return Tcl_ZlibInflate(interp, TCL_ZLIB_FORMAT_RAW, objv[2],
		buffersize, NULL);
    case CMD_DECOMPRESS:		/* decompress zlibcomprdata \
					 *    ?bufferSize?
					 *	-> decompressedData */
	if (objc < 3 || objc > 4) {
	    Tcl_WrongNumArgs(interp, 2, objv, "data ?bufferSize?");
	    return TCL_ERROR;
	}
	if (objc > 3) {
	    if (Tcl_GetWideIntFromObj(interp, objv[3],
		    &wideLen) != TCL_OK) {
		return TCL_ERROR;
	    }
	    if (wideLen < MIN_NONSTREAM_BUFFER_SIZE
		    || wideLen > MAX_BUFFER_SIZE) {
		goto badBuffer;
	    }
	    buffersize = wideLen;
	}
	return Tcl_ZlibInflate(interp, TCL_ZLIB_FORMAT_ZLIB, objv[2],
		buffersize, NULL);
    case CMD_GUNZIP: {			/* gunzip gzippeddata ?bufferSize?
					 *	-> decompressedData */
	Tcl_Obj *headerVarObj;

	if (objc < 3 || objc > 5 || ((objc & 1) == 0)) {
	    Tcl_WrongNumArgs(interp, 2, objv, "data ?-headerVar varName?");
	    return TCL_ERROR;
	}
	headerDictObj = headerVarObj = NULL;
	for (i=3 ; i<objc ; i+=2) {
	    static const char *const gunzipopts[] = {
		"-buffersize", "-headerVar", NULL
	    };

	    if (Tcl_GetIndexFromObj(interp, objv[i], gunzipopts, "option", 0,
		    &option) != TCL_OK) {
		return TCL_ERROR;
	    }
	    switch (option) {
	    case 0:
		if (Tcl_GetWideIntFromObj(interp, objv[i+1],
			&wideLen) != TCL_OK) {
		    return TCL_ERROR;
		}
		if (wideLen < MIN_NONSTREAM_BUFFER_SIZE
			|| wideLen > MAX_BUFFER_SIZE) {
		    goto badBuffer;
		}
		buffersize = wideLen;
		break;
	    case 1:
		headerVarObj = objv[i+1];
		headerDictObj = Tcl_NewObj();
		break;
	    }
	}
	if (Tcl_ZlibInflate(interp, TCL_ZLIB_FORMAT_GZIP, objv[2],
		buffersize, headerDictObj) != TCL_OK) {
	    if (headerDictObj) {
		TclDecrRefCount(headerDictObj);
	    }
	    return TCL_ERROR;
	}
	if (headerVarObj != NULL && Tcl_ObjSetVar2(interp, headerVarObj, NULL,
		headerDictObj, TCL_LEAVE_ERR_MSG) == NULL) {
	    return TCL_ERROR;
	}
	return TCL_OK;
    }
    case CMD_STREAM:			/* stream deflate/inflate/...gunzip \
					 *    ?options...?
					 *	-> handleCmd */
	return ZlibStreamSubcmd(interp, objc, objv);
    case CMD_PUSH:			/* push mode channel options...
					 *	-> channel */
	return ZlibPushSubcmd(interp, objc, objv);
    };

    return TCL_ERROR;

  badLevel:
    Tcl_SetObjResult(interp, Tcl_NewStringObj("level must be 0 to 9", -1));
    Tcl_SetErrorCode(interp, "TCL", "VALUE", "COMPRESSIONLEVEL", NULL);
    if (extraInfoStr) {
	Tcl_AddErrorInfo(interp, extraInfoStr);
    }
    return TCL_ERROR;
  badBuffer:
    Tcl_SetObjResult(interp, Tcl_ObjPrintf(
	    "buffer size must be %d to %d",
	    MIN_NONSTREAM_BUFFER_SIZE, MAX_BUFFER_SIZE));
    Tcl_SetErrorCode(interp, "TCL", "VALUE", "BUFFERSIZE", NULL);
    return TCL_ERROR;
}

/*
 *----------------------------------------------------------------------
 *
 * ZlibStreamSubcmd --
 *
 *	Implementation of the [zlib stream] subcommand.
 *
 *----------------------------------------------------------------------
 */

static int
ZlibStreamSubcmd(
    Tcl_Interp *interp,
    int objc,
    Tcl_Obj *const objv[])
{
    static const char *const stream_formats[] = {
	"compress", "decompress", "deflate", "gunzip", "gzip", "inflate",
	NULL
    };
    enum zlibFormats {
	FMT_COMPRESS, FMT_DECOMPRESS, FMT_DEFLATE, FMT_GUNZIP, FMT_GZIP,
	FMT_INFLATE
    };
    int i, format, mode = 0, option, level;
    enum objIndices {
	OPT_COMPRESSION_DICTIONARY = 0,
	OPT_GZIP_HEADER = 1,
	OPT_COMPRESSION_LEVEL = 2,
	OPT_END = -1
    };
    Tcl_Obj *obj[3] = { NULL, NULL, NULL };
#define compDictObj	obj[OPT_COMPRESSION_DICTIONARY]
#define gzipHeaderObj	obj[OPT_GZIP_HEADER]
#define levelObj	obj[OPT_COMPRESSION_LEVEL]
    typedef struct {
	const char *name;
	enum objIndices offset;
    } OptDescriptor;
    static const OptDescriptor compressionOpts[] = {
	{ "-dictionary", OPT_COMPRESSION_DICTIONARY },
	{ "-level",	 OPT_COMPRESSION_LEVEL },
	{ NULL, OPT_END }
    };
    static const OptDescriptor gzipOpts[] = {
	{ "-header",	 OPT_GZIP_HEADER },
	{ "-level",	 OPT_COMPRESSION_LEVEL },
	{ NULL, OPT_END }
    };
    static const OptDescriptor expansionOpts[] = {
	{ "-dictionary", OPT_COMPRESSION_DICTIONARY },
	{ NULL, OPT_END }
    };
    static const OptDescriptor gunzipOpts[] = {
	{ NULL, OPT_END }
    };
    const OptDescriptor *desc = NULL;
    Tcl_ZlibStream zh;

    if (objc < 3 || !(objc & 1)) {
	Tcl_WrongNumArgs(interp, 2, objv, "mode ?-option value...?");
	return TCL_ERROR;
    }
    if (Tcl_GetIndexFromObj(interp, objv[2], stream_formats, "mode", 0,
	    &format) != TCL_OK) {
	return TCL_ERROR;
    }

    /*
     * The format determines the compression mode and the options that may be
     * specified.
     */

    switch ((enum zlibFormats) format) {
    case FMT_DEFLATE:
	desc = compressionOpts;
	mode = TCL_ZLIB_STREAM_DEFLATE;
	format = TCL_ZLIB_FORMAT_RAW;
	break;
    case FMT_INFLATE:
	desc = expansionOpts;
	mode = TCL_ZLIB_STREAM_INFLATE;
	format = TCL_ZLIB_FORMAT_RAW;
	break;
    case FMT_COMPRESS:
	desc = compressionOpts;
	mode = TCL_ZLIB_STREAM_DEFLATE;
	format = TCL_ZLIB_FORMAT_ZLIB;
	break;
    case FMT_DECOMPRESS:
	desc = expansionOpts;
	mode = TCL_ZLIB_STREAM_INFLATE;
	format = TCL_ZLIB_FORMAT_ZLIB;
	break;
    case FMT_GZIP:
	desc = gzipOpts;
	mode = TCL_ZLIB_STREAM_DEFLATE;
	format = TCL_ZLIB_FORMAT_GZIP;
	break;
    case FMT_GUNZIP:
	desc = gunzipOpts;
	mode = TCL_ZLIB_STREAM_INFLATE;
	format = TCL_ZLIB_FORMAT_GZIP;
	break;
    default:
	Tcl_Panic("should be unreachable");
    }

    /*
     * Parse the options.
     */

    for (i=3 ; i<objc ; i+=2) {
	if (Tcl_GetIndexFromObjStruct(interp, objv[i], desc,
		sizeof(OptDescriptor), "option", 0, &option) != TCL_OK) {
	    return TCL_ERROR;
	}
	obj[desc[option].offset] = objv[i+1];
    }

    /*
     * If a compression level was given, parse it (integral: 0..9). Otherwise
     * use the default.
     */

    if (levelObj == NULL) {
	level = Z_DEFAULT_COMPRESSION;
    } else if (Tcl_GetIntFromObj(interp, levelObj, &level) != TCL_OK) {
	return TCL_ERROR;
    } else if (level < 0 || level > 9) {
	Tcl_SetObjResult(interp, Tcl_NewStringObj("level must be 0 to 9",-1));
	Tcl_SetErrorCode(interp, "TCL", "VALUE", "COMPRESSIONLEVEL", NULL);
	Tcl_AddErrorInfo(interp, "\n    (in -level option)");
	return TCL_ERROR;
    }

    /*
     * Construct the stream now we know its configuration.
     */

    if (Tcl_ZlibStreamInit(interp, mode, format, level, gzipHeaderObj,
	    &zh) != TCL_OK) {
	return TCL_ERROR;
    }
    if (compDictObj != NULL) {
	Tcl_ZlibStreamSetCompressionDictionary(zh, compDictObj);
    }
    Tcl_SetObjResult(interp, Tcl_ZlibStreamGetCommandName(zh));
    return TCL_OK;
#undef compDictObj
#undef gzipHeaderObj
#undef levelObj
}

/*
 *----------------------------------------------------------------------
 *
 * ZlibPushSubcmd --
 *
 *	Implementation of the [zlib push] subcommand.
 *
 *----------------------------------------------------------------------
 */

static int
ZlibPushSubcmd(
    Tcl_Interp *interp,
    int objc,
    Tcl_Obj *const objv[])
{
    static const char *const stream_formats[] = {
	"compress", "decompress", "deflate", "gunzip", "gzip", "inflate",
	NULL
    };
    enum zlibFormats {
	FMT_COMPRESS, FMT_DECOMPRESS, FMT_DEFLATE, FMT_GUNZIP, FMT_GZIP,
	FMT_INFLATE
    };
    Tcl_Channel chan;
    int chanMode, format, mode = 0, level, i, option;
    static const char *const pushCompressOptions[] = {
	"-dictionary", "-header", "-level", NULL
    };
    static const char *const pushDecompressOptions[] = {
	"-dictionary", "-header", "-level", "-limit", NULL
    };
    const char *const *pushOptions = pushDecompressOptions;
    enum pushOptions {poDictionary, poHeader, poLevel, poLimit};
    Tcl_Obj *headerObj = NULL, *compDictObj = NULL;
    int limit = 1, dummy;

    if (objc < 4) {
	Tcl_WrongNumArgs(interp, 2, objv, "mode channel ?options...?");
	return TCL_ERROR;
    }

    if (Tcl_GetIndexFromObj(interp, objv[2], stream_formats, "mode", 0,
	    &format) != TCL_OK) {
	return TCL_ERROR;
    }
    switch ((enum zlibFormats) format) {
    case FMT_DEFLATE:
	mode = TCL_ZLIB_STREAM_DEFLATE;
	format = TCL_ZLIB_FORMAT_RAW;
	pushOptions = pushCompressOptions;
	break;
    case FMT_INFLATE:
	mode = TCL_ZLIB_STREAM_INFLATE;
	format = TCL_ZLIB_FORMAT_RAW;
	break;
    case FMT_COMPRESS:
	mode = TCL_ZLIB_STREAM_DEFLATE;
	format = TCL_ZLIB_FORMAT_ZLIB;
	pushOptions = pushCompressOptions;
	break;
    case FMT_DECOMPRESS:
	mode = TCL_ZLIB_STREAM_INFLATE;
	format = TCL_ZLIB_FORMAT_ZLIB;
	break;
    case FMT_GZIP:
	mode = TCL_ZLIB_STREAM_DEFLATE;
	format = TCL_ZLIB_FORMAT_GZIP;
	pushOptions = pushCompressOptions;
	break;
    case FMT_GUNZIP:
	mode = TCL_ZLIB_STREAM_INFLATE;
	format = TCL_ZLIB_FORMAT_GZIP;
	break;
    default:
	Tcl_Panic("should be unreachable");
    }

    if (TclGetChannelFromObj(interp, objv[3], &chan, &chanMode, 0) != TCL_OK){
	return TCL_ERROR;
    }

    /*
     * Sanity checks.
     */

    if (mode == TCL_ZLIB_STREAM_DEFLATE && !(chanMode & TCL_WRITABLE)) {
	Tcl_SetObjResult(interp, Tcl_NewStringObj(
		"compression may only be applied to writable channels", -1));
	Tcl_SetErrorCode(interp, "TCL", "ZIP", "UNWRITABLE", NULL);
	return TCL_ERROR;
    }
    if (mode == TCL_ZLIB_STREAM_INFLATE && !(chanMode & TCL_READABLE)) {
	Tcl_SetObjResult(interp, Tcl_NewStringObj(
		"decompression may only be applied to readable channels",-1));
	Tcl_SetErrorCode(interp, "TCL", "ZIP", "UNREADABLE", NULL);
	return TCL_ERROR;
    }

    /*
     * Parse options.
     */

    level = Z_DEFAULT_COMPRESSION;
    for (i=4 ; i<objc ; i++) {
	if (Tcl_GetIndexFromObj(interp, objv[i], pushOptions, "option", 0,
		&option) != TCL_OK) {
	    return TCL_ERROR;
	}
	if (++i > objc-1) {
	    Tcl_SetObjResult(interp, Tcl_ObjPrintf(
		    "value missing for %s option", pushOptions[option]));
	    Tcl_SetErrorCode(interp, "TCL", "ZIP", "NOVAL", NULL);
	    return TCL_ERROR;
	}
	switch ((enum pushOptions) option) {
	case poHeader:
	    headerObj = objv[i];
	    if (Tcl_DictObjSize(interp, headerObj, &dummy) != TCL_OK) {
		goto genericOptionError;
	    }
	    break;
	case poLevel:
	    if (Tcl_GetIntFromObj(interp, objv[i], (int*) &level) != TCL_OK) {
		goto genericOptionError;
	    }
	    if (level < 0 || level > 9) {
		Tcl_SetObjResult(interp, Tcl_NewStringObj(
			"level must be 0 to 9", -1));
		Tcl_SetErrorCode(interp, "TCL", "VALUE", "COMPRESSIONLEVEL",
			NULL);
		goto genericOptionError;
	    }
	    break;
	case poLimit:
	    if (Tcl_GetIntFromObj(interp, objv[i], (int*) &limit) != TCL_OK) {
		goto genericOptionError;
	    }
	    if (limit < 1 || limit > MAX_BUFFER_SIZE) {
		Tcl_SetObjResult(interp, Tcl_ObjPrintf(
			"read ahead limit must be 1 to %d",
			MAX_BUFFER_SIZE));
		Tcl_SetErrorCode(interp, "TCL", "VALUE", "BUFFERSIZE", NULL);
		goto genericOptionError;
	    }
	    break;
	case poDictionary:
	    if (format == TCL_ZLIB_FORMAT_GZIP) {
		Tcl_SetObjResult(interp, Tcl_NewStringObj(
			"a compression dictionary may not be set in the "
			"gzip format", -1));
		Tcl_SetErrorCode(interp, "TCL", "ZIP", "BADOPT", NULL);
		goto genericOptionError;
	    }
	    compDictObj = objv[i];
	    break;
	}
    }

    if (ZlibStackChannelTransform(interp, mode, format, level, limit, chan,
	    headerObj, compDictObj) == NULL) {
	return TCL_ERROR;
    }
    Tcl_SetObjResult(interp, objv[3]);
    return TCL_OK;

  genericOptionError:
    Tcl_AddErrorInfo(interp, "\n    (in ");
    Tcl_AddErrorInfo(interp, pushOptions[option]);
    Tcl_AddErrorInfo(interp, " option)");
    return TCL_ERROR;
}

/*
 *----------------------------------------------------------------------
 *
 * ZlibStreamCmd --
 *
 *	Implementation of the commands returned by [zlib stream].
 *
 *----------------------------------------------------------------------
 */

static int
ZlibStreamCmd(
    ClientData cd,
    Tcl_Interp *interp,
    int objc,
    Tcl_Obj *const objv[])
{
    Tcl_ZlibStream zstream = cd;
    int command, count, code;
    Tcl_Obj *obj;
    static const char *const cmds[] = {
	"add", "checksum", "close", "eof", "finalize", "flush",
	"fullflush", "get", "header", "put", "reset",
	NULL
    };
    enum zlibStreamCommands {
	zs_add, zs_checksum, zs_close, zs_eof, zs_finalize, zs_flush,
	zs_fullflush, zs_get, zs_header, zs_put, zs_reset
    };

    if (objc < 2) {
	Tcl_WrongNumArgs(interp, 1, objv, "option data ?...?");
	return TCL_ERROR;
    }

    if (Tcl_GetIndexFromObj(interp, objv[1], cmds, "option", 0,
	    &command) != TCL_OK) {
	return TCL_ERROR;
    }

    switch ((enum zlibStreamCommands) command) {
    case zs_add:		/* $strm add ?$flushopt? $data */
	return ZlibStreamAddCmd(zstream, interp, objc, objv);
    case zs_header:		/* $strm header */
	return ZlibStreamHeaderCmd(zstream, interp, objc, objv);
    case zs_put:		/* $strm put ?$flushopt? $data */
	return ZlibStreamPutCmd(zstream, interp, objc, objv);

    case zs_get:		/* $strm get ?count? */
	if (objc > 3) {
	    Tcl_WrongNumArgs(interp, 2, objv, "?count?");
	    return TCL_ERROR;
	}

	count = -1;
	if (objc >= 3) {
	    if (Tcl_GetIntFromObj(interp, objv[2], &count) != TCL_OK) {
		return TCL_ERROR;
	    }
	}
	TclNewObj(obj);
	code = Tcl_ZlibStreamGet(zstream, obj, count);
	if (code == TCL_OK) {
	    Tcl_SetObjResult(interp, obj);
	} else {
	    TclDecrRefCount(obj);
	}
	return code;
    case zs_flush:		/* $strm flush */
	if (objc != 2) {
	    Tcl_WrongNumArgs(interp, 2, objv, NULL);
	    return TCL_ERROR;
	}
	TclNewObj(obj);
	Tcl_IncrRefCount(obj);
	code = Tcl_ZlibStreamPut(zstream, obj, Z_SYNC_FLUSH);
	TclDecrRefCount(obj);
	return code;
    case zs_fullflush:		/* $strm fullflush */
	if (objc != 2) {
	    Tcl_WrongNumArgs(interp, 2, objv, NULL);
	    return TCL_ERROR;
	}
	TclNewObj(obj);
	Tcl_IncrRefCount(obj);
	code = Tcl_ZlibStreamPut(zstream, obj, Z_FULL_FLUSH);
	TclDecrRefCount(obj);
	return code;
    case zs_finalize:		/* $strm finalize */
	if (objc != 2) {
	    Tcl_WrongNumArgs(interp, 2, objv, NULL);
	    return TCL_ERROR;
	}

	/*
	 * The flush commands slightly abuse the empty result obj as input
	 * data.
	 */

	TclNewObj(obj);
	Tcl_IncrRefCount(obj);
	code = Tcl_ZlibStreamPut(zstream, obj, Z_FINISH);
	TclDecrRefCount(obj);
	return code;
    case zs_close:		/* $strm close */
	if (objc != 2) {
	    Tcl_WrongNumArgs(interp, 2, objv, NULL);
	    return TCL_ERROR;
	}
	return Tcl_ZlibStreamClose(zstream);
    case zs_eof:		/* $strm eof */
	if (objc != 2) {
	    Tcl_WrongNumArgs(interp, 2, objv, NULL);
	    return TCL_ERROR;
	}
	Tcl_SetObjResult(interp, Tcl_NewIntObj(Tcl_ZlibStreamEof(zstream)));
	return TCL_OK;
    case zs_checksum:		/* $strm checksum */
	if (objc != 2) {
	    Tcl_WrongNumArgs(interp, 2, objv, NULL);
	    return TCL_ERROR;
	}
	Tcl_SetObjResult(interp, Tcl_NewWideIntObj((Tcl_WideInt)
		(uLong) Tcl_ZlibStreamChecksum(zstream)));
	return TCL_OK;
    case zs_reset:		/* $strm reset */
	if (objc != 2) {
	    Tcl_WrongNumArgs(interp, 2, objv, NULL);
	    return TCL_ERROR;
	}
	return Tcl_ZlibStreamReset(zstream);
    }

    return TCL_OK;
}

static int
ZlibStreamAddCmd(
    ClientData cd,
    Tcl_Interp *interp,
    int objc,
    Tcl_Obj *const objv[])
{
    Tcl_ZlibStream zstream = cd;
    int index, code, buffersize = -1, flush = -1, i;
    Tcl_Obj *obj, *compDictObj = NULL;
    static const char *const add_options[] = {
	"-buffer", "-dictionary", "-finalize", "-flush", "-fullflush", NULL
    };
    enum addOptions {
	ao_buffer, ao_dictionary, ao_finalize, ao_flush, ao_fullflush
    };

    for (i=2; i<objc-1; i++) {
	if (Tcl_GetIndexFromObj(interp, objv[i], add_options, "option", 0,
		&index) != TCL_OK) {
	    return TCL_ERROR;
	}

	switch ((enum addOptions) index) {
	case ao_flush: /* -flush */
	    if (flush > -1) {
		flush = -2;
	    } else {
		flush = Z_SYNC_FLUSH;
	    }
	    break;
	case ao_fullflush: /* -fullflush */
	    if (flush > -1) {
		flush = -2;
	    } else {
		flush = Z_FULL_FLUSH;
	    }
	    break;
	case ao_finalize: /* -finalize */
	    if (flush > -1) {
		flush = -2;
	    } else {
		flush = Z_FINISH;
	    }
	    break;
	case ao_buffer: /* -buffer */
	    if (i == objc-2) {
		Tcl_SetObjResult(interp, Tcl_NewStringObj(
			"\"-buffer\" option must be followed by integer "
			"decompression buffersize", -1));
		Tcl_SetErrorCode(interp, "TCL", "ZIP", "NOVAL", NULL);
		return TCL_ERROR;
	    }
	    if (Tcl_GetIntFromObj(interp, objv[++i], &buffersize) != TCL_OK) {
		return TCL_ERROR;
	    }
	    if (buffersize < 1 || buffersize > MAX_BUFFER_SIZE) {
		Tcl_SetObjResult(interp, Tcl_ObjPrintf(
			"buffer size must be 1 to %d",
			MAX_BUFFER_SIZE));
		Tcl_SetErrorCode(interp, "TCL", "VALUE", "BUFFERSIZE", NULL);
		return TCL_ERROR;
	    }
	    break;
	case ao_dictionary:
	    if (i == objc-2) {
		Tcl_SetObjResult(interp, Tcl_NewStringObj(
			"\"-dictionary\" option must be followed by"
			" compression dictionary bytes", -1));
		Tcl_SetErrorCode(interp, "TCL", "ZIP", "NOVAL", NULL);
		return TCL_ERROR;
	    }
	    compDictObj = objv[++i];
	    break;
	}

	if (flush == -2) {
	    Tcl_SetObjResult(interp, Tcl_NewStringObj(
		    "\"-flush\", \"-fullflush\" and \"-finalize\" options"
		    " are mutually exclusive", -1));
	    Tcl_SetErrorCode(interp, "TCL", "ZIP", "EXCLUSIVE", NULL);
	    return TCL_ERROR;
	}
    }
    if (flush == -1) {
	flush = 0;
    }

    /*
     * Set the compression dictionary if requested.
     */

    if (compDictObj != NULL) {
	int len;

	(void) TclGetByteArrayFromObj(compDictObj, &len);
	if (len == 0) {
	    compDictObj = NULL;
	}
	Tcl_ZlibStreamSetCompressionDictionary(zstream, compDictObj);
    }

    /*
     * Send the data to the stream core, along with any flushing directive.
     */

    if (Tcl_ZlibStreamPut(zstream, objv[objc-1], flush) != TCL_OK) {
	return TCL_ERROR;
    }

    /*
     * Get such data out as we can (up to the requested length).
     */

    TclNewObj(obj);
    code = Tcl_ZlibStreamGet(zstream, obj, buffersize);
    if (code == TCL_OK) {
	Tcl_SetObjResult(interp, obj);
    } else {
	TclDecrRefCount(obj);
    }
    return code;
}

static int
ZlibStreamPutCmd(
    ClientData cd,
    Tcl_Interp *interp,
    int objc,
    Tcl_Obj *const objv[])
{
    Tcl_ZlibStream zstream = cd;
    int index, flush = -1, i;
    Tcl_Obj *compDictObj = NULL;
    static const char *const put_options[] = {
	"-dictionary", "-finalize", "-flush", "-fullflush", NULL
    };
    enum putOptions {
	po_dictionary, po_finalize, po_flush, po_fullflush
    };

    for (i=2; i<objc-1; i++) {
	if (Tcl_GetIndexFromObj(interp, objv[i], put_options, "option", 0,
		&index) != TCL_OK) {
	    return TCL_ERROR;
	}

	switch ((enum putOptions) index) {
	case po_flush: /* -flush */
	    if (flush > -1) {
		flush = -2;
	    } else {
		flush = Z_SYNC_FLUSH;
	    }
	    break;
	case po_fullflush: /* -fullflush */
	    if (flush > -1) {
		flush = -2;
	    } else {
		flush = Z_FULL_FLUSH;
	    }
	    break;
	case po_finalize: /* -finalize */
	    if (flush > -1) {
		flush = -2;
	    } else {
		flush = Z_FINISH;
	    }
	    break;
	case po_dictionary:
	    if (i == objc-2) {
		Tcl_SetObjResult(interp, Tcl_NewStringObj(
			"\"-dictionary\" option must be followed by"
			" compression dictionary bytes", -1));
		Tcl_SetErrorCode(interp, "TCL", "ZIP", "NOVAL", NULL);
		return TCL_ERROR;
	    }
	    compDictObj = objv[++i];
	    break;
	}
	if (flush == -2) {
	    Tcl_SetObjResult(interp, Tcl_NewStringObj(
		    "\"-flush\", \"-fullflush\" and \"-finalize\" options"
		    " are mutually exclusive", -1));
	    Tcl_SetErrorCode(interp, "TCL", "ZIP", "EXCLUSIVE", NULL);
	    return TCL_ERROR;
	}
    }
    if (flush == -1) {
	flush = 0;
    }

    /*
     * Set the compression dictionary if requested.
     */

    if (compDictObj != NULL) {
	size_t len;

	(void) TclGetByteArrayFromObj(compDictObj, &len);
	if (len == 0) {
	    compDictObj = NULL;
	}
	Tcl_ZlibStreamSetCompressionDictionary(zstream, compDictObj);
    }

    /*
     * Send the data to the stream core, along with any flushing directive.
     */

    return Tcl_ZlibStreamPut(zstream, objv[objc-1], flush);
}

static int
ZlibStreamHeaderCmd(
    ClientData cd,
    Tcl_Interp *interp,
    int objc,
    Tcl_Obj *const objv[])
{
    ZlibStreamHandle *zshPtr = cd;
    Tcl_Obj *resultObj;

    if (objc != 2) {
	Tcl_WrongNumArgs(interp, 2, objv, NULL);
	return TCL_ERROR;
    } else if (zshPtr->mode != TCL_ZLIB_STREAM_INFLATE
	    || zshPtr->format != TCL_ZLIB_FORMAT_GZIP) {
	Tcl_SetObjResult(interp, Tcl_NewStringObj(
		"only gunzip streams can produce header information", -1));
	Tcl_SetErrorCode(interp, "TCL", "ZIP", "BADOP", NULL);
	return TCL_ERROR;
    }

    TclNewObj(resultObj);
    ExtractHeader(&zshPtr->gzHeaderPtr->header, resultObj);
    Tcl_SetObjResult(interp, resultObj);
    return TCL_OK;
}

/*
 *----------------------------------------------------------------------
 *	Set of functions to support channel stacking.
 *----------------------------------------------------------------------
 *
 * ZlibTransformClose --
 *
 *	How to shut down a stacked compressing/decompressing transform.
 *
 *----------------------------------------------------------------------
 */

static int
ZlibTransformClose(
    ClientData instanceData,
    Tcl_Interp *interp)
{
    ZlibChannelData *cd = instanceData;
    int e, result = TCL_OK;
    size_t written;

    /*
     * Delete the support timer.
     */

    ZlibTransformEventTimerKill(cd);

    /*
     * Flush any data waiting to be compressed.
     */

    if (cd->mode == TCL_ZLIB_STREAM_DEFLATE) {
	cd->outStream.avail_in = 0;
	do {
	    e = Deflate(&cd->outStream, cd->outBuffer, cd->outAllocated,
		    Z_FINISH, &written);

	    /*
	     * Can't be sure that deflate() won't declare the buffer to be
	     * full (with Z_BUF_ERROR) so handle that case.
	     */

	    if (e == Z_BUF_ERROR) {
		e = Z_OK;
		written = cd->outAllocated;
	    }
	    if (e != Z_OK && e != Z_STREAM_END) {
		/* TODO: is this the right way to do errors on close? */
		if (!TclInThreadExit()) {
		    ConvertError(interp, e, cd->outStream.adler);
		}
		result = TCL_ERROR;
		break;
	    }
	    if (written && Tcl_WriteRaw(cd->parent, cd->outBuffer, written) == TCL_IO_FAILURE) {
		/* TODO: is this the right way to do errors on close?
		 * Note: when close is called from FinalizeIOSubsystem then
		 * interp may be NULL */
		if (!TclInThreadExit() && interp) {
		    Tcl_SetObjResult(interp, Tcl_ObjPrintf(
			    "error while finalizing file: %s",
			    Tcl_PosixError(interp)));
		}
		result = TCL_ERROR;
		break;
	    }
	} while (e != Z_STREAM_END);
	(void) deflateEnd(&cd->outStream);
    } else {
	(void) inflateEnd(&cd->inStream);
    }

    /*
     * Release all memory.
     */

    if (cd->compDictObj) {
	Tcl_DecrRefCount(cd->compDictObj);
	cd->compDictObj = NULL;
    }
    Tcl_DStringFree(&cd->decompressed);

    if (cd->inBuffer) {
	Tcl_Free(cd->inBuffer);
	cd->inBuffer = NULL;
    }
    if (cd->outBuffer) {
	Tcl_Free(cd->outBuffer);
	cd->outBuffer = NULL;
    }
    Tcl_Free(cd);
    return result;
}

/*
 *----------------------------------------------------------------------
 *
 * ZlibTransformInput --
 *
 *	Reader filter that does decompression.
 *
 *----------------------------------------------------------------------
 */

static int
ZlibTransformInput(
    ClientData instanceData,
    char *buf,
    int toRead,
    int *errorCodePtr)
{
    ZlibChannelData *cd = instanceData;
    Tcl_DriverInputProc *inProc =
	    Tcl_ChannelInputProc(Tcl_GetChannelType(cd->parent));
    int readBytes, gotBytes, copied;

    if (cd->mode == TCL_ZLIB_STREAM_DEFLATE) {
	return inProc(Tcl_GetChannelInstanceData(cd->parent), buf, toRead,
		errorCodePtr);
    }

    gotBytes = 0;
    while (toRead > 0) {
	/*
	 * Loop until the request is satisfied (or no data available from
	 * below, possibly EOF).
	 */

	copied = ResultCopy(cd, buf, toRead);
	toRead -= copied;
	buf += copied;
	gotBytes += copied;

	if (toRead == 0) {
	    return gotBytes;
	}

	/*
	 * The buffer is exhausted, but the caller wants even more. We now
	 * have to go to the underlying channel, get more bytes and then
	 * transform them for delivery. We may not get what we want (full EOF
	 * or temporarily out of data).
	 *
	 * Length (cd->decompressed) == 0, toRead > 0 here.
	 *
	 * The zlib transform allows us to read at most one character from the
	 * underlying channel to properly identify Z_STREAM_END without
	 * reading over the border.
	 */

	readBytes = Tcl_ReadRaw(cd->parent, cd->inBuffer, cd->readAheadLimit);

	/*
	 * Three cases here:
	 *  1.	Got some data from the underlying channel (readBytes > 0) so
	 *	it should be fed through the decompression engine.
	 *  2.	Got an error (readBytes == -1) which we should report up except
	 *	for the case where we can convert it to a short read.
	 *  3.	Got an end-of-data from EOF or blocking (readBytes == 0). If
	 *	it is EOF, try flushing the data out of the decompressor.
	 */

	if (readBytes == -1) {

	    /* See ReflectInput() in tclIORTrans.c */
	    if (Tcl_InputBlocked(cd->parent) && (gotBytes > 0)) {
		return gotBytes;
	    }

	    *errorCodePtr = Tcl_GetErrno();
	    return -1;
	}
	if (readBytes == 0) {
	    /*
	     * Eof in parent.
	     *
	     * Now this is a bit different. The partial data waiting is
	     * converted and returned.
	     */

	    if (ResultGenerate(cd, 0, Z_SYNC_FLUSH, errorCodePtr) != TCL_OK) {
		return -1;
	    }

	    if (Tcl_DStringLength(&cd->decompressed) == 0) {
		/*
		 * The drain delivered nothing. Time to deliver what we've
		 * got.
		 */

		return gotBytes;
	    }
	} else /* readBytes > 0 */ {
	    /*
	     * Transform the read chunk, which was not empty. Anything we get
	     * back is a transformation result to be put into our buffers, and
	     * the next iteration will put it into the result.
	     */

	    if (ResultGenerate(cd, readBytes, Z_NO_FLUSH,
		    errorCodePtr) != TCL_OK) {
		return -1;
	    }
	}
    }
    return gotBytes;
}

/*
 *----------------------------------------------------------------------
 *
 * ZlibTransformOutput --
 *
 *	Writer filter that does compression.
 *
 *----------------------------------------------------------------------
 */

static int
ZlibTransformOutput(
    ClientData instanceData,
    const char *buf,
    int toWrite,
    int *errorCodePtr)
{
    ZlibChannelData *cd = instanceData;
    Tcl_DriverOutputProc *outProc =
	    Tcl_ChannelOutputProc(Tcl_GetChannelType(cd->parent));
    int e;
    size_t produced;
    Tcl_Obj *errObj;

    if (cd->mode == TCL_ZLIB_STREAM_INFLATE) {
	return outProc(Tcl_GetChannelInstanceData(cd->parent), buf, toWrite,
		errorCodePtr);
    }

    /*
     * No zero-length writes. Flushes must be explicit.
     */

    if (toWrite == 0) {
	return 0;
    }

    cd->outStream.next_in = (Bytef *) buf;
    cd->outStream.avail_in = toWrite;
    while (cd->outStream.avail_in > 0) {
	e = Deflate(&cd->outStream, cd->outBuffer, cd->outAllocated,
		Z_NO_FLUSH, &produced);
	if (e != Z_OK || produced == 0) {
	    break;
	}

	if (Tcl_WriteRaw(cd->parent, cd->outBuffer, produced) == TCL_IO_FAILURE) {
	    *errorCodePtr = Tcl_GetErrno();
	    return -1;
	}
    }

    if (e == Z_OK) {
	return toWrite - cd->outStream.avail_in;
    }

    errObj = Tcl_NewListObj(0, NULL);
    Tcl_ListObjAppendElement(NULL, errObj, Tcl_NewStringObj("-errorcode",-1));
    Tcl_ListObjAppendElement(NULL, errObj,
	    ConvertErrorToList(e, cd->outStream.adler));
    Tcl_ListObjAppendElement(NULL, errObj,
	    Tcl_NewStringObj(cd->outStream.msg, -1));
    Tcl_SetChannelError(cd->parent, errObj);
    *errorCodePtr = EINVAL;
    return -1;
}

/*
 *----------------------------------------------------------------------
 *
 * ZlibTransformFlush --
 *
 *	How to perform a flush of a compressing transform.
 *
 *----------------------------------------------------------------------
 */

static int
ZlibTransformFlush(
    Tcl_Interp *interp,
    ZlibChannelData *cd,
    int flushType)
{
    int e;
    size_t len;

    cd->outStream.avail_in = 0;
    do {
	/*
	 * Get the bytes to go out of the compression engine.
	 */

	e = Deflate(&cd->outStream, cd->outBuffer, cd->outAllocated,
		flushType, &len);
	if (e != Z_OK && e != Z_BUF_ERROR) {
	    ConvertError(interp, e, cd->outStream.adler);
	    return TCL_ERROR;
	}

	/*
	 * Write the bytes we've received to the next layer.
	 */

	if (len > 0 && Tcl_WriteRaw(cd->parent, cd->outBuffer, len) == TCL_IO_FAILURE) {
	    Tcl_SetObjResult(interp, Tcl_ObjPrintf(
		    "problem flushing channel: %s",
		    Tcl_PosixError(interp)));
	    return TCL_ERROR;
	}

	/*
	 * If we get to this point, either we're in the Z_OK or the
	 * Z_BUF_ERROR state. In the former case, we're done. In the latter
	 * case, it's because there's more bytes to go than would fit in the
	 * buffer we provided, and we need to go round again to get some more.
	 *
	 * We also stop the loop if we would have done a zero-length write.
	 * Those can cause problems at the OS level.
	 */
    } while (len > 0 && e == Z_BUF_ERROR);
    return TCL_OK;
}

/*
 *----------------------------------------------------------------------
 *
 * ZlibTransformSetOption --
 *
 *	Writing side of [fconfigure] on our channel.
 *
 *----------------------------------------------------------------------
 */

static int
ZlibTransformSetOption(			/* not used */
    ClientData instanceData,
    Tcl_Interp *interp,
    const char *optionName,
    const char *value)
{
    ZlibChannelData *cd = instanceData;
    Tcl_DriverSetOptionProc *setOptionProc =
	    Tcl_ChannelSetOptionProc(Tcl_GetChannelType(cd->parent));
    static const char *compressChanOptions = "dictionary flush";
    static const char *gzipChanOptions = "flush";
    static const char *decompressChanOptions = "dictionary limit";
    static const char *gunzipChanOptions = "flush limit";
    int haveFlushOpt = (cd->mode == TCL_ZLIB_STREAM_DEFLATE);

    if (optionName && (strcmp(optionName, "-dictionary") == 0)
	    && (cd->format != TCL_ZLIB_FORMAT_GZIP)) {
	Tcl_Obj *compDictObj;
	int code;

	TclNewStringObj(compDictObj, value, strlen(value));
	Tcl_IncrRefCount(compDictObj);
	Tcl_GetByteArrayFromObj(compDictObj, NULL);
	if (cd->compDictObj) {
	    TclDecrRefCount(cd->compDictObj);
	}
	cd->compDictObj = compDictObj;
	code = Z_OK;
	if (cd->mode == TCL_ZLIB_STREAM_DEFLATE) {
	    code = SetDeflateDictionary(&cd->outStream, compDictObj);
	    if (code != Z_OK) {
		ConvertError(interp, code, cd->outStream.adler);
		return TCL_ERROR;
	    }
	} else if (cd->format == TCL_ZLIB_FORMAT_RAW) {
	    code = SetInflateDictionary(&cd->inStream, compDictObj);
	    if (code != Z_OK) {
		ConvertError(interp, code, cd->inStream.adler);
		return TCL_ERROR;
	    }
	}
	return TCL_OK;
    }

    if (haveFlushOpt) {
	if (optionName && strcmp(optionName, "-flush") == 0) {
	    int flushType;

	    if (value[0] == 'f' && strcmp(value, "full") == 0) {
		flushType = Z_FULL_FLUSH;
	    } else if (value[0] == 's' && strcmp(value, "sync") == 0) {
		flushType = Z_SYNC_FLUSH;
	    } else {
		Tcl_SetObjResult(interp, Tcl_ObjPrintf(
			"unknown -flush type \"%s\": must be full or sync",
			value));
		Tcl_SetErrorCode(interp, "TCL", "VALUE", "FLUSH", NULL);
		return TCL_ERROR;
	    }

	    /*
	     * Try to actually do the flush now.
	     */

	    return ZlibTransformFlush(interp, cd, flushType);
	}
    } else {
	if (optionName && strcmp(optionName, "-limit") == 0) {
	    int newLimit;

	    if (Tcl_GetInt(interp, value, &newLimit) != TCL_OK) {
		return TCL_ERROR;
	    } else if (newLimit < 1 || newLimit > MAX_BUFFER_SIZE) {
		Tcl_SetObjResult(interp, Tcl_NewStringObj(
			"-limit must be between 1 and 65536", -1));
		Tcl_SetErrorCode(interp, "TCL", "VALUE", "READLIMIT", NULL);
		return TCL_ERROR;
	    }
	}
    }

    if (setOptionProc == NULL) {
	if (cd->format == TCL_ZLIB_FORMAT_GZIP) {
	    return Tcl_BadChannelOption(interp, optionName,
		    (cd->mode == TCL_ZLIB_STREAM_DEFLATE)
		    ? gzipChanOptions : gunzipChanOptions);
	} else {
	    return Tcl_BadChannelOption(interp, optionName,
		    (cd->mode == TCL_ZLIB_STREAM_DEFLATE)
		    ? compressChanOptions : decompressChanOptions);
	}
    }

    /*
     * Pass all unknown options down, to deeper transforms and/or the base
     * channel.
     */

    return setOptionProc(Tcl_GetChannelInstanceData(cd->parent), interp,
	    optionName, value);
}

/*
 *----------------------------------------------------------------------
 *
 * ZlibTransformGetOption --
 *
 *	Reading side of [fconfigure] on our channel.
 *
 *----------------------------------------------------------------------
 */

static int
ZlibTransformGetOption(
    ClientData instanceData,
    Tcl_Interp *interp,
    const char *optionName,
    Tcl_DString *dsPtr)
{
    ZlibChannelData *cd = instanceData;
    Tcl_DriverGetOptionProc *getOptionProc =
	    Tcl_ChannelGetOptionProc(Tcl_GetChannelType(cd->parent));
    static const char *compressChanOptions = "checksum dictionary";
    static const char *gzipChanOptions = "checksum";
    static const char *decompressChanOptions = "checksum dictionary limit";
    static const char *gunzipChanOptions = "checksum header limit";

    /*
     * The "crc" option reports the current CRC (calculated with the Adler32
     * or CRC32 algorithm according to the format) given the data that has
     * been processed so far.
     */

    if (optionName == NULL || strcmp(optionName, "-checksum") == 0) {
	uLong crc;
	char buf[12];

	if (cd->mode == TCL_ZLIB_STREAM_DEFLATE) {
	    crc = cd->outStream.adler;
	} else {
	    crc = cd->inStream.adler;
	}

	sprintf(buf, "%lu", crc);
	if (optionName == NULL) {
	    Tcl_DStringAppendElement(dsPtr, "-checksum");
	    Tcl_DStringAppendElement(dsPtr, buf);
	} else {
	    Tcl_DStringAppend(dsPtr, buf, -1);
	    return TCL_OK;
	}
    }

    if ((cd->format != TCL_ZLIB_FORMAT_GZIP) &&
	    (optionName == NULL || strcmp(optionName, "-dictionary") == 0)) {
	/*
	 * Embedded NUL bytes are ok; they'll be C080-encoded.
	 */

	if (optionName == NULL) {
	    Tcl_DStringAppendElement(dsPtr, "-dictionary");
	    if (cd->compDictObj) {
		Tcl_DStringAppendElement(dsPtr,
			Tcl_GetString(cd->compDictObj));
	    } else {
		Tcl_DStringAppendElement(dsPtr, "");
	    }
	} else {
	    if (cd->compDictObj) {
		const char *str = TclGetString(cd->compDictObj);

		Tcl_DStringAppend(dsPtr, str, cd->compDictObj->length);
	    }
	    return TCL_OK;
	}
    }

    /*
     * The "header" option, which is only valid on inflating gzip channels,
     * reports the header that has been read from the start of the stream.
     */

    if ((cd->flags & IN_HEADER) && ((optionName == NULL) ||
	    (strcmp(optionName, "-header") == 0))) {
	Tcl_Obj *tmpObj = Tcl_NewObj();

	ExtractHeader(&cd->inHeader.header, tmpObj);
	if (optionName == NULL) {
	    Tcl_DStringAppendElement(dsPtr, "-header");
	    Tcl_DStringAppendElement(dsPtr, Tcl_GetString(tmpObj));
	    Tcl_DecrRefCount(tmpObj);
	} else {
	    TclDStringAppendObj(dsPtr, tmpObj);
	    Tcl_DecrRefCount(tmpObj);
	    return TCL_OK;
	}
    }

    /*
     * Now we do the standard processing of the stream we wrapped.
     */

    if (getOptionProc) {
	return getOptionProc(Tcl_GetChannelInstanceData(cd->parent),
		interp, optionName, dsPtr);
    }
    if (optionName == NULL) {
	return TCL_OK;
    }
    if (cd->format == TCL_ZLIB_FORMAT_GZIP) {
	return Tcl_BadChannelOption(interp, optionName,
		(cd->mode == TCL_ZLIB_STREAM_DEFLATE)
		? gzipChanOptions : gunzipChanOptions);
    } else {
	return Tcl_BadChannelOption(interp, optionName,
		(cd->mode == TCL_ZLIB_STREAM_DEFLATE)
		? compressChanOptions : decompressChanOptions);
    }
}

/*
 *----------------------------------------------------------------------
 *
 * ZlibTransformWatch, ZlibTransformEventHandler --
 *
 *	If we have data pending, trigger a readable event after a short time
 *	(in order to allow a real event to catch up).
 *
 *----------------------------------------------------------------------
 */

static void
ZlibTransformWatch(
    ClientData instanceData,
    int mask)
{
    ZlibChannelData *cd = instanceData;
    Tcl_DriverWatchProc *watchProc;

    /*
     * This code is based on the code in tclIORTrans.c
     */

    watchProc = Tcl_ChannelWatchProc(Tcl_GetChannelType(cd->parent));
    watchProc(Tcl_GetChannelInstanceData(cd->parent), mask);

    if (!(mask & TCL_READABLE) || Tcl_DStringLength(&cd->decompressed) == 0) {
	ZlibTransformEventTimerKill(cd);
    } else if (cd->timer == NULL) {
	cd->timer = Tcl_CreateTimerHandler(SYNTHETIC_EVENT_TIME,
		ZlibTransformTimerRun, cd);
    }
}

static int
ZlibTransformEventHandler(
    ClientData instanceData,
    int interestMask)
{
    ZlibChannelData *cd = instanceData;

    ZlibTransformEventTimerKill(cd);
    return interestMask;
}

static inline void
ZlibTransformEventTimerKill(
    ZlibChannelData *cd)
{
    if (cd->timer != NULL) {
	Tcl_DeleteTimerHandler(cd->timer);
	cd->timer = NULL;
    }
}

static void
ZlibTransformTimerRun(
    ClientData clientData)
{
    ZlibChannelData *cd = clientData;

    cd->timer = NULL;
    Tcl_NotifyChannel(cd->chan, TCL_READABLE);
}

/*
 *----------------------------------------------------------------------
 *
 * ZlibTransformGetHandle --
 *
 *	Anything that needs the OS handle is told to get it from what we are
 *	stacked on top of.
 *
 *----------------------------------------------------------------------
 */

static int
ZlibTransformGetHandle(
    ClientData instanceData,
    int direction,
    ClientData *handlePtr)
{
    ZlibChannelData *cd = instanceData;

    return Tcl_GetChannelHandle(cd->parent, direction, handlePtr);
}

/*
 *----------------------------------------------------------------------
 *
 * ZlibTransformBlockMode --
 *
 *	We need to keep track of the blocking mode; it changes our behavior.
 *
 *----------------------------------------------------------------------
 */

static int
ZlibTransformBlockMode(
    ClientData instanceData,
    int mode)
{
    ZlibChannelData *cd = instanceData;

    if (mode == TCL_MODE_NONBLOCKING) {
	cd->flags |= ASYNC;
    } else {
	cd->flags &= ~ASYNC;
    }
    return TCL_OK;
}

/*
 *----------------------------------------------------------------------
 *
 * ZlibStackChannelTransform --
 *
 *	Stacks either compression or decompression onto a channel.
 *
 * Results:
 *	The stacked channel, or NULL if there was an error.
 *
 *----------------------------------------------------------------------
 */

static Tcl_Channel
ZlibStackChannelTransform(
    Tcl_Interp *interp,		/* Where to write error messages. */
    int mode,			/* Whether this is a compressing transform
				 * (TCL_ZLIB_STREAM_DEFLATE) or a
				 * decompressing transform
				 * (TCL_ZLIB_STREAM_INFLATE). Note that
				 * compressing transforms require that the
				 * channel is writable, and decompressing
				 * transforms require that the channel is
				 * readable. */
    int format,			/* One of the TCL_ZLIB_FORMAT_* values that
				 * indicates what compressed format to allow.
				 * TCL_ZLIB_FORMAT_AUTO is only supported for
				 * decompressing transforms. */
    int level,			/* What compression level to use. Ignored for
				 * decompressing transforms. */
    int limit,			/* The limit on the number of bytes to read
				 * ahead; always at least 1. */
    Tcl_Channel channel,	/* The channel to attach to. */
    Tcl_Obj *gzipHeaderDictPtr,	/* A description of header to use, or NULL to
				 * use a default. Ignored if not compressing
				 * to produce gzip-format data. */
    Tcl_Obj *compDictObj)	/* Byte-array object containing compression
				 * dictionary (not dictObj!) to use if
				 * necessary. */
{
    ZlibChannelData *cd = Tcl_Alloc(sizeof(ZlibChannelData));
    Tcl_Channel chan;
    int wbits = 0;

    if (mode != TCL_ZLIB_STREAM_DEFLATE && mode != TCL_ZLIB_STREAM_INFLATE) {
	Tcl_Panic("unknown mode: %d", mode);
    }

    memset(cd, 0, sizeof(ZlibChannelData));
    cd->mode = mode;
    cd->format = format;
    cd->readAheadLimit = limit;

    if (format == TCL_ZLIB_FORMAT_GZIP || format == TCL_ZLIB_FORMAT_AUTO) {
	if (mode == TCL_ZLIB_STREAM_DEFLATE) {
	    if (gzipHeaderDictPtr) {
		cd->flags |= OUT_HEADER;
		if (GenerateHeader(interp, gzipHeaderDictPtr, &cd->outHeader,
			NULL) != TCL_OK) {
		    goto error;
		}
	    }
	} else {
	    cd->flags |= IN_HEADER;
	    cd->inHeader.header.name = (Bytef *)
		    &cd->inHeader.nativeFilenameBuf;
	    cd->inHeader.header.name_max = MAXPATHLEN - 1;
	    cd->inHeader.header.comment = (Bytef *)
		    &cd->inHeader.nativeCommentBuf;
	    cd->inHeader.header.comm_max = MAX_COMMENT_LEN - 1;
	}
    }

    if (compDictObj != NULL) {
	cd->compDictObj = Tcl_DuplicateObj(compDictObj);
	Tcl_IncrRefCount(cd->compDictObj);
	Tcl_GetByteArrayFromObj(cd->compDictObj, NULL);
    }

    if (format == TCL_ZLIB_FORMAT_RAW) {
	wbits = WBITS_RAW;
    } else if (format == TCL_ZLIB_FORMAT_ZLIB) {
	wbits = WBITS_ZLIB;
    } else if (format == TCL_ZLIB_FORMAT_GZIP) {
	wbits = WBITS_GZIP;
    } else if (format == TCL_ZLIB_FORMAT_AUTO) {
	wbits = WBITS_AUTODETECT;
    } else {
	Tcl_Panic("bad format: %d", format);
    }

    /*
     * Initialize input inflater or the output deflater.
     */

    if (mode == TCL_ZLIB_STREAM_INFLATE) {
	if (inflateInit2(&cd->inStream, wbits) != Z_OK) {
	    goto error;
	}
	cd->inAllocated = DEFAULT_BUFFER_SIZE;
	cd->inBuffer = Tcl_Alloc(cd->inAllocated);
	if (cd->flags & IN_HEADER) {
	    if (inflateGetHeader(&cd->inStream, &cd->inHeader.header) != Z_OK) {
		goto error;
	    }
	}
	if (cd->format == TCL_ZLIB_FORMAT_RAW && cd->compDictObj) {
	    if (SetInflateDictionary(&cd->inStream, cd->compDictObj) != Z_OK) {
		goto error;
	    }
	}
    } else {
	if (deflateInit2(&cd->outStream, level, Z_DEFLATED, wbits,
		MAX_MEM_LEVEL, Z_DEFAULT_STRATEGY) != Z_OK) {
	    goto error;
	}
	cd->outAllocated = DEFAULT_BUFFER_SIZE;
	cd->outBuffer = Tcl_Alloc(cd->outAllocated);
	if (cd->flags & OUT_HEADER) {
	    if (deflateSetHeader(&cd->outStream, &cd->outHeader.header) != Z_OK) {
		goto error;
	    }
	}
	if (cd->compDictObj) {
	    if (SetDeflateDictionary(&cd->outStream, cd->compDictObj) != Z_OK) {
		goto error;
	    }
	}
    }

    Tcl_DStringInit(&cd->decompressed);

    chan = Tcl_StackChannel(interp, &zlibChannelType, cd,
	    Tcl_GetChannelMode(channel), channel);
    if (chan == NULL) {
	goto error;
    }
    cd->chan = chan;
    cd->parent = Tcl_GetStackedChannel(chan);
    Tcl_SetObjResult(interp, Tcl_NewStringObj(Tcl_GetChannelName(chan), -1));
    return chan;

  error:
    if (cd->inBuffer) {
	Tcl_Free(cd->inBuffer);
	inflateEnd(&cd->inStream);
    }
    if (cd->outBuffer) {
	Tcl_Free(cd->outBuffer);
	deflateEnd(&cd->outStream);
    }
    if (cd->compDictObj) {
	Tcl_DecrRefCount(cd->compDictObj);
    }
    Tcl_Free(cd);
    return NULL;
}

/*
 *----------------------------------------------------------------------
 *
 * ResultCopy --
 *
 *	Copies the requested number of bytes from the buffer into the
 *	specified array and removes them from the buffer afterward. Copies
 *	less if there is not enough data in the buffer.
 *
 * Side effects:
 *	See above.
 *
 * Result:
 *	The number of actually copied bytes, possibly less than 'toRead'.
 *
 *----------------------------------------------------------------------
 */

static inline int
ResultCopy(
    ZlibChannelData *cd,	/* The location of the buffer to read from. */
    char *buf,			/* The buffer to copy into */
    int toRead)			/* Number of requested bytes */
{
    int have = Tcl_DStringLength(&cd->decompressed);

    if (have == 0) {
	/*
	 * Nothing to copy in the case of an empty buffer.
	 */

	return 0;
    } else if (have > toRead) {
	/*
	 * The internal buffer contains more than requested. Copy the
	 * requested subset to the caller, shift the remaining bytes down, and
	 * truncate.
	 */

	char *src = Tcl_DStringValue(&cd->decompressed);

	memcpy(buf, src, toRead);
	memmove(src, src + toRead, have - toRead);

	Tcl_DStringSetLength(&cd->decompressed, have - toRead);
	return toRead;
    } else /* have <= toRead */ {
	/*
	 * There is just or not enough in the buffer to fully satisfy the
	 * caller, so take everything as best effort.
	 */

	memcpy(buf, Tcl_DStringValue(&cd->decompressed), have);
	TclDStringClear(&cd->decompressed);
	return have;
    }
}

/*
 *----------------------------------------------------------------------
 *
 * ResultGenerate --
 *
 *	Extract uncompressed bytes from the compression engine and store them
 *	in our working buffer.
 *
 * Result:
 *	TCL_OK/TCL_ERROR (with *errorCodePtr updated with reason).
 *
 * Side effects:
 *	See above.
 *
 *----------------------------------------------------------------------
 */

static int
ResultGenerate(
    ZlibChannelData *cd,
    int n,
    int flush,
    int *errorCodePtr)
{
#define MAXBUF	1024
    unsigned char buf[MAXBUF];
    int e, written;
    Tcl_Obj *errObj;

    cd->inStream.next_in = (Bytef *) cd->inBuffer;
    cd->inStream.avail_in = n;

    while (1) {
	cd->inStream.next_out = (Bytef *) buf;
	cd->inStream.avail_out = MAXBUF;

	e = inflate(&cd->inStream, flush);
	if (e == Z_NEED_DICT && cd->compDictObj) {
	    e = SetInflateDictionary(&cd->inStream, cd->compDictObj);
	    if (e == Z_OK) {
		/*
		 * A repetition of Z_NEED_DICT is just an error.
		 */

		cd->inStream.next_out = (Bytef *) buf;
		cd->inStream.avail_out = MAXBUF;
		e = inflate(&cd->inStream, flush);
	    }
	}

	/*
	 * avail_out is now the left over space in the output.  Therefore
	 * "MAXBUF - avail_out" is the amount of bytes generated.
	 */

	written = MAXBUF - cd->inStream.avail_out;
	if (written) {
	    Tcl_DStringAppend(&cd->decompressed, (char *) buf, written);
	}

	/*
	 * The cases where we're definitely done.
	 */

	if (((flush == Z_SYNC_FLUSH) && (e == Z_BUF_ERROR))
		|| (e == Z_STREAM_END)
		|| (e == Z_OK && cd->inStream.avail_out == 0)) {
	    return TCL_OK;
	}

	/*
	 * Z_BUF_ERROR can be ignored as per http://www.zlib.net/zlib_how.html
	 *
	 * Just indicates that the zlib couldn't consume input/produce output,
	 * and is fixed by supplying more input.
	 *
	 * Otherwise, we've got errors and need to report to higher-up.
	 */

	if ((e != Z_OK) && (e != Z_BUF_ERROR)) {
	    goto handleError;
	}

	/*
	 * Check if the inflate stopped early.
	 */

	if (cd->inStream.avail_in <= 0 && flush != Z_SYNC_FLUSH) {
	    return TCL_OK;
	}
    }

  handleError:
    errObj = Tcl_NewListObj(0, NULL);
    Tcl_ListObjAppendElement(NULL, errObj, Tcl_NewStringObj("-errorcode",-1));
    Tcl_ListObjAppendElement(NULL, errObj,
	    ConvertErrorToList(e, cd->inStream.adler));
    Tcl_ListObjAppendElement(NULL, errObj,
	    Tcl_NewStringObj(cd->inStream.msg, -1));
    Tcl_SetChannelError(cd->parent, errObj);
    *errorCodePtr = EINVAL;
    return TCL_ERROR;
}

/*
 *----------------------------------------------------------------------
 *	Finally, the TclZlibInit function. Used to install the zlib API.
 *----------------------------------------------------------------------
 */

int
TclZlibInit(
    Tcl_Interp *interp)
{
    Tcl_Config cfg[2];

    /*
     * This does two things. It creates a counter used in the creation of
     * stream commands, and it creates the namespace that will contain those
     * commands.
     */

    Tcl_EvalEx(interp, "namespace eval ::tcl::zlib {variable cmdcounter 0}", -1, 0);

    /*
     * Create the public scripted interface to this file's functionality.
     */

    Tcl_CreateObjCommand(interp, "zlib", ZlibCmd, 0, 0);

    /*
     * Store the underlying configuration information.
     *
     * TODO: Describe whether we're using the system version of the library or
     * a compatibility version built into Tcl?
     */

    cfg[0].key = "zlibVersion";
    cfg[0].value = zlibVersion();
    cfg[1].key = NULL;
    Tcl_RegisterConfig(interp, "zlib", cfg, "iso8859-1");

    /*
     * Allow command type introspection to do something sensible with streams.
     */

    TclRegisterCommandTypeName(ZlibStreamCmd, "zlibStream");

    /*
     * Formally provide the package as a Tcl built-in.
     */

    return Tcl_PkgProvide(interp, "zlib", TCL_ZLIB_VERSION);
}

/*
 *----------------------------------------------------------------------
 *	Stubs used when a suitable zlib installation was not found during
 *	configure.
 *----------------------------------------------------------------------
 */

#else /* !HAVE_ZLIB */
int
Tcl_ZlibStreamInit(
    Tcl_Interp *interp,
    int mode,
    int format,
    int level,
    Tcl_Obj *dictObj,
    Tcl_ZlibStream *zshandle)
{
    if (interp) {
	Tcl_SetObjResult(interp, Tcl_NewStringObj("unimplemented", -1));
	Tcl_SetErrorCode(interp, "TCL", "UNIMPLEMENTED", NULL);
    }
    return TCL_ERROR;
}

int
Tcl_ZlibStreamClose(
    Tcl_ZlibStream zshandle)
{
    return TCL_OK;
}

int
Tcl_ZlibStreamReset(
    Tcl_ZlibStream zshandle)
{
    return TCL_OK;
}

Tcl_Obj *
Tcl_ZlibStreamGetCommandName(
    Tcl_ZlibStream zshandle)
{
    return NULL;
}

int
Tcl_ZlibStreamEof(
    Tcl_ZlibStream zshandle)
{
    return 1;
}

int
Tcl_ZlibStreamChecksum(
    Tcl_ZlibStream zshandle)
{
    return 0;
}

int
Tcl_ZlibStreamPut(
    Tcl_ZlibStream zshandle,
    Tcl_Obj *data,
    int flush)
{
    return TCL_OK;
}

int
Tcl_ZlibStreamGet(
    Tcl_ZlibStream zshandle,
    Tcl_Obj *data,
    int count)
{
    return TCL_OK;
}

int
Tcl_ZlibDeflate(
    Tcl_Interp *interp,
    int format,
    Tcl_Obj *data,
    int level,
    Tcl_Obj *gzipHeaderDictObj)
{
    if (interp) {
	Tcl_SetObjResult(interp, Tcl_NewStringObj("unimplemented", -1));
	Tcl_SetErrorCode(interp, "TCL", "UNIMPLEMENTED", NULL);
    }
    return TCL_ERROR;
}

int
Tcl_ZlibInflate(
    Tcl_Interp *interp,
    int format,
    Tcl_Obj *data,
    size_t bufferSize,
    Tcl_Obj *gzipHeaderDictObj)
{
    if (interp) {
	Tcl_SetObjResult(interp, Tcl_NewStringObj("unimplemented", -1));
	Tcl_SetErrorCode(interp, "TCL", "UNIMPLEMENTED", NULL);
    }
    return TCL_ERROR;
}

unsigned int
Tcl_ZlibCRC32(
    unsigned int crc,
    const char *buf,
    size_t len)
{
    return 0;
}

unsigned int
Tcl_ZlibAdler32(
    unsigned int adler,
    const char *buf,
    size_t len)
{
    return 0;
}

void
Tcl_ZlibStreamSetCompressionDictionary(
    Tcl_ZlibStream zshandle,
    Tcl_Obj *compressionDictionaryObj)
{
    /* Do nothing. */
}
#endif /* HAVE_ZLIB */

/*
 * Local Variables:
 * mode: c
 * c-basic-offset: 4
 * fill-column: 78
 * End:
 */<|MERGE_RESOLUTION|>--- conflicted
+++ resolved
@@ -1530,13 +1530,8 @@
 	     */
 
 	    Tcl_ListObjIndex(NULL, zshPtr->outData, 0, &itemObj);
-<<<<<<< HEAD
 	    itemPtr = TclGetByteArrayFromObj(itemObj, &itemLen);
 	    if (itemLen-zshPtr->outPos >= (size_t)(count-dataPos)) {
-=======
-	    itemPtr = Tcl_GetByteArrayFromObj(itemObj, &itemLen);
-	    if (itemLen-zshPtr->outPos >= count-dataPos) {
->>>>>>> 7fcc213b
 		size_t len = count - dataPos;
 
 		memcpy(dataPtr + dataPos, itemPtr + zshPtr->outPos, len);
