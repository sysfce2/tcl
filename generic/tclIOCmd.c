--- conflicted
+++ resolved
@@ -141,12 +141,8 @@
 	    chanObjPtr = objv[2];
 	    string = objv[3];
 	    break;
-<<<<<<< HEAD
 #if TCL_MAJOR_VERSION < 9
-	} else if (strcmp(TclGetString(objv[2]), "nonewline") == 0) {
-=======
 	} else if (strcmp(TclGetString(objv[3]), "nonewline") == 0) {
->>>>>>> a2104fed
 	    /*
 	     * The code below provides backwards compatibility with an old
 	     * form of the command that is no longer recommended or
