/*
 * tclIOCmd.c --
 *
 *	Contains the definitions of most of the Tcl commands relating to IO.
 *
 * Copyright (c) 1995-1997 Sun Microsystems, Inc.
 *
 * See the file "license.terms" for information on usage and redistribution of
 * this file, and for a DISCLAIMER OF ALL WARRANTIES.
 */

#include "tclInt.h"

/*
 * Callback structure for accept callback in a TCP server.
 */

typedef struct {
    Tcl_Obj *script;		/* Script to invoke. */
    Tcl_Interp *interp;		/* Interpreter in which to run it. */
} AcceptCallback;

/*
 * Thread local storage used to maintain a per-thread stdout channel obj.
 * It must be per-thread because of std channel limitations.
 */

typedef struct {
    int initialized;		/* Set to 1 when the module is initialized. */
    Tcl_Obj *stdoutObjPtr;	/* Cached stdout channel Tcl_Obj */
} ThreadSpecificData;

static Tcl_ThreadDataKey dataKey;

/*
 * Static functions for this file:
 */

static void		FinalizeIOCmdTSD(ClientData clientData);
static Tcl_TcpAcceptProc AcceptCallbackProc;
static int		ChanPendingObjCmd(ClientData unused,
			    Tcl_Interp *interp, int objc,
			    Tcl_Obj *const objv[]);
static int		ChanTruncateObjCmd(ClientData dummy,
			    Tcl_Interp *interp, int objc,
			    Tcl_Obj *const objv[]);
static void		RegisterTcpServerInterpCleanup(Tcl_Interp *interp,
			    AcceptCallback *acceptCallbackPtr);
static void		TcpAcceptCallbacksDeleteProc(ClientData clientData,
			    Tcl_Interp *interp);
static void		TcpServerCloseProc(ClientData callbackData);
static void		UnregisterTcpServerInterpCleanupProc(
			    Tcl_Interp *interp,
			    AcceptCallback *acceptCallbackPtr);

/*
 *----------------------------------------------------------------------
 *
 * FinalizeIOCmdTSD --
 *
 *	Release the storage associated with the per-thread cache.
 *
 * Results:
 *	None.
 *
 * Side effects:
 *	None.
 *
 *----------------------------------------------------------------------
 */

static void
FinalizeIOCmdTSD(
    ClientData dummy)	/* Not used. */
{
    ThreadSpecificData *tsdPtr = TCL_TSD_INIT(&dataKey);
    (void)dummy;

    if (tsdPtr->stdoutObjPtr != NULL) {
	Tcl_DecrRefCount(tsdPtr->stdoutObjPtr);
	tsdPtr->stdoutObjPtr = NULL;
    }
    tsdPtr->initialized = 0;
}

/*
 *----------------------------------------------------------------------
 *
 * Tcl_PutsObjCmd --
 *
 *	This function is invoked to process the "puts" Tcl command. See the
 *	user documentation for details on what it does.
 *
 * Results:
 *	A standard Tcl result.
 *
 * Side effects:
 *	Produces output on a channel.
 *
 *----------------------------------------------------------------------
 */

	/* ARGSUSED */
int
Tcl_PutsObjCmd(
    ClientData dummy,		/* Not used. */
    Tcl_Interp *interp,		/* Current interpreter. */
    int objc,			/* Number of arguments. */
    Tcl_Obj *const objv[])	/* Argument objects. */
{
    Tcl_Channel chan;		/* The channel to puts on. */
    Tcl_Obj *string;		/* String to write. */
    Tcl_Obj *chanObjPtr = NULL;	/* channel object. */
    int newline;		/* Add a newline at end? */
    int result;			/* Result of puts operation. */
    int mode;			/* Mode in which channel is opened. */
    (void)dummy;

    switch (objc) {
    case 2:			/* [puts $x] */
	string = objv[1];
	newline = 1;
	break;

    case 3:			/* [puts -nonewline $x] or [puts $chan $x] */
	if (strcmp(TclGetString(objv[1]), "-nonewline") == 0) {
	    newline = 0;
	} else {
	    newline = 1;
	    chanObjPtr = objv[1];
	}
	string = objv[2];
	break;

    case 4:			/* [puts -nonewline $chan $x] or
				 * [puts $chan $x nonewline] */
	newline = 0;
	if (strcmp(TclGetString(objv[1]), "-nonewline") == 0) {
	    chanObjPtr = objv[2];
	    string = objv[3];
	    break;
	}
	/* Fall through */
    default:			/* [puts] or
				 * [puts some bad number of arguments...] */
	Tcl_WrongNumArgs(interp, 1, objv, "?-nonewline? ?channelId? string");
	return TCL_ERROR;
    }

    if (chanObjPtr == NULL) {
	ThreadSpecificData *tsdPtr = TCL_TSD_INIT(&dataKey);

	if (!tsdPtr->initialized) {
	    tsdPtr->initialized = 1;
	    TclNewLiteralStringObj(tsdPtr->stdoutObjPtr, "stdout");
	    Tcl_IncrRefCount(tsdPtr->stdoutObjPtr);
	    Tcl_CreateThreadExitHandler(FinalizeIOCmdTSD, NULL);
	}
	chanObjPtr = tsdPtr->stdoutObjPtr;
    }
    if (TclGetChannelFromObj(interp, chanObjPtr, &chan, &mode, 0) != TCL_OK) {
	return TCL_ERROR;
    }
    if (!(mode & TCL_WRITABLE)) {
	Tcl_SetObjResult(interp, Tcl_ObjPrintf(
		"channel \"%s\" wasn't opened for writing",
		TclGetString(chanObjPtr)));
	return TCL_ERROR;
    }

    TclChannelPreserve(chan);
    result = Tcl_WriteObj(chan, string);
    if (result == -1) {
	goto error;
    }
    if (newline != 0) {
	result = Tcl_WriteChars(chan, "\n", 1);
	if (result == -1) {
	    goto error;
	}
    }
    TclChannelRelease(chan);
    return TCL_OK;

    /*
     * TIP #219.
     * Capture error messages put by the driver into the bypass area and put
     * them into the regular interpreter result. Fall back to the regular
     * message if nothing was found in the bypass.
     */

  error:
    if (!TclChanCaughtErrorBypass(interp, chan)) {
	Tcl_SetObjResult(interp, Tcl_ObjPrintf("error writing \"%s\": %s",
		TclGetString(chanObjPtr), Tcl_PosixError(interp)));
    }
    TclChannelRelease(chan);
    return TCL_ERROR;
}

/*
 *----------------------------------------------------------------------
 *
 * Tcl_FlushObjCmd --
 *
 *	This function is called to process the Tcl "flush" command. See the
 *	user documentation for details on what it does.
 *
 * Results:
 *	A standard Tcl result.
 *
 * Side effects:
 *	May cause output to appear on the specified channel.
 *
 *----------------------------------------------------------------------
 */

	/* ARGSUSED */
int
Tcl_FlushObjCmd(
    ClientData dummy,		/* Not used. */
    Tcl_Interp *interp,		/* Current interpreter. */
    int objc,			/* Number of arguments. */
    Tcl_Obj *const objv[])	/* Argument objects. */
{
    Tcl_Obj *chanObjPtr;
    Tcl_Channel chan;		/* The channel to flush on. */
    int mode;
    (void)dummy;

    if (objc != 2) {
	Tcl_WrongNumArgs(interp, 1, objv, "channelId");
	return TCL_ERROR;
    }
    chanObjPtr = objv[1];
    if (TclGetChannelFromObj(interp, chanObjPtr, &chan, &mode, 0) != TCL_OK) {
	return TCL_ERROR;
    }
    if (!(mode & TCL_WRITABLE)) {
	Tcl_SetObjResult(interp, Tcl_ObjPrintf(
		"channel \"%s\" wasn't opened for writing",
		TclGetString(chanObjPtr)));
	return TCL_ERROR;
    }

    TclChannelPreserve(chan);
    if (Tcl_Flush(chan) != TCL_OK) {
	/*
	 * TIP #219.
	 * Capture error messages put by the driver into the bypass area and
	 * put them into the regular interpreter result. Fall back to the
	 * regular message if nothing was found in the bypass.
	 */

	if (!TclChanCaughtErrorBypass(interp, chan)) {
	    Tcl_SetObjResult(interp, Tcl_ObjPrintf(
		    "error flushing \"%s\": %s",
		    TclGetString(chanObjPtr), Tcl_PosixError(interp)));
	}
	TclChannelRelease(chan);
	return TCL_ERROR;
    }
    TclChannelRelease(chan);
    return TCL_OK;
}

/*
 *----------------------------------------------------------------------
 *
 * Tcl_GetsObjCmd --
 *
 *	This function is called to process the Tcl "gets" command. See the
 *	user documentation for details on what it does.
 *
 * Results:
 *	A standard Tcl result.
 *
 * Side effects:
 *	May consume input from channel.
 *
 *----------------------------------------------------------------------
 */

	/* ARGSUSED */
int
Tcl_GetsObjCmd(
    ClientData dummy,		/* Not used. */
    Tcl_Interp *interp,		/* Current interpreter. */
    int objc,			/* Number of arguments. */
    Tcl_Obj *const objv[])	/* Argument objects. */
{
    Tcl_Channel chan;		/* The channel to read from. */
    int lineLen;		/* Length of line just read. */
    int mode;			/* Mode in which channel is opened. */
    Tcl_Obj *linePtr, *chanObjPtr;
    int code = TCL_OK;
    (void)dummy;

    if ((objc != 2) && (objc != 3)) {
	Tcl_WrongNumArgs(interp, 1, objv, "channelId ?varName?");
	return TCL_ERROR;
    }
    chanObjPtr = objv[1];
    if (TclGetChannelFromObj(interp, chanObjPtr, &chan, &mode, 0) != TCL_OK) {
	return TCL_ERROR;
    }
    if (!(mode & TCL_READABLE)) {
	Tcl_SetObjResult(interp, Tcl_ObjPrintf(
		"channel \"%s\" wasn't opened for reading",
		TclGetString(chanObjPtr)));
	return TCL_ERROR;
    }

    TclChannelPreserve(chan);
    linePtr = Tcl_NewObj();
    lineLen = Tcl_GetsObj(chan, linePtr);
    if (lineLen < 0) {
	if (!Tcl_Eof(chan) && !Tcl_InputBlocked(chan)) {
	    Tcl_DecrRefCount(linePtr);

	    /*
	     * TIP #219.
	     * Capture error messages put by the driver into the bypass area
	     * and put them into the regular interpreter result. Fall back to
	     * the regular message if nothing was found in the bypass.
	     */

	    if (!TclChanCaughtErrorBypass(interp, chan)) {
		Tcl_SetObjResult(interp, Tcl_ObjPrintf(
			"error reading \"%s\": %s",
			TclGetString(chanObjPtr), Tcl_PosixError(interp)));
	    }
	    code = TCL_ERROR;
	    goto done;
	}
	lineLen = -1;
    }
    if (objc == 3) {
	if (Tcl_ObjSetVar2(interp, objv[2], NULL, linePtr,
		TCL_LEAVE_ERR_MSG) == NULL) {
	    code = TCL_ERROR;
	    goto done;
	}
	Tcl_SetObjResult(interp, Tcl_NewIntObj(lineLen));
    } else {
	Tcl_SetObjResult(interp, linePtr);
    }
  done:
    TclChannelRelease(chan);
    return code;
}

/*
 *----------------------------------------------------------------------
 *
 * Tcl_ReadObjCmd --
 *
 *	This function is invoked to process the Tcl "read" command. See the
 *	user documentation for details on what it does.
 *
 * Results:
 *	A standard Tcl result.
 *
 * Side effects:
 *	May consume input from channel.
 *
 *----------------------------------------------------------------------
 */

	/* ARGSUSED */
int
Tcl_ReadObjCmd(
    ClientData dummy,		/* Not used. */
    Tcl_Interp *interp,		/* Current interpreter. */
    int objc,			/* Number of arguments. */
    Tcl_Obj *const objv[])	/* Argument objects. */
{
    Tcl_Channel chan;		/* The channel to read from. */
    int newline, i;		/* Discard newline at end? */
    int toRead;			/* How many bytes to read? */
    int charactersRead;		/* How many characters were read? */
    int mode;			/* Mode in which channel is opened. */
    Tcl_Obj *resultPtr, *chanObjPtr;
    (void)dummy;

    if ((objc != 2) && (objc != 3)) {
	Interp *iPtr;

    argerror:
	iPtr = (Interp *) interp;
	Tcl_WrongNumArgs(interp, 1, objv, "channelId ?numChars?");

	/*
	 * Do not append directly; that makes ensembles using this command as
	 * a subcommand produce the wrong message.
	 */

	iPtr->flags |= INTERP_ALTERNATE_WRONG_ARGS;
	Tcl_WrongNumArgs(interp, 1, objv, "?-nonewline? channelId");
	return TCL_ERROR;
    }

    i = 1;
    newline = 0;
    if (strcmp(TclGetString(objv[1]), "-nonewline") == 0) {
	newline = 1;
	i++;
    }

    if (i == objc) {
	goto argerror;
    }

    chanObjPtr = objv[i];
    if (TclGetChannelFromObj(interp, chanObjPtr, &chan, &mode, 0) != TCL_OK) {
	return TCL_ERROR;
    }
    if (!(mode & TCL_READABLE)) {
	Tcl_SetObjResult(interp, Tcl_ObjPrintf(
		"channel \"%s\" wasn't opened for reading",
		TclGetString(chanObjPtr)));
	return TCL_ERROR;
    }
    i++;			/* Consumed channel name. */

    /*
     * Compute how many bytes to read.
     */

    toRead = -1;
    if (i < objc) {
	if ((TclGetIntFromObj(interp, objv[i], &toRead) != TCL_OK)
		|| (toRead < 0)) {
		Tcl_SetObjResult(interp, Tcl_ObjPrintf(
			"expected non-negative integer but got \"%s\"",
			TclGetString(objv[i])));
		Tcl_SetErrorCode(interp, "TCL", "VALUE", "NUMBER", NULL);
		return TCL_ERROR;
	}
    }

    resultPtr = Tcl_NewObj();
    Tcl_IncrRefCount(resultPtr);
    TclChannelPreserve(chan);
    charactersRead = Tcl_ReadChars(chan, resultPtr, toRead, 0);
    if (charactersRead < 0) {
	/*
	 * TIP #219.
	 * Capture error messages put by the driver into the bypass area and
	 * put them into the regular interpreter result. Fall back to the
	 * regular message if nothing was found in the bypass.
	 */

	if (!TclChanCaughtErrorBypass(interp, chan)) {
	    Tcl_SetObjResult(interp, Tcl_ObjPrintf(
		    "error reading \"%s\": %s",
		    TclGetString(chanObjPtr), Tcl_PosixError(interp)));
	}
	TclChannelRelease(chan);
	Tcl_DecrRefCount(resultPtr);
	return TCL_ERROR;
    }

    /*
     * If requested, remove the last newline in the channel if at EOF.
     */

    if ((charactersRead > 0) && (newline != 0)) {
	const char *result;
	size_t length;

	result = TclGetStringFromObj(resultPtr, &length);
	if (result[length - 1] == '\n') {
	    Tcl_SetObjLength(resultPtr, length - 1);
	}
    }
    Tcl_SetObjResult(interp, resultPtr);
    TclChannelRelease(chan);
    Tcl_DecrRefCount(resultPtr);
    return TCL_OK;
}

/*
 *----------------------------------------------------------------------
 *
 * Tcl_SeekObjCmd --
 *
 *	This function is invoked to process the Tcl "seek" command. See the
 *	user documentation for details on what it does.
 *
 * Results:
 *	A standard Tcl result.
 *
 * Side effects:
 *	Moves the position of the access point on the specified channel.  May
 *	flush queued output.
 *
 *----------------------------------------------------------------------
 */

	/* ARGSUSED */
int
Tcl_SeekObjCmd(
    ClientData dummy,	/* Not used. */
    Tcl_Interp *interp,		/* Current interpreter. */
    int objc,			/* Number of arguments. */
    Tcl_Obj *const objv[])	/* Argument objects. */
{
    Tcl_Channel chan;		/* The channel to tell on. */
    Tcl_WideInt offset;		/* Where to seek? */
    int mode;			/* How to seek? */
    Tcl_WideInt result;		/* Of calling Tcl_Seek. */
    int optionIndex;
    static const char *const originOptions[] = {
	"start", "current", "end", NULL
    };
    static const int modeArray[] = {SEEK_SET, SEEK_CUR, SEEK_END};
    (void)dummy;

    if ((objc != 3) && (objc != 4)) {
	Tcl_WrongNumArgs(interp, 1, objv, "channelId offset ?origin?");
	return TCL_ERROR;
    }
    if (TclGetChannelFromObj(interp, objv[1], &chan, NULL, 0) != TCL_OK) {
	return TCL_ERROR;
    }
    if (Tcl_GetWideIntFromObj(interp, objv[2], &offset) != TCL_OK) {
	return TCL_ERROR;
    }
    mode = SEEK_SET;
    if (objc == 4) {
	if (Tcl_GetIndexFromObj(interp, objv[3], originOptions, "origin", 0,
		&optionIndex) != TCL_OK) {
	    return TCL_ERROR;
	}
	mode = modeArray[optionIndex];
    }

    TclChannelPreserve(chan);
    result = Tcl_Seek(chan, offset, mode);
    if (result == -1) {
	/*
	 * TIP #219.
	 * Capture error messages put by the driver into the bypass area and
	 * put them into the regular interpreter result. Fall back to the
	 * regular message if nothing was found in the bypass.
	 */

	if (!TclChanCaughtErrorBypass(interp, chan)) {
	    Tcl_SetObjResult(interp, Tcl_ObjPrintf(
		    "error during seek on \"%s\": %s",
		    TclGetString(objv[1]), Tcl_PosixError(interp)));
	}
	TclChannelRelease(chan);
	return TCL_ERROR;
    }
    TclChannelRelease(chan);
    return TCL_OK;
}

/*
 *----------------------------------------------------------------------
 *
 * Tcl_TellObjCmd --
 *
 *	This function is invoked to process the Tcl "tell" command. See the
 *	user documentation for details on what it does.
 *
 * Results:
 *	A standard Tcl result.
 *
 * Side effects:
 *	None.
 *
 *----------------------------------------------------------------------
 */

	/* ARGSUSED */
int
Tcl_TellObjCmd(
    ClientData dummy,	/* Not used. */
    Tcl_Interp *interp,		/* Current interpreter. */
    int objc,			/* Number of arguments. */
    Tcl_Obj *const objv[])	/* Argument objects. */
{
    Tcl_Channel chan;		/* The channel to tell on. */
    Tcl_WideInt newLoc;
    int code;
    (void)dummy;

    if (objc != 2) {
	Tcl_WrongNumArgs(interp, 1, objv, "channelId");
	return TCL_ERROR;
    }

    /*
     * Try to find a channel with the right name and permissions in the IO
     * channel table of this interpreter.
     */

    if (TclGetChannelFromObj(interp, objv[1], &chan, NULL, 0) != TCL_OK) {
	return TCL_ERROR;
    }

    TclChannelPreserve(chan);
    newLoc = Tcl_Tell(chan);

    /*
     * TIP #219.
     * Capture error messages put by the driver into the bypass area and put
     * them into the regular interpreter result.
     */


    code  = TclChanCaughtErrorBypass(interp, chan);
    TclChannelRelease(chan);
    if (code) {
	return TCL_ERROR;
    }

    Tcl_SetObjResult(interp, Tcl_NewWideIntObj(newLoc));
    return TCL_OK;
}

/*
 *----------------------------------------------------------------------
 *
 * Tcl_CloseObjCmd --
 *
 *	This function is invoked to process the Tcl "close" command. See the
 *	user documentation for details on what it does.
 *
 * Results:
 *	A standard Tcl result.
 *
 * Side effects:
 *	May discard queued input; may flush queued output.
 *
 *----------------------------------------------------------------------
 */

	/* ARGSUSED */
int
Tcl_CloseObjCmd(
    ClientData dummy,	/* Not used. */
    Tcl_Interp *interp,		/* Current interpreter. */
    int objc,			/* Number of arguments. */
    Tcl_Obj *const objv[])	/* Argument objects. */
{
    Tcl_Channel chan;		/* The channel to close. */
    static const char *const dirOptions[] = {
	"read", "write", NULL
    };
    static const int dirArray[] = {TCL_CLOSE_READ, TCL_CLOSE_WRITE};
    (void)dummy;

    if ((objc != 2) && (objc != 3)) {
	Tcl_WrongNumArgs(interp, 1, objv, "channelId ?direction?");
	return TCL_ERROR;
    }

    if (TclGetChannelFromObj(interp, objv[1], &chan, NULL, 0) != TCL_OK) {
	return TCL_ERROR;
    }

    if (objc == 3) {
	int index, dir;

	/*
	 * Get direction requested to close, and check syntax.
	 */

	if (Tcl_GetIndexFromObj(interp, objv[2], dirOptions, "direction", 0,
		&index) != TCL_OK) {
	    return TCL_ERROR;
	}
	dir = dirArray[index];

	/*
	 * Check direction against channel mode. It is an error if we try to
	 * close a direction not supported by the channel (already closed, or
	 * never opened for that direction).
	 */

	if (!(dir & Tcl_GetChannelMode(chan))) {
	    Tcl_SetObjResult(interp, Tcl_ObjPrintf(
		    "Half-close of %s-side not possible, side not opened"
		    " or already closed", dirOptions[index]));
	    return TCL_ERROR;
	}

	/*
	 * Special handling is needed if and only if the channel mode supports
	 * more than the direction to close. Because if the close the last
	 * direction supported we can and will go through the regular
	 * process.
	 */

	if ((Tcl_GetChannelMode(chan) &
		(TCL_CLOSE_READ|TCL_CLOSE_WRITE)) != dir) {
	    return Tcl_CloseEx(interp, chan, dir);
	}
    }

    if (Tcl_UnregisterChannel(interp, chan) != TCL_OK) {
	/*
	 * If there is an error message and it ends with a newline, remove the
	 * newline. This is done for command pipeline channels where the error
	 * output from the subprocesses is stored in interp's result.
	 *
	 * NOTE: This is likely to not have any effect on regular error
	 * messages produced by drivers during the closing of a channel,
	 * because the Tcl convention is that such error messages do not have
	 * a terminating newline.
	 */

	Tcl_Obj *resultPtr = Tcl_GetObjResult(interp);
	const char *string;
	size_t len;

	if (Tcl_IsShared(resultPtr)) {
	    resultPtr = Tcl_DuplicateObj(resultPtr);
	    Tcl_SetObjResult(interp, resultPtr);
	}
	string = TclGetStringFromObj(resultPtr, &len);
	if ((len > 0) && (string[len - 1] == '\n')) {
	    Tcl_SetObjLength(resultPtr, len - 1);
	}
	return TCL_ERROR;
    }

    return TCL_OK;
}

/*
 *----------------------------------------------------------------------
 *
 * Tcl_FconfigureObjCmd --
 *
 *	This function is invoked to process the Tcl "fconfigure" command. See
 *	the user documentation for details on what it does.
 *
 * Results:
 *	A standard Tcl result.
 *
 * Side effects:
 *	May modify the behavior of an IO channel.
 *
 *----------------------------------------------------------------------
 */

	/* ARGSUSED */
int
Tcl_FconfigureObjCmd(
    ClientData dummy,	/* Not used. */
    Tcl_Interp *interp,		/* Current interpreter. */
    int objc,			/* Number of arguments. */
    Tcl_Obj *const objv[])	/* Argument objects. */
{
    const char *optionName, *valueName;
    Tcl_Channel chan;		/* The channel to set a mode on. */
    int i;			/* Iterate over arg-value pairs. */
    (void)dummy;

    if ((objc < 2) || (((objc % 2) == 1) && (objc != 3))) {
	Tcl_WrongNumArgs(interp, 1, objv, "channelId ?-option value ...?");
	return TCL_ERROR;
    }

    if (TclGetChannelFromObj(interp, objv[1], &chan, NULL, 0) != TCL_OK) {
	return TCL_ERROR;
    }

    if (objc == 2) {
	Tcl_DString ds;		/* DString to hold result of calling
				 * Tcl_GetChannelOption. */

	Tcl_DStringInit(&ds);
	if (Tcl_GetChannelOption(interp, chan, NULL, &ds) != TCL_OK) {
	    Tcl_DStringFree(&ds);
	    return TCL_ERROR;
	}
	Tcl_DStringResult(interp, &ds);
	return TCL_OK;
    } else if (objc == 3) {
	Tcl_DString ds;		/* DString to hold result of calling
				 * Tcl_GetChannelOption. */

	Tcl_DStringInit(&ds);
	optionName = TclGetString(objv[2]);
	if (Tcl_GetChannelOption(interp, chan, optionName, &ds) != TCL_OK) {
	    Tcl_DStringFree(&ds);
	    return TCL_ERROR;
	}
	Tcl_DStringResult(interp, &ds);
	return TCL_OK;
    }

    for (i = 3; i < objc; i += 2) {
	optionName = TclGetString(objv[i-1]);
	valueName = TclGetString(objv[i]);
	if (Tcl_SetChannelOption(interp, chan, optionName, valueName)
		!= TCL_OK) {
	    return TCL_ERROR;
	}
    }

    return TCL_OK;
}

/*
 *---------------------------------------------------------------------------
 *
 * Tcl_EofObjCmd --
 *
 *	This function is invoked to process the Tcl "eof" command. See the
 *	user documentation for details on what it does.
 *
 * Results:
 *	A standard Tcl result.
 *
 * Side effects:
 *	Sets interp's result to boolean true or false depending on whether the
 *	specified channel has an EOF condition.
 *
 *---------------------------------------------------------------------------
 */

	/* ARGSUSED */
int
Tcl_EofObjCmd(
    ClientData dummy,		/* Not used. */
    Tcl_Interp *interp,		/* Current interpreter. */
    int objc,			/* Number of arguments. */
    Tcl_Obj *const objv[])	/* Argument objects. */
{
    Tcl_Channel chan;
    (void)dummy;

    if (objc != 2) {
	Tcl_WrongNumArgs(interp, 1, objv, "channelId");
	return TCL_ERROR;
    }

    if (TclGetChannelFromObj(interp, objv[1], &chan, NULL, 0) != TCL_OK) {
	return TCL_ERROR;
    }

    Tcl_SetObjResult(interp, Tcl_NewBooleanObj(Tcl_Eof(chan)));
    return TCL_OK;
}

/*
 *----------------------------------------------------------------------
 *
 * Tcl_ExecObjCmd --
 *
 *	This function is invoked to process the "exec" Tcl command. See the
 *	user documentation for details on what it does.
 *
 * Results:
 *	A standard Tcl result.
 *
 * Side effects:
 *	See the user documentation.
 *
 *----------------------------------------------------------------------
 */

	/* ARGSUSED */
int
Tcl_ExecObjCmd(
    ClientData dummy,		/* Not used. */
    Tcl_Interp *interp,		/* Current interpreter. */
    int objc,			/* Number of arguments. */
    Tcl_Obj *const objv[])	/* Argument objects. */
{
    Tcl_Obj *resultPtr;
    const char **argv;		/* An array for the string arguments. Stored
				 * on the _Tcl_ stack. */
    const char *string;
    Tcl_Channel chan;
    int argc, background, i, index, keepNewline, result, skip, ignoreStderr;
    size_t length;
    static const char *const options[] = {
	"-ignorestderr", "-keepnewline", "--", NULL
    };
    enum options {
	EXEC_IGNORESTDERR, EXEC_KEEPNEWLINE, EXEC_LAST
    };
    (void)dummy;

    /*
     * Check for any leading option arguments.
     */

    keepNewline = 0;
    ignoreStderr = 0;
    for (skip = 1; skip < objc; skip++) {
	string = TclGetString(objv[skip]);
	if (string[0] != '-') {
	    break;
	}
	if (Tcl_GetIndexFromObj(interp, objv[skip], options, "option",
		TCL_EXACT, &index) != TCL_OK) {
	    return TCL_ERROR;
	}
	if (index == EXEC_KEEPNEWLINE) {
	    keepNewline = 1;
	} else if (index == EXEC_IGNORESTDERR) {
	    ignoreStderr = 1;
	} else {
	    skip++;
	    break;
	}
    }
    if (objc <= skip) {
	Tcl_WrongNumArgs(interp, 1, objv, "?-option ...? arg ?arg ...?");
	return TCL_ERROR;
    }

    /*
     * See if the command is to be run in background.
     */

    background = 0;
    string = TclGetString(objv[objc - 1]);
    if ((string[0] == '&') && (string[1] == '\0')) {
	objc--;
	background = 1;
    }

    /*
     * Create the string argument array "argv". Make sure argv is large enough
     * to hold the argc arguments plus 1 extra for the zero end-of-argv word.
     */

    argc = objc - skip;
    argv = (const char **)TclStackAlloc(interp, (argc + 1) * sizeof(char *));

    /*
     * Copy the string conversions of each (post option) object into the
     * argument vector.
     */

    for (i = 0; i < argc; i++) {
	argv[i] = TclGetString(objv[i + skip]);
    }
    argv[argc] = NULL;
    chan = Tcl_OpenCommandChannel(interp, argc, argv, (background ? 0 :
	    ignoreStderr ? TCL_STDOUT : TCL_STDOUT|TCL_STDERR));

    /*
     * Free the argv array.
     */

    TclStackFree(interp, (void *) argv);

    if (chan == NULL) {
	return TCL_ERROR;
    }

    if (background) {
	/*
	 * Store the list of PIDs from the pipeline in interp's result and
	 * detach the PIDs (instead of waiting for them).
	 */

	TclGetAndDetachPids(interp, chan);
	if (Tcl_Close(interp, chan) != TCL_OK) {
	    return TCL_ERROR;
	}
	return TCL_OK;
    }

    resultPtr = Tcl_NewObj();
    if (Tcl_GetChannelHandle(chan, TCL_READABLE, NULL) == TCL_OK) {
	if (Tcl_ReadChars(chan, resultPtr, -1, 0) == TCL_IO_FAILURE) {
	    /*
	     * TIP #219.
	     * Capture error messages put by the driver into the bypass area
	     * and put them into the regular interpreter result. Fall back to
	     * the regular message if nothing was found in the bypass.
	     */

	    if (!TclChanCaughtErrorBypass(interp, chan)) {
		Tcl_SetObjResult(interp, Tcl_ObjPrintf(
			"error reading output from command: %s",
			Tcl_PosixError(interp)));
		Tcl_DecrRefCount(resultPtr);
	    }
	    return TCL_ERROR;
	}
    }

    /*
     * If the process produced anything on stderr, it will have been returned
     * in the interpreter result. It needs to be appended to the result
     * string.
     */

    result = Tcl_Close(interp, chan);
    Tcl_AppendObjToObj(resultPtr, Tcl_GetObjResult(interp));

    /*
     * If the last character of the result is a newline, then remove the
     * newline character.
     */

    if (keepNewline == 0) {
	string = TclGetStringFromObj(resultPtr, &length);
	if ((length > 0) && (string[length - 1] == '\n')) {
	    Tcl_SetObjLength(resultPtr, length - 1);
	}
    }
    Tcl_SetObjResult(interp, resultPtr);

    return result;
}

/*
 *---------------------------------------------------------------------------
 *
 * Tcl_FblockedObjCmd --
 *
 *	This function is invoked to process the Tcl "fblocked" command. See
 *	the user documentation for details on what it does.
 *
 * Results:
 *	A standard Tcl result.
 *
 * Side effects:
 *	Sets interp's result to boolean true or false depending on whether the
 *	preceeding input operation on the channel would have blocked.
 *
 *---------------------------------------------------------------------------
 */

	/* ARGSUSED */
int
Tcl_FblockedObjCmd(
    ClientData dummy,		/* Not used. */
    Tcl_Interp *interp,		/* Current interpreter. */
    int objc,			/* Number of arguments. */
    Tcl_Obj *const objv[])	/* Argument objects. */
{
    Tcl_Channel chan;
    int mode;
    (void)dummy;

    if (objc != 2) {
	Tcl_WrongNumArgs(interp, 1, objv, "channelId");
	return TCL_ERROR;
    }

    if (TclGetChannelFromObj(interp, objv[1], &chan, &mode, 0) != TCL_OK) {
	return TCL_ERROR;
    }
    if (!(mode & TCL_READABLE)) {
	Tcl_SetObjResult(interp, Tcl_ObjPrintf(
		"channel \"%s\" wasn't opened for reading",
		TclGetString(objv[1])));
	return TCL_ERROR;
    }

    Tcl_SetObjResult(interp, Tcl_NewBooleanObj(Tcl_InputBlocked(chan)));
    return TCL_OK;
}

/*
 *----------------------------------------------------------------------
 *
 * Tcl_OpenObjCmd --
 *
 *	This function is invoked to process the "open" Tcl command. See the
 *	user documentation for details on what it does.
 *
 * Results:
 *	A standard Tcl result.
 *
 * Side effects:
 *	See the user documentation.
 *
 *----------------------------------------------------------------------
 */

	/* ARGSUSED */
int
Tcl_OpenObjCmd(
    ClientData dummy,		/* Not used. */
    Tcl_Interp *interp,		/* Current interpreter. */
    int objc,			/* Number of arguments. */
    Tcl_Obj *const objv[])	/* Argument objects. */
{
    int pipeline, prot;
    const char *modeString, *what;
    Tcl_Channel chan;
    (void)dummy;

    if ((objc < 2) || (objc > 4)) {
	Tcl_WrongNumArgs(interp, 1, objv, "fileName ?access? ?permissions?");
	return TCL_ERROR;
    }
    prot = 0666;
    if (objc == 2) {
	modeString = "r";
    } else {
	modeString = TclGetString(objv[2]);
	if (objc == 4) {
	    const char *permString = TclGetString(objv[3]);
	    int code = TCL_ERROR;
	    int scanned = TclParseAllWhiteSpace(permString, -1);

	    /*
	     * Support legacy octal numbers.
	     */

	    if ((permString[scanned] == '0')
		    && (permString[scanned+1] >= '0')
		    && (permString[scanned+1] <= '7')) {
		Tcl_Obj *permObj;

		TclNewLiteralStringObj(permObj, "0o");
		Tcl_AppendToObj(permObj, permString+scanned+1, -1);
		code = TclGetIntFromObj(NULL, permObj, &prot);
		Tcl_DecrRefCount(permObj);
	    }

	    if ((code == TCL_ERROR)
		    && TclGetIntFromObj(interp, objv[3], &prot) != TCL_OK) {
		return TCL_ERROR;
	    }
	}
    }

    pipeline = 0;
    what = TclGetString(objv[1]);
    if (what[0] == '|') {
	pipeline = 1;
    }

    /*
     * Open the file or create a process pipeline.
     */

    if (!pipeline) {
	chan = Tcl_FSOpenFileChannel(interp, objv[1], modeString, prot);
    } else {
	int mode, seekFlag, cmdObjc, binary;
	const char **cmdArgv;

	if (Tcl_SplitList(interp, what+1, &cmdObjc, &cmdArgv) != TCL_OK) {
	    return TCL_ERROR;
	}

	mode = TclGetOpenModeEx(interp, modeString, &seekFlag, &binary);
	if (mode == -1) {
	    chan = NULL;
	} else {
	    int flags = TCL_STDERR | TCL_ENFORCE_MODE;

	    switch (mode & (O_RDONLY | O_WRONLY | O_RDWR)) {
	    case O_RDONLY:
		flags |= TCL_STDOUT;
		break;
	    case O_WRONLY:
		flags |= TCL_STDIN;
		break;
	    case O_RDWR:
		flags |= (TCL_STDIN | TCL_STDOUT);
		break;
	    default:
		Tcl_Panic("Tcl_OpenCmd: invalid mode value");
		break;
	    }
	    chan = Tcl_OpenCommandChannel(interp, cmdObjc, cmdArgv, flags);
	    if (binary && chan) {
		Tcl_SetChannelOption(interp, chan, "-translation", "binary");
	    }
	}
	Tcl_Free((void *)cmdArgv);
    }
    if (chan == NULL) {
	return TCL_ERROR;
    }
    Tcl_RegisterChannel(interp, chan);
    Tcl_SetObjResult(interp, Tcl_NewStringObj(Tcl_GetChannelName(chan), -1));
    return TCL_OK;
}

/*
 *----------------------------------------------------------------------
 *
 * TcpAcceptCallbacksDeleteProc --
 *
 *	Assocdata cleanup routine called when an interpreter is being deleted
 *	to set the interp field of all the accept callback records registered
 *	with the interpreter to NULL. This will prevent the interpreter from
 *	being used in the future to eval accept scripts.
 *
 * Results:
 *	None.
 *
 * Side effects:
 *	Deallocates memory and sets the interp field of all the accept
 *	callback records to NULL to prevent this interpreter from being used
 *	subsequently to eval accept scripts.
 *
 *----------------------------------------------------------------------
 */

	/* ARGSUSED */
static void
TcpAcceptCallbacksDeleteProc(
    ClientData clientData,	/* Data which was passed when the assocdata
				 * was registered. */
    Tcl_Interp *dummy)		/* Interpreter being deleted - not used. */
{
    Tcl_HashTable *hTblPtr = (Tcl_HashTable *)clientData;
    Tcl_HashEntry *hPtr;
    Tcl_HashSearch hSearch;
    (void)dummy;

    for (hPtr = Tcl_FirstHashEntry(hTblPtr, &hSearch);
	    hPtr != NULL; hPtr = Tcl_NextHashEntry(&hSearch)) {
	AcceptCallback *acceptCallbackPtr = (AcceptCallback *)Tcl_GetHashValue(hPtr);

	acceptCallbackPtr->interp = NULL;
    }
    Tcl_DeleteHashTable(hTblPtr);
    Tcl_Free(hTblPtr);
}

/*
 *----------------------------------------------------------------------
 *
 * RegisterTcpServerInterpCleanup --
 *
 *	Registers an accept callback record to have its interp field set to
 *	NULL when the interpreter is deleted.
 *
 * Results:
 *	None.
 *
 * Side effects:
 *	When, in the future, the interpreter is deleted, the interp field of
 *	the accept callback data structure will be set to NULL. This will
 *	prevent attempts to eval the accept script in a deleted interpreter.
 *
 *----------------------------------------------------------------------
 */

static void
RegisterTcpServerInterpCleanup(
    Tcl_Interp *interp,		/* Interpreter for which we want to be
				 * informed of deletion. */
    AcceptCallback *acceptCallbackPtr)
				/* The accept callback record whose interp
				 * field we want set to NULL when the
				 * interpreter is deleted. */
{
    Tcl_HashTable *hTblPtr;	/* Hash table for accept callback records to
				 * smash when the interpreter will be
				 * deleted. */
    Tcl_HashEntry *hPtr;	/* Entry for this record. */
    int isNew;			/* Is the entry new? */

    hTblPtr = (Tcl_HashTable *)Tcl_GetAssocData(interp, "tclTCPAcceptCallbacks", NULL);

    if (hTblPtr == NULL) {
<<<<<<< HEAD
	hTblPtr = Tcl_Alloc(sizeof(Tcl_HashTable));
=======
	hTblPtr = (Tcl_HashTable *)ckalloc(sizeof(Tcl_HashTable));
>>>>>>> e676594f
	Tcl_InitHashTable(hTblPtr, TCL_ONE_WORD_KEYS);
	Tcl_SetAssocData(interp, "tclTCPAcceptCallbacks",
		TcpAcceptCallbacksDeleteProc, hTblPtr);
    }

    hPtr = Tcl_CreateHashEntry(hTblPtr, acceptCallbackPtr, &isNew);
    if (!isNew) {
	Tcl_Panic("RegisterTcpServerCleanup: damaged accept record table");
    }
    Tcl_SetHashValue(hPtr, acceptCallbackPtr);
}

/*
 *----------------------------------------------------------------------
 *
 * UnregisterTcpServerInterpCleanupProc --
 *
 *	Unregister a previously registered accept callback record. The interp
 *	field of this record will no longer be set to NULL in the future when
 *	the interpreter is deleted.
 *
 * Results:
 *	None.
 *
 * Side effects:
 *	Prevents the interp field of the accept callback record from being set
 *	to NULL in the future when the interpreter is deleted.
 *
 *----------------------------------------------------------------------
 */

static void
UnregisterTcpServerInterpCleanupProc(
    Tcl_Interp *interp,		/* Interpreter in which the accept callback
				 * record was registered. */
    AcceptCallback *acceptCallbackPtr)
				/* The record for which to delete the
				 * registration. */
{
    Tcl_HashTable *hTblPtr;
    Tcl_HashEntry *hPtr;

    hTblPtr = (Tcl_HashTable *)Tcl_GetAssocData(interp, "tclTCPAcceptCallbacks", NULL);
    if (hTblPtr == NULL) {
	return;
    }

    hPtr = Tcl_FindHashEntry(hTblPtr, (char *) acceptCallbackPtr);
    if (hPtr != NULL) {
	Tcl_DeleteHashEntry(hPtr);
    }
}

/*
 *----------------------------------------------------------------------
 *
 * AcceptCallbackProc --
 *
 *	This callback is invoked by the TCP channel driver when it accepts a
 *	new connection from a client on a server socket.
 *
 * Results:
 *	None.
 *
 * Side effects:
 *	Whatever the script does.
 *
 *----------------------------------------------------------------------
 */

static void
AcceptCallbackProc(
    ClientData callbackData,	/* The data stored when the callback was
				 * created in the call to
				 * Tcl_OpenTcpServer. */
    Tcl_Channel chan,		/* Channel for the newly accepted
				 * connection. */
    char *address,		/* Address of client that was accepted. */
    int port)			/* Port of client that was accepted. */
{
    AcceptCallback *acceptCallbackPtr = (AcceptCallback *)callbackData;

    /*
     * Check if the callback is still valid; the interpreter may have gone
     * away, this is signalled by setting the interp field of the callback
     * data to NULL.
     */

    if (acceptCallbackPtr->interp != NULL) {
	Tcl_Interp *interp = acceptCallbackPtr->interp;
	Tcl_Obj *script, *objv[2];
	int result = TCL_OK;

	objv[0] = acceptCallbackPtr->script;
	objv[1] = Tcl_NewListObj(3, NULL);
	Tcl_ListObjAppendElement(NULL, objv[1], Tcl_NewStringObj(
		Tcl_GetChannelName(chan), -1));
	Tcl_ListObjAppendElement(NULL, objv[1], Tcl_NewStringObj(address, -1));
	Tcl_ListObjAppendElement(NULL, objv[1], Tcl_NewIntObj(port));

	script = Tcl_ConcatObj(2, objv);
	Tcl_IncrRefCount(script);
	Tcl_DecrRefCount(objv[1]);

	Tcl_Preserve(interp);
	Tcl_RegisterChannel(interp, chan);

	/*
	 * Artificially bump the refcount to protect the channel from being
	 * deleted while the script is being evaluated.
	 */

	Tcl_RegisterChannel(NULL, chan);

	result = Tcl_EvalObjEx(interp, script, TCL_EVAL_DIRECT|TCL_EVAL_GLOBAL);
	Tcl_DecrRefCount(script);

	if (result != TCL_OK) {
	    Tcl_BackgroundException(interp, result);
	    Tcl_UnregisterChannel(interp, chan);
	}

	/*
	 * Decrement the artificially bumped refcount. After this it is not
	 * safe anymore to use "chan", because it may now be deleted.
	 */

	Tcl_UnregisterChannel(NULL, chan);

	Tcl_Release(interp);
    } else {
	/*
	 * The interpreter has been deleted, so there is no useful way to use
	 * the client socket - just close it.
	 */

	Tcl_Close(NULL, chan);
    }
}

/*
 *----------------------------------------------------------------------
 *
 * TcpServerCloseProc --
 *
 *	This callback is called when the TCP server channel for which it was
 *	registered is being closed. It informs the interpreter in which the
 *	accept script is evaluated (if that interpreter still exists) that
 *	this channel no longer needs to be informed if the interpreter is
 *	deleted.
 *
 * Results:
 *	None.
 *
 * Side effects:
 *	In the future, if the interpreter is deleted this channel will no
 *	longer be informed.
 *
 *----------------------------------------------------------------------
 */

static void
TcpServerCloseProc(
    ClientData callbackData)	/* The data passed in the call to
				 * Tcl_CreateCloseHandler. */
{
    AcceptCallback *acceptCallbackPtr = (AcceptCallback *)callbackData;
				/* The actual data. */

    if (acceptCallbackPtr->interp != NULL) {
	UnregisterTcpServerInterpCleanupProc(acceptCallbackPtr->interp,
		acceptCallbackPtr);
    }
    Tcl_DecrRefCount(acceptCallbackPtr->script);
    Tcl_Free(acceptCallbackPtr);
}

/*
 *----------------------------------------------------------------------
 *
 * Tcl_SocketObjCmd --
 *
 *	This function is invoked to process the "socket" Tcl command. See the
 *	user documentation for details on what it does.
 *
 * Results:
 *	A standard Tcl result.
 *
 * Side effects:
 *	Creates a socket based channel.
 *
 *----------------------------------------------------------------------
 */

int
Tcl_SocketObjCmd(
    ClientData dummy,		/* Not used. */
    Tcl_Interp *interp,		/* Current interpreter. */
    int objc,			/* Number of arguments. */
    Tcl_Obj *const objv[])	/* Argument objects. */
{
    static const char *const socketOptions[] = {
	"-async", "-myaddr", "-myport", "-reuseaddr", "-reuseport", "-server",
	NULL
    };
    enum socketOptions {
	SKT_ASYNC, SKT_MYADDR, SKT_MYPORT, SKT_REUSEADDR, SKT_REUSEPORT,
	SKT_SERVER
    };
    int optionIndex, a, server = 0, myport = 0, async = 0, reusep = -1,
	reusea = -1;
    unsigned int flags = 0;
    const char *host, *port, *myaddr = NULL;
    Tcl_Obj *script = NULL;
    Tcl_Channel chan;
    (void)dummy;

    if (TclpHasSockets(interp) != TCL_OK) {
	return TCL_ERROR;
    }

    for (a = 1; a < objc; a++) {
	const char *arg = TclGetString(objv[a]);

	if (arg[0] != '-') {
	    break;
	}
	if (Tcl_GetIndexFromObj(interp, objv[a], socketOptions, "option",
		TCL_EXACT, &optionIndex) != TCL_OK) {
	    return TCL_ERROR;
	}
	switch ((enum socketOptions) optionIndex) {
	case SKT_ASYNC:
	    if (server == 1) {
		Tcl_SetObjResult(interp, Tcl_NewStringObj(
			"cannot set -async option for server sockets", -1));
		return TCL_ERROR;
	    }
	    async = 1;
	    break;
	case SKT_MYADDR:
	    a++;
	    if (a >= objc) {
		Tcl_SetObjResult(interp, Tcl_NewStringObj(
			"no argument given for -myaddr option", -1));
		return TCL_ERROR;
	    }
	    myaddr = TclGetString(objv[a]);
	    break;
	case SKT_MYPORT: {
	    const char *myPortName;

	    a++;
	    if (a >= objc) {
		Tcl_SetObjResult(interp, Tcl_NewStringObj(
			"no argument given for -myport option", -1));
		return TCL_ERROR;
	    }
	    myPortName = TclGetString(objv[a]);
	    if (TclSockGetPort(interp, myPortName, "tcp", &myport) != TCL_OK) {
		return TCL_ERROR;
	    }
	    break;
	}
	case SKT_SERVER:
	    if (async == 1) {
		Tcl_SetObjResult(interp, Tcl_NewStringObj(
			"cannot set -async option for server sockets", -1));
		return TCL_ERROR;
	    }
	    server = 1;
	    a++;
	    if (a >= objc) {
		Tcl_SetObjResult(interp, Tcl_NewStringObj(
			"no argument given for -server option", -1));
		return TCL_ERROR;
	    }
	    script = objv[a];
	    break;
	case SKT_REUSEADDR:
	    a++;
	    if (a >= objc) {
		Tcl_SetObjResult(interp, Tcl_NewStringObj(
			"no argument given for -reuseaddr option", -1));
		return TCL_ERROR;
	    }
	    if (Tcl_GetBooleanFromObj(interp, objv[a], &reusea) != TCL_OK) {
		return TCL_ERROR;
	    }
	    break;
	case SKT_REUSEPORT:
	    a++;
	    if (a >= objc) {
		Tcl_SetObjResult(interp, Tcl_NewStringObj(
			"no argument given for -reuseport option", -1));
		return TCL_ERROR;
	    }
	    if (Tcl_GetBooleanFromObj(interp, objv[a], &reusep) != TCL_OK) {
		return TCL_ERROR;
	    }
	    break;
	default:
	    Tcl_Panic("Tcl_SocketObjCmd: bad option index to SocketOptions");
	}
    }
    if (server) {
	host = myaddr;		/* NULL implies INADDR_ANY */
	if (myport != 0) {
	    Tcl_SetObjResult(interp, Tcl_NewStringObj(
		    "option -myport is not valid for servers", -1));
	    return TCL_ERROR;
	}
    } else if (a < objc) {
	host = TclGetString(objv[a]);
	a++;
    } else {
	Interp *iPtr;

    wrongNumArgs:
	iPtr = (Interp *) interp;
	Tcl_WrongNumArgs(interp, 1, objv,
		"?-myaddr addr? ?-myport myport? ?-async? host port");
	iPtr->flags |= INTERP_ALTERNATE_WRONG_ARGS;
	Tcl_WrongNumArgs(interp, 1, objv,
		"-server command ?-reuseaddr boolean? ?-reuseport boolean? "
		"?-myaddr addr? port");
	return TCL_ERROR;
    }

    if (!server && (reusea != -1 || reusep != -1)) {
	Tcl_SetObjResult(interp, Tcl_NewStringObj(
		"options -reuseaddr and -reuseport are only valid for servers",
		-1));
	return TCL_ERROR;
    }

    /*
     * Set the options to their default value if the user didn't override
     * their value.
     */

    if (reusep == -1) {
	reusep = 0;
    }
    if (reusea == -1) {
	reusea = 1;
    }

    /*
     * Build the bitset with the flags values.
     */

    if (reusea) {
	flags |= TCL_TCPSERVER_REUSEADDR;
    }
    if (reusep) {
	flags |= TCL_TCPSERVER_REUSEPORT;
    }

    /*
     * All the arguments should have been parsed by now, 'a' points to the
     * last one, the port number.
     */

    if (a != objc-1) {
	goto wrongNumArgs;
    }

    port = TclGetString(objv[a]);

    if (server) {
<<<<<<< HEAD
	AcceptCallback *acceptCallbackPtr = Tcl_Alloc(sizeof(AcceptCallback));
=======
	AcceptCallback *acceptCallbackPtr = (AcceptCallback *)ckalloc(sizeof(AcceptCallback));
>>>>>>> e676594f

	Tcl_IncrRefCount(script);
	acceptCallbackPtr->script = script;
	acceptCallbackPtr->interp = interp;

	chan = Tcl_OpenTcpServerEx(interp, port, host, flags,
		AcceptCallbackProc, acceptCallbackPtr);
	if (chan == NULL) {
	    Tcl_DecrRefCount(script);
	    Tcl_Free(acceptCallbackPtr);
	    return TCL_ERROR;
	}

	/*
	 * Register with the interpreter to let us know when the interpreter
	 * is deleted (by having the callback set the interp field of the
	 * acceptCallbackPtr's structure to NULL). This is to avoid trying to
	 * eval the script in a deleted interpreter.
	 */

	RegisterTcpServerInterpCleanup(interp, acceptCallbackPtr);

	/*
	 * Register a close callback. This callback will inform the
	 * interpreter (if it still exists) that this channel does not need to
	 * be informed when the interpreter is deleted.
	 */

	Tcl_CreateCloseHandler(chan, TcpServerCloseProc, acceptCallbackPtr);
    } else {
	int portNum;

	if (TclSockGetPort(interp, port, "tcp", &portNum) != TCL_OK) {
	    return TCL_ERROR;
	}

	chan = Tcl_OpenTcpClient(interp, portNum, host, myaddr, myport, async);
	if (chan == NULL) {
	    return TCL_ERROR;
	}
    }

    Tcl_RegisterChannel(interp, chan);
    Tcl_SetObjResult(interp, Tcl_NewStringObj(Tcl_GetChannelName(chan), -1));
    return TCL_OK;
}

/*
 *----------------------------------------------------------------------
 *
 * Tcl_FcopyObjCmd --
 *
 *	This function is invoked to process the "fcopy" Tcl command. See the
 *	user documentation for details on what it does.
 *
 * Results:
 *	A standard Tcl result.
 *
 * Side effects:
 *	Moves data between two channels and possibly sets up a background copy
 *	handler.
 *
 *----------------------------------------------------------------------
 */

int
Tcl_FcopyObjCmd(
    ClientData dummy,		/* Not used. */
    Tcl_Interp *interp,		/* Current interpreter. */
    int objc,			/* Number of arguments. */
    Tcl_Obj *const objv[])	/* Argument objects. */
{
    Tcl_Channel inChan, outChan;
    int mode, i, index;
    Tcl_WideInt toRead;
    Tcl_Obj *cmdPtr;
    static const char *const switches[] = { "-size", "-command", NULL };
    enum { FcopySize, FcopyCommand };
    (void)dummy;

    if ((objc < 3) || (objc > 7) || (objc == 4) || (objc == 6)) {
	Tcl_WrongNumArgs(interp, 1, objv,
		"input output ?-size size? ?-command callback?");
	return TCL_ERROR;
    }

    /*
     * Parse the channel arguments and verify that they are readable or
     * writable, as appropriate.
     */

    if (TclGetChannelFromObj(interp, objv[1], &inChan, &mode, 0) != TCL_OK) {
	return TCL_ERROR;
    }
    if (!(mode & TCL_READABLE)) {
	Tcl_SetObjResult(interp, Tcl_ObjPrintf(
		"channel \"%s\" wasn't opened for reading",
		TclGetString(objv[1])));
	return TCL_ERROR;
    }
    if (TclGetChannelFromObj(interp, objv[2], &outChan, &mode, 0) != TCL_OK) {
	return TCL_ERROR;
    }
    if (!(mode & TCL_WRITABLE)) {
	Tcl_SetObjResult(interp, Tcl_ObjPrintf(
		"channel \"%s\" wasn't opened for writing",
		TclGetString(objv[2])));
	return TCL_ERROR;
    }

    toRead = -1;
    cmdPtr = NULL;
    for (i = 3; i < objc; i += 2) {
	if (Tcl_GetIndexFromObj(interp, objv[i], switches, "option", 0,
		&index) != TCL_OK) {
	    return TCL_ERROR;
	}
	switch (index) {
	case FcopySize:
	    if (Tcl_GetWideIntFromObj(interp, objv[i+1], &toRead) != TCL_OK) {
		return TCL_ERROR;
	    }
	    if (toRead < 0) {
		/*
		 * Handle all negative sizes like -1, meaning 'copy all'. By
		 * resetting toRead we avoid changes in the core copying
		 * functions (which explicitly check for -1 and crash on any
		 * other negative value).
		 */

		toRead = -1;
	    }
	    break;
	case FcopyCommand:
	    cmdPtr = objv[i+1];
	    break;
	}
    }

    return TclCopyChannel(interp, inChan, outChan, toRead, cmdPtr);
}

/*
 *---------------------------------------------------------------------------
 *
 * ChanPendingObjCmd --
 *
 *	This function is invoked to process the Tcl "chan pending" command
 *	(TIP #287). See the user documentation for details on what it does.
 *
 * Results:
 *	A standard Tcl result.
 *
 * Side effects:
 *	Sets interp's result to the number of bytes of buffered input or
 *	output (depending on whether the first argument is "input" or
 *	"output"), or -1 if the channel wasn't opened for that mode.
 *
 *---------------------------------------------------------------------------
 */

	/* ARGSUSED */
static int
ChanPendingObjCmd(
    ClientData dummy,		/* Not used. */
    Tcl_Interp *interp,		/* Current interpreter. */
    int objc,			/* Number of arguments. */
    Tcl_Obj *const objv[])	/* Argument objects. */
{
    Tcl_Channel chan;
    int index, mode;
    static const char *const options[] = {"input", "output", NULL};
    enum options {PENDING_INPUT, PENDING_OUTPUT};
    (void)dummy;

    if (objc != 3) {
	Tcl_WrongNumArgs(interp, 1, objv, "mode channelId");
	return TCL_ERROR;
    }

    if (Tcl_GetIndexFromObj(interp, objv[1], options, "mode", 0,
	    &index) != TCL_OK) {
	return TCL_ERROR;
    }

    if (TclGetChannelFromObj(interp, objv[2], &chan, &mode, 0) != TCL_OK) {
	return TCL_ERROR;
    }

    switch ((enum options) index) {
    case PENDING_INPUT:
	if (!(mode & TCL_READABLE)) {
	    Tcl_SetObjResult(interp, Tcl_NewIntObj(-1));
	} else {
	    Tcl_SetObjResult(interp, Tcl_NewIntObj(Tcl_InputBuffered(chan)));
	}
	break;
    case PENDING_OUTPUT:
	if (!(mode & TCL_WRITABLE)) {
	    Tcl_SetObjResult(interp, Tcl_NewIntObj(-1));
	} else {
	    Tcl_SetObjResult(interp, Tcl_NewIntObj(Tcl_OutputBuffered(chan)));
	}
	break;
    }
    return TCL_OK;
}

/*
 *----------------------------------------------------------------------
 *
 * ChanTruncateObjCmd --
 *
 *	This function is invoked to process the "chan truncate" Tcl command.
 *	See the user documentation for details on what it does.
 *
 * Results:
 *	A standard Tcl result.
 *
 * Side effects:
 *	Truncates a channel (or rather a file underlying a channel).
 *
 *----------------------------------------------------------------------
 */

static int
ChanTruncateObjCmd(
    ClientData dummy,		/* Not used. */
    Tcl_Interp *interp,		/* Current interpreter. */
    int objc,			/* Number of arguments. */
    Tcl_Obj *const objv[])	/* Argument objects. */
{
    Tcl_Channel chan;
    Tcl_WideInt length;
    (void)dummy;

    if ((objc < 2) || (objc > 3)) {
	Tcl_WrongNumArgs(interp, 1, objv, "channelId ?length?");
	return TCL_ERROR;
    }
    if (TclGetChannelFromObj(interp, objv[1], &chan, NULL, 0) != TCL_OK) {
	return TCL_ERROR;
    }

    if (objc == 3) {
	/*
	 * User is supplying an explicit length.
	 */

	if (Tcl_GetWideIntFromObj(interp, objv[2], &length) != TCL_OK) {
	    return TCL_ERROR;
	}
	if (length < 0) {
	    Tcl_SetObjResult(interp, Tcl_NewStringObj(
		    "cannot truncate to negative length of file", -1));
	    return TCL_ERROR;
	}
    } else {
	/*
	 * User wants to truncate to the current file position.
	 */

	length = Tcl_Tell(chan);
	if (length == -1) {
	    Tcl_SetObjResult(interp, Tcl_ObjPrintf(
		    "could not determine current location in \"%s\": %s",
		    TclGetString(objv[1]), Tcl_PosixError(interp)));
	    return TCL_ERROR;
	}
    }

    if (Tcl_TruncateChannel(chan, length) != TCL_OK) {
	Tcl_SetObjResult(interp, Tcl_ObjPrintf(
		"error during truncate on \"%s\": %s",
		TclGetString(objv[1]), Tcl_PosixError(interp)));
	return TCL_ERROR;
    }

    return TCL_OK;
}

/*
 *----------------------------------------------------------------------
 *
 * ChanPipeObjCmd --
 *
 *	This function is invoked to process the "chan pipe" Tcl command.
 *	See the user documentation for details on what it does.
 *
 * Results:
 *	A standard Tcl result.
 *
 * Side effects:
 *	Creates a pair of Tcl channels wrapping both ends of a new
 *	anonymous pipe.
 *
 *----------------------------------------------------------------------
 */

static int
ChanPipeObjCmd(
    ClientData dummy,		/* Not used. */
    Tcl_Interp *interp,		/* Current interpreter. */
    int objc,			/* Number of arguments. */
    Tcl_Obj *const objv[])	/* Argument objects. */
{
    Tcl_Channel rchan, wchan;
    const char *channelNames[2];
    Tcl_Obj *resultPtr;
    (void)dummy;

    if (objc != 1) {
	Tcl_WrongNumArgs(interp, 1, objv, "");
	return TCL_ERROR;
    }

    if (Tcl_CreatePipe(interp, &rchan, &wchan, 0) != TCL_OK) {
	return TCL_ERROR;
    }

    channelNames[0] = Tcl_GetChannelName(rchan);
    channelNames[1] = Tcl_GetChannelName(wchan);

    resultPtr = Tcl_NewObj();
    Tcl_ListObjAppendElement(NULL, resultPtr,
	    Tcl_NewStringObj(channelNames[0], -1));
    Tcl_ListObjAppendElement(NULL, resultPtr,
	    Tcl_NewStringObj(channelNames[1], -1));
    Tcl_SetObjResult(interp, resultPtr);

    return TCL_OK;
}

/*
 *----------------------------------------------------------------------
 *
 * TclChannelNamesCmd --
 *
 *	This function is invoked to process the "chan names" and "file
 *	channels" Tcl commands.  See the user documentation for details on
 *	what they do.
 *
 * Results:
 *	A standard Tcl result.
 *
 * Side effects:
 *	None.
 *
 *----------------------------------------------------------------------
 */

int
TclChannelNamesCmd(
    ClientData dummy,
    Tcl_Interp *interp,
    int objc,
    Tcl_Obj *const objv[])
{
    (void)dummy;
    if (objc < 1 || objc > 2) {
	Tcl_WrongNumArgs(interp, 1, objv, "?pattern?");
	return TCL_ERROR;
    }
    return Tcl_GetChannelNamesEx(interp,
	    ((objc == 1) ? NULL : TclGetString(objv[1])));
}

/*
 *----------------------------------------------------------------------
 *
 * TclInitChanCmd --
 *
 *	This function is invoked to create the "chan" Tcl command. See the
 *	user documentation for details on what it does.
 *
 * Results:
 *	A Tcl command handle.
 *
 * Side effects:
 *	None (since nothing is byte-compiled).
 *
 *----------------------------------------------------------------------
 */

Tcl_Command
TclInitChanCmd(
    Tcl_Interp *interp)
{
    /*
     * Most commands are plugged directly together, but some are done via
     * alias-like rewriting; [chan configure] is this way for security reasons
     * (want overwriting of [fconfigure] to control that nicely), and [chan
     * names] because the functionality isn't available as a separate command
     * function at the moment.
     */
    static const EnsembleImplMap initMap[] = {
	{"blocked",	Tcl_FblockedObjCmd,	TclCompileBasic1ArgCmd, NULL, NULL, 0},
	{"close",	Tcl_CloseObjCmd,	TclCompileBasic1Or2ArgCmd, NULL, NULL, 0},
	{"copy",	Tcl_FcopyObjCmd,	NULL, NULL, NULL, 0},
	{"create",	TclChanCreateObjCmd,	TclCompileBasic2ArgCmd, NULL, NULL, 0},		/* TIP #219 */
	{"eof",		Tcl_EofObjCmd,		TclCompileBasic1ArgCmd, NULL, NULL, 0},
	{"event",	Tcl_FileEventObjCmd,	TclCompileBasic2Or3ArgCmd, NULL, NULL, 0},
	{"flush",	Tcl_FlushObjCmd,	TclCompileBasic1ArgCmd, NULL, NULL, 0},
	{"gets",	Tcl_GetsObjCmd,		TclCompileBasic1Or2ArgCmd, NULL, NULL, 0},
	{"names",	TclChannelNamesCmd,	TclCompileBasic0Or1ArgCmd, NULL, NULL, 0},
	{"pending",	ChanPendingObjCmd,	TclCompileBasic2ArgCmd, NULL, NULL, 0},		/* TIP #287 */
	{"pipe",	ChanPipeObjCmd,		TclCompileBasic0ArgCmd, NULL, NULL, 0},		/* TIP #304 */
	{"pop",		TclChanPopObjCmd,	TclCompileBasic1ArgCmd, NULL, NULL, 0},		/* TIP #230 */
	{"postevent",	TclChanPostEventObjCmd,	TclCompileBasic2ArgCmd, NULL, NULL, 0},	/* TIP #219 */
	{"push",	TclChanPushObjCmd,	TclCompileBasic2ArgCmd, NULL, NULL, 0},		/* TIP #230 */
	{"puts",	Tcl_PutsObjCmd,		NULL, NULL, NULL, 0},
	{"read",	Tcl_ReadObjCmd,		NULL, NULL, NULL, 0},
	{"seek",	Tcl_SeekObjCmd,		TclCompileBasic2Or3ArgCmd, NULL, NULL, 0},
	{"tell",	Tcl_TellObjCmd,		TclCompileBasic1ArgCmd, NULL, NULL, 0},
	{"truncate",	ChanTruncateObjCmd,	TclCompileBasic1Or2ArgCmd, NULL, NULL, 0},		/* TIP #208 */
	{NULL, NULL, NULL, NULL, NULL, 0}
    };
    static const char *const extras[] = {
	"configure",	"::fconfigure",
	NULL
    };
    Tcl_Command ensemble;
    Tcl_Obj *mapObj;
    int i;

    ensemble = TclMakeEnsemble(interp, "chan", initMap);
    Tcl_GetEnsembleMappingDict(NULL, ensemble, &mapObj);
    for (i=0 ; extras[i] ; i+=2) {
	/*
	 * Can assume that reference counts are all incremented.
	 */

	Tcl_DictObjPut(NULL, mapObj, Tcl_NewStringObj(extras[i], -1),
		Tcl_NewStringObj(extras[i+1], -1));
    }
    Tcl_SetEnsembleMappingDict(interp, ensemble, mapObj);
    return ensemble;
}

/*
 * Local Variables:
 * mode: c
 * c-basic-offset: 4
 * fill-column: 78
 * End:
 */<|MERGE_RESOLUTION|>--- conflicted
+++ resolved
@@ -1283,11 +1283,7 @@
     hTblPtr = (Tcl_HashTable *)Tcl_GetAssocData(interp, "tclTCPAcceptCallbacks", NULL);
 
     if (hTblPtr == NULL) {
-<<<<<<< HEAD
-	hTblPtr = Tcl_Alloc(sizeof(Tcl_HashTable));
-=======
-	hTblPtr = (Tcl_HashTable *)ckalloc(sizeof(Tcl_HashTable));
->>>>>>> e676594f
+	hTblPtr = (Tcl_HashTable *)Tcl_Alloc(sizeof(Tcl_HashTable));
 	Tcl_InitHashTable(hTblPtr, TCL_ONE_WORD_KEYS);
 	Tcl_SetAssocData(interp, "tclTCPAcceptCallbacks",
 		TcpAcceptCallbacksDeleteProc, hTblPtr);
@@ -1663,11 +1659,7 @@
     port = TclGetString(objv[a]);
 
     if (server) {
-<<<<<<< HEAD
-	AcceptCallback *acceptCallbackPtr = Tcl_Alloc(sizeof(AcceptCallback));
-=======
-	AcceptCallback *acceptCallbackPtr = (AcceptCallback *)ckalloc(sizeof(AcceptCallback));
->>>>>>> e676594f
+	AcceptCallback *acceptCallbackPtr = (AcceptCallback *)Tcl_Alloc(sizeof(AcceptCallback));
 
 	Tcl_IncrRefCount(script);
 	acceptCallbackPtr->script = script;
