--- conflicted
+++ resolved
@@ -975,11 +975,7 @@
 
     resultPtr = Tcl_NewObj();
     if (Tcl_GetChannelHandle(chan, TCL_READABLE, NULL) == TCL_OK) {
-<<<<<<< HEAD
-	if (Tcl_ReadChars(chan, resultPtr, -1, 0) == (size_t)-1) {
-=======
 	if (Tcl_ReadChars(chan, resultPtr, -1, 0) == TCL_IO_FAILURE) {
->>>>>>> c73d0f9f
 	    /*
 	     * TIP #219.
 	     * Capture error messages put by the driver into the bypass area
