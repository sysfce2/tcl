--- conflicted
+++ resolved
@@ -39,19 +39,11 @@
 
 static Tcl_ExitProc		FinalizeIOCmdTSD;
 static Tcl_TcpAcceptProc 	AcceptCallbackProc;
-<<<<<<< HEAD
 static Tcl_ObjCmdProc2		ChanPendingObjCmd;
 static Tcl_ObjCmdProc2		ChanTruncateObjCmd;
-static void			RegisterTcpServerInterpCleanup(
-				    Tcl_Interp *interp,
-				    AcceptCallback *acceptCallbackPtr);
-=======
-static Tcl_ObjCmdProc		ChanPendingObjCmd;
-static Tcl_ObjCmdProc		ChanTruncateObjCmd;
 static void		RegisterTcpServerInterpCleanup(
 			    Tcl_Interp *interp,
 			    AcceptCallback *acceptCallbackPtr);
->>>>>>> a3b20950
 static Tcl_InterpDeleteProc	TcpAcceptCallbacksDeleteProc;
 static void		TcpServerCloseProc(void *callbackData);
 static void		UnregisterTcpServerInterpCleanupProc(
