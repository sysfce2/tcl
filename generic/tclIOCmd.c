--- conflicted
+++ resolved
@@ -373,11 +373,7 @@
 {
     Tcl_Channel chan;		/* The channel to read from. */
     int newline, i;		/* Discard newline at end? */
-<<<<<<< HEAD
     Tcl_WideInt toRead;			/* How many bytes to read? */
-=======
-    int toRead;			/* How many bytes to read? */
->>>>>>> 13f6f72b
     Tcl_Size charactersRead;		/* How many characters were read? */
     int mode;			/* Mode in which channel is opened. */
     Tcl_Obj *resultPtr, *chanObjPtr;
@@ -428,35 +424,13 @@
 
     toRead = -1;
     if (i < objc) {
-<<<<<<< HEAD
 	if ((TclGetWideIntFromObj(NULL, objv[i], &toRead) != TCL_OK)
 		|| (toRead < 0)) {
-=======
-	if ((TclGetIntFromObj(NULL, objv[i], &toRead) != TCL_OK)
-		|| (toRead < 0)) {
-#if !defined(TCL_NO_DEPRECATED)
-	    /*
-	     * The code below provides backwards compatibility with an old
-	     * form of the command that is no longer recommended or
-	     * documented. See also [Bug #3151675]. Will be removed in Tcl 9,
-	     * maybe even earlier.
-	     */
-
-	    if (strcmp(TclGetString(objv[i]), "nonewline") != 0) {
-#endif
->>>>>>> 13f6f72b
 		Tcl_SetObjResult(interp, Tcl_ObjPrintf(
 			"expected non-negative integer but got \"%s\"",
 			TclGetString(objv[i])));
 		Tcl_SetErrorCode(interp, "TCL", "VALUE", "NUMBER", NULL);
 		return TCL_ERROR;
-<<<<<<< HEAD
-=======
-#if !defined(TCL_NO_DEPRECATED)
-	    }
-	    newline = 1;
-#endif
->>>>>>> 13f6f72b
 	}
     }
 
@@ -1329,11 +1303,7 @@
 	return;
     }
 
-<<<<<<< HEAD
     hPtr = Tcl_FindHashEntry(hTblPtr, acceptCallbackPtr);
-=======
-    hPtr = Tcl_FindHashEntry(hTblPtr, (char *)acceptCallbackPtr);
->>>>>>> 13f6f72b
     if (hPtr != NULL) {
 	Tcl_DeleteHashEntry(hPtr);
     }
@@ -1497,13 +1467,8 @@
     enum socketOptionsEnum {
 	SKT_ASYNC, SKT_BACKLOG, SKT_MYADDR, SKT_MYPORT, SKT_REUSEADDR,
 	SKT_REUSEPORT, SKT_SERVER
-<<<<<<< HEAD
     } optionIndex;
     int a, server = 0, myport = 0, async = 0, reusep = -1,
-=======
-    };
-    int a, server = 0, myport = 0, async = 0, reusep = -1, optionIndex,
->>>>>>> 13f6f72b
 	reusea = -1, backlog = -1;
     unsigned int flags = 0;
     const char *host, *port, *myaddr = NULL;
@@ -1844,15 +1809,9 @@
     Tcl_Obj *const objv[])	/* Argument objects. */
 {
     Tcl_Channel chan;
-<<<<<<< HEAD
-    int mode;
     static const char *const options[] = {"input", "output", NULL};
     enum pendingOptionsEnum {PENDING_INPUT, PENDING_OUTPUT} index;
-=======
-    static const char *const options[] = {"input", "output", NULL};
-    enum pendingOptionsEnum {PENDING_INPUT, PENDING_OUTPUT};
-    int mode, index;
->>>>>>> 13f6f72b
+    int mode;
 
     if (objc != 3) {
 	Tcl_WrongNumArgs(interp, 1, objv, "mode channelId");
