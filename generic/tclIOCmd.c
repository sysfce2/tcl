/*
 * tclIOCmd.c --
 *
 *	Contains the definitions of most of the Tcl commands relating to IO.
 *
 * Copyright © 1995-1997 Sun Microsystems, Inc.
 *
 * See the file "license.terms" for information on usage and redistribution of
 * this file, and for a DISCLAIMER OF ALL WARRANTIES.
 */

#include "tclInt.h"
#include "tclTomMath.h"

/*
 * Callback structure for accept callback in a TCP server.
 */

typedef struct {
    Tcl_Obj *script;		/* Script to invoke. */
    Tcl_Interp *interp;		/* Interpreter in which to run it. */
} AcceptCallback;

/*
 * Thread local storage used to maintain a per-thread stdout channel obj.
 * It must be per-thread because of std channel limitations.
 */

typedef struct {
    int initialized;		/* Set to 1 when the module is initialized. */
    Tcl_Obj *stdoutObjPtr;	/* Cached stdout channel Tcl_Obj */
} ThreadSpecificData;

static Tcl_ThreadDataKey dataKey;

/*
 * Static functions for this file:
 */

static Tcl_ExitProc		FinalizeIOCmdTSD;
static Tcl_TcpAcceptProc 	AcceptCallbackProc;
static Tcl_ObjCmdProc		ChanPendingObjCmd;
static Tcl_ObjCmdProc		ChanTruncateObjCmd;
static void			RegisterTcpServerInterpCleanup(
				    Tcl_Interp *interp,
				    AcceptCallback *acceptCallbackPtr);
static Tcl_InterpDeleteProc	TcpAcceptCallbacksDeleteProc;
static void		TcpServerCloseProc(void *callbackData);
static void		UnregisterTcpServerInterpCleanupProc(
			    Tcl_Interp *interp,
			    AcceptCallback *acceptCallbackPtr);

/*
 *----------------------------------------------------------------------
 *
 * FinalizeIOCmdTSD --
 *
 *	Release the storage associated with the per-thread cache.
 *
 * Results:
 *	None.
 *
 * Side effects:
 *	None.
 *
 *----------------------------------------------------------------------
 */

static void
FinalizeIOCmdTSD(
    TCL_UNUSED(void *))
{
    ThreadSpecificData *tsdPtr = TCL_TSD_INIT(&dataKey);

    if (tsdPtr->stdoutObjPtr != NULL) {
	Tcl_DecrRefCount(tsdPtr->stdoutObjPtr);
	tsdPtr->stdoutObjPtr = NULL;
    }
    tsdPtr->initialized = 0;
}

/*
 *----------------------------------------------------------------------
 *
 * Tcl_PutsObjCmd --
 *
 *	This function is invoked to process the "puts" Tcl command. See the
 *	user documentation for details on what it does.
 *
 * Results:
 *	A standard Tcl result.
 *
 * Side effects:
 *	Produces output on a channel.
 *
 *----------------------------------------------------------------------
 */

int
Tcl_PutsObjCmd(
    TCL_UNUSED(void *),
    Tcl_Interp *interp,		/* Current interpreter. */
    int objc,			/* Number of arguments. */
    Tcl_Obj *const objv[])	/* Argument objects. */
{
    Tcl_Channel chan;		/* The channel to puts on. */
    Tcl_Obj *string;		/* String to write. */
    Tcl_Obj *chanObjPtr = NULL;	/* channel object. */
    int newline;		/* Add a newline at end? */
<<<<<<< HEAD
    Tcl_Size result;	/* Result of puts operation. */
=======
    Tcl_Size result;		/* Result of puts operation. */
>>>>>>> 79af33ce
    int mode;			/* Mode in which channel is opened. */

    switch (objc) {
    case 2:			/* [puts $x] */
	string = objv[1];
	newline = 1;
	break;

    case 3:			/* [puts -nonewline $x] or [puts $chan $x] */
	if (strcmp(TclGetString(objv[1]), "-nonewline") == 0) {
	    newline = 0;
	} else {
	    newline = 1;
	    chanObjPtr = objv[1];
	}
	string = objv[2];
	break;

    case 4:			/* [puts -nonewline $chan $x] or
				 * [puts $chan $x nonewline] */
	newline = 0;
	if (strcmp(TclGetString(objv[1]), "-nonewline") == 0) {
	    chanObjPtr = objv[2];
	    string = objv[3];
	    break;
	}
	/* Fall through */
    default:			/* [puts] or
				 * [puts some bad number of arguments...] */
	Tcl_WrongNumArgs(interp, 1, objv, "?-nonewline? ?channelId? string");
	return TCL_ERROR;
    }

    if (chanObjPtr == NULL) {
	ThreadSpecificData *tsdPtr = TCL_TSD_INIT(&dataKey);

	if (!tsdPtr->initialized) {
	    tsdPtr->initialized = 1;
	    TclNewLiteralStringObj(tsdPtr->stdoutObjPtr, "stdout");
	    Tcl_IncrRefCount(tsdPtr->stdoutObjPtr);
	    Tcl_CreateThreadExitHandler(FinalizeIOCmdTSD, NULL);
	}
	chanObjPtr = tsdPtr->stdoutObjPtr;
    }
    if (TclGetChannelFromObj(interp, chanObjPtr, &chan, &mode, 0) != TCL_OK) {
	return TCL_ERROR;
    }
    if (!(mode & TCL_WRITABLE)) {
	Tcl_SetObjResult(interp, Tcl_ObjPrintf(
		"channel \"%s\" wasn't opened for writing",
		TclGetString(chanObjPtr)));
	return TCL_ERROR;
    }

    TclChannelPreserve(chan);
    result = Tcl_WriteObj(chan, string);
    if (result == TCL_INDEX_NONE) {
	goto error;
    }
    if (newline != 0) {
	result = Tcl_WriteChars(chan, "\n", 1);
	if (result == TCL_INDEX_NONE) {
	    goto error;
	}
    }
    TclChannelRelease(chan);
    return TCL_OK;

    /*
     * TIP #219.
     * Capture error messages put by the driver into the bypass area and put
     * them into the regular interpreter result. Fall back to the regular
     * message if nothing was found in the bypass.
     */

  error:
    if (!TclChanCaughtErrorBypass(interp, chan)) {
	Tcl_SetObjResult(interp, Tcl_ObjPrintf("error writing \"%s\": %s",
		TclGetString(chanObjPtr), Tcl_PosixError(interp)));
    }
    TclChannelRelease(chan);
    return TCL_ERROR;
}

/*
 *----------------------------------------------------------------------
 *
 * Tcl_FlushObjCmd --
 *
 *	This function is called to process the Tcl "flush" command. See the
 *	user documentation for details on what it does.
 *
 * Results:
 *	A standard Tcl result.
 *
 * Side effects:
 *	May cause output to appear on the specified channel.
 *
 *----------------------------------------------------------------------
 */

int
Tcl_FlushObjCmd(
    TCL_UNUSED(void *),
    Tcl_Interp *interp,		/* Current interpreter. */
    int objc,			/* Number of arguments. */
    Tcl_Obj *const objv[])	/* Argument objects. */
{
    Tcl_Obj *chanObjPtr;
    Tcl_Channel chan;		/* The channel to flush on. */
    int mode;

    if (objc != 2) {
	Tcl_WrongNumArgs(interp, 1, objv, "channelId");
	return TCL_ERROR;
    }
    chanObjPtr = objv[1];
    if (TclGetChannelFromObj(interp, chanObjPtr, &chan, &mode, 0) != TCL_OK) {
	return TCL_ERROR;
    }
    if (!(mode & TCL_WRITABLE)) {
	Tcl_SetObjResult(interp, Tcl_ObjPrintf(
		"channel \"%s\" wasn't opened for writing",
		TclGetString(chanObjPtr)));
	return TCL_ERROR;
    }

    TclChannelPreserve(chan);
    if (Tcl_Flush(chan) != TCL_OK) {
	/*
	 * TIP #219.
	 * Capture error messages put by the driver into the bypass area and
	 * put them into the regular interpreter result. Fall back to the
	 * regular message if nothing was found in the bypass.
	 */

	if (!TclChanCaughtErrorBypass(interp, chan)) {
	    Tcl_SetObjResult(interp, Tcl_ObjPrintf(
		    "error flushing \"%s\": %s",
		    TclGetString(chanObjPtr), Tcl_PosixError(interp)));
	}
	TclChannelRelease(chan);
	return TCL_ERROR;
    }
    TclChannelRelease(chan);
    return TCL_OK;
}

/*
 *----------------------------------------------------------------------
 *
 * Tcl_GetsObjCmd --
 *
 *	This function is called to process the Tcl "gets" command. See the
 *	user documentation for details on what it does.
 *
 * Results:
 *	A standard Tcl result.
 *
 * Side effects:
 *	May consume input from channel.
 *
 *----------------------------------------------------------------------
 */

int
Tcl_GetsObjCmd(
    TCL_UNUSED(void *),
    Tcl_Interp *interp,		/* Current interpreter. */
    int objc,			/* Number of arguments. */
    Tcl_Obj *const objv[])	/* Argument objects. */
{
    Tcl_Channel chan;		/* The channel to read from. */
    Tcl_Size lineLen;		/* Length of line just read. */
    int mode;			/* Mode in which channel is opened. */
    Tcl_Obj *linePtr, *chanObjPtr;
    int code = TCL_OK;

    if ((objc != 2) && (objc != 3)) {
	Tcl_WrongNumArgs(interp, 1, objv, "channelId ?varName?");
	return TCL_ERROR;
    }
    chanObjPtr = objv[1];
    if (TclGetChannelFromObj(interp, chanObjPtr, &chan, &mode, 0) != TCL_OK) {
	return TCL_ERROR;
    }
    if (!(mode & TCL_READABLE)) {
	Tcl_SetObjResult(interp, Tcl_ObjPrintf(
		"channel \"%s\" wasn't opened for reading",
		TclGetString(chanObjPtr)));
	return TCL_ERROR;
    }

    TclChannelPreserve(chan);
    TclNewObj(linePtr);
    lineLen = Tcl_GetsObj(chan, linePtr);
    if (lineLen == TCL_INDEX_NONE) {
	if (!Tcl_Eof(chan) && !Tcl_InputBlocked(chan)) {
	    Tcl_DecrRefCount(linePtr);

	    /*
	     * TIP #219.
	     * Capture error messages put by the driver into the bypass area
	     * and put them into the regular interpreter result. Fall back to
	     * the regular message if nothing was found in the bypass.
	     */

	    if (!TclChanCaughtErrorBypass(interp, chan)) {
		Tcl_SetObjResult(interp, Tcl_ObjPrintf(
			"error reading \"%s\": %s",
			TclGetString(chanObjPtr), Tcl_PosixError(interp)));
	    }
	    code = TCL_ERROR;
	    goto done;
	}
	lineLen = TCL_INDEX_NONE;
    }
    if (objc == 3) {
	if (Tcl_ObjSetVar2(interp, objv[2], NULL, linePtr,
		TCL_LEAVE_ERR_MSG) == NULL) {
	    code = TCL_ERROR;
	    goto done;
	}
	Tcl_Obj *lineLenObj;
	TclNewIndexObj(lineLenObj, lineLen);
	Tcl_SetObjResult(interp, lineLenObj);
    } else {
	Tcl_SetObjResult(interp, linePtr);
    }
  done:
    TclChannelRelease(chan);
    return code;
}

/*
 *----------------------------------------------------------------------
 *
 * Tcl_ReadObjCmd --
 *
 *	This function is invoked to process the Tcl "read" command. See the
 *	user documentation for details on what it does.
 *
 * Results:
 *	A standard Tcl result.
 *
 * Side effects:
 *	May consume input from channel.
 *
 *----------------------------------------------------------------------
 */

int
Tcl_ReadObjCmd(
    TCL_UNUSED(void *),
    Tcl_Interp *interp,		/* Current interpreter. */
    int objc,			/* Number of arguments. */
    Tcl_Obj *const objv[])	/* Argument objects. */
{
    Tcl_Channel chan;		/* The channel to read from. */
    int newline, i;		/* Discard newline at end? */
    Tcl_WideInt toRead;			/* How many bytes to read? */
    Tcl_Size charactersRead;		/* How many characters were read? */
    int mode;			/* Mode in which channel is opened. */
    Tcl_Obj *resultPtr, *chanObjPtr;

    if ((objc != 2) && (objc != 3)) {
	Interp *iPtr;

    argerror:
	iPtr = (Interp *) interp;
	Tcl_WrongNumArgs(interp, 1, objv, "channelId ?numChars?");

	/*
	 * Do not append directly; that makes ensembles using this command as
	 * a subcommand produce the wrong message.
	 */

	iPtr->flags |= INTERP_ALTERNATE_WRONG_ARGS;
	Tcl_WrongNumArgs(interp, 1, objv, "?-nonewline? channelId");
	return TCL_ERROR;
    }

    i = 1;
    newline = 0;
    if (strcmp(TclGetString(objv[1]), "-nonewline") == 0) {
	newline = 1;
	i++;
    }

    if (i == objc) {
	goto argerror;
    }

    chanObjPtr = objv[i];
    if (TclGetChannelFromObj(interp, chanObjPtr, &chan, &mode, 0) != TCL_OK) {
	return TCL_ERROR;
    }
    if (!(mode & TCL_READABLE)) {
	Tcl_SetObjResult(interp, Tcl_ObjPrintf(
		"channel \"%s\" wasn't opened for reading",
		TclGetString(chanObjPtr)));
	return TCL_ERROR;
    }
    i++;			/* Consumed channel name. */

    /*
     * Compute how many bytes to read.
     */

    toRead = -1;
    if (i < objc) {
	if ((TclGetWideIntFromObj(NULL, objv[i], &toRead) != TCL_OK)
		|| (toRead < 0)) {
		Tcl_SetObjResult(interp, Tcl_ObjPrintf(
			"expected non-negative integer but got \"%s\"",
			TclGetString(objv[i])));
		Tcl_SetErrorCode(interp, "TCL", "VALUE", "NUMBER", NULL);
		return TCL_ERROR;
	}
    }

    TclNewObj(resultPtr);
    TclChannelPreserve(chan);
    charactersRead = Tcl_ReadChars(chan, resultPtr, toRead, 0);
    if (charactersRead == TCL_INDEX_NONE) {
	Tcl_DecrRefCount(resultPtr);
	/*
	 * TIP #219.
	 * Capture error messages put by the driver into the bypass area and
	 * put them into the regular interpreter result. Fall back to the
	 * regular message if nothing was found in the bypass.
	 */

	if (!TclChanCaughtErrorBypass(interp, chan)) {
	    Tcl_SetObjResult(interp, Tcl_ObjPrintf(
		    "error reading \"%s\": %s",
		    TclGetString(chanObjPtr), Tcl_PosixError(interp)));
	}
	goto readError;
    } else if (Tcl_InputEncodingError(chan)) {
	Tcl_Obj *returnOpts = Tcl_NewDictObj();
	Tcl_DictObjPut(NULL, returnOpts, Tcl_NewStringObj("-data", TCL_INDEX_NONE), resultPtr);
	Tcl_SetObjResult(interp, Tcl_ObjPrintf(
		"error reading \"%s\": %s",
		TclGetString(chanObjPtr), Tcl_PosixError(interp)));
	Tcl_SetReturnOptions(interp, returnOpts);
    readError:
	TclChannelRelease(chan);
	return TCL_ERROR;
    }

    /*
     * If requested, remove the last newline in the channel if at EOF.
     */

    if ((charactersRead > 0) && (newline != 0)) {
	const char *result;
	Tcl_Size length;

	result = Tcl_GetStringFromObj(resultPtr, &length);
	if (result[length - 1] == '\n') {
	    Tcl_SetObjLength(resultPtr, length - 1);
	}
    }
    Tcl_SetObjResult(interp, resultPtr);
    TclChannelRelease(chan);
    return TCL_OK;
}

/*
 *----------------------------------------------------------------------
 *
 * Tcl_SeekObjCmd --
 *
 *	This function is invoked to process the Tcl "seek" command. See the
 *	user documentation for details on what it does.
 *
 * Results:
 *	A standard Tcl result.
 *
 * Side effects:
 *	Moves the position of the access point on the specified channel.  May
 *	flush queued output.
 *
 *----------------------------------------------------------------------
 */

int
Tcl_SeekObjCmd(
    TCL_UNUSED(void *),
    Tcl_Interp *interp,		/* Current interpreter. */
    int objc,			/* Number of arguments. */
    Tcl_Obj *const objv[])	/* Argument objects. */
{
    Tcl_Channel chan;		/* The channel to tell on. */
    Tcl_WideInt offset;		/* Where to seek? */
    int mode;			/* How to seek? */
    Tcl_WideInt result;		/* Of calling Tcl_Seek. */
    int optionIndex;
    static const char *const originOptions[] = {
	"start", "current", "end", NULL
    };
    static const int modeArray[] = {SEEK_SET, SEEK_CUR, SEEK_END};

    if ((objc != 3) && (objc != 4)) {
	Tcl_WrongNumArgs(interp, 1, objv, "channelId offset ?origin?");
	return TCL_ERROR;
    }
    if (TclGetChannelFromObj(interp, objv[1], &chan, NULL, 0) != TCL_OK) {
	return TCL_ERROR;
    }
    if (Tcl_GetWideIntFromObj(interp, objv[2], &offset) != TCL_OK) {
	return TCL_ERROR;
    }
    mode = SEEK_SET;
    if (objc == 4) {
	if (Tcl_GetIndexFromObj(interp, objv[3], originOptions, "origin", 0,
		&optionIndex) != TCL_OK) {
	    return TCL_ERROR;
	}
	mode = modeArray[optionIndex];
    }

    TclChannelPreserve(chan);
    result = Tcl_Seek(chan, offset, mode);
    if (result == -1) {
	/*
	 * TIP #219.
	 * Capture error messages put by the driver into the bypass area and
	 * put them into the regular interpreter result. Fall back to the
	 * regular message if nothing was found in the bypass.
	 */

	if (!TclChanCaughtErrorBypass(interp, chan)) {
	    Tcl_SetObjResult(interp, Tcl_ObjPrintf(
		    "error during seek on \"%s\": %s",
		    TclGetString(objv[1]), Tcl_PosixError(interp)));
	}
	TclChannelRelease(chan);
	return TCL_ERROR;
    }
    TclChannelRelease(chan);
    return TCL_OK;
}

/*
 *----------------------------------------------------------------------
 *
 * Tcl_TellObjCmd --
 *
 *	This function is invoked to process the Tcl "tell" command. See the
 *	user documentation for details on what it does.
 *
 * Results:
 *	A standard Tcl result.
 *
 * Side effects:
 *	None.
 *
 *----------------------------------------------------------------------
 */

int
Tcl_TellObjCmd(
    TCL_UNUSED(void *),
    Tcl_Interp *interp,		/* Current interpreter. */
    int objc,			/* Number of arguments. */
    Tcl_Obj *const objv[])	/* Argument objects. */
{
    Tcl_Channel chan;		/* The channel to tell on. */
    Tcl_WideInt newLoc;
    int code;

    if (objc != 2) {
	Tcl_WrongNumArgs(interp, 1, objv, "channelId");
	return TCL_ERROR;
    }

    /*
     * Try to find a channel with the right name and permissions in the IO
     * channel table of this interpreter.
     */

    if (TclGetChannelFromObj(interp, objv[1], &chan, NULL, 0) != TCL_OK) {
	return TCL_ERROR;
    }

    TclChannelPreserve(chan);
    newLoc = Tcl_Tell(chan);

    /*
     * TIP #219.
     * Capture error messages put by the driver into the bypass area and put
     * them into the regular interpreter result.
     */


    code  = TclChanCaughtErrorBypass(interp, chan);
    TclChannelRelease(chan);
    if (code) {
	return TCL_ERROR;
    }

    Tcl_SetObjResult(interp, Tcl_NewWideIntObj(newLoc));
    return TCL_OK;
}

/*
 *----------------------------------------------------------------------
 *
 * Tcl_CloseObjCmd --
 *
 *	This function is invoked to process the Tcl "close" command. See the
 *	user documentation for details on what it does.
 *
 * Results:
 *	A standard Tcl result.
 *
 * Side effects:
 *	May discard queued input; may flush queued output.
 *
 *----------------------------------------------------------------------
 */

int
Tcl_CloseObjCmd(
    TCL_UNUSED(void *),
    Tcl_Interp *interp,		/* Current interpreter. */
    int objc,			/* Number of arguments. */
    Tcl_Obj *const objv[])	/* Argument objects. */
{
    Tcl_Channel chan;		/* The channel to close. */
    static const char *const dirOptions[] = {
	"read", "write", NULL
    };
    static const int dirArray[] = {TCL_CLOSE_READ, TCL_CLOSE_WRITE};

    if ((objc != 2) && (objc != 3)) {
	Tcl_WrongNumArgs(interp, 1, objv, "channelId ?direction?");
	return TCL_ERROR;
    }

    if (TclGetChannelFromObj(interp, objv[1], &chan, NULL, 0) != TCL_OK) {
	return TCL_ERROR;
    }

    if (objc == 3) {
	int index, dir;

	/*
	 * Get direction requested to close, and check syntax.
	 */

	if (Tcl_GetIndexFromObj(interp, objv[2], dirOptions, "direction", 0,
		&index) != TCL_OK) {
	    return TCL_ERROR;
	}
	dir = dirArray[index];

	/*
	 * Check direction against channel mode. It is an error if we try to
	 * close a direction not supported by the channel (already closed, or
	 * never opened for that direction).
	 */

	if (!(dir & Tcl_GetChannelMode(chan))) {
	    Tcl_SetObjResult(interp, Tcl_ObjPrintf(
		    "Half-close of %s-side not possible, side not opened"
		    " or already closed", dirOptions[index]));
	    return TCL_ERROR;
	}

	/*
	 * Special handling is needed if and only if the channel mode supports
	 * more than the direction to close. Because if the close the last
	 * direction supported we can and will go through the regular
	 * process.
	 */

	if ((Tcl_GetChannelMode(chan) &
		(TCL_CLOSE_READ|TCL_CLOSE_WRITE)) != dir) {
	    return Tcl_CloseEx(interp, chan, dir);
	}
    }

    if (Tcl_UnregisterChannel(interp, chan) != TCL_OK) {
	/*
	 * If there is an error message and it ends with a newline, remove the
	 * newline. This is done for command pipeline channels where the error
	 * output from the subprocesses is stored in interp's result.
	 *
	 * NOTE: This is likely to not have any effect on regular error
	 * messages produced by drivers during the closing of a channel,
	 * because the Tcl convention is that such error messages do not have
	 * a terminating newline.
	 */

	Tcl_Obj *resultPtr = Tcl_GetObjResult(interp);
	const char *string;
	size_t len;

	if (Tcl_IsShared(resultPtr)) {
	    resultPtr = Tcl_DuplicateObj(resultPtr);
	    Tcl_SetObjResult(interp, resultPtr);
	}
	string = Tcl_GetStringFromObj(resultPtr, &len);
	if ((len > 0) && (string[len - 1] == '\n')) {
	    Tcl_SetObjLength(resultPtr, len - 1);
	}
	return TCL_ERROR;
    }

    return TCL_OK;
}

/*
 *----------------------------------------------------------------------
 *
 * Tcl_FconfigureObjCmd --
 *
 *	This function is invoked to process the Tcl "fconfigure" command. See
 *	the user documentation for details on what it does.
 *
 * Results:
 *	A standard Tcl result.
 *
 * Side effects:
 *	May modify the behavior of an IO channel.
 *
 *----------------------------------------------------------------------
 */

int
Tcl_FconfigureObjCmd(
    TCL_UNUSED(void *),
    Tcl_Interp *interp,		/* Current interpreter. */
    int objc,			/* Number of arguments. */
    Tcl_Obj *const objv[])	/* Argument objects. */
{
    const char *optionName, *valueName;
    Tcl_Channel chan;		/* The channel to set a mode on. */
    int i;			/* Iterate over arg-value pairs. */

    if ((objc < 2) || (((objc % 2) == 1) && (objc != 3))) {
	Tcl_WrongNumArgs(interp, 1, objv, "channelId ?-option value ...?");
	return TCL_ERROR;
    }

    if (TclGetChannelFromObj(interp, objv[1], &chan, NULL, 0) != TCL_OK) {
	return TCL_ERROR;
    }

    if (objc == 2) {
	Tcl_DString ds;		/* DString to hold result of calling
				 * Tcl_GetChannelOption. */

	Tcl_DStringInit(&ds);
	if (Tcl_GetChannelOption(interp, chan, NULL, &ds) != TCL_OK) {
	    Tcl_DStringFree(&ds);
	    return TCL_ERROR;
	}
	Tcl_DStringResult(interp, &ds);
	return TCL_OK;
    } else if (objc == 3) {
	Tcl_DString ds;		/* DString to hold result of calling
				 * Tcl_GetChannelOption. */

	Tcl_DStringInit(&ds);
	optionName = TclGetString(objv[2]);
	if (Tcl_GetChannelOption(interp, chan, optionName, &ds) != TCL_OK) {
	    Tcl_DStringFree(&ds);
	    return TCL_ERROR;
	}
	Tcl_DStringResult(interp, &ds);
	return TCL_OK;
    }

    for (i = 3; i < objc; i += 2) {
	optionName = TclGetString(objv[i-1]);
	valueName = TclGetString(objv[i]);
	if (Tcl_SetChannelOption(interp, chan, optionName, valueName)
		!= TCL_OK) {
	    return TCL_ERROR;
	}
    }

    return TCL_OK;
}

/*
 *---------------------------------------------------------------------------
 *
 * Tcl_EofObjCmd --
 *
 *	This function is invoked to process the Tcl "eof" command. See the
 *	user documentation for details on what it does.
 *
 * Results:
 *	A standard Tcl result.
 *
 * Side effects:
 *	Sets interp's result to boolean true or false depending on whether the
 *	specified channel has an EOF condition.
 *
 *---------------------------------------------------------------------------
 */

int
Tcl_EofObjCmd(
    TCL_UNUSED(void *),
    Tcl_Interp *interp,		/* Current interpreter. */
    int objc,			/* Number of arguments. */
    Tcl_Obj *const objv[])	/* Argument objects. */
{
    Tcl_Channel chan;

    if (objc != 2) {
	Tcl_WrongNumArgs(interp, 1, objv, "channelId");
	return TCL_ERROR;
    }

    if (TclGetChannelFromObj(interp, objv[1], &chan, NULL, 0) != TCL_OK) {
	return TCL_ERROR;
    }

    Tcl_SetObjResult(interp, Tcl_NewBooleanObj(Tcl_Eof(chan)));
    return TCL_OK;
}

/*
 *----------------------------------------------------------------------
 *
 * Tcl_ExecObjCmd --
 *
 *	This function is invoked to process the "exec" Tcl command. See the
 *	user documentation for details on what it does.
 *
 * Results:
 *	A standard Tcl result.
 *
 * Side effects:
 *	See the user documentation.
 *
 *----------------------------------------------------------------------
 */

int
Tcl_ExecObjCmd(
    TCL_UNUSED(void *),
    Tcl_Interp *interp,		/* Current interpreter. */
    int objc,			/* Number of arguments. */
    Tcl_Obj *const objv[])	/* Argument objects. */
{
    Tcl_Obj *resultPtr;
    const char **argv;		/* An array for the string arguments. Stored
				 * on the _Tcl_ stack. */
    const char *string;
    Tcl_Channel chan;
    int argc, background, i, index, keepNewline, result, skip, ignoreStderr;
    Tcl_Size length;
    static const char *const options[] = {
	"-ignorestderr", "-keepnewline", "--", NULL
    };
    enum execOptionsEnum {
	EXEC_IGNORESTDERR, EXEC_KEEPNEWLINE, EXEC_LAST
    };

    /*
     * Check for any leading option arguments.
     */

    keepNewline = 0;
    ignoreStderr = 0;
    for (skip = 1; skip < objc; skip++) {
	string = TclGetString(objv[skip]);
	if (string[0] != '-') {
	    break;
	}
	if (Tcl_GetIndexFromObj(interp, objv[skip], options, "option",
		TCL_EXACT, &index) != TCL_OK) {
	    return TCL_ERROR;
	}
	if (index == EXEC_KEEPNEWLINE) {
	    keepNewline = 1;
	} else if (index == EXEC_IGNORESTDERR) {
	    ignoreStderr = 1;
	} else {
	    skip++;
	    break;
	}
    }
    if (objc <= skip) {
	Tcl_WrongNumArgs(interp, 1, objv, "?-option ...? arg ?arg ...?");
	return TCL_ERROR;
    }

    /*
     * See if the command is to be run in background.
     */

    background = 0;
    string = TclGetString(objv[objc - 1]);
    if ((string[0] == '&') && (string[1] == '\0')) {
	objc--;
	background = 1;
    }

    /*
     * Create the string argument array "argv". Make sure argv is large enough
     * to hold the argc arguments plus 1 extra for the zero end-of-argv word.
     */

    argc = objc - skip;
    argv = (const char **)TclStackAlloc(interp, (argc + 1) * sizeof(char *));

    /*
     * Copy the string conversions of each (post option) object into the
     * argument vector.
     */

    for (i = 0; i < argc; i++) {
	argv[i] = TclGetString(objv[i + skip]);
    }
    argv[argc] = NULL;
    chan = Tcl_OpenCommandChannel(interp, argc, argv, (background ? 0 :
	    ignoreStderr ? TCL_STDOUT : TCL_STDOUT|TCL_STDERR));

    /*
     * Free the argv array.
     */

    TclStackFree(interp, (void *) argv);

    if (chan == NULL) {
	return TCL_ERROR;
    }

    if (background) {
	/*
	 * Store the list of PIDs from the pipeline in interp's result and
	 * detach the PIDs (instead of waiting for them).
	 */

	TclGetAndDetachPids(interp, chan);
	if (Tcl_CloseEx(interp, chan, 0) != TCL_OK) {
	    return TCL_ERROR;
	}
	return TCL_OK;
    }

    TclNewObj(resultPtr);
    if (Tcl_GetChannelHandle(chan, TCL_READABLE, NULL) == TCL_OK) {
	if (Tcl_ReadChars(chan, resultPtr, -1, 0) == TCL_IO_FAILURE) {
	    /*
	     * TIP #219.
	     * Capture error messages put by the driver into the bypass area
	     * and put them into the regular interpreter result. Fall back to
	     * the regular message if nothing was found in the bypass.
	     */

	    if (!TclChanCaughtErrorBypass(interp, chan)) {
		Tcl_SetObjResult(interp, Tcl_ObjPrintf(
			"error reading output from command: %s",
			Tcl_PosixError(interp)));
		Tcl_DecrRefCount(resultPtr);
	    }
	    return TCL_ERROR;
	}
    }

    /*
     * If the process produced anything on stderr, it will have been returned
     * in the interpreter result. It needs to be appended to the result
     * string.
     */

    result = Tcl_CloseEx(interp, chan, 0);
    Tcl_AppendObjToObj(resultPtr, Tcl_GetObjResult(interp));

    /*
     * If the last character of the result is a newline, then remove the
     * newline character.
     */

    if (keepNewline == 0) {
	string = Tcl_GetStringFromObj(resultPtr, &length);
	if ((length > 0) && (string[length - 1] == '\n')) {
	    Tcl_SetObjLength(resultPtr, length - 1);
	}
    }
    Tcl_SetObjResult(interp, resultPtr);

    return result;
}

/*
 *---------------------------------------------------------------------------
 *
 * Tcl_FblockedObjCmd --
 *
 *	This function is invoked to process the Tcl "fblocked" command. See
 *	the user documentation for details on what it does.
 *
 * Results:
 *	A standard Tcl result.
 *
 * Side effects:
 *	Sets interp's result to boolean true or false depending on whether the
 *	preceding input operation on the channel would have blocked.
 *
 *---------------------------------------------------------------------------
 */

int
Tcl_FblockedObjCmd(
    TCL_UNUSED(void *),
    Tcl_Interp *interp,		/* Current interpreter. */
    int objc,			/* Number of arguments. */
    Tcl_Obj *const objv[])	/* Argument objects. */
{
    Tcl_Channel chan;
    int mode;

    if (objc != 2) {
	Tcl_WrongNumArgs(interp, 1, objv, "channelId");
	return TCL_ERROR;
    }

    if (TclGetChannelFromObj(interp, objv[1], &chan, &mode, 0) != TCL_OK) {
	return TCL_ERROR;
    }
    if (!(mode & TCL_READABLE)) {
	Tcl_SetObjResult(interp, Tcl_ObjPrintf(
		"channel \"%s\" wasn't opened for reading",
		TclGetString(objv[1])));
	return TCL_ERROR;
    }

    Tcl_SetObjResult(interp, Tcl_NewBooleanObj(Tcl_InputBlocked(chan)));
    return TCL_OK;
}

/*
 *----------------------------------------------------------------------
 *
 * Tcl_OpenObjCmd --
 *
 *	This function is invoked to process the "open" Tcl command. See the
 *	user documentation for details on what it does.
 *
 * Results:
 *	A standard Tcl result.
 *
 * Side effects:
 *	See the user documentation.
 *
 *----------------------------------------------------------------------
 */

int
Tcl_OpenObjCmd(
    TCL_UNUSED(void *),
    Tcl_Interp *interp,		/* Current interpreter. */
    int objc,			/* Number of arguments. */
    Tcl_Obj *const objv[])	/* Argument objects. */
{
    int pipeline, prot;
    const char *modeString, *what;
    Tcl_Channel chan;

    if ((objc < 2) || (objc > 4)) {
	Tcl_WrongNumArgs(interp, 1, objv, "fileName ?access? ?permissions?");
	return TCL_ERROR;
    }
    prot = 0666;
    if (objc == 2) {
	modeString = "r";
    } else {
	modeString = TclGetString(objv[2]);
	if (objc == 4) {
	    const char *permString = TclGetString(objv[3]);
	    int code = TCL_ERROR;
	    int scanned = TclParseAllWhiteSpace(permString, -1);

	    /*
	     * Support legacy octal numbers.
	     */

	    if ((permString[scanned] == '0')
		    && (permString[scanned+1] >= '0')
		    && (permString[scanned+1] <= '7')) {
		Tcl_Obj *permObj;

		TclNewLiteralStringObj(permObj, "0o");
		Tcl_AppendToObj(permObj, permString+scanned+1, -1);
		code = TclGetIntFromObj(NULL, permObj, &prot);
		Tcl_DecrRefCount(permObj);
	    }

	    if ((code == TCL_ERROR)
		    && TclGetIntFromObj(interp, objv[3], &prot) != TCL_OK) {
		return TCL_ERROR;
	    }
	}
    }

    pipeline = 0;
    what = TclGetString(objv[1]);
    if (what[0] == '|') {
	pipeline = 1;
    }

    /*
     * Open the file or create a process pipeline.
     */

    if (!pipeline) {
	chan = Tcl_FSOpenFileChannel(interp, objv[1], modeString, prot);
    } else {
	int mode, seekFlag, binary;
	Tcl_Size cmdObjc;
	const char **cmdArgv;

	if (Tcl_SplitList(interp, what+1, &cmdObjc, &cmdArgv) != TCL_OK) {
	    return TCL_ERROR;
	}

	mode = TclGetOpenModeEx(interp, modeString, &seekFlag, &binary);
	if (mode == -1) {
	    chan = NULL;
	} else {
	    int flags = TCL_STDERR | TCL_ENFORCE_MODE;

	    switch (mode & (O_RDONLY | O_WRONLY | O_RDWR)) {
	    case O_RDONLY:
		flags |= TCL_STDOUT;
		break;
	    case O_WRONLY:
		flags |= TCL_STDIN;
		break;
	    case O_RDWR:
		flags |= (TCL_STDIN | TCL_STDOUT);
		break;
	    default:
		Tcl_Panic("Tcl_OpenCmd: invalid mode value");
		break;
	    }
	    chan = Tcl_OpenCommandChannel(interp, cmdObjc, cmdArgv, flags);
	    if (binary && chan) {
		Tcl_SetChannelOption(interp, chan, "-translation", "binary");
	    }
	}
	Tcl_Free((void *)cmdArgv);
    }
    if (chan == NULL) {
	return TCL_ERROR;
    }
    Tcl_RegisterChannel(interp, chan);
    Tcl_SetObjResult(interp, Tcl_NewStringObj(Tcl_GetChannelName(chan), -1));
    return TCL_OK;
}

/*
 *----------------------------------------------------------------------
 *
 * TcpAcceptCallbacksDeleteProc --
 *
 *	Assocdata cleanup routine called when an interpreter is being deleted
 *	to set the interp field of all the accept callback records registered
 *	with the interpreter to NULL. This will prevent the interpreter from
 *	being used in the future to eval accept scripts.
 *
 * Results:
 *	None.
 *
 * Side effects:
 *	Deallocates memory and sets the interp field of all the accept
 *	callback records to NULL to prevent this interpreter from being used
 *	subsequently to eval accept scripts.
 *
 *----------------------------------------------------------------------
 */

static void
TcpAcceptCallbacksDeleteProc(
    void *clientData,	/* Data which was passed when the assocdata
				 * was registered. */
    TCL_UNUSED(Tcl_Interp *))
{
    Tcl_HashTable *hTblPtr = (Tcl_HashTable *)clientData;
    Tcl_HashEntry *hPtr;
    Tcl_HashSearch hSearch;

    for (hPtr = Tcl_FirstHashEntry(hTblPtr, &hSearch);
	    hPtr != NULL; hPtr = Tcl_NextHashEntry(&hSearch)) {
	AcceptCallback *acceptCallbackPtr = (AcceptCallback *)Tcl_GetHashValue(hPtr);

	acceptCallbackPtr->interp = NULL;
    }
    Tcl_DeleteHashTable(hTblPtr);
    Tcl_Free(hTblPtr);
}

/*
 *----------------------------------------------------------------------
 *
 * RegisterTcpServerInterpCleanup --
 *
 *	Registers an accept callback record to have its interp field set to
 *	NULL when the interpreter is deleted.
 *
 * Results:
 *	None.
 *
 * Side effects:
 *	When, in the future, the interpreter is deleted, the interp field of
 *	the accept callback data structure will be set to NULL. This will
 *	prevent attempts to eval the accept script in a deleted interpreter.
 *
 *----------------------------------------------------------------------
 */

static void
RegisterTcpServerInterpCleanup(
    Tcl_Interp *interp,		/* Interpreter for which we want to be
				 * informed of deletion. */
    AcceptCallback *acceptCallbackPtr)
				/* The accept callback record whose interp
				 * field we want set to NULL when the
				 * interpreter is deleted. */
{
    Tcl_HashTable *hTblPtr;	/* Hash table for accept callback records to
				 * smash when the interpreter will be
				 * deleted. */
    Tcl_HashEntry *hPtr;	/* Entry for this record. */
    int isNew;			/* Is the entry new? */

    hTblPtr = (Tcl_HashTable *)Tcl_GetAssocData(interp, "tclTCPAcceptCallbacks", NULL);

    if (hTblPtr == NULL) {
	hTblPtr = (Tcl_HashTable *)Tcl_Alloc(sizeof(Tcl_HashTable));
	Tcl_InitHashTable(hTblPtr, TCL_ONE_WORD_KEYS);
	Tcl_SetAssocData(interp, "tclTCPAcceptCallbacks",
		TcpAcceptCallbacksDeleteProc, hTblPtr);
    }

    hPtr = Tcl_CreateHashEntry(hTblPtr, acceptCallbackPtr, &isNew);
    if (!isNew) {
	Tcl_Panic("RegisterTcpServerCleanup: damaged accept record table");
    }
    Tcl_SetHashValue(hPtr, acceptCallbackPtr);
}

/*
 *----------------------------------------------------------------------
 *
 * UnregisterTcpServerInterpCleanupProc --
 *
 *	Unregister a previously registered accept callback record. The interp
 *	field of this record will no longer be set to NULL in the future when
 *	the interpreter is deleted.
 *
 * Results:
 *	None.
 *
 * Side effects:
 *	Prevents the interp field of the accept callback record from being set
 *	to NULL in the future when the interpreter is deleted.
 *
 *----------------------------------------------------------------------
 */

static void
UnregisterTcpServerInterpCleanupProc(
    Tcl_Interp *interp,		/* Interpreter in which the accept callback
				 * record was registered. */
    AcceptCallback *acceptCallbackPtr)
				/* The record for which to delete the
				 * registration. */
{
    Tcl_HashTable *hTblPtr;
    Tcl_HashEntry *hPtr;

    hTblPtr = (Tcl_HashTable *)Tcl_GetAssocData(interp, "tclTCPAcceptCallbacks", NULL);
    if (hTblPtr == NULL) {
	return;
    }

    hPtr = Tcl_FindHashEntry(hTblPtr, acceptCallbackPtr);
    if (hPtr != NULL) {
	Tcl_DeleteHashEntry(hPtr);
    }
}

/*
 *----------------------------------------------------------------------
 *
 * AcceptCallbackProc --
 *
 *	This callback is invoked by the TCP channel driver when it accepts a
 *	new connection from a client on a server socket.
 *
 * Results:
 *	None.
 *
 * Side effects:
 *	Whatever the script does.
 *
 *----------------------------------------------------------------------
 */

static void
AcceptCallbackProc(
    void *callbackData,	/* The data stored when the callback was
				 * created in the call to
				 * Tcl_OpenTcpServer. */
    Tcl_Channel chan,		/* Channel for the newly accepted
				 * connection. */
    char *address,		/* Address of client that was accepted. */
    int port)			/* Port of client that was accepted. */
{
    AcceptCallback *acceptCallbackPtr = (AcceptCallback *)callbackData;

    /*
     * Check if the callback is still valid; the interpreter may have gone
     * away, this is signalled by setting the interp field of the callback
     * data to NULL.
     */

    if (acceptCallbackPtr->interp != NULL) {
	Tcl_Interp *interp = acceptCallbackPtr->interp;
	Tcl_Obj *script, *objv[2];
	int result = TCL_OK;

	objv[0] = acceptCallbackPtr->script;
	objv[1] = Tcl_NewListObj(3, NULL);
	Tcl_ListObjAppendElement(NULL, objv[1], Tcl_NewStringObj(
		Tcl_GetChannelName(chan), -1));
	Tcl_ListObjAppendElement(NULL, objv[1], Tcl_NewStringObj(address, -1));
	Tcl_ListObjAppendElement(NULL, objv[1], Tcl_NewWideIntObj(port));

	script = Tcl_ConcatObj(2, objv);
	Tcl_IncrRefCount(script);
	Tcl_DecrRefCount(objv[1]);

	Tcl_Preserve(interp);
	Tcl_RegisterChannel(interp, chan);

	/*
	 * Artificially bump the refcount to protect the channel from being
	 * deleted while the script is being evaluated.
	 */

	Tcl_RegisterChannel(NULL, chan);

	result = Tcl_EvalObjEx(interp, script, TCL_EVAL_DIRECT|TCL_EVAL_GLOBAL);
	Tcl_DecrRefCount(script);

	if (result != TCL_OK) {
	    Tcl_BackgroundException(interp, result);
	    Tcl_UnregisterChannel(interp, chan);
	}

	/*
	 * Decrement the artificially bumped refcount. After this it is not
	 * safe anymore to use "chan", because it may now be deleted.
	 */

	Tcl_UnregisterChannel(NULL, chan);

	Tcl_Release(interp);
    } else {
	/*
	 * The interpreter has been deleted, so there is no useful way to use
	 * the client socket - just close it.
	 */

	Tcl_CloseEx(NULL, chan, 0);
    }
}

/*
 *----------------------------------------------------------------------
 *
 * TcpServerCloseProc --
 *
 *	This callback is called when the TCP server channel for which it was
 *	registered is being closed. It informs the interpreter in which the
 *	accept script is evaluated (if that interpreter still exists) that
 *	this channel no longer needs to be informed if the interpreter is
 *	deleted.
 *
 * Results:
 *	None.
 *
 * Side effects:
 *	In the future, if the interpreter is deleted this channel will no
 *	longer be informed.
 *
 *----------------------------------------------------------------------
 */

static void
TcpServerCloseProc(
    void *callbackData)	/* The data passed in the call to
				 * Tcl_CreateCloseHandler. */
{
    AcceptCallback *acceptCallbackPtr = (AcceptCallback *)callbackData;
				/* The actual data. */

    if (acceptCallbackPtr->interp != NULL) {
	UnregisterTcpServerInterpCleanupProc(acceptCallbackPtr->interp,
		acceptCallbackPtr);
    }
    Tcl_DecrRefCount(acceptCallbackPtr->script);
    Tcl_Free(acceptCallbackPtr);
}

/*
 *----------------------------------------------------------------------
 *
 * Tcl_SocketObjCmd --
 *
 *	This function is invoked to process the "socket" Tcl command. See the
 *	user documentation for details on what it does.
 *
 * Results:
 *	A standard Tcl result.
 *
 * Side effects:
 *	Creates a socket based channel.
 *
 *----------------------------------------------------------------------
 */

int
Tcl_SocketObjCmd(
    TCL_UNUSED(void *),
    Tcl_Interp *interp,		/* Current interpreter. */
    int objc,			/* Number of arguments. */
    Tcl_Obj *const objv[])	/* Argument objects. */
{
    static const char *const socketOptions[] = {
	"-async", "-backlog", "-myaddr", "-myport", "-reuseaddr",
	"-reuseport", "-server", NULL
    };
    enum socketOptionsEnum {
	SKT_ASYNC, SKT_BACKLOG, SKT_MYADDR, SKT_MYPORT, SKT_REUSEADDR,
	SKT_REUSEPORT, SKT_SERVER
    } optionIndex;
    int a, server = 0, myport = 0, async = 0, reusep = -1,
	reusea = -1, backlog = -1;
    unsigned int flags = 0;
    const char *host, *port, *myaddr = NULL;
    Tcl_Obj *script = NULL;
    Tcl_Channel chan;

    TclInitSockets();

    for (a = 1; a < objc; a++) {
	const char *arg = TclGetString(objv[a]);

	if (arg[0] != '-') {
	    break;
	}
	if (Tcl_GetIndexFromObj(interp, objv[a], socketOptions, "option",
		TCL_EXACT, &optionIndex) != TCL_OK) {
	    return TCL_ERROR;
	}
	switch (optionIndex) {
	case SKT_ASYNC:
	    if (server == 1) {
		Tcl_SetObjResult(interp, Tcl_NewStringObj(
			"cannot set -async option for server sockets", -1));
		return TCL_ERROR;
	    }
	    async = 1;
	    break;
	case SKT_MYADDR:
	    a++;
	    if (a >= objc) {
		Tcl_SetObjResult(interp, Tcl_NewStringObj(
			"no argument given for -myaddr option", -1));
		return TCL_ERROR;
	    }
	    myaddr = TclGetString(objv[a]);
	    break;
	case SKT_MYPORT: {
	    const char *myPortName;

	    a++;
	    if (a >= objc) {
		Tcl_SetObjResult(interp, Tcl_NewStringObj(
			"no argument given for -myport option", -1));
		return TCL_ERROR;
	    }
	    myPortName = TclGetString(objv[a]);
	    if (TclSockGetPort(interp, myPortName, "tcp", &myport) != TCL_OK) {
		return TCL_ERROR;
	    }
	    break;
	}
	case SKT_SERVER:
	    if (async == 1) {
		Tcl_SetObjResult(interp, Tcl_NewStringObj(
			"cannot set -async option for server sockets", -1));
		return TCL_ERROR;
	    }
	    server = 1;
	    a++;
	    if (a >= objc) {
		Tcl_SetObjResult(interp, Tcl_NewStringObj(
			"no argument given for -server option", -1));
		return TCL_ERROR;
	    }
	    script = objv[a];
	    break;
	case SKT_REUSEADDR:
	    a++;
	    if (a >= objc) {
		Tcl_SetObjResult(interp, Tcl_NewStringObj(
			"no argument given for -reuseaddr option", -1));
		return TCL_ERROR;
	    }
	    if (Tcl_GetBooleanFromObj(interp, objv[a], &reusea) != TCL_OK) {
		return TCL_ERROR;
	    }
	    break;
	case SKT_REUSEPORT:
	    a++;
	    if (a >= objc) {
		Tcl_SetObjResult(interp, Tcl_NewStringObj(
			"no argument given for -reuseport option", -1));
		return TCL_ERROR;
	    }
	    if (Tcl_GetBooleanFromObj(interp, objv[a], &reusep) != TCL_OK) {
		return TCL_ERROR;
	    }
	    break;
	case SKT_BACKLOG:
	    a++;
	    if (a >= objc) {
		Tcl_SetObjResult(interp, Tcl_NewStringObj(
			"no argument given for -backlog option", -1));
		return TCL_ERROR;
	    }
	    if (Tcl_GetIntFromObj(interp, objv[a], &backlog) != TCL_OK) {
		return TCL_ERROR;
	    }
	    break;
	default:
	    Tcl_Panic("Tcl_SocketObjCmd: bad option index to SocketOptions");
	}
    }
    if (server) {
	host = myaddr;		/* NULL implies INADDR_ANY */
	if (myport != 0) {
	    Tcl_SetObjResult(interp, Tcl_NewStringObj(
		    "option -myport is not valid for servers", -1));
	    return TCL_ERROR;
	}
    } else if (a < objc) {
	host = TclGetString(objv[a]);
	a++;
    } else {
	Interp *iPtr;

    wrongNumArgs:
	iPtr = (Interp *) interp;
	Tcl_WrongNumArgs(interp, 1, objv,
		"?-async? ?-myaddr addr? ?-myport myport? host port");
	iPtr->flags |= INTERP_ALTERNATE_WRONG_ARGS;
	Tcl_WrongNumArgs(interp, 1, objv,
		"-server command ?-backlog count? ?-myaddr addr? "
		"?-reuseaddr boolean? ?-reuseport boolean? port");
	return TCL_ERROR;
    }

    if (!server && (reusea != -1 || reusep != -1 || backlog != -1)) {
	Tcl_SetObjResult(interp, Tcl_NewStringObj(
		"options -backlog, -reuseaddr, and -reuseport are only valid "
		"for servers", -1));
	return TCL_ERROR;
    }

    /*
     * Set the options to their default value if the user didn't override
     * their value.
     */

    if (reusep == -1) {
	reusep = 0;
    }
    if (reusea == -1) {
	reusea = 1;
    }

    /*
     * Build the bitset with the flags values.
     */

    if (reusea) {
	flags |= TCL_TCPSERVER_REUSEADDR;
    }
    if (reusep) {
	flags |= TCL_TCPSERVER_REUSEPORT;
    }

    /*
     * All the arguments should have been parsed by now, 'a' points to the
     * last one, the port number.
     */

    if (a != objc-1) {
	goto wrongNumArgs;
    }

    port = TclGetString(objv[a]);

    if (server) {
	AcceptCallback *acceptCallbackPtr = (AcceptCallback *)Tcl_Alloc(sizeof(AcceptCallback));

	Tcl_IncrRefCount(script);
	acceptCallbackPtr->script = script;
	acceptCallbackPtr->interp = interp;

	chan = Tcl_OpenTcpServerEx(interp, port, host, flags, backlog,
		AcceptCallbackProc, acceptCallbackPtr);
	if (chan == NULL) {
	    Tcl_DecrRefCount(script);
	    Tcl_Free(acceptCallbackPtr);
	    return TCL_ERROR;
	}

	/*
	 * Register with the interpreter to let us know when the interpreter
	 * is deleted (by having the callback set the interp field of the
	 * acceptCallbackPtr's structure to NULL). This is to avoid trying to
	 * eval the script in a deleted interpreter.
	 */

	RegisterTcpServerInterpCleanup(interp, acceptCallbackPtr);

	/*
	 * Register a close callback. This callback will inform the
	 * interpreter (if it still exists) that this channel does not need to
	 * be informed when the interpreter is deleted.
	 */

	Tcl_CreateCloseHandler(chan, TcpServerCloseProc, acceptCallbackPtr);
    } else {
	int portNum;

	if (TclSockGetPort(interp, port, "tcp", &portNum) != TCL_OK) {
	    return TCL_ERROR;
	}

	chan = Tcl_OpenTcpClient(interp, portNum, host, myaddr, myport, async);
	if (chan == NULL) {
	    return TCL_ERROR;
	}
    }

    Tcl_RegisterChannel(interp, chan);
    Tcl_SetObjResult(interp, Tcl_NewStringObj(Tcl_GetChannelName(chan), -1));
    return TCL_OK;
}

/*
 *----------------------------------------------------------------------
 *
 * Tcl_FcopyObjCmd --
 *
 *	This function is invoked to process the "fcopy" Tcl command. See the
 *	user documentation for details on what it does.
 *
 * Results:
 *	A standard Tcl result.
 *
 * Side effects:
 *	Moves data between two channels and possibly sets up a background copy
 *	handler.
 *
 *----------------------------------------------------------------------
 */

int
Tcl_FcopyObjCmd(
    TCL_UNUSED(void *),
    Tcl_Interp *interp,		/* Current interpreter. */
    int objc,			/* Number of arguments. */
    Tcl_Obj *const objv[])	/* Argument objects. */
{
    Tcl_Channel inChan, outChan;
    int mode, i, index;
    Tcl_WideInt toRead;
    Tcl_Obj *cmdPtr;
    static const char *const switches[] = { "-size", "-command", NULL };
    enum { FcopySize, FcopyCommand };

    if ((objc < 3) || (objc > 7) || (objc == 4) || (objc == 6)) {
	Tcl_WrongNumArgs(interp, 1, objv,
		"input output ?-size size? ?-command callback?");
	return TCL_ERROR;
    }

    /*
     * Parse the channel arguments and verify that they are readable or
     * writable, as appropriate.
     */

    if (TclGetChannelFromObj(interp, objv[1], &inChan, &mode, 0) != TCL_OK) {
	return TCL_ERROR;
    }
    if (!(mode & TCL_READABLE)) {
	Tcl_SetObjResult(interp, Tcl_ObjPrintf(
		"channel \"%s\" wasn't opened for reading",
		TclGetString(objv[1])));
	return TCL_ERROR;
    }
    if (TclGetChannelFromObj(interp, objv[2], &outChan, &mode, 0) != TCL_OK) {
	return TCL_ERROR;
    }
    if (!(mode & TCL_WRITABLE)) {
	Tcl_SetObjResult(interp, Tcl_ObjPrintf(
		"channel \"%s\" wasn't opened for writing",
		TclGetString(objv[2])));
	return TCL_ERROR;
    }

    toRead = -1;
    cmdPtr = NULL;
    for (i = 3; i < objc; i += 2) {
	if (Tcl_GetIndexFromObj(interp, objv[i], switches, "option", 0,
		&index) != TCL_OK) {
	    return TCL_ERROR;
	}
	switch (index) {
	case FcopySize:
	    if (Tcl_GetWideIntFromObj(interp, objv[i+1], &toRead) != TCL_OK) {
		return TCL_ERROR;
	    }
	    if (toRead < 0) {
		/*
		 * Handle all negative sizes like -1, meaning 'copy all'. By
		 * resetting toRead we avoid changes in the core copying
		 * functions (which explicitly check for -1 and crash on any
		 * other negative value).
		 */

		toRead = -1;
	    }
	    break;
	case FcopyCommand:
	    cmdPtr = objv[i+1];
	    break;
	}
    }

    return TclCopyChannel(interp, inChan, outChan, toRead, cmdPtr);
}

/*
 *---------------------------------------------------------------------------
 *
 * ChanPendingObjCmd --
 *
 *	This function is invoked to process the Tcl "chan pending" command
 *	(TIP #287). See the user documentation for details on what it does.
 *
 * Results:
 *	A standard Tcl result.
 *
 * Side effects:
 *	Sets interp's result to the number of bytes of buffered input or
 *	output (depending on whether the first argument is "input" or
 *	"output"), or -1 if the channel wasn't opened for that mode.
 *
 *---------------------------------------------------------------------------
 */

static int
ChanPendingObjCmd(
    TCL_UNUSED(void *),
    Tcl_Interp *interp,		/* Current interpreter. */
    int objc,			/* Number of arguments. */
    Tcl_Obj *const objv[])	/* Argument objects. */
{
    Tcl_Channel chan;
    int mode;
    static const char *const options[] = {"input", "output", NULL};
    enum pendingOptionsEnum {PENDING_INPUT, PENDING_OUTPUT} index;

    if (objc != 3) {
	Tcl_WrongNumArgs(interp, 1, objv, "mode channelId");
	return TCL_ERROR;
    }

    if (Tcl_GetIndexFromObj(interp, objv[1], options, "mode", 0,
	    &index) != TCL_OK) {
	return TCL_ERROR;
    }

    if (TclGetChannelFromObj(interp, objv[2], &chan, &mode, 0) != TCL_OK) {
	return TCL_ERROR;
    }

    switch (index) {
    case PENDING_INPUT:
	if (!(mode & TCL_READABLE)) {
	    Tcl_SetObjResult(interp, Tcl_NewWideIntObj(-1));
	} else {
	    Tcl_SetObjResult(interp, Tcl_NewWideIntObj(Tcl_InputBuffered(chan)));
	}
	break;
    case PENDING_OUTPUT:
	if (!(mode & TCL_WRITABLE)) {
	    Tcl_SetObjResult(interp, Tcl_NewWideIntObj(-1));
	} else {
	    Tcl_SetObjResult(interp, Tcl_NewWideIntObj(Tcl_OutputBuffered(chan)));
	}
	break;
    }
    return TCL_OK;
}

/*
 *----------------------------------------------------------------------
 *
 * ChanTruncateObjCmd --
 *
 *	This function is invoked to process the "chan truncate" Tcl command.
 *	See the user documentation for details on what it does.
 *
 * Results:
 *	A standard Tcl result.
 *
 * Side effects:
 *	Truncates a channel (or rather a file underlying a channel).
 *
 *----------------------------------------------------------------------
 */

static int
ChanTruncateObjCmd(
    TCL_UNUSED(void *),
    Tcl_Interp *interp,		/* Current interpreter. */
    int objc,			/* Number of arguments. */
    Tcl_Obj *const objv[])	/* Argument objects. */
{
    Tcl_Channel chan;
    Tcl_WideInt length;

    if ((objc < 2) || (objc > 3)) {
	Tcl_WrongNumArgs(interp, 1, objv, "channelId ?length?");
	return TCL_ERROR;
    }
    if (TclGetChannelFromObj(interp, objv[1], &chan, NULL, 0) != TCL_OK) {
	return TCL_ERROR;
    }

    if (objc == 3) {
	/*
	 * User is supplying an explicit length.
	 */

	if (Tcl_GetWideIntFromObj(interp, objv[2], &length) != TCL_OK) {
	    return TCL_ERROR;
	}
	if (length < 0) {
	    Tcl_SetObjResult(interp, Tcl_NewStringObj(
		    "cannot truncate to negative length of file", -1));
	    return TCL_ERROR;
	}
    } else {
	/*
	 * User wants to truncate to the current file position.
	 */

	length = Tcl_Tell(chan);
	if (length == -1) {
	    Tcl_SetObjResult(interp, Tcl_ObjPrintf(
		    "could not determine current location in \"%s\": %s",
		    TclGetString(objv[1]), Tcl_PosixError(interp)));
	    return TCL_ERROR;
	}
    }

    if (Tcl_TruncateChannel(chan, length) != TCL_OK) {
	Tcl_SetObjResult(interp, Tcl_ObjPrintf(
		"error during truncate on \"%s\": %s",
		TclGetString(objv[1]), Tcl_PosixError(interp)));
	return TCL_ERROR;
    }

    return TCL_OK;
}

/*
 *----------------------------------------------------------------------
 *
 * ChanPipeObjCmd --
 *
 *	This function is invoked to process the "chan pipe" Tcl command.
 *	See the user documentation for details on what it does.
 *
 * Results:
 *	A standard Tcl result.
 *
 * Side effects:
 *	Creates a pair of Tcl channels wrapping both ends of a new
 *	anonymous pipe.
 *
 *----------------------------------------------------------------------
 */

static int
ChanPipeObjCmd(
    TCL_UNUSED(void *),
    Tcl_Interp *interp,		/* Current interpreter. */
    int objc,			/* Number of arguments. */
    Tcl_Obj *const objv[])	/* Argument objects. */
{
    Tcl_Channel rchan, wchan;
    const char *channelNames[2];
    Tcl_Obj *resultPtr;

    if (objc != 1) {
	Tcl_WrongNumArgs(interp, 1, objv, "");
	return TCL_ERROR;
    }

    if (Tcl_CreatePipe(interp, &rchan, &wchan, 0) != TCL_OK) {
	return TCL_ERROR;
    }

    channelNames[0] = Tcl_GetChannelName(rchan);
    channelNames[1] = Tcl_GetChannelName(wchan);

    TclNewObj(resultPtr);
    Tcl_ListObjAppendElement(NULL, resultPtr,
	    Tcl_NewStringObj(channelNames[0], -1));
    Tcl_ListObjAppendElement(NULL, resultPtr,
	    Tcl_NewStringObj(channelNames[1], -1));
    Tcl_SetObjResult(interp, resultPtr);

    return TCL_OK;
}

/*
 *----------------------------------------------------------------------
 *
 * TclChannelNamesCmd --
 *
 *	This function is invoked to process the "chan names" and "file
 *	channels" Tcl commands.  See the user documentation for details on
 *	what they do.
 *
 * Results:
 *	A standard Tcl result.
 *
 * Side effects:
 *	None.
 *
 *----------------------------------------------------------------------
 */

int
TclChannelNamesCmd(
    TCL_UNUSED(void *),
    Tcl_Interp *interp,
    int objc,
    Tcl_Obj *const objv[])
{
    if (objc < 1 || objc > 2) {
	Tcl_WrongNumArgs(interp, 1, objv, "?pattern?");
	return TCL_ERROR;
    }
    return Tcl_GetChannelNamesEx(interp,
	    ((objc == 1) ? NULL : TclGetString(objv[1])));
}

/*
 *----------------------------------------------------------------------
 *
 * TclInitChanCmd --
 *
 *	This function is invoked to create the "chan" Tcl command. See the
 *	user documentation for details on what it does.
 *
 * Results:
 *	A Tcl command handle.
 *
 * Side effects:
 *	None (since nothing is byte-compiled).
 *
 *----------------------------------------------------------------------
 */

Tcl_Command
TclInitChanCmd(
    Tcl_Interp *interp)
{
    /*
     * Most commands are plugged directly together, but some are done via
     * alias-like rewriting; [chan configure] is this way for security reasons
     * (want overwriting of [fconfigure] to control that nicely), and [chan
     * names] because the functionality isn't available as a separate command
     * function at the moment.
     */
    static const EnsembleImplMap initMap[] = {
	{"blocked",	Tcl_FblockedObjCmd,	TclCompileBasic1ArgCmd, NULL, NULL, 0},
	{"close",	Tcl_CloseObjCmd,	TclCompileBasic1Or2ArgCmd, NULL, NULL, 0},
	{"copy",	Tcl_FcopyObjCmd,	NULL, NULL, NULL, 0},
	{"create",	TclChanCreateObjCmd,	TclCompileBasic2ArgCmd, NULL, NULL, 0},		/* TIP #219 */
	{"eof",		Tcl_EofObjCmd,		TclCompileBasic1ArgCmd, NULL, NULL, 0},
	{"event",	Tcl_FileEventObjCmd,	TclCompileBasic2Or3ArgCmd, NULL, NULL, 0},
	{"flush",	Tcl_FlushObjCmd,	TclCompileBasic1ArgCmd, NULL, NULL, 0},
	{"gets",	Tcl_GetsObjCmd,		TclCompileBasic1Or2ArgCmd, NULL, NULL, 0},
	{"names",	TclChannelNamesCmd,	TclCompileBasic0Or1ArgCmd, NULL, NULL, 0},
	{"pending",	ChanPendingObjCmd,	TclCompileBasic2ArgCmd, NULL, NULL, 0},		/* TIP #287 */
	{"pipe",	ChanPipeObjCmd,		TclCompileBasic0ArgCmd, NULL, NULL, 0},		/* TIP #304 */
	{"pop",		TclChanPopObjCmd,	TclCompileBasic1ArgCmd, NULL, NULL, 0},		/* TIP #230 */
	{"postevent",	TclChanPostEventObjCmd,	TclCompileBasic2ArgCmd, NULL, NULL, 0},	/* TIP #219 */
	{"push",	TclChanPushObjCmd,	TclCompileBasic2ArgCmd, NULL, NULL, 0},		/* TIP #230 */
	{"puts",	Tcl_PutsObjCmd,		NULL, NULL, NULL, 0},
	{"read",	Tcl_ReadObjCmd,		NULL, NULL, NULL, 0},
	{"seek",	Tcl_SeekObjCmd,		TclCompileBasic2Or3ArgCmd, NULL, NULL, 0},
	{"tell",	Tcl_TellObjCmd,		TclCompileBasic1ArgCmd, NULL, NULL, 0},
	{"truncate",	ChanTruncateObjCmd,	TclCompileBasic1Or2ArgCmd, NULL, NULL, 0},		/* TIP #208 */
	{NULL, NULL, NULL, NULL, NULL, 0}
    };
    static const char *const extras[] = {
	"configure",	"::fconfigure",
	NULL
    };
    Tcl_Command ensemble;
    Tcl_Obj *mapObj;
    int i;

    ensemble = TclMakeEnsemble(interp, "chan", initMap);
    Tcl_GetEnsembleMappingDict(NULL, ensemble, &mapObj);
    for (i=0 ; extras[i] ; i+=2) {
	/*
	 * Can assume that reference counts are all incremented.
	 */

	Tcl_DictObjPut(NULL, mapObj, Tcl_NewStringObj(extras[i], -1),
		Tcl_NewStringObj(extras[i+1], -1));
    }
    Tcl_SetEnsembleMappingDict(interp, ensemble, mapObj);
    return ensemble;
}

/*
 * Local Variables:
 * mode: c
 * c-basic-offset: 4
 * fill-column: 78
 * End:
 */<|MERGE_RESOLUTION|>--- conflicted
+++ resolved
@@ -109,11 +109,7 @@
     Tcl_Obj *string;		/* String to write. */
     Tcl_Obj *chanObjPtr = NULL;	/* channel object. */
     int newline;		/* Add a newline at end? */
-<<<<<<< HEAD
-    Tcl_Size result;	/* Result of puts operation. */
-=======
     Tcl_Size result;		/* Result of puts operation. */
->>>>>>> 79af33ce
     int mode;			/* Mode in which channel is opened. */
 
     switch (objc) {
