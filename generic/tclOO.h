/*
 * tclOO.h --
 *
 *	This file contains the public API definitions and some of the function
 *	declarations for the object-system (NB: not Tcl_Obj, but ::oo).
 *
 * Copyright (c) 2006-2010 by Donal K. Fellows
 *
 * See the file "license.terms" for information on usage and redistribution of
 * this file, and for a DISCLAIMER OF ALL WARRANTIES.
 */

#ifndef TCLOO_H_INCLUDED
#define TCLOO_H_INCLUDED
<<<<<<< HEAD
#include "tcl.h"

#ifndef TCLOOAPI
#   if (defined(BUILD_tcl) || defined(BUILD_TclOO)) && !defined(BUILD_STATIC)
#	define TCLOOAPI MODULE_SCOPE
#   else
#	define TCLOOAPI extern
#	ifdef USE_TCL_STUBS
#	    undef USE_TCLOO_STUBS
#	    define USE_TCLOO_STUBS 1
#	endif
#   endif
#endif

extern const char *TclOOInitializeStubs(
	Tcl_Interp *, const char *version);
#define Tcl_OOInitStubs(interp) TclOOInitializeStubs((interp), TCLOO_VERSION)
#ifndef USE_TCL_STUBS
#   define TclOOInitializeStubs(interp, version) (TCLOO_PATCHLEVEL)
#endif
=======
>>>>>>> 28552e2e

/*
 * Be careful when it comes to versioning; need to make sure that the
 * standalone TclOO version matches. Also make sure that this matches the
 * version in the files:
 *
 * tests/oo.test
 * tests/ooNext2.test
 * unix/tclooConfig.sh
 * win/tclooConfig.sh
 */

#define TCLOO_VERSION "1.0"
#define TCLOO_PATCHLEVEL "1.0.1"

#include "tcl.h"

/*
 * For C++ compilers, use extern "C"
 */

#ifdef __cplusplus
extern "C" {
#endif

#if (defined(USE_TCLOO_STUBS) || defined(USE_TCL_STUBS))
extern const char *TclOOInitializeStubs(
	Tcl_Interp *, const char *version);
#define Tcl_OOInitStubs(interp) \
    TclOOInitializeStubs((interp), TCLOO_VERSION)
#else
#define Tcl_OOInitStubs(interp) (TCLOO_PATCHLEVEL)
#endif

/*
 * These are opaque types.
 */

typedef struct Tcl_Class_ *Tcl_Class;
typedef struct Tcl_Method_ *Tcl_Method;
typedef struct Tcl_Object_ *Tcl_Object;
typedef struct Tcl_ObjectContext_ *Tcl_ObjectContext;

/*
 * Public datatypes for callbacks and structures used in the TIP#257 (OO)
 * implementation. These are used to implement custom types of method calls
 * and to allow the attachment of arbitrary data to objects and classes.
 */

typedef int (Tcl_MethodCallProc)(ClientData clientData, Tcl_Interp *interp,
	Tcl_ObjectContext objectContext, int objc, Tcl_Obj *const *objv);
typedef void (Tcl_MethodDeleteProc)(ClientData clientData);
typedef int (Tcl_CloneProc)(Tcl_Interp *interp, ClientData oldClientData,
	ClientData *newClientData);
typedef void (Tcl_ObjectMetadataDeleteProc)(ClientData clientData);
typedef int (Tcl_ObjectMapMethodNameProc)(Tcl_Interp *interp,
	Tcl_Object object, Tcl_Class *startClsPtr, Tcl_Obj *methodNameObj);

/*
 * The type of a method implementation. This describes how to call the method
 * implementation, how to delete it (when the object or class is deleted) and
 * how to create a clone of it (when the object or class is copied).
 */

typedef struct {
    int version;		/* Structure version field. Always to be equal
				 * to TCL_OO_METHOD_VERSION_CURRENT in
				 * declarations. */
    const char *name;		/* Name of this type of method, mostly for
				 * debugging purposes. */
    Tcl_MethodCallProc *callProc;
				/* How to invoke this method. */
    Tcl_MethodDeleteProc *deleteProc;
				/* How to delete this method's type-specific
				 * data, or NULL if the type-specific data
				 * does not need deleting. */
    Tcl_CloneProc *cloneProc;	/* How to copy this method's type-specific
				 * data, or NULL if the type-specific data can
				 * be copied directly. */
} Tcl_MethodType;

/*
 * The correct value for the version field of the Tcl_MethodType structure.
 * This allows new versions of the structure to be introduced without breaking
 * binary compatability.
 */

#define TCL_OO_METHOD_VERSION_CURRENT 1

/*
 * The type of some object (or class) metadata. This describes how to delete
 * the metadata (when the object or class is deleted) and how to create a
 * clone of it (when the object or class is copied).
 */

typedef struct {
    int version;		/* Structure version field. Always to be equal
				 * to TCL_OO_METADATA_VERSION_CURRENT in
				 * declarations. */
    const char *name;
    Tcl_ObjectMetadataDeleteProc *deleteProc;
				/* How to delete the metadata. This must not
				 * be NULL. */
    Tcl_CloneProc *cloneProc;	/* How to copy the metadata, or NULL if the
				 * type-specific data can be copied
				 * directly. */
} Tcl_ObjectMetadataType;

/*
 * The correct value for the version field of the Tcl_ObjectMetadataType
 * structure. This allows new versions of the structure to be introduced
 * without breaking binary compatability.
 */

#define TCL_OO_METADATA_VERSION_CURRENT 1

/*
 * Include all the public API, generated from tclOO.decls.
 */

#include "tclOODecls.h"

#ifdef __cplusplus
}
#endif
#endif

/*
 * Local Variables:
 * mode: c
 * c-basic-offset: 4
 * fill-column: 78
 * End:
 */<|MERGE_RESOLUTION|>--- conflicted
+++ resolved
@@ -12,29 +12,6 @@
 
 #ifndef TCLOO_H_INCLUDED
 #define TCLOO_H_INCLUDED
-<<<<<<< HEAD
-#include "tcl.h"
-
-#ifndef TCLOOAPI
-#   if (defined(BUILD_tcl) || defined(BUILD_TclOO)) && !defined(BUILD_STATIC)
-#	define TCLOOAPI MODULE_SCOPE
-#   else
-#	define TCLOOAPI extern
-#	ifdef USE_TCL_STUBS
-#	    undef USE_TCLOO_STUBS
-#	    define USE_TCLOO_STUBS 1
-#	endif
-#   endif
-#endif
-
-extern const char *TclOOInitializeStubs(
-	Tcl_Interp *, const char *version);
-#define Tcl_OOInitStubs(interp) TclOOInitializeStubs((interp), TCLOO_VERSION)
-#ifndef USE_TCL_STUBS
-#   define TclOOInitializeStubs(interp, version) (TCLOO_PATCHLEVEL)
-#endif
-=======
->>>>>>> 28552e2e
 
 /*
  * Be careful when it comes to versioning; need to make sure that the
@@ -60,13 +37,12 @@
 extern "C" {
 #endif
 
-#if (defined(USE_TCLOO_STUBS) || defined(USE_TCL_STUBS))
 extern const char *TclOOInitializeStubs(
 	Tcl_Interp *, const char *version);
 #define Tcl_OOInitStubs(interp) \
     TclOOInitializeStubs((interp), TCLOO_VERSION)
-#else
-#define Tcl_OOInitStubs(interp) (TCLOO_PATCHLEVEL)
+#ifndef USE_TCL_STUBS
+#   define TclOOInitializeStubs(interp, version) (TCLOO_PATCHLEVEL)
 #endif
 
 /*
