--- conflicted
+++ resolved
@@ -64,11 +64,8 @@
 #ifndef TCL_NO_DEPRECATED
 typedef int (Tcl_MethodCallProc)(void *clientData, Tcl_Interp *interp,
 	Tcl_ObjectContext objectContext, int objc, Tcl_Obj *const *objv);
-<<<<<<< HEAD
 #endif /* TCL_NO_DEPRECATED */
-=======
 #if TCL_MAJOR_VERSION > 8
->>>>>>> 5e6c7f02
 typedef int (Tcl_MethodCallProc2)(void *clientData, Tcl_Interp *interp,
 	Tcl_ObjectContext objectContext, Tcl_Size objc, Tcl_Obj *const *objv);
 #else
