--- conflicted
+++ resolved
@@ -24,11 +24,7 @@
  * win/tclooConfig.sh
  */
 
-<<<<<<< HEAD
-#define TCLOO_VERSION "1.0.6"
-=======
 #define TCLOO_VERSION "1.1.0"
->>>>>>> f242dd36
 #define TCLOO_PATCHLEVEL TCLOO_VERSION
 
 #include "tcl.h"
