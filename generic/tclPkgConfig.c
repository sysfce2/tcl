--- conflicted
+++ resolved
@@ -8,11 +8,6 @@
  *
  * See the file "license.terms" for information on usage and redistribution of
  * this file, and for a DISCLAIMER OF ALL WARRANTIES.
-<<<<<<< HEAD
- *
- * RCS: @(#) $Id: tclPkgConfig.c,v 1.6 2010/02/24 10:32:17 dkf Exp $
-=======
->>>>>>> 09374559
  */
 
 /* Note, the definitions in this module are influenced by the following C
