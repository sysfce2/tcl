/*
 * tclTrace.c --
 *
 *	This file contains code to handle most trace management.
 *
 * Copyright (c) 1987-1993 The Regents of the University of California.
 * Copyright (c) 1994-1997 Sun Microsystems, Inc.
 * Copyright (c) 1998-2000 Scriptics Corporation.
 * Copyright (c) 2002 ActiveState Corporation.
 *
 * See the file "license.terms" for information on usage and redistribution of
 * this file, and for a DISCLAIMER OF ALL WARRANTIES.
 */

#include "tclInt.h"

/*
 * Structures used to hold information about variable traces:
 */

typedef struct {
    int flags;			/* Operations for which Tcl command is to be
				 * invoked. */
    size_t length;		/* Number of non-NUL chars. in command. */
    char command[1];		/* Space for Tcl command to invoke. Actual
				 * size will be as large as necessary to hold
				 * command. This field must be the last in the
				 * structure, so that it can be larger than 1
				 * byte. */
} TraceVarInfo;

typedef struct {
    VarTrace traceInfo;
    TraceVarInfo traceCmdInfo;
} CombinedTraceVarInfo;

/*
 * Structure used to hold information about command traces:
 */

typedef struct {
    int flags;			/* Operations for which Tcl command is to be
				 * invoked. */
    size_t length;		/* Number of non-NUL chars. in command. */
    Tcl_Trace stepTrace;	/* Used for execution traces, when tracing
				 * inside the given command */
    int startLevel;		/* Used for bookkeeping with step execution
				 * traces, store the level at which the step
				 * trace was invoked */
    char *startCmd;		/* Used for bookkeeping with step execution
				 * traces, store the command name which
				 * invoked step trace */
    int curFlags;		/* Trace flags for the current command */
    int curCode;		/* Return code for the current command */
    size_t refCount;		/* Used to ensure this structure is not
				 * deleted too early. Keeps track of how many
				 * pieces of code have a pointer to this
				 * structure. */
    char command[1];		/* Space for Tcl command to invoke. Actual
				 * size will be as large as necessary to hold
				 * command. This field must be the last in the
				 * structure, so that it can be larger than 1
				 * byte. */
} TraceCommandInfo;

/*
 * Used by command execution traces. Note that we assume in the code that
 * TCL_TRACE_ENTER_DURING_EXEC == 4 * TCL_TRACE_ENTER_EXEC and that
 * TCL_TRACE_LEAVE_DURING_EXEC == 4 * TCL_TRACE_LEAVE_EXEC.
 *
 * TCL_TRACE_ENTER_DURING_EXEC  - Trace each command inside the command
 *				  currently being traced, before execution.
 * TCL_TRACE_LEAVE_DURING_EXEC  - Trace each command inside the command
 *				  currently being traced, after execution.
 * TCL_TRACE_ANY_EXEC		- OR'd combination of all EXEC flags.
 * TCL_TRACE_EXEC_IN_PROGRESS   - The callback function on this trace is
 *				  currently executing. Therefore we don't let
 *				  further traces execute.
 * TCL_TRACE_EXEC_DIRECT	- This execution trace is triggered directly
 *				  by the command being traced, not because of
 *				  an internal trace.
 * The flag 'TCL_TRACE_DESTROYED' may also be used in command execution traces.
 */

#define TCL_TRACE_ENTER_DURING_EXEC	4
#define TCL_TRACE_LEAVE_DURING_EXEC	8
#define TCL_TRACE_ANY_EXEC		15
#define TCL_TRACE_EXEC_IN_PROGRESS	0x10
#define TCL_TRACE_EXEC_DIRECT		0x20

/*
 * Forward declarations for functions defined in this file:
 */

typedef int (Tcl_TraceTypeObjCmd)(Tcl_Interp *interp, int optionIndex,
	int objc, Tcl_Obj *const objv[]);

static Tcl_TraceTypeObjCmd TraceVariableObjCmd;
static Tcl_TraceTypeObjCmd TraceCommandObjCmd;
static Tcl_TraceTypeObjCmd TraceExecutionObjCmd;

/*
 * Each subcommand has a number of 'types' to which it can apply. Currently
 * 'execution', 'command' and 'variable' are the only types supported. These
 * three arrays MUST be kept in sync! In the future we may provide an API to
 * add to the list of supported trace types.
 */

static const char *const traceTypeOptions[] = {
    "execution", "command", "variable", NULL
};
static Tcl_TraceTypeObjCmd *const traceSubCmds[] = {
    TraceExecutionObjCmd,
    TraceCommandObjCmd,
    TraceVariableObjCmd
};

/*
 * Declarations for local functions to this file:
 */

static int		CallTraceFunction(Tcl_Interp *interp, Trace *tracePtr,
			    Command *cmdPtr, const char *command, int numChars,
			    int objc, Tcl_Obj *const objv[]);
static char *		TraceVarProc(ClientData clientData, Tcl_Interp *interp,
			    const char *name1, const char *name2, int flags);
static void		TraceCommandProc(ClientData clientData,
			    Tcl_Interp *interp, const char *oldName,
			    const char *newName, int flags);
static Tcl_CmdObjTraceProc TraceExecutionProc;
static int		StringTraceProc(ClientData clientData,
			    Tcl_Interp *interp, int level,
			    const char *command, Tcl_Command commandInfo,
			    int objc, Tcl_Obj *const objv[]);
static void		StringTraceDeleteProc(ClientData clientData);
static void		DisposeTraceResult(int flags, char *result);
static int		TraceVarEx(Tcl_Interp *interp, const char *part1,
			    const char *part2, VarTrace *tracePtr);

/*
 * The following structure holds the client data for string-based
 * trace procs
 */

typedef struct {
    ClientData clientData;	/* Client data from Tcl_CreateTrace */
    Tcl_CmdTraceProc *proc;	/* Trace function from Tcl_CreateTrace */
} StringTraceData;

/*
 * Convenience macros for iterating over the list of traces. Note that each of
 * these *must* be treated as a command, and *must* have a block following it.
 */

#define FOREACH_VAR_TRACE(interp, name, clientData) \
    (clientData) = NULL; \
    while (((clientData) = Tcl_VarTraceInfo2((interp), (name), NULL, \
	    0, TraceVarProc, (clientData))) != NULL)

#define FOREACH_COMMAND_TRACE(interp, name, clientData) \
    (clientData) = NULL; \
    while ((clientData = Tcl_CommandTraceInfo(interp, name, 0, \
	    TraceCommandProc, clientData)) != NULL)

/*
 *----------------------------------------------------------------------
 *
 * Tcl_TraceObjCmd --
 *
 *	This function is invoked to process the "trace" Tcl command. See the
 *	user documentation for details on what it does.
 *
 *	Standard syntax as of Tcl 8.4 is:
 *	    trace {add|info|remove} {command|variable} name ops cmd
 *
 * Results:
 *	A standard Tcl result.
 *
 * Side effects:
 *	See the user documentation.
 *----------------------------------------------------------------------
 */

int
Tcl_TraceObjCmd(
    TCL_UNUSED(void *),
    Tcl_Interp *interp,		/* Current interpreter. */
    int objc,			/* Number of arguments. */
    Tcl_Obj *const objv[])	/* Argument objects. */
{
    int optionIndex;
#ifndef TCL_REMOVE_OBSOLETE_TRACES
    const char *name;
    const char *flagOps, *p;
#endif
    /* Main sub commands to 'trace' */
    static const char *const traceOptions[] = {
	"add", "info", "remove",
#ifndef TCL_REMOVE_OBSOLETE_TRACES
	"variable", "vdelete", "vinfo",
#endif
	NULL
    };
    /* 'OLD' options are pre-Tcl-8.4 style */
    enum traceOptions {
	TRACE_ADD, TRACE_INFO, TRACE_REMOVE,
#ifndef TCL_REMOVE_OBSOLETE_TRACES
	TRACE_OLD_VARIABLE, TRACE_OLD_VDELETE, TRACE_OLD_VINFO
#endif
    };

    if (objc < 2) {
	Tcl_WrongNumArgs(interp, 1, objv, "option ?arg ...?");
	return TCL_ERROR;
    }

    if (Tcl_GetIndexFromObj(interp, objv[1], traceOptions, "option", 0,
	    &optionIndex) != TCL_OK) {
	return TCL_ERROR;
    }
    switch ((enum traceOptions) optionIndex) {
    case TRACE_ADD:
    case TRACE_REMOVE: {
	/*
	 * All sub commands of trace add/remove must take at least one more
	 * argument. Beyond that we let the subcommand itself control the
	 * argument structure.
	 */

	int typeIndex;

	if (objc < 3) {
	    Tcl_WrongNumArgs(interp, 2, objv, "type ?arg ...?");
	    return TCL_ERROR;
	}
	if (Tcl_GetIndexFromObj(interp, objv[2], traceTypeOptions, "option",
		0, &typeIndex) != TCL_OK) {
	    return TCL_ERROR;
	}
	return traceSubCmds[typeIndex](interp, optionIndex, objc, objv);
    }
    case TRACE_INFO: {
	/*
	 * All sub commands of trace info must take exactly two more arguments
	 * which name the type of thing being traced and the name of the thing
	 * being traced.
	 */

	int typeIndex;
	if (objc < 3) {
	    /*
	     * Delegate other complaints to the type-specific code which can
	     * give a better error message.
	     */

	    Tcl_WrongNumArgs(interp, 2, objv, "type name");
	    return TCL_ERROR;
	}
	if (Tcl_GetIndexFromObj(interp, objv[2], traceTypeOptions, "option",
		0, &typeIndex) != TCL_OK) {
	    return TCL_ERROR;
	}
	return traceSubCmds[typeIndex](interp, optionIndex, objc, objv);
	break;
    }

#ifndef TCL_REMOVE_OBSOLETE_TRACES
    case TRACE_OLD_VARIABLE:
    case TRACE_OLD_VDELETE: {
	Tcl_Obj *copyObjv[6];
	Tcl_Obj *opsList;
	int code, numFlags;

	if (objc != 5) {
	    Tcl_WrongNumArgs(interp, 2, objv, "name ops command");
	    return TCL_ERROR;
	}

	TclNewObj(opsList);
	Tcl_IncrRefCount(opsList);
	flagOps = TclGetStringFromObj(objv[3], &numFlags);
	if (numFlags == 0) {
	    Tcl_DecrRefCount(opsList);
	    goto badVarOps;
	}
	for (p = flagOps; *p != 0; p++) {
	    Tcl_Obj *opObj;

	    if (*p == 'r') {
		TclNewLiteralStringObj(opObj, "read");
	    } else if (*p == 'w') {
		TclNewLiteralStringObj(opObj, "write");
	    } else if (*p == 'u') {
		TclNewLiteralStringObj(opObj, "unset");
	    } else if (*p == 'a') {
		TclNewLiteralStringObj(opObj, "array");
	    } else {
		Tcl_DecrRefCount(opsList);
		goto badVarOps;
	    }
	    Tcl_ListObjAppendElement(NULL, opsList, opObj);
	}
	copyObjv[0] = NULL;
	memcpy(copyObjv+1, objv, objc*sizeof(Tcl_Obj *));
	copyObjv[4] = opsList;
	if (optionIndex == TRACE_OLD_VARIABLE) {
	    code = traceSubCmds[2](interp, TRACE_ADD, objc+1, copyObjv);
	} else {
	    code = traceSubCmds[2](interp, TRACE_REMOVE, objc+1, copyObjv);
	}
	Tcl_DecrRefCount(opsList);
	return code;
    }
    case TRACE_OLD_VINFO: {
	ClientData clientData;
	char ops[5];
	Tcl_Obj *resultListPtr, *pairObjPtr, *elemObjPtr;

	if (objc != 3) {
	    Tcl_WrongNumArgs(interp, 2, objv, "name");
	    return TCL_ERROR;
	}
	TclNewObj(resultListPtr);
	name = Tcl_GetString(objv[2]);
	FOREACH_VAR_TRACE(interp, name, clientData) {
	    TraceVarInfo *tvarPtr = (TraceVarInfo *)clientData;
	    char *q = ops;

	    pairObjPtr = Tcl_NewListObj(0, NULL);
	    if (tvarPtr->flags & TCL_TRACE_READS) {
		*q = 'r';
		q++;
	    }
	    if (tvarPtr->flags & TCL_TRACE_WRITES) {
		*q = 'w';
		q++;
	    }
	    if (tvarPtr->flags & TCL_TRACE_UNSETS) {
		*q = 'u';
		q++;
	    }
	    if (tvarPtr->flags & TCL_TRACE_ARRAY) {
		*q = 'a';
		q++;
	    }
	    *q = '\0';

	    /*
	     * Build a pair (2-item list) with the ops string as the first obj
	     * element and the tvarPtr->command string as the second obj
	     * element. Append the pair (as an element) to the end of the
	     * result object list.
	     */

	    elemObjPtr = Tcl_NewStringObj(ops, -1);
	    Tcl_ListObjAppendElement(NULL, pairObjPtr, elemObjPtr);
	    elemObjPtr = Tcl_NewStringObj(tvarPtr->command, -1);
	    Tcl_ListObjAppendElement(NULL, pairObjPtr, elemObjPtr);
	    Tcl_ListObjAppendElement(interp, resultListPtr, pairObjPtr);
	}
	Tcl_SetObjResult(interp, resultListPtr);
	break;
    }
#endif /* TCL_REMOVE_OBSOLETE_TRACES */
    }
    return TCL_OK;

#ifndef TCL_REMOVE_OBSOLETE_TRACES
  badVarOps:
    Tcl_SetObjResult(interp, Tcl_ObjPrintf(
	    "bad operations \"%s\": should be one or more of rwua",
	    flagOps));
    Tcl_SetErrorCode(interp, "TCL", "OPERATION", "TRACE", "BADOPS", NULL);
    return TCL_ERROR;
#endif
}

/*
 *----------------------------------------------------------------------
 *
 * TraceExecutionObjCmd --
 *
 *	Helper function for Tcl_TraceObjCmd; implements the [trace
 *	{add|remove|info} execution ...] subcommands. See the user
 *	documentation for details on what these do.
 *
 * Results:
 *	Standard Tcl result.
 *
 * Side effects:
 *	Depends on the operation (add, remove, or info) being performed; may
 *	add or remove command traces on a command.
 *
 *----------------------------------------------------------------------
 */

static int
TraceExecutionObjCmd(
    Tcl_Interp *interp,		/* Current interpreter. */
    int optionIndex,		/* Add, info or remove */
    int objc,			/* Number of arguments. */
    Tcl_Obj *const objv[])	/* Argument objects. */
{
    int commandLength, index;
    const char *name, *command;
    size_t length;
    enum traceOptions {
	TRACE_ADD, TRACE_INFO, TRACE_REMOVE
    };
    static const char *const opStrings[] = {
	"enter", "leave", "enterstep", "leavestep", NULL
    };
    enum operations {
	TRACE_EXEC_ENTER, TRACE_EXEC_LEAVE,
	TRACE_EXEC_ENTER_STEP, TRACE_EXEC_LEAVE_STEP
    };

    switch ((enum traceOptions) optionIndex) {
    case TRACE_ADD:
    case TRACE_REMOVE: {
	int flags = 0;
	int i, listLen, result;
	Tcl_Obj **elemPtrs;

	if (objc != 6) {
	    Tcl_WrongNumArgs(interp, 3, objv, "name opList command");
	    return TCL_ERROR;
	}

	/*
	 * Make sure the ops argument is a list object; get its length and a
	 * pointer to its array of element pointers.
	 */

	result = Tcl_ListObjGetElements(interp, objv[4], &listLen, &elemPtrs);
	if (result != TCL_OK) {
	    return result;
	}
	if (listLen == 0) {
	    Tcl_SetObjResult(interp, Tcl_NewStringObj(
		    "bad operation list \"\": must be one or more of"
		    " enter, leave, enterstep, or leavestep", -1));
	    Tcl_SetErrorCode(interp, "TCL", "OPERATION", "TRACE", "NOOPS",
		    NULL);
	    return TCL_ERROR;
	}
	for (i = 0; i < listLen; i++) {
	    if (Tcl_GetIndexFromObj(interp, elemPtrs[i], opStrings,
		    "operation", TCL_EXACT, &index) != TCL_OK) {
		return TCL_ERROR;
	    }
	    switch ((enum operations) index) {
	    case TRACE_EXEC_ENTER:
		flags |= TCL_TRACE_ENTER_EXEC;
		break;
	    case TRACE_EXEC_LEAVE:
		flags |= TCL_TRACE_LEAVE_EXEC;
		break;
	    case TRACE_EXEC_ENTER_STEP:
		flags |= TCL_TRACE_ENTER_DURING_EXEC;
		break;
	    case TRACE_EXEC_LEAVE_STEP:
		flags |= TCL_TRACE_LEAVE_DURING_EXEC;
		break;
	    }
	}
	command = TclGetStringFromObj(objv[5], &commandLength);
	length = (size_t) commandLength;
	if ((enum traceOptions) optionIndex == TRACE_ADD) {
	    TraceCommandInfo *tcmdPtr = (TraceCommandInfo *)ckalloc(
		    offsetof(TraceCommandInfo, command) + 1 + length);

	    tcmdPtr->flags = flags;
	    tcmdPtr->stepTrace = NULL;
	    tcmdPtr->startLevel = 0;
	    tcmdPtr->startCmd = NULL;
	    tcmdPtr->length = length;
	    tcmdPtr->refCount = 1;
	    flags |= TCL_TRACE_DELETE;
	    if (flags & (TCL_TRACE_ENTER_DURING_EXEC |
		    TCL_TRACE_LEAVE_DURING_EXEC)) {
		flags |= (TCL_TRACE_ENTER_EXEC | TCL_TRACE_LEAVE_EXEC);
	    }
	    memcpy(tcmdPtr->command, command, length+1);
	    name = Tcl_GetString(objv[3]);
	    if (Tcl_TraceCommand(interp, name, flags, TraceCommandProc,
		    tcmdPtr) != TCL_OK) {
		ckfree(tcmdPtr);
		return TCL_ERROR;
	    }
	} else {
	    /*
	     * Search through all of our traces on this command to see if
	     * there's one with the given command. If so, then delete the
	     * first one that matches.
	     */

	    ClientData clientData;

	    /*
	     * First ensure the name given is valid.
	     */

	    name = Tcl_GetString(objv[3]);
	    if (Tcl_FindCommand(interp,name,NULL,TCL_LEAVE_ERR_MSG) == NULL) {
		return TCL_ERROR;
	    }

	    FOREACH_COMMAND_TRACE(interp, name, clientData) {
		TraceCommandInfo *tcmdPtr = (TraceCommandInfo *)clientData;

		/*
		 * In checking the 'flags' field we must remove any extraneous
		 * flags which may have been temporarily added by various
		 * pieces of the trace mechanism.
		 */

		if ((tcmdPtr->length == length)
			&& ((tcmdPtr->flags & (TCL_TRACE_ANY_EXEC |
				TCL_TRACE_RENAME | TCL_TRACE_DELETE)) == flags)
			&& (strncmp(command, tcmdPtr->command,
				(size_t) length) == 0)) {
		    flags |= TCL_TRACE_DELETE;
		    if (flags & (TCL_TRACE_ENTER_DURING_EXEC |
			    TCL_TRACE_LEAVE_DURING_EXEC)) {
			flags |= (TCL_TRACE_ENTER_EXEC | TCL_TRACE_LEAVE_EXEC);
		    }
		    Tcl_UntraceCommand(interp, name, flags,
			    TraceCommandProc, clientData);
		    if (tcmdPtr->stepTrace != NULL) {
			/*
			 * We need to remove the interpreter-wide trace which
			 * we created to allow 'step' traces.
			 */

			Tcl_DeleteTrace(interp, tcmdPtr->stepTrace);
			tcmdPtr->stepTrace = NULL;
			ckfree(tcmdPtr->startCmd);
		    }
		    if (tcmdPtr->flags & TCL_TRACE_EXEC_IN_PROGRESS) {
			/*
			 * Postpone deletion.
			 */

			tcmdPtr->flags = 0;
		    }
		    if (tcmdPtr->refCount-- <= 1) {
			ckfree(tcmdPtr);
		    }
		    break;
		}
	    }
	}
	break;
    }
    case TRACE_INFO: {
	ClientData clientData;
	Tcl_Obj *resultListPtr;

	if (objc != 4) {
	    Tcl_WrongNumArgs(interp, 3, objv, "name");
	    return TCL_ERROR;
	}

	name = Tcl_GetString(objv[3]);

	/*
	 * First ensure the name given is valid.
	 */

	if (Tcl_FindCommand(interp, name, NULL, TCL_LEAVE_ERR_MSG) == NULL) {
	    return TCL_ERROR;
	}

	resultListPtr = Tcl_NewListObj(0, NULL);
	FOREACH_COMMAND_TRACE(interp, name, clientData) {
	    int numOps = 0;
	    Tcl_Obj *opObj, *eachTraceObjPtr, *elemObjPtr;
	    TraceCommandInfo *tcmdPtr = (TraceCommandInfo *)clientData;

	    /*
	     * Build a list with the ops list as the first obj element and the
	     * tcmdPtr->command string as the second obj element. Append this
	     * list (as an element) to the end of the result object list.
	     */

	    elemObjPtr = Tcl_NewListObj(0, NULL);
	    Tcl_IncrRefCount(elemObjPtr);
	    if (tcmdPtr->flags & TCL_TRACE_ENTER_EXEC) {
		TclNewLiteralStringObj(opObj, "enter");
		Tcl_ListObjAppendElement(NULL, elemObjPtr, opObj);
	    }
	    if (tcmdPtr->flags & TCL_TRACE_LEAVE_EXEC) {
		TclNewLiteralStringObj(opObj, "leave");
		Tcl_ListObjAppendElement(NULL, elemObjPtr, opObj);
	    }
	    if (tcmdPtr->flags & TCL_TRACE_ENTER_DURING_EXEC) {
		TclNewLiteralStringObj(opObj, "enterstep");
		Tcl_ListObjAppendElement(NULL, elemObjPtr, opObj);
	    }
	    if (tcmdPtr->flags & TCL_TRACE_LEAVE_DURING_EXEC) {
		TclNewLiteralStringObj(opObj, "leavestep");
		Tcl_ListObjAppendElement(NULL, elemObjPtr, opObj);
	    }
	    Tcl_ListObjLength(NULL, elemObjPtr, &numOps);
	    if (0 == numOps) {
		Tcl_DecrRefCount(elemObjPtr);
		continue;
	    }
	    eachTraceObjPtr = Tcl_NewListObj(0, NULL);
	    Tcl_ListObjAppendElement(NULL, eachTraceObjPtr, elemObjPtr);
	    Tcl_DecrRefCount(elemObjPtr);
	    elemObjPtr = NULL;

	    Tcl_ListObjAppendElement(NULL, eachTraceObjPtr,
		    Tcl_NewStringObj(tcmdPtr->command, -1));
	    Tcl_ListObjAppendElement(interp, resultListPtr, eachTraceObjPtr);
	}
	Tcl_SetObjResult(interp, resultListPtr);
	break;
    }
    }
    return TCL_OK;
}

/*
 *----------------------------------------------------------------------
 *
 * TraceCommandObjCmd --
 *
 *	Helper function for Tcl_TraceObjCmd; implements the [trace
 *	{add|info|remove} command ...] subcommands. See the user documentation
 *	for details on what these do.
 *
 * Results:
 *	Standard Tcl result.
 *
 * Side effects:
 *	Depends on the operation (add, remove, or info) being performed; may
 *	add or remove command traces on a command.
 *
 *----------------------------------------------------------------------
 */

static int
TraceCommandObjCmd(
    Tcl_Interp *interp,		/* Current interpreter. */
    int optionIndex,		/* Add, info or remove */
    int objc,			/* Number of arguments. */
    Tcl_Obj *const objv[])	/* Argument objects. */
{
    int commandLength, index;
    const char *name, *command;
    size_t length;
    enum traceOptions { TRACE_ADD, TRACE_INFO, TRACE_REMOVE };
    static const char *const opStrings[] = { "delete", "rename", NULL };
    enum operations { TRACE_CMD_DELETE, TRACE_CMD_RENAME };

    switch ((enum traceOptions) optionIndex) {
    case TRACE_ADD:
    case TRACE_REMOVE: {
	int flags = 0;
	int i, listLen, result;
	Tcl_Obj **elemPtrs;

	if (objc != 6) {
	    Tcl_WrongNumArgs(interp, 3, objv, "name opList command");
	    return TCL_ERROR;
	}

	/*
	 * Make sure the ops argument is a list object; get its length and a
	 * pointer to its array of element pointers.
	 */

	result = Tcl_ListObjGetElements(interp, objv[4], &listLen, &elemPtrs);
	if (result != TCL_OK) {
	    return result;
	}
	if (listLen == 0) {
	    Tcl_SetObjResult(interp, Tcl_NewStringObj(
		    "bad operation list \"\": must be one or more of"
		    " delete or rename", -1));
	    Tcl_SetErrorCode(interp, "TCL", "OPERATION", "TRACE", "NOOPS",
		    NULL);
	    return TCL_ERROR;
	}

	for (i = 0; i < listLen; i++) {
	    if (Tcl_GetIndexFromObj(interp, elemPtrs[i], opStrings,
		    "operation", TCL_EXACT, &index) != TCL_OK) {
		return TCL_ERROR;
	    }
	    switch ((enum operations) index) {
	    case TRACE_CMD_RENAME:
		flags |= TCL_TRACE_RENAME;
		break;
	    case TRACE_CMD_DELETE:
		flags |= TCL_TRACE_DELETE;
		break;
	    }
	}

	command = TclGetStringFromObj(objv[5], &commandLength);
	length = (size_t) commandLength;
	if ((enum traceOptions) optionIndex == TRACE_ADD) {
	    TraceCommandInfo *tcmdPtr = (TraceCommandInfo *)ckalloc(
		    offsetof(TraceCommandInfo, command) + 1 + length);

	    tcmdPtr->flags = flags;
	    tcmdPtr->stepTrace = NULL;
	    tcmdPtr->startLevel = 0;
	    tcmdPtr->startCmd = NULL;
	    tcmdPtr->length = length;
	    tcmdPtr->refCount = 1;
	    flags |= TCL_TRACE_DELETE;
	    memcpy(tcmdPtr->command, command, length+1);
	    name = Tcl_GetString(objv[3]);
	    if (Tcl_TraceCommand(interp, name, flags, TraceCommandProc,
		    tcmdPtr) != TCL_OK) {
		ckfree(tcmdPtr);
		return TCL_ERROR;
	    }
	} else {
	    /*
	     * Search through all of our traces on this command to see if
	     * there's one with the given command. If so, then delete the
	     * first one that matches.
	     */

	    ClientData clientData;

	    /*
	     * First ensure the name given is valid.
	     */

	    name = Tcl_GetString(objv[3]);
	    if (Tcl_FindCommand(interp,name,NULL,TCL_LEAVE_ERR_MSG) == NULL) {
		return TCL_ERROR;
	    }

	    FOREACH_COMMAND_TRACE(interp, name, clientData) {
		TraceCommandInfo *tcmdPtr = (TraceCommandInfo *)clientData;

		if ((tcmdPtr->length == length) && (tcmdPtr->flags == flags)
			&& (strncmp(command, tcmdPtr->command,
				(size_t) length) == 0)) {
		    Tcl_UntraceCommand(interp, name, flags | TCL_TRACE_DELETE,
			    TraceCommandProc, clientData);
		    tcmdPtr->flags |= TCL_TRACE_DESTROYED;
		    if (tcmdPtr->refCount-- <= 1) {
			ckfree(tcmdPtr);
		    }
		    break;
		}
	    }
	}
	break;
    }
    case TRACE_INFO: {
	ClientData clientData;
	Tcl_Obj *resultListPtr;

	if (objc != 4) {
	    Tcl_WrongNumArgs(interp, 3, objv, "name");
	    return TCL_ERROR;
	}

	/*
	 * First ensure the name given is valid.
	 */

	name = Tcl_GetString(objv[3]);
	if (Tcl_FindCommand(interp, name, NULL, TCL_LEAVE_ERR_MSG) == NULL) {
	    return TCL_ERROR;
	}

	resultListPtr = Tcl_NewListObj(0, NULL);
	FOREACH_COMMAND_TRACE(interp, name, clientData) {
	    int numOps = 0;
	    Tcl_Obj *opObj, *eachTraceObjPtr, *elemObjPtr;
	    TraceCommandInfo *tcmdPtr = (TraceCommandInfo *)clientData;

	    /*
	     * Build a list with the ops list as the first obj element and the
	     * tcmdPtr->command string as the second obj element. Append this
	     * list (as an element) to the end of the result object list.
	     */

	    elemObjPtr = Tcl_NewListObj(0, NULL);
	    Tcl_IncrRefCount(elemObjPtr);
	    if (tcmdPtr->flags & TCL_TRACE_RENAME) {
		TclNewLiteralStringObj(opObj, "rename");
		Tcl_ListObjAppendElement(NULL, elemObjPtr, opObj);
	    }
	    if (tcmdPtr->flags & TCL_TRACE_DELETE) {
		TclNewLiteralStringObj(opObj, "delete");
		Tcl_ListObjAppendElement(NULL, elemObjPtr, opObj);
	    }
	    Tcl_ListObjLength(NULL, elemObjPtr, &numOps);
	    if (0 == numOps) {
		Tcl_DecrRefCount(elemObjPtr);
		continue;
	    }
	    eachTraceObjPtr = Tcl_NewListObj(0, NULL);
	    Tcl_ListObjAppendElement(NULL, eachTraceObjPtr, elemObjPtr);
	    Tcl_DecrRefCount(elemObjPtr);

	    elemObjPtr = Tcl_NewStringObj(tcmdPtr->command, -1);
	    Tcl_ListObjAppendElement(NULL, eachTraceObjPtr, elemObjPtr);
	    Tcl_ListObjAppendElement(interp, resultListPtr, eachTraceObjPtr);
	}
	Tcl_SetObjResult(interp, resultListPtr);
	break;
    }
    }
    return TCL_OK;
}

/*
 *----------------------------------------------------------------------
 *
 * TraceVariableObjCmd --
 *
 *	Helper function for Tcl_TraceObjCmd; implements the [trace
 *	{add|info|remove} variable ...] subcommands. See the user
 *	documentation for details on what these do.
 *
 * Results:
 *	Standard Tcl result.
 *
 * Side effects:
 *	Depends on the operation (add, remove, or info) being performed; may
 *	add or remove variable traces on a variable.
 *
 *----------------------------------------------------------------------
 */

static int
TraceVariableObjCmd(
    Tcl_Interp *interp,		/* Current interpreter. */
    int optionIndex,		/* Add, info or remove */
    int objc,			/* Number of arguments. */
    Tcl_Obj *const objv[])	/* Argument objects. */
{
    int commandLength, index;
    const char *name, *command;
    size_t length;
    ClientData clientData;
    enum traceOptions { TRACE_ADD, TRACE_INFO, TRACE_REMOVE };
    static const char *const opStrings[] = {
	"array", "read", "unset", "write", NULL
    };
    enum operations {
	TRACE_VAR_ARRAY, TRACE_VAR_READ, TRACE_VAR_UNSET, TRACE_VAR_WRITE
    };

    switch ((enum traceOptions) optionIndex) {
    case TRACE_ADD:
    case TRACE_REMOVE: {
	int flags = 0;
	int i, listLen, result;
	Tcl_Obj **elemPtrs;

	if (objc != 6) {
	    Tcl_WrongNumArgs(interp, 3, objv, "name opList command");
	    return TCL_ERROR;
	}

	/*
	 * Make sure the ops argument is a list object; get its length and a
	 * pointer to its array of element pointers.
	 */

	result = Tcl_ListObjGetElements(interp, objv[4], &listLen, &elemPtrs);
	if (result != TCL_OK) {
	    return result;
	}
	if (listLen == 0) {
	    Tcl_SetObjResult(interp, Tcl_NewStringObj(
		    "bad operation list \"\": must be one or more of"
		    " array, read, unset, or write", -1));
	    Tcl_SetErrorCode(interp, "TCL", "OPERATION", "TRACE", "NOOPS",
		    NULL);
	    return TCL_ERROR;
	}
	for (i = 0; i < listLen ; i++) {
	    if (Tcl_GetIndexFromObj(interp, elemPtrs[i], opStrings,
		    "operation", TCL_EXACT, &index) != TCL_OK) {
		return TCL_ERROR;
	    }
	    switch ((enum operations) index) {
	    case TRACE_VAR_ARRAY:
		flags |= TCL_TRACE_ARRAY;
		break;
	    case TRACE_VAR_READ:
		flags |= TCL_TRACE_READS;
		break;
	    case TRACE_VAR_UNSET:
		flags |= TCL_TRACE_UNSETS;
		break;
	    case TRACE_VAR_WRITE:
		flags |= TCL_TRACE_WRITES;
		break;
	    }
	}
	command = TclGetStringFromObj(objv[5], &commandLength);
	length = (size_t) commandLength;
	if ((enum traceOptions) optionIndex == TRACE_ADD) {
	    CombinedTraceVarInfo *ctvarPtr = (CombinedTraceVarInfo *)ckalloc(
		    offsetof(CombinedTraceVarInfo, traceCmdInfo.command)
		    + 1 + length);

	    ctvarPtr->traceCmdInfo.flags = flags;
#ifndef TCL_REMOVE_OBSOLETE_TRACES
	    if (objv[0] == NULL) {
		ctvarPtr->traceCmdInfo.flags |= TCL_TRACE_OLD_STYLE;
	    }
#endif
	    ctvarPtr->traceCmdInfo.length = length;
	    flags |= TCL_TRACE_UNSETS | TCL_TRACE_RESULT_OBJECT;
	    memcpy(ctvarPtr->traceCmdInfo.command, command, length+1);
	    ctvarPtr->traceInfo.traceProc = TraceVarProc;
	    ctvarPtr->traceInfo.clientData = &ctvarPtr->traceCmdInfo;
	    ctvarPtr->traceInfo.flags = flags;
	    name = Tcl_GetString(objv[3]);
	    if (TraceVarEx(interp, name, NULL, (VarTrace *) ctvarPtr)
		    != TCL_OK) {
		ckfree(ctvarPtr);
		return TCL_ERROR;
	    }
	} else {
	    /*
	     * Search through all of our traces on this variable to see if
	     * there's one with the given command. If so, then delete the
	     * first one that matches.
	     */

	    name = Tcl_GetString(objv[3]);
	    FOREACH_VAR_TRACE(interp, name, clientData) {
		TraceVarInfo *tvarPtr = (TraceVarInfo *)clientData;

		if ((tvarPtr->length == length)
			&& ((tvarPtr->flags
#ifndef TCL_REMOVE_OBSOLETE_TRACES
& ~TCL_TRACE_OLD_STYLE
#endif
						)==flags)
			&& (strncmp(command, tvarPtr->command,
				(size_t) length) == 0)) {
		    Tcl_UntraceVar2(interp, name, NULL,
			    flags | TCL_TRACE_UNSETS | TCL_TRACE_RESULT_OBJECT,
			    TraceVarProc, clientData);
		    break;
		}
	    }
	}
	break;
    }
    case TRACE_INFO: {
	Tcl_Obj *resultListPtr;

	if (objc != 4) {
	    Tcl_WrongNumArgs(interp, 3, objv, "name");
	    return TCL_ERROR;
	}

	TclNewObj(resultListPtr);
	name = Tcl_GetString(objv[3]);
	FOREACH_VAR_TRACE(interp, name, clientData) {
	    Tcl_Obj *opObjPtr, *eachTraceObjPtr, *elemObjPtr;
	    TraceVarInfo *tvarPtr = (TraceVarInfo *)clientData;

	    /*
	     * Build a list with the ops list as the first obj element and the
	     * tcmdPtr->command string as the second obj element. Append this
	     * list (as an element) to the end of the result object list.
	     */

	    elemObjPtr = Tcl_NewListObj(0, NULL);
	    if (tvarPtr->flags & TCL_TRACE_ARRAY) {
		TclNewLiteralStringObj(opObjPtr, "array");
		Tcl_ListObjAppendElement(NULL, elemObjPtr, opObjPtr);
	    }
	    if (tvarPtr->flags & TCL_TRACE_READS) {
		TclNewLiteralStringObj(opObjPtr, "read");
		Tcl_ListObjAppendElement(NULL, elemObjPtr, opObjPtr);
	    }
	    if (tvarPtr->flags & TCL_TRACE_WRITES) {
		TclNewLiteralStringObj(opObjPtr, "write");
		Tcl_ListObjAppendElement(NULL, elemObjPtr, opObjPtr);
	    }
	    if (tvarPtr->flags & TCL_TRACE_UNSETS) {
		TclNewLiteralStringObj(opObjPtr, "unset");
		Tcl_ListObjAppendElement(NULL, elemObjPtr, opObjPtr);
	    }
	    eachTraceObjPtr = Tcl_NewListObj(0, NULL);
	    Tcl_ListObjAppendElement(NULL, eachTraceObjPtr, elemObjPtr);

	    elemObjPtr = Tcl_NewStringObj(tvarPtr->command, -1);
	    Tcl_ListObjAppendElement(NULL, eachTraceObjPtr, elemObjPtr);
	    Tcl_ListObjAppendElement(interp, resultListPtr,
		    eachTraceObjPtr);
	}
	Tcl_SetObjResult(interp, resultListPtr);
	break;
    }
    }
    return TCL_OK;
}

/*
 *----------------------------------------------------------------------
 *
 * Tcl_CommandTraceInfo --
 *
 *	Return the clientData value associated with a trace on a command.
 *	This function can also be used to step through all of the traces on a
 *	particular command that have the same trace function.
 *
 * Results:
 *	The return value is the clientData value associated with a trace on
 *	the given command. Information will only be returned for a trace with
 *	proc as trace function. If the clientData argument is NULL then the
 *	first such trace is returned; otherwise, the next relevant one after
 *	the one given by clientData will be returned. If the command doesn't
 *	exist then an error message is left in the interpreter and NULL is
 *	returned. Also, if there are no (more) traces for the given command,
 *	NULL is returned.
 *
 * Side effects:
 *	None.
 *
 *----------------------------------------------------------------------
 */

ClientData
Tcl_CommandTraceInfo(
    Tcl_Interp *interp,		/* Interpreter containing command. */
    const char *cmdName,	/* Name of command. */
    TCL_UNUSED(int) /*flags*/,
    Tcl_CommandTraceProc *proc,	/* Function assocated with trace. */
    ClientData prevClientData)	/* If non-NULL, gives last value returned by
				 * this function, so this call will return the
				 * next trace after that one. If NULL, this
				 * call will return the first trace. */
{
    Command *cmdPtr;
    CommandTrace *tracePtr;

    cmdPtr = (Command *) Tcl_FindCommand(interp, cmdName, NULL,
	    TCL_LEAVE_ERR_MSG);
    if (cmdPtr == NULL) {
	return NULL;
    }

    /*
     * Find the relevant trace, if any, and return its clientData.
     */

    tracePtr = cmdPtr->tracePtr;
    if (prevClientData != NULL) {
	for (; tracePtr!=NULL ; tracePtr=tracePtr->nextPtr) {
	    if ((tracePtr->clientData == prevClientData)
		    && (tracePtr->traceProc == proc)) {
		tracePtr = tracePtr->nextPtr;
		break;
	    }
	}
    }
    for (; tracePtr!=NULL ; tracePtr=tracePtr->nextPtr) {
	if (tracePtr->traceProc == proc) {
	    return tracePtr->clientData;
	}
    }
    return NULL;
}

/*
 *----------------------------------------------------------------------
 *
 * Tcl_TraceCommand --
 *
 *	Arrange for rename/deletes to a command to cause a function to be
 *	invoked, which can monitor the operations.
 *
 *	Also optionally arrange for execution of that command to cause a
 *	function to be invoked.
 *
 * Results:
 *	A standard Tcl return value.
 *
 * Side effects:
 *	A trace is set up on the command given by cmdName, such that future
 *	changes to the command will be intermediated by proc. See the manual
 *	entry for complete details on the calling sequence for proc.
 *
 *----------------------------------------------------------------------
 */

int
Tcl_TraceCommand(
    Tcl_Interp *interp,		/* Interpreter in which command is to be
				 * traced. */
    const char *cmdName,	/* Name of command. */
    int flags,			/* OR-ed collection of bits, including any of
				 * TCL_TRACE_RENAME, TCL_TRACE_DELETE, and any
				 * of the TRACE_*_EXEC flags */
    Tcl_CommandTraceProc *proc,	/* Function to call when specified ops are
				 * invoked upon cmdName. */
    ClientData clientData)	/* Arbitrary argument to pass to proc. */
{
    Command *cmdPtr;
    CommandTrace *tracePtr;

    cmdPtr = (Command *) Tcl_FindCommand(interp, cmdName, NULL,
	    TCL_LEAVE_ERR_MSG);
    if (cmdPtr == NULL) {
	return TCL_ERROR;
    }

    /*
     * Set up trace information.
     */

    tracePtr = (CommandTrace *)ckalloc(sizeof(CommandTrace));
    tracePtr->traceProc = proc;
    tracePtr->clientData = clientData;
    tracePtr->flags = flags &
	    (TCL_TRACE_RENAME | TCL_TRACE_DELETE | TCL_TRACE_ANY_EXEC);
    tracePtr->nextPtr = cmdPtr->tracePtr;
    tracePtr->refCount = 1;
    cmdPtr->tracePtr = tracePtr;
    if (tracePtr->flags & TCL_TRACE_ANY_EXEC) {
	/*
	 * Bug 3484621: up the interp's epoch if this is a BC'ed command
	 */

	if ((cmdPtr->compileProc != NULL) && !(cmdPtr->flags & CMD_HAS_EXEC_TRACES)){
	    Interp *iPtr = (Interp *) interp;
	    iPtr->compileEpoch++;
	}
	cmdPtr->flags |= CMD_HAS_EXEC_TRACES;
    }


    return TCL_OK;
}

/*
 *----------------------------------------------------------------------
 *
 * Tcl_UntraceCommand --
 *
 *	Remove a previously-created trace for a command.
 *
 * Results:
 *	None.
 *
 * Side effects:
 *	If there exists a trace for the command given by cmdName with the
 *	given flags, proc, and clientData, then that trace is removed.
 *
 *----------------------------------------------------------------------
 */

void
Tcl_UntraceCommand(
    Tcl_Interp *interp,		/* Interpreter containing command. */
    const char *cmdName,	/* Name of command. */
    int flags,			/* OR-ed collection of bits, including any of
				 * TCL_TRACE_RENAME, TCL_TRACE_DELETE, and any
				 * of the TRACE_*_EXEC flags */
    Tcl_CommandTraceProc *proc,	/* Function assocated with trace. */
    ClientData clientData)	/* Arbitrary argument to pass to proc. */
{
    CommandTrace *tracePtr;
    CommandTrace *prevPtr;
    Command *cmdPtr;
    Interp *iPtr = (Interp *)interp;
    ActiveCommandTrace *activePtr;
    int hasExecTraces = 0;

    cmdPtr = (Command *) Tcl_FindCommand(interp, cmdName, NULL,
	    TCL_LEAVE_ERR_MSG);
    if (cmdPtr == NULL) {
	return;
    }

    flags &= (TCL_TRACE_RENAME | TCL_TRACE_DELETE | TCL_TRACE_ANY_EXEC);

    for (tracePtr = cmdPtr->tracePtr, prevPtr = NULL; ;
	    prevPtr = tracePtr, tracePtr = tracePtr->nextPtr) {
	if (tracePtr == NULL) {
	    return;
	}
	if ((tracePtr->traceProc == proc)
		&& ((tracePtr->flags & (TCL_TRACE_RENAME | TCL_TRACE_DELETE |
			TCL_TRACE_ANY_EXEC)) == flags)
		&& (tracePtr->clientData == clientData)) {
	    if (tracePtr->flags & TCL_TRACE_ANY_EXEC) {
		hasExecTraces = 1;
	    }
	    break;
	}
    }

    /*
     * The code below makes it possible to delete traces while traces are
     * active: it makes sure that the deleted trace won't be processed by
     * CallCommandTraces.
     */

    for (activePtr = iPtr->activeCmdTracePtr;  activePtr != NULL;
	    activePtr = activePtr->nextPtr) {
	if (activePtr->nextTracePtr == tracePtr) {
	    if (activePtr->reverseScan) {
		activePtr->nextTracePtr = prevPtr;
	    } else {
		activePtr->nextTracePtr = tracePtr->nextPtr;
	    }
	}
    }
    if (prevPtr == NULL) {
	cmdPtr->tracePtr = tracePtr->nextPtr;
    } else {
	prevPtr->nextPtr = tracePtr->nextPtr;
    }
    tracePtr->flags = 0;

    if (tracePtr->refCount-- <= 1) {
	ckfree(tracePtr);
    }

    if (hasExecTraces) {
	for (tracePtr = cmdPtr->tracePtr, prevPtr = NULL; tracePtr != NULL ;
		prevPtr = tracePtr, tracePtr = tracePtr->nextPtr) {
	    if (tracePtr->flags & TCL_TRACE_ANY_EXEC) {
		return;
	    }
	}

	/*
	 * None of the remaining traces on this command are execution traces.
	 * We therefore remove this flag:
	 */

	cmdPtr->flags &= ~CMD_HAS_EXEC_TRACES;

        /*
	 * Bug 3484621: up the interp's epoch if this is a BC'ed command
	 */

	if (cmdPtr->compileProc != NULL) {
	    iPtr->compileEpoch++;
	}
    }
}

/*
 *----------------------------------------------------------------------
 *
 * TraceCommandProc --
 *
 *	This function is called to handle command changes that have been
 *	traced using the "trace" command, when using the 'rename' or 'delete'
 *	options.
 *
 * Results:
 *	None.
 *
 * Side effects:
 *	Depends on the command associated with the trace.
 *
 *----------------------------------------------------------------------
 */

static void
TraceCommandProc(
    ClientData clientData,	/* Information about the command trace. */
    Tcl_Interp *interp,		/* Interpreter containing command. */
    const char *oldName,	/* Name of command being changed. */
    const char *newName,	/* New name of command. Empty string or NULL
				 * means command is being deleted (renamed to
				 * ""). */
    int flags)			/* OR-ed bits giving operation and other
				 * information. */
{
    TraceCommandInfo *tcmdPtr = (TraceCommandInfo *)clientData;
    int code;
    Tcl_DString cmd;

    tcmdPtr->refCount++;

    if ((tcmdPtr->flags & flags) && !Tcl_InterpDeleted(interp)
	    && !Tcl_LimitExceeded(interp)) {
	/*
	 * Generate a command to execute by appending list elements for the
	 * old and new command name and the operation.
	 */

	Tcl_DStringInit(&cmd);
	Tcl_DStringAppend(&cmd, tcmdPtr->command, (int) tcmdPtr->length);
	Tcl_DStringAppendElement(&cmd, oldName);
	Tcl_DStringAppendElement(&cmd, (newName ? newName : ""));
	if (flags & TCL_TRACE_RENAME) {
	    TclDStringAppendLiteral(&cmd, " rename");
	} else if (flags & TCL_TRACE_DELETE) {
	    TclDStringAppendLiteral(&cmd, " delete");
	}

	/*
	 * Execute the command. We discard any object result the command
	 * returns.
	 *
	 * Add the TCL_TRACE_DESTROYED flag to tcmdPtr to indicate to other
	 * areas that this will be destroyed by us, otherwise a double-free
	 * might occur depending on what the eval does.
	 */

	if (flags & TCL_TRACE_DESTROYED) {
	    tcmdPtr->flags |= TCL_TRACE_DESTROYED;
	}
	code = Tcl_EvalEx(interp, Tcl_DStringValue(&cmd),
		Tcl_DStringLength(&cmd), 0);
	if (code != TCL_OK) {
	    /* We ignore errors in these traced commands */
	    /*** QUESTION: Use Tcl_BackgroundException(interp, code); instead? ***/
	}
	Tcl_DStringFree(&cmd);
    }

    /*
     * We delete when the trace was destroyed or if this is a delete trace,
     * because command deletes are unconditional, so the trace must go away.
     */

    if (flags & (TCL_TRACE_DESTROYED | TCL_TRACE_DELETE)) {
	int untraceFlags = tcmdPtr->flags;
	Tcl_InterpState state;

	if (tcmdPtr->stepTrace != NULL) {
	    Tcl_DeleteTrace(interp, tcmdPtr->stepTrace);
	    tcmdPtr->stepTrace = NULL;
	    ckfree(tcmdPtr->startCmd);
	}
	if (tcmdPtr->flags & TCL_TRACE_EXEC_IN_PROGRESS) {
	    /*
	     * Postpone deletion, until exec trace returns.
	     */

	    tcmdPtr->flags = 0;
	}

	/*
	 * We need to construct the same flags for Tcl_UntraceCommand as were
	 * passed to Tcl_TraceCommand. Reproduce the processing of [trace add
	 * execution/command]. Be careful to keep this code in sync with that.
	 */

	if (untraceFlags & TCL_TRACE_ANY_EXEC) {
	    untraceFlags |= TCL_TRACE_DELETE;
	    if (untraceFlags & (TCL_TRACE_ENTER_DURING_EXEC
		    | TCL_TRACE_LEAVE_DURING_EXEC)) {
		untraceFlags |= (TCL_TRACE_ENTER_EXEC | TCL_TRACE_LEAVE_EXEC);
	    }
	} else if (untraceFlags & TCL_TRACE_RENAME) {
	    untraceFlags |= TCL_TRACE_DELETE;
	}

	/*
	 * Remove the trace since TCL_TRACE_DESTROYED tells us to, or the
	 * command we're tracing has just gone away. Then decrement the
	 * clientData refCount that was set up by trace creation.
	 *
	 * Note that we save the (return) state of the interpreter to prevent
	 * bizarre error messages.
	 */

	state = Tcl_SaveInterpState(interp, TCL_OK);
	Tcl_UntraceCommand(interp, oldName, untraceFlags,
		TraceCommandProc, clientData);
	Tcl_RestoreInterpState(interp, state);
	tcmdPtr->refCount--;
    }
    if (tcmdPtr->refCount-- <= 1) {
	ckfree(tcmdPtr);
    }
}

/*
 *----------------------------------------------------------------------
 *
 * TclCheckExecutionTraces --
 *
 *	Checks on all current command execution traces, and invokes functions
 *	which have been registered. This function can be used by other code
 *	which performs execution to unify the tracing system, so that
 *	execution traces will function for that other code.
 *
 *	For instance extensions like [incr Tcl] which use their own execution
 *	technique can make use of Tcl's tracing.
 *
 *	This function is called by 'TclEvalObjvInternal'
 *
 * Results:
 *	The return value is a standard Tcl completion code such as TCL_OK or
 *	TCL_ERROR, etc.
 *
 * Side effects:
 *	Those side effects made by any trace functions called.
 *
 *----------------------------------------------------------------------
 */

int
TclCheckExecutionTraces(
    Tcl_Interp *interp,		/* The current interpreter. */
    const char *command,	/* Pointer to beginning of the current command
				 * string. */
    TCL_UNUSED(int) /*numChars*/,
    Command *cmdPtr,		/* Points to command's Command struct. */
    int code,			/* The current result code. */
    int traceFlags,		/* Current tracing situation. */
    int objc,			/* Number of arguments for the command. */
    Tcl_Obj *const objv[])	/* Pointers to Tcl_Obj of each argument. */
{
    Interp *iPtr = (Interp *) interp;
    CommandTrace *tracePtr, *lastTracePtr;
    ActiveCommandTrace active;
    int curLevel;
    int traceCode = TCL_OK;
    Tcl_InterpState state = NULL;

    if (cmdPtr->tracePtr == NULL) {
	return traceCode;
    }

    curLevel = iPtr->varFramePtr->level;

    active.nextPtr = iPtr->activeCmdTracePtr;
    iPtr->activeCmdTracePtr = &active;

    active.cmdPtr = cmdPtr;
    lastTracePtr = NULL;
    for (tracePtr = cmdPtr->tracePtr;
	    (traceCode == TCL_OK) && (tracePtr != NULL);
	    tracePtr = active.nextTracePtr) {
	if (traceFlags & TCL_TRACE_LEAVE_EXEC) {
	    /*
	     * Execute the trace command in order of creation for "leave".
	     */

	    active.reverseScan = 1;
	    active.nextTracePtr = NULL;
	    tracePtr = cmdPtr->tracePtr;
	    while (tracePtr->nextPtr != lastTracePtr) {
		active.nextTracePtr = tracePtr;
		tracePtr = tracePtr->nextPtr;
	    }
	} else {
	    active.reverseScan = 0;
	    active.nextTracePtr = tracePtr->nextPtr;
	}
	if (tracePtr->traceProc == TraceCommandProc) {
	    TraceCommandInfo *tcmdPtr = (TraceCommandInfo *)tracePtr->clientData;

	    if (tcmdPtr->flags != 0) {
		tcmdPtr->curFlags = traceFlags | TCL_TRACE_EXEC_DIRECT;
		tcmdPtr->curCode  = code;
		tcmdPtr->refCount++;
		if (state == NULL) {
		    state = Tcl_SaveInterpState(interp, code);
		}
		traceCode = TraceExecutionProc(tcmdPtr, interp, curLevel,
			command, (Tcl_Command) cmdPtr, objc, objv);
		if (tcmdPtr->refCount-- <= 1) {
		    ckfree(tcmdPtr);
		}
	    }
	}
	if (active.nextTracePtr) {
	    lastTracePtr = active.nextTracePtr->nextPtr;
	}
    }
    iPtr->activeCmdTracePtr = active.nextPtr;
    if (state) {
	if (traceCode == TCL_OK) {
	    (void) Tcl_RestoreInterpState(interp, state);
	} else {
	    Tcl_DiscardInterpState(state);
	}
    }

    return traceCode;
}

/*
 *----------------------------------------------------------------------
 *
 * TclCheckInterpTraces --
 *
 *	Checks on all current traces, and invokes functions which have been
 *	registered. This function can be used by other code which performs
 *	execution to unify the tracing system. For instance extensions like
 *	[incr Tcl] which use their own execution technique can make use of
 *	Tcl's tracing.
 *
 *	This function is called by 'TclEvalObjvInternal'
 *
 * Results:
 *	The return value is a standard Tcl completion code such as TCL_OK or
 *	TCL_ERROR, etc.
 *
 * Side effects:
 *	Those side effects made by any trace functions called.
 *
 *----------------------------------------------------------------------
 */

int
TclCheckInterpTraces(
    Tcl_Interp *interp,		/* The current interpreter. */
    const char *command,	/* Pointer to beginning of the current command
				 * string. */
    int numChars,		/* The number of characters in 'command' which
				 * are part of the command string. */
    Command *cmdPtr,		/* Points to command's Command struct. */
    int code,			/* The current result code. */
    int traceFlags,		/* Current tracing situation. */
    int objc,			/* Number of arguments for the command. */
    Tcl_Obj *const objv[])	/* Pointers to Tcl_Obj of each argument. */
{
    Interp *iPtr = (Interp *) interp;
    Trace *tracePtr, *lastTracePtr;
    ActiveInterpTrace active;
    int curLevel;
    int traceCode = TCL_OK;
    Tcl_InterpState state = NULL;

    if ((iPtr->tracePtr == NULL)
	    || (iPtr->flags & INTERP_TRACE_IN_PROGRESS)) {
	return(traceCode);
    }

    curLevel = iPtr->numLevels;

    active.nextPtr = iPtr->activeInterpTracePtr;
    iPtr->activeInterpTracePtr = &active;

    lastTracePtr = NULL;
    for (tracePtr = iPtr->tracePtr;
	    (traceCode == TCL_OK) && (tracePtr != NULL);
	    tracePtr = active.nextTracePtr) {
	if (traceFlags & TCL_TRACE_ENTER_EXEC) {
	    /*
	     * Execute the trace command in reverse order of creation for
	     * "enterstep" operation. The order is changed for "enterstep"
	     * instead of for "leavestep" as was done in
	     * TclCheckExecutionTraces because for step traces,
	     * Tcl_CreateObjTrace creates one more linked list of traces which
	     * results in one more reversal of trace invocation.
	     */

	    active.reverseScan = 1;
	    active.nextTracePtr = NULL;
	    tracePtr = iPtr->tracePtr;
	    while (tracePtr->nextPtr != lastTracePtr) {
		active.nextTracePtr = tracePtr;
		tracePtr = tracePtr->nextPtr;
	    }
	    if (active.nextTracePtr) {
		lastTracePtr = active.nextTracePtr->nextPtr;
	    }
	} else {
	    active.reverseScan = 0;
	    active.nextTracePtr = tracePtr->nextPtr;
	}

	if (tracePtr->level > 0 && curLevel > tracePtr->level) {
	    continue;
	}

	if (!(tracePtr->flags & TCL_TRACE_EXEC_IN_PROGRESS)) {
	    /*
	     * The proc invoked might delete the traced command which which
	     * might try to free tracePtr. We want to use tracePtr until the
	     * end of this if section, so we use Tcl_Preserve() and
	     * Tcl_Release() to be sure it is not freed while we still need
	     * it.
	     */

	    Tcl_Preserve(tracePtr);
	    tracePtr->flags |= TCL_TRACE_EXEC_IN_PROGRESS;
	    if (state == NULL) {
		state = Tcl_SaveInterpState(interp, code);
	    }

	    if (tracePtr->flags &
		    (TCL_TRACE_ENTER_EXEC | TCL_TRACE_LEAVE_EXEC)) {
		/*
		 * New style trace.
		 */

		if (tracePtr->flags & traceFlags) {
		    if (tracePtr->proc == TraceExecutionProc) {
			TraceCommandInfo *tcmdPtr = (TraceCommandInfo *)tracePtr->clientData;

			tcmdPtr->curFlags = traceFlags;
			tcmdPtr->curCode = code;
		    }
		    traceCode = tracePtr->proc(tracePtr->clientData, interp,
			    curLevel, command, (Tcl_Command) cmdPtr, objc,
			    objv);
		}
	    } else {
		/*
		 * Old-style trace.
		 */

		if (traceFlags & TCL_TRACE_ENTER_EXEC) {
		    /*
		     * Old-style interpreter-wide traces only trigger before
		     * the command is executed.
		     */

		    traceCode = CallTraceFunction(interp, tracePtr, cmdPtr,
			    command, numChars, objc, objv);
		}
	    }
	    tracePtr->flags &= ~TCL_TRACE_EXEC_IN_PROGRESS;
	    Tcl_Release(tracePtr);
	}
    }
    iPtr->activeInterpTracePtr = active.nextPtr;
    if (state) {
	if (traceCode == TCL_OK) {
	    Tcl_RestoreInterpState(interp, state);
	} else {
	    Tcl_DiscardInterpState(state);
	}
    }

    return traceCode;
}

/*
 *----------------------------------------------------------------------
 *
 * CallTraceFunction --
 *
 *	Invokes a trace function registered with an interpreter. These
 *	functions trace command execution. Currently this trace function is
 *	called with the address of the string-based Tcl_CmdProc for the
 *	command, not the Tcl_ObjCmdProc.
 *
 * Results:
 *	None.
 *
 * Side effects:
 *	Those side effects made by the trace function.
 *
 *----------------------------------------------------------------------
 */

static int
CallTraceFunction(
    Tcl_Interp *interp,		/* The current interpreter. */
    Trace *tracePtr,	/* Describes the trace function to call. */
    Command *cmdPtr,		/* Points to command's Command struct. */
    const char *command,	/* Points to the first character of the
				 * command's source before substitutions. */
    int numChars,		/* The number of characters in the command's
				 * source. */
    int objc,		/* Number of arguments for the command. */
    Tcl_Obj *const objv[])	/* Pointers to Tcl_Obj of each argument. */
{
    Interp *iPtr = (Interp *) interp;
    char *commandCopy;
    int traceCode;

    /*
     * Copy the command characters into a new string.
     */

    commandCopy = (char *)TclStackAlloc(interp, numChars + 1);
    memcpy(commandCopy, command, numChars);
    commandCopy[numChars] = '\0';

    /*
     * Call the trace function then free allocated storage.
     */

    traceCode = tracePtr->proc(tracePtr->clientData, (Tcl_Interp *) iPtr,
	    iPtr->numLevels, commandCopy, (Tcl_Command) cmdPtr, objc, objv);

    TclStackFree(interp, commandCopy);
    return traceCode;
}

/*
 *----------------------------------------------------------------------
 *
 * CommandObjTraceDeleted --
 *
 *	Ensure the trace is correctly deleted by decrementing its refCount and
 *	only deleting if no other references exist.
 *
 * Results:
 *	None.
 *
 * Side effects:
 *	May release memory.
 *
 *----------------------------------------------------------------------
 */

static void
CommandObjTraceDeleted(
    ClientData clientData)
{
    TraceCommandInfo *tcmdPtr = (TraceCommandInfo *)clientData;

    if (tcmdPtr->refCount-- <= 1) {
	ckfree(tcmdPtr);
    }
}

/*
 *----------------------------------------------------------------------
 *
 * TraceExecutionProc --
 *
 *	This function is invoked whenever code relevant to a 'trace execution'
 *	command is executed. It is called in one of two ways in Tcl's core:
 *
 *	(i) by the TclCheckExecutionTraces, when an execution trace has been
 *	triggered.
 *	(ii) by TclCheckInterpTraces, when a prior execution trace has created
 *	a trace of the internals of a procedure, passing in this function as
 *	the one to be called.
 *
 * Results:
 *	The return value is a standard Tcl completion code such as TCL_OK or
 *	TCL_ERROR, etc.
 *
 * Side effects:
 *	May invoke an arbitrary Tcl procedure, and may create or delete an
 *	interpreter-wide trace.
 *
 *----------------------------------------------------------------------
 */

static int
TraceExecutionProc(
    ClientData clientData,
    Tcl_Interp *interp,
    int level,
    const char *command,
    TCL_UNUSED(Tcl_Command),
    int objc,
    struct Tcl_Obj *const objv[])
{
    int call = 0;
    Interp *iPtr = (Interp *) interp;
    TraceCommandInfo *tcmdPtr = (TraceCommandInfo *)clientData;
    int flags = tcmdPtr->curFlags;
    int code = tcmdPtr->curCode;
    int traceCode = TCL_OK;

    if (tcmdPtr->flags & TCL_TRACE_EXEC_IN_PROGRESS) {
	/*
	 * Inside any kind of execution trace callback, we do not allow any
	 * further execution trace callbacks to be called for the same trace.
	 */

	return traceCode;
    }

    if (!Tcl_InterpDeleted(interp) && !Tcl_LimitExceeded(interp)) {
	/*
	 * Check whether the current call is going to eval arbitrary Tcl code
	 * with a generated trace, or whether we are only going to setup
	 * interpreter-wide traces to implement the 'step' traces. This latter
	 * situation can happen if we create a command trace without either
	 * before or after operations, but with either of the step operations.
	 */

	if (flags & TCL_TRACE_EXEC_DIRECT) {
	    call = flags & tcmdPtr->flags &
		    (TCL_TRACE_ENTER_EXEC | TCL_TRACE_LEAVE_EXEC);
	} else {
	    call = 1;
	}

	/*
	 * First, if we have returned back to the level at which we created an
	 * interpreter trace for enterstep and/or leavestep execution traces,
	 * we remove it here.
	 */

	if ((flags & TCL_TRACE_LEAVE_EXEC) && (tcmdPtr->stepTrace != NULL)
		&& (level == tcmdPtr->startLevel)
		&& (strcmp(command, tcmdPtr->startCmd) == 0)) {
	    Tcl_DeleteTrace(interp, tcmdPtr->stepTrace);
	    tcmdPtr->stepTrace = NULL;
	    ckfree(tcmdPtr->startCmd);
	}

	/*
	 * Second, create the tcl callback, if required.
	 */

	if (call) {
	    Tcl_DString cmd, sub;
	    int i, saveInterpFlags;

	    Tcl_DStringInit(&cmd);
	    Tcl_DStringAppend(&cmd, tcmdPtr->command, (int)tcmdPtr->length);

	    /*
	     * Append command with arguments.
	     */

	    Tcl_DStringInit(&sub);
	    for (i = 0; i < objc; i++) {
		Tcl_DStringAppendElement(&sub, Tcl_GetString(objv[i]));
	    }
	    Tcl_DStringAppendElement(&cmd, Tcl_DStringValue(&sub));
	    Tcl_DStringFree(&sub);

	    if (flags & TCL_TRACE_ENTER_EXEC) {
		/*
		 * Append trace operation.
		 */

		if (flags & TCL_TRACE_EXEC_DIRECT) {
		    Tcl_DStringAppendElement(&cmd, "enter");
		} else {
		    Tcl_DStringAppendElement(&cmd, "enterstep");
		}
	    } else if (flags & TCL_TRACE_LEAVE_EXEC) {
		Tcl_Obj *resultCode;
		const char *resultCodeStr;

		/*
		 * Append result code.
		 */

		TclNewIntObj(resultCode, code);
		resultCodeStr = Tcl_GetString(resultCode);
		Tcl_DStringAppendElement(&cmd, resultCodeStr);
		Tcl_DecrRefCount(resultCode);

		/*
		 * Append result string.
		 */

		Tcl_DStringAppendElement(&cmd, Tcl_GetStringResult(interp));

		/*
		 * Append trace operation.
		 */

		if (flags & TCL_TRACE_EXEC_DIRECT) {
		    Tcl_DStringAppendElement(&cmd, "leave");
		} else {
		    Tcl_DStringAppendElement(&cmd, "leavestep");
		}
	    } else {
		Tcl_Panic("TraceExecutionProc: bad flag combination");
	    }

	    /*
	     * Execute the command. We discard any object result the command
	     * returns.
	     */

	    saveInterpFlags = iPtr->flags;
	    iPtr->flags    |= INTERP_TRACE_IN_PROGRESS;
	    tcmdPtr->flags |= TCL_TRACE_EXEC_IN_PROGRESS;
	    tcmdPtr->refCount++;

	    /*
	     * This line can have quite arbitrary side-effects, including
	     * deleting the trace, the command being traced, or even the
	     * interpreter.
	     */

	    traceCode = Tcl_EvalEx(interp, Tcl_DStringValue(&cmd),
		    Tcl_DStringLength(&cmd), 0);
	    tcmdPtr->flags &= ~TCL_TRACE_EXEC_IN_PROGRESS;

	    /*
	     * Restore the interp tracing flag to prevent cmd traces from
	     * affecting interp traces.
	     */

	    iPtr->flags = saveInterpFlags;
	    if (tcmdPtr->flags == 0) {
		flags |= TCL_TRACE_DESTROYED;
	    }
	    Tcl_DStringFree(&cmd);
	}

	/*
	 * Third, if there are any step execution traces for this proc, we
	 * register an interpreter trace to invoke enterstep and/or leavestep
	 * traces. We also need to save the current stack level and the proc
	 * string in startLevel and startCmd so that we can delete this
	 * interpreter trace when it reaches the end of this proc.
	 */

	if ((flags & TCL_TRACE_ENTER_EXEC) && (tcmdPtr->stepTrace == NULL)
		&& (tcmdPtr->flags & (TCL_TRACE_ENTER_DURING_EXEC |
			TCL_TRACE_LEAVE_DURING_EXEC))) {
	    unsigned len = strlen(command) + 1;

	    tcmdPtr->startLevel = level;
	    tcmdPtr->startCmd = (char *)ckalloc(len);
	    memcpy(tcmdPtr->startCmd, command, len);
	    tcmdPtr->refCount++;
	    tcmdPtr->stepTrace = Tcl_CreateObjTrace(interp, 0,
		   (tcmdPtr->flags & TCL_TRACE_ANY_EXEC) >> 2,
		   TraceExecutionProc, tcmdPtr, CommandObjTraceDeleted);
	}
    }
    if (flags & TCL_TRACE_DESTROYED) {
	if (tcmdPtr->stepTrace != NULL) {
	    Tcl_DeleteTrace(interp, tcmdPtr->stepTrace);
	    tcmdPtr->stepTrace = NULL;
	    ckfree(tcmdPtr->startCmd);
	}
    }
    if (call) {
	if (tcmdPtr->refCount-- <= 1) {
	    ckfree(tcmdPtr);
	}
    }
    return traceCode;
}

/*
 *----------------------------------------------------------------------
 *
 * TraceVarProc --
 *
 *	This function is called to handle variable accesses that have been
 *	traced using the "trace" command.
 *
 * Results:
 *	Normally returns NULL. If the trace command returns an error, then
 *	this function returns an error string.
 *
 * Side effects:
 *	Depends on the command associated with the trace.
 *
 *----------------------------------------------------------------------
 */

static char *
TraceVarProc(
    ClientData clientData,	/* Information about the variable trace. */
    Tcl_Interp *interp,		/* Interpreter containing variable. */
    const char *name1,		/* Name of variable or array. */
    const char *name2,		/* Name of element within array; NULL means
				 * scalar variable is being referenced. */
    int flags)			/* OR-ed bits giving operation and other
				 * information. */
{
    TraceVarInfo *tvarPtr = (TraceVarInfo *)clientData;
    char *result;
    int code, destroy = 0;
    Tcl_DString cmd;
    int rewind = ((Interp *)interp)->execEnvPtr->rewind;

    /*
     * We might call Tcl_EvalEx() below, and that might evaluate [trace vdelete]
     * which might try to free tvarPtr. We want to use tvarPtr until the end
     * of this function, so we use Tcl_Preserve() and Tcl_Release() to be sure
     * it is not freed while we still need it.
     */

    result = NULL;
    if ((tvarPtr->flags & flags) && !Tcl_InterpDeleted(interp)
	    && !Tcl_LimitExceeded(interp)) {
	if (tvarPtr->length != (size_t) 0) {
	    /*
	     * Generate a command to execute by appending list elements for
	     * the two variable names and the operation.
	     */

	    Tcl_DStringInit(&cmd);
	    Tcl_DStringAppend(&cmd, tvarPtr->command, (int) tvarPtr->length);
	    Tcl_DStringAppendElement(&cmd, name1);
	    Tcl_DStringAppendElement(&cmd, (name2 ? name2 : ""));
#ifndef TCL_REMOVE_OBSOLETE_TRACES
	    if (tvarPtr->flags & TCL_TRACE_OLD_STYLE) {
		if (flags & TCL_TRACE_ARRAY) {
		    TclDStringAppendLiteral(&cmd, " a");
		} else if (flags & TCL_TRACE_READS) {
		    TclDStringAppendLiteral(&cmd, " r");
		} else if (flags & TCL_TRACE_WRITES) {
		    TclDStringAppendLiteral(&cmd, " w");
		} else if (flags & TCL_TRACE_UNSETS) {
		    TclDStringAppendLiteral(&cmd, " u");
		}
	    } else {
#endif
		if (flags & TCL_TRACE_ARRAY) {
		    TclDStringAppendLiteral(&cmd, " array");
		} else if (flags & TCL_TRACE_READS) {
		    TclDStringAppendLiteral(&cmd, " read");
		} else if (flags & TCL_TRACE_WRITES) {
		    TclDStringAppendLiteral(&cmd, " write");
		} else if (flags & TCL_TRACE_UNSETS) {
		    TclDStringAppendLiteral(&cmd, " unset");
		}
#ifndef TCL_REMOVE_OBSOLETE_TRACES
	    }
#endif

	    /*
	     * Execute the command. We discard any object result the command
	     * returns.
	     *
	     * Add the TCL_TRACE_DESTROYED flag to tvarPtr to indicate to
	     * other areas that this will be destroyed by us, otherwise a
	     * double-free might occur depending on what the eval does.
	     */

	    if ((flags & TCL_TRACE_DESTROYED)
		    && !(tvarPtr->flags & TCL_TRACE_DESTROYED)) {
		destroy = 1;
		tvarPtr->flags |= TCL_TRACE_DESTROYED;
	    }

	    /*
	     * Make sure that unset traces are rune even if the execEnv is
	     * rewinding (coroutine deletion, [Bug 2093947]
	     */

	    if (rewind && (flags & TCL_TRACE_UNSETS)) {
		((Interp *)interp)->execEnvPtr->rewind = 0;
	    }
	    code = Tcl_EvalEx(interp, Tcl_DStringValue(&cmd),
		    Tcl_DStringLength(&cmd), 0);
	    if (rewind) {
		((Interp *)interp)->execEnvPtr->rewind = rewind;
	    }
	    if (code != TCL_OK) {		/* copy error msg to result */
		Tcl_Obj *errMsgObj = Tcl_GetObjResult(interp);

		Tcl_IncrRefCount(errMsgObj);
		result = (char *) errMsgObj;
	    }
	    Tcl_DStringFree(&cmd);
	}
    }
    if (destroy && result != NULL) {
	Tcl_Obj *errMsgObj = (Tcl_Obj *) result;

	Tcl_DecrRefCount(errMsgObj);
	result = NULL;
    }
    return result;
}

/*
 *----------------------------------------------------------------------
 *
 * Tcl_CreateObjTrace --
 *
 *	Arrange for a function to be called to trace command execution.
 *
 * Results:
 *	The return value is a token for the trace, which may be passed to
 *	Tcl_DeleteTrace to eliminate the trace.
 *
 * Side effects:
 *	From now on, proc will be called just before a command function is
 *	called to execute a Tcl command. Calls to proc will have the following
 *	form:
 *
 *	void proc(ClientData	 clientData,
 *		  Tcl_Interp *	 interp,
 *		  int		 level,
 *		  const char *	 command,
 *		  Tcl_Command	 commandInfo,
 *		  int		 objc,
 *		  Tcl_Obj *const objv[]);
 *
 *	The 'clientData' and 'interp' arguments to 'proc' will be the same as
 *	the arguments to Tcl_CreateObjTrace. The 'level' argument gives the
 *	nesting depth of command interpretation within the interpreter. The
 *	'command' argument is the ASCII text of the command being evaluated -
 *	before any substitutions are performed. The 'commandInfo' argument
 *	gives a handle to the command procedure that will be evaluated. The
 *	'objc' and 'objv' parameters give the parameter vector that will be
 *	passed to the command procedure. Proc does not return a value.
 *
 *	It is permissible for 'proc' to call Tcl_SetCommandTokenInfo to change
 *	the command procedure or client data for the command being evaluated,
 *	and these changes will take effect with the current evaluation.
 *
 *	The 'level' argument specifies the maximum nesting level of calls to
 *	be traced. If the execution depth of the interpreter exceeds 'level',
 *	the trace callback is not executed.
 *
 *	The 'flags' argument is either zero or the value,
 *	TCL_ALLOW_INLINE_COMPILATION. If the TCL_ALLOW_INLINE_COMPILATION flag
 *	is not present, the bytecode compiler will not generate inline code
 *	for Tcl's built-in commands. This behavior will have a significant
 *	impact on performance, but will ensure that all command evaluations
 *	are traced. If the TCL_ALLOW_INLINE_COMPILATION flag is present, the
 *	bytecode compiler will have its normal behavior of compiling in-line
 *	code for some of Tcl's built-in commands. In this case, the tracing
 *	will be imprecise - in-line code will not be traced - but run-time
 *	performance will be improved. The latter behavior is desired for many
 *	applications such as profiling of run time.
 *
 *	When the trace is deleted, the 'delProc' function will be invoked,
 *	passing it the original client data.
 *
 *----------------------------------------------------------------------
 */

Tcl_Trace
Tcl_CreateObjTrace(
    Tcl_Interp *interp,		/* Tcl interpreter */
    int level,			/* Maximum nesting level */
    int flags,			/* Flags, see above */
    Tcl_CmdObjTraceProc *proc,	/* Trace callback */
    ClientData clientData,	/* Client data for the callback */
    Tcl_CmdObjTraceDeleteProc *delProc)
				/* Function to call when trace is deleted */
{
    Trace *tracePtr;
    Interp *iPtr = (Interp *) interp;

    /*
     * Test if this trace allows inline compilation of commands.
     */

    if (!(flags & TCL_ALLOW_INLINE_COMPILATION)) {
	if (iPtr->tracesForbiddingInline == 0) {
	    /*
	     * When the first trace forbidding inline compilation is created,
	     * invalidate existing compiled code for this interpreter and
	     * arrange (by setting the DONT_COMPILE_CMDS_INLINE flag) that
	     * when compiling new code, no commands will be compiled inline
	     * (i.e., into an inline sequence of instructions). We do this
	     * because commands that were compiled inline will never result in
	     * a command trace being called.
	     */

	    iPtr->compileEpoch++;
	    iPtr->flags |= DONT_COMPILE_CMDS_INLINE;
	}
	iPtr->tracesForbiddingInline++;
    }

    tracePtr = (Trace *)ckalloc(sizeof(Trace));
    tracePtr->level = level;
    tracePtr->proc = proc;
    tracePtr->clientData = clientData;
    tracePtr->delProc = delProc;
    tracePtr->nextPtr = iPtr->tracePtr;
    tracePtr->flags = flags;
    iPtr->tracePtr = tracePtr;

    return (Tcl_Trace) tracePtr;
}

/*
 *----------------------------------------------------------------------
 *
 * Tcl_CreateTrace --
 *
 *	Arrange for a function to be called to trace command execution.
 *
 * Results:
 *	The return value is a token for the trace, which may be passed to
 *	Tcl_DeleteTrace to eliminate the trace.
 *
 * Side effects:
 *	From now on, proc will be called just before a command procedure is
 *	called to execute a Tcl command. Calls to proc will have the following
 *	form:
 *
 *	void
 *	proc(clientData, interp, level, command, cmdProc, cmdClientData,
 *		argc, argv)
 *	    ClientData clientData;
 *	    Tcl_Interp *interp;
 *	    int level;
 *	    char *command;
 *	    int (*cmdProc)();
 *	    ClientData cmdClientData;
 *	    int argc;
 *	    char **argv;
 *	{
 *	}
 *
 *	The clientData and interp arguments to proc will be the same as the
 *	corresponding arguments to this function. Level gives the nesting
 *	level of command interpretation for this interpreter (0 corresponds to
 *	top level). Command gives the ASCII text of the raw command, cmdProc
 *	and cmdClientData give the function that will be called to process the
 *	command and the ClientData value it will receive, and argc and argv
 *	give the arguments to the command, after any argument parsing and
 *	substitution. Proc does not return a value.
 *
 *----------------------------------------------------------------------
 */

Tcl_Trace
Tcl_CreateTrace(
    Tcl_Interp *interp,		/* Interpreter in which to create trace. */
    int level,			/* Only call proc for commands at nesting
				 * level<=argument level (1=>top level). */
    Tcl_CmdTraceProc *proc,	/* Function to call before executing each
				 * command. */
    ClientData clientData)	/* Arbitrary value word to pass to proc. */
{
    StringTraceData *data = (StringTraceData *)ckalloc(sizeof(StringTraceData));

    data->clientData = clientData;
    data->proc = proc;
    return Tcl_CreateObjTrace(interp, level, 0, StringTraceProc,
	    data, StringTraceDeleteProc);
}

/*
 *----------------------------------------------------------------------
 *
 * StringTraceProc --
 *
 *	Invoke a string-based trace function from an object-based callback.
 *
 * Results:
 *	None.
 *
 * Side effects:
 *	Whatever the string-based trace function does.
 *
 *----------------------------------------------------------------------
 */

static int
StringTraceProc(
    ClientData clientData,
    Tcl_Interp *interp,
    int level,
    const char *command,
    Tcl_Command commandInfo,
    int objc,
    Tcl_Obj *const *objv)
{
    StringTraceData *data = (StringTraceData *)clientData;
    Command *cmdPtr = (Command *) commandInfo;
    const char **argv;		/* Args to pass to string trace proc */
    int i;

    /*
     * This is a bit messy because we have to emulate the old trace interface,
     * which uses strings for everything.
     */

    argv = (const char **) TclStackAlloc(interp,
	    (objc + 1) * sizeof(const char *));
    for (i = 0; i < objc; i++) {
	argv[i] = Tcl_GetString(objv[i]);
    }
    argv[objc] = 0;

    /*
     * Invoke the command function. Note that we cast away const-ness on two
     * parameters for compatibility with legacy code; the code MUST NOT modify
     * either command or argv.
     */

    data->proc(data->clientData, interp, level, (char *) command,
	    cmdPtr->proc, cmdPtr->clientData, objc, argv);
    TclStackFree(interp, (void *) argv);

    return TCL_OK;
}

/*
 *----------------------------------------------------------------------
 *
 * StringTraceDeleteProc --
 *
 *	Clean up memory when a string-based trace is deleted.
 *
 * Results:
 *	None.
 *
 * Side effects:
 *	Allocated memory is returned to the system.
 *
 *----------------------------------------------------------------------
 */

static void
StringTraceDeleteProc(
    ClientData clientData)
{
    ckfree(clientData);
}

/*
 *----------------------------------------------------------------------
 *
 * Tcl_DeleteTrace --
 *
 *	Remove a trace.
 *
 * Results:
 *	None.
 *
 * Side effects:
 *	From now on there will be no more calls to the function given in
 *	trace.
 *
 *----------------------------------------------------------------------
 */

void
Tcl_DeleteTrace(
    Tcl_Interp *interp,		/* Interpreter that contains trace. */
    Tcl_Trace trace)		/* Token for trace (returned previously by
				 * Tcl_CreateTrace). */
{
    Interp *iPtr = (Interp *) interp;
    Trace *prevPtr, *tracePtr = (Trace *) trace;
    Trace **tracePtr2 = &iPtr->tracePtr;
    ActiveInterpTrace *activePtr;

    /*
     * Locate the trace entry in the interpreter's trace list, and remove it
     * from the list.
     */

    prevPtr = NULL;
    while (*tracePtr2 != NULL && *tracePtr2 != tracePtr) {
	prevPtr = *tracePtr2;
	tracePtr2 = &prevPtr->nextPtr;
    }
    if (*tracePtr2 == NULL) {
	return;
    }
    *tracePtr2 = (*tracePtr2)->nextPtr;

    /*
     * The code below makes it possible to delete traces while traces are
     * active: it makes sure that the deleted trace won't be processed by
     * TclCheckInterpTraces.
     */

    for (activePtr = iPtr->activeInterpTracePtr;  activePtr != NULL;
	    activePtr = activePtr->nextPtr) {
	if (activePtr->nextTracePtr == tracePtr) {
	    if (activePtr->reverseScan) {
		activePtr->nextTracePtr = prevPtr;
	    } else {
		activePtr->nextTracePtr = tracePtr->nextPtr;
	    }
	}
    }

    /*
     * If the trace forbids bytecode compilation, change the interpreter's
     * state. If bytecode compilation is now permitted, flag the fact and
     * advance the compilation epoch so that procs will be recompiled to take
     * advantage of it.
     */

    if (!(tracePtr->flags & TCL_ALLOW_INLINE_COMPILATION)) {
	iPtr->tracesForbiddingInline--;
	if (iPtr->tracesForbiddingInline == 0) {
	    iPtr->flags &= ~DONT_COMPILE_CMDS_INLINE;
	    iPtr->compileEpoch++;
	}
    }

    /*
     * Execute any delete callback.
     */

    if (tracePtr->delProc != NULL) {
	tracePtr->delProc(tracePtr->clientData);
    }

    /*
     * Delete the trace object.
     */

    Tcl_EventuallyFree((char *) tracePtr, TCL_DYNAMIC);
}

/*
 *----------------------------------------------------------------------
 *
 * TclTraceVarExists --
 *
 *	This is called from info exists. We need to trigger read and/or array
 *	traces because they may end up creating a variable that doesn't
 *	currently exist.
 *
 * Results:
 *	A pointer to the Var structure, or NULL.
 *
 * Side effects:
 *	May fill in error messages in the interp.
 *
 *----------------------------------------------------------------------
 */

Var *
TclVarTraceExists(
    Tcl_Interp *interp,		/* The interpreter */
    const char *varName)	/* The variable name */
{
    Var *varPtr, *arrayPtr;

    /*
     * The choice of "create" flag values is delicate here, and matches the
     * semantics of GetVar. Things are still not perfect, however, because if
     * you do "info exists x" you get a varPtr and therefore trigger traces.
     * However, if you do "info exists x(i)", then you only get a varPtr if x
     * is already known to be an array. Otherwise you get NULL, and no trace
     * is triggered. This matches Tcl 7.6 semantics.
     */

    varPtr = TclLookupVar(interp, varName, NULL, 0, "access",
	    /*createPart1*/ 0, /*createPart2*/ 1, &arrayPtr);

    if (varPtr == NULL) {
	return NULL;
    }

    if ((varPtr->flags & VAR_TRACED_READ)
	    || (arrayPtr && (arrayPtr->flags & VAR_TRACED_READ))) {
	TclCallVarTraces((Interp *) interp, arrayPtr, varPtr, varName, NULL,
		TCL_TRACE_READS, /* leaveErrMsg */ 0);
    }

    /*
     * If the variable doesn't exist anymore and no-one's using it, then free
     * up the relevant structures and hash table entries.
     */

    if (TclIsVarUndefined(varPtr)) {
	TclCleanupVar(varPtr, arrayPtr);
	return NULL;
    }

    return varPtr;
}

/*
 *----------------------------------------------------------------------
 *
 * TclCheckArrayTraces --
 *
 *	This function is invoked to when we operate on an array variable,
 *	to allow any array traces to fire.
 *
 * Results:
 *	Returns TCL_OK to indicate normal operation. Returns TCL_ERROR if
 *	invocation of a trace function indicated an error. When TCL_ERROR is
 *	returned, then error information is left in interp.
 *
 * Side effects:
 *	Almost anything can happen, depending on trace; this function itself
 *	doesn't have any side effects.
 *
 *----------------------------------------------------------------------
 */

int
TclCheckArrayTraces(
    Tcl_Interp *interp,
    Var *varPtr,
    Var *arrayPtr,
    Tcl_Obj *name,
    int index)
{
    int code = TCL_OK;

    if (varPtr && (varPtr->flags & VAR_TRACED_ARRAY)
	&& (TclIsVarArray(varPtr) || TclIsVarUndefined(varPtr))) {
	Interp *iPtr = (Interp *)interp;

	code = TclObjCallVarTraces(iPtr, arrayPtr, varPtr, name, NULL,
		(TCL_NAMESPACE_ONLY|TCL_GLOBAL_ONLY| TCL_TRACE_ARRAY),
		/* leaveErrMsg */ 1, index);
    }
    return code;
}

/*
 *----------------------------------------------------------------------
 *
 * TclCallVarTraces --
 *
 *	This function is invoked to find and invoke relevant trace functions
 *	associated with a particular operation on a variable. This function
 *	invokes traces both on the variable and on its containing array (where
 *	relevant).
 *
 * Results:
 *	Returns TCL_OK to indicate normal operation. Returns TCL_ERROR if
 *	invocation of a trace function indicated an error. When TCL_ERROR is
 *	returned and leaveErrMsg is true, then the errorInfo field of iPtr has
 *	information about the error placed in it.
 *
 * Side effects:
 *	Almost anything can happen, depending on trace; this function itself
 *	doesn't have any side effects.
 *
 *----------------------------------------------------------------------
 */

int
TclObjCallVarTraces(
    Interp *iPtr,		/* Interpreter containing variable. */
    Var *arrayPtr,	/* Pointer to array variable that contains the
				 * variable, or NULL if the variable isn't an
				 * element of an array. */
    Var *varPtr,		/* Variable whose traces are to be invoked. */
    Tcl_Obj *part1Ptr,
    Tcl_Obj *part2Ptr,		/* Variable's two-part name. */
    int flags,			/* Flags passed to trace functions: indicates
				 * what's happening to variable, plus maybe
				 * TCL_GLOBAL_ONLY or TCL_NAMESPACE_ONLY */
    int leaveErrMsg,		/* If true, and one of the traces indicates an
				 * error, then leave an error message and
				 * stack trace information in *iPTr. */
    int index)			/* Index into the local variable table of the
				 * variable, or -1. Only used when part1Ptr is
				 * NULL. */
{
    const char *part1, *part2;

    if (!part1Ptr) {
	part1Ptr = localName(iPtr->varFramePtr, index);
    }
    if (!part1Ptr) {
	Tcl_Panic("Cannot trace a variable with no name");
    }
    part1 = TclGetString(part1Ptr);
    part2 = part2Ptr? TclGetString(part2Ptr) : NULL;

    return TclCallVarTraces(iPtr, arrayPtr, varPtr, part1, part2, flags,
	    leaveErrMsg);
}

#undef TCL_INTERP_DESTROYED
#define TCL_INTERP_DESTROYED     0x100

int
TclCallVarTraces(
    Interp *iPtr,		/* Interpreter containing variable. */
    Var *arrayPtr,	/* Pointer to array variable that contains the
				 * variable, or NULL if the variable isn't an
				 * element of an array. */
    Var *varPtr,		/* Variable whose traces are to be invoked. */
    const char *part1,
    const char *part2,		/* Variable's two-part name. */
    int flags,			/* Flags passed to trace functions: indicates
				 * what's happening to variable, plus maybe
				 * TCL_GLOBAL_ONLY or TCL_NAMESPACE_ONLY */
    int leaveErrMsg)		/* If true, and one of the traces indicates an
				 * error, then leave an error message and
				 * stack trace information in *iPTr. */
{
    VarTrace *tracePtr;
    ActiveVarTrace active;
    char *result;
    const char *openParen, *p;
    Tcl_DString nameCopy;
    int copiedName;
    int code = TCL_OK;
    int disposeFlags = 0;
    Tcl_InterpState state = NULL;
    Tcl_HashEntry *hPtr;
    int traceflags = flags & VAR_ALL_TRACES;

    /*
     * If there are already similar trace functions active for the variable,
     * don't call them again.
     */

    if (TclIsVarTraceActive(varPtr)) {
	return code;
    }
    TclSetVarTraceActive(varPtr);
    if (TclIsVarInHash(varPtr)) {
	VarHashRefCount(varPtr)++;
    }
    if (arrayPtr && TclIsVarInHash(arrayPtr)) {
	VarHashRefCount(arrayPtr)++;
    }

    /*
     * If the variable name hasn't been parsed into array name and element, do
     * it here. If there really is an array element, make a copy of the
     * original name so that NULLs can be inserted into it to separate the
     * names (can't modify the name string in place, because the string might
     * get used by the callbacks we invoke).
     */

    copiedName = 0;
    if (part2 == NULL) {
	for (p = part1; *p ; p++) {
	    if (*p == '(') {
		openParen = p;
		do {
		    p++;
		} while (*p != '\0');
		p--;
		if (*p == ')') {
		    int offset = (openParen - part1);
		    char *newPart1;

		    Tcl_DStringInit(&nameCopy);
		    Tcl_DStringAppend(&nameCopy, part1, p-part1);
		    newPart1 = Tcl_DStringValue(&nameCopy);
		    newPart1[offset] = 0;
		    part1 = newPart1;
		    part2 = newPart1 + offset + 1;
		    copiedName = 1;
		}
		break;
	    }
	}
    }

    /*
     * Ignore any caller-provided TCL_INTERP_DESTROYED flag.  Only we can
     * set it correctly.
     */

    flags &= ~TCL_INTERP_DESTROYED;

    /*
     * Invoke traces on the array containing the variable, if relevant.
     */

    result = NULL;
    active.nextPtr = iPtr->activeVarTracePtr;
    iPtr->activeVarTracePtr = &active;
    Tcl_Preserve(iPtr);
    if (arrayPtr && !TclIsVarTraceActive(arrayPtr)
	    && (arrayPtr->flags & traceflags)) {
	hPtr = Tcl_FindHashEntry(&iPtr->varTraces, (char *) arrayPtr);
	active.varPtr = arrayPtr;
	for (tracePtr = (VarTrace *)Tcl_GetHashValue(hPtr);
		tracePtr != NULL; tracePtr = active.nextTracePtr) {
	    active.nextTracePtr = tracePtr->nextPtr;
	    if (!(tracePtr->flags & flags)) {
		continue;
	    }
	    Tcl_Preserve(tracePtr);
	    if (state == NULL) {
		state = Tcl_SaveInterpState((Tcl_Interp *) iPtr, code);
	    }
	    if (Tcl_InterpDeleted((Tcl_Interp *) iPtr)) {
		flags |= TCL_INTERP_DESTROYED;
	    }
	    result = tracePtr->traceProc(tracePtr->clientData,
		    (Tcl_Interp *) iPtr, part1, part2, flags);
	    if (result != NULL) {
		if (flags & TCL_TRACE_UNSETS) {
		    /*
		     * Ignore errors in unset traces.
		     */

		    DisposeTraceResult(tracePtr->flags, result);
		} else {
		    disposeFlags = tracePtr->flags;
		    code = TCL_ERROR;
		}
	    }
	    Tcl_Release(tracePtr);
	    if (code == TCL_ERROR) {
		goto done;
	    }
	}
    }

    /*
     * Invoke traces on the variable itself.
     */

    if (flags & TCL_TRACE_UNSETS) {
	flags |= TCL_TRACE_DESTROYED;
    }
    active.varPtr = varPtr;
    if (varPtr->flags & traceflags) {
	hPtr = Tcl_FindHashEntry(&iPtr->varTraces, (char *) varPtr);
	for (tracePtr = (VarTrace *)Tcl_GetHashValue(hPtr);
		tracePtr != NULL; tracePtr = active.nextTracePtr) {
	    active.nextTracePtr = tracePtr->nextPtr;
	    if (!(tracePtr->flags & flags)) {
		continue;
	    }
	    Tcl_Preserve(tracePtr);
	    if (state == NULL) {
		state = Tcl_SaveInterpState((Tcl_Interp *) iPtr, code);
	    }
	    if (Tcl_InterpDeleted((Tcl_Interp *) iPtr)) {
		flags |= TCL_INTERP_DESTROYED;
	    }
	    result = tracePtr->traceProc(tracePtr->clientData,
		    (Tcl_Interp *) iPtr, part1, part2, flags);
	    if (result != NULL) {
		if (flags & TCL_TRACE_UNSETS) {
		    /*
		     * Ignore errors in unset traces.
		     */

		    DisposeTraceResult(tracePtr->flags, result);
		} else {
		    disposeFlags = tracePtr->flags;
		    code = TCL_ERROR;
		}
	    }
	    Tcl_Release(tracePtr);
	    if (code == TCL_ERROR) {
		goto done;
	    }
	}
    }

    /*
     * Restore the variable's flags, remove the record of our active traces,
     * and then return.
     */

  done:
    if (code == TCL_ERROR) {
	if (leaveErrMsg) {
	    const char *verb = "";
	    const char *type = "";

	    switch (flags&(TCL_TRACE_READS|TCL_TRACE_WRITES|TCL_TRACE_ARRAY)) {
	    case TCL_TRACE_READS:
		verb = "read";
		type = verb;
		break;
	    case TCL_TRACE_WRITES:
		verb = "set";
		type = "write";
		break;
	    case TCL_TRACE_ARRAY:
		verb = "trace array";
		type = "array";
		break;
	    }

	    if (disposeFlags & TCL_TRACE_RESULT_OBJECT) {
		Tcl_SetObjResult((Tcl_Interp *)iPtr, (Tcl_Obj *) result);
	    } else {
		Tcl_SetObjResult((Tcl_Interp *)iPtr,
			Tcl_NewStringObj(result, -1));
	    }
	    Tcl_AddErrorInfo((Tcl_Interp *)iPtr, "");

	    Tcl_AppendObjToErrorInfo((Tcl_Interp *)iPtr, Tcl_ObjPrintf(
		    "\n    (%s trace on \"%s%s%s%s\")", type, part1,
		    (part2 ? "(" : ""), (part2 ? part2 : ""),
		    (part2 ? ")" : "") ));
	    if (disposeFlags & TCL_TRACE_RESULT_OBJECT) {
		TclVarErrMsg((Tcl_Interp *) iPtr, part1, part2, verb,
			Tcl_GetString((Tcl_Obj *) result));
	    } else {
		TclVarErrMsg((Tcl_Interp *) iPtr, part1, part2, verb, result);
	    }
	    iPtr->flags &= ~(ERR_ALREADY_LOGGED);
	    Tcl_DiscardInterpState(state);
	} else {
	    Tcl_RestoreInterpState((Tcl_Interp *) iPtr, state);
	}
	DisposeTraceResult(disposeFlags,result);
    } else if (state) {
	if (code == TCL_OK) {
	    code = Tcl_RestoreInterpState((Tcl_Interp *) iPtr, state);
	} else {
	    Tcl_DiscardInterpState(state);
	}
    }

    if (arrayPtr && TclIsVarInHash(arrayPtr)) {
	VarHashRefCount(arrayPtr)--;
    }
    if (copiedName) {
	Tcl_DStringFree(&nameCopy);
    }
    TclClearVarTraceActive(varPtr);
    if (TclIsVarInHash(varPtr)) {
	VarHashRefCount(varPtr)--;
    }
    iPtr->activeVarTracePtr = active.nextPtr;
    Tcl_Release(iPtr);
    return code;
}

/*
 *----------------------------------------------------------------------
 *
 * DisposeTraceResult--
 *
 *	This function is called to dispose of the result returned from a trace
 *	function. The disposal method appropriate to the type of result is
 *	determined by flags.
 *
 * Results:
 *	None.
 *
 * Side effects:
 *	The memory allocated for the trace result may be freed.
 *
 *----------------------------------------------------------------------
 */

static void
DisposeTraceResult(
    int flags,			/* Indicates type of result to determine
				 * proper disposal method. */
    char *result)		/* The result returned from a trace function
				 * to be disposed. */
{
    if (flags & TCL_TRACE_RESULT_DYNAMIC) {
	ckfree(result);
    } else if (flags & TCL_TRACE_RESULT_OBJECT) {
	Tcl_DecrRefCount((Tcl_Obj *) result);
    }
}

/*
 *----------------------------------------------------------------------
 *
 * Tcl_UntraceVar --
 *
 *	Remove a previously-created trace for a variable.
 *
 * Results:
 *	None.
 *
 * Side effects:
 *	If there exists a trace for the variable given by varName with the
 *	given flags, proc, and clientData, then that trace is removed.
 *
 *----------------------------------------------------------------------
 */

#ifndef TCL_NO_DEPRECATED
#undef Tcl_UntraceVar
void
Tcl_UntraceVar(
    Tcl_Interp *interp,		/* Interpreter containing variable. */
    const char *varName,	/* Name of variable; may end with "(index)" to
				 * signify an array reference. */
    int flags,			/* OR-ed collection of bits describing current
				 * trace, including any of TCL_TRACE_READS,
				 * TCL_TRACE_WRITES, TCL_TRACE_UNSETS,
				 * TCL_GLOBAL_ONLY and TCL_NAMESPACE_ONLY. */
    Tcl_VarTraceProc *proc,	/* Function assocated with trace. */
    ClientData clientData)	/* Arbitrary argument to pass to proc. */
{
    Tcl_UntraceVar2(interp, varName, NULL, flags, proc, clientData);
}
#endif /* TCL_NO_DEPRECATED */

/*
 *----------------------------------------------------------------------
 *
 * Tcl_UntraceVar2 --
 *
 *	Remove a previously-created trace for a variable.
 *
 * Results:
 *	None.
 *
 * Side effects:
 *	If there exists a trace for the variable given by part1 and part2 with
 *	the given flags, proc, and clientData, then that trace is removed.
 *
 *----------------------------------------------------------------------
 */

void
Tcl_UntraceVar2(
    Tcl_Interp *interp,		/* Interpreter containing variable. */
    const char *part1,		/* Name of variable or array. */
    const char *part2,		/* Name of element within array; NULL means
				 * trace applies to scalar variable or array
				 * as-a-whole. */
    int flags,			/* OR-ed collection of bits describing current
				 * trace, including any of TCL_TRACE_READS,
				 * TCL_TRACE_WRITES, TCL_TRACE_UNSETS,
				 * TCL_GLOBAL_ONLY, and TCL_NAMESPACE_ONLY. */
    Tcl_VarTraceProc *proc,	/* Function assocated with trace. */
    ClientData clientData)	/* Arbitrary argument to pass to proc. */
{
    VarTrace *tracePtr;
    VarTrace *prevPtr, *nextPtr;
    Var *varPtr, *arrayPtr;
    Interp *iPtr = (Interp *) interp;
    ActiveVarTrace *activePtr;
    int flagMask, allFlags = 0;
    Tcl_HashEntry *hPtr;

    /*
     * Set up a mask to mask out the parts of the flags that we are not
     * interested in now.
     */

    flagMask = TCL_GLOBAL_ONLY | TCL_NAMESPACE_ONLY;
    varPtr = TclLookupVar(interp, part1, part2, flags & flagMask, /*msg*/ NULL,
	    /*createPart1*/ 0, /*createPart2*/ 0, &arrayPtr);
    if (varPtr == NULL || !(varPtr->flags & VAR_ALL_TRACES & flags)) {
	return;
    }

    /*
     * Set up a mask to mask out the parts of the flags that we are not
     * interested in now.
     */

    flagMask = TCL_TRACE_READS | TCL_TRACE_WRITES | TCL_TRACE_UNSETS |
	  TCL_TRACE_ARRAY | TCL_TRACE_RESULT_DYNAMIC | TCL_TRACE_RESULT_OBJECT;
#ifndef TCL_REMOVE_OBSOLETE_TRACES
    flagMask |= TCL_TRACE_OLD_STYLE;
#endif
    flags &= flagMask;

    hPtr = Tcl_FindHashEntry(&iPtr->varTraces, (char *) varPtr);
    for (tracePtr = (VarTrace *)Tcl_GetHashValue(hPtr), prevPtr = NULL; ;
	    prevPtr = tracePtr, tracePtr = tracePtr->nextPtr) {
	if (tracePtr == NULL) {
	    goto updateFlags;
	}
	if ((tracePtr->traceProc == proc) && (tracePtr->flags == flags)
		&& (tracePtr->clientData == clientData)) {
	    break;
	}
	allFlags |= tracePtr->flags;
    }

    /*
     * The code below makes it possible to delete traces while traces are
     * active: it makes sure that the deleted trace won't be processed by
     * TclCallVarTraces.
     *
     * Caveat (Bug 3062331): When an unset trace handler on a variable
     * tries to delete a different unset trace handler on the same variable,
     * the results may be surprising.  When variable unset traces fire, the
     * traced variable is already gone.  So the TclLookupVar() call above
     * will not find that variable, and not finding it will never reach here
     * to perform the deletion.  This means callers of Tcl_UntraceVar*()
     * attempting to delete unset traces from within the handler of another
     * unset trace have to account for the possibility that their call to
     * Tcl_UntraceVar*() is a no-op.
     */

    for (activePtr = iPtr->activeVarTracePtr;  activePtr != NULL;
	    activePtr = activePtr->nextPtr) {
	if (activePtr->nextTracePtr == tracePtr) {
	    activePtr->nextTracePtr = tracePtr->nextPtr;
	}
    }
    nextPtr = tracePtr->nextPtr;
    if (prevPtr == NULL) {
	if (nextPtr) {
	    Tcl_SetHashValue(hPtr, nextPtr);
	} else {
	    Tcl_DeleteHashEntry(hPtr);
	}
    } else {
	prevPtr->nextPtr = nextPtr;
    }
    tracePtr->nextPtr = NULL;
    Tcl_EventuallyFree(tracePtr, TCL_DYNAMIC);

    for (tracePtr = nextPtr; tracePtr != NULL;
	    tracePtr = tracePtr->nextPtr) {
	allFlags |= tracePtr->flags;
    }

  updateFlags:
    varPtr->flags &= ~VAR_ALL_TRACES;
    if (allFlags & VAR_ALL_TRACES) {
	varPtr->flags |= (allFlags & VAR_ALL_TRACES);
    } else if (TclIsVarUndefined(varPtr)) {
	/*
	 * If this is the last trace on the variable, and the variable is
	 * unset and unused, then free up the variable.
	 */

	TclCleanupVar(varPtr, NULL);
    }
}

/*
 *----------------------------------------------------------------------
 *
 * Tcl_VarTraceInfo --
 *
 *	Return the clientData value associated with a trace on a variable.
 *	This function can also be used to step through all of the traces on a
 *	particular variable that have the same trace function.
 *
 * Results:
 *	The return value is the clientData value associated with a trace on
 *	the given variable. Information will only be returned for a trace with
 *	proc as trace function. If the clientData argument is NULL then the
 *	first such trace is returned; otherwise, the next relevant one after
 *	the one given by clientData will be returned. If the variable doesn't
 *	exist, or if there are no (more) traces for it, then NULL is returned.
 *
 * Side effects:
 *	None.
 *
 *----------------------------------------------------------------------
 */

#ifndef TCL_NO_DEPRECATED
#undef Tcl_VarTraceInfo
ClientData
Tcl_VarTraceInfo(
    Tcl_Interp *interp,		/* Interpreter containing variable. */
    const char *varName,	/* Name of variable; may end with "(index)" to
				 * signify an array reference. */
    int flags,			/* OR-ed combo or TCL_GLOBAL_ONLY,
				 * TCL_NAMESPACE_ONLY (can be 0). */
    Tcl_VarTraceProc *proc,	/* Function assocated with trace. */
    ClientData prevClientData)	/* If non-NULL, gives last value returned by
				 * this function, so this call will return the
				 * next trace after that one. If NULL, this
				 * call will return the first trace. */
{
    return Tcl_VarTraceInfo2(interp, varName, NULL, flags, proc,
	    prevClientData);
}
#endif /* TCL_NO_DEPRECATED */

/*
 *----------------------------------------------------------------------
 *
 * Tcl_VarTraceInfo2 --
 *
 *	Same as Tcl_VarTraceInfo, except takes name in two pieces instead of
 *	one.
 *
 * Results:
 *	Same as Tcl_VarTraceInfo.
 *
 * Side effects:
 *	None.
 *
 *----------------------------------------------------------------------
 */

ClientData
Tcl_VarTraceInfo2(
    Tcl_Interp *interp,		/* Interpreter containing variable. */
    const char *part1,		/* Name of variable or array. */
    const char *part2,		/* Name of element within array; NULL means
				 * trace applies to scalar variable or array
				 * as-a-whole. */
    int flags,			/* OR-ed combination of TCL_GLOBAL_ONLY,
				 * TCL_NAMESPACE_ONLY. */
    Tcl_VarTraceProc *proc,	/* Function assocated with trace. */
    ClientData prevClientData)	/* If non-NULL, gives last value returned by
				 * this function, so this call will return the
				 * next trace after that one. If NULL, this
				 * call will return the first trace. */
{
    Interp *iPtr = (Interp *) interp;
    Var *varPtr, *arrayPtr;
    Tcl_HashEntry *hPtr;

    varPtr = TclLookupVar(interp, part1, part2,
	    flags & (TCL_GLOBAL_ONLY|TCL_NAMESPACE_ONLY), /*msg*/ NULL,
	    /*createPart1*/ 0, /*createPart2*/ 0, &arrayPtr);
    if (varPtr == NULL) {
	return NULL;
    }

    /*
     * Find the relevant trace, if any, and return its clientData.
     */

    hPtr = Tcl_FindHashEntry(&iPtr->varTraces, (char *) varPtr);

    if (hPtr) {
<<<<<<< HEAD
	VarTrace *tracePtr = (VarTrace *)Tcl_GetHashValue(hPtr);
=======
	VarTrace *tracePtr = Tcl_GetHashValue(hPtr);
>>>>>>> 7fd9fb3d

	if (prevClientData != NULL) {
	    for (; tracePtr != NULL; tracePtr = tracePtr->nextPtr) {
		if ((tracePtr->clientData == prevClientData)
			&& (tracePtr->traceProc == proc)) {
		    tracePtr = tracePtr->nextPtr;
		    break;
		}
	    }
	}
	for (; tracePtr != NULL ; tracePtr = tracePtr->nextPtr) {
	    if (tracePtr->traceProc == proc) {
		return tracePtr->clientData;
	    }
	}
    }
    return NULL;
}

/*
 *----------------------------------------------------------------------
 *
 * Tcl_TraceVar --
 *
 *	Arrange for reads and/or writes to a variable to cause a function to
 *	be invoked, which can monitor the operations and/or change their
 *	actions.
 *
 * Results:
 *	A standard Tcl return value.
 *
 * Side effects:
 *	A trace is set up on the variable given by varName, such that future
 *	references to the variable will be intermediated by proc. See the
 *	manual entry for complete details on the calling sequence for proc.
 *     The variable's flags are updated.
 *
 *----------------------------------------------------------------------
 */

#ifndef TCL_NO_DEPRECATED
#undef Tcl_TraceVar
int
Tcl_TraceVar(
    Tcl_Interp *interp,		/* Interpreter in which variable is to be
				 * traced. */
    const char *varName,	/* Name of variable; may end with "(index)" to
				 * signify an array reference. */
    int flags,			/* OR-ed collection of bits, including any of
				 * TCL_TRACE_READS, TCL_TRACE_WRITES,
				 * TCL_TRACE_UNSETS, TCL_GLOBAL_ONLY, and
				 * TCL_NAMESPACE_ONLY. */
    Tcl_VarTraceProc *proc,	/* Function to call when specified ops are
				 * invoked upon varName. */
    ClientData clientData)	/* Arbitrary argument to pass to proc. */
{
    return Tcl_TraceVar2(interp, varName, NULL, flags, proc, clientData);
}
#endif /* TCL_NO_DEPRECATED */

/*
 *----------------------------------------------------------------------
 *
 * Tcl_TraceVar2 --
 *
 *	Arrange for reads and/or writes to a variable to cause a function to
 *	be invoked, which can monitor the operations and/or change their
 *	actions.
 *
 * Results:
 *	A standard Tcl return value.
 *
 * Side effects:
 *	A trace is set up on the variable given by part1 and part2, such that
 *	future references to the variable will be intermediated by proc. See
 *	the manual entry for complete details on the calling sequence for
 *	proc. The variable's flags are updated.
 *
 *----------------------------------------------------------------------
 */

int
Tcl_TraceVar2(
    Tcl_Interp *interp,		/* Interpreter in which variable is to be
				 * traced. */
    const char *part1,		/* Name of scalar variable or array. */
    const char *part2,		/* Name of element within array; NULL means
				 * trace applies to scalar variable or array
				 * as-a-whole. */
    int flags,			/* OR-ed collection of bits, including any of
				 * TCL_TRACE_READS, TCL_TRACE_WRITES,
				 * TCL_TRACE_UNSETS, TCL_GLOBAL_ONLY, and
				 * TCL_NAMESPACE_ONLY. */
    Tcl_VarTraceProc *proc,	/* Function to call when specified ops are
				 * invoked upon varName. */
    ClientData clientData)	/* Arbitrary argument to pass to proc. */
{
    VarTrace *tracePtr;
    int result;

    tracePtr = (VarTrace *)ckalloc(sizeof(VarTrace));
    tracePtr->traceProc = proc;
    tracePtr->clientData = clientData;
    tracePtr->flags = flags;

    result = TraceVarEx(interp, part1, part2, tracePtr);

    if (result != TCL_OK) {
	ckfree(tracePtr);
    }
    return result;
}

/*
 *----------------------------------------------------------------------
 *
 * TraceVarEx --
 *
 *	Arrange for reads and/or writes to a variable to cause a function to
 *	be invoked, which can monitor the operations and/or change their
 *	actions.
 *
 * Results:
 *	A standard Tcl return value.
 *
 * Side effects:
 *	A trace is set up on the variable given by part1 and part2, such that
 *	future references to the variable will be intermediated by the
 *	traceProc listed in tracePtr. See the manual entry for complete
 *	details on the calling sequence for proc.
 *
 *----------------------------------------------------------------------
 */

static int
TraceVarEx(
    Tcl_Interp *interp,		/* Interpreter in which variable is to be
				 * traced. */
    const char *part1,		/* Name of scalar variable or array. */
    const char *part2,		/* Name of element within array; NULL means
				 * trace applies to scalar variable or array
				 * as-a-whole. */
    VarTrace *tracePtr)/* Structure containing flags, traceProc and
				 * clientData fields. Others should be left
				 * blank. Will be ckfree()d (eventually) if
				 * this function returns TCL_OK, and up to
				 * caller to free if this function returns
				 * TCL_ERROR. */
{
    Interp *iPtr = (Interp *) interp;
    Var *varPtr, *arrayPtr;
    int flagMask, isNew;
    Tcl_HashEntry *hPtr;

    /*
     * We strip 'flags' down to just the parts which are relevant to
     * TclLookupVar, to avoid conflicts between trace flags and internal
     * namespace flags such as 'TCL_FIND_ONLY_NS'. This can now occur since we
     * have trace flags with values 0x1000 and higher.
     */

    flagMask = TCL_GLOBAL_ONLY | TCL_NAMESPACE_ONLY;
    varPtr = TclLookupVar(interp, part1, part2,
	    (tracePtr->flags & flagMask) | TCL_LEAVE_ERR_MSG,
	    "trace", /*createPart1*/ 1, /*createPart2*/ 1, &arrayPtr);
    if (varPtr == NULL) {
	return TCL_ERROR;
    }

    /*
     * Check for a nonsense flag combination. Note that this is a Tcl_Panic()
     * because there should be no code path that ever sets both flags.
     */

    if ((tracePtr->flags & TCL_TRACE_RESULT_DYNAMIC)
	    && (tracePtr->flags & TCL_TRACE_RESULT_OBJECT)) {
	Tcl_Panic("bad result flag combination");
    }

    /*
     * Set up trace information.
     */

    flagMask = TCL_TRACE_READS | TCL_TRACE_WRITES | TCL_TRACE_UNSETS |
	  TCL_TRACE_ARRAY | TCL_TRACE_RESULT_DYNAMIC | TCL_TRACE_RESULT_OBJECT;
#ifndef TCL_REMOVE_OBSOLETE_TRACES
    flagMask |= TCL_TRACE_OLD_STYLE;
#endif
    tracePtr->flags = tracePtr->flags & flagMask;

    hPtr = Tcl_CreateHashEntry(&iPtr->varTraces, varPtr, &isNew);
    if (isNew) {
	tracePtr->nextPtr = NULL;
    } else {
	tracePtr->nextPtr = (VarTrace *)Tcl_GetHashValue(hPtr);
    }
    Tcl_SetHashValue(hPtr, tracePtr);

    /*
     * Mark the variable as traced so we know to call them.
     */

    varPtr->flags |= (tracePtr->flags & VAR_ALL_TRACES);

    return TCL_OK;
}

/*
 * Local Variables:
 * mode: c
 * c-basic-offset: 4
 * fill-column: 78
 * End:
 */<|MERGE_RESOLUTION|>--- conflicted
+++ resolved
@@ -3126,11 +3126,7 @@
     hPtr = Tcl_FindHashEntry(&iPtr->varTraces, (char *) varPtr);
 
     if (hPtr) {
-<<<<<<< HEAD
 	VarTrace *tracePtr = (VarTrace *)Tcl_GetHashValue(hPtr);
-=======
-	VarTrace *tracePtr = Tcl_GetHashValue(hPtr);
->>>>>>> 7fd9fb3d
 
 	if (prevClientData != NULL) {
 	    for (; tracePtr != NULL; tracePtr = tracePtr->nextPtr) {
