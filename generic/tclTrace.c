/*
 * tclTrace.c --
 *
 *	This file contains code to handle most trace management.
 *
 * Copyright (c) 1987-1993 The Regents of the University of California.
 * Copyright (c) 1994-1997 Sun Microsystems, Inc.
 * Copyright (c) 1998-2000 Scriptics Corporation.
 * Copyright (c) 2002 ActiveState Corporation.
 *
 * See the file "license.terms" for information on usage and redistribution of
 * this file, and for a DISCLAIMER OF ALL WARRANTIES.
 */

#include "tclInt.h"

/*
 * Structures used to hold information about variable traces:
 */

typedef struct {
    int flags;			/* Operations for which Tcl command is to be
				 * invoked. */
    size_t length;		/* Number of non-NUL chars. in command. */
    char command[1];		/* Space for Tcl command to invoke. Actual
				 * size will be as large as necessary to hold
				 * command. This field must be the last in the
				 * structure, so that it can be larger than 1
				 * byte. */
} TraceVarInfo;

typedef struct {
    VarTrace traceInfo;
    TraceVarInfo traceCmdInfo;
} CombinedTraceVarInfo;

/*
 * Structure used to hold information about command traces:
 */

typedef struct {
    int flags;			/* Operations for which Tcl command is to be
				 * invoked. */
    size_t length;		/* Number of non-NUL chars. in command. */
    Tcl_Trace stepTrace;	/* Used for execution traces, when tracing
				 * inside the given command */
    int startLevel;		/* Used for bookkeeping with step execution
				 * traces, store the level at which the step
				 * trace was invoked */
    char *startCmd;		/* Used for bookkeeping with step execution
				 * traces, store the command name which
				 * invoked step trace */
    int curFlags;		/* Trace flags for the current command */
    int curCode;		/* Return code for the current command */
    size_t refCount;		/* Used to ensure this structure is not
				 * deleted too early. Keeps track of how many
				 * pieces of code have a pointer to this
				 * structure. */
    char command[1];		/* Space for Tcl command to invoke. Actual
				 * size will be as large as necessary to hold
				 * command. This field must be the last in the
				 * structure, so that it can be larger than 1
				 * byte. */
} TraceCommandInfo;

/*
 * Used by command execution traces. Note that we assume in the code that
 * TCL_TRACE_ENTER_DURING_EXEC == 4 * TCL_TRACE_ENTER_EXEC and that
 * TCL_TRACE_LEAVE_DURING_EXEC == 4 * TCL_TRACE_LEAVE_EXEC.
 *
 * TCL_TRACE_ENTER_DURING_EXEC  - Trace each command inside the command
 *				  currently being traced, before execution.
 * TCL_TRACE_LEAVE_DURING_EXEC  - Trace each command inside the command
 *				  currently being traced, after execution.
 * TCL_TRACE_ANY_EXEC		- OR'd combination of all EXEC flags.
 * TCL_TRACE_EXEC_IN_PROGRESS   - The callback function on this trace is
 *				  currently executing. Therefore we don't let
 *				  further traces execute.
 * TCL_TRACE_EXEC_DIRECT	- This execution trace is triggered directly
 *				  by the command being traced, not because of
 *				  an internal trace.
 * The flag 'TCL_TRACE_DESTROYED' may also be used in command execution traces.
 */

#define TCL_TRACE_ENTER_DURING_EXEC	4
#define TCL_TRACE_LEAVE_DURING_EXEC	8
#define TCL_TRACE_ANY_EXEC		15
#define TCL_TRACE_EXEC_IN_PROGRESS	0x10
#define TCL_TRACE_EXEC_DIRECT		0x20

/*
 * Forward declarations for functions defined in this file:
 */

typedef int (Tcl_TraceTypeObjCmd)(Tcl_Interp *interp, int optionIndex,
	int objc, Tcl_Obj *const objv[]);

static Tcl_TraceTypeObjCmd TraceVariableObjCmd;
static Tcl_TraceTypeObjCmd TraceCommandObjCmd;
static Tcl_TraceTypeObjCmd TraceExecutionObjCmd;

/*
 * Each subcommand has a number of 'types' to which it can apply. Currently
 * 'execution', 'command' and 'variable' are the only types supported. These
 * three arrays MUST be kept in sync! In the future we may provide an API to
 * add to the list of supported trace types.
 */

static const char *const traceTypeOptions[] = {
    "execution", "command", "variable", NULL
};
static Tcl_TraceTypeObjCmd *const traceSubCmds[] = {
    TraceExecutionObjCmd,
    TraceCommandObjCmd,
    TraceVariableObjCmd
};

/*
 * Declarations for local functions to this file:
 */

static int		CallTraceFunction(Tcl_Interp *interp, Trace *tracePtr,
			    Command *cmdPtr, const char *command, size_t numChars,
			    int objc, Tcl_Obj *const objv[]);
static char *		TraceVarProc(ClientData clientData, Tcl_Interp *interp,
			    const char *name1, const char *name2, int flags);
static void		TraceCommandProc(ClientData clientData,
			    Tcl_Interp *interp, const char *oldName,
			    const char *newName, int flags);
static Tcl_CmdObjTraceProc TraceExecutionProc;
static int		StringTraceProc(ClientData clientData,
			    Tcl_Interp *interp, int level,
			    const char *command, Tcl_Command commandInfo,
			    int objc, Tcl_Obj *const objv[]);
static void		StringTraceDeleteProc(ClientData clientData);
static void		DisposeTraceResult(int flags, char *result);
static int		TraceVarEx(Tcl_Interp *interp, const char *part1,
			    const char *part2, VarTrace *tracePtr);

/*
 * The following structure holds the client data for string-based
 * trace procs
 */

typedef struct {
    ClientData clientData;	/* Client data from Tcl_CreateTrace */
    Tcl_CmdTraceProc *proc;	/* Trace function from Tcl_CreateTrace */
} StringTraceData;

/*
 * Convenience macros for iterating over the list of traces. Note that each of
 * these *must* be treated as a command, and *must* have a block following it.
 */

#define FOREACH_VAR_TRACE(interp, name, clientData) \
    (clientData) = NULL; \
    while (((clientData) = Tcl_VarTraceInfo2((interp), (name), NULL, \
	    0, TraceVarProc, (clientData))) != NULL)

#define FOREACH_COMMAND_TRACE(interp, name, clientData) \
    (clientData) = NULL; \
    while ((clientData = Tcl_CommandTraceInfo(interp, name, 0, \
	    TraceCommandProc, clientData)) != NULL)

/*
 *----------------------------------------------------------------------
 *
 * Tcl_TraceObjCmd --
 *
 *	This function is invoked to process the "trace" Tcl command. See the
 *	user documentation for details on what it does.
 *
 *	Standard syntax as of Tcl 8.4 is:
 *	    trace {add|info|remove} {command|variable} name ops cmd
 *
 * Results:
 *	A standard Tcl result.
 *
 * Side effects:
 *	See the user documentation.
 *----------------------------------------------------------------------
 */

int
Tcl_TraceObjCmd(
    TCL_UNUSED(ClientData),
    Tcl_Interp *interp,		/* Current interpreter. */
    int objc,			/* Number of arguments. */
    Tcl_Obj *const objv[])	/* Argument objects. */
{
    int optionIndex;
#ifndef TCL_REMOVE_OBSOLETE_TRACES
    const char *name;
    const char *flagOps, *p;
#endif
    /* Main sub commands to 'trace' */
    static const char *const traceOptions[] = {
	"add", "info", "remove",
#ifndef TCL_REMOVE_OBSOLETE_TRACES
	"variable", "vdelete", "vinfo",
#endif
	NULL
    };
    /* 'OLD' options are pre-Tcl-8.4 style */
    enum traceOptions {
	TRACE_ADD, TRACE_INFO, TRACE_REMOVE,
#ifndef TCL_REMOVE_OBSOLETE_TRACES
	TRACE_OLD_VARIABLE, TRACE_OLD_VDELETE, TRACE_OLD_VINFO
#endif
    };

    if (objc < 2) {
	Tcl_WrongNumArgs(interp, 1, objv, "option ?arg ...?");
	return TCL_ERROR;
    }

    if (Tcl_GetIndexFromObj(interp, objv[1], traceOptions, "option", 0,
	    &optionIndex) != TCL_OK) {
	return TCL_ERROR;
    }
    switch ((enum traceOptions) optionIndex) {
    case TRACE_ADD:
    case TRACE_REMOVE: {
	/*
	 * All sub commands of trace add/remove must take at least one more
	 * argument. Beyond that we let the subcommand itself control the
	 * argument structure.
	 */

	int typeIndex;

	if (objc < 3) {
	    Tcl_WrongNumArgs(interp, 2, objv, "type ?arg ...?");
	    return TCL_ERROR;
	}
	if (Tcl_GetIndexFromObj(interp, objv[2], traceTypeOptions, "option",
		0, &typeIndex) != TCL_OK) {
	    return TCL_ERROR;
	}
	return traceSubCmds[typeIndex](interp, optionIndex, objc, objv);
    }
    case TRACE_INFO: {
	/*
	 * All sub commands of trace info must take exactly two more arguments
	 * which name the type of thing being traced and the name of the thing
	 * being traced.
	 */

	int typeIndex;
	if (objc < 3) {
	    /*
	     * Delegate other complaints to the type-specific code which can
	     * give a better error message.
	     */

	    Tcl_WrongNumArgs(interp, 2, objv, "type name");
	    return TCL_ERROR;
	}
	if (Tcl_GetIndexFromObj(interp, objv[2], traceTypeOptions, "option",
		0, &typeIndex) != TCL_OK) {
	    return TCL_ERROR;
	}
	return traceSubCmds[typeIndex](interp, optionIndex, objc, objv);
	break;
    }

#ifndef TCL_REMOVE_OBSOLETE_TRACES
    case TRACE_OLD_VARIABLE:
    case TRACE_OLD_VDELETE: {
	Tcl_Obj *copyObjv[6];
	Tcl_Obj *opsList;
	int code;
	size_t numFlags;

	if (objc != 5) {
	    Tcl_WrongNumArgs(interp, 2, objv, "name ops command");
	    return TCL_ERROR;
	}

	opsList = Tcl_NewObj();
	Tcl_IncrRefCount(opsList);
	flagOps = TclGetStringFromObj(objv[3], &numFlags);
	if (numFlags == 0) {
	    Tcl_DecrRefCount(opsList);
	    goto badVarOps;
	}
	for (p = flagOps; *p != 0; p++) {
	    Tcl_Obj *opObj;

	    if (*p == 'r') {
		TclNewLiteralStringObj(opObj, "read");
	    } else if (*p == 'w') {
		TclNewLiteralStringObj(opObj, "write");
	    } else if (*p == 'u') {
		TclNewLiteralStringObj(opObj, "unset");
	    } else if (*p == 'a') {
		TclNewLiteralStringObj(opObj, "array");
	    } else {
		Tcl_DecrRefCount(opsList);
		goto badVarOps;
	    }
	    Tcl_ListObjAppendElement(NULL, opsList, opObj);
	}
	copyObjv[0] = NULL;
	memcpy(copyObjv+1, objv, objc*sizeof(Tcl_Obj *));
	copyObjv[4] = opsList;
	if (optionIndex == TRACE_OLD_VARIABLE) {
	    code = traceSubCmds[2](interp, TRACE_ADD, objc+1, copyObjv);
	} else {
	    code = traceSubCmds[2](interp, TRACE_REMOVE, objc+1, copyObjv);
	}
	Tcl_DecrRefCount(opsList);
	return code;
    }
    case TRACE_OLD_VINFO: {
	ClientData clientData;
	char ops[5];
	Tcl_Obj *resultListPtr, *pairObjPtr, *elemObjPtr;

	if (objc != 3) {
	    Tcl_WrongNumArgs(interp, 2, objv, "name");
	    return TCL_ERROR;
	}
	resultListPtr = Tcl_NewObj();
	name = TclGetString(objv[2]);
	FOREACH_VAR_TRACE(interp, name, clientData) {
	    TraceVarInfo *tvarPtr = (TraceVarInfo *)clientData;
	    char *q = ops;

	    pairObjPtr = Tcl_NewListObj(0, NULL);
	    if (tvarPtr->flags & TCL_TRACE_READS) {
		*q = 'r';
		q++;
	    }
	    if (tvarPtr->flags & TCL_TRACE_WRITES) {
		*q = 'w';
		q++;
	    }
	    if (tvarPtr->flags & TCL_TRACE_UNSETS) {
		*q = 'u';
		q++;
	    }
	    if (tvarPtr->flags & TCL_TRACE_ARRAY) {
		*q = 'a';
		q++;
	    }
	    *q = '\0';

	    /*
	     * Build a pair (2-item list) with the ops string as the first obj
	     * element and the tvarPtr->command string as the second obj
	     * element. Append the pair (as an element) to the end of the
	     * result object list.
	     */

	    elemObjPtr = Tcl_NewStringObj(ops, -1);
	    Tcl_ListObjAppendElement(NULL, pairObjPtr, elemObjPtr);
	    elemObjPtr = Tcl_NewStringObj(tvarPtr->command, -1);
	    Tcl_ListObjAppendElement(NULL, pairObjPtr, elemObjPtr);
	    Tcl_ListObjAppendElement(interp, resultListPtr, pairObjPtr);
	}
	Tcl_SetObjResult(interp, resultListPtr);
	break;
    }
#endif /* TCL_REMOVE_OBSOLETE_TRACES */
    }
    return TCL_OK;

#ifndef TCL_REMOVE_OBSOLETE_TRACES
  badVarOps:
    Tcl_SetObjResult(interp, Tcl_ObjPrintf(
	    "bad operations \"%s\": should be one or more of rwua",
	    flagOps));
    Tcl_SetErrorCode(interp, "TCL", "OPERATION", "TRACE", "BADOPS", NULL);
    return TCL_ERROR;
#endif
}

/*
 *----------------------------------------------------------------------
 *
 * TraceExecutionObjCmd --
 *
 *	Helper function for Tcl_TraceObjCmd; implements the [trace
 *	{add|remove|info} execution ...] subcommands. See the user
 *	documentation for details on what these do.
 *
 * Results:
 *	Standard Tcl result.
 *
 * Side effects:
 *	Depends on the operation (add, remove, or info) being performed; may
 *	add or remove command traces on a command.
 *
 *----------------------------------------------------------------------
 */

static int
TraceExecutionObjCmd(
    Tcl_Interp *interp,		/* Current interpreter. */
    int optionIndex,		/* Add, info or remove */
    int objc,			/* Number of arguments. */
    Tcl_Obj *const objv[])	/* Argument objects. */
{
    int index;
    const char *name, *command;
    size_t commandLength, length;
    enum traceOptions {
	TRACE_ADD, TRACE_INFO, TRACE_REMOVE
    };
    static const char *const opStrings[] = {
	"enter", "leave", "enterstep", "leavestep", NULL
    };
    enum operations {
	TRACE_EXEC_ENTER, TRACE_EXEC_LEAVE,
	TRACE_EXEC_ENTER_STEP, TRACE_EXEC_LEAVE_STEP
    };

    switch ((enum traceOptions) optionIndex) {
    case TRACE_ADD:
    case TRACE_REMOVE: {
	int flags = 0;
	int i, listLen, result;
	Tcl_Obj **elemPtrs;

	if (objc != 6) {
	    Tcl_WrongNumArgs(interp, 3, objv, "name opList command");
	    return TCL_ERROR;
	}

	/*
	 * Make sure the ops argument is a list object; get its length and a
	 * pointer to its array of element pointers.
	 */

	result = Tcl_ListObjGetElements(interp, objv[4], &listLen, &elemPtrs);
	if (result != TCL_OK) {
	    return result;
	}
	if (listLen == 0) {
	    Tcl_SetObjResult(interp, Tcl_NewStringObj(
		    "bad operation list \"\": must be one or more of"
		    " enter, leave, enterstep, or leavestep", -1));
	    Tcl_SetErrorCode(interp, "TCL", "OPERATION", "TRACE", "NOOPS",
		    NULL);
	    return TCL_ERROR;
	}
	for (i = 0; i < listLen; i++) {
	    if (Tcl_GetIndexFromObj(interp, elemPtrs[i], opStrings,
		    "operation", TCL_EXACT, &index) != TCL_OK) {
		return TCL_ERROR;
	    }
	    switch ((enum operations) index) {
	    case TRACE_EXEC_ENTER:
		flags |= TCL_TRACE_ENTER_EXEC;
		break;
	    case TRACE_EXEC_LEAVE:
		flags |= TCL_TRACE_LEAVE_EXEC;
		break;
	    case TRACE_EXEC_ENTER_STEP:
		flags |= TCL_TRACE_ENTER_DURING_EXEC;
		break;
	    case TRACE_EXEC_LEAVE_STEP:
		flags |= TCL_TRACE_LEAVE_DURING_EXEC;
		break;
	    }
	}
	command = TclGetStringFromObj(objv[5], &commandLength);
	length = commandLength;
	if ((enum traceOptions) optionIndex == TRACE_ADD) {
	    TraceCommandInfo *tcmdPtr = (TraceCommandInfo *)Tcl_Alloc(
		    offsetof(TraceCommandInfo, command) + 1 + length);

	    tcmdPtr->flags = flags;
	    tcmdPtr->stepTrace = NULL;
	    tcmdPtr->startLevel = 0;
	    tcmdPtr->startCmd = NULL;
	    tcmdPtr->length = length;
	    tcmdPtr->refCount = 1;
	    flags |= TCL_TRACE_DELETE;
	    if (flags & (TCL_TRACE_ENTER_DURING_EXEC |
		    TCL_TRACE_LEAVE_DURING_EXEC)) {
		flags |= (TCL_TRACE_ENTER_EXEC | TCL_TRACE_LEAVE_EXEC);
	    }
	    memcpy(tcmdPtr->command, command, length+1);
	    name = TclGetString(objv[3]);
	    if (Tcl_TraceCommand(interp, name, flags, TraceCommandProc,
		    tcmdPtr) != TCL_OK) {
		Tcl_Free(tcmdPtr);
		return TCL_ERROR;
	    }
	} else {
	    /*
	     * Search through all of our traces on this command to see if
	     * there's one with the given command. If so, then delete the
	     * first one that matches.
	     */

	    ClientData clientData;

	    /*
	     * First ensure the name given is valid.
	     */

	    name = TclGetString(objv[3]);
	    if (Tcl_FindCommand(interp,name,NULL,TCL_LEAVE_ERR_MSG) == NULL) {
		return TCL_ERROR;
	    }

	    FOREACH_COMMAND_TRACE(interp, name, clientData) {
		TraceCommandInfo *tcmdPtr = (TraceCommandInfo *)clientData;

		/*
		 * In checking the 'flags' field we must remove any extraneous
		 * flags which may have been temporarily added by various
		 * pieces of the trace mechanism.
		 */

		if ((tcmdPtr->length == length)
			&& ((tcmdPtr->flags & (TCL_TRACE_ANY_EXEC |
				TCL_TRACE_RENAME | TCL_TRACE_DELETE)) == flags)
			&& (strncmp(command, tcmdPtr->command,
				length) == 0)) {
		    flags |= TCL_TRACE_DELETE;
		    if (flags & (TCL_TRACE_ENTER_DURING_EXEC |
			    TCL_TRACE_LEAVE_DURING_EXEC)) {
			flags |= (TCL_TRACE_ENTER_EXEC | TCL_TRACE_LEAVE_EXEC);
		    }
		    Tcl_UntraceCommand(interp, name, flags,
			    TraceCommandProc, clientData);
		    if (tcmdPtr->stepTrace != NULL) {
			/*
			 * We need to remove the interpreter-wide trace which
			 * we created to allow 'step' traces.
			 */

			Tcl_DeleteTrace(interp, tcmdPtr->stepTrace);
			tcmdPtr->stepTrace = NULL;
			Tcl_Free(tcmdPtr->startCmd);
		    }
		    if (tcmdPtr->flags & TCL_TRACE_EXEC_IN_PROGRESS) {
			/*
			 * Postpone deletion.
			 */

			tcmdPtr->flags = 0;
		    }
		    if (tcmdPtr->refCount-- <= 1) {
			Tcl_Free(tcmdPtr);
		    }
		    break;
		}
	    }
	}
	break;
    }
    case TRACE_INFO: {
	ClientData clientData;
	Tcl_Obj *resultListPtr;

	if (objc != 4) {
	    Tcl_WrongNumArgs(interp, 3, objv, "name");
	    return TCL_ERROR;
	}

	name = TclGetString(objv[3]);

	/*
	 * First ensure the name given is valid.
	 */

	if (Tcl_FindCommand(interp, name, NULL, TCL_LEAVE_ERR_MSG) == NULL) {
	    return TCL_ERROR;
	}

	resultListPtr = Tcl_NewListObj(0, NULL);
	FOREACH_COMMAND_TRACE(interp, name, clientData) {
	    int numOps = 0;
	    Tcl_Obj *opObj, *eachTraceObjPtr, *elemObjPtr;
	    TraceCommandInfo *tcmdPtr = (TraceCommandInfo *)clientData;

	    /*
	     * Build a list with the ops list as the first obj element and the
	     * tcmdPtr->command string as the second obj element. Append this
	     * list (as an element) to the end of the result object list.
	     */

	    elemObjPtr = Tcl_NewListObj(0, NULL);
	    Tcl_IncrRefCount(elemObjPtr);
	    if (tcmdPtr->flags & TCL_TRACE_ENTER_EXEC) {
		TclNewLiteralStringObj(opObj, "enter");
		Tcl_ListObjAppendElement(NULL, elemObjPtr, opObj);
	    }
	    if (tcmdPtr->flags & TCL_TRACE_LEAVE_EXEC) {
		TclNewLiteralStringObj(opObj, "leave");
		Tcl_ListObjAppendElement(NULL, elemObjPtr, opObj);
	    }
	    if (tcmdPtr->flags & TCL_TRACE_ENTER_DURING_EXEC) {
		TclNewLiteralStringObj(opObj, "enterstep");
		Tcl_ListObjAppendElement(NULL, elemObjPtr, opObj);
	    }
	    if (tcmdPtr->flags & TCL_TRACE_LEAVE_DURING_EXEC) {
		TclNewLiteralStringObj(opObj, "leavestep");
		Tcl_ListObjAppendElement(NULL, elemObjPtr, opObj);
	    }
	    Tcl_ListObjLength(NULL, elemObjPtr, &numOps);
	    if (0 == numOps) {
		Tcl_DecrRefCount(elemObjPtr);
		continue;
	    }
	    eachTraceObjPtr = Tcl_NewListObj(0, NULL);
	    Tcl_ListObjAppendElement(NULL, eachTraceObjPtr, elemObjPtr);
	    Tcl_DecrRefCount(elemObjPtr);
	    elemObjPtr = NULL;

	    Tcl_ListObjAppendElement(NULL, eachTraceObjPtr,
		    Tcl_NewStringObj(tcmdPtr->command, -1));
	    Tcl_ListObjAppendElement(interp, resultListPtr, eachTraceObjPtr);
	}
	Tcl_SetObjResult(interp, resultListPtr);
	break;
    }
    }
    return TCL_OK;
}

/*
 *----------------------------------------------------------------------
 *
 * TraceCommandObjCmd --
 *
 *	Helper function for Tcl_TraceObjCmd; implements the [trace
 *	{add|info|remove} command ...] subcommands. See the user documentation
 *	for details on what these do.
 *
 * Results:
 *	Standard Tcl result.
 *
 * Side effects:
 *	Depends on the operation (add, remove, or info) being performed; may
 *	add or remove command traces on a command.
 *
 *----------------------------------------------------------------------
 */

static int
TraceCommandObjCmd(
    Tcl_Interp *interp,		/* Current interpreter. */
    int optionIndex,		/* Add, info or remove */
    int objc,			/* Number of arguments. */
    Tcl_Obj *const objv[])	/* Argument objects. */
{
    int index;
    const char *name, *command;
    size_t commandLength, length;
    enum traceOptions { TRACE_ADD, TRACE_INFO, TRACE_REMOVE };
    static const char *const opStrings[] = { "delete", "rename", NULL };
    enum operations { TRACE_CMD_DELETE, TRACE_CMD_RENAME };

    switch ((enum traceOptions) optionIndex) {
    case TRACE_ADD:
    case TRACE_REMOVE: {
	int flags = 0;
	int i, listLen, result;
	Tcl_Obj **elemPtrs;

	if (objc != 6) {
	    Tcl_WrongNumArgs(interp, 3, objv, "name opList command");
	    return TCL_ERROR;
	}

	/*
	 * Make sure the ops argument is a list object; get its length and a
	 * pointer to its array of element pointers.
	 */

	result = Tcl_ListObjGetElements(interp, objv[4], &listLen, &elemPtrs);
	if (result != TCL_OK) {
	    return result;
	}
	if (listLen == 0) {
	    Tcl_SetObjResult(interp, Tcl_NewStringObj(
		    "bad operation list \"\": must be one or more of"
		    " delete or rename", -1));
	    Tcl_SetErrorCode(interp, "TCL", "OPERATION", "TRACE", "NOOPS",
		    NULL);
	    return TCL_ERROR;
	}

	for (i = 0; i < listLen; i++) {
	    if (Tcl_GetIndexFromObj(interp, elemPtrs[i], opStrings,
		    "operation", TCL_EXACT, &index) != TCL_OK) {
		return TCL_ERROR;
	    }
	    switch ((enum operations) index) {
	    case TRACE_CMD_RENAME:
		flags |= TCL_TRACE_RENAME;
		break;
	    case TRACE_CMD_DELETE:
		flags |= TCL_TRACE_DELETE;
		break;
	    }
	}

	command = TclGetStringFromObj(objv[5], &commandLength);
	length = commandLength;
	if ((enum traceOptions) optionIndex == TRACE_ADD) {
	    TraceCommandInfo *tcmdPtr = (TraceCommandInfo *)Tcl_Alloc(
		    offsetof(TraceCommandInfo, command) + 1 + length);

	    tcmdPtr->flags = flags;
	    tcmdPtr->stepTrace = NULL;
	    tcmdPtr->startLevel = 0;
	    tcmdPtr->startCmd = NULL;
	    tcmdPtr->length = length;
	    tcmdPtr->refCount = 1;
	    flags |= TCL_TRACE_DELETE;
	    memcpy(tcmdPtr->command, command, length+1);
	    name = TclGetString(objv[3]);
	    if (Tcl_TraceCommand(interp, name, flags, TraceCommandProc,
		    tcmdPtr) != TCL_OK) {
		Tcl_Free(tcmdPtr);
		return TCL_ERROR;
	    }
	} else {
	    /*
	     * Search through all of our traces on this command to see if
	     * there's one with the given command. If so, then delete the
	     * first one that matches.
	     */

	    ClientData clientData;

	    /*
	     * First ensure the name given is valid.
	     */

	    name = TclGetString(objv[3]);
	    if (Tcl_FindCommand(interp,name,NULL,TCL_LEAVE_ERR_MSG) == NULL) {
		return TCL_ERROR;
	    }

	    FOREACH_COMMAND_TRACE(interp, name, clientData) {
		TraceCommandInfo *tcmdPtr = (TraceCommandInfo *)clientData;

		if ((tcmdPtr->length == length) && (tcmdPtr->flags == flags)
			&& (strncmp(command, tcmdPtr->command,
				length) == 0)) {
		    Tcl_UntraceCommand(interp, name, flags | TCL_TRACE_DELETE,
			    TraceCommandProc, clientData);
		    tcmdPtr->flags |= TCL_TRACE_DESTROYED;
		    if (tcmdPtr->refCount-- <= 1) {
			Tcl_Free(tcmdPtr);
		    }
		    break;
		}
	    }
	}
	break;
    }
    case TRACE_INFO: {
	ClientData clientData;
	Tcl_Obj *resultListPtr;

	if (objc != 4) {
	    Tcl_WrongNumArgs(interp, 3, objv, "name");
	    return TCL_ERROR;
	}

	/*
	 * First ensure the name given is valid.
	 */

	name = TclGetString(objv[3]);
	if (Tcl_FindCommand(interp, name, NULL, TCL_LEAVE_ERR_MSG) == NULL) {
	    return TCL_ERROR;
	}

	resultListPtr = Tcl_NewListObj(0, NULL);
	FOREACH_COMMAND_TRACE(interp, name, clientData) {
	    int numOps = 0;
	    Tcl_Obj *opObj, *eachTraceObjPtr, *elemObjPtr;
	    TraceCommandInfo *tcmdPtr = (TraceCommandInfo *)clientData;

	    /*
	     * Build a list with the ops list as the first obj element and the
	     * tcmdPtr->command string as the second obj element. Append this
	     * list (as an element) to the end of the result object list.
	     */

	    elemObjPtr = Tcl_NewListObj(0, NULL);
	    Tcl_IncrRefCount(elemObjPtr);
	    if (tcmdPtr->flags & TCL_TRACE_RENAME) {
		TclNewLiteralStringObj(opObj, "rename");
		Tcl_ListObjAppendElement(NULL, elemObjPtr, opObj);
	    }
	    if (tcmdPtr->flags & TCL_TRACE_DELETE) {
		TclNewLiteralStringObj(opObj, "delete");
		Tcl_ListObjAppendElement(NULL, elemObjPtr, opObj);
	    }
	    Tcl_ListObjLength(NULL, elemObjPtr, &numOps);
	    if (0 == numOps) {
		Tcl_DecrRefCount(elemObjPtr);
		continue;
	    }
	    eachTraceObjPtr = Tcl_NewListObj(0, NULL);
	    Tcl_ListObjAppendElement(NULL, eachTraceObjPtr, elemObjPtr);
	    Tcl_DecrRefCount(elemObjPtr);

	    elemObjPtr = Tcl_NewStringObj(tcmdPtr->command, -1);
	    Tcl_ListObjAppendElement(NULL, eachTraceObjPtr, elemObjPtr);
	    Tcl_ListObjAppendElement(interp, resultListPtr, eachTraceObjPtr);
	}
	Tcl_SetObjResult(interp, resultListPtr);
	break;
    }
    }
    return TCL_OK;
}

/*
 *----------------------------------------------------------------------
 *
 * TraceVariableObjCmd --
 *
 *	Helper function for Tcl_TraceObjCmd; implements the [trace
 *	{add|info|remove} variable ...] subcommands. See the user
 *	documentation for details on what these do.
 *
 * Results:
 *	Standard Tcl result.
 *
 * Side effects:
 *	Depends on the operation (add, remove, or info) being performed; may
 *	add or remove variable traces on a variable.
 *
 *----------------------------------------------------------------------
 */

static int
TraceVariableObjCmd(
    Tcl_Interp *interp,		/* Current interpreter. */
    int optionIndex,		/* Add, info or remove */
    int objc,			/* Number of arguments. */
    Tcl_Obj *const objv[])	/* Argument objects. */
{
    int index;
    const char *name, *command;
    size_t commandLength, length;
    ClientData clientData;
    enum traceOptions { TRACE_ADD, TRACE_INFO, TRACE_REMOVE };
    static const char *const opStrings[] = {
	"array", "read", "unset", "write", NULL
    };
    enum operations {
	TRACE_VAR_ARRAY, TRACE_VAR_READ, TRACE_VAR_UNSET, TRACE_VAR_WRITE
    };

    switch ((enum traceOptions) optionIndex) {
    case TRACE_ADD:
    case TRACE_REMOVE: {
	int flags = 0;
	int i, listLen, result;
	Tcl_Obj **elemPtrs;

	if (objc != 6) {
	    Tcl_WrongNumArgs(interp, 3, objv, "name opList command");
	    return TCL_ERROR;
	}

	/*
	 * Make sure the ops argument is a list object; get its length and a
	 * pointer to its array of element pointers.
	 */

	result = Tcl_ListObjGetElements(interp, objv[4], &listLen, &elemPtrs);
	if (result != TCL_OK) {
	    return result;
	}
	if (listLen == 0) {
	    Tcl_SetObjResult(interp, Tcl_NewStringObj(
		    "bad operation list \"\": must be one or more of"
		    " array, read, unset, or write", -1));
	    Tcl_SetErrorCode(interp, "TCL", "OPERATION", "TRACE", "NOOPS",
		    NULL);
	    return TCL_ERROR;
	}
	for (i = 0; i < listLen ; i++) {
	    if (Tcl_GetIndexFromObj(interp, elemPtrs[i], opStrings,
		    "operation", TCL_EXACT, &index) != TCL_OK) {
		return TCL_ERROR;
	    }
	    switch ((enum operations) index) {
	    case TRACE_VAR_ARRAY:
		flags |= TCL_TRACE_ARRAY;
		break;
	    case TRACE_VAR_READ:
		flags |= TCL_TRACE_READS;
		break;
	    case TRACE_VAR_UNSET:
		flags |= TCL_TRACE_UNSETS;
		break;
	    case TRACE_VAR_WRITE:
		flags |= TCL_TRACE_WRITES;
		break;
	    }
	}
	command = TclGetStringFromObj(objv[5], &commandLength);
	length = commandLength;
	if ((enum traceOptions) optionIndex == TRACE_ADD) {
	    CombinedTraceVarInfo *ctvarPtr = (CombinedTraceVarInfo *)Tcl_Alloc(
		    offsetof(CombinedTraceVarInfo, traceCmdInfo.command)
		    + 1 + length);

	    ctvarPtr->traceCmdInfo.flags = flags;
#ifndef TCL_REMOVE_OBSOLETE_TRACES
	    if (objv[0] == NULL) {
		ctvarPtr->traceCmdInfo.flags |= TCL_TRACE_OLD_STYLE;
	    }
#endif
	    ctvarPtr->traceCmdInfo.length = length;
	    flags |= TCL_TRACE_UNSETS | TCL_TRACE_RESULT_OBJECT;
	    memcpy(ctvarPtr->traceCmdInfo.command, command, length+1);
	    ctvarPtr->traceInfo.traceProc = TraceVarProc;
	    ctvarPtr->traceInfo.clientData = &ctvarPtr->traceCmdInfo;
	    ctvarPtr->traceInfo.flags = flags;
	    name = TclGetString(objv[3]);
	    if (TraceVarEx(interp, name, NULL, (VarTrace *) ctvarPtr)
		    != TCL_OK) {
		Tcl_Free(ctvarPtr);
		return TCL_ERROR;
	    }
	} else {
	    /*
	     * Search through all of our traces on this variable to see if
	     * there's one with the given command. If so, then delete the
	     * first one that matches.
	     */

	    name = TclGetString(objv[3]);
	    FOREACH_VAR_TRACE(interp, name, clientData) {
		TraceVarInfo *tvarPtr = (TraceVarInfo *)clientData;

		if ((tvarPtr->length == length)
			&& ((tvarPtr->flags
#ifndef TCL_REMOVE_OBSOLETE_TRACES
& ~TCL_TRACE_OLD_STYLE
#endif
						)==flags)
			&& (strncmp(command, tvarPtr->command,
				length) == 0)) {
		    Tcl_UntraceVar2(interp, name, NULL,
			    flags | TCL_TRACE_UNSETS | TCL_TRACE_RESULT_OBJECT,
			    TraceVarProc, clientData);
		    break;
		}
	    }
	}
	break;
    }
    case TRACE_INFO: {
	Tcl_Obj *resultListPtr;

	if (objc != 4) {
	    Tcl_WrongNumArgs(interp, 3, objv, "name");
	    return TCL_ERROR;
	}

	resultListPtr = Tcl_NewObj();
	name = TclGetString(objv[3]);
	FOREACH_VAR_TRACE(interp, name, clientData) {
	    Tcl_Obj *opObjPtr, *eachTraceObjPtr, *elemObjPtr;
	    TraceVarInfo *tvarPtr = (TraceVarInfo *)clientData;

	    /*
	     * Build a list with the ops list as the first obj element and the
	     * tcmdPtr->command string as the second obj element. Append this
	     * list (as an element) to the end of the result object list.
	     */

	    elemObjPtr = Tcl_NewListObj(0, NULL);
	    if (tvarPtr->flags & TCL_TRACE_ARRAY) {
		TclNewLiteralStringObj(opObjPtr, "array");
		Tcl_ListObjAppendElement(NULL, elemObjPtr, opObjPtr);
	    }
	    if (tvarPtr->flags & TCL_TRACE_READS) {
		TclNewLiteralStringObj(opObjPtr, "read");
		Tcl_ListObjAppendElement(NULL, elemObjPtr, opObjPtr);
	    }
	    if (tvarPtr->flags & TCL_TRACE_WRITES) {
		TclNewLiteralStringObj(opObjPtr, "write");
		Tcl_ListObjAppendElement(NULL, elemObjPtr, opObjPtr);
	    }
	    if (tvarPtr->flags & TCL_TRACE_UNSETS) {
		TclNewLiteralStringObj(opObjPtr, "unset");
		Tcl_ListObjAppendElement(NULL, elemObjPtr, opObjPtr);
	    }
	    eachTraceObjPtr = Tcl_NewListObj(0, NULL);
	    Tcl_ListObjAppendElement(NULL, eachTraceObjPtr, elemObjPtr);

	    elemObjPtr = Tcl_NewStringObj(tvarPtr->command, -1);
	    Tcl_ListObjAppendElement(NULL, eachTraceObjPtr, elemObjPtr);
	    Tcl_ListObjAppendElement(interp, resultListPtr,
		    eachTraceObjPtr);
	}
	Tcl_SetObjResult(interp, resultListPtr);
	break;
    }
    }
    return TCL_OK;
}

/*
 *----------------------------------------------------------------------
 *
 * Tcl_CommandTraceInfo --
 *
 *	Return the clientData value associated with a trace on a command.
 *	This function can also be used to step through all of the traces on a
 *	particular command that have the same trace function.
 *
 * Results:
 *	The return value is the clientData value associated with a trace on
 *	the given command. Information will only be returned for a trace with
 *	proc as trace function. If the clientData argument is NULL then the
 *	first such trace is returned; otherwise, the next relevant one after
 *	the one given by clientData will be returned. If the command doesn't
 *	exist then an error message is left in the interpreter and NULL is
 *	returned. Also, if there are no (more) traces for the given command,
 *	NULL is returned.
 *
 * Side effects:
 *	None.
 *
 *----------------------------------------------------------------------
 */

ClientData
Tcl_CommandTraceInfo(
    Tcl_Interp *interp,		/* Interpreter containing command. */
    const char *cmdName,	/* Name of command. */
    TCL_UNUSED(int) /*flags*/,
    Tcl_CommandTraceProc *proc,	/* Function assocated with trace. */
    ClientData prevClientData)	/* If non-NULL, gives last value returned by
				 * this function, so this call will return the
				 * next trace after that one. If NULL, this
				 * call will return the first trace. */
{
    Command *cmdPtr;
    CommandTrace *tracePtr;

    cmdPtr = (Command *) Tcl_FindCommand(interp, cmdName, NULL,
	    TCL_LEAVE_ERR_MSG);
    if (cmdPtr == NULL) {
	return NULL;
    }

    /*
     * Find the relevant trace, if any, and return its clientData.
     */

    tracePtr = cmdPtr->tracePtr;
    if (prevClientData != NULL) {
	for (; tracePtr!=NULL ; tracePtr=tracePtr->nextPtr) {
	    if ((tracePtr->clientData == prevClientData)
		    && (tracePtr->traceProc == proc)) {
		tracePtr = tracePtr->nextPtr;
		break;
	    }
	}
    }
    for (; tracePtr!=NULL ; tracePtr=tracePtr->nextPtr) {
	if (tracePtr->traceProc == proc) {
	    return tracePtr->clientData;
	}
    }
    return NULL;
}

/*
 *----------------------------------------------------------------------
 *
 * Tcl_TraceCommand --
 *
 *	Arrange for rename/deletes to a command to cause a function to be
 *	invoked, which can monitor the operations.
 *
 *	Also optionally arrange for execution of that command to cause a
 *	function to be invoked.
 *
 * Results:
 *	A standard Tcl return value.
 *
 * Side effects:
 *	A trace is set up on the command given by cmdName, such that future
 *	changes to the command will be intermediated by proc. See the manual
 *	entry for complete details on the calling sequence for proc.
 *
 *----------------------------------------------------------------------
 */

int
Tcl_TraceCommand(
    Tcl_Interp *interp,		/* Interpreter in which command is to be
				 * traced. */
    const char *cmdName,	/* Name of command. */
    int flags,			/* OR-ed collection of bits, including any of
				 * TCL_TRACE_RENAME, TCL_TRACE_DELETE, and any
				 * of the TRACE_*_EXEC flags */
    Tcl_CommandTraceProc *proc,	/* Function to call when specified ops are
				 * invoked upon cmdName. */
    ClientData clientData)	/* Arbitrary argument to pass to proc. */
{
    Command *cmdPtr;
    CommandTrace *tracePtr;

    cmdPtr = (Command *) Tcl_FindCommand(interp, cmdName, NULL,
	    TCL_LEAVE_ERR_MSG);
    if (cmdPtr == NULL) {
	return TCL_ERROR;
    }

    /*
     * Set up trace information.
     */

    tracePtr = (CommandTrace *)Tcl_Alloc(sizeof(CommandTrace));
    tracePtr->traceProc = proc;
    tracePtr->clientData = clientData;
    tracePtr->flags = flags &
	    (TCL_TRACE_RENAME | TCL_TRACE_DELETE | TCL_TRACE_ANY_EXEC);
    tracePtr->nextPtr = cmdPtr->tracePtr;
    tracePtr->refCount = 1;
    cmdPtr->tracePtr = tracePtr;
    if (tracePtr->flags & TCL_TRACE_ANY_EXEC) {
	/*
	 * Bug 3484621: up the interp's epoch if this is a BC'ed command
	 */

	if ((cmdPtr->compileProc != NULL) && !(cmdPtr->flags & CMD_HAS_EXEC_TRACES)){
	    Interp *iPtr = (Interp *) interp;
	    iPtr->compileEpoch++;
	}
	cmdPtr->flags |= CMD_HAS_EXEC_TRACES;
    }


    return TCL_OK;
}

/*
 *----------------------------------------------------------------------
 *
 * Tcl_UntraceCommand --
 *
 *	Remove a previously-created trace for a command.
 *
 * Results:
 *	None.
 *
 * Side effects:
 *	If there exists a trace for the command given by cmdName with the
 *	given flags, proc, and clientData, then that trace is removed.
 *
 *----------------------------------------------------------------------
 */

void
Tcl_UntraceCommand(
    Tcl_Interp *interp,		/* Interpreter containing command. */
    const char *cmdName,	/* Name of command. */
    int flags,			/* OR-ed collection of bits, including any of
				 * TCL_TRACE_RENAME, TCL_TRACE_DELETE, and any
				 * of the TRACE_*_EXEC flags */
    Tcl_CommandTraceProc *proc,	/* Function assocated with trace. */
    ClientData clientData)	/* Arbitrary argument to pass to proc. */
{
    CommandTrace *tracePtr;
    CommandTrace *prevPtr;
    Command *cmdPtr;
    Interp *iPtr = (Interp *) interp;
    ActiveCommandTrace *activePtr;
    int hasExecTraces = 0;

    cmdPtr = (Command *) Tcl_FindCommand(interp, cmdName, NULL,
	    TCL_LEAVE_ERR_MSG);
    if (cmdPtr == NULL) {
	return;
    }

    flags &= (TCL_TRACE_RENAME | TCL_TRACE_DELETE | TCL_TRACE_ANY_EXEC);

    for (tracePtr = cmdPtr->tracePtr, prevPtr = NULL; ;
	    prevPtr = tracePtr, tracePtr = tracePtr->nextPtr) {
	if (tracePtr == NULL) {
	    return;
	}
	if ((tracePtr->traceProc == proc)
		&& ((tracePtr->flags & (TCL_TRACE_RENAME | TCL_TRACE_DELETE |
			TCL_TRACE_ANY_EXEC)) == flags)
		&& (tracePtr->clientData == clientData)) {
	    if (tracePtr->flags & TCL_TRACE_ANY_EXEC) {
		hasExecTraces = 1;
	    }
	    break;
	}
    }

    /*
     * The code below makes it possible to delete traces while traces are
     * active: it makes sure that the deleted trace won't be processed by
     * CallCommandTraces.
     */

    for (activePtr = iPtr->activeCmdTracePtr;  activePtr != NULL;
	    activePtr = activePtr->nextPtr) {
	if (activePtr->nextTracePtr == tracePtr) {
	    if (activePtr->reverseScan) {
		activePtr->nextTracePtr = prevPtr;
	    } else {
		activePtr->nextTracePtr = tracePtr->nextPtr;
	    }
	}
    }
    if (prevPtr == NULL) {
	cmdPtr->tracePtr = tracePtr->nextPtr;
    } else {
	prevPtr->nextPtr = tracePtr->nextPtr;
    }
    tracePtr->flags = 0;

    if (tracePtr->refCount-- <= 1) {
	Tcl_Free(tracePtr);
    }

    if (hasExecTraces) {
	for (tracePtr = cmdPtr->tracePtr, prevPtr = NULL; tracePtr != NULL ;
		prevPtr = tracePtr, tracePtr = tracePtr->nextPtr) {
	    if (tracePtr->flags & TCL_TRACE_ANY_EXEC) {
		return;
	    }
	}

	/*
	 * None of the remaining traces on this command are execution traces.
	 * We therefore remove this flag:
	 */

	cmdPtr->flags &= ~CMD_HAS_EXEC_TRACES;

        /*
	 * Bug 3484621: up the interp's epoch if this is a BC'ed command
	 */

	if (cmdPtr->compileProc != NULL) {
	    Interp *iPtr = (Interp *) interp;
	    iPtr->compileEpoch++;
	}
    }
}

/*
 *----------------------------------------------------------------------
 *
 * TraceCommandProc --
 *
 *	This function is called to handle command changes that have been
 *	traced using the "trace" command, when using the 'rename' or 'delete'
 *	options.
 *
 * Results:
 *	None.
 *
 * Side effects:
 *	Depends on the command associated with the trace.
 *
 *----------------------------------------------------------------------
 */

static void
TraceCommandProc(
    ClientData clientData,	/* Information about the command trace. */
    Tcl_Interp *interp,		/* Interpreter containing command. */
    const char *oldName,	/* Name of command being changed. */
    const char *newName,	/* New name of command. Empty string or NULL
				 * means command is being deleted (renamed to
				 * ""). */
    int flags)			/* OR-ed bits giving operation and other
				 * information. */
{
    TraceCommandInfo *tcmdPtr = (TraceCommandInfo *)clientData;
    int code;
    Tcl_DString cmd;

    tcmdPtr->refCount++;

    if ((tcmdPtr->flags & flags) && !Tcl_InterpDeleted(interp)
	    && !Tcl_LimitExceeded(interp)) {
	/*
	 * Generate a command to execute by appending list elements for the
	 * old and new command name and the operation.
	 */

	Tcl_DStringInit(&cmd);
	Tcl_DStringAppend(&cmd, tcmdPtr->command, tcmdPtr->length);
	Tcl_DStringAppendElement(&cmd, oldName);
	Tcl_DStringAppendElement(&cmd, (newName ? newName : ""));
	if (flags & TCL_TRACE_RENAME) {
	    TclDStringAppendLiteral(&cmd, " rename");
	} else if (flags & TCL_TRACE_DELETE) {
	    TclDStringAppendLiteral(&cmd, " delete");
	}

	/*
	 * Execute the command. We discard any object result the command
	 * returns.
	 *
	 * Add the TCL_TRACE_DESTROYED flag to tcmdPtr to indicate to other
	 * areas that this will be destroyed by us, otherwise a double-free
	 * might occur depending on what the eval does.
	 */

	if (flags & TCL_TRACE_DESTROYED) {
	    tcmdPtr->flags |= TCL_TRACE_DESTROYED;
	}
	code = Tcl_EvalEx(interp, Tcl_DStringValue(&cmd),
		Tcl_DStringLength(&cmd), 0);
	if (code != TCL_OK) {
	    /* We ignore errors in these traced commands */
	    /*** QUESTION: Use Tcl_BackgroundException(interp, code); instead? ***/
	}
	Tcl_DStringFree(&cmd);
    }

    /*
     * We delete when the trace was destroyed or if this is a delete trace,
     * because command deletes are unconditional, so the trace must go away.
     */

    if (flags & (TCL_TRACE_DESTROYED | TCL_TRACE_DELETE)) {
	int untraceFlags = tcmdPtr->flags;
	Tcl_InterpState state;

	if (tcmdPtr->stepTrace != NULL) {
	    Tcl_DeleteTrace(interp, tcmdPtr->stepTrace);
	    tcmdPtr->stepTrace = NULL;
	    Tcl_Free(tcmdPtr->startCmd);
	}
	if (tcmdPtr->flags & TCL_TRACE_EXEC_IN_PROGRESS) {
	    /*
	     * Postpone deletion, until exec trace returns.
	     */

	    tcmdPtr->flags = 0;
	}

	/*
	 * We need to construct the same flags for Tcl_UntraceCommand as were
	 * passed to Tcl_TraceCommand. Reproduce the processing of [trace add
	 * execution/command]. Be careful to keep this code in sync with that.
	 */

	if (untraceFlags & TCL_TRACE_ANY_EXEC) {
	    untraceFlags |= TCL_TRACE_DELETE;
	    if (untraceFlags & (TCL_TRACE_ENTER_DURING_EXEC
		    | TCL_TRACE_LEAVE_DURING_EXEC)) {
		untraceFlags |= (TCL_TRACE_ENTER_EXEC | TCL_TRACE_LEAVE_EXEC);
	    }
	} else if (untraceFlags & TCL_TRACE_RENAME) {
	    untraceFlags |= TCL_TRACE_DELETE;
	}

	/*
	 * Remove the trace since TCL_TRACE_DESTROYED tells us to, or the
	 * command we're tracing has just gone away. Then decrement the
	 * clientData refCount that was set up by trace creation.
	 *
	 * Note that we save the (return) state of the interpreter to prevent
	 * bizarre error messages.
	 */

	state = Tcl_SaveInterpState(interp, TCL_OK);
	Tcl_UntraceCommand(interp, oldName, untraceFlags,
		TraceCommandProc, clientData);
	Tcl_RestoreInterpState(interp, state);
	tcmdPtr->refCount--;
    }
    if (tcmdPtr->refCount-- <= 1) {
	Tcl_Free(tcmdPtr);
    }
}

/*
 *----------------------------------------------------------------------
 *
 * TclCheckExecutionTraces --
 *
 *	Checks on all current command execution traces, and invokes functions
 *	which have been registered. This function can be used by other code
 *	which performs execution to unify the tracing system, so that
 *	execution traces will function for that other code.
 *
 *	For instance extensions like [incr Tcl] which use their own execution
 *	technique can make use of Tcl's tracing.
 *
 *	This function is called by 'TclEvalObjvInternal'
 *
 * Results:
 *	The return value is a standard Tcl completion code such as TCL_OK or
 *	TCL_ERROR, etc.
 *
 * Side effects:
 *	Those side effects made by any trace functions called.
 *
 *----------------------------------------------------------------------
 */

int
TclCheckExecutionTraces(
    Tcl_Interp *interp,		/* The current interpreter. */
    const char *command,	/* Pointer to beginning of the current command
				 * string. */
    TCL_UNUSED(size_t) /*numChars*/,
    Command *cmdPtr,		/* Points to command's Command struct. */
    int code,			/* The current result code. */
    int traceFlags,		/* Current tracing situation. */
    int objc,			/* Number of arguments for the command. */
    Tcl_Obj *const objv[])	/* Pointers to Tcl_Obj of each argument. */
{
    Interp *iPtr = (Interp *) interp;
    CommandTrace *tracePtr, *lastTracePtr;
    ActiveCommandTrace active;
    int curLevel;
    int traceCode = TCL_OK;
    Tcl_InterpState state = NULL;

    if (cmdPtr->tracePtr == NULL) {
	return traceCode;
    }

    curLevel = iPtr->varFramePtr->level;

    active.nextPtr = iPtr->activeCmdTracePtr;
    iPtr->activeCmdTracePtr = &active;

    active.cmdPtr = cmdPtr;
    lastTracePtr = NULL;
    for (tracePtr = cmdPtr->tracePtr;
	    (traceCode == TCL_OK) && (tracePtr != NULL);
	    tracePtr = active.nextTracePtr) {
	if (traceFlags & TCL_TRACE_LEAVE_EXEC) {
	    /*
	     * Execute the trace command in order of creation for "leave".
	     */

	    active.reverseScan = 1;
	    active.nextTracePtr = NULL;
	    tracePtr = cmdPtr->tracePtr;
	    while (tracePtr->nextPtr != lastTracePtr) {
		active.nextTracePtr = tracePtr;
		tracePtr = tracePtr->nextPtr;
	    }
	} else {
	    active.reverseScan = 0;
	    active.nextTracePtr = tracePtr->nextPtr;
	}
	if (tracePtr->traceProc == TraceCommandProc) {
	    TraceCommandInfo *tcmdPtr = (TraceCommandInfo *)tracePtr->clientData;

	    if (tcmdPtr->flags != 0) {
		tcmdPtr->curFlags = traceFlags | TCL_TRACE_EXEC_DIRECT;
		tcmdPtr->curCode  = code;
		tcmdPtr->refCount++;
		if (state == NULL) {
		    state = Tcl_SaveInterpState(interp, code);
		}
		traceCode = TraceExecutionProc(tcmdPtr, interp, curLevel,
			command, (Tcl_Command) cmdPtr, objc, objv);
		if (tcmdPtr->refCount-- <= 1) {
		    Tcl_Free(tcmdPtr);
		}
	    }
	}
	if (active.nextTracePtr) {
	    lastTracePtr = active.nextTracePtr->nextPtr;
	}
    }
    iPtr->activeCmdTracePtr = active.nextPtr;
    if (state) {
	if (traceCode == TCL_OK) {
	    (void) Tcl_RestoreInterpState(interp, state);
	} else {
	    Tcl_DiscardInterpState(state);
	}
    }

    return traceCode;
}

/*
 *----------------------------------------------------------------------
 *
 * TclCheckInterpTraces --
 *
 *	Checks on all current traces, and invokes functions which have been
 *	registered. This function can be used by other code which performs
 *	execution to unify the tracing system. For instance extensions like
 *	[incr Tcl] which use their own execution technique can make use of
 *	Tcl's tracing.
 *
 *	This function is called by 'TclEvalObjvInternal'
 *
 * Results:
 *	The return value is a standard Tcl completion code such as TCL_OK or
 *	TCL_ERROR, etc.
 *
 * Side effects:
 *	Those side effects made by any trace functions called.
 *
 *----------------------------------------------------------------------
 */

int
TclCheckInterpTraces(
    Tcl_Interp *interp,		/* The current interpreter. */
    const char *command,	/* Pointer to beginning of the current command
				 * string. */
    size_t numChars,		/* The number of characters in 'command' which
				 * are part of the command string. */
    Command *cmdPtr,		/* Points to command's Command struct. */
    int code,			/* The current result code. */
    int traceFlags,		/* Current tracing situation. */
    int objc,			/* Number of arguments for the command. */
    Tcl_Obj *const objv[])	/* Pointers to Tcl_Obj of each argument. */
{
    Interp *iPtr = (Interp *) interp;
    Trace *tracePtr, *lastTracePtr;
    ActiveInterpTrace active;
    int curLevel;
    int traceCode = TCL_OK;
    Tcl_InterpState state = NULL;

    if ((iPtr->tracePtr == NULL)
	    || (iPtr->flags & INTERP_TRACE_IN_PROGRESS)) {
	return(traceCode);
    }

    curLevel = iPtr->numLevels;

    active.nextPtr = iPtr->activeInterpTracePtr;
    iPtr->activeInterpTracePtr = &active;

    lastTracePtr = NULL;
    for (tracePtr = iPtr->tracePtr;
	    (traceCode == TCL_OK) && (tracePtr != NULL);
	    tracePtr = active.nextTracePtr) {
	if (traceFlags & TCL_TRACE_ENTER_EXEC) {
	    /*
	     * Execute the trace command in reverse order of creation for
	     * "enterstep" operation. The order is changed for "enterstep"
	     * instead of for "leavestep" as was done in
	     * TclCheckExecutionTraces because for step traces,
	     * Tcl_CreateObjTrace creates one more linked list of traces which
	     * results in one more reversal of trace invocation.
	     */

	    active.reverseScan = 1;
	    active.nextTracePtr = NULL;
	    tracePtr = iPtr->tracePtr;
	    while (tracePtr->nextPtr != lastTracePtr) {
		active.nextTracePtr = tracePtr;
		tracePtr = tracePtr->nextPtr;
	    }
	    if (active.nextTracePtr) {
		lastTracePtr = active.nextTracePtr->nextPtr;
	    }
	} else {
	    active.reverseScan = 0;
	    active.nextTracePtr = tracePtr->nextPtr;
	}

	if (tracePtr->level > 0 && curLevel > tracePtr->level) {
	    continue;
	}

	if (!(tracePtr->flags & TCL_TRACE_EXEC_IN_PROGRESS)) {
	    /*
	     * The proc invoked might delete the traced command which which
	     * might try to free tracePtr. We want to use tracePtr until the
	     * end of this if section, so we use Tcl_Preserve() and
	     * Tcl_Release() to be sure it is not freed while we still need
	     * it.
	     */

	    Tcl_Preserve(tracePtr);
	    tracePtr->flags |= TCL_TRACE_EXEC_IN_PROGRESS;
	    if (state == NULL) {
		state = Tcl_SaveInterpState(interp, code);
	    }

	    if (tracePtr->flags &
		    (TCL_TRACE_ENTER_EXEC | TCL_TRACE_LEAVE_EXEC)) {
		/*
		 * New style trace.
		 */

		if (tracePtr->flags & traceFlags) {
		    if (tracePtr->proc == TraceExecutionProc) {
			TraceCommandInfo *tcmdPtr = (TraceCommandInfo *)tracePtr->clientData;

			tcmdPtr->curFlags = traceFlags;
			tcmdPtr->curCode = code;
		    }
		    traceCode = tracePtr->proc(tracePtr->clientData, interp,
			    curLevel, command, (Tcl_Command) cmdPtr, objc,
			    objv);
		}
	    } else {
		/*
		 * Old-style trace.
		 */

		if (traceFlags & TCL_TRACE_ENTER_EXEC) {
		    /*
		     * Old-style interpreter-wide traces only trigger before
		     * the command is executed.
		     */

		    traceCode = CallTraceFunction(interp, tracePtr, cmdPtr,
			    command, numChars, objc, objv);
		}
	    }
	    tracePtr->flags &= ~TCL_TRACE_EXEC_IN_PROGRESS;
	    Tcl_Release(tracePtr);
	}
    }
    iPtr->activeInterpTracePtr = active.nextPtr;
    if (state) {
	if (traceCode == TCL_OK) {
	    Tcl_RestoreInterpState(interp, state);
	} else {
	    Tcl_DiscardInterpState(state);
	}
    }

    return traceCode;
}

/*
 *----------------------------------------------------------------------
 *
 * CallTraceFunction --
 *
 *	Invokes a trace function registered with an interpreter. These
 *	functions trace command execution. Currently this trace function is
 *	called with the address of the string-based Tcl_CmdProc for the
 *	command, not the Tcl_ObjCmdProc.
 *
 * Results:
 *	None.
 *
 * Side effects:
 *	Those side effects made by the trace function.
 *
 *----------------------------------------------------------------------
 */

static int
CallTraceFunction(
    Tcl_Interp *interp,		/* The current interpreter. */
    Trace *tracePtr,	/* Describes the trace function to call. */
    Command *cmdPtr,		/* Points to command's Command struct. */
    const char *command,	/* Points to the first character of the
				 * command's source before substitutions. */
    size_t numChars,		/* The number of characters in the command's
				 * source. */
    int objc,		/* Number of arguments for the command. */
    Tcl_Obj *const objv[])	/* Pointers to Tcl_Obj of each argument. */
{
    Interp *iPtr = (Interp *) interp;
    char *commandCopy;
    int traceCode;

    /*
     * Copy the command characters into a new string.
     */

    commandCopy = (char *)TclStackAlloc(interp, numChars + 1);
    memcpy(commandCopy, command, numChars);
    commandCopy[numChars] = '\0';

    /*
     * Call the trace function then free allocated storage.
     */

    traceCode = tracePtr->proc(tracePtr->clientData, (Tcl_Interp *) iPtr,
	    iPtr->numLevels, commandCopy, (Tcl_Command) cmdPtr, objc, objv);

    TclStackFree(interp, commandCopy);
    return traceCode;
}

/*
 *----------------------------------------------------------------------
 *
 * CommandObjTraceDeleted --
 *
 *	Ensure the trace is correctly deleted by decrementing its refCount and
 *	only deleting if no other references exist.
 *
 * Results:
 *	None.
 *
 * Side effects:
 *	May release memory.
 *
 *----------------------------------------------------------------------
 */

static void
CommandObjTraceDeleted(
    ClientData clientData)
{
    TraceCommandInfo *tcmdPtr = (TraceCommandInfo *)clientData;

    if (tcmdPtr->refCount-- <= 1) {
	Tcl_Free(tcmdPtr);
    }
}

/*
 *----------------------------------------------------------------------
 *
 * TraceExecutionProc --
 *
 *	This function is invoked whenever code relevant to a 'trace execution'
 *	command is executed. It is called in one of two ways in Tcl's core:
 *
 *	(i) by the TclCheckExecutionTraces, when an execution trace has been
 *	triggered.
 *	(ii) by TclCheckInterpTraces, when a prior execution trace has created
 *	a trace of the internals of a procedure, passing in this function as
 *	the one to be called.
 *
 * Results:
 *	The return value is a standard Tcl completion code such as TCL_OK or
 *	TCL_ERROR, etc.
 *
 * Side effects:
 *	May invoke an arbitrary Tcl procedure, and may create or delete an
 *	interpreter-wide trace.
 *
 *----------------------------------------------------------------------
 */

static int
TraceExecutionProc(
    ClientData clientData,
    Tcl_Interp *interp,
    int level,
    const char *command,
    TCL_UNUSED(Tcl_Command),
    int objc,
    struct Tcl_Obj *const objv[])
{
    int call = 0;
    Interp *iPtr = (Interp *) interp;
    TraceCommandInfo *tcmdPtr = (TraceCommandInfo *)clientData;
    int flags = tcmdPtr->curFlags;
    int code = tcmdPtr->curCode;
    int traceCode = TCL_OK;

    if (tcmdPtr->flags & TCL_TRACE_EXEC_IN_PROGRESS) {
	/*
	 * Inside any kind of execution trace callback, we do not allow any
	 * further execution trace callbacks to be called for the same trace.
	 */

	return traceCode;
    }

    if (!Tcl_InterpDeleted(interp) && !Tcl_LimitExceeded(interp)) {
	/*
	 * Check whether the current call is going to eval arbitrary Tcl code
	 * with a generated trace, or whether we are only going to setup
	 * interpreter-wide traces to implement the 'step' traces. This latter
	 * situation can happen if we create a command trace without either
	 * before or after operations, but with either of the step operations.
	 */

	if (flags & TCL_TRACE_EXEC_DIRECT) {
	    call = flags & tcmdPtr->flags &
		    (TCL_TRACE_ENTER_EXEC | TCL_TRACE_LEAVE_EXEC);
	} else {
	    call = 1;
	}

	/*
	 * First, if we have returned back to the level at which we created an
	 * interpreter trace for enterstep and/or leavestep execution traces,
	 * we remove it here.
	 */

	if ((flags & TCL_TRACE_LEAVE_EXEC) && (tcmdPtr->stepTrace != NULL)
		&& (level == tcmdPtr->startLevel)
		&& (strcmp(command, tcmdPtr->startCmd) == 0)) {
	    Tcl_DeleteTrace(interp, tcmdPtr->stepTrace);
	    tcmdPtr->stepTrace = NULL;
	    Tcl_Free(tcmdPtr->startCmd);
	}

	/*
	 * Second, create the tcl callback, if required.
	 */

	if (call) {
	    Tcl_DString cmd, sub;
	    int i, saveInterpFlags;

	    Tcl_DStringInit(&cmd);
	    Tcl_DStringAppend(&cmd, tcmdPtr->command, tcmdPtr->length);

	    /*
	     * Append command with arguments.
	     */

	    Tcl_DStringInit(&sub);
	    for (i = 0; i < objc; i++) {
		Tcl_DStringAppendElement(&sub, TclGetString(objv[i]));
	    }
	    Tcl_DStringAppendElement(&cmd, Tcl_DStringValue(&sub));
	    Tcl_DStringFree(&sub);

	    if (flags & TCL_TRACE_ENTER_EXEC) {
		/*
		 * Append trace operation.
		 */

		if (flags & TCL_TRACE_EXEC_DIRECT) {
		    Tcl_DStringAppendElement(&cmd, "enter");
		} else {
		    Tcl_DStringAppendElement(&cmd, "enterstep");
		}
	    } else if (flags & TCL_TRACE_LEAVE_EXEC) {
		Tcl_Obj *resultCode;
		const char *resultCodeStr;

		/*
		 * Append result code.
		 */

<<<<<<< HEAD
		resultCode = Tcl_NewLongObj(code);
=======
		TclNewIntObj(resultCode, code);
>>>>>>> 7aa1b004
		resultCodeStr = TclGetString(resultCode);
		Tcl_DStringAppendElement(&cmd, resultCodeStr);
		Tcl_DecrRefCount(resultCode);

		/*
		 * Append result string.
		 */

		Tcl_DStringAppendElement(&cmd, Tcl_GetStringResult(interp));

		/*
		 * Append trace operation.
		 */

		if (flags & TCL_TRACE_EXEC_DIRECT) {
		    Tcl_DStringAppendElement(&cmd, "leave");
		} else {
		    Tcl_DStringAppendElement(&cmd, "leavestep");
		}
	    } else {
		Tcl_Panic("TraceExecutionProc: bad flag combination");
	    }

	    /*
	     * Execute the command. We discard any object result the command
	     * returns.
	     */

	    saveInterpFlags = iPtr->flags;
	    iPtr->flags    |= INTERP_TRACE_IN_PROGRESS;
	    tcmdPtr->flags |= TCL_TRACE_EXEC_IN_PROGRESS;
	    tcmdPtr->refCount++;

	    /*
	     * This line can have quite arbitrary side-effects, including
	     * deleting the trace, the command being traced, or even the
	     * interpreter.
	     */

	    traceCode = Tcl_EvalEx(interp, Tcl_DStringValue(&cmd),
		    Tcl_DStringLength(&cmd), 0);
	    tcmdPtr->flags &= ~TCL_TRACE_EXEC_IN_PROGRESS;

	    /*
	     * Restore the interp tracing flag to prevent cmd traces from
	     * affecting interp traces.
	     */

	    iPtr->flags = saveInterpFlags;
	    if (tcmdPtr->flags == 0) {
		flags |= TCL_TRACE_DESTROYED;
	    }
	    Tcl_DStringFree(&cmd);
	}

	/*
	 * Third, if there are any step execution traces for this proc, we
	 * register an interpreter trace to invoke enterstep and/or leavestep
	 * traces. We also need to save the current stack level and the proc
	 * string in startLevel and startCmd so that we can delete this
	 * interpreter trace when it reaches the end of this proc.
	 */

	if ((flags & TCL_TRACE_ENTER_EXEC) && (tcmdPtr->stepTrace == NULL)
		&& (tcmdPtr->flags & (TCL_TRACE_ENTER_DURING_EXEC |
			TCL_TRACE_LEAVE_DURING_EXEC))) {
	    unsigned len = strlen(command) + 1;

	    tcmdPtr->startLevel = level;
	    tcmdPtr->startCmd = (char *)Tcl_Alloc(len);
	    memcpy(tcmdPtr->startCmd, command, len);
	    tcmdPtr->refCount++;
	    tcmdPtr->stepTrace = Tcl_CreateObjTrace(interp, 0,
		   (tcmdPtr->flags & TCL_TRACE_ANY_EXEC) >> 2,
		   TraceExecutionProc, tcmdPtr, CommandObjTraceDeleted);
	}
    }
    if (flags & TCL_TRACE_DESTROYED) {
	if (tcmdPtr->stepTrace != NULL) {
	    Tcl_DeleteTrace(interp, tcmdPtr->stepTrace);
	    tcmdPtr->stepTrace = NULL;
	    Tcl_Free(tcmdPtr->startCmd);
	}
    }
    if (call) {
	if (tcmdPtr->refCount-- <= 1) {
	    Tcl_Free(tcmdPtr);
	}
    }
    return traceCode;
}

/*
 *----------------------------------------------------------------------
 *
 * TraceVarProc --
 *
 *	This function is called to handle variable accesses that have been
 *	traced using the "trace" command.
 *
 * Results:
 *	Normally returns NULL. If the trace command returns an error, then
 *	this function returns an error string.
 *
 * Side effects:
 *	Depends on the command associated with the trace.
 *
 *----------------------------------------------------------------------
 */

static char *
TraceVarProc(
    ClientData clientData,	/* Information about the variable trace. */
    Tcl_Interp *interp,		/* Interpreter containing variable. */
    const char *name1,		/* Name of variable or array. */
    const char *name2,		/* Name of element within array; NULL means
				 * scalar variable is being referenced. */
    int flags)			/* OR-ed bits giving operation and other
				 * information. */
{
    TraceVarInfo *tvarPtr = (TraceVarInfo *)clientData;
    char *result;
    int code, destroy = 0;
    Tcl_DString cmd;
    int rewind = ((Interp *)interp)->execEnvPtr->rewind;

    /*
     * We might call Tcl_EvalEx() below, and that might evaluate [trace vdelete]
     * which might try to free tvarPtr. We want to use tvarPtr until the end
     * of this function, so we use Tcl_Preserve() and Tcl_Release() to be sure
     * it is not freed while we still need it.
     */

    result = NULL;
    if ((tvarPtr->flags & flags) && !Tcl_InterpDeleted(interp)
	    && !Tcl_LimitExceeded(interp)) {
	if (tvarPtr->length) {
	    /*
	     * Generate a command to execute by appending list elements for
	     * the two variable names and the operation.
	     */

	    Tcl_DStringInit(&cmd);
	    Tcl_DStringAppend(&cmd, tvarPtr->command, tvarPtr->length);
	    Tcl_DStringAppendElement(&cmd, name1);
	    Tcl_DStringAppendElement(&cmd, (name2 ? name2 : ""));
#ifndef TCL_REMOVE_OBSOLETE_TRACES
	    if (tvarPtr->flags & TCL_TRACE_OLD_STYLE) {
		if (flags & TCL_TRACE_ARRAY) {
		    TclDStringAppendLiteral(&cmd, " a");
		} else if (flags & TCL_TRACE_READS) {
		    TclDStringAppendLiteral(&cmd, " r");
		} else if (flags & TCL_TRACE_WRITES) {
		    TclDStringAppendLiteral(&cmd, " w");
		} else if (flags & TCL_TRACE_UNSETS) {
		    TclDStringAppendLiteral(&cmd, " u");
		}
	    } else {
#endif
		if (flags & TCL_TRACE_ARRAY) {
		    TclDStringAppendLiteral(&cmd, " array");
		} else if (flags & TCL_TRACE_READS) {
		    TclDStringAppendLiteral(&cmd, " read");
		} else if (flags & TCL_TRACE_WRITES) {
		    TclDStringAppendLiteral(&cmd, " write");
		} else if (flags & TCL_TRACE_UNSETS) {
		    TclDStringAppendLiteral(&cmd, " unset");
		}
#ifndef TCL_REMOVE_OBSOLETE_TRACES
	    }
#endif

	    /*
	     * Execute the command. We discard any object result the command
	     * returns.
	     *
	     * Add the TCL_TRACE_DESTROYED flag to tvarPtr to indicate to
	     * other areas that this will be destroyed by us, otherwise a
	     * double-free might occur depending on what the eval does.
	     */

	    if ((flags & TCL_TRACE_DESTROYED)
		    && !(tvarPtr->flags & TCL_TRACE_DESTROYED)) {
		destroy = 1;
		tvarPtr->flags |= TCL_TRACE_DESTROYED;
	    }

	    /*
	     * Make sure that unset traces are rune even if the execEnv is
	     * rewinding (coroutine deletion, [Bug 2093947]
	     */

	    if (rewind && (flags & TCL_TRACE_UNSETS)) {
		((Interp *)interp)->execEnvPtr->rewind = 0;
	    }
	    code = Tcl_EvalEx(interp, Tcl_DStringValue(&cmd),
		    Tcl_DStringLength(&cmd), 0);
	    if (rewind) {
		((Interp *)interp)->execEnvPtr->rewind = rewind;
	    }
	    if (code != TCL_OK) {		/* copy error msg to result */
		Tcl_Obj *errMsgObj = Tcl_GetObjResult(interp);

		Tcl_IncrRefCount(errMsgObj);
		result = (char *) errMsgObj;
	    }
	    Tcl_DStringFree(&cmd);
	}
    }
    if (destroy && result != NULL) {
	Tcl_Obj *errMsgObj = (Tcl_Obj *) result;

	Tcl_DecrRefCount(errMsgObj);
	result = NULL;
    }
    return result;
}

/*
 *----------------------------------------------------------------------
 *
 * Tcl_CreateObjTrace --
 *
 *	Arrange for a function to be called to trace command execution.
 *
 * Results:
 *	The return value is a token for the trace, which may be passed to
 *	Tcl_DeleteTrace to eliminate the trace.
 *
 * Side effects:
 *	From now on, proc will be called just before a command function is
 *	called to execute a Tcl command. Calls to proc will have the following
 *	form:
 *
 *	void proc(ClientData	 clientData,
 *		  Tcl_Interp *	 interp,
 *		  int		 level,
 *		  const char *	 command,
 *		  Tcl_Command	 commandInfo,
 *		  int		 objc,
 *		  Tcl_Obj *const objv[]);
 *
 *	The 'clientData' and 'interp' arguments to 'proc' will be the same as
 *	the arguments to Tcl_CreateObjTrace. The 'level' argument gives the
 *	nesting depth of command interpretation within the interpreter. The
 *	'command' argument is the ASCII text of the command being evaluated -
 *	before any substitutions are performed. The 'commandInfo' argument
 *	gives a handle to the command procedure that will be evaluated. The
 *	'objc' and 'objv' parameters give the parameter vector that will be
 *	passed to the command procedure. Proc does not return a value.
 *
 *	It is permissible for 'proc' to call Tcl_SetCommandTokenInfo to change
 *	the command procedure or client data for the command being evaluated,
 *	and these changes will take effect with the current evaluation.
 *
 *	The 'level' argument specifies the maximum nesting level of calls to
 *	be traced. If the execution depth of the interpreter exceeds 'level',
 *	the trace callback is not executed.
 *
 *	The 'flags' argument is either zero or the value,
 *	TCL_ALLOW_INLINE_COMPILATION. If the TCL_ALLOW_INLINE_COMPILATION flag
 *	is not present, the bytecode compiler will not generate inline code
 *	for Tcl's built-in commands. This behavior will have a significant
 *	impact on performance, but will ensure that all command evaluations
 *	are traced. If the TCL_ALLOW_INLINE_COMPILATION flag is present, the
 *	bytecode compiler will have its normal behavior of compiling in-line
 *	code for some of Tcl's built-in commands. In this case, the tracing
 *	will be imprecise - in-line code will not be traced - but run-time
 *	performance will be improved. The latter behavior is desired for many
 *	applications such as profiling of run time.
 *
 *	When the trace is deleted, the 'delProc' function will be invoked,
 *	passing it the original client data.
 *
 *----------------------------------------------------------------------
 */

Tcl_Trace
Tcl_CreateObjTrace(
    Tcl_Interp *interp,		/* Tcl interpreter */
    int level,			/* Maximum nesting level */
    int flags,			/* Flags, see above */
    Tcl_CmdObjTraceProc *proc,	/* Trace callback */
    ClientData clientData,	/* Client data for the callback */
    Tcl_CmdObjTraceDeleteProc *delProc)
				/* Function to call when trace is deleted */
{
    Trace *tracePtr;
    Interp *iPtr = (Interp *) interp;

    /*
     * Test if this trace allows inline compilation of commands.
     */

    if (!(flags & TCL_ALLOW_INLINE_COMPILATION)) {
	if (iPtr->tracesForbiddingInline == 0) {
	    /*
	     * When the first trace forbidding inline compilation is created,
	     * invalidate existing compiled code for this interpreter and
	     * arrange (by setting the DONT_COMPILE_CMDS_INLINE flag) that
	     * when compiling new code, no commands will be compiled inline
	     * (i.e., into an inline sequence of instructions). We do this
	     * because commands that were compiled inline will never result in
	     * a command trace being called.
	     */

	    iPtr->compileEpoch++;
	    iPtr->flags |= DONT_COMPILE_CMDS_INLINE;
	}
	iPtr->tracesForbiddingInline++;
    }

    tracePtr = (Trace *)Tcl_Alloc(sizeof(Trace));
    tracePtr->level = level;
    tracePtr->proc = proc;
    tracePtr->clientData = clientData;
    tracePtr->delProc = delProc;
    tracePtr->nextPtr = iPtr->tracePtr;
    tracePtr->flags = flags;
    iPtr->tracePtr = tracePtr;

    return (Tcl_Trace) tracePtr;
}

/*
 *----------------------------------------------------------------------
 *
 * Tcl_CreateTrace --
 *
 *	Arrange for a function to be called to trace command execution.
 *
 * Results:
 *	The return value is a token for the trace, which may be passed to
 *	Tcl_DeleteTrace to eliminate the trace.
 *
 * Side effects:
 *	From now on, proc will be called just before a command procedure is
 *	called to execute a Tcl command. Calls to proc will have the following
 *	form:
 *
 *	void
 *	proc(clientData, interp, level, command, cmdProc, cmdClientData,
 *		argc, argv)
 *	    ClientData clientData;
 *	    Tcl_Interp *interp;
 *	    int level;
 *	    char *command;
 *	    int (*cmdProc)();
 *	    ClientData cmdClientData;
 *	    int argc;
 *	    char **argv;
 *	{
 *	}
 *
 *	The clientData and interp arguments to proc will be the same as the
 *	corresponding arguments to this function. Level gives the nesting
 *	level of command interpretation for this interpreter (0 corresponds to
 *	top level). Command gives the ASCII text of the raw command, cmdProc
 *	and cmdClientData give the function that will be called to process the
 *	command and the ClientData value it will receive, and argc and argv
 *	give the arguments to the command, after any argument parsing and
 *	substitution. Proc does not return a value.
 *
 *----------------------------------------------------------------------
 */

Tcl_Trace
Tcl_CreateTrace(
    Tcl_Interp *interp,		/* Interpreter in which to create trace. */
    int level,			/* Only call proc for commands at nesting
				 * level<=argument level (1=>top level). */
    Tcl_CmdTraceProc *proc,	/* Function to call before executing each
				 * command. */
    ClientData clientData)	/* Arbitrary value word to pass to proc. */
{
    StringTraceData *data = (StringTraceData *)Tcl_Alloc(sizeof(StringTraceData));

    data->clientData = clientData;
    data->proc = proc;
    return Tcl_CreateObjTrace(interp, level, 0, StringTraceProc,
	    data, StringTraceDeleteProc);
}

/*
 *----------------------------------------------------------------------
 *
 * StringTraceProc --
 *
 *	Invoke a string-based trace function from an object-based callback.
 *
 * Results:
 *	None.
 *
 * Side effects:
 *	Whatever the string-based trace function does.
 *
 *----------------------------------------------------------------------
 */

static int
StringTraceProc(
    ClientData clientData,
    Tcl_Interp *interp,
    int level,
    const char *command,
    Tcl_Command commandInfo,
    int objc,
    Tcl_Obj *const *objv)
{
    StringTraceData *data = (StringTraceData *)clientData;
    Command *cmdPtr = (Command *) commandInfo;
    const char **argv;		/* Args to pass to string trace proc */
    int i;

    /*
     * This is a bit messy because we have to emulate the old trace interface,
     * which uses strings for everything.
     */

    argv = (const char **) TclStackAlloc(interp,
	    (objc + 1) * sizeof(const char *));
    for (i = 0; i < objc; i++) {
	argv[i] = TclGetString(objv[i]);
    }
    argv[objc] = 0;

    /*
     * Invoke the command function. Note that we cast away const-ness on two
     * parameters for compatibility with legacy code; the code MUST NOT modify
     * either command or argv.
     */

    data->proc(data->clientData, interp, level, (char *) command,
	    cmdPtr->proc, cmdPtr->clientData, objc, argv);
    TclStackFree(interp, (void *) argv);

    return TCL_OK;
}

/*
 *----------------------------------------------------------------------
 *
 * StringTraceDeleteProc --
 *
 *	Clean up memory when a string-based trace is deleted.
 *
 * Results:
 *	None.
 *
 * Side effects:
 *	Allocated memory is returned to the system.
 *
 *----------------------------------------------------------------------
 */

static void
StringTraceDeleteProc(
    ClientData clientData)
{
    Tcl_Free(clientData);
}

/*
 *----------------------------------------------------------------------
 *
 * Tcl_DeleteTrace --
 *
 *	Remove a trace.
 *
 * Results:
 *	None.
 *
 * Side effects:
 *	From now on there will be no more calls to the function given in
 *	trace.
 *
 *----------------------------------------------------------------------
 */

void
Tcl_DeleteTrace(
    Tcl_Interp *interp,		/* Interpreter that contains trace. */
    Tcl_Trace trace)		/* Token for trace (returned previously by
				 * Tcl_CreateTrace). */
{
    Interp *iPtr = (Interp *) interp;
    Trace *prevPtr, *tracePtr = (Trace *) trace;
    Trace **tracePtr2 = &iPtr->tracePtr;
    ActiveInterpTrace *activePtr;

    /*
     * Locate the trace entry in the interpreter's trace list, and remove it
     * from the list.
     */

    prevPtr = NULL;
    while (*tracePtr2 != NULL && *tracePtr2 != tracePtr) {
	prevPtr = *tracePtr2;
	tracePtr2 = &prevPtr->nextPtr;
    }
    if (*tracePtr2 == NULL) {
	return;
    }
    *tracePtr2 = (*tracePtr2)->nextPtr;

    /*
     * The code below makes it possible to delete traces while traces are
     * active: it makes sure that the deleted trace won't be processed by
     * TclCheckInterpTraces.
     */

    for (activePtr = iPtr->activeInterpTracePtr;  activePtr != NULL;
	    activePtr = activePtr->nextPtr) {
	if (activePtr->nextTracePtr == tracePtr) {
	    if (activePtr->reverseScan) {
		activePtr->nextTracePtr = prevPtr;
	    } else {
		activePtr->nextTracePtr = tracePtr->nextPtr;
	    }
	}
    }

    /*
     * If the trace forbids bytecode compilation, change the interpreter's
     * state. If bytecode compilation is now permitted, flag the fact and
     * advance the compilation epoch so that procs will be recompiled to take
     * advantage of it.
     */

    if (!(tracePtr->flags & TCL_ALLOW_INLINE_COMPILATION)) {
	iPtr->tracesForbiddingInline--;
	if (iPtr->tracesForbiddingInline == 0) {
	    iPtr->flags &= ~DONT_COMPILE_CMDS_INLINE;
	    iPtr->compileEpoch++;
	}
    }

    /*
     * Execute any delete callback.
     */

    if (tracePtr->delProc != NULL) {
	tracePtr->delProc(tracePtr->clientData);
    }

    /*
     * Delete the trace object.
     */

    Tcl_EventuallyFree((char *) tracePtr, TCL_DYNAMIC);
}

/*
 *----------------------------------------------------------------------
 *
 * TclTraceVarExists --
 *
 *	This is called from info exists. We need to trigger read and/or array
 *	traces because they may end up creating a variable that doesn't
 *	currently exist.
 *
 * Results:
 *	A pointer to the Var structure, or NULL.
 *
 * Side effects:
 *	May fill in error messages in the interp.
 *
 *----------------------------------------------------------------------
 */

Var *
TclVarTraceExists(
    Tcl_Interp *interp,		/* The interpreter */
    const char *varName)	/* The variable name */
{
    Var *varPtr, *arrayPtr;

    /*
     * The choice of "create" flag values is delicate here, and matches the
     * semantics of GetVar. Things are still not perfect, however, because if
     * you do "info exists x" you get a varPtr and therefore trigger traces.
     * However, if you do "info exists x(i)", then you only get a varPtr if x
     * is already known to be an array. Otherwise you get NULL, and no trace
     * is triggered. This matches Tcl 7.6 semantics.
     */

    varPtr = TclLookupVar(interp, varName, NULL, 0, "access",
	    /*createPart1*/ 0, /*createPart2*/ 1, &arrayPtr);

    if (varPtr == NULL) {
	return NULL;
    }

    if ((varPtr->flags & VAR_TRACED_READ)
	    || (arrayPtr && (arrayPtr->flags & VAR_TRACED_READ))) {
	TclCallVarTraces((Interp *) interp, arrayPtr, varPtr, varName, NULL,
		TCL_TRACE_READS, /* leaveErrMsg */ 0);
    }

    /*
     * If the variable doesn't exist anymore and no-one's using it, then free
     * up the relevant structures and hash table entries.
     */

    if (TclIsVarUndefined(varPtr)) {
	TclCleanupVar(varPtr, arrayPtr);
	return NULL;
    }

    return varPtr;
}

/*
 *----------------------------------------------------------------------
 *
 * TclCheckArrayTraces --
 *
 *	This function is invoked to when we operate on an array variable,
 *	to allow any array traces to fire.
 *
 * Results:
 *	Returns TCL_OK to indicate normal operation. Returns TCL_ERROR if
 *	invocation of a trace function indicated an error. When TCL_ERROR is
 *	returned, then error information is left in interp.
 *
 * Side effects:
 *	Almost anything can happen, depending on trace; this function itself
 *	doesn't have any side effects.
 *
 *----------------------------------------------------------------------
 */

int
TclCheckArrayTraces(
    Tcl_Interp *interp,
    Var *varPtr,
    Var *arrayPtr,
    Tcl_Obj *name,
    int index)
{
    int code = TCL_OK;

    if (varPtr && (varPtr->flags & VAR_TRACED_ARRAY)
	&& (TclIsVarArray(varPtr) || TclIsVarUndefined(varPtr))) {
	Interp *iPtr = (Interp *)interp;

	code = TclObjCallVarTraces(iPtr, arrayPtr, varPtr, name, NULL,
		(TCL_NAMESPACE_ONLY|TCL_GLOBAL_ONLY| TCL_TRACE_ARRAY),
		/* leaveErrMsg */ 1, index);
    }
    return code;
}

/*
 *----------------------------------------------------------------------
 *
 * TclCallVarTraces --
 *
 *	This function is invoked to find and invoke relevant trace functions
 *	associated with a particular operation on a variable. This function
 *	invokes traces both on the variable and on its containing array (where
 *	relevant).
 *
 * Results:
 *	Returns TCL_OK to indicate normal operation. Returns TCL_ERROR if
 *	invocation of a trace function indicated an error. When TCL_ERROR is
 *	returned and leaveErrMsg is true, then the errorInfo field of iPtr has
 *	information about the error placed in it.
 *
 * Side effects:
 *	Almost anything can happen, depending on trace; this function itself
 *	doesn't have any side effects.
 *
 *----------------------------------------------------------------------
 */

int
TclObjCallVarTraces(
    Interp *iPtr,		/* Interpreter containing variable. */
    Var *arrayPtr,	/* Pointer to array variable that contains the
				 * variable, or NULL if the variable isn't an
				 * element of an array. */
    Var *varPtr,		/* Variable whose traces are to be invoked. */
    Tcl_Obj *part1Ptr,
    Tcl_Obj *part2Ptr,		/* Variable's two-part name. */
    int flags,			/* Flags passed to trace functions: indicates
				 * what's happening to variable, plus maybe
				 * TCL_GLOBAL_ONLY or TCL_NAMESPACE_ONLY */
    int leaveErrMsg,		/* If true, and one of the traces indicates an
				 * error, then leave an error message and
				 * stack trace information in *iPTr. */
    int index)			/* Index into the local variable table of the
				 * variable, or -1. Only used when part1Ptr is
				 * NULL. */
{
    const char *part1, *part2;

    if (!part1Ptr) {
	part1Ptr = localName(iPtr->varFramePtr, index);
    }
    if (!part1Ptr) {
	Tcl_Panic("Cannot trace a variable with no name");
    }
    part1 = TclGetString(part1Ptr);
    part2 = part2Ptr? TclGetString(part2Ptr) : NULL;

    return TclCallVarTraces(iPtr, arrayPtr, varPtr, part1, part2, flags,
	    leaveErrMsg);
}

int
TclCallVarTraces(
    Interp *iPtr,		/* Interpreter containing variable. */
    Var *arrayPtr,	/* Pointer to array variable that contains the
				 * variable, or NULL if the variable isn't an
				 * element of an array. */
    Var *varPtr,		/* Variable whose traces are to be invoked. */
    const char *part1,
    const char *part2,		/* Variable's two-part name. */
    int flags,			/* Flags passed to trace functions: indicates
				 * what's happening to variable, plus maybe
				 * TCL_GLOBAL_ONLY or TCL_NAMESPACE_ONLY */
    int leaveErrMsg)		/* If true, and one of the traces indicates an
				 * error, then leave an error message and
				 * stack trace information in *iPTr. */
{
    VarTrace *tracePtr;
    ActiveVarTrace active;
    char *result;
    const char *openParen, *p;
    Tcl_DString nameCopy;
    int copiedName;
    int code = TCL_OK;
    int disposeFlags = 0;
    Tcl_InterpState state = NULL;
    Tcl_HashEntry *hPtr;
    int traceflags = flags & VAR_ALL_TRACES;

    /*
     * If there are already similar trace functions active for the variable,
     * don't call them again.
     */

    if (TclIsVarTraceActive(varPtr)) {
	return code;
    }
    TclSetVarTraceActive(varPtr);
    if (TclIsVarInHash(varPtr)) {
	VarHashRefCount(varPtr)++;
    }
    if (arrayPtr && TclIsVarInHash(arrayPtr)) {
	VarHashRefCount(arrayPtr)++;
    }

    /*
     * If the variable name hasn't been parsed into array name and element, do
     * it here. If there really is an array element, make a copy of the
     * original name so that NULLs can be inserted into it to separate the
     * names (can't modify the name string in place, because the string might
     * get used by the callbacks we invoke).
     */

    copiedName = 0;
    if (part2 == NULL) {
	for (p = part1; *p ; p++) {
	    if (*p == '(') {
		openParen = p;
		do {
		    p++;
		} while (*p != '\0');
		p--;
		if (*p == ')') {
		    int offset = (openParen - part1);
		    char *newPart1;

		    Tcl_DStringInit(&nameCopy);
		    Tcl_DStringAppend(&nameCopy, part1, p-part1);
		    newPart1 = Tcl_DStringValue(&nameCopy);
		    newPart1[offset] = 0;
		    part1 = newPart1;
		    part2 = newPart1 + offset + 1;
		    copiedName = 1;
		}
		break;
	    }
	}
    }

    /*
     * Invoke traces on the array containing the variable, if relevant.
     */

    result = NULL;
    active.nextPtr = iPtr->activeVarTracePtr;
    iPtr->activeVarTracePtr = &active;
    Tcl_Preserve(iPtr);
    if (arrayPtr && !TclIsVarTraceActive(arrayPtr)
	    && (arrayPtr->flags & traceflags)) {
	hPtr = Tcl_FindHashEntry(&iPtr->varTraces, (char *) arrayPtr);
	active.varPtr = arrayPtr;
	for (tracePtr = (VarTrace *)Tcl_GetHashValue(hPtr);
		tracePtr != NULL; tracePtr = active.nextTracePtr) {
	    active.nextTracePtr = tracePtr->nextPtr;
	    if (!(tracePtr->flags & flags)) {
		continue;
	    }
	    Tcl_Preserve(tracePtr);
	    if (state == NULL) {
		state = Tcl_SaveInterpState((Tcl_Interp *) iPtr, code);
	    }
	    result = tracePtr->traceProc(tracePtr->clientData,
		    (Tcl_Interp *) iPtr, part1, part2, flags);
	    if (result != NULL) {
		if (flags & TCL_TRACE_UNSETS) {
		    /*
		     * Ignore errors in unset traces.
		     */

		    DisposeTraceResult(tracePtr->flags, result);
		} else {
		    disposeFlags = tracePtr->flags;
		    code = TCL_ERROR;
		}
	    }
	    Tcl_Release(tracePtr);
	    if (code == TCL_ERROR) {
		goto done;
	    }
	}
    }

    /*
     * Invoke traces on the variable itself.
     */

    if (flags & TCL_TRACE_UNSETS) {
	flags |= TCL_TRACE_DESTROYED;
    }
    active.varPtr = varPtr;
    if (varPtr->flags & traceflags) {
	hPtr = Tcl_FindHashEntry(&iPtr->varTraces, (char *) varPtr);
	for (tracePtr = (VarTrace *)Tcl_GetHashValue(hPtr);
		tracePtr != NULL; tracePtr = active.nextTracePtr) {
	    active.nextTracePtr = tracePtr->nextPtr;
	    if (!(tracePtr->flags & flags)) {
		continue;
	    }
	    Tcl_Preserve(tracePtr);
	    if (state == NULL) {
		state = Tcl_SaveInterpState((Tcl_Interp *) iPtr, code);
	    }
	    result = tracePtr->traceProc(tracePtr->clientData,
		    (Tcl_Interp *) iPtr, part1, part2, flags);
	    if (result != NULL) {
		if (flags & TCL_TRACE_UNSETS) {
		    /*
		     * Ignore errors in unset traces.
		     */

		    DisposeTraceResult(tracePtr->flags, result);
		} else {
		    disposeFlags = tracePtr->flags;
		    code = TCL_ERROR;
		}
	    }
	    Tcl_Release(tracePtr);
	    if (code == TCL_ERROR) {
		goto done;
	    }
	}
    }

    /*
     * Restore the variable's flags, remove the record of our active traces,
     * and then return.
     */

  done:
    if (code == TCL_ERROR) {
	if (leaveErrMsg) {
	    const char *verb = "";
	    const char *type = "";

	    switch (flags&(TCL_TRACE_READS|TCL_TRACE_WRITES|TCL_TRACE_ARRAY)) {
	    case TCL_TRACE_READS:
		verb = "read";
		type = verb;
		break;
	    case TCL_TRACE_WRITES:
		verb = "set";
		type = "write";
		break;
	    case TCL_TRACE_ARRAY:
		verb = "trace array";
		type = "array";
		break;
	    }

	    if (disposeFlags & TCL_TRACE_RESULT_OBJECT) {
		Tcl_SetObjResult((Tcl_Interp *)iPtr, (Tcl_Obj *) result);
	    } else {
		Tcl_SetObjResult((Tcl_Interp *)iPtr,
			Tcl_NewStringObj(result, -1));
	    }
	    Tcl_AddErrorInfo((Tcl_Interp *)iPtr, "");

	    Tcl_AppendObjToErrorInfo((Tcl_Interp *)iPtr, Tcl_ObjPrintf(
		    "\n    (%s trace on \"%s%s%s%s\")", type, part1,
		    (part2 ? "(" : ""), (part2 ? part2 : ""),
		    (part2 ? ")" : "") ));
	    if (disposeFlags & TCL_TRACE_RESULT_OBJECT) {
		TclVarErrMsg((Tcl_Interp *) iPtr, part1, part2, verb,
			TclGetString((Tcl_Obj *) result));
	    } else {
		TclVarErrMsg((Tcl_Interp *) iPtr, part1, part2, verb, result);
	    }
	    iPtr->flags &= ~(ERR_ALREADY_LOGGED);
	    Tcl_DiscardInterpState(state);
	} else {
	    Tcl_RestoreInterpState((Tcl_Interp *) iPtr, state);
	}
	DisposeTraceResult(disposeFlags,result);
    } else if (state) {
	if (code == TCL_OK) {
	    code = Tcl_RestoreInterpState((Tcl_Interp *) iPtr, state);
	} else {
	    Tcl_DiscardInterpState(state);
	}
    }

    if (arrayPtr && TclIsVarInHash(arrayPtr)) {
	VarHashRefCount(arrayPtr)--;
    }
    if (copiedName) {
	Tcl_DStringFree(&nameCopy);
    }
    TclClearVarTraceActive(varPtr);
    if (TclIsVarInHash(varPtr)) {
	VarHashRefCount(varPtr)--;
    }
    iPtr->activeVarTracePtr = active.nextPtr;
    Tcl_Release(iPtr);
    return code;
}

/*
 *----------------------------------------------------------------------
 *
 * DisposeTraceResult--
 *
 *	This function is called to dispose of the result returned from a trace
 *	function. The disposal method appropriate to the type of result is
 *	determined by flags.
 *
 * Results:
 *	None.
 *
 * Side effects:
 *	The memory allocated for the trace result may be freed.
 *
 *----------------------------------------------------------------------
 */

static void
DisposeTraceResult(
    int flags,			/* Indicates type of result to determine
				 * proper disposal method. */
    char *result)		/* The result returned from a trace function
				 * to be disposed. */
{
    if (flags & TCL_TRACE_RESULT_DYNAMIC) {
	Tcl_Free(result);
    } else if (flags & TCL_TRACE_RESULT_OBJECT) {
	Tcl_DecrRefCount((Tcl_Obj *) result);
    }
}

/*
 *----------------------------------------------------------------------
 *
 * Tcl_UntraceVar2 --
 *
 *	Remove a previously-created trace for a variable.
 *
 * Results:
 *	None.
 *
 * Side effects:
 *	If there exists a trace for the variable given by part1 and part2 with
 *	the given flags, proc, and clientData, then that trace is removed.
 *
 *----------------------------------------------------------------------
 */

void
Tcl_UntraceVar2(
    Tcl_Interp *interp,		/* Interpreter containing variable. */
    const char *part1,		/* Name of variable or array. */
    const char *part2,		/* Name of element within array; NULL means
				 * trace applies to scalar variable or array
				 * as-a-whole. */
    int flags,			/* OR-ed collection of bits describing current
				 * trace, including any of TCL_TRACE_READS,
				 * TCL_TRACE_WRITES, TCL_TRACE_UNSETS,
				 * TCL_GLOBAL_ONLY, and TCL_NAMESPACE_ONLY. */
    Tcl_VarTraceProc *proc,	/* Function assocated with trace. */
    ClientData clientData)	/* Arbitrary argument to pass to proc. */
{
    VarTrace *tracePtr;
    VarTrace *prevPtr, *nextPtr;
    Var *varPtr, *arrayPtr;
    Interp *iPtr = (Interp *) interp;
    ActiveVarTrace *activePtr;
    int flagMask, allFlags = 0;
    Tcl_HashEntry *hPtr;

    /*
     * Set up a mask to mask out the parts of the flags that we are not
     * interested in now.
     */

    flagMask = TCL_GLOBAL_ONLY | TCL_NAMESPACE_ONLY;
    varPtr = TclLookupVar(interp, part1, part2, flags & flagMask, /*msg*/ NULL,
	    /*createPart1*/ 0, /*createPart2*/ 0, &arrayPtr);
    if (varPtr == NULL || !(varPtr->flags & VAR_ALL_TRACES & flags)) {
	return;
    }

    /*
     * Set up a mask to mask out the parts of the flags that we are not
     * interested in now.
     */

    flagMask = TCL_TRACE_READS | TCL_TRACE_WRITES | TCL_TRACE_UNSETS |
	  TCL_TRACE_ARRAY | TCL_TRACE_RESULT_DYNAMIC | TCL_TRACE_RESULT_OBJECT;
#ifndef TCL_REMOVE_OBSOLETE_TRACES
    flagMask |= TCL_TRACE_OLD_STYLE;
#endif
    flags &= flagMask;

    hPtr = Tcl_FindHashEntry(&iPtr->varTraces, (char *) varPtr);
    for (tracePtr = (VarTrace *)Tcl_GetHashValue(hPtr), prevPtr = NULL; ;
	    prevPtr = tracePtr, tracePtr = tracePtr->nextPtr) {
	if (tracePtr == NULL) {
	    goto updateFlags;
	}
	if ((tracePtr->traceProc == proc) && (tracePtr->flags == flags)
		&& (tracePtr->clientData == clientData)) {
	    break;
	}
	allFlags |= tracePtr->flags;
    }

    /*
     * The code below makes it possible to delete traces while traces are
     * active: it makes sure that the deleted trace won't be processed by
     * TclCallVarTraces.
     *
     * Caveat (Bug 3062331): When an unset trace handler on a variable
     * tries to delete a different unset trace handler on the same variable,
     * the results may be surprising.  When variable unset traces fire, the
     * traced variable is already gone.  So the TclLookupVar() call above
     * will not find that variable, and not finding it will never reach here
     * to perform the deletion.  This means callers of Tcl_UntraceVar*()
     * attempting to delete unset traces from within the handler of another
     * unset trace have to account for the possibility that their call to
     * Tcl_UntraceVar*() is a no-op.
     */

    for (activePtr = iPtr->activeVarTracePtr;  activePtr != NULL;
	    activePtr = activePtr->nextPtr) {
	if (activePtr->nextTracePtr == tracePtr) {
	    activePtr->nextTracePtr = tracePtr->nextPtr;
	}
    }
    nextPtr = tracePtr->nextPtr;
    if (prevPtr == NULL) {
	if (nextPtr) {
	    Tcl_SetHashValue(hPtr, nextPtr);
	} else {
	    Tcl_DeleteHashEntry(hPtr);
	}
    } else {
	prevPtr->nextPtr = nextPtr;
    }
    tracePtr->nextPtr = NULL;
    Tcl_EventuallyFree(tracePtr, TCL_DYNAMIC);

    for (tracePtr = nextPtr; tracePtr != NULL;
	    tracePtr = tracePtr->nextPtr) {
	allFlags |= tracePtr->flags;
    }

  updateFlags:
    varPtr->flags &= ~VAR_ALL_TRACES;
    if (allFlags & VAR_ALL_TRACES) {
	varPtr->flags |= (allFlags & VAR_ALL_TRACES);
    } else if (TclIsVarUndefined(varPtr)) {
	/*
	 * If this is the last trace on the variable, and the variable is
	 * unset and unused, then free up the variable.
	 */

	TclCleanupVar(varPtr, NULL);
    }
}

/*
 *----------------------------------------------------------------------
 *
 * Tcl_VarTraceInfo2 --
 *
 *	Same as Tcl_VarTraceInfo, except takes name in two pieces instead of
 *	one.
 *
 * Results:
 *	Same as Tcl_VarTraceInfo.
 *
 * Side effects:
 *	None.
 *
 *----------------------------------------------------------------------
 */

ClientData
Tcl_VarTraceInfo2(
    Tcl_Interp *interp,		/* Interpreter containing variable. */
    const char *part1,		/* Name of variable or array. */
    const char *part2,		/* Name of element within array; NULL means
				 * trace applies to scalar variable or array
				 * as-a-whole. */
    int flags,			/* OR-ed combination of TCL_GLOBAL_ONLY,
				 * TCL_NAMESPACE_ONLY. */
    Tcl_VarTraceProc *proc,	/* Function assocated with trace. */
    ClientData prevClientData)	/* If non-NULL, gives last value returned by
				 * this function, so this call will return the
				 * next trace after that one. If NULL, this
				 * call will return the first trace. */
{
    Interp *iPtr = (Interp *) interp;
    Var *varPtr, *arrayPtr;
    Tcl_HashEntry *hPtr;

    varPtr = TclLookupVar(interp, part1, part2,
	    flags & (TCL_GLOBAL_ONLY|TCL_NAMESPACE_ONLY), /*msg*/ NULL,
	    /*createPart1*/ 0, /*createPart2*/ 0, &arrayPtr);
    if (varPtr == NULL) {
	return NULL;
    }

    /*
     * Find the relevant trace, if any, and return its clientData.
     */

    hPtr = Tcl_FindHashEntry(&iPtr->varTraces, (char *) varPtr);

    if (hPtr) {
	VarTrace *tracePtr = (VarTrace *)Tcl_GetHashValue(hPtr);

	if (prevClientData != NULL) {
	    for (; tracePtr != NULL; tracePtr = tracePtr->nextPtr) {
		if ((tracePtr->clientData == prevClientData)
			&& (tracePtr->traceProc == proc)) {
		    tracePtr = tracePtr->nextPtr;
		    break;
		}
	    }
	}
	for (; tracePtr != NULL ; tracePtr = tracePtr->nextPtr) {
	    if (tracePtr->traceProc == proc) {
		return tracePtr->clientData;
	    }
	}
    }
    return NULL;
}

/*
 *----------------------------------------------------------------------
 *
 * Tcl_TraceVar2 --
 *
 *	Arrange for reads and/or writes to a variable to cause a function to
 *	be invoked, which can monitor the operations and/or change their
 *	actions.
 *
 * Results:
 *	A standard Tcl return value.
 *
 * Side effects:
 *	A trace is set up on the variable given by part1 and part2, such that
 *	future references to the variable will be intermediated by proc. See
 *	the manual entry for complete details on the calling sequence for
 *	proc. The variable's flags are updated.
 *
 *----------------------------------------------------------------------
 */

int
Tcl_TraceVar2(
    Tcl_Interp *interp,		/* Interpreter in which variable is to be
				 * traced. */
    const char *part1,		/* Name of scalar variable or array. */
    const char *part2,		/* Name of element within array; NULL means
				 * trace applies to scalar variable or array
				 * as-a-whole. */
    int flags,			/* OR-ed collection of bits, including any of
				 * TCL_TRACE_READS, TCL_TRACE_WRITES,
				 * TCL_TRACE_UNSETS, TCL_GLOBAL_ONLY, and
				 * TCL_NAMESPACE_ONLY. */
    Tcl_VarTraceProc *proc,	/* Function to call when specified ops are
				 * invoked upon varName. */
    ClientData clientData)	/* Arbitrary argument to pass to proc. */
{
    VarTrace *tracePtr;
    int result;

    tracePtr = (VarTrace *)Tcl_Alloc(sizeof(VarTrace));
    tracePtr->traceProc = proc;
    tracePtr->clientData = clientData;
    tracePtr->flags = flags;

    result = TraceVarEx(interp, part1, part2, tracePtr);

    if (result != TCL_OK) {
	Tcl_Free(tracePtr);
    }
    return result;
}

/*
 *----------------------------------------------------------------------
 *
 * TraceVarEx --
 *
 *	Arrange for reads and/or writes to a variable to cause a function to
 *	be invoked, which can monitor the operations and/or change their
 *	actions.
 *
 * Results:
 *	A standard Tcl return value.
 *
 * Side effects:
 *	A trace is set up on the variable given by part1 and part2, such that
 *	future references to the variable will be intermediated by the
 *	traceProc listed in tracePtr. See the manual entry for complete
 *	details on the calling sequence for proc.
 *
 *----------------------------------------------------------------------
 */

static int
TraceVarEx(
    Tcl_Interp *interp,		/* Interpreter in which variable is to be
				 * traced. */
    const char *part1,		/* Name of scalar variable or array. */
    const char *part2,		/* Name of element within array; NULL means
				 * trace applies to scalar variable or array
				 * as-a-whole. */
    VarTrace *tracePtr)/* Structure containing flags, traceProc and
				 * clientData fields. Others should be left
				 * blank. Will be Tcl_Free()d (eventually) if
				 * this function returns TCL_OK, and up to
				 * caller to free if this function returns
				 * TCL_ERROR. */
{
    Interp *iPtr = (Interp *) interp;
    Var *varPtr, *arrayPtr;
    int flagMask, isNew;
    Tcl_HashEntry *hPtr;

    /*
     * We strip 'flags' down to just the parts which are relevant to
     * TclLookupVar, to avoid conflicts between trace flags and internal
     * namespace flags such as 'TCL_FIND_ONLY_NS'. This can now occur since we
     * have trace flags with values 0x1000 and higher.
     */

    flagMask = TCL_GLOBAL_ONLY | TCL_NAMESPACE_ONLY;
    varPtr = TclLookupVar(interp, part1, part2,
	    (tracePtr->flags & flagMask) | TCL_LEAVE_ERR_MSG,
	    "trace", /*createPart1*/ 1, /*createPart2*/ 1, &arrayPtr);
    if (varPtr == NULL) {
	return TCL_ERROR;
    }

    /*
     * Check for a nonsense flag combination. Note that this is a Tcl_Panic()
     * because there should be no code path that ever sets both flags.
     */

    if ((tracePtr->flags & TCL_TRACE_RESULT_DYNAMIC)
	    && (tracePtr->flags & TCL_TRACE_RESULT_OBJECT)) {
	Tcl_Panic("bad result flag combination");
    }

    /*
     * Set up trace information.
     */

    flagMask = TCL_TRACE_READS | TCL_TRACE_WRITES | TCL_TRACE_UNSETS |
	  TCL_TRACE_ARRAY | TCL_TRACE_RESULT_DYNAMIC | TCL_TRACE_RESULT_OBJECT;
#ifndef TCL_REMOVE_OBSOLETE_TRACES
    flagMask |= TCL_TRACE_OLD_STYLE;
#endif
    tracePtr->flags = tracePtr->flags & flagMask;

    hPtr = Tcl_CreateHashEntry(&iPtr->varTraces, varPtr, &isNew);
    if (isNew) {
	tracePtr->nextPtr = NULL;
    } else {
	tracePtr->nextPtr = (VarTrace *)Tcl_GetHashValue(hPtr);
    }
    Tcl_SetHashValue(hPtr, tracePtr);

    /*
     * Mark the variable as traced so we know to call them.
     */

    varPtr->flags |= (tracePtr->flags & VAR_ALL_TRACES);

    return TCL_OK;
}

/*
 * Local Variables:
 * mode: c
 * c-basic-offset: 4
 * fill-column: 78
 * End:
 */<|MERGE_RESOLUTION|>--- conflicted
+++ resolved
@@ -1862,11 +1862,7 @@
 		 * Append result code.
 		 */
 
-<<<<<<< HEAD
-		resultCode = Tcl_NewLongObj(code);
-=======
 		TclNewIntObj(resultCode, code);
->>>>>>> 7aa1b004
 		resultCodeStr = TclGetString(resultCode);
 		Tcl_DStringAppendElement(&cmd, resultCodeStr);
 		Tcl_DecrRefCount(resultCode);
