--- conflicted
+++ resolved
@@ -472,11 +472,7 @@
 	command = TclGetStringFromObj(objv[5], &commandLength);
 	length = commandLength;
 	if ((enum traceOptions) optionIndex == TRACE_ADD) {
-<<<<<<< HEAD
-	    TraceCommandInfo *tcmdPtr = Tcl_Alloc(
-=======
-	    TraceCommandInfo *tcmdPtr = (TraceCommandInfo *)ckalloc(
->>>>>>> e676594f
+	    TraceCommandInfo *tcmdPtr = (TraceCommandInfo *)Tcl_Alloc(
 		    offsetof(TraceCommandInfo, command) + 1 + length);
 
 	    tcmdPtr->flags = flags;
@@ -714,11 +710,7 @@
 	command = TclGetStringFromObj(objv[5], &commandLength);
 	length = commandLength;
 	if ((enum traceOptions) optionIndex == TRACE_ADD) {
-<<<<<<< HEAD
-	    TraceCommandInfo *tcmdPtr = Tcl_Alloc(
-=======
-	    TraceCommandInfo *tcmdPtr = (TraceCommandInfo *)ckalloc(
->>>>>>> e676594f
+	    TraceCommandInfo *tcmdPtr = (TraceCommandInfo *)Tcl_Alloc(
 		    offsetof(TraceCommandInfo, command) + 1 + length);
 
 	    tcmdPtr->flags = flags;
@@ -922,11 +914,7 @@
 	command = TclGetStringFromObj(objv[5], &commandLength);
 	length = commandLength;
 	if ((enum traceOptions) optionIndex == TRACE_ADD) {
-<<<<<<< HEAD
-	    CombinedTraceVarInfo *ctvarPtr = Tcl_Alloc(
-=======
-	    CombinedTraceVarInfo *ctvarPtr = (CombinedTraceVarInfo *)ckalloc(
->>>>>>> e676594f
+	    CombinedTraceVarInfo *ctvarPtr = (CombinedTraceVarInfo *)Tcl_Alloc(
 		    offsetof(CombinedTraceVarInfo, traceCmdInfo.command)
 		    + 1 + length);
 
@@ -1146,11 +1134,7 @@
      * Set up trace information.
      */
 
-<<<<<<< HEAD
-    tracePtr = Tcl_Alloc(sizeof(CommandTrace));
-=======
-    tracePtr = (CommandTrace *)ckalloc(sizeof(CommandTrace));
->>>>>>> e676594f
+    tracePtr = (CommandTrace *)Tcl_Alloc(sizeof(CommandTrace));
     tracePtr->traceProc = proc;
     tracePtr->clientData = clientData;
     tracePtr->flags = flags &
@@ -1956,11 +1940,7 @@
 	    unsigned len = strlen(command) + 1;
 
 	    tcmdPtr->startLevel = level;
-<<<<<<< HEAD
-	    tcmdPtr->startCmd = Tcl_Alloc(len);
-=======
-	    tcmdPtr->startCmd = (char *)ckalloc(len);
->>>>>>> e676594f
+	    tcmdPtr->startCmd = (char *)Tcl_Alloc(len);
 	    memcpy(tcmdPtr->startCmd, command, len);
 	    tcmdPtr->refCount++;
 	    tcmdPtr->stepTrace = Tcl_CreateObjTrace(interp, 0,
@@ -2206,11 +2186,7 @@
 	iPtr->tracesForbiddingInline++;
     }
 
-<<<<<<< HEAD
-    tracePtr = Tcl_Alloc(sizeof(Trace));
-=======
-    tracePtr = (Trace *)ckalloc(sizeof(Trace));
->>>>>>> e676594f
+    tracePtr = (Trace *)Tcl_Alloc(sizeof(Trace));
     tracePtr->level = level;
     tracePtr->proc = proc;
     tracePtr->clientData = clientData;
@@ -2274,11 +2250,7 @@
 				 * command. */
     ClientData clientData)	/* Arbitrary value word to pass to proc. */
 {
-<<<<<<< HEAD
-    StringTraceData *data = Tcl_Alloc(sizeof(StringTraceData));
-=======
-    StringTraceData *data = (StringTraceData *)ckalloc(sizeof(StringTraceData));
->>>>>>> e676594f
+    StringTraceData *data = (StringTraceData *)Tcl_Alloc(sizeof(StringTraceData));
 
     data->clientData = clientData;
     data->proc = proc;
@@ -3130,11 +3102,7 @@
     VarTrace *tracePtr;
     int result;
 
-<<<<<<< HEAD
-    tracePtr = Tcl_Alloc(sizeof(VarTrace));
-=======
-    tracePtr = (VarTrace *)ckalloc(sizeof(VarTrace));
->>>>>>> e676594f
+    tracePtr = (VarTrace *)Tcl_Alloc(sizeof(VarTrace));
     tracePtr->traceProc = proc;
     tracePtr->clientData = clientData;
     tracePtr->flags = flags;
