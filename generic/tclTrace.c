/*
 * tclTrace.c --
 *
 *	This file contains code to handle most trace management.
 *
 * Copyright (c) 1987-1993 The Regents of the University of California.
 * Copyright (c) 1994-1997 Sun Microsystems, Inc.
 * Copyright (c) 1998-2000 Scriptics Corporation.
 * Copyright (c) 2002 ActiveState Corporation.
 *
 * See the file "license.terms" for information on usage and redistribution of
 * this file, and for a DISCLAIMER OF ALL WARRANTIES.
 */

#include "tclInt.h"

/*
 * Structures used to hold information about variable traces:
 */

typedef struct {
    int flags;			/* Operations for which Tcl command is to be
				 * invoked. */
    size_t length;		/* Number of non-NUL chars. in command. */
    char command[1];		/* Space for Tcl command to invoke. Actual
				 * size will be as large as necessary to hold
				 * command. This field must be the last in the
				 * structure, so that it can be larger than 1
				 * byte. */
} TraceVarInfo;

typedef struct {
    VarTrace traceInfo;
    TraceVarInfo traceCmdInfo;
} CombinedTraceVarInfo;

/*
 * Structure used to hold information about command traces:
 */

typedef struct {
    int flags;			/* Operations for which Tcl command is to be
				 * invoked. */
    size_t length;		/* Number of non-NUL chars. in command. */
    Tcl_Trace stepTrace;	/* Used for execution traces, when tracing
				 * inside the given command */
    int startLevel;		/* Used for bookkeeping with step execution
				 * traces, store the level at which the step
				 * trace was invoked */
    char *startCmd;		/* Used for bookkeeping with step execution
				 * traces, store the command name which
				 * invoked step trace */
    int curFlags;		/* Trace flags for the current command */
    int curCode;		/* Return code for the current command */
    int refCount;		/* Used to ensure this structure is not
				 * deleted too early. Keeps track of how many
				 * pieces of code have a pointer to this
				 * structure. */
    char command[1];		/* Space for Tcl command to invoke. Actual
				 * size will be as large as necessary to hold
				 * command. This field must be the last in the
				 * structure, so that it can be larger than 1
				 * byte. */
} TraceCommandInfo;

/*
 * Used by command execution traces. Note that we assume in the code that
 * TCL_TRACE_ENTER_DURING_EXEC == 4 * TCL_TRACE_ENTER_EXEC and that
 * TCL_TRACE_LEAVE_DURING_EXEC == 4 * TCL_TRACE_LEAVE_EXEC.
 *
 * TCL_TRACE_ENTER_DURING_EXEC  - Trace each command inside the command
 *				  currently being traced, before execution.
 * TCL_TRACE_LEAVE_DURING_EXEC  - Trace each command inside the command
 *				  currently being traced, after execution.
 * TCL_TRACE_ANY_EXEC		- OR'd combination of all EXEC flags.
 * TCL_TRACE_EXEC_IN_PROGRESS   - The callback function on this trace is
 *				  currently executing. Therefore we don't let
 *				  further traces execute.
 * TCL_TRACE_EXEC_DIRECT	- This execution trace is triggered directly
 *				  by the command being traced, not because of
 *				  an internal trace.
 * The flags 'TCL_TRACE_DESTROYED' and 'TCL_INTERP_DESTROYED' may also be used
 * in command execution traces.
 */

#define TCL_TRACE_ENTER_DURING_EXEC	4
#define TCL_TRACE_LEAVE_DURING_EXEC	8
#define TCL_TRACE_ANY_EXEC		15
#define TCL_TRACE_EXEC_IN_PROGRESS	0x10
#define TCL_TRACE_EXEC_DIRECT		0x20

/*
 * Forward declarations for functions defined in this file:
 */

typedef int (Tcl_TraceTypeObjCmd)(Tcl_Interp *interp, int optionIndex,
	int objc, Tcl_Obj *const objv[]);

static Tcl_TraceTypeObjCmd TraceVariableObjCmd;
static Tcl_TraceTypeObjCmd TraceCommandObjCmd;
static Tcl_TraceTypeObjCmd TraceExecutionObjCmd;

/*
 * Each subcommand has a number of 'types' to which it can apply. Currently
 * 'execution', 'command' and 'variable' are the only types supported. These
 * three arrays MUST be kept in sync! In the future we may provide an API to
 * add to the list of supported trace types.
 */

static const char *const traceTypeOptions[] = {
    "execution", "command", "variable", NULL
};
static Tcl_TraceTypeObjCmd *const traceSubCmds[] = {
    TraceExecutionObjCmd,
    TraceCommandObjCmd,
    TraceVariableObjCmd
};

/*
 * Declarations for local functions to this file:
 */

static int		CallTraceFunction(Tcl_Interp *interp, Trace *tracePtr,
			    Command *cmdPtr, const char *command, int numChars,
			    int objc, Tcl_Obj *const objv[]);
static char *		TraceVarProc(ClientData clientData, Tcl_Interp *interp,
			    const char *name1, const char *name2, int flags);
static void		TraceCommandProc(ClientData clientData,
			    Tcl_Interp *interp, const char *oldName,
			    const char *newName, int flags);
static Tcl_CmdObjTraceProc TraceExecutionProc;
static int		StringTraceProc(ClientData clientData,
			    Tcl_Interp *interp, int level,
			    const char *command, Tcl_Command commandInfo,
			    int objc, Tcl_Obj *const objv[]);
static void		StringTraceDeleteProc(ClientData clientData);
static void		DisposeTraceResult(int flags, char *result);
static int		TraceVarEx(Tcl_Interp *interp, const char *part1,
			    const char *part2, register VarTrace *tracePtr);

/*
 * The following structure holds the client data for string-based
 * trace procs
 */

typedef struct StringTraceData {
    ClientData clientData;	/* Client data from Tcl_CreateTrace */
    Tcl_CmdTraceProc *proc;	/* Trace function from Tcl_CreateTrace */
} StringTraceData;

/*
 * Convenience macros for iterating over the list of traces. Note that each of
 * these *must* be treated as a command, and *must* have a block following it.
 */

#define FOREACH_VAR_TRACE(interp, name, clientData) \
    (clientData) = NULL; \
    while (((clientData) = Tcl_VarTraceInfo2((interp), (name), NULL, \
	    0, TraceVarProc, (clientData))) != NULL)

#define FOREACH_COMMAND_TRACE(interp, name, clientData) \
    (clientData) = NULL; \
    while ((clientData = Tcl_CommandTraceInfo(interp, name, 0, \
	    TraceCommandProc, clientData)) != NULL)

/*
 *----------------------------------------------------------------------
 *
 * Tcl_TraceObjCmd --
 *
 *	This function is invoked to process the "trace" Tcl command. See the
 *	user documentation for details on what it does.
 *
 *	Standard syntax as of Tcl 8.4 is:
 *	    trace {add|info|remove} {command|variable} name ops cmd
 *
 * Results:
 *	A standard Tcl result.
 *
 * Side effects:
 *	See the user documentation.
 *----------------------------------------------------------------------
 */

	/* ARGSUSED */
int
Tcl_TraceObjCmd(
    ClientData dummy,		/* Not used. */
    Tcl_Interp *interp,		/* Current interpreter. */
    int objc,			/* Number of arguments. */
    Tcl_Obj *const objv[])	/* Argument objects. */
{
    int optionIndex;
<<<<<<< HEAD
    const char *name;
    const char *flagOps, *p;
=======
#ifndef TCL_REMOVE_OBSOLETE_TRACES
    char *name, *flagOps, *p;
#endif
>>>>>>> 80e5aed4
    /* Main sub commands to 'trace' */
    static const char *const traceOptions[] = {
	"add", "info", "remove",
#ifndef TCL_REMOVE_OBSOLETE_TRACES
	"variable", "vdelete", "vinfo",
#endif
	NULL
    };
    /* 'OLD' options are pre-Tcl-8.4 style */
    enum traceOptions {
	TRACE_ADD, TRACE_INFO, TRACE_REMOVE,
#ifndef TCL_REMOVE_OBSOLETE_TRACES
	TRACE_OLD_VARIABLE, TRACE_OLD_VDELETE, TRACE_OLD_VINFO
#endif
    };

    if (objc < 2) {
	Tcl_WrongNumArgs(interp, 1, objv, "option ?arg ...?");
	return TCL_ERROR;
    }

    if (Tcl_GetIndexFromObj(interp, objv[1], traceOptions, "option", 0,
	    &optionIndex) != TCL_OK) {
	return TCL_ERROR;
    }
    switch ((enum traceOptions) optionIndex) {
    case TRACE_ADD:
    case TRACE_REMOVE: {
	/*
	 * All sub commands of trace add/remove must take at least one more
	 * argument. Beyond that we let the subcommand itself control the
	 * argument structure.
	 */

	int typeIndex;

	if (objc < 3) {
	    Tcl_WrongNumArgs(interp, 2, objv, "type ?arg ...?");
	    return TCL_ERROR;
	}
	if (Tcl_GetIndexFromObj(interp, objv[2], traceTypeOptions, "option",
		0, &typeIndex) != TCL_OK) {
	    return TCL_ERROR;
	}
	return traceSubCmds[typeIndex](interp, optionIndex, objc, objv);
    }
    case TRACE_INFO: {
	/*
	 * All sub commands of trace info must take exactly two more arguments
	 * which name the type of thing being traced and the name of the thing
	 * being traced.
	 */

	int typeIndex;
	if (objc < 3) {
	    /*
	     * Delegate other complaints to the type-specific code which can
	     * give a better error message.
	     */

	    Tcl_WrongNumArgs(interp, 2, objv, "type name");
	    return TCL_ERROR;
	}
	if (Tcl_GetIndexFromObj(interp, objv[2], traceTypeOptions, "option",
		0, &typeIndex) != TCL_OK) {
	    return TCL_ERROR;
	}
	return traceSubCmds[typeIndex](interp, optionIndex, objc, objv);
	break;
    }

#ifndef TCL_REMOVE_OBSOLETE_TRACES
    case TRACE_OLD_VARIABLE:
    case TRACE_OLD_VDELETE: {
	Tcl_Obj *copyObjv[6];
	Tcl_Obj *opsList;
	int code, numFlags;

	if (objc != 5) {
	    Tcl_WrongNumArgs(interp, 2, objv, "name ops command");
	    return TCL_ERROR;
	}

	opsList = Tcl_NewObj();
	Tcl_IncrRefCount(opsList);
	flagOps = Tcl_GetStringFromObj(objv[3], &numFlags);
	if (numFlags == 0) {
	    Tcl_DecrRefCount(opsList);
	    goto badVarOps;
	}
	for (p = flagOps; *p != 0; p++) {
	    Tcl_Obj *opObj;

	    if (*p == 'r') {
		TclNewLiteralStringObj(opObj, "read");
	    } else if (*p == 'w') {
		TclNewLiteralStringObj(opObj, "write");
	    } else if (*p == 'u') {
		TclNewLiteralStringObj(opObj, "unset");
	    } else if (*p == 'a') {
		TclNewLiteralStringObj(opObj, "array");
	    } else {
		Tcl_DecrRefCount(opsList);
		goto badVarOps;
	    }
	    Tcl_ListObjAppendElement(NULL, opsList, opObj);
	}
	copyObjv[0] = NULL;
	memcpy(copyObjv+1, objv, objc*sizeof(Tcl_Obj *));
	copyObjv[4] = opsList;
	if (optionIndex == TRACE_OLD_VARIABLE) {
	    code = traceSubCmds[2](interp, TRACE_ADD, objc+1, copyObjv);
	} else {
	    code = traceSubCmds[2](interp, TRACE_REMOVE, objc+1, copyObjv);
	}
	Tcl_DecrRefCount(opsList);
	return code;
    }
    case TRACE_OLD_VINFO: {
	ClientData clientData;
	char ops[5];
	Tcl_Obj *resultListPtr, *pairObjPtr, *elemObjPtr;

	if (objc != 3) {
	    Tcl_WrongNumArgs(interp, 2, objv, "name");
	    return TCL_ERROR;
	}
	resultListPtr = Tcl_NewObj();
	name = Tcl_GetString(objv[2]);
	FOREACH_VAR_TRACE(interp, name, clientData) {
	    TraceVarInfo *tvarPtr = clientData;
	    char *q = ops;

	    pairObjPtr = Tcl_NewListObj(0, NULL);
	    if (tvarPtr->flags & TCL_TRACE_READS) {
		*q = 'r';
		q++;
	    }
	    if (tvarPtr->flags & TCL_TRACE_WRITES) {
		*q = 'w';
		q++;
	    }
	    if (tvarPtr->flags & TCL_TRACE_UNSETS) {
		*q = 'u';
		q++;
	    }
	    if (tvarPtr->flags & TCL_TRACE_ARRAY) {
		*q = 'a';
		q++;
	    }
	    *q = '\0';

	    /*
	     * Build a pair (2-item list) with the ops string as the first obj
	     * element and the tvarPtr->command string as the second obj
	     * element. Append the pair (as an element) to the end of the
	     * result object list.
	     */

	    elemObjPtr = Tcl_NewStringObj(ops, -1);
	    Tcl_ListObjAppendElement(NULL, pairObjPtr, elemObjPtr);
	    elemObjPtr = Tcl_NewStringObj(tvarPtr->command, -1);
	    Tcl_ListObjAppendElement(NULL, pairObjPtr, elemObjPtr);
	    Tcl_ListObjAppendElement(interp, resultListPtr, pairObjPtr);
	}
	Tcl_SetObjResult(interp, resultListPtr);
	break;
    }
#endif /* TCL_REMOVE_OBSOLETE_TRACES */
    }
    return TCL_OK;

#ifndef TCL_REMOVE_OBSOLETE_TRACES
  badVarOps:
    Tcl_SetObjResult(interp, Tcl_ObjPrintf(
	    "bad operations \"%s\": should be one or more of rwua",
	    flagOps));
    Tcl_SetErrorCode(interp, "TCL", "OPERATION", "TRACE", "BADOPS", NULL);
    return TCL_ERROR;
#endif
}

/*
 *----------------------------------------------------------------------
 *
 * TraceExecutionObjCmd --
 *
 *	Helper function for Tcl_TraceObjCmd; implements the [trace
 *	{add|remove|info} execution ...] subcommands. See the user
 *	documentation for details on what these do.
 *
 * Results:
 *	Standard Tcl result.
 *
 * Side effects:
 *	Depends on the operation (add, remove, or info) being performed; may
 *	add or remove command traces on a command.
 *
 *----------------------------------------------------------------------
 */

static int
TraceExecutionObjCmd(
    Tcl_Interp *interp,		/* Current interpreter. */
    int optionIndex,		/* Add, info or remove */
    int objc,			/* Number of arguments. */
    Tcl_Obj *const objv[])	/* Argument objects. */
{
    int commandLength, index;
    const char *name, *command;
    size_t length;
    enum traceOptions {
	TRACE_ADD, TRACE_INFO, TRACE_REMOVE
    };
    static const char *const opStrings[] = {
	"enter", "leave", "enterstep", "leavestep", NULL
    };
    enum operations {
	TRACE_EXEC_ENTER, TRACE_EXEC_LEAVE,
	TRACE_EXEC_ENTER_STEP, TRACE_EXEC_LEAVE_STEP
    };

    switch ((enum traceOptions) optionIndex) {
    case TRACE_ADD:
    case TRACE_REMOVE: {
	int flags = 0;
	int i, listLen, result;
	Tcl_Obj **elemPtrs;

	if (objc != 6) {
	    Tcl_WrongNumArgs(interp, 3, objv, "name opList command");
	    return TCL_ERROR;
	}

	/*
	 * Make sure the ops argument is a list object; get its length and a
	 * pointer to its array of element pointers.
	 */

	result = Tcl_ListObjGetElements(interp, objv[4], &listLen, &elemPtrs);
	if (result != TCL_OK) {
	    return result;
	}
	if (listLen == 0) {
	    Tcl_SetObjResult(interp, Tcl_NewStringObj(
		    "bad operation list \"\": must be one or more of"
		    " enter, leave, enterstep, or leavestep", -1));
	    Tcl_SetErrorCode(interp, "TCL", "OPERATION", "TRACE", "NOOPS",
		    NULL);
	    return TCL_ERROR;
	}
	for (i = 0; i < listLen; i++) {
	    if (Tcl_GetIndexFromObj(interp, elemPtrs[i], opStrings,
		    "operation", TCL_EXACT, &index) != TCL_OK) {
		return TCL_ERROR;
	    }
	    switch ((enum operations) index) {
	    case TRACE_EXEC_ENTER:
		flags |= TCL_TRACE_ENTER_EXEC;
		break;
	    case TRACE_EXEC_LEAVE:
		flags |= TCL_TRACE_LEAVE_EXEC;
		break;
	    case TRACE_EXEC_ENTER_STEP:
		flags |= TCL_TRACE_ENTER_DURING_EXEC;
		break;
	    case TRACE_EXEC_LEAVE_STEP:
		flags |= TCL_TRACE_LEAVE_DURING_EXEC;
		break;
	    }
	}
	command = Tcl_GetStringFromObj(objv[5], &commandLength);
	length = (size_t) commandLength;
	if ((enum traceOptions) optionIndex == TRACE_ADD) {
	    TraceCommandInfo *tcmdPtr = ckalloc(
		    TclOffset(TraceCommandInfo, command) + 1 + length);

	    tcmdPtr->flags = flags;
	    tcmdPtr->stepTrace = NULL;
	    tcmdPtr->startLevel = 0;
	    tcmdPtr->startCmd = NULL;
	    tcmdPtr->length = length;
	    tcmdPtr->refCount = 1;
	    flags |= TCL_TRACE_DELETE;
	    if (flags & (TCL_TRACE_ENTER_DURING_EXEC |
		    TCL_TRACE_LEAVE_DURING_EXEC)) {
		flags |= (TCL_TRACE_ENTER_EXEC | TCL_TRACE_LEAVE_EXEC);
	    }
	    memcpy(tcmdPtr->command, command, length+1);
	    name = Tcl_GetString(objv[3]);
	    if (Tcl_TraceCommand(interp, name, flags, TraceCommandProc,
		    tcmdPtr) != TCL_OK) {
		ckfree(tcmdPtr);
		return TCL_ERROR;
	    }
	} else {
	    /*
	     * Search through all of our traces on this command to see if
	     * there's one with the given command. If so, then delete the
	     * first one that matches.
	     */

	    ClientData clientData;

	    /*
	     * First ensure the name given is valid.
	     */

	    name = Tcl_GetString(objv[3]);
	    if (Tcl_FindCommand(interp,name,NULL,TCL_LEAVE_ERR_MSG) == NULL) {
		return TCL_ERROR;
	    }

	    FOREACH_COMMAND_TRACE(interp, name, clientData) {
		TraceCommandInfo *tcmdPtr = clientData;

		/*
		 * In checking the 'flags' field we must remove any extraneous
		 * flags which may have been temporarily added by various
		 * pieces of the trace mechanism.
		 */

		if ((tcmdPtr->length == length)
			&& ((tcmdPtr->flags & (TCL_TRACE_ANY_EXEC |
				TCL_TRACE_RENAME | TCL_TRACE_DELETE)) == flags)
			&& (strncmp(command, tcmdPtr->command,
				(size_t) length) == 0)) {
		    flags |= TCL_TRACE_DELETE;
		    if (flags & (TCL_TRACE_ENTER_DURING_EXEC |
			    TCL_TRACE_LEAVE_DURING_EXEC)) {
			flags |= (TCL_TRACE_ENTER_EXEC | TCL_TRACE_LEAVE_EXEC);
		    }
		    Tcl_UntraceCommand(interp, name, flags,
			    TraceCommandProc, clientData);
		    if (tcmdPtr->stepTrace != NULL) {
			/*
			 * We need to remove the interpreter-wide trace which
			 * we created to allow 'step' traces.
			 */

			Tcl_DeleteTrace(interp, tcmdPtr->stepTrace);
			tcmdPtr->stepTrace = NULL;
			if (tcmdPtr->startCmd != NULL) {
			    ckfree(tcmdPtr->startCmd);
			}
		    }
		    if (tcmdPtr->flags & TCL_TRACE_EXEC_IN_PROGRESS) {
			/*
			 * Postpone deletion.
			 */

			tcmdPtr->flags = 0;
		    }
		    if (tcmdPtr->refCount-- <= 1) {
			ckfree(tcmdPtr);
		    }
		    break;
		}
	    }
	}
	break;
    }
    case TRACE_INFO: {
	ClientData clientData;
	Tcl_Obj *resultListPtr;

	if (objc != 4) {
	    Tcl_WrongNumArgs(interp, 3, objv, "name");
	    return TCL_ERROR;
	}

	name = Tcl_GetString(objv[3]);

	/*
	 * First ensure the name given is valid.
	 */

	if (Tcl_FindCommand(interp, name, NULL, TCL_LEAVE_ERR_MSG) == NULL) {
	    return TCL_ERROR;
	}

	resultListPtr = Tcl_NewListObj(0, NULL);
	FOREACH_COMMAND_TRACE(interp, name, clientData) {
	    int numOps = 0;
	    Tcl_Obj *opObj, *eachTraceObjPtr, *elemObjPtr;
	    TraceCommandInfo *tcmdPtr = clientData;

	    /*
	     * Build a list with the ops list as the first obj element and the
	     * tcmdPtr->command string as the second obj element. Append this
	     * list (as an element) to the end of the result object list.
	     */

	    elemObjPtr = Tcl_NewListObj(0, NULL);
	    Tcl_IncrRefCount(elemObjPtr);
	    if (tcmdPtr->flags & TCL_TRACE_ENTER_EXEC) {
		TclNewLiteralStringObj(opObj, "enter");
		Tcl_ListObjAppendElement(NULL, elemObjPtr, opObj);
	    }
	    if (tcmdPtr->flags & TCL_TRACE_LEAVE_EXEC) {
		TclNewLiteralStringObj(opObj, "leave");
		Tcl_ListObjAppendElement(NULL, elemObjPtr, opObj);
	    }
	    if (tcmdPtr->flags & TCL_TRACE_ENTER_DURING_EXEC) {
		TclNewLiteralStringObj(opObj, "enterstep");
		Tcl_ListObjAppendElement(NULL, elemObjPtr, opObj);
	    }
	    if (tcmdPtr->flags & TCL_TRACE_LEAVE_DURING_EXEC) {
		TclNewLiteralStringObj(opObj, "leavestep");
		Tcl_ListObjAppendElement(NULL, elemObjPtr, opObj);
	    }
	    Tcl_ListObjLength(NULL, elemObjPtr, &numOps);
	    if (0 == numOps) {
		Tcl_DecrRefCount(elemObjPtr);
		continue;
	    }
	    eachTraceObjPtr = Tcl_NewListObj(0, NULL);
	    Tcl_ListObjAppendElement(NULL, eachTraceObjPtr, elemObjPtr);
	    Tcl_DecrRefCount(elemObjPtr);
	    elemObjPtr = NULL;

	    Tcl_ListObjAppendElement(NULL, eachTraceObjPtr,
		    Tcl_NewStringObj(tcmdPtr->command, -1));
	    Tcl_ListObjAppendElement(interp, resultListPtr, eachTraceObjPtr);
	}
	Tcl_SetObjResult(interp, resultListPtr);
	break;
    }
    }
    return TCL_OK;
}

/*
 *----------------------------------------------------------------------
 *
 * TraceCommandObjCmd --
 *
 *	Helper function for Tcl_TraceObjCmd; implements the [trace
 *	{add|info|remove} command ...] subcommands. See the user documentation
 *	for details on what these do.
 *
 * Results:
 *	Standard Tcl result.
 *
 * Side effects:
 *	Depends on the operation (add, remove, or info) being performed; may
 *	add or remove command traces on a command.
 *
 *----------------------------------------------------------------------
 */

static int
TraceCommandObjCmd(
    Tcl_Interp *interp,		/* Current interpreter. */
    int optionIndex,		/* Add, info or remove */
    int objc,			/* Number of arguments. */
    Tcl_Obj *const objv[])	/* Argument objects. */
{
    int commandLength, index;
    const char *name, *command;
    size_t length;
    enum traceOptions { TRACE_ADD, TRACE_INFO, TRACE_REMOVE };
    static const char *const opStrings[] = { "delete", "rename", NULL };
    enum operations { TRACE_CMD_DELETE, TRACE_CMD_RENAME };

    switch ((enum traceOptions) optionIndex) {
    case TRACE_ADD:
    case TRACE_REMOVE: {
	int flags = 0;
	int i, listLen, result;
	Tcl_Obj **elemPtrs;

	if (objc != 6) {
	    Tcl_WrongNumArgs(interp, 3, objv, "name opList command");
	    return TCL_ERROR;
	}

	/*
	 * Make sure the ops argument is a list object; get its length and a
	 * pointer to its array of element pointers.
	 */

	result = Tcl_ListObjGetElements(interp, objv[4], &listLen, &elemPtrs);
	if (result != TCL_OK) {
	    return result;
	}
	if (listLen == 0) {
	    Tcl_SetObjResult(interp, Tcl_NewStringObj(
		    "bad operation list \"\": must be one or more of"
		    " delete or rename", -1));
	    Tcl_SetErrorCode(interp, "TCL", "OPERATION", "TRACE", "NOOPS",
		    NULL);
	    return TCL_ERROR;
	}

	for (i = 0; i < listLen; i++) {
	    if (Tcl_GetIndexFromObj(interp, elemPtrs[i], opStrings,
		    "operation", TCL_EXACT, &index) != TCL_OK) {
		return TCL_ERROR;
	    }
	    switch ((enum operations) index) {
	    case TRACE_CMD_RENAME:
		flags |= TCL_TRACE_RENAME;
		break;
	    case TRACE_CMD_DELETE:
		flags |= TCL_TRACE_DELETE;
		break;
	    }
	}

	command = Tcl_GetStringFromObj(objv[5], &commandLength);
	length = (size_t) commandLength;
	if ((enum traceOptions) optionIndex == TRACE_ADD) {
	    TraceCommandInfo *tcmdPtr = ckalloc(
		    TclOffset(TraceCommandInfo, command) + 1 + length);

	    tcmdPtr->flags = flags;
	    tcmdPtr->stepTrace = NULL;
	    tcmdPtr->startLevel = 0;
	    tcmdPtr->startCmd = NULL;
	    tcmdPtr->length = length;
	    tcmdPtr->refCount = 1;
	    flags |= TCL_TRACE_DELETE;
	    memcpy(tcmdPtr->command, command, length+1);
	    name = Tcl_GetString(objv[3]);
	    if (Tcl_TraceCommand(interp, name, flags, TraceCommandProc,
		    tcmdPtr) != TCL_OK) {
		ckfree(tcmdPtr);
		return TCL_ERROR;
	    }
	} else {
	    /*
	     * Search through all of our traces on this command to see if
	     * there's one with the given command. If so, then delete the
	     * first one that matches.
	     */

	    ClientData clientData;

	    /*
	     * First ensure the name given is valid.
	     */

	    name = Tcl_GetString(objv[3]);
	    if (Tcl_FindCommand(interp,name,NULL,TCL_LEAVE_ERR_MSG) == NULL) {
		return TCL_ERROR;
	    }

	    FOREACH_COMMAND_TRACE(interp, name, clientData) {
		TraceCommandInfo *tcmdPtr = clientData;

		if ((tcmdPtr->length == length) && (tcmdPtr->flags == flags)
			&& (strncmp(command, tcmdPtr->command,
				(size_t) length) == 0)) {
		    Tcl_UntraceCommand(interp, name, flags | TCL_TRACE_DELETE,
			    TraceCommandProc, clientData);
		    tcmdPtr->flags |= TCL_TRACE_DESTROYED;
		    if (tcmdPtr->refCount-- <= 1) {
			ckfree(tcmdPtr);
		    }
		    break;
		}
	    }
	}
	break;
    }
    case TRACE_INFO: {
	ClientData clientData;
	Tcl_Obj *resultListPtr;

	if (objc != 4) {
	    Tcl_WrongNumArgs(interp, 3, objv, "name");
	    return TCL_ERROR;
	}

	/*
	 * First ensure the name given is valid.
	 */

	name = Tcl_GetString(objv[3]);
	if (Tcl_FindCommand(interp, name, NULL, TCL_LEAVE_ERR_MSG) == NULL) {
	    return TCL_ERROR;
	}

	resultListPtr = Tcl_NewListObj(0, NULL);
	FOREACH_COMMAND_TRACE(interp, name, clientData) {
	    int numOps = 0;
	    Tcl_Obj *opObj, *eachTraceObjPtr, *elemObjPtr;
	    TraceCommandInfo *tcmdPtr = clientData;

	    /*
	     * Build a list with the ops list as the first obj element and the
	     * tcmdPtr->command string as the second obj element. Append this
	     * list (as an element) to the end of the result object list.
	     */

	    elemObjPtr = Tcl_NewListObj(0, NULL);
	    Tcl_IncrRefCount(elemObjPtr);
	    if (tcmdPtr->flags & TCL_TRACE_RENAME) {
		TclNewLiteralStringObj(opObj, "rename");
		Tcl_ListObjAppendElement(NULL, elemObjPtr, opObj);
	    }
	    if (tcmdPtr->flags & TCL_TRACE_DELETE) {
		TclNewLiteralStringObj(opObj, "delete");
		Tcl_ListObjAppendElement(NULL, elemObjPtr, opObj);
	    }
	    Tcl_ListObjLength(NULL, elemObjPtr, &numOps);
	    if (0 == numOps) {
		Tcl_DecrRefCount(elemObjPtr);
		continue;
	    }
	    eachTraceObjPtr = Tcl_NewListObj(0, NULL);
	    Tcl_ListObjAppendElement(NULL, eachTraceObjPtr, elemObjPtr);
	    Tcl_DecrRefCount(elemObjPtr);

	    elemObjPtr = Tcl_NewStringObj(tcmdPtr->command, -1);
	    Tcl_ListObjAppendElement(NULL, eachTraceObjPtr, elemObjPtr);
	    Tcl_ListObjAppendElement(interp, resultListPtr, eachTraceObjPtr);
	}
	Tcl_SetObjResult(interp, resultListPtr);
	break;
    }
    }
    return TCL_OK;
}

/*
 *----------------------------------------------------------------------
 *
 * TraceVariableObjCmd --
 *
 *	Helper function for Tcl_TraceObjCmd; implements the [trace
 *	{add|info|remove} variable ...] subcommands. See the user
 *	documentation for details on what these do.
 *
 * Results:
 *	Standard Tcl result.
 *
 * Side effects:
 *	Depends on the operation (add, remove, or info) being performed; may
 *	add or remove variable traces on a variable.
 *
 *----------------------------------------------------------------------
 */

static int
TraceVariableObjCmd(
    Tcl_Interp *interp,		/* Current interpreter. */
    int optionIndex,		/* Add, info or remove */
    int objc,			/* Number of arguments. */
    Tcl_Obj *const objv[])	/* Argument objects. */
{
    int commandLength, index;
    const char *name, *command;
    size_t length;
    ClientData clientData;
    enum traceOptions { TRACE_ADD, TRACE_INFO, TRACE_REMOVE };
    static const char *const opStrings[] = {
	"array", "read", "unset", "write", NULL
    };
    enum operations {
	TRACE_VAR_ARRAY, TRACE_VAR_READ, TRACE_VAR_UNSET, TRACE_VAR_WRITE
    };

    switch ((enum traceOptions) optionIndex) {
    case TRACE_ADD:
    case TRACE_REMOVE: {
	int flags = 0;
	int i, listLen, result;
	Tcl_Obj **elemPtrs;

	if (objc != 6) {
	    Tcl_WrongNumArgs(interp, 3, objv, "name opList command");
	    return TCL_ERROR;
	}

	/*
	 * Make sure the ops argument is a list object; get its length and a
	 * pointer to its array of element pointers.
	 */

	result = Tcl_ListObjGetElements(interp, objv[4], &listLen, &elemPtrs);
	if (result != TCL_OK) {
	    return result;
	}
	if (listLen == 0) {
	    Tcl_SetObjResult(interp, Tcl_NewStringObj(
		    "bad operation list \"\": must be one or more of"
		    " array, read, unset, or write", -1));
	    Tcl_SetErrorCode(interp, "TCL", "OPERATION", "TRACE", "NOOPS",
		    NULL);
	    return TCL_ERROR;
	}
	for (i = 0; i < listLen ; i++) {
	    if (Tcl_GetIndexFromObj(interp, elemPtrs[i], opStrings,
		    "operation", TCL_EXACT, &index) != TCL_OK) {
		return TCL_ERROR;
	    }
	    switch ((enum operations) index) {
	    case TRACE_VAR_ARRAY:
		flags |= TCL_TRACE_ARRAY;
		break;
	    case TRACE_VAR_READ:
		flags |= TCL_TRACE_READS;
		break;
	    case TRACE_VAR_UNSET:
		flags |= TCL_TRACE_UNSETS;
		break;
	    case TRACE_VAR_WRITE:
		flags |= TCL_TRACE_WRITES;
		break;
	    }
	}
	command = Tcl_GetStringFromObj(objv[5], &commandLength);
	length = (size_t) commandLength;
	if ((enum traceOptions) optionIndex == TRACE_ADD) {
	    CombinedTraceVarInfo *ctvarPtr = ckalloc(
		    TclOffset(CombinedTraceVarInfo, traceCmdInfo.command)
		    + 1 + length);

	    ctvarPtr->traceCmdInfo.flags = flags;
#ifndef TCL_REMOVE_OBSOLETE_TRACES
	    if (objv[0] == NULL) {
		ctvarPtr->traceCmdInfo.flags |= TCL_TRACE_OLD_STYLE;
	    }
#endif
	    ctvarPtr->traceCmdInfo.length = length;
	    flags |= TCL_TRACE_UNSETS | TCL_TRACE_RESULT_OBJECT;
	    memcpy(ctvarPtr->traceCmdInfo.command, command, length+1);
	    ctvarPtr->traceInfo.traceProc = TraceVarProc;
	    ctvarPtr->traceInfo.clientData = &ctvarPtr->traceCmdInfo;
	    ctvarPtr->traceInfo.flags = flags;
	    name = Tcl_GetString(objv[3]);
	    if (TraceVarEx(interp, name, NULL, (VarTrace *) ctvarPtr)
		    != TCL_OK) {
		ckfree(ctvarPtr);
		return TCL_ERROR;
	    }
	} else {
	    /*
	     * Search through all of our traces on this variable to see if
	     * there's one with the given command. If so, then delete the
	     * first one that matches.
	     */

	    name = Tcl_GetString(objv[3]);
	    FOREACH_VAR_TRACE(interp, name, clientData) {
		TraceVarInfo *tvarPtr = clientData;

		if ((tvarPtr->length == length)
			&& ((tvarPtr->flags
#ifndef TCL_REMOVE_OBSOLETE_TRACES
& ~TCL_TRACE_OLD_STYLE
#endif
						)==flags)
			&& (strncmp(command, tvarPtr->command,
				(size_t) length) == 0)) {
		    Tcl_UntraceVar2(interp, name, NULL,
			    flags | TCL_TRACE_UNSETS | TCL_TRACE_RESULT_OBJECT,
			    TraceVarProc, clientData);
		    break;
		}
	    }
	}
	break;
    }
    case TRACE_INFO: {
	Tcl_Obj *resultListPtr;

	if (objc != 4) {
	    Tcl_WrongNumArgs(interp, 3, objv, "name");
	    return TCL_ERROR;
	}

	resultListPtr = Tcl_NewObj();
	name = Tcl_GetString(objv[3]);
	FOREACH_VAR_TRACE(interp, name, clientData) {
	    Tcl_Obj *opObjPtr, *eachTraceObjPtr, *elemObjPtr;
	    TraceVarInfo *tvarPtr = clientData;

	    /*
	     * Build a list with the ops list as the first obj element and the
	     * tcmdPtr->command string as the second obj element. Append this
	     * list (as an element) to the end of the result object list.
	     */

	    elemObjPtr = Tcl_NewListObj(0, NULL);
	    if (tvarPtr->flags & TCL_TRACE_ARRAY) {
		TclNewLiteralStringObj(opObjPtr, "array");
		Tcl_ListObjAppendElement(NULL, elemObjPtr, opObjPtr);
	    }
	    if (tvarPtr->flags & TCL_TRACE_READS) {
		TclNewLiteralStringObj(opObjPtr, "read");
		Tcl_ListObjAppendElement(NULL, elemObjPtr, opObjPtr);
	    }
	    if (tvarPtr->flags & TCL_TRACE_WRITES) {
		TclNewLiteralStringObj(opObjPtr, "write");
		Tcl_ListObjAppendElement(NULL, elemObjPtr, opObjPtr);
	    }
	    if (tvarPtr->flags & TCL_TRACE_UNSETS) {
		TclNewLiteralStringObj(opObjPtr, "unset");
		Tcl_ListObjAppendElement(NULL, elemObjPtr, opObjPtr);
	    }
	    eachTraceObjPtr = Tcl_NewListObj(0, NULL);
	    Tcl_ListObjAppendElement(NULL, eachTraceObjPtr, elemObjPtr);

	    elemObjPtr = Tcl_NewStringObj(tvarPtr->command, -1);
	    Tcl_ListObjAppendElement(NULL, eachTraceObjPtr, elemObjPtr);
	    Tcl_ListObjAppendElement(interp, resultListPtr,
		    eachTraceObjPtr);
	}
	Tcl_SetObjResult(interp, resultListPtr);
	break;
    }
    }
    return TCL_OK;
}

/*
 *----------------------------------------------------------------------
 *
 * Tcl_CommandTraceInfo --
 *
 *	Return the clientData value associated with a trace on a command.
 *	This function can also be used to step through all of the traces on a
 *	particular command that have the same trace function.
 *
 * Results:
 *	The return value is the clientData value associated with a trace on
 *	the given command. Information will only be returned for a trace with
 *	proc as trace function. If the clientData argument is NULL then the
 *	first such trace is returned; otherwise, the next relevant one after
 *	the one given by clientData will be returned. If the command doesn't
 *	exist then an error message is left in the interpreter and NULL is
 *	returned. Also, if there are no (more) traces for the given command,
 *	NULL is returned.
 *
 * Side effects:
 *	None.
 *
 *----------------------------------------------------------------------
 */

ClientData
Tcl_CommandTraceInfo(
    Tcl_Interp *interp,		/* Interpreter containing command. */
    const char *cmdName,	/* Name of command. */
    int flags,			/* OR-ed combo or TCL_GLOBAL_ONLY,
				 * TCL_NAMESPACE_ONLY (can be 0). */
    Tcl_CommandTraceProc *proc,	/* Function assocated with trace. */
    ClientData prevClientData)	/* If non-NULL, gives last value returned by
				 * this function, so this call will return the
				 * next trace after that one. If NULL, this
				 * call will return the first trace. */
{
    Command *cmdPtr;
    register CommandTrace *tracePtr;

    cmdPtr = (Command *) Tcl_FindCommand(interp, cmdName, NULL,
	    TCL_LEAVE_ERR_MSG);
    if (cmdPtr == NULL) {
	return NULL;
    }

    /*
     * Find the relevant trace, if any, and return its clientData.
     */

    tracePtr = cmdPtr->tracePtr;
    if (prevClientData != NULL) {
	for (; tracePtr!=NULL ; tracePtr=tracePtr->nextPtr) {
	    if ((tracePtr->clientData == prevClientData)
		    && (tracePtr->traceProc == proc)) {
		tracePtr = tracePtr->nextPtr;
		break;
	    }
	}
    }
    for (; tracePtr!=NULL ; tracePtr=tracePtr->nextPtr) {
	if (tracePtr->traceProc == proc) {
	    return tracePtr->clientData;
	}
    }
    return NULL;
}

/*
 *----------------------------------------------------------------------
 *
 * Tcl_TraceCommand --
 *
 *	Arrange for rename/deletes to a command to cause a function to be
 *	invoked, which can monitor the operations.
 *
 *	Also optionally arrange for execution of that command to cause a
 *	function to be invoked.
 *
 * Results:
 *	A standard Tcl return value.
 *
 * Side effects:
 *	A trace is set up on the command given by cmdName, such that future
 *	changes to the command will be intermediated by proc. See the manual
 *	entry for complete details on the calling sequence for proc.
 *
 *----------------------------------------------------------------------
 */

int
Tcl_TraceCommand(
    Tcl_Interp *interp,		/* Interpreter in which command is to be
				 * traced. */
    const char *cmdName,	/* Name of command. */
    int flags,			/* OR-ed collection of bits, including any of
				 * TCL_TRACE_RENAME, TCL_TRACE_DELETE, and any
				 * of the TRACE_*_EXEC flags */
    Tcl_CommandTraceProc *proc,	/* Function to call when specified ops are
				 * invoked upon cmdName. */
    ClientData clientData)	/* Arbitrary argument to pass to proc. */
{
    Command *cmdPtr;
    register CommandTrace *tracePtr;

    cmdPtr = (Command *) Tcl_FindCommand(interp, cmdName, NULL,
	    TCL_LEAVE_ERR_MSG);
    if (cmdPtr == NULL) {
	return TCL_ERROR;
    }

    /*
     * Set up trace information.
     */

    tracePtr = ckalloc(sizeof(CommandTrace));
    tracePtr->traceProc = proc;
    tracePtr->clientData = clientData;
    tracePtr->flags = flags &
	    (TCL_TRACE_RENAME | TCL_TRACE_DELETE | TCL_TRACE_ANY_EXEC);
    tracePtr->nextPtr = cmdPtr->tracePtr;
    tracePtr->refCount = 1;
    cmdPtr->tracePtr = tracePtr;
    if (tracePtr->flags & TCL_TRACE_ANY_EXEC) {
	/*
	 * Bug 3484621: up the interp's epoch if this is a BC'ed command
	 */

	if ((cmdPtr->compileProc != NULL) && !(cmdPtr->flags & CMD_HAS_EXEC_TRACES)){
	    Interp *iPtr = (Interp *) interp;
	    iPtr->compileEpoch++;
	}
	cmdPtr->flags |= CMD_HAS_EXEC_TRACES;
    }


    return TCL_OK;
}

/*
 *----------------------------------------------------------------------
 *
 * Tcl_UntraceCommand --
 *
 *	Remove a previously-created trace for a command.
 *
 * Results:
 *	None.
 *
 * Side effects:
 *	If there exists a trace for the command given by cmdName with the
 *	given flags, proc, and clientData, then that trace is removed.
 *
 *----------------------------------------------------------------------
 */

void
Tcl_UntraceCommand(
    Tcl_Interp *interp,		/* Interpreter containing command. */
    const char *cmdName,	/* Name of command. */
    int flags,			/* OR-ed collection of bits, including any of
				 * TCL_TRACE_RENAME, TCL_TRACE_DELETE, and any
				 * of the TRACE_*_EXEC flags */
    Tcl_CommandTraceProc *proc,	/* Function assocated with trace. */
    ClientData clientData)	/* Arbitrary argument to pass to proc. */
{
    register CommandTrace *tracePtr;
    CommandTrace *prevPtr;
    Command *cmdPtr;
    Interp *iPtr = (Interp *) interp;
    ActiveCommandTrace *activePtr;
    int hasExecTraces = 0;

    cmdPtr = (Command *) Tcl_FindCommand(interp, cmdName, NULL,
	    TCL_LEAVE_ERR_MSG);
    if (cmdPtr == NULL) {
	return;
    }

    flags &= (TCL_TRACE_RENAME | TCL_TRACE_DELETE | TCL_TRACE_ANY_EXEC);

    for (tracePtr = cmdPtr->tracePtr, prevPtr = NULL; ;
	    prevPtr = tracePtr, tracePtr = tracePtr->nextPtr) {
	if (tracePtr == NULL) {
	    return;
	}
	if ((tracePtr->traceProc == proc)
		&& ((tracePtr->flags & (TCL_TRACE_RENAME | TCL_TRACE_DELETE |
			TCL_TRACE_ANY_EXEC)) == flags)
		&& (tracePtr->clientData == clientData)) {
	    if (tracePtr->flags & TCL_TRACE_ANY_EXEC) {
		hasExecTraces = 1;
	    }
	    break;
	}
    }

    /*
     * The code below makes it possible to delete traces while traces are
     * active: it makes sure that the deleted trace won't be processed by
     * CallCommandTraces.
     */

    for (activePtr = iPtr->activeCmdTracePtr;  activePtr != NULL;
	    activePtr = activePtr->nextPtr) {
	if (activePtr->nextTracePtr == tracePtr) {
	    if (activePtr->reverseScan) {
		activePtr->nextTracePtr = prevPtr;
	    } else {
		activePtr->nextTracePtr = tracePtr->nextPtr;
	    }
	}
    }
    if (prevPtr == NULL) {
	cmdPtr->tracePtr = tracePtr->nextPtr;
    } else {
	prevPtr->nextPtr = tracePtr->nextPtr;
    }
    tracePtr->flags = 0;

    if (tracePtr->refCount-- <= 1) {
	ckfree(tracePtr);
    }

    if (hasExecTraces) {
	for (tracePtr = cmdPtr->tracePtr, prevPtr = NULL; tracePtr != NULL ;
		prevPtr = tracePtr, tracePtr = tracePtr->nextPtr) {
	    if (tracePtr->flags & TCL_TRACE_ANY_EXEC) {
		return;
	    }
	}

	/*
	 * None of the remaining traces on this command are execution traces.
	 * We therefore remove this flag:
	 */

	cmdPtr->flags &= ~CMD_HAS_EXEC_TRACES;

        /*
	 * Bug 3484621: up the interp's epoch if this is a BC'ed command
	 */

	if (cmdPtr->compileProc != NULL) {
	    Interp *iPtr = (Interp *) interp;
	    iPtr->compileEpoch++;
	}
    }
}

/*
 *----------------------------------------------------------------------
 *
 * TraceCommandProc --
 *
 *	This function is called to handle command changes that have been
 *	traced using the "trace" command, when using the 'rename' or 'delete'
 *	options.
 *
 * Results:
 *	None.
 *
 * Side effects:
 *	Depends on the command associated with the trace.
 *
 *----------------------------------------------------------------------
 */

	/* ARGSUSED */
static void
TraceCommandProc(
    ClientData clientData,	/* Information about the command trace. */
    Tcl_Interp *interp,		/* Interpreter containing command. */
    const char *oldName,	/* Name of command being changed. */
    const char *newName,	/* New name of command. Empty string or NULL
				 * means command is being deleted (renamed to
				 * ""). */
    int flags)			/* OR-ed bits giving operation and other
				 * information. */
{
    TraceCommandInfo *tcmdPtr = clientData;
    int code;
    Tcl_DString cmd;

    tcmdPtr->refCount++;

    if ((tcmdPtr->flags & flags) && !Tcl_InterpDeleted(interp)
	    && !Tcl_LimitExceeded(interp)) {
	/*
	 * Generate a command to execute by appending list elements for the
	 * old and new command name and the operation.
	 */

	Tcl_DStringInit(&cmd);
	Tcl_DStringAppend(&cmd, tcmdPtr->command, (int) tcmdPtr->length);
	Tcl_DStringAppendElement(&cmd, oldName);
	Tcl_DStringAppendElement(&cmd, (newName ? newName : ""));
	if (flags & TCL_TRACE_RENAME) {
	    TclDStringAppendLiteral(&cmd, " rename");
	} else if (flags & TCL_TRACE_DELETE) {
	    TclDStringAppendLiteral(&cmd, " delete");
	}

	/*
	 * Execute the command. We discard any object result the command
	 * returns.
	 *
	 * Add the TCL_TRACE_DESTROYED flag to tcmdPtr to indicate to other
	 * areas that this will be destroyed by us, otherwise a double-free
	 * might occur depending on what the eval does.
	 */

	if (flags & TCL_TRACE_DESTROYED) {
	    tcmdPtr->flags |= TCL_TRACE_DESTROYED;
	}
	code = Tcl_EvalEx(interp, Tcl_DStringValue(&cmd),
		Tcl_DStringLength(&cmd), 0);
	if (code != TCL_OK) {
	    /* We ignore errors in these traced commands */
	    /*** QUESTION: Use Tcl_BackgroundException(interp, code); instead? ***/
	}
	Tcl_DStringFree(&cmd);
    }

    /*
     * We delete when the trace was destroyed or if this is a delete trace,
     * because command deletes are unconditional, so the trace must go away.
     */

    if (flags & (TCL_TRACE_DESTROYED | TCL_TRACE_DELETE)) {
	int untraceFlags = tcmdPtr->flags;
	Tcl_InterpState state;

	if (tcmdPtr->stepTrace != NULL) {
	    Tcl_DeleteTrace(interp, tcmdPtr->stepTrace);
	    tcmdPtr->stepTrace = NULL;
	    if (tcmdPtr->startCmd != NULL) {
		ckfree(tcmdPtr->startCmd);
	    }
	}
	if (tcmdPtr->flags & TCL_TRACE_EXEC_IN_PROGRESS) {
	    /*
	     * Postpone deletion, until exec trace returns.
	     */

	    tcmdPtr->flags = 0;
	}

	/*
	 * We need to construct the same flags for Tcl_UntraceCommand as were
	 * passed to Tcl_TraceCommand. Reproduce the processing of [trace add
	 * execution/command]. Be careful to keep this code in sync with that.
	 */

	if (untraceFlags & TCL_TRACE_ANY_EXEC) {
	    untraceFlags |= TCL_TRACE_DELETE;
	    if (untraceFlags & (TCL_TRACE_ENTER_DURING_EXEC
		    | TCL_TRACE_LEAVE_DURING_EXEC)) {
		untraceFlags |= (TCL_TRACE_ENTER_EXEC | TCL_TRACE_LEAVE_EXEC);
	    }
	} else if (untraceFlags & TCL_TRACE_RENAME) {
	    untraceFlags |= TCL_TRACE_DELETE;
	}

	/*
	 * Remove the trace since TCL_TRACE_DESTROYED tells us to, or the
	 * command we're tracing has just gone away. Then decrement the
	 * clientData refCount that was set up by trace creation.
	 *
	 * Note that we save the (return) state of the interpreter to prevent
	 * bizarre error messages.
	 */

	state = Tcl_SaveInterpState(interp, TCL_OK);
	Tcl_UntraceCommand(interp, oldName, untraceFlags,
		TraceCommandProc, clientData);
	Tcl_RestoreInterpState(interp, state);
	tcmdPtr->refCount--;
    }
    if (tcmdPtr->refCount-- <= 1) {
	ckfree(tcmdPtr);
    }
}

/*
 *----------------------------------------------------------------------
 *
 * TclCheckExecutionTraces --
 *
 *	Checks on all current command execution traces, and invokes functions
 *	which have been registered. This function can be used by other code
 *	which performs execution to unify the tracing system, so that
 *	execution traces will function for that other code.
 *
 *	For instance extensions like [incr Tcl] which use their own execution
 *	technique can make use of Tcl's tracing.
 *
 *	This function is called by 'TclEvalObjvInternal'
 *
 * Results:
 *	The return value is a standard Tcl completion code such as TCL_OK or
 *	TCL_ERROR, etc.
 *
 * Side effects:
 *	Those side effects made by any trace functions called.
 *
 *----------------------------------------------------------------------
 */

int
TclCheckExecutionTraces(
    Tcl_Interp *interp,		/* The current interpreter. */
    const char *command,	/* Pointer to beginning of the current command
				 * string. */
    int numChars,		/* The number of characters in 'command' which
				 * are part of the command string. */
    Command *cmdPtr,		/* Points to command's Command struct. */
    int code,			/* The current result code. */
    int traceFlags,		/* Current tracing situation. */
    int objc,			/* Number of arguments for the command. */
    Tcl_Obj *const objv[])	/* Pointers to Tcl_Obj of each argument. */
{
    Interp *iPtr = (Interp *) interp;
    CommandTrace *tracePtr, *lastTracePtr;
    ActiveCommandTrace active;
    int curLevel;
    int traceCode = TCL_OK;
    Tcl_InterpState state = NULL;

    if (cmdPtr->tracePtr == NULL) {
	return traceCode;
    }

    curLevel = iPtr->varFramePtr->level;

    active.nextPtr = iPtr->activeCmdTracePtr;
    iPtr->activeCmdTracePtr = &active;

    active.cmdPtr = cmdPtr;
    lastTracePtr = NULL;
    for (tracePtr = cmdPtr->tracePtr;
	    (traceCode == TCL_OK) && (tracePtr != NULL);
	    tracePtr = active.nextTracePtr) {
	if (traceFlags & TCL_TRACE_LEAVE_EXEC) {
	    /*
	     * Execute the trace command in order of creation for "leave".
	     */

	    active.reverseScan = 1;
	    active.nextTracePtr = NULL;
	    tracePtr = cmdPtr->tracePtr;
	    while (tracePtr->nextPtr != lastTracePtr) {
		active.nextTracePtr = tracePtr;
		tracePtr = tracePtr->nextPtr;
	    }
	} else {
	    active.reverseScan = 0;
	    active.nextTracePtr = tracePtr->nextPtr;
	}
	if (tracePtr->traceProc == TraceCommandProc) {
	    TraceCommandInfo *tcmdPtr = tracePtr->clientData;

	    if (tcmdPtr->flags != 0) {
		tcmdPtr->curFlags = traceFlags | TCL_TRACE_EXEC_DIRECT;
		tcmdPtr->curCode  = code;
		tcmdPtr->refCount++;
		if (state == NULL) {
		    state = Tcl_SaveInterpState(interp, code);
		}
		traceCode = TraceExecutionProc(tcmdPtr, interp, curLevel,
			command, (Tcl_Command) cmdPtr, objc, objv);
		if (tcmdPtr->refCount-- <= 1) {
		    ckfree(tcmdPtr);
		}
	    }
	}
	if (active.nextTracePtr) {
	    lastTracePtr = active.nextTracePtr->nextPtr;
	}
    }
    iPtr->activeCmdTracePtr = active.nextPtr;
    if (state) {
	if (traceCode == TCL_OK) {
	    (void) Tcl_RestoreInterpState(interp, state);
	} else {
	    Tcl_DiscardInterpState(state);
	}
    }

    return traceCode;
}

/*
 *----------------------------------------------------------------------
 *
 * TclCheckInterpTraces --
 *
 *	Checks on all current traces, and invokes functions which have been
 *	registered. This function can be used by other code which performs
 *	execution to unify the tracing system. For instance extensions like
 *	[incr Tcl] which use their own execution technique can make use of
 *	Tcl's tracing.
 *
 *	This function is called by 'TclEvalObjvInternal'
 *
 * Results:
 *	The return value is a standard Tcl completion code such as TCL_OK or
 *	TCL_ERROR, etc.
 *
 * Side effects:
 *	Those side effects made by any trace functions called.
 *
 *----------------------------------------------------------------------
 */

int
TclCheckInterpTraces(
    Tcl_Interp *interp,		/* The current interpreter. */
    const char *command,	/* Pointer to beginning of the current command
				 * string. */
    int numChars,		/* The number of characters in 'command' which
				 * are part of the command string. */
    Command *cmdPtr,		/* Points to command's Command struct. */
    int code,			/* The current result code. */
    int traceFlags,		/* Current tracing situation. */
    int objc,			/* Number of arguments for the command. */
    Tcl_Obj *const objv[])	/* Pointers to Tcl_Obj of each argument. */
{
    Interp *iPtr = (Interp *) interp;
    Trace *tracePtr, *lastTracePtr;
    ActiveInterpTrace active;
    int curLevel;
    int traceCode = TCL_OK;
    Tcl_InterpState state = NULL;

    if ((iPtr->tracePtr == NULL)
	    || (iPtr->flags & INTERP_TRACE_IN_PROGRESS)) {
	return(traceCode);
    }

    curLevel = iPtr->numLevels;

    active.nextPtr = iPtr->activeInterpTracePtr;
    iPtr->activeInterpTracePtr = &active;

    lastTracePtr = NULL;
    for (tracePtr = iPtr->tracePtr;
	    (traceCode == TCL_OK) && (tracePtr != NULL);
	    tracePtr = active.nextTracePtr) {
	if (traceFlags & TCL_TRACE_ENTER_EXEC) {
	    /*
	     * Execute the trace command in reverse order of creation for
	     * "enterstep" operation. The order is changed for "enterstep"
	     * instead of for "leavestep" as was done in
	     * TclCheckExecutionTraces because for step traces,
	     * Tcl_CreateObjTrace creates one more linked list of traces which
	     * results in one more reversal of trace invocation.
	     */

	    active.reverseScan = 1;
	    active.nextTracePtr = NULL;
	    tracePtr = iPtr->tracePtr;
	    while (tracePtr->nextPtr != lastTracePtr) {
		active.nextTracePtr = tracePtr;
		tracePtr = tracePtr->nextPtr;
	    }
	    if (active.nextTracePtr) {
		lastTracePtr = active.nextTracePtr->nextPtr;
	    }
	} else {
	    active.reverseScan = 0;
	    active.nextTracePtr = tracePtr->nextPtr;
	}

	if (tracePtr->level > 0 && curLevel > tracePtr->level) {
	    continue;
	}

	if (!(tracePtr->flags & TCL_TRACE_EXEC_IN_PROGRESS)) {
	    /*
	     * The proc invoked might delete the traced command which which
	     * might try to free tracePtr. We want to use tracePtr until the
	     * end of this if section, so we use Tcl_Preserve() and
	     * Tcl_Release() to be sure it is not freed while we still need
	     * it.
	     */

	    Tcl_Preserve(tracePtr);
	    tracePtr->flags |= TCL_TRACE_EXEC_IN_PROGRESS;
	    if (state == NULL) {
		state = Tcl_SaveInterpState(interp, code);
	    }

	    if (tracePtr->flags &
		    (TCL_TRACE_ENTER_EXEC | TCL_TRACE_LEAVE_EXEC)) {
		/*
		 * New style trace.
		 */

		if (tracePtr->flags & traceFlags) {
		    if (tracePtr->proc == TraceExecutionProc) {
			TraceCommandInfo *tcmdPtr = tracePtr->clientData;

			tcmdPtr->curFlags = traceFlags;
			tcmdPtr->curCode = code;
		    }
		    traceCode = tracePtr->proc(tracePtr->clientData, interp,
			    curLevel, command, (Tcl_Command) cmdPtr, objc,
			    objv);
		}
	    } else {
		/*
		 * Old-style trace.
		 */

		if (traceFlags & TCL_TRACE_ENTER_EXEC) {
		    /*
		     * Old-style interpreter-wide traces only trigger before
		     * the command is executed.
		     */

		    traceCode = CallTraceFunction(interp, tracePtr, cmdPtr,
			    command, numChars, objc, objv);
		}
	    }
	    tracePtr->flags &= ~TCL_TRACE_EXEC_IN_PROGRESS;
	    Tcl_Release(tracePtr);
	}
    }
    iPtr->activeInterpTracePtr = active.nextPtr;
    if (state) {
	if (traceCode == TCL_OK) {
	    Tcl_RestoreInterpState(interp, state);
	} else {
	    Tcl_DiscardInterpState(state);
	}
    }

    return traceCode;
}

/*
 *----------------------------------------------------------------------
 *
 * CallTraceFunction --
 *
 *	Invokes a trace function registered with an interpreter. These
 *	functions trace command execution. Currently this trace function is
 *	called with the address of the string-based Tcl_CmdProc for the
 *	command, not the Tcl_ObjCmdProc.
 *
 * Results:
 *	None.
 *
 * Side effects:
 *	Those side effects made by the trace function.
 *
 *----------------------------------------------------------------------
 */

static int
CallTraceFunction(
    Tcl_Interp *interp,		/* The current interpreter. */
    register Trace *tracePtr,	/* Describes the trace function to call. */
    Command *cmdPtr,		/* Points to command's Command struct. */
    const char *command,	/* Points to the first character of the
				 * command's source before substitutions. */
    int numChars,		/* The number of characters in the command's
				 * source. */
    register int objc,		/* Number of arguments for the command. */
    Tcl_Obj *const objv[])	/* Pointers to Tcl_Obj of each argument. */
{
    Interp *iPtr = (Interp *) interp;
    char *commandCopy;
    int traceCode;

    /*
     * Copy the command characters into a new string.
     */

    commandCopy = TclStackAlloc(interp, (unsigned) numChars + 1);
    memcpy(commandCopy, command, (size_t) numChars);
    commandCopy[numChars] = '\0';

    /*
     * Call the trace function then free allocated storage.
     */

    traceCode = tracePtr->proc(tracePtr->clientData, (Tcl_Interp *) iPtr,
	    iPtr->numLevels, commandCopy, (Tcl_Command) cmdPtr, objc, objv);

    TclStackFree(interp, commandCopy);
    return traceCode;
}

/*
 *----------------------------------------------------------------------
 *
 * CommandObjTraceDeleted --
 *
 *	Ensure the trace is correctly deleted by decrementing its refCount and
 *	only deleting if no other references exist.
 *
 * Results:
 *	None.
 *
 * Side effects:
 *	May release memory.
 *
 *----------------------------------------------------------------------
 */

static void
CommandObjTraceDeleted(
    ClientData clientData)
{
    TraceCommandInfo *tcmdPtr = clientData;

    if (tcmdPtr->refCount-- <= 1) {
	ckfree(tcmdPtr);
    }
}

/*
 *----------------------------------------------------------------------
 *
 * TraceExecutionProc --
 *
 *	This function is invoked whenever code relevant to a 'trace execution'
 *	command is executed. It is called in one of two ways in Tcl's core:
 *
 *	(i) by the TclCheckExecutionTraces, when an execution trace has been
 *	triggered.
 *	(ii) by TclCheckInterpTraces, when a prior execution trace has created
 *	a trace of the internals of a procedure, passing in this function as
 *	the one to be called.
 *
 * Results:
 *	The return value is a standard Tcl completion code such as TCL_OK or
 *	TCL_ERROR, etc.
 *
 * Side effects:
 *	May invoke an arbitrary Tcl procedure, and may create or delete an
 *	interpreter-wide trace.
 *
 *----------------------------------------------------------------------
 */

static int
TraceExecutionProc(
    ClientData clientData,
    Tcl_Interp *interp,
    int level,
    const char *command,
    Tcl_Command cmdInfo,
    int objc,
    struct Tcl_Obj *const objv[])
{
    int call = 0;
    Interp *iPtr = (Interp *) interp;
    TraceCommandInfo *tcmdPtr = clientData;
    int flags = tcmdPtr->curFlags;
    int code = tcmdPtr->curCode;
    int traceCode = TCL_OK;

    if (tcmdPtr->flags & TCL_TRACE_EXEC_IN_PROGRESS) {
	/*
	 * Inside any kind of execution trace callback, we do not allow any
	 * further execution trace callbacks to be called for the same trace.
	 */

	return traceCode;
    }

    if (!Tcl_InterpDeleted(interp) && !Tcl_LimitExceeded(interp)) {
	/*
	 * Check whether the current call is going to eval arbitrary Tcl code
	 * with a generated trace, or whether we are only going to setup
	 * interpreter-wide traces to implement the 'step' traces. This latter
	 * situation can happen if we create a command trace without either
	 * before or after operations, but with either of the step operations.
	 */

	if (flags & TCL_TRACE_EXEC_DIRECT) {
	    call = flags & tcmdPtr->flags &
		    (TCL_TRACE_ENTER_EXEC | TCL_TRACE_LEAVE_EXEC);
	} else {
	    call = 1;
	}

	/*
	 * First, if we have returned back to the level at which we created an
	 * interpreter trace for enterstep and/or leavestep execution traces,
	 * we remove it here.
	 */

	if ((flags & TCL_TRACE_LEAVE_EXEC) && (tcmdPtr->stepTrace != NULL)
		&& (level == tcmdPtr->startLevel)
		&& (strcmp(command, tcmdPtr->startCmd) == 0)) {
	    Tcl_DeleteTrace(interp, tcmdPtr->stepTrace);
	    tcmdPtr->stepTrace = NULL;
	    if (tcmdPtr->startCmd != NULL) {
		ckfree(tcmdPtr->startCmd);
	    }
	}

	/*
	 * Second, create the tcl callback, if required.
	 */

	if (call) {
	    Tcl_DString cmd, sub;
	    int i, saveInterpFlags;

	    Tcl_DStringInit(&cmd);
	    Tcl_DStringAppend(&cmd, tcmdPtr->command, (int)tcmdPtr->length);

	    /*
	     * Append command with arguments.
	     */

	    Tcl_DStringInit(&sub);
	    for (i = 0; i < objc; i++) {
		Tcl_DStringAppendElement(&sub, Tcl_GetString(objv[i]));
	    }
	    Tcl_DStringAppendElement(&cmd, Tcl_DStringValue(&sub));
	    Tcl_DStringFree(&sub);

	    if (flags & TCL_TRACE_ENTER_EXEC) {
		/*
		 * Append trace operation.
		 */

		if (flags & TCL_TRACE_EXEC_DIRECT) {
		    Tcl_DStringAppendElement(&cmd, "enter");
		} else {
		    Tcl_DStringAppendElement(&cmd, "enterstep");
		}
	    } else if (flags & TCL_TRACE_LEAVE_EXEC) {
		Tcl_Obj *resultCode;
		const char *resultCodeStr;

		/*
		 * Append result code.
		 */

		resultCode = Tcl_NewIntObj(code);
		resultCodeStr = Tcl_GetString(resultCode);
		Tcl_DStringAppendElement(&cmd, resultCodeStr);
		Tcl_DecrRefCount(resultCode);

		/*
		 * Append result string.
		 */

		Tcl_DStringAppendElement(&cmd, Tcl_GetStringResult(interp));

		/*
		 * Append trace operation.
		 */

		if (flags & TCL_TRACE_EXEC_DIRECT) {
		    Tcl_DStringAppendElement(&cmd, "leave");
		} else {
		    Tcl_DStringAppendElement(&cmd, "leavestep");
		}
	    } else {
		Tcl_Panic("TraceExecutionProc: bad flag combination");
	    }

	    /*
	     * Execute the command. We discard any object result the command
	     * returns.
	     */

	    saveInterpFlags = iPtr->flags;
	    iPtr->flags    |= INTERP_TRACE_IN_PROGRESS;
	    tcmdPtr->flags |= TCL_TRACE_EXEC_IN_PROGRESS;
	    tcmdPtr->refCount++;

	    /*
	     * This line can have quite arbitrary side-effects, including
	     * deleting the trace, the command being traced, or even the
	     * interpreter.
	     */

	    traceCode = Tcl_EvalEx(interp, Tcl_DStringValue(&cmd),
		    Tcl_DStringLength(&cmd), 0);
	    tcmdPtr->flags &= ~TCL_TRACE_EXEC_IN_PROGRESS;

	    /*
	     * Restore the interp tracing flag to prevent cmd traces from
	     * affecting interp traces.
	     */

	    iPtr->flags = saveInterpFlags;
	    if (tcmdPtr->flags == 0) {
		flags |= TCL_TRACE_DESTROYED;
	    }
	    Tcl_DStringFree(&cmd);
	}

	/*
	 * Third, if there are any step execution traces for this proc, we
	 * register an interpreter trace to invoke enterstep and/or leavestep
	 * traces. We also need to save the current stack level and the proc
	 * string in startLevel and startCmd so that we can delete this
	 * interpreter trace when it reaches the end of this proc.
	 */

	if ((flags & TCL_TRACE_ENTER_EXEC) && (tcmdPtr->stepTrace == NULL)
		&& (tcmdPtr->flags & (TCL_TRACE_ENTER_DURING_EXEC |
			TCL_TRACE_LEAVE_DURING_EXEC))) {
	    register unsigned len = strlen(command) + 1;

	    tcmdPtr->startLevel = level;
	    tcmdPtr->startCmd = ckalloc(len);
	    memcpy(tcmdPtr->startCmd, command, len);
	    tcmdPtr->refCount++;
	    tcmdPtr->stepTrace = Tcl_CreateObjTrace(interp, 0,
		   (tcmdPtr->flags & TCL_TRACE_ANY_EXEC) >> 2,
		   TraceExecutionProc, tcmdPtr, CommandObjTraceDeleted);
	}
    }
    if (flags & TCL_TRACE_DESTROYED) {
	if (tcmdPtr->stepTrace != NULL) {
	    Tcl_DeleteTrace(interp, tcmdPtr->stepTrace);
	    tcmdPtr->stepTrace = NULL;
	    if (tcmdPtr->startCmd != NULL) {
		ckfree(tcmdPtr->startCmd);
	    }
	}
    }
    if (call) {
	if (tcmdPtr->refCount-- <= 1) {
	    ckfree(tcmdPtr);
	}
    }
    return traceCode;
}

/*
 *----------------------------------------------------------------------
 *
 * TraceVarProc --
 *
 *	This function is called to handle variable accesses that have been
 *	traced using the "trace" command.
 *
 * Results:
 *	Normally returns NULL. If the trace command returns an error, then
 *	this function returns an error string.
 *
 * Side effects:
 *	Depends on the command associated with the trace.
 *
 *----------------------------------------------------------------------
 */

	/* ARGSUSED */
static char *
TraceVarProc(
    ClientData clientData,	/* Information about the variable trace. */
    Tcl_Interp *interp,		/* Interpreter containing variable. */
    const char *name1,		/* Name of variable or array. */
    const char *name2,		/* Name of element within array; NULL means
				 * scalar variable is being referenced. */
    int flags)			/* OR-ed bits giving operation and other
				 * information. */
{
    TraceVarInfo *tvarPtr = clientData;
    char *result;
    int code, destroy = 0;
    Tcl_DString cmd;
    int rewind = ((Interp *)interp)->execEnvPtr->rewind;

    /*
     * We might call Tcl_Eval() below, and that might evaluate [trace vdelete]
     * which might try to free tvarPtr. We want to use tvarPtr until the end
     * of this function, so we use Tcl_Preserve() and Tcl_Release() to be sure
     * it is not freed while we still need it.
     */

    result = NULL;
    if ((tvarPtr->flags & flags) && !Tcl_InterpDeleted(interp)
	    && !Tcl_LimitExceeded(interp)) {
	if (tvarPtr->length != (size_t) 0) {
	    /*
	     * Generate a command to execute by appending list elements for
	     * the two variable names and the operation.
	     */

	    Tcl_DStringInit(&cmd);
	    Tcl_DStringAppend(&cmd, tvarPtr->command, (int) tvarPtr->length);
	    Tcl_DStringAppendElement(&cmd, name1);
	    Tcl_DStringAppendElement(&cmd, (name2 ? name2 : ""));
#ifndef TCL_REMOVE_OBSOLETE_TRACES
	    if (tvarPtr->flags & TCL_TRACE_OLD_STYLE) {
		if (flags & TCL_TRACE_ARRAY) {
		    TclDStringAppendLiteral(&cmd, " a");
		} else if (flags & TCL_TRACE_READS) {
		    TclDStringAppendLiteral(&cmd, " r");
		} else if (flags & TCL_TRACE_WRITES) {
		    TclDStringAppendLiteral(&cmd, " w");
		} else if (flags & TCL_TRACE_UNSETS) {
		    TclDStringAppendLiteral(&cmd, " u");
		}
	    } else {
#endif
		if (flags & TCL_TRACE_ARRAY) {
		    TclDStringAppendLiteral(&cmd, " array");
		} else if (flags & TCL_TRACE_READS) {
		    TclDStringAppendLiteral(&cmd, " read");
		} else if (flags & TCL_TRACE_WRITES) {
		    TclDStringAppendLiteral(&cmd, " write");
		} else if (flags & TCL_TRACE_UNSETS) {
		    TclDStringAppendLiteral(&cmd, " unset");
		}
#ifndef TCL_REMOVE_OBSOLETE_TRACES
	    }
#endif

	    /*
	     * Execute the command. We discard any object result the command
	     * returns.
	     *
	     * Add the TCL_TRACE_DESTROYED flag to tvarPtr to indicate to
	     * other areas that this will be destroyed by us, otherwise a
	     * double-free might occur depending on what the eval does.
	     */

	    if ((flags & TCL_TRACE_DESTROYED)
		    && !(tvarPtr->flags & TCL_TRACE_DESTROYED)) {
		destroy = 1;
		tvarPtr->flags |= TCL_TRACE_DESTROYED;
	    }

	    /*
	     * Make sure that unset traces are rune even if the execEnv is
	     * rewinding (coroutine deletion, [Bug 2093947]
	     */

	    if (rewind && (flags & TCL_TRACE_UNSETS)) {
		((Interp *)interp)->execEnvPtr->rewind = 0;
	    }
	    code = Tcl_EvalEx(interp, Tcl_DStringValue(&cmd),
		    Tcl_DStringLength(&cmd), 0);
	    if (rewind) {
		((Interp *)interp)->execEnvPtr->rewind = rewind;
	    }
	    if (code != TCL_OK) {		/* copy error msg to result */
		Tcl_Obj *errMsgObj = Tcl_GetObjResult(interp);

		Tcl_IncrRefCount(errMsgObj);
		result = (char *) errMsgObj;
	    }
	    Tcl_DStringFree(&cmd);
	}
    }
    if (destroy && result != NULL) {
	register Tcl_Obj *errMsgObj = (Tcl_Obj *) result;

	Tcl_DecrRefCount(errMsgObj);
	result = NULL;
    }
    return result;
}

/*
 *----------------------------------------------------------------------
 *
 * Tcl_CreateObjTrace --
 *
 *	Arrange for a function to be called to trace command execution.
 *
 * Results:
 *	The return value is a token for the trace, which may be passed to
 *	Tcl_DeleteTrace to eliminate the trace.
 *
 * Side effects:
 *	From now on, proc will be called just before a command function is
 *	called to execute a Tcl command. Calls to proc will have the following
 *	form:
 *
 *	void proc(ClientData	 clientData,
 *		  Tcl_Interp *	 interp,
 *		  int		 level,
 *		  const char *	 command,
 *		  Tcl_Command	 commandInfo,
 *		  int		 objc,
 *		  Tcl_Obj *const objv[]);
 *
 *	The 'clientData' and 'interp' arguments to 'proc' will be the same as
 *	the arguments to Tcl_CreateObjTrace. The 'level' argument gives the
 *	nesting depth of command interpretation within the interpreter. The
 *	'command' argument is the ASCII text of the command being evaluated -
 *	before any substitutions are performed. The 'commandInfo' argument
 *	gives a handle to the command procedure that will be evaluated. The
 *	'objc' and 'objv' parameters give the parameter vector that will be
 *	passed to the command procedure. Proc does not return a value.
 *
 *	It is permissible for 'proc' to call Tcl_SetCommandTokenInfo to change
 *	the command procedure or client data for the command being evaluated,
 *	and these changes will take effect with the current evaluation.
 *
 *	The 'level' argument specifies the maximum nesting level of calls to
 *	be traced. If the execution depth of the interpreter exceeds 'level',
 *	the trace callback is not executed.
 *
 *	The 'flags' argument is either zero or the value,
 *	TCL_ALLOW_INLINE_COMPILATION. If the TCL_ALLOW_INLINE_COMPILATION flag
 *	is not present, the bytecode compiler will not generate inline code
 *	for Tcl's built-in commands. This behavior will have a significant
 *	impact on performance, but will ensure that all command evaluations
 *	are traced. If the TCL_ALLOW_INLINE_COMPILATION flag is present, the
 *	bytecode compiler will have its normal behavior of compiling in-line
 *	code for some of Tcl's built-in commands. In this case, the tracing
 *	will be imprecise - in-line code will not be traced - but run-time
 *	performance will be improved. The latter behavior is desired for many
 *	applications such as profiling of run time.
 *
 *	When the trace is deleted, the 'delProc' function will be invoked,
 *	passing it the original client data.
 *
 *----------------------------------------------------------------------
 */

Tcl_Trace
Tcl_CreateObjTrace(
    Tcl_Interp *interp,		/* Tcl interpreter */
    int level,			/* Maximum nesting level */
    int flags,			/* Flags, see above */
    Tcl_CmdObjTraceProc *proc,	/* Trace callback */
    ClientData clientData,	/* Client data for the callback */
    Tcl_CmdObjTraceDeleteProc *delProc)
				/* Function to call when trace is deleted */
{
    register Trace *tracePtr;
    register Interp *iPtr = (Interp *) interp;

    /*
     * Test if this trace allows inline compilation of commands.
     */

    if (!(flags & TCL_ALLOW_INLINE_COMPILATION)) {
	if (iPtr->tracesForbiddingInline == 0) {
	    /*
	     * When the first trace forbidding inline compilation is created,
	     * invalidate existing compiled code for this interpreter and
	     * arrange (by setting the DONT_COMPILE_CMDS_INLINE flag) that
	     * when compiling new code, no commands will be compiled inline
	     * (i.e., into an inline sequence of instructions). We do this
	     * because commands that were compiled inline will never result in
	     * a command trace being called.
	     */

	    iPtr->compileEpoch++;
	    iPtr->flags |= DONT_COMPILE_CMDS_INLINE;
	}
	iPtr->tracesForbiddingInline++;
    }

    tracePtr = ckalloc(sizeof(Trace));
    tracePtr->level = level;
    tracePtr->proc = proc;
    tracePtr->clientData = clientData;
    tracePtr->delProc = delProc;
    tracePtr->nextPtr = iPtr->tracePtr;
    tracePtr->flags = flags;
    iPtr->tracePtr = tracePtr;

    return (Tcl_Trace) tracePtr;
}

/*
 *----------------------------------------------------------------------
 *
 * Tcl_CreateTrace --
 *
 *	Arrange for a function to be called to trace command execution.
 *
 * Results:
 *	The return value is a token for the trace, which may be passed to
 *	Tcl_DeleteTrace to eliminate the trace.
 *
 * Side effects:
 *	From now on, proc will be called just before a command procedure is
 *	called to execute a Tcl command. Calls to proc will have the following
 *	form:
 *
 *	void
 *	proc(clientData, interp, level, command, cmdProc, cmdClientData,
 *		argc, argv)
 *	    ClientData clientData;
 *	    Tcl_Interp *interp;
 *	    int level;
 *	    char *command;
 *	    int (*cmdProc)();
 *	    ClientData cmdClientData;
 *	    int argc;
 *	    char **argv;
 *	{
 *	}
 *
 *	The clientData and interp arguments to proc will be the same as the
 *	corresponding arguments to this function. Level gives the nesting
 *	level of command interpretation for this interpreter (0 corresponds to
 *	top level). Command gives the ASCII text of the raw command, cmdProc
 *	and cmdClientData give the function that will be called to process the
 *	command and the ClientData value it will receive, and argc and argv
 *	give the arguments to the command, after any argument parsing and
 *	substitution. Proc does not return a value.
 *
 *----------------------------------------------------------------------
 */

Tcl_Trace
Tcl_CreateTrace(
    Tcl_Interp *interp,		/* Interpreter in which to create trace. */
    int level,			/* Only call proc for commands at nesting
				 * level<=argument level (1=>top level). */
    Tcl_CmdTraceProc *proc,	/* Function to call before executing each
				 * command. */
    ClientData clientData)	/* Arbitrary value word to pass to proc. */
{
    StringTraceData *data = ckalloc(sizeof(StringTraceData));

    data->clientData = clientData;
    data->proc = proc;
    return Tcl_CreateObjTrace(interp, level, 0, StringTraceProc,
	    data, StringTraceDeleteProc);
}

/*
 *----------------------------------------------------------------------
 *
 * StringTraceProc --
 *
 *	Invoke a string-based trace function from an object-based callback.
 *
 * Results:
 *	None.
 *
 * Side effects:
 *	Whatever the string-based trace function does.
 *
 *----------------------------------------------------------------------
 */

static int
StringTraceProc(
    ClientData clientData,
    Tcl_Interp *interp,
    int level,
    const char *command,
    Tcl_Command commandInfo,
    int objc,
    Tcl_Obj *const *objv)
{
    StringTraceData *data = clientData;
    Command *cmdPtr = (Command *) commandInfo;
    const char **argv;		/* Args to pass to string trace proc */
    int i;

    /*
     * This is a bit messy because we have to emulate the old trace interface,
     * which uses strings for everything.
     */

    argv = (const char **) TclStackAlloc(interp,
	    (unsigned) ((objc + 1) * sizeof(const char *)));
    for (i = 0; i < objc; i++) {
	argv[i] = Tcl_GetString(objv[i]);
    }
    argv[objc] = 0;

    /*
     * Invoke the command function. Note that we cast away const-ness on two
     * parameters for compatibility with legacy code; the code MUST NOT modify
     * either command or argv.
     */

    data->proc(data->clientData, interp, level, (char *) command,
	    cmdPtr->proc, cmdPtr->clientData, objc, argv);
    TclStackFree(interp, (void *) argv);

    return TCL_OK;
}

/*
 *----------------------------------------------------------------------
 *
 * StringTraceDeleteProc --
 *
 *	Clean up memory when a string-based trace is deleted.
 *
 * Results:
 *	None.
 *
 * Side effects:
 *	Allocated memory is returned to the system.
 *
 *----------------------------------------------------------------------
 */

static void
StringTraceDeleteProc(
    ClientData clientData)
{
    ckfree(clientData);
}

/*
 *----------------------------------------------------------------------
 *
 * Tcl_DeleteTrace --
 *
 *	Remove a trace.
 *
 * Results:
 *	None.
 *
 * Side effects:
 *	From now on there will be no more calls to the function given in
 *	trace.
 *
 *----------------------------------------------------------------------
 */

void
Tcl_DeleteTrace(
    Tcl_Interp *interp,		/* Interpreter that contains trace. */
    Tcl_Trace trace)		/* Token for trace (returned previously by
				 * Tcl_CreateTrace). */
{
    Interp *iPtr = (Interp *) interp;
    Trace *prevPtr, *tracePtr = (Trace *) trace;
    register Trace **tracePtr2 = &iPtr->tracePtr;
    ActiveInterpTrace *activePtr;

    /*
     * Locate the trace entry in the interpreter's trace list, and remove it
     * from the list.
     */

    prevPtr = NULL;
    while (*tracePtr2 != NULL && *tracePtr2 != tracePtr) {
	prevPtr = *tracePtr2;
	tracePtr2 = &prevPtr->nextPtr;
    }
    if (*tracePtr2 == NULL) {
	return;
    }
    *tracePtr2 = (*tracePtr2)->nextPtr;

    /*
     * The code below makes it possible to delete traces while traces are
     * active: it makes sure that the deleted trace won't be processed by
     * TclCheckInterpTraces.
     */

    for (activePtr = iPtr->activeInterpTracePtr;  activePtr != NULL;
	    activePtr = activePtr->nextPtr) {
	if (activePtr->nextTracePtr == tracePtr) {
	    if (activePtr->reverseScan) {
		activePtr->nextTracePtr = prevPtr;
	    } else {
		activePtr->nextTracePtr = tracePtr->nextPtr;
	    }
	}
    }

    /*
     * If the trace forbids bytecode compilation, change the interpreter's
     * state. If bytecode compilation is now permitted, flag the fact and
     * advance the compilation epoch so that procs will be recompiled to take
     * advantage of it.
     */

    if (!(tracePtr->flags & TCL_ALLOW_INLINE_COMPILATION)) {
	iPtr->tracesForbiddingInline--;
	if (iPtr->tracesForbiddingInline == 0) {
	    iPtr->flags &= ~DONT_COMPILE_CMDS_INLINE;
	    iPtr->compileEpoch++;
	}
    }

    /*
     * Execute any delete callback.
     */

    if (tracePtr->delProc != NULL) {
	tracePtr->delProc(tracePtr->clientData);
    }

    /*
     * Delete the trace object.
     */

    Tcl_EventuallyFree((char *) tracePtr, TCL_DYNAMIC);
}

/*
 *----------------------------------------------------------------------
 *
 * TclTraceVarExists --
 *
 *	This is called from info exists. We need to trigger read and/or array
 *	traces because they may end up creating a variable that doesn't
 *	currently exist.
 *
 * Results:
 *	A pointer to the Var structure, or NULL.
 *
 * Side effects:
 *	May fill in error messages in the interp.
 *
 *----------------------------------------------------------------------
 */

Var *
TclVarTraceExists(
    Tcl_Interp *interp,		/* The interpreter */
    const char *varName)	/* The variable name */
{
    Var *varPtr, *arrayPtr;

    /*
     * The choice of "create" flag values is delicate here, and matches the
     * semantics of GetVar. Things are still not perfect, however, because if
     * you do "info exists x" you get a varPtr and therefore trigger traces.
     * However, if you do "info exists x(i)", then you only get a varPtr if x
     * is already known to be an array. Otherwise you get NULL, and no trace
     * is triggered. This matches Tcl 7.6 semantics.
     */

    varPtr = TclLookupVar(interp, varName, NULL, 0, "access",
	    /*createPart1*/ 0, /*createPart2*/ 1, &arrayPtr);

    if (varPtr == NULL) {
	return NULL;
    }

    if ((varPtr->flags & VAR_TRACED_READ)
	    || (arrayPtr && (arrayPtr->flags & VAR_TRACED_READ))) {
	TclCallVarTraces((Interp *) interp, arrayPtr, varPtr, varName, NULL,
		TCL_TRACE_READS, /* leaveErrMsg */ 0);
    }

    /*
     * If the variable doesn't exist anymore and no-one's using it, then free
     * up the relevant structures and hash table entries.
     */

    if (TclIsVarUndefined(varPtr)) {
	TclCleanupVar(varPtr, arrayPtr);
	return NULL;
    }

    return varPtr;
}

/*
 *----------------------------------------------------------------------
 *
 * TclCallVarTraces --
 *
 *	This function is invoked to find and invoke relevant trace functions
 *	associated with a particular operation on a variable. This function
 *	invokes traces both on the variable and on its containing array (where
 *	relevant).
 *
 * Results:
 *	Returns TCL_OK to indicate normal operation. Returns TCL_ERROR if
 *	invocation of a trace function indicated an error. When TCL_ERROR is
 *	returned and leaveErrMsg is true, then the errorInfo field of iPtr has
 *	information about the error placed in it.
 *
 * Side effects:
 *	Almost anything can happen, depending on trace; this function itself
 *	doesn't have any side effects.
 *
 *----------------------------------------------------------------------
 */

int
TclObjCallVarTraces(
    Interp *iPtr,		/* Interpreter containing variable. */
    register Var *arrayPtr,	/* Pointer to array variable that contains the
				 * variable, or NULL if the variable isn't an
				 * element of an array. */
    Var *varPtr,		/* Variable whose traces are to be invoked. */
    Tcl_Obj *part1Ptr,
    Tcl_Obj *part2Ptr,		/* Variable's two-part name. */
    int flags,			/* Flags passed to trace functions: indicates
				 * what's happening to variable, plus maybe
				 * TCL_GLOBAL_ONLY or TCL_NAMESPACE_ONLY */
    int leaveErrMsg,		/* If true, and one of the traces indicates an
				 * error, then leave an error message and
				 * stack trace information in *iPTr. */
    int index)			/* Index into the local variable table of the
				 * variable, or -1. Only used when part1Ptr is
				 * NULL. */
{
    const char *part1, *part2;

    if (!part1Ptr) {
	part1Ptr = localName(iPtr->varFramePtr, index);
    }
    if (!part1Ptr) {
	Tcl_Panic("Cannot trace a variable with no name");
    }
    part1 = TclGetString(part1Ptr);
    part2 = part2Ptr? TclGetString(part2Ptr) : NULL;

    return TclCallVarTraces(iPtr, arrayPtr, varPtr, part1, part2, flags,
	    leaveErrMsg);
}

int
TclCallVarTraces(
    Interp *iPtr,		/* Interpreter containing variable. */
    register Var *arrayPtr,	/* Pointer to array variable that contains the
				 * variable, or NULL if the variable isn't an
				 * element of an array. */
    Var *varPtr,		/* Variable whose traces are to be invoked. */
    const char *part1,
    const char *part2,		/* Variable's two-part name. */
    int flags,			/* Flags passed to trace functions: indicates
				 * what's happening to variable, plus maybe
				 * TCL_GLOBAL_ONLY or TCL_NAMESPACE_ONLY */
    int leaveErrMsg)		/* If true, and one of the traces indicates an
				 * error, then leave an error message and
				 * stack trace information in *iPTr. */
{
    register VarTrace *tracePtr;
    ActiveVarTrace active;
    char *result;
    const char *openParen, *p;
    Tcl_DString nameCopy;
    int copiedName;
    int code = TCL_OK;
    int disposeFlags = 0;
    Tcl_InterpState state = NULL;
    Tcl_HashEntry *hPtr;
    int traceflags = flags & VAR_ALL_TRACES;

    /*
     * If there are already similar trace functions active for the variable,
     * don't call them again.
     */

    if (TclIsVarTraceActive(varPtr)) {
	return code;
    }
    TclSetVarTraceActive(varPtr);
    if (TclIsVarInHash(varPtr)) {
	VarHashRefCount(varPtr)++;
    }
    if (arrayPtr && TclIsVarInHash(arrayPtr)) {
	VarHashRefCount(arrayPtr)++;
    }

    /*
     * If the variable name hasn't been parsed into array name and element, do
     * it here. If there really is an array element, make a copy of the
     * original name so that NULLs can be inserted into it to separate the
     * names (can't modify the name string in place, because the string might
     * get used by the callbacks we invoke).
     */

    copiedName = 0;
    if (part2 == NULL) {
	for (p = part1; *p ; p++) {
	    if (*p == '(') {
		openParen = p;
		do {
		    p++;
		} while (*p != '\0');
		p--;
		if (*p == ')') {
		    int offset = (openParen - part1);
		    char *newPart1;

		    Tcl_DStringInit(&nameCopy);
		    Tcl_DStringAppend(&nameCopy, part1, p-part1);
		    newPart1 = Tcl_DStringValue(&nameCopy);
		    newPart1[offset] = 0;
		    part1 = newPart1;
		    part2 = newPart1 + offset + 1;
		    copiedName = 1;
		}
		break;
	    }
	}
    }

    /*
     * Ignore any caller-provided TCL_INTERP_DESTROYED flag.  Only we can
     * set it correctly.
     */

    flags &= ~TCL_INTERP_DESTROYED;

    /*
     * Invoke traces on the array containing the variable, if relevant.
     */

    result = NULL;
    active.nextPtr = iPtr->activeVarTracePtr;
    iPtr->activeVarTracePtr = &active;
    Tcl_Preserve(iPtr);
    if (arrayPtr && !TclIsVarTraceActive(arrayPtr)
	    && (arrayPtr->flags & traceflags)) {
	hPtr = Tcl_FindHashEntry(&iPtr->varTraces, (char *) arrayPtr);
	active.varPtr = arrayPtr;
	for (tracePtr = Tcl_GetHashValue(hPtr);
		tracePtr != NULL; tracePtr = active.nextTracePtr) {
	    active.nextTracePtr = tracePtr->nextPtr;
	    if (!(tracePtr->flags & flags)) {
		continue;
	    }
	    Tcl_Preserve(tracePtr);
	    if (state == NULL) {
		state = Tcl_SaveInterpState((Tcl_Interp *) iPtr, code);
	    }
	    if (Tcl_InterpDeleted((Tcl_Interp *) iPtr)) {
		flags |= TCL_INTERP_DESTROYED;
	    }
	    result = tracePtr->traceProc(tracePtr->clientData,
		    (Tcl_Interp *) iPtr, part1, part2, flags);
	    if (result != NULL) {
		if (flags & TCL_TRACE_UNSETS) {
		    /*
		     * Ignore errors in unset traces.
		     */

		    DisposeTraceResult(tracePtr->flags, result);
		} else {
		    disposeFlags = tracePtr->flags;
		    code = TCL_ERROR;
		}
	    }
	    Tcl_Release(tracePtr);
	    if (code == TCL_ERROR) {
		goto done;
	    }
	}
    }

    /*
     * Invoke traces on the variable itself.
     */

    if (flags & TCL_TRACE_UNSETS) {
	flags |= TCL_TRACE_DESTROYED;
    }
    active.varPtr = varPtr;
    if (varPtr->flags & traceflags) {
	hPtr = Tcl_FindHashEntry(&iPtr->varTraces, (char *) varPtr);
	for (tracePtr = Tcl_GetHashValue(hPtr);
		tracePtr != NULL; tracePtr = active.nextTracePtr) {
	    active.nextTracePtr = tracePtr->nextPtr;
	    if (!(tracePtr->flags & flags)) {
		continue;
	    }
	    Tcl_Preserve(tracePtr);
	    if (state == NULL) {
		state = Tcl_SaveInterpState((Tcl_Interp *) iPtr, code);
	    }
	    if (Tcl_InterpDeleted((Tcl_Interp *) iPtr)) {
		flags |= TCL_INTERP_DESTROYED;
	    }
	    result = tracePtr->traceProc(tracePtr->clientData,
		    (Tcl_Interp *) iPtr, part1, part2, flags);
	    if (result != NULL) {
		if (flags & TCL_TRACE_UNSETS) {
		    /*
		     * Ignore errors in unset traces.
		     */

		    DisposeTraceResult(tracePtr->flags, result);
		} else {
		    disposeFlags = tracePtr->flags;
		    code = TCL_ERROR;
		}
	    }
	    Tcl_Release(tracePtr);
	    if (code == TCL_ERROR) {
		goto done;
	    }
	}
    }

    /*
     * Restore the variable's flags, remove the record of our active traces,
     * and then return.
     */

  done:
    if (code == TCL_ERROR) {
	if (leaveErrMsg) {
	    const char *verb = "";
	    const char *type = "";

	    switch (flags&(TCL_TRACE_READS|TCL_TRACE_WRITES|TCL_TRACE_ARRAY)) {
	    case TCL_TRACE_READS:
		verb = "read";
		type = verb;
		break;
	    case TCL_TRACE_WRITES:
		verb = "set";
		type = "write";
		break;
	    case TCL_TRACE_ARRAY:
		verb = "trace array";
		type = "array";
		break;
	    }

	    if (disposeFlags & TCL_TRACE_RESULT_OBJECT) {
		Tcl_SetObjResult((Tcl_Interp *)iPtr, (Tcl_Obj *) result);
	    } else {
		Tcl_SetObjResult((Tcl_Interp *)iPtr,
			Tcl_NewStringObj(result, -1));
	    }
	    Tcl_AddErrorInfo((Tcl_Interp *)iPtr, "");

	    Tcl_AppendObjToErrorInfo((Tcl_Interp *)iPtr, Tcl_ObjPrintf(
		    "\n    (%s trace on \"%s%s%s%s\")", type, part1,
		    (part2 ? "(" : ""), (part2 ? part2 : ""),
		    (part2 ? ")" : "") ));
	    if (disposeFlags & TCL_TRACE_RESULT_OBJECT) {
		TclVarErrMsg((Tcl_Interp *) iPtr, part1, part2, verb,
			Tcl_GetString((Tcl_Obj *) result));
	    } else {
		TclVarErrMsg((Tcl_Interp *) iPtr, part1, part2, verb, result);
	    }
	    iPtr->flags &= ~(ERR_ALREADY_LOGGED);
	    Tcl_DiscardInterpState(state);
	} else {
	    Tcl_RestoreInterpState((Tcl_Interp *) iPtr, state);
	}
	DisposeTraceResult(disposeFlags,result);
    } else if (state) {
	if (code == TCL_OK) {
	    code = Tcl_RestoreInterpState((Tcl_Interp *) iPtr, state);
	} else {
	    Tcl_DiscardInterpState(state);
	}
    }

    if (arrayPtr && TclIsVarInHash(arrayPtr)) {
	VarHashRefCount(arrayPtr)--;
    }
    if (copiedName) {
	Tcl_DStringFree(&nameCopy);
    }
    TclClearVarTraceActive(varPtr);
    if (TclIsVarInHash(varPtr)) {
	VarHashRefCount(varPtr)--;
    }
    iPtr->activeVarTracePtr = active.nextPtr;
    Tcl_Release(iPtr);
    return code;
}

/*
 *----------------------------------------------------------------------
 *
 * DisposeTraceResult--
 *
 *	This function is called to dispose of the result returned from a trace
 *	function. The disposal method appropriate to the type of result is
 *	determined by flags.
 *
 * Results:
 *	None.
 *
 * Side effects:
 *	The memory allocated for the trace result may be freed.
 *
 *----------------------------------------------------------------------
 */

static void
DisposeTraceResult(
    int flags,			/* Indicates type of result to determine
				 * proper disposal method. */
    char *result)		/* The result returned from a trace function
				 * to be disposed. */
{
    if (flags & TCL_TRACE_RESULT_DYNAMIC) {
	ckfree(result);
    } else if (flags & TCL_TRACE_RESULT_OBJECT) {
	Tcl_DecrRefCount((Tcl_Obj *) result);
    }
}

/*
 *----------------------------------------------------------------------
 *
 * Tcl_UntraceVar --
 *
 *	Remove a previously-created trace for a variable.
 *
 * Results:
 *	None.
 *
 * Side effects:
 *	If there exists a trace for the variable given by varName with the
 *	given flags, proc, and clientData, then that trace is removed.
 *
 *----------------------------------------------------------------------
 */

#undef Tcl_UntraceVar
void
Tcl_UntraceVar(
    Tcl_Interp *interp,		/* Interpreter containing variable. */
    const char *varName,	/* Name of variable; may end with "(index)" to
				 * signify an array reference. */
    int flags,			/* OR-ed collection of bits describing current
				 * trace, including any of TCL_TRACE_READS,
				 * TCL_TRACE_WRITES, TCL_TRACE_UNSETS,
				 * TCL_GLOBAL_ONLY and TCL_NAMESPACE_ONLY. */
    Tcl_VarTraceProc *proc,	/* Function assocated with trace. */
    ClientData clientData)	/* Arbitrary argument to pass to proc. */
{
    Tcl_UntraceVar2(interp, varName, NULL, flags, proc, clientData);
}

/*
 *----------------------------------------------------------------------
 *
 * Tcl_UntraceVar2 --
 *
 *	Remove a previously-created trace for a variable.
 *
 * Results:
 *	None.
 *
 * Side effects:
 *	If there exists a trace for the variable given by part1 and part2 with
 *	the given flags, proc, and clientData, then that trace is removed.
 *
 *----------------------------------------------------------------------
 */

void
Tcl_UntraceVar2(
    Tcl_Interp *interp,		/* Interpreter containing variable. */
    const char *part1,		/* Name of variable or array. */
    const char *part2,		/* Name of element within array; NULL means
				 * trace applies to scalar variable or array
				 * as-a-whole. */
    int flags,			/* OR-ed collection of bits describing current
				 * trace, including any of TCL_TRACE_READS,
				 * TCL_TRACE_WRITES, TCL_TRACE_UNSETS,
				 * TCL_GLOBAL_ONLY, and TCL_NAMESPACE_ONLY. */
    Tcl_VarTraceProc *proc,	/* Function assocated with trace. */
    ClientData clientData)	/* Arbitrary argument to pass to proc. */
{
    register VarTrace *tracePtr;
    VarTrace *prevPtr, *nextPtr;
    Var *varPtr, *arrayPtr;
    Interp *iPtr = (Interp *) interp;
    ActiveVarTrace *activePtr;
    int flagMask, allFlags = 0;
    Tcl_HashEntry *hPtr;

    /*
     * Set up a mask to mask out the parts of the flags that we are not
     * interested in now.
     */

    flagMask = TCL_GLOBAL_ONLY | TCL_NAMESPACE_ONLY;
    varPtr = TclLookupVar(interp, part1, part2, flags & flagMask, /*msg*/ NULL,
	    /*createPart1*/ 0, /*createPart2*/ 0, &arrayPtr);
    if (varPtr == NULL || !(varPtr->flags & VAR_ALL_TRACES & flags)) {
	return;
    }

    /*
     * Set up a mask to mask out the parts of the flags that we are not
     * interested in now.
     */

    flagMask = TCL_TRACE_READS | TCL_TRACE_WRITES | TCL_TRACE_UNSETS |
	  TCL_TRACE_ARRAY | TCL_TRACE_RESULT_DYNAMIC | TCL_TRACE_RESULT_OBJECT;
#ifndef TCL_REMOVE_OBSOLETE_TRACES
    flagMask |= TCL_TRACE_OLD_STYLE;
#endif
    flags &= flagMask;

    hPtr = Tcl_FindHashEntry(&iPtr->varTraces, (char *) varPtr);
    for (tracePtr = Tcl_GetHashValue(hPtr), prevPtr = NULL; ;
	    prevPtr = tracePtr, tracePtr = tracePtr->nextPtr) {
	if (tracePtr == NULL) {
	    goto updateFlags;
	}
	if ((tracePtr->traceProc == proc) && (tracePtr->flags == flags)
		&& (tracePtr->clientData == clientData)) {
	    break;
	}
	allFlags |= tracePtr->flags;
    }

    /*
     * The code below makes it possible to delete traces while traces are
     * active: it makes sure that the deleted trace won't be processed by
     * TclCallVarTraces.
     *
     * Caveat (Bug 3062331): When an unset trace handler on a variable
     * tries to delete a different unset trace handler on the same variable,
     * the results may be surprising.  When variable unset traces fire, the
     * traced variable is already gone.  So the TclLookupVar() call above
     * will not find that variable, and not finding it will never reach here
     * to perform the deletion.  This means callers of Tcl_UntraceVar*()
     * attempting to delete unset traces from within the handler of another
     * unset trace have to account for the possibility that their call to
     * Tcl_UntraceVar*() is a no-op.
     */

    for (activePtr = iPtr->activeVarTracePtr;  activePtr != NULL;
	    activePtr = activePtr->nextPtr) {
	if (activePtr->nextTracePtr == tracePtr) {
	    activePtr->nextTracePtr = tracePtr->nextPtr;
	}
    }
    nextPtr = tracePtr->nextPtr;
    if (prevPtr == NULL) {
	if (nextPtr) {
	    Tcl_SetHashValue(hPtr, nextPtr);
	} else {
	    Tcl_DeleteHashEntry(hPtr);
	}
    } else {
	prevPtr->nextPtr = nextPtr;
    }
    tracePtr->nextPtr = NULL;
    Tcl_EventuallyFree(tracePtr, TCL_DYNAMIC);

    for (tracePtr = nextPtr; tracePtr != NULL;
	    tracePtr = tracePtr->nextPtr) {
	allFlags |= tracePtr->flags;
    }

  updateFlags:
    varPtr->flags &= ~VAR_ALL_TRACES;
    if (allFlags & VAR_ALL_TRACES) {
	varPtr->flags |= (allFlags & VAR_ALL_TRACES);
    } else if (TclIsVarUndefined(varPtr)) {
	/*
	 * If this is the last trace on the variable, and the variable is
	 * unset and unused, then free up the variable.
	 */

	TclCleanupVar(varPtr, NULL);
    }
}

/*
 *----------------------------------------------------------------------
 *
 * Tcl_VarTraceInfo --
 *
 *	Return the clientData value associated with a trace on a variable.
 *	This function can also be used to step through all of the traces on a
 *	particular variable that have the same trace function.
 *
 * Results:
 *	The return value is the clientData value associated with a trace on
 *	the given variable. Information will only be returned for a trace with
 *	proc as trace function. If the clientData argument is NULL then the
 *	first such trace is returned; otherwise, the next relevant one after
 *	the one given by clientData will be returned. If the variable doesn't
 *	exist, or if there are no (more) traces for it, then NULL is returned.
 *
 * Side effects:
 *	None.
 *
 *----------------------------------------------------------------------
 */

#undef Tcl_VarTraceInfo
ClientData
Tcl_VarTraceInfo(
    Tcl_Interp *interp,		/* Interpreter containing variable. */
    const char *varName,	/* Name of variable; may end with "(index)" to
				 * signify an array reference. */
    int flags,			/* OR-ed combo or TCL_GLOBAL_ONLY,
				 * TCL_NAMESPACE_ONLY (can be 0). */
    Tcl_VarTraceProc *proc,	/* Function assocated with trace. */
    ClientData prevClientData)	/* If non-NULL, gives last value returned by
				 * this function, so this call will return the
				 * next trace after that one. If NULL, this
				 * call will return the first trace. */
{
    return Tcl_VarTraceInfo2(interp, varName, NULL, flags, proc,
	    prevClientData);
}

/*
 *----------------------------------------------------------------------
 *
 * Tcl_VarTraceInfo2 --
 *
 *	Same as Tcl_VarTraceInfo, except takes name in two pieces instead of
 *	one.
 *
 * Results:
 *	Same as Tcl_VarTraceInfo.
 *
 * Side effects:
 *	None.
 *
 *----------------------------------------------------------------------
 */

ClientData
Tcl_VarTraceInfo2(
    Tcl_Interp *interp,		/* Interpreter containing variable. */
    const char *part1,		/* Name of variable or array. */
    const char *part2,		/* Name of element within array; NULL means
				 * trace applies to scalar variable or array
				 * as-a-whole. */
    int flags,			/* OR-ed combination of TCL_GLOBAL_ONLY,
				 * TCL_NAMESPACE_ONLY. */
    Tcl_VarTraceProc *proc,	/* Function assocated with trace. */
    ClientData prevClientData)	/* If non-NULL, gives last value returned by
				 * this function, so this call will return the
				 * next trace after that one. If NULL, this
				 * call will return the first trace. */
{
    Interp *iPtr = (Interp *) interp;
    Var *varPtr, *arrayPtr;
    Tcl_HashEntry *hPtr;

    varPtr = TclLookupVar(interp, part1, part2,
	    flags & (TCL_GLOBAL_ONLY|TCL_NAMESPACE_ONLY), /*msg*/ NULL,
	    /*createPart1*/ 0, /*createPart2*/ 0, &arrayPtr);
    if (varPtr == NULL) {
	return NULL;
    }

    /*
     * Find the relevant trace, if any, and return its clientData.
     */

    hPtr = Tcl_FindHashEntry(&iPtr->varTraces, (char *) varPtr);

    if (hPtr) {
	register VarTrace *tracePtr = Tcl_GetHashValue(hPtr);

	if (prevClientData != NULL) {
	    for (; tracePtr != NULL; tracePtr = tracePtr->nextPtr) {
		if ((tracePtr->clientData == prevClientData)
			&& (tracePtr->traceProc == proc)) {
		    tracePtr = tracePtr->nextPtr;
		    break;
		}
	    }
	}
	for (; tracePtr != NULL ; tracePtr = tracePtr->nextPtr) {
	    if (tracePtr->traceProc == proc) {
		return tracePtr->clientData;
	    }
	}
    }
    return NULL;
}

/*
 *----------------------------------------------------------------------
 *
 * Tcl_TraceVar --
 *
 *	Arrange for reads and/or writes to a variable to cause a function to
 *	be invoked, which can monitor the operations and/or change their
 *	actions.
 *
 * Results:
 *	A standard Tcl return value.
 *
 * Side effects:
 *	A trace is set up on the variable given by varName, such that future
 *	references to the variable will be intermediated by proc. See the
 *	manual entry for complete details on the calling sequence for proc.
 *     The variable's flags are updated.
 *
 *----------------------------------------------------------------------
 */

#undef Tcl_TraceVar
int
Tcl_TraceVar(
    Tcl_Interp *interp,		/* Interpreter in which variable is to be
				 * traced. */
    const char *varName,	/* Name of variable; may end with "(index)" to
				 * signify an array reference. */
    int flags,			/* OR-ed collection of bits, including any of
				 * TCL_TRACE_READS, TCL_TRACE_WRITES,
				 * TCL_TRACE_UNSETS, TCL_GLOBAL_ONLY, and
				 * TCL_NAMESPACE_ONLY. */
    Tcl_VarTraceProc *proc,	/* Function to call when specified ops are
				 * invoked upon varName. */
    ClientData clientData)	/* Arbitrary argument to pass to proc. */
{
    return Tcl_TraceVar2(interp, varName, NULL, flags, proc, clientData);
}

/*
 *----------------------------------------------------------------------
 *
 * Tcl_TraceVar2 --
 *
 *	Arrange for reads and/or writes to a variable to cause a function to
 *	be invoked, which can monitor the operations and/or change their
 *	actions.
 *
 * Results:
 *	A standard Tcl return value.
 *
 * Side effects:
 *	A trace is set up on the variable given by part1 and part2, such that
 *	future references to the variable will be intermediated by proc. See
 *	the manual entry for complete details on the calling sequence for
 *	proc. The variable's flags are updated.
 *
 *----------------------------------------------------------------------
 */

int
Tcl_TraceVar2(
    Tcl_Interp *interp,		/* Interpreter in which variable is to be
				 * traced. */
    const char *part1,		/* Name of scalar variable or array. */
    const char *part2,		/* Name of element within array; NULL means
				 * trace applies to scalar variable or array
				 * as-a-whole. */
    int flags,			/* OR-ed collection of bits, including any of
				 * TCL_TRACE_READS, TCL_TRACE_WRITES,
				 * TCL_TRACE_UNSETS, TCL_GLOBAL_ONLY, and
				 * TCL_NAMESPACE_ONLY. */
    Tcl_VarTraceProc *proc,	/* Function to call when specified ops are
				 * invoked upon varName. */
    ClientData clientData)	/* Arbitrary argument to pass to proc. */
{
    register VarTrace *tracePtr;
    int result;

    tracePtr = ckalloc(sizeof(VarTrace));
    tracePtr->traceProc = proc;
    tracePtr->clientData = clientData;
    tracePtr->flags = flags;

    result = TraceVarEx(interp, part1, part2, tracePtr);

    if (result != TCL_OK) {
	ckfree(tracePtr);
    }
    return result;
}

/*
 *----------------------------------------------------------------------
 *
 * TraceVarEx --
 *
 *	Arrange for reads and/or writes to a variable to cause a function to
 *	be invoked, which can monitor the operations and/or change their
 *	actions.
 *
 * Results:
 *	A standard Tcl return value.
 *
 * Side effects:
 *	A trace is set up on the variable given by part1 and part2, such that
 *	future references to the variable will be intermediated by the
 *	traceProc listed in tracePtr. See the manual entry for complete
 *	details on the calling sequence for proc.
 *
 *----------------------------------------------------------------------
 */

static int
TraceVarEx(
    Tcl_Interp *interp,		/* Interpreter in which variable is to be
				 * traced. */
    const char *part1,		/* Name of scalar variable or array. */
    const char *part2,		/* Name of element within array; NULL means
				 * trace applies to scalar variable or array
				 * as-a-whole. */
    register VarTrace *tracePtr)/* Structure containing flags, traceProc and
				 * clientData fields. Others should be left
				 * blank. Will be ckfree()d (eventually) if
				 * this function returns TCL_OK, and up to
				 * caller to free if this function returns
				 * TCL_ERROR. */
{
    Interp *iPtr = (Interp *) interp;
    Var *varPtr, *arrayPtr;
    int flagMask, isNew;
    Tcl_HashEntry *hPtr;

    /*
     * We strip 'flags' down to just the parts which are relevant to
     * TclLookupVar, to avoid conflicts between trace flags and internal
     * namespace flags such as 'TCL_FIND_ONLY_NS'. This can now occur since we
     * have trace flags with values 0x1000 and higher.
     */

    flagMask = TCL_GLOBAL_ONLY | TCL_NAMESPACE_ONLY;
    varPtr = TclLookupVar(interp, part1, part2,
	    (tracePtr->flags & flagMask) | TCL_LEAVE_ERR_MSG,
	    "trace", /*createPart1*/ 1, /*createPart2*/ 1, &arrayPtr);
    if (varPtr == NULL) {
	return TCL_ERROR;
    }

    /*
     * Check for a nonsense flag combination. Note that this is a Tcl_Panic()
     * because there should be no code path that ever sets both flags.
     */

    if ((tracePtr->flags & TCL_TRACE_RESULT_DYNAMIC)
	    && (tracePtr->flags & TCL_TRACE_RESULT_OBJECT)) {
	Tcl_Panic("bad result flag combination");
    }

    /*
     * Set up trace information.
     */

    flagMask = TCL_TRACE_READS | TCL_TRACE_WRITES | TCL_TRACE_UNSETS |
	  TCL_TRACE_ARRAY | TCL_TRACE_RESULT_DYNAMIC | TCL_TRACE_RESULT_OBJECT;
#ifndef TCL_REMOVE_OBSOLETE_TRACES
    flagMask |= TCL_TRACE_OLD_STYLE;
#endif
    tracePtr->flags = tracePtr->flags & flagMask;

    hPtr = Tcl_CreateHashEntry(&iPtr->varTraces, varPtr, &isNew);
    if (isNew) {
	tracePtr->nextPtr = NULL;
    } else {
	tracePtr->nextPtr = Tcl_GetHashValue(hPtr);
    }
    Tcl_SetHashValue(hPtr, tracePtr);

    /*
     * Mark the variable as traced so we know to call them.
     */

    varPtr->flags |= (tracePtr->flags & VAR_ALL_TRACES);

    return TCL_OK;
}

/*
 * Local Variables:
 * mode: c
 * c-basic-offset: 4
 * fill-column: 78
 * End:
 */<|MERGE_RESOLUTION|>--- conflicted
+++ resolved
@@ -192,14 +192,10 @@
     Tcl_Obj *const objv[])	/* Argument objects. */
 {
     int optionIndex;
-<<<<<<< HEAD
+#ifndef TCL_REMOVE_OBSOLETE_TRACES
     const char *name;
     const char *flagOps, *p;
-=======
-#ifndef TCL_REMOVE_OBSOLETE_TRACES
-    char *name, *flagOps, *p;
 #endif
->>>>>>> 80e5aed4
     /* Main sub commands to 'trace' */
     static const char *const traceOptions[] = {
 	"add", "info", "remove",
