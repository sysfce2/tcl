--- conflicted
+++ resolved
@@ -22,7 +22,7 @@
     int flags;			/* Operations for which Tcl command is to be
 				 * invoked. */
     size_t length;		/* Number of non-NUL chars. in command. */
-    char command[1];		/* Space for Tcl command to invoke. Actual
+    char command[TCLFLEXARRAY];		/* Space for Tcl command to invoke. Actual
 				 * size will be as large as necessary to hold
 				 * command. This field must be the last in the
 				 * structure, so that it can be larger than 1
@@ -1618,13 +1618,13 @@
 		 */
 
 		if (tracePtr->flags & traceFlags) {
-		    if (tracePtr->proc2 == TraceExecutionProc) {
+		    if (tracePtr->proc == TraceExecutionProc) {
 			TraceCommandInfo *tcmdPtr = (TraceCommandInfo *)tracePtr->clientData;
 
 			tcmdPtr->curFlags = traceFlags;
 			tcmdPtr->curCode = code;
 		    }
-		    traceCode = tracePtr->proc2(tracePtr->clientData, interp,
+		    traceCode = tracePtr->proc(tracePtr->clientData, interp,
 			    curLevel, command, (Tcl_Command) cmdPtr, objc,
 			    objv);
 		}
@@ -1707,7 +1707,7 @@
      * Call the trace function then free allocated storage.
      */
 
-    traceCode = tracePtr->proc2(tracePtr->clientData, (Tcl_Interp *) iPtr,
+    traceCode = tracePtr->proc(tracePtr->clientData, (Tcl_Interp *) iPtr,
 	    iPtr->numLevels, commandCopy, (Tcl_Command) cmdPtr, objc, objv);
 
     TclStackFree(interp, commandCopy);
@@ -1831,12 +1831,8 @@
 
 	if (call) {
 	    Tcl_DString cmd, sub;
-<<<<<<< HEAD
-	    size_t i, saveInterpFlags;
-=======
-	    int i;
+	    size_t i;
 	    int saveInterpFlags;
->>>>>>> 03a9eaa9
 
 	    Tcl_DStringInit(&cmd);
 	    Tcl_DStringAppend(&cmd, tcmdPtr->command, tcmdPtr->length);
@@ -2236,7 +2232,7 @@
 
     tracePtr = (Trace *)Tcl_Alloc(sizeof(Trace));
     tracePtr->level = level;
-    tracePtr->proc2 = proc2;
+    tracePtr->proc = proc2;
     tracePtr->clientData = clientData;
     tracePtr->delProc = delProc;
     tracePtr->nextPtr = iPtr->tracePtr;
