/*
 * tclTrace.c --
 *
 *	This file contains code to handle most trace management.
 *
 * Copyright (c) 1987-1993 The Regents of the University of California.
 * Copyright (c) 1994-1997 Sun Microsystems, Inc.
 * Copyright (c) 1998-2000 Scriptics Corporation.
 * Copyright (c) 2002 ActiveState Corporation.
 *
 * See the file "license.terms" for information on usage and redistribution of
 * this file, and for a DISCLAIMER OF ALL WARRANTIES.
 */

#include "tclInt.h"

/*
 * Structures used to hold information about variable traces:
 */

typedef struct {
    int flags;			/* Operations for which Tcl command is to be
				 * invoked. */
    size_t length;		/* Number of non-NUL chars. in command. */
    char command[1];		/* Space for Tcl command to invoke. Actual
				 * size will be as large as necessary to hold
				 * command. This field must be the last in the
				 * structure, so that it can be larger than 1
				 * byte. */
} TraceVarInfo;

typedef struct {
    VarTrace traceInfo;
    TraceVarInfo traceCmdInfo;
} CombinedTraceVarInfo;

/*
 * Structure used to hold information about command traces:
 */

typedef struct {
    int flags;			/* Operations for which Tcl command is to be
				 * invoked. */
    size_t length;		/* Number of non-NUL chars. in command. */
    Tcl_Trace stepTrace;	/* Used for execution traces, when tracing
				 * inside the given command */
    int startLevel;		/* Used for bookkeeping with step execution
				 * traces, store the level at which the step
				 * trace was invoked */
    char *startCmd;		/* Used for bookkeeping with step execution
				 * traces, store the command name which
				 * invoked step trace */
    int curFlags;		/* Trace flags for the current command */
    int curCode;		/* Return code for the current command */
    size_t refCount;		/* Used to ensure this structure is not
				 * deleted too early. Keeps track of how many
				 * pieces of code have a pointer to this
				 * structure. */
    char command[1];		/* Space for Tcl command to invoke. Actual
				 * size will be as large as necessary to hold
				 * command. This field must be the last in the
				 * structure, so that it can be larger than 1
				 * byte. */
} TraceCommandInfo;

/*
 * Used by command execution traces. Note that we assume in the code that
 * TCL_TRACE_ENTER_DURING_EXEC == 4 * TCL_TRACE_ENTER_EXEC and that
 * TCL_TRACE_LEAVE_DURING_EXEC == 4 * TCL_TRACE_LEAVE_EXEC.
 *
 * TCL_TRACE_ENTER_DURING_EXEC  - Trace each command inside the command
 *				  currently being traced, before execution.
 * TCL_TRACE_LEAVE_DURING_EXEC  - Trace each command inside the command
 *				  currently being traced, after execution.
 * TCL_TRACE_ANY_EXEC		- OR'd combination of all EXEC flags.
 * TCL_TRACE_EXEC_IN_PROGRESS   - The callback function on this trace is
 *				  currently executing. Therefore we don't let
 *				  further traces execute.
 * TCL_TRACE_EXEC_DIRECT	- This execution trace is triggered directly
 *				  by the command being traced, not because of
 *				  an internal trace.
 * The flags 'TCL_TRACE_DESTROYED' and 'TCL_INTERP_DESTROYED' may also be used
 * in command execution traces.
 */

#define TCL_TRACE_ENTER_DURING_EXEC	4
#define TCL_TRACE_LEAVE_DURING_EXEC	8
#define TCL_TRACE_ANY_EXEC		15
#define TCL_TRACE_EXEC_IN_PROGRESS	0x10
#define TCL_TRACE_EXEC_DIRECT		0x20

/*
 * Forward declarations for functions defined in this file:
 */

typedef int (Tcl_TraceTypeObjCmd)(Tcl_Interp *interp, int optionIndex,
	int objc, Tcl_Obj *const objv[]);

static Tcl_TraceTypeObjCmd TraceVariableObjCmd;
static Tcl_TraceTypeObjCmd TraceCommandObjCmd;
static Tcl_TraceTypeObjCmd TraceExecutionObjCmd;

/*
 * Each subcommand has a number of 'types' to which it can apply. Currently
 * 'execution', 'command' and 'variable' are the only types supported. These
 * three arrays MUST be kept in sync! In the future we may provide an API to
 * add to the list of supported trace types.
 */

static const char *const traceTypeOptions[] = {
    "execution", "command", "variable", NULL
};
static Tcl_TraceTypeObjCmd *const traceSubCmds[] = {
    TraceExecutionObjCmd,
    TraceCommandObjCmd,
    TraceVariableObjCmd
};

/*
 * Declarations for local functions to this file:
 */

static int		CallTraceFunction(Tcl_Interp *interp, Trace *tracePtr,
			    Command *cmdPtr, const char *command, size_t numChars,
			    int objc, Tcl_Obj *const objv[]);
static char *		TraceVarProc(ClientData clientData, Tcl_Interp *interp,
			    const char *name1, const char *name2, int flags);
static void		TraceCommandProc(ClientData clientData,
			    Tcl_Interp *interp, const char *oldName,
			    const char *newName, int flags);
static Tcl_CmdObjTraceProc TraceExecutionProc;
static int		StringTraceProc(ClientData clientData,
			    Tcl_Interp *interp, int level,
			    const char *command, Tcl_Command commandInfo,
			    int objc, Tcl_Obj *const objv[]);
static void		StringTraceDeleteProc(ClientData clientData);
static void		DisposeTraceResult(int flags, char *result);
static int		TraceVarEx(Tcl_Interp *interp, const char *part1,
			    const char *part2, register VarTrace *tracePtr);

/*
 * The following structure holds the client data for string-based
 * trace procs
 */

typedef struct {
    ClientData clientData;	/* Client data from Tcl_CreateTrace */
    Tcl_CmdTraceProc *proc;	/* Trace function from Tcl_CreateTrace */
} StringTraceData;

/*
 * Convenience macros for iterating over the list of traces. Note that each of
 * these *must* be treated as a command, and *must* have a block following it.
 */

#define FOREACH_VAR_TRACE(interp, name, clientData) \
    (clientData) = NULL; \
    while (((clientData) = Tcl_VarTraceInfo2((interp), (name), NULL, \
	    0, TraceVarProc, (clientData))) != NULL)

#define FOREACH_COMMAND_TRACE(interp, name, clientData) \
    (clientData) = NULL; \
    while ((clientData = Tcl_CommandTraceInfo(interp, name, 0, \
	    TraceCommandProc, clientData)) != NULL)

/*
 *----------------------------------------------------------------------
 *
 * Tcl_TraceObjCmd --
 *
 *	This function is invoked to process the "trace" Tcl command. See the
 *	user documentation for details on what it does.
 *
 *	Standard syntax as of Tcl 8.4 is:
 *	    trace {add|info|remove} {command|variable} name ops cmd
 *
 * Results:
 *	A standard Tcl result.
 *
 * Side effects:
 *	See the user documentation.
 *----------------------------------------------------------------------
 */

	/* ARGSUSED */
int
Tcl_TraceObjCmd(
    ClientData dummy,		/* Not used. */
    Tcl_Interp *interp,		/* Current interpreter. */
    int objc,			/* Number of arguments. */
    Tcl_Obj *const objv[])	/* Argument objects. */
{
    int optionIndex;
#ifndef TCL_REMOVE_OBSOLETE_TRACES
    const char *name;
    const char *flagOps, *p;
#endif
    /* Main sub commands to 'trace' */
    static const char *const traceOptions[] = {
	"add", "info", "remove",
#ifndef TCL_REMOVE_OBSOLETE_TRACES
	"variable", "vdelete", "vinfo",
#endif
	NULL
    };
    /* 'OLD' options are pre-Tcl-8.4 style */
    enum traceOptions {
	TRACE_ADD, TRACE_INFO, TRACE_REMOVE,
#ifndef TCL_REMOVE_OBSOLETE_TRACES
	TRACE_OLD_VARIABLE, TRACE_OLD_VDELETE, TRACE_OLD_VINFO
#endif
    };

    if (objc < 2) {
	Tcl_WrongNumArgs(interp, 1, objv, "option ?arg ...?");
	return TCL_ERROR;
    }

    if (Tcl_GetIndexFromObj(interp, objv[1], traceOptions, "option", 0,
	    &optionIndex) != TCL_OK) {
	return TCL_ERROR;
    }
    switch ((enum traceOptions) optionIndex) {
    case TRACE_ADD:
    case TRACE_REMOVE: {
	/*
	 * All sub commands of trace add/remove must take at least one more
	 * argument. Beyond that we let the subcommand itself control the
	 * argument structure.
	 */

	int typeIndex;

	if (objc < 3) {
	    Tcl_WrongNumArgs(interp, 2, objv, "type ?arg ...?");
	    return TCL_ERROR;
	}
	if (Tcl_GetIndexFromObj(interp, objv[2], traceTypeOptions, "option",
		0, &typeIndex) != TCL_OK) {
	    return TCL_ERROR;
	}
	return traceSubCmds[typeIndex](interp, optionIndex, objc, objv);
    }
    case TRACE_INFO: {
	/*
	 * All sub commands of trace info must take exactly two more arguments
	 * which name the type of thing being traced and the name of the thing
	 * being traced.
	 */

	int typeIndex;
	if (objc < 3) {
	    /*
	     * Delegate other complaints to the type-specific code which can
	     * give a better error message.
	     */

	    Tcl_WrongNumArgs(interp, 2, objv, "type name");
	    return TCL_ERROR;
	}
	if (Tcl_GetIndexFromObj(interp, objv[2], traceTypeOptions, "option",
		0, &typeIndex) != TCL_OK) {
	    return TCL_ERROR;
	}
	return traceSubCmds[typeIndex](interp, optionIndex, objc, objv);
	break;
    }

#ifndef TCL_REMOVE_OBSOLETE_TRACES
    case TRACE_OLD_VARIABLE:
    case TRACE_OLD_VDELETE: {
	Tcl_Obj *copyObjv[6];
	Tcl_Obj *opsList;
	int code;
	size_t numFlags;

	if (objc != 5) {
	    Tcl_WrongNumArgs(interp, 2, objv, "name ops command");
	    return TCL_ERROR;
	}

	opsList = Tcl_NewObj();
	Tcl_IncrRefCount(opsList);
	flagOps = TclGetStringFromObj(objv[3], &numFlags);
	if (numFlags == 0) {
	    Tcl_DecrRefCount(opsList);
	    goto badVarOps;
	}
	for (p = flagOps; *p != 0; p++) {
	    Tcl_Obj *opObj;

	    if (*p == 'r') {
		TclNewLiteralStringObj(opObj, "read");
	    } else if (*p == 'w') {
		TclNewLiteralStringObj(opObj, "write");
	    } else if (*p == 'u') {
		TclNewLiteralStringObj(opObj, "unset");
	    } else if (*p == 'a') {
		TclNewLiteralStringObj(opObj, "array");
	    } else {
		Tcl_DecrRefCount(opsList);
		goto badVarOps;
	    }
	    Tcl_ListObjAppendElement(NULL, opsList, opObj);
	}
	copyObjv[0] = NULL;
	memcpy(copyObjv+1, objv, objc*sizeof(Tcl_Obj *));
	copyObjv[4] = opsList;
	if (optionIndex == TRACE_OLD_VARIABLE) {
	    code = traceSubCmds[2](interp, TRACE_ADD, objc+1, copyObjv);
	} else {
	    code = traceSubCmds[2](interp, TRACE_REMOVE, objc+1, copyObjv);
	}
	Tcl_DecrRefCount(opsList);
	return code;
    }
    case TRACE_OLD_VINFO: {
	ClientData clientData;
	char ops[5];
	Tcl_Obj *resultListPtr, *pairObjPtr, *elemObjPtr;

	if (objc != 3) {
	    Tcl_WrongNumArgs(interp, 2, objv, "name");
	    return TCL_ERROR;
	}
	resultListPtr = Tcl_NewObj();
	name = TclGetString(objv[2]);
	FOREACH_VAR_TRACE(interp, name, clientData) {
	    TraceVarInfo *tvarPtr = clientData;
	    char *q = ops;

	    pairObjPtr = Tcl_NewListObj(0, NULL);
	    if (tvarPtr->flags & TCL_TRACE_READS) {
		*q = 'r';
		q++;
	    }
	    if (tvarPtr->flags & TCL_TRACE_WRITES) {
		*q = 'w';
		q++;
	    }
	    if (tvarPtr->flags & TCL_TRACE_UNSETS) {
		*q = 'u';
		q++;
	    }
	    if (tvarPtr->flags & TCL_TRACE_ARRAY) {
		*q = 'a';
		q++;
	    }
	    *q = '\0';

	    /*
	     * Build a pair (2-item list) with the ops string as the first obj
	     * element and the tvarPtr->command string as the second obj
	     * element. Append the pair (as an element) to the end of the
	     * result object list.
	     */

	    elemObjPtr = Tcl_NewStringObj(ops, -1);
	    Tcl_ListObjAppendElement(NULL, pairObjPtr, elemObjPtr);
	    elemObjPtr = Tcl_NewStringObj(tvarPtr->command, -1);
	    Tcl_ListObjAppendElement(NULL, pairObjPtr, elemObjPtr);
	    Tcl_ListObjAppendElement(interp, resultListPtr, pairObjPtr);
	}
	Tcl_SetObjResult(interp, resultListPtr);
	break;
    }
#endif /* TCL_REMOVE_OBSOLETE_TRACES */
    }
    return TCL_OK;

#ifndef TCL_REMOVE_OBSOLETE_TRACES
  badVarOps:
    Tcl_SetObjResult(interp, Tcl_ObjPrintf(
	    "bad operations \"%s\": should be one or more of rwua",
	    flagOps));
    Tcl_SetErrorCode(interp, "TCL", "OPERATION", "TRACE", "BADOPS", NULL);
    return TCL_ERROR;
#endif
}

/*
 *----------------------------------------------------------------------
 *
 * TraceExecutionObjCmd --
 *
 *	Helper function for Tcl_TraceObjCmd; implements the [trace
 *	{add|remove|info} execution ...] subcommands. See the user
 *	documentation for details on what these do.
 *
 * Results:
 *	Standard Tcl result.
 *
 * Side effects:
 *	Depends on the operation (add, remove, or info) being performed; may
 *	add or remove command traces on a command.
 *
 *----------------------------------------------------------------------
 */

static int
TraceExecutionObjCmd(
    Tcl_Interp *interp,		/* Current interpreter. */
    int optionIndex,		/* Add, info or remove */
    int objc,			/* Number of arguments. */
    Tcl_Obj *const objv[])	/* Argument objects. */
{
    int index;
    const char *name, *command;
    size_t commandLength, length;
    enum traceOptions {
	TRACE_ADD, TRACE_INFO, TRACE_REMOVE
    };
    static const char *const opStrings[] = {
	"enter", "leave", "enterstep", "leavestep", NULL
    };
    enum operations {
	TRACE_EXEC_ENTER, TRACE_EXEC_LEAVE,
	TRACE_EXEC_ENTER_STEP, TRACE_EXEC_LEAVE_STEP
    };

    switch ((enum traceOptions) optionIndex) {
    case TRACE_ADD:
    case TRACE_REMOVE: {
	int flags = 0;
	int i, listLen, result;
	Tcl_Obj **elemPtrs;

	if (objc != 6) {
	    Tcl_WrongNumArgs(interp, 3, objv, "name opList command");
	    return TCL_ERROR;
	}

	/*
	 * Make sure the ops argument is a list object; get its length and a
	 * pointer to its array of element pointers.
	 */

	result = Tcl_ListObjGetElements(interp, objv[4], &listLen, &elemPtrs);
	if (result != TCL_OK) {
	    return result;
	}
	if (listLen == 0) {
	    Tcl_SetObjResult(interp, Tcl_NewStringObj(
		    "bad operation list \"\": must be one or more of"
		    " enter, leave, enterstep, or leavestep", -1));
	    Tcl_SetErrorCode(interp, "TCL", "OPERATION", "TRACE", "NOOPS",
		    NULL);
	    return TCL_ERROR;
	}
	for (i = 0; i < listLen; i++) {
	    if (Tcl_GetIndexFromObj(interp, elemPtrs[i], opStrings,
		    "operation", TCL_EXACT, &index) != TCL_OK) {
		return TCL_ERROR;
	    }
	    switch ((enum operations) index) {
	    case TRACE_EXEC_ENTER:
		flags |= TCL_TRACE_ENTER_EXEC;
		break;
	    case TRACE_EXEC_LEAVE:
		flags |= TCL_TRACE_LEAVE_EXEC;
		break;
	    case TRACE_EXEC_ENTER_STEP:
		flags |= TCL_TRACE_ENTER_DURING_EXEC;
		break;
	    case TRACE_EXEC_LEAVE_STEP:
		flags |= TCL_TRACE_LEAVE_DURING_EXEC;
		break;
	    }
	}
	command = TclGetStringFromObj(objv[5], &commandLength);
	length = commandLength;
	if ((enum traceOptions) optionIndex == TRACE_ADD) {
<<<<<<< HEAD
	    TraceCommandInfo *tcmdPtr = Tcl_Alloc(
		    TclOffset(TraceCommandInfo, command) + 1 + length);
=======
	    TraceCommandInfo *tcmdPtr = ckalloc(
		    offsetof(TraceCommandInfo, command) + 1 + length);
>>>>>>> 19d8ff62

	    tcmdPtr->flags = flags;
	    tcmdPtr->stepTrace = NULL;
	    tcmdPtr->startLevel = 0;
	    tcmdPtr->startCmd = NULL;
	    tcmdPtr->length = length;
	    tcmdPtr->refCount = 1;
	    flags |= TCL_TRACE_DELETE;
	    if (flags & (TCL_TRACE_ENTER_DURING_EXEC |
		    TCL_TRACE_LEAVE_DURING_EXEC)) {
		flags |= (TCL_TRACE_ENTER_EXEC | TCL_TRACE_LEAVE_EXEC);
	    }
	    memcpy(tcmdPtr->command, command, length+1);
	    name = TclGetString(objv[3]);
	    if (Tcl_TraceCommand(interp, name, flags, TraceCommandProc,
		    tcmdPtr) != TCL_OK) {
		Tcl_Free(tcmdPtr);
		return TCL_ERROR;
	    }
	} else {
	    /*
	     * Search through all of our traces on this command to see if
	     * there's one with the given command. If so, then delete the
	     * first one that matches.
	     */

	    ClientData clientData;

	    /*
	     * First ensure the name given is valid.
	     */

	    name = TclGetString(objv[3]);
	    if (Tcl_FindCommand(interp,name,NULL,TCL_LEAVE_ERR_MSG) == NULL) {
		return TCL_ERROR;
	    }

	    FOREACH_COMMAND_TRACE(interp, name, clientData) {
		TraceCommandInfo *tcmdPtr = clientData;

		/*
		 * In checking the 'flags' field we must remove any extraneous
		 * flags which may have been temporarily added by various
		 * pieces of the trace mechanism.
		 */

		if ((tcmdPtr->length == length)
			&& ((tcmdPtr->flags & (TCL_TRACE_ANY_EXEC |
				TCL_TRACE_RENAME | TCL_TRACE_DELETE)) == flags)
			&& (strncmp(command, tcmdPtr->command,
				length) == 0)) {
		    flags |= TCL_TRACE_DELETE;
		    if (flags & (TCL_TRACE_ENTER_DURING_EXEC |
			    TCL_TRACE_LEAVE_DURING_EXEC)) {
			flags |= (TCL_TRACE_ENTER_EXEC | TCL_TRACE_LEAVE_EXEC);
		    }
		    Tcl_UntraceCommand(interp, name, flags,
			    TraceCommandProc, clientData);
		    if (tcmdPtr->stepTrace != NULL) {
			/*
			 * We need to remove the interpreter-wide trace which
			 * we created to allow 'step' traces.
			 */

			Tcl_DeleteTrace(interp, tcmdPtr->stepTrace);
			tcmdPtr->stepTrace = NULL;
			Tcl_Free(tcmdPtr->startCmd);
		    }
		    if (tcmdPtr->flags & TCL_TRACE_EXEC_IN_PROGRESS) {
			/*
			 * Postpone deletion.
			 */

			tcmdPtr->flags = 0;
		    }
		    if (tcmdPtr->refCount-- <= 1) {
			Tcl_Free(tcmdPtr);
		    }
		    break;
		}
	    }
	}
	break;
    }
    case TRACE_INFO: {
	ClientData clientData;
	Tcl_Obj *resultListPtr;

	if (objc != 4) {
	    Tcl_WrongNumArgs(interp, 3, objv, "name");
	    return TCL_ERROR;
	}

	name = TclGetString(objv[3]);

	/*
	 * First ensure the name given is valid.
	 */

	if (Tcl_FindCommand(interp, name, NULL, TCL_LEAVE_ERR_MSG) == NULL) {
	    return TCL_ERROR;
	}

	resultListPtr = Tcl_NewListObj(0, NULL);
	FOREACH_COMMAND_TRACE(interp, name, clientData) {
	    int numOps = 0;
	    Tcl_Obj *opObj, *eachTraceObjPtr, *elemObjPtr;
	    TraceCommandInfo *tcmdPtr = clientData;

	    /*
	     * Build a list with the ops list as the first obj element and the
	     * tcmdPtr->command string as the second obj element. Append this
	     * list (as an element) to the end of the result object list.
	     */

	    elemObjPtr = Tcl_NewListObj(0, NULL);
	    Tcl_IncrRefCount(elemObjPtr);
	    if (tcmdPtr->flags & TCL_TRACE_ENTER_EXEC) {
		TclNewLiteralStringObj(opObj, "enter");
		Tcl_ListObjAppendElement(NULL, elemObjPtr, opObj);
	    }
	    if (tcmdPtr->flags & TCL_TRACE_LEAVE_EXEC) {
		TclNewLiteralStringObj(opObj, "leave");
		Tcl_ListObjAppendElement(NULL, elemObjPtr, opObj);
	    }
	    if (tcmdPtr->flags & TCL_TRACE_ENTER_DURING_EXEC) {
		TclNewLiteralStringObj(opObj, "enterstep");
		Tcl_ListObjAppendElement(NULL, elemObjPtr, opObj);
	    }
	    if (tcmdPtr->flags & TCL_TRACE_LEAVE_DURING_EXEC) {
		TclNewLiteralStringObj(opObj, "leavestep");
		Tcl_ListObjAppendElement(NULL, elemObjPtr, opObj);
	    }
	    Tcl_ListObjLength(NULL, elemObjPtr, &numOps);
	    if (0 == numOps) {
		Tcl_DecrRefCount(elemObjPtr);
		continue;
	    }
	    eachTraceObjPtr = Tcl_NewListObj(0, NULL);
	    Tcl_ListObjAppendElement(NULL, eachTraceObjPtr, elemObjPtr);
	    Tcl_DecrRefCount(elemObjPtr);
	    elemObjPtr = NULL;

	    Tcl_ListObjAppendElement(NULL, eachTraceObjPtr,
		    Tcl_NewStringObj(tcmdPtr->command, -1));
	    Tcl_ListObjAppendElement(interp, resultListPtr, eachTraceObjPtr);
	}
	Tcl_SetObjResult(interp, resultListPtr);
	break;
    }
    }
    return TCL_OK;
}

/*
 *----------------------------------------------------------------------
 *
 * TraceCommandObjCmd --
 *
 *	Helper function for Tcl_TraceObjCmd; implements the [trace
 *	{add|info|remove} command ...] subcommands. See the user documentation
 *	for details on what these do.
 *
 * Results:
 *	Standard Tcl result.
 *
 * Side effects:
 *	Depends on the operation (add, remove, or info) being performed; may
 *	add or remove command traces on a command.
 *
 *----------------------------------------------------------------------
 */

static int
TraceCommandObjCmd(
    Tcl_Interp *interp,		/* Current interpreter. */
    int optionIndex,		/* Add, info or remove */
    int objc,			/* Number of arguments. */
    Tcl_Obj *const objv[])	/* Argument objects. */
{
    int index;
    const char *name, *command;
    size_t commandLength, length;
    enum traceOptions { TRACE_ADD, TRACE_INFO, TRACE_REMOVE };
    static const char *const opStrings[] = { "delete", "rename", NULL };
    enum operations { TRACE_CMD_DELETE, TRACE_CMD_RENAME };

    switch ((enum traceOptions) optionIndex) {
    case TRACE_ADD:
    case TRACE_REMOVE: {
	int flags = 0;
	int i, listLen, result;
	Tcl_Obj **elemPtrs;

	if (objc != 6) {
	    Tcl_WrongNumArgs(interp, 3, objv, "name opList command");
	    return TCL_ERROR;
	}

	/*
	 * Make sure the ops argument is a list object; get its length and a
	 * pointer to its array of element pointers.
	 */

	result = Tcl_ListObjGetElements(interp, objv[4], &listLen, &elemPtrs);
	if (result != TCL_OK) {
	    return result;
	}
	if (listLen == 0) {
	    Tcl_SetObjResult(interp, Tcl_NewStringObj(
		    "bad operation list \"\": must be one or more of"
		    " delete or rename", -1));
	    Tcl_SetErrorCode(interp, "TCL", "OPERATION", "TRACE", "NOOPS",
		    NULL);
	    return TCL_ERROR;
	}

	for (i = 0; i < listLen; i++) {
	    if (Tcl_GetIndexFromObj(interp, elemPtrs[i], opStrings,
		    "operation", TCL_EXACT, &index) != TCL_OK) {
		return TCL_ERROR;
	    }
	    switch ((enum operations) index) {
	    case TRACE_CMD_RENAME:
		flags |= TCL_TRACE_RENAME;
		break;
	    case TRACE_CMD_DELETE:
		flags |= TCL_TRACE_DELETE;
		break;
	    }
	}

	command = TclGetStringFromObj(objv[5], &commandLength);
	length = commandLength;
	if ((enum traceOptions) optionIndex == TRACE_ADD) {
<<<<<<< HEAD
	    TraceCommandInfo *tcmdPtr = Tcl_Alloc(
		    TclOffset(TraceCommandInfo, command) + 1 + length);
=======
	    TraceCommandInfo *tcmdPtr = ckalloc(
		    offsetof(TraceCommandInfo, command) + 1 + length);
>>>>>>> 19d8ff62

	    tcmdPtr->flags = flags;
	    tcmdPtr->stepTrace = NULL;
	    tcmdPtr->startLevel = 0;
	    tcmdPtr->startCmd = NULL;
	    tcmdPtr->length = length;
	    tcmdPtr->refCount = 1;
	    flags |= TCL_TRACE_DELETE;
	    memcpy(tcmdPtr->command, command, length+1);
	    name = TclGetString(objv[3]);
	    if (Tcl_TraceCommand(interp, name, flags, TraceCommandProc,
		    tcmdPtr) != TCL_OK) {
		Tcl_Free(tcmdPtr);
		return TCL_ERROR;
	    }
	} else {
	    /*
	     * Search through all of our traces on this command to see if
	     * there's one with the given command. If so, then delete the
	     * first one that matches.
	     */

	    ClientData clientData;

	    /*
	     * First ensure the name given is valid.
	     */

	    name = TclGetString(objv[3]);
	    if (Tcl_FindCommand(interp,name,NULL,TCL_LEAVE_ERR_MSG) == NULL) {
		return TCL_ERROR;
	    }

	    FOREACH_COMMAND_TRACE(interp, name, clientData) {
		TraceCommandInfo *tcmdPtr = clientData;

		if ((tcmdPtr->length == length) && (tcmdPtr->flags == flags)
			&& (strncmp(command, tcmdPtr->command,
				length) == 0)) {
		    Tcl_UntraceCommand(interp, name, flags | TCL_TRACE_DELETE,
			    TraceCommandProc, clientData);
		    tcmdPtr->flags |= TCL_TRACE_DESTROYED;
		    if (tcmdPtr->refCount-- <= 1) {
			Tcl_Free(tcmdPtr);
		    }
		    break;
		}
	    }
	}
	break;
    }
    case TRACE_INFO: {
	ClientData clientData;
	Tcl_Obj *resultListPtr;

	if (objc != 4) {
	    Tcl_WrongNumArgs(interp, 3, objv, "name");
	    return TCL_ERROR;
	}

	/*
	 * First ensure the name given is valid.
	 */

	name = TclGetString(objv[3]);
	if (Tcl_FindCommand(interp, name, NULL, TCL_LEAVE_ERR_MSG) == NULL) {
	    return TCL_ERROR;
	}

	resultListPtr = Tcl_NewListObj(0, NULL);
	FOREACH_COMMAND_TRACE(interp, name, clientData) {
	    int numOps = 0;
	    Tcl_Obj *opObj, *eachTraceObjPtr, *elemObjPtr;
	    TraceCommandInfo *tcmdPtr = clientData;

	    /*
	     * Build a list with the ops list as the first obj element and the
	     * tcmdPtr->command string as the second obj element. Append this
	     * list (as an element) to the end of the result object list.
	     */

	    elemObjPtr = Tcl_NewListObj(0, NULL);
	    Tcl_IncrRefCount(elemObjPtr);
	    if (tcmdPtr->flags & TCL_TRACE_RENAME) {
		TclNewLiteralStringObj(opObj, "rename");
		Tcl_ListObjAppendElement(NULL, elemObjPtr, opObj);
	    }
	    if (tcmdPtr->flags & TCL_TRACE_DELETE) {
		TclNewLiteralStringObj(opObj, "delete");
		Tcl_ListObjAppendElement(NULL, elemObjPtr, opObj);
	    }
	    Tcl_ListObjLength(NULL, elemObjPtr, &numOps);
	    if (0 == numOps) {
		Tcl_DecrRefCount(elemObjPtr);
		continue;
	    }
	    eachTraceObjPtr = Tcl_NewListObj(0, NULL);
	    Tcl_ListObjAppendElement(NULL, eachTraceObjPtr, elemObjPtr);
	    Tcl_DecrRefCount(elemObjPtr);

	    elemObjPtr = Tcl_NewStringObj(tcmdPtr->command, -1);
	    Tcl_ListObjAppendElement(NULL, eachTraceObjPtr, elemObjPtr);
	    Tcl_ListObjAppendElement(interp, resultListPtr, eachTraceObjPtr);
	}
	Tcl_SetObjResult(interp, resultListPtr);
	break;
    }
    }
    return TCL_OK;
}

/*
 *----------------------------------------------------------------------
 *
 * TraceVariableObjCmd --
 *
 *	Helper function for Tcl_TraceObjCmd; implements the [trace
 *	{add|info|remove} variable ...] subcommands. See the user
 *	documentation for details on what these do.
 *
 * Results:
 *	Standard Tcl result.
 *
 * Side effects:
 *	Depends on the operation (add, remove, or info) being performed; may
 *	add or remove variable traces on a variable.
 *
 *----------------------------------------------------------------------
 */

static int
TraceVariableObjCmd(
    Tcl_Interp *interp,		/* Current interpreter. */
    int optionIndex,		/* Add, info or remove */
    int objc,			/* Number of arguments. */
    Tcl_Obj *const objv[])	/* Argument objects. */
{
    int index;
    const char *name, *command;
    size_t commandLength, length;
    ClientData clientData;
    enum traceOptions { TRACE_ADD, TRACE_INFO, TRACE_REMOVE };
    static const char *const opStrings[] = {
	"array", "read", "unset", "write", NULL
    };
    enum operations {
	TRACE_VAR_ARRAY, TRACE_VAR_READ, TRACE_VAR_UNSET, TRACE_VAR_WRITE
    };

    switch ((enum traceOptions) optionIndex) {
    case TRACE_ADD:
    case TRACE_REMOVE: {
	int flags = 0;
	int i, listLen, result;
	Tcl_Obj **elemPtrs;

	if (objc != 6) {
	    Tcl_WrongNumArgs(interp, 3, objv, "name opList command");
	    return TCL_ERROR;
	}

	/*
	 * Make sure the ops argument is a list object; get its length and a
	 * pointer to its array of element pointers.
	 */

	result = Tcl_ListObjGetElements(interp, objv[4], &listLen, &elemPtrs);
	if (result != TCL_OK) {
	    return result;
	}
	if (listLen == 0) {
	    Tcl_SetObjResult(interp, Tcl_NewStringObj(
		    "bad operation list \"\": must be one or more of"
		    " array, read, unset, or write", -1));
	    Tcl_SetErrorCode(interp, "TCL", "OPERATION", "TRACE", "NOOPS",
		    NULL);
	    return TCL_ERROR;
	}
	for (i = 0; i < listLen ; i++) {
	    if (Tcl_GetIndexFromObj(interp, elemPtrs[i], opStrings,
		    "operation", TCL_EXACT, &index) != TCL_OK) {
		return TCL_ERROR;
	    }
	    switch ((enum operations) index) {
	    case TRACE_VAR_ARRAY:
		flags |= TCL_TRACE_ARRAY;
		break;
	    case TRACE_VAR_READ:
		flags |= TCL_TRACE_READS;
		break;
	    case TRACE_VAR_UNSET:
		flags |= TCL_TRACE_UNSETS;
		break;
	    case TRACE_VAR_WRITE:
		flags |= TCL_TRACE_WRITES;
		break;
	    }
	}
	command = TclGetStringFromObj(objv[5], &commandLength);
	length = commandLength;
	if ((enum traceOptions) optionIndex == TRACE_ADD) {
<<<<<<< HEAD
	    CombinedTraceVarInfo *ctvarPtr = Tcl_Alloc(
		    TclOffset(CombinedTraceVarInfo, traceCmdInfo.command)
=======
	    CombinedTraceVarInfo *ctvarPtr = ckalloc(
		    offsetof(CombinedTraceVarInfo, traceCmdInfo.command)
>>>>>>> 19d8ff62
		    + 1 + length);

	    ctvarPtr->traceCmdInfo.flags = flags;
#ifndef TCL_REMOVE_OBSOLETE_TRACES
	    if (objv[0] == NULL) {
		ctvarPtr->traceCmdInfo.flags |= TCL_TRACE_OLD_STYLE;
	    }
#endif
	    ctvarPtr->traceCmdInfo.length = length;
	    flags |= TCL_TRACE_UNSETS | TCL_TRACE_RESULT_OBJECT;
	    memcpy(ctvarPtr->traceCmdInfo.command, command, length+1);
	    ctvarPtr->traceInfo.traceProc = TraceVarProc;
	    ctvarPtr->traceInfo.clientData = &ctvarPtr->traceCmdInfo;
	    ctvarPtr->traceInfo.flags = flags;
	    name = TclGetString(objv[3]);
	    if (TraceVarEx(interp, name, NULL, (VarTrace *) ctvarPtr)
		    != TCL_OK) {
		Tcl_Free(ctvarPtr);
		return TCL_ERROR;
	    }
	} else {
	    /*
	     * Search through all of our traces on this variable to see if
	     * there's one with the given command. If so, then delete the
	     * first one that matches.
	     */

	    name = TclGetString(objv[3]);
	    FOREACH_VAR_TRACE(interp, name, clientData) {
		TraceVarInfo *tvarPtr = clientData;

		if ((tvarPtr->length == length)
			&& ((tvarPtr->flags
#ifndef TCL_REMOVE_OBSOLETE_TRACES
& ~TCL_TRACE_OLD_STYLE
#endif
						)==flags)
			&& (strncmp(command, tvarPtr->command,
				length) == 0)) {
		    Tcl_UntraceVar2(interp, name, NULL,
			    flags | TCL_TRACE_UNSETS | TCL_TRACE_RESULT_OBJECT,
			    TraceVarProc, clientData);
		    break;
		}
	    }
	}
	break;
    }
    case TRACE_INFO: {
	Tcl_Obj *resultListPtr;

	if (objc != 4) {
	    Tcl_WrongNumArgs(interp, 3, objv, "name");
	    return TCL_ERROR;
	}

	resultListPtr = Tcl_NewObj();
	name = TclGetString(objv[3]);
	FOREACH_VAR_TRACE(interp, name, clientData) {
	    Tcl_Obj *opObjPtr, *eachTraceObjPtr, *elemObjPtr;
	    TraceVarInfo *tvarPtr = clientData;

	    /*
	     * Build a list with the ops list as the first obj element and the
	     * tcmdPtr->command string as the second obj element. Append this
	     * list (as an element) to the end of the result object list.
	     */

	    elemObjPtr = Tcl_NewListObj(0, NULL);
	    if (tvarPtr->flags & TCL_TRACE_ARRAY) {
		TclNewLiteralStringObj(opObjPtr, "array");
		Tcl_ListObjAppendElement(NULL, elemObjPtr, opObjPtr);
	    }
	    if (tvarPtr->flags & TCL_TRACE_READS) {
		TclNewLiteralStringObj(opObjPtr, "read");
		Tcl_ListObjAppendElement(NULL, elemObjPtr, opObjPtr);
	    }
	    if (tvarPtr->flags & TCL_TRACE_WRITES) {
		TclNewLiteralStringObj(opObjPtr, "write");
		Tcl_ListObjAppendElement(NULL, elemObjPtr, opObjPtr);
	    }
	    if (tvarPtr->flags & TCL_TRACE_UNSETS) {
		TclNewLiteralStringObj(opObjPtr, "unset");
		Tcl_ListObjAppendElement(NULL, elemObjPtr, opObjPtr);
	    }
	    eachTraceObjPtr = Tcl_NewListObj(0, NULL);
	    Tcl_ListObjAppendElement(NULL, eachTraceObjPtr, elemObjPtr);

	    elemObjPtr = Tcl_NewStringObj(tvarPtr->command, -1);
	    Tcl_ListObjAppendElement(NULL, eachTraceObjPtr, elemObjPtr);
	    Tcl_ListObjAppendElement(interp, resultListPtr,
		    eachTraceObjPtr);
	}
	Tcl_SetObjResult(interp, resultListPtr);
	break;
    }
    }
    return TCL_OK;
}

/*
 *----------------------------------------------------------------------
 *
 * Tcl_CommandTraceInfo --
 *
 *	Return the clientData value associated with a trace on a command.
 *	This function can also be used to step through all of the traces on a
 *	particular command that have the same trace function.
 *
 * Results:
 *	The return value is the clientData value associated with a trace on
 *	the given command. Information will only be returned for a trace with
 *	proc as trace function. If the clientData argument is NULL then the
 *	first such trace is returned; otherwise, the next relevant one after
 *	the one given by clientData will be returned. If the command doesn't
 *	exist then an error message is left in the interpreter and NULL is
 *	returned. Also, if there are no (more) traces for the given command,
 *	NULL is returned.
 *
 * Side effects:
 *	None.
 *
 *----------------------------------------------------------------------
 */

ClientData
Tcl_CommandTraceInfo(
    Tcl_Interp *interp,		/* Interpreter containing command. */
    const char *cmdName,	/* Name of command. */
    int flags,			/* OR-ed combo or TCL_GLOBAL_ONLY,
				 * TCL_NAMESPACE_ONLY (can be 0). */
    Tcl_CommandTraceProc *proc,	/* Function assocated with trace. */
    ClientData prevClientData)	/* If non-NULL, gives last value returned by
				 * this function, so this call will return the
				 * next trace after that one. If NULL, this
				 * call will return the first trace. */
{
    Command *cmdPtr;
    register CommandTrace *tracePtr;

    cmdPtr = (Command *) Tcl_FindCommand(interp, cmdName, NULL,
	    TCL_LEAVE_ERR_MSG);
    if (cmdPtr == NULL) {
	return NULL;
    }

    /*
     * Find the relevant trace, if any, and return its clientData.
     */

    tracePtr = cmdPtr->tracePtr;
    if (prevClientData != NULL) {
	for (; tracePtr!=NULL ; tracePtr=tracePtr->nextPtr) {
	    if ((tracePtr->clientData == prevClientData)
		    && (tracePtr->traceProc == proc)) {
		tracePtr = tracePtr->nextPtr;
		break;
	    }
	}
    }
    for (; tracePtr!=NULL ; tracePtr=tracePtr->nextPtr) {
	if (tracePtr->traceProc == proc) {
	    return tracePtr->clientData;
	}
    }
    return NULL;
}

/*
 *----------------------------------------------------------------------
 *
 * Tcl_TraceCommand --
 *
 *	Arrange for rename/deletes to a command to cause a function to be
 *	invoked, which can monitor the operations.
 *
 *	Also optionally arrange for execution of that command to cause a
 *	function to be invoked.
 *
 * Results:
 *	A standard Tcl return value.
 *
 * Side effects:
 *	A trace is set up on the command given by cmdName, such that future
 *	changes to the command will be intermediated by proc. See the manual
 *	entry for complete details on the calling sequence for proc.
 *
 *----------------------------------------------------------------------
 */

int
Tcl_TraceCommand(
    Tcl_Interp *interp,		/* Interpreter in which command is to be
				 * traced. */
    const char *cmdName,	/* Name of command. */
    int flags,			/* OR-ed collection of bits, including any of
				 * TCL_TRACE_RENAME, TCL_TRACE_DELETE, and any
				 * of the TRACE_*_EXEC flags */
    Tcl_CommandTraceProc *proc,	/* Function to call when specified ops are
				 * invoked upon cmdName. */
    ClientData clientData)	/* Arbitrary argument to pass to proc. */
{
    Command *cmdPtr;
    register CommandTrace *tracePtr;

    cmdPtr = (Command *) Tcl_FindCommand(interp, cmdName, NULL,
	    TCL_LEAVE_ERR_MSG);
    if (cmdPtr == NULL) {
	return TCL_ERROR;
    }

    /*
     * Set up trace information.
     */

    tracePtr = Tcl_Alloc(sizeof(CommandTrace));
    tracePtr->traceProc = proc;
    tracePtr->clientData = clientData;
    tracePtr->flags = flags &
	    (TCL_TRACE_RENAME | TCL_TRACE_DELETE | TCL_TRACE_ANY_EXEC);
    tracePtr->nextPtr = cmdPtr->tracePtr;
    tracePtr->refCount = 1;
    cmdPtr->tracePtr = tracePtr;
    if (tracePtr->flags & TCL_TRACE_ANY_EXEC) {
	/*
	 * Bug 3484621: up the interp's epoch if this is a BC'ed command
	 */

	if ((cmdPtr->compileProc != NULL) && !(cmdPtr->flags & CMD_HAS_EXEC_TRACES)){
	    Interp *iPtr = (Interp *) interp;
	    iPtr->compileEpoch++;
	}
	cmdPtr->flags |= CMD_HAS_EXEC_TRACES;
    }


    return TCL_OK;
}

/*
 *----------------------------------------------------------------------
 *
 * Tcl_UntraceCommand --
 *
 *	Remove a previously-created trace for a command.
 *
 * Results:
 *	None.
 *
 * Side effects:
 *	If there exists a trace for the command given by cmdName with the
 *	given flags, proc, and clientData, then that trace is removed.
 *
 *----------------------------------------------------------------------
 */

void
Tcl_UntraceCommand(
    Tcl_Interp *interp,		/* Interpreter containing command. */
    const char *cmdName,	/* Name of command. */
    int flags,			/* OR-ed collection of bits, including any of
				 * TCL_TRACE_RENAME, TCL_TRACE_DELETE, and any
				 * of the TRACE_*_EXEC flags */
    Tcl_CommandTraceProc *proc,	/* Function assocated with trace. */
    ClientData clientData)	/* Arbitrary argument to pass to proc. */
{
    register CommandTrace *tracePtr;
    CommandTrace *prevPtr;
    Command *cmdPtr;
    Interp *iPtr = (Interp *) interp;
    ActiveCommandTrace *activePtr;
    int hasExecTraces = 0;

    cmdPtr = (Command *) Tcl_FindCommand(interp, cmdName, NULL,
	    TCL_LEAVE_ERR_MSG);
    if (cmdPtr == NULL) {
	return;
    }

    flags &= (TCL_TRACE_RENAME | TCL_TRACE_DELETE | TCL_TRACE_ANY_EXEC);

    for (tracePtr = cmdPtr->tracePtr, prevPtr = NULL; ;
	    prevPtr = tracePtr, tracePtr = tracePtr->nextPtr) {
	if (tracePtr == NULL) {
	    return;
	}
	if ((tracePtr->traceProc == proc)
		&& ((tracePtr->flags & (TCL_TRACE_RENAME | TCL_TRACE_DELETE |
			TCL_TRACE_ANY_EXEC)) == flags)
		&& (tracePtr->clientData == clientData)) {
	    if (tracePtr->flags & TCL_TRACE_ANY_EXEC) {
		hasExecTraces = 1;
	    }
	    break;
	}
    }

    /*
     * The code below makes it possible to delete traces while traces are
     * active: it makes sure that the deleted trace won't be processed by
     * CallCommandTraces.
     */

    for (activePtr = iPtr->activeCmdTracePtr;  activePtr != NULL;
	    activePtr = activePtr->nextPtr) {
	if (activePtr->nextTracePtr == tracePtr) {
	    if (activePtr->reverseScan) {
		activePtr->nextTracePtr = prevPtr;
	    } else {
		activePtr->nextTracePtr = tracePtr->nextPtr;
	    }
	}
    }
    if (prevPtr == NULL) {
	cmdPtr->tracePtr = tracePtr->nextPtr;
    } else {
	prevPtr->nextPtr = tracePtr->nextPtr;
    }
    tracePtr->flags = 0;

    if (tracePtr->refCount-- <= 1) {
	Tcl_Free(tracePtr);
    }

    if (hasExecTraces) {
	for (tracePtr = cmdPtr->tracePtr, prevPtr = NULL; tracePtr != NULL ;
		prevPtr = tracePtr, tracePtr = tracePtr->nextPtr) {
	    if (tracePtr->flags & TCL_TRACE_ANY_EXEC) {
		return;
	    }
	}

	/*
	 * None of the remaining traces on this command are execution traces.
	 * We therefore remove this flag:
	 */

	cmdPtr->flags &= ~CMD_HAS_EXEC_TRACES;

        /*
	 * Bug 3484621: up the interp's epoch if this is a BC'ed command
	 */

	if (cmdPtr->compileProc != NULL) {
	    Interp *iPtr = (Interp *) interp;
	    iPtr->compileEpoch++;
	}
    }
}

/*
 *----------------------------------------------------------------------
 *
 * TraceCommandProc --
 *
 *	This function is called to handle command changes that have been
 *	traced using the "trace" command, when using the 'rename' or 'delete'
 *	options.
 *
 * Results:
 *	None.
 *
 * Side effects:
 *	Depends on the command associated with the trace.
 *
 *----------------------------------------------------------------------
 */

	/* ARGSUSED */
static void
TraceCommandProc(
    ClientData clientData,	/* Information about the command trace. */
    Tcl_Interp *interp,		/* Interpreter containing command. */
    const char *oldName,	/* Name of command being changed. */
    const char *newName,	/* New name of command. Empty string or NULL
				 * means command is being deleted (renamed to
				 * ""). */
    int flags)			/* OR-ed bits giving operation and other
				 * information. */
{
    TraceCommandInfo *tcmdPtr = clientData;
    int code;
    Tcl_DString cmd;

    tcmdPtr->refCount++;

    if ((tcmdPtr->flags & flags) && !Tcl_InterpDeleted(interp)
	    && !Tcl_LimitExceeded(interp)) {
	/*
	 * Generate a command to execute by appending list elements for the
	 * old and new command name and the operation.
	 */

	Tcl_DStringInit(&cmd);
	Tcl_DStringAppend(&cmd, tcmdPtr->command, tcmdPtr->length);
	Tcl_DStringAppendElement(&cmd, oldName);
	Tcl_DStringAppendElement(&cmd, (newName ? newName : ""));
	if (flags & TCL_TRACE_RENAME) {
	    TclDStringAppendLiteral(&cmd, " rename");
	} else if (flags & TCL_TRACE_DELETE) {
	    TclDStringAppendLiteral(&cmd, " delete");
	}

	/*
	 * Execute the command. We discard any object result the command
	 * returns.
	 *
	 * Add the TCL_TRACE_DESTROYED flag to tcmdPtr to indicate to other
	 * areas that this will be destroyed by us, otherwise a double-free
	 * might occur depending on what the eval does.
	 */

	if (flags & TCL_TRACE_DESTROYED) {
	    tcmdPtr->flags |= TCL_TRACE_DESTROYED;
	}
	code = Tcl_EvalEx(interp, Tcl_DStringValue(&cmd),
		Tcl_DStringLength(&cmd), 0);
	if (code != TCL_OK) {
	    /* We ignore errors in these traced commands */
	    /*** QUESTION: Use Tcl_BackgroundException(interp, code); instead? ***/
	}
	Tcl_DStringFree(&cmd);
    }

    /*
     * We delete when the trace was destroyed or if this is a delete trace,
     * because command deletes are unconditional, so the trace must go away.
     */

    if (flags & (TCL_TRACE_DESTROYED | TCL_TRACE_DELETE)) {
	int untraceFlags = tcmdPtr->flags;
	Tcl_InterpState state;

	if (tcmdPtr->stepTrace != NULL) {
	    Tcl_DeleteTrace(interp, tcmdPtr->stepTrace);
	    tcmdPtr->stepTrace = NULL;
	    Tcl_Free(tcmdPtr->startCmd);
	}
	if (tcmdPtr->flags & TCL_TRACE_EXEC_IN_PROGRESS) {
	    /*
	     * Postpone deletion, until exec trace returns.
	     */

	    tcmdPtr->flags = 0;
	}

	/*
	 * We need to construct the same flags for Tcl_UntraceCommand as were
	 * passed to Tcl_TraceCommand. Reproduce the processing of [trace add
	 * execution/command]. Be careful to keep this code in sync with that.
	 */

	if (untraceFlags & TCL_TRACE_ANY_EXEC) {
	    untraceFlags |= TCL_TRACE_DELETE;
	    if (untraceFlags & (TCL_TRACE_ENTER_DURING_EXEC
		    | TCL_TRACE_LEAVE_DURING_EXEC)) {
		untraceFlags |= (TCL_TRACE_ENTER_EXEC | TCL_TRACE_LEAVE_EXEC);
	    }
	} else if (untraceFlags & TCL_TRACE_RENAME) {
	    untraceFlags |= TCL_TRACE_DELETE;
	}

	/*
	 * Remove the trace since TCL_TRACE_DESTROYED tells us to, or the
	 * command we're tracing has just gone away. Then decrement the
	 * clientData refCount that was set up by trace creation.
	 *
	 * Note that we save the (return) state of the interpreter to prevent
	 * bizarre error messages.
	 */

	state = Tcl_SaveInterpState(interp, TCL_OK);
	Tcl_UntraceCommand(interp, oldName, untraceFlags,
		TraceCommandProc, clientData);
	Tcl_RestoreInterpState(interp, state);
	tcmdPtr->refCount--;
    }
    if (tcmdPtr->refCount-- <= 1) {
	Tcl_Free(tcmdPtr);
    }
}

/*
 *----------------------------------------------------------------------
 *
 * TclCheckExecutionTraces --
 *
 *	Checks on all current command execution traces, and invokes functions
 *	which have been registered. This function can be used by other code
 *	which performs execution to unify the tracing system, so that
 *	execution traces will function for that other code.
 *
 *	For instance extensions like [incr Tcl] which use their own execution
 *	technique can make use of Tcl's tracing.
 *
 *	This function is called by 'TclEvalObjvInternal'
 *
 * Results:
 *	The return value is a standard Tcl completion code such as TCL_OK or
 *	TCL_ERROR, etc.
 *
 * Side effects:
 *	Those side effects made by any trace functions called.
 *
 *----------------------------------------------------------------------
 */

int
TclCheckExecutionTraces(
    Tcl_Interp *interp,		/* The current interpreter. */
    const char *command,	/* Pointer to beginning of the current command
				 * string. */
    size_t numChars,		/* The number of characters in 'command' which
				 * are part of the command string. */
    Command *cmdPtr,		/* Points to command's Command struct. */
    int code,			/* The current result code. */
    int traceFlags,		/* Current tracing situation. */
    int objc,			/* Number of arguments for the command. */
    Tcl_Obj *const objv[])	/* Pointers to Tcl_Obj of each argument. */
{
    Interp *iPtr = (Interp *) interp;
    CommandTrace *tracePtr, *lastTracePtr;
    ActiveCommandTrace active;
    int curLevel;
    int traceCode = TCL_OK;
    Tcl_InterpState state = NULL;

    if (cmdPtr->tracePtr == NULL) {
	return traceCode;
    }

    curLevel = iPtr->varFramePtr->level;

    active.nextPtr = iPtr->activeCmdTracePtr;
    iPtr->activeCmdTracePtr = &active;

    active.cmdPtr = cmdPtr;
    lastTracePtr = NULL;
    for (tracePtr = cmdPtr->tracePtr;
	    (traceCode == TCL_OK) && (tracePtr != NULL);
	    tracePtr = active.nextTracePtr) {
	if (traceFlags & TCL_TRACE_LEAVE_EXEC) {
	    /*
	     * Execute the trace command in order of creation for "leave".
	     */

	    active.reverseScan = 1;
	    active.nextTracePtr = NULL;
	    tracePtr = cmdPtr->tracePtr;
	    while (tracePtr->nextPtr != lastTracePtr) {
		active.nextTracePtr = tracePtr;
		tracePtr = tracePtr->nextPtr;
	    }
	} else {
	    active.reverseScan = 0;
	    active.nextTracePtr = tracePtr->nextPtr;
	}
	if (tracePtr->traceProc == TraceCommandProc) {
	    TraceCommandInfo *tcmdPtr = tracePtr->clientData;

	    if (tcmdPtr->flags != 0) {
		tcmdPtr->curFlags = traceFlags | TCL_TRACE_EXEC_DIRECT;
		tcmdPtr->curCode  = code;
		tcmdPtr->refCount++;
		if (state == NULL) {
		    state = Tcl_SaveInterpState(interp, code);
		}
		traceCode = TraceExecutionProc(tcmdPtr, interp, curLevel,
			command, (Tcl_Command) cmdPtr, objc, objv);
		if (tcmdPtr->refCount-- <= 1) {
		    Tcl_Free(tcmdPtr);
		}
	    }
	}
	if (active.nextTracePtr) {
	    lastTracePtr = active.nextTracePtr->nextPtr;
	}
    }
    iPtr->activeCmdTracePtr = active.nextPtr;
    if (state) {
	if (traceCode == TCL_OK) {
	    (void) Tcl_RestoreInterpState(interp, state);
	} else {
	    Tcl_DiscardInterpState(state);
	}
    }

    return traceCode;
}

/*
 *----------------------------------------------------------------------
 *
 * TclCheckInterpTraces --
 *
 *	Checks on all current traces, and invokes functions which have been
 *	registered. This function can be used by other code which performs
 *	execution to unify the tracing system. For instance extensions like
 *	[incr Tcl] which use their own execution technique can make use of
 *	Tcl's tracing.
 *
 *	This function is called by 'TclEvalObjvInternal'
 *
 * Results:
 *	The return value is a standard Tcl completion code such as TCL_OK or
 *	TCL_ERROR, etc.
 *
 * Side effects:
 *	Those side effects made by any trace functions called.
 *
 *----------------------------------------------------------------------
 */

int
TclCheckInterpTraces(
    Tcl_Interp *interp,		/* The current interpreter. */
    const char *command,	/* Pointer to beginning of the current command
				 * string. */
    size_t numChars,		/* The number of characters in 'command' which
				 * are part of the command string. */
    Command *cmdPtr,		/* Points to command's Command struct. */
    int code,			/* The current result code. */
    int traceFlags,		/* Current tracing situation. */
    int objc,			/* Number of arguments for the command. */
    Tcl_Obj *const objv[])	/* Pointers to Tcl_Obj of each argument. */
{
    Interp *iPtr = (Interp *) interp;
    Trace *tracePtr, *lastTracePtr;
    ActiveInterpTrace active;
    int curLevel;
    int traceCode = TCL_OK;
    Tcl_InterpState state = NULL;

    if ((iPtr->tracePtr == NULL)
	    || (iPtr->flags & INTERP_TRACE_IN_PROGRESS)) {
	return(traceCode);
    }

    curLevel = iPtr->numLevels;

    active.nextPtr = iPtr->activeInterpTracePtr;
    iPtr->activeInterpTracePtr = &active;

    lastTracePtr = NULL;
    for (tracePtr = iPtr->tracePtr;
	    (traceCode == TCL_OK) && (tracePtr != NULL);
	    tracePtr = active.nextTracePtr) {
	if (traceFlags & TCL_TRACE_ENTER_EXEC) {
	    /*
	     * Execute the trace command in reverse order of creation for
	     * "enterstep" operation. The order is changed for "enterstep"
	     * instead of for "leavestep" as was done in
	     * TclCheckExecutionTraces because for step traces,
	     * Tcl_CreateObjTrace creates one more linked list of traces which
	     * results in one more reversal of trace invocation.
	     */

	    active.reverseScan = 1;
	    active.nextTracePtr = NULL;
	    tracePtr = iPtr->tracePtr;
	    while (tracePtr->nextPtr != lastTracePtr) {
		active.nextTracePtr = tracePtr;
		tracePtr = tracePtr->nextPtr;
	    }
	    if (active.nextTracePtr) {
		lastTracePtr = active.nextTracePtr->nextPtr;
	    }
	} else {
	    active.reverseScan = 0;
	    active.nextTracePtr = tracePtr->nextPtr;
	}

	if (tracePtr->level > 0 && curLevel > tracePtr->level) {
	    continue;
	}

	if (!(tracePtr->flags & TCL_TRACE_EXEC_IN_PROGRESS)) {
	    /*
	     * The proc invoked might delete the traced command which which
	     * might try to free tracePtr. We want to use tracePtr until the
	     * end of this if section, so we use Tcl_Preserve() and
	     * Tcl_Release() to be sure it is not freed while we still need
	     * it.
	     */

	    Tcl_Preserve(tracePtr);
	    tracePtr->flags |= TCL_TRACE_EXEC_IN_PROGRESS;
	    if (state == NULL) {
		state = Tcl_SaveInterpState(interp, code);
	    }

	    if (tracePtr->flags &
		    (TCL_TRACE_ENTER_EXEC | TCL_TRACE_LEAVE_EXEC)) {
		/*
		 * New style trace.
		 */

		if (tracePtr->flags & traceFlags) {
		    if (tracePtr->proc == TraceExecutionProc) {
			TraceCommandInfo *tcmdPtr = tracePtr->clientData;

			tcmdPtr->curFlags = traceFlags;
			tcmdPtr->curCode = code;
		    }
		    traceCode = tracePtr->proc(tracePtr->clientData, interp,
			    curLevel, command, (Tcl_Command) cmdPtr, objc,
			    objv);
		}
	    } else {
		/*
		 * Old-style trace.
		 */

		if (traceFlags & TCL_TRACE_ENTER_EXEC) {
		    /*
		     * Old-style interpreter-wide traces only trigger before
		     * the command is executed.
		     */

		    traceCode = CallTraceFunction(interp, tracePtr, cmdPtr,
			    command, numChars, objc, objv);
		}
	    }
	    tracePtr->flags &= ~TCL_TRACE_EXEC_IN_PROGRESS;
	    Tcl_Release(tracePtr);
	}
    }
    iPtr->activeInterpTracePtr = active.nextPtr;
    if (state) {
	if (traceCode == TCL_OK) {
	    Tcl_RestoreInterpState(interp, state);
	} else {
	    Tcl_DiscardInterpState(state);
	}
    }

    return traceCode;
}

/*
 *----------------------------------------------------------------------
 *
 * CallTraceFunction --
 *
 *	Invokes a trace function registered with an interpreter. These
 *	functions trace command execution. Currently this trace function is
 *	called with the address of the string-based Tcl_CmdProc for the
 *	command, not the Tcl_ObjCmdProc.
 *
 * Results:
 *	None.
 *
 * Side effects:
 *	Those side effects made by the trace function.
 *
 *----------------------------------------------------------------------
 */

static int
CallTraceFunction(
    Tcl_Interp *interp,		/* The current interpreter. */
    register Trace *tracePtr,	/* Describes the trace function to call. */
    Command *cmdPtr,		/* Points to command's Command struct. */
    const char *command,	/* Points to the first character of the
				 * command's source before substitutions. */
    size_t numChars,		/* The number of characters in the command's
				 * source. */
    register int objc,		/* Number of arguments for the command. */
    Tcl_Obj *const objv[])	/* Pointers to Tcl_Obj of each argument. */
{
    Interp *iPtr = (Interp *) interp;
    char *commandCopy;
    int traceCode;

    /*
     * Copy the command characters into a new string.
     */

    commandCopy = TclStackAlloc(interp, numChars + 1);
    memcpy(commandCopy, command, numChars);
    commandCopy[numChars] = '\0';

    /*
     * Call the trace function then free allocated storage.
     */

    traceCode = tracePtr->proc(tracePtr->clientData, (Tcl_Interp *) iPtr,
	    iPtr->numLevels, commandCopy, (Tcl_Command) cmdPtr, objc, objv);

    TclStackFree(interp, commandCopy);
    return traceCode;
}

/*
 *----------------------------------------------------------------------
 *
 * CommandObjTraceDeleted --
 *
 *	Ensure the trace is correctly deleted by decrementing its refCount and
 *	only deleting if no other references exist.
 *
 * Results:
 *	None.
 *
 * Side effects:
 *	May release memory.
 *
 *----------------------------------------------------------------------
 */

static void
CommandObjTraceDeleted(
    ClientData clientData)
{
    TraceCommandInfo *tcmdPtr = clientData;

    if (tcmdPtr->refCount-- <= 1) {
	Tcl_Free(tcmdPtr);
    }
}

/*
 *----------------------------------------------------------------------
 *
 * TraceExecutionProc --
 *
 *	This function is invoked whenever code relevant to a 'trace execution'
 *	command is executed. It is called in one of two ways in Tcl's core:
 *
 *	(i) by the TclCheckExecutionTraces, when an execution trace has been
 *	triggered.
 *	(ii) by TclCheckInterpTraces, when a prior execution trace has created
 *	a trace of the internals of a procedure, passing in this function as
 *	the one to be called.
 *
 * Results:
 *	The return value is a standard Tcl completion code such as TCL_OK or
 *	TCL_ERROR, etc.
 *
 * Side effects:
 *	May invoke an arbitrary Tcl procedure, and may create or delete an
 *	interpreter-wide trace.
 *
 *----------------------------------------------------------------------
 */

static int
TraceExecutionProc(
    ClientData clientData,
    Tcl_Interp *interp,
    int level,
    const char *command,
    Tcl_Command cmdInfo,
    int objc,
    struct Tcl_Obj *const objv[])
{
    int call = 0;
    Interp *iPtr = (Interp *) interp;
    TraceCommandInfo *tcmdPtr = clientData;
    int flags = tcmdPtr->curFlags;
    int code = tcmdPtr->curCode;
    int traceCode = TCL_OK;

    if (tcmdPtr->flags & TCL_TRACE_EXEC_IN_PROGRESS) {
	/*
	 * Inside any kind of execution trace callback, we do not allow any
	 * further execution trace callbacks to be called for the same trace.
	 */

	return traceCode;
    }

    if (!Tcl_InterpDeleted(interp) && !Tcl_LimitExceeded(interp)) {
	/*
	 * Check whether the current call is going to eval arbitrary Tcl code
	 * with a generated trace, or whether we are only going to setup
	 * interpreter-wide traces to implement the 'step' traces. This latter
	 * situation can happen if we create a command trace without either
	 * before or after operations, but with either of the step operations.
	 */

	if (flags & TCL_TRACE_EXEC_DIRECT) {
	    call = flags & tcmdPtr->flags &
		    (TCL_TRACE_ENTER_EXEC | TCL_TRACE_LEAVE_EXEC);
	} else {
	    call = 1;
	}

	/*
	 * First, if we have returned back to the level at which we created an
	 * interpreter trace for enterstep and/or leavestep execution traces,
	 * we remove it here.
	 */

	if ((flags & TCL_TRACE_LEAVE_EXEC) && (tcmdPtr->stepTrace != NULL)
		&& (level == tcmdPtr->startLevel)
		&& (strcmp(command, tcmdPtr->startCmd) == 0)) {
	    Tcl_DeleteTrace(interp, tcmdPtr->stepTrace);
	    tcmdPtr->stepTrace = NULL;
	    Tcl_Free(tcmdPtr->startCmd);
	}

	/*
	 * Second, create the tcl callback, if required.
	 */

	if (call) {
	    Tcl_DString cmd, sub;
	    int i, saveInterpFlags;

	    Tcl_DStringInit(&cmd);
	    Tcl_DStringAppend(&cmd, tcmdPtr->command, tcmdPtr->length);

	    /*
	     * Append command with arguments.
	     */

	    Tcl_DStringInit(&sub);
	    for (i = 0; i < objc; i++) {
		Tcl_DStringAppendElement(&sub, TclGetString(objv[i]));
	    }
	    Tcl_DStringAppendElement(&cmd, Tcl_DStringValue(&sub));
	    Tcl_DStringFree(&sub);

	    if (flags & TCL_TRACE_ENTER_EXEC) {
		/*
		 * Append trace operation.
		 */

		if (flags & TCL_TRACE_EXEC_DIRECT) {
		    Tcl_DStringAppendElement(&cmd, "enter");
		} else {
		    Tcl_DStringAppendElement(&cmd, "enterstep");
		}
	    } else if (flags & TCL_TRACE_LEAVE_EXEC) {
		Tcl_Obj *resultCode;
		const char *resultCodeStr;

		/*
		 * Append result code.
		 */

		resultCode = Tcl_NewIntObj(code);
		resultCodeStr = TclGetString(resultCode);
		Tcl_DStringAppendElement(&cmd, resultCodeStr);
		Tcl_DecrRefCount(resultCode);

		/*
		 * Append result string.
		 */

		Tcl_DStringAppendElement(&cmd, Tcl_GetStringResult(interp));

		/*
		 * Append trace operation.
		 */

		if (flags & TCL_TRACE_EXEC_DIRECT) {
		    Tcl_DStringAppendElement(&cmd, "leave");
		} else {
		    Tcl_DStringAppendElement(&cmd, "leavestep");
		}
	    } else {
		Tcl_Panic("TraceExecutionProc: bad flag combination");
	    }

	    /*
	     * Execute the command. We discard any object result the command
	     * returns.
	     */

	    saveInterpFlags = iPtr->flags;
	    iPtr->flags    |= INTERP_TRACE_IN_PROGRESS;
	    tcmdPtr->flags |= TCL_TRACE_EXEC_IN_PROGRESS;
	    tcmdPtr->refCount++;

	    /*
	     * This line can have quite arbitrary side-effects, including
	     * deleting the trace, the command being traced, or even the
	     * interpreter.
	     */

	    traceCode = Tcl_EvalEx(interp, Tcl_DStringValue(&cmd),
		    Tcl_DStringLength(&cmd), 0);
	    tcmdPtr->flags &= ~TCL_TRACE_EXEC_IN_PROGRESS;

	    /*
	     * Restore the interp tracing flag to prevent cmd traces from
	     * affecting interp traces.
	     */

	    iPtr->flags = saveInterpFlags;
	    if (tcmdPtr->flags == 0) {
		flags |= TCL_TRACE_DESTROYED;
	    }
	    Tcl_DStringFree(&cmd);
	}

	/*
	 * Third, if there are any step execution traces for this proc, we
	 * register an interpreter trace to invoke enterstep and/or leavestep
	 * traces. We also need to save the current stack level and the proc
	 * string in startLevel and startCmd so that we can delete this
	 * interpreter trace when it reaches the end of this proc.
	 */

	if ((flags & TCL_TRACE_ENTER_EXEC) && (tcmdPtr->stepTrace == NULL)
		&& (tcmdPtr->flags & (TCL_TRACE_ENTER_DURING_EXEC |
			TCL_TRACE_LEAVE_DURING_EXEC))) {
	    register unsigned len = strlen(command) + 1;

	    tcmdPtr->startLevel = level;
	    tcmdPtr->startCmd = Tcl_Alloc(len);
	    memcpy(tcmdPtr->startCmd, command, len);
	    tcmdPtr->refCount++;
	    tcmdPtr->stepTrace = Tcl_CreateObjTrace(interp, 0,
		   (tcmdPtr->flags & TCL_TRACE_ANY_EXEC) >> 2,
		   TraceExecutionProc, tcmdPtr, CommandObjTraceDeleted);
	}
    }
    if (flags & TCL_TRACE_DESTROYED) {
	if (tcmdPtr->stepTrace != NULL) {
	    Tcl_DeleteTrace(interp, tcmdPtr->stepTrace);
	    tcmdPtr->stepTrace = NULL;
	    Tcl_Free(tcmdPtr->startCmd);
	}
    }
    if (call) {
	if (tcmdPtr->refCount-- <= 1) {
	    Tcl_Free(tcmdPtr);
	}
    }
    return traceCode;
}

/*
 *----------------------------------------------------------------------
 *
 * TraceVarProc --
 *
 *	This function is called to handle variable accesses that have been
 *	traced using the "trace" command.
 *
 * Results:
 *	Normally returns NULL. If the trace command returns an error, then
 *	this function returns an error string.
 *
 * Side effects:
 *	Depends on the command associated with the trace.
 *
 *----------------------------------------------------------------------
 */

	/* ARGSUSED */
static char *
TraceVarProc(
    ClientData clientData,	/* Information about the variable trace. */
    Tcl_Interp *interp,		/* Interpreter containing variable. */
    const char *name1,		/* Name of variable or array. */
    const char *name2,		/* Name of element within array; NULL means
				 * scalar variable is being referenced. */
    int flags)			/* OR-ed bits giving operation and other
				 * information. */
{
    TraceVarInfo *tvarPtr = clientData;
    char *result;
    int code, destroy = 0;
    Tcl_DString cmd;
    int rewind = ((Interp *)interp)->execEnvPtr->rewind;

    /*
     * We might call Tcl_Eval() below, and that might evaluate [trace vdelete]
     * which might try to free tvarPtr. We want to use tvarPtr until the end
     * of this function, so we use Tcl_Preserve() and Tcl_Release() to be sure
     * it is not freed while we still need it.
     */

    result = NULL;
    if ((tvarPtr->flags & flags) && !Tcl_InterpDeleted(interp)
	    && !Tcl_LimitExceeded(interp)) {
	if (tvarPtr->length) {
	    /*
	     * Generate a command to execute by appending list elements for
	     * the two variable names and the operation.
	     */

	    Tcl_DStringInit(&cmd);
	    Tcl_DStringAppend(&cmd, tvarPtr->command, tvarPtr->length);
	    Tcl_DStringAppendElement(&cmd, name1);
	    Tcl_DStringAppendElement(&cmd, (name2 ? name2 : ""));
#ifndef TCL_REMOVE_OBSOLETE_TRACES
	    if (tvarPtr->flags & TCL_TRACE_OLD_STYLE) {
		if (flags & TCL_TRACE_ARRAY) {
		    TclDStringAppendLiteral(&cmd, " a");
		} else if (flags & TCL_TRACE_READS) {
		    TclDStringAppendLiteral(&cmd, " r");
		} else if (flags & TCL_TRACE_WRITES) {
		    TclDStringAppendLiteral(&cmd, " w");
		} else if (flags & TCL_TRACE_UNSETS) {
		    TclDStringAppendLiteral(&cmd, " u");
		}
	    } else {
#endif
		if (flags & TCL_TRACE_ARRAY) {
		    TclDStringAppendLiteral(&cmd, " array");
		} else if (flags & TCL_TRACE_READS) {
		    TclDStringAppendLiteral(&cmd, " read");
		} else if (flags & TCL_TRACE_WRITES) {
		    TclDStringAppendLiteral(&cmd, " write");
		} else if (flags & TCL_TRACE_UNSETS) {
		    TclDStringAppendLiteral(&cmd, " unset");
		}
#ifndef TCL_REMOVE_OBSOLETE_TRACES
	    }
#endif

	    /*
	     * Execute the command. We discard any object result the command
	     * returns.
	     *
	     * Add the TCL_TRACE_DESTROYED flag to tvarPtr to indicate to
	     * other areas that this will be destroyed by us, otherwise a
	     * double-free might occur depending on what the eval does.
	     */

	    if ((flags & TCL_TRACE_DESTROYED)
		    && !(tvarPtr->flags & TCL_TRACE_DESTROYED)) {
		destroy = 1;
		tvarPtr->flags |= TCL_TRACE_DESTROYED;
	    }

	    /*
	     * Make sure that unset traces are rune even if the execEnv is
	     * rewinding (coroutine deletion, [Bug 2093947]
	     */

	    if (rewind && (flags & TCL_TRACE_UNSETS)) {
		((Interp *)interp)->execEnvPtr->rewind = 0;
	    }
	    code = Tcl_EvalEx(interp, Tcl_DStringValue(&cmd),
		    Tcl_DStringLength(&cmd), 0);
	    if (rewind) {
		((Interp *)interp)->execEnvPtr->rewind = rewind;
	    }
	    if (code != TCL_OK) {		/* copy error msg to result */
		Tcl_Obj *errMsgObj = Tcl_GetObjResult(interp);

		Tcl_IncrRefCount(errMsgObj);
		result = (char *) errMsgObj;
	    }
	    Tcl_DStringFree(&cmd);
	}
    }
    if (destroy && result != NULL) {
	register Tcl_Obj *errMsgObj = (Tcl_Obj *) result;

	Tcl_DecrRefCount(errMsgObj);
	result = NULL;
    }
    return result;
}

/*
 *----------------------------------------------------------------------
 *
 * Tcl_CreateObjTrace --
 *
 *	Arrange for a function to be called to trace command execution.
 *
 * Results:
 *	The return value is a token for the trace, which may be passed to
 *	Tcl_DeleteTrace to eliminate the trace.
 *
 * Side effects:
 *	From now on, proc will be called just before a command function is
 *	called to execute a Tcl command. Calls to proc will have the following
 *	form:
 *
 *	void proc(ClientData	 clientData,
 *		  Tcl_Interp *	 interp,
 *		  int		 level,
 *		  const char *	 command,
 *		  Tcl_Command	 commandInfo,
 *		  int		 objc,
 *		  Tcl_Obj *const objv[]);
 *
 *	The 'clientData' and 'interp' arguments to 'proc' will be the same as
 *	the arguments to Tcl_CreateObjTrace. The 'level' argument gives the
 *	nesting depth of command interpretation within the interpreter. The
 *	'command' argument is the ASCII text of the command being evaluated -
 *	before any substitutions are performed. The 'commandInfo' argument
 *	gives a handle to the command procedure that will be evaluated. The
 *	'objc' and 'objv' parameters give the parameter vector that will be
 *	passed to the command procedure. Proc does not return a value.
 *
 *	It is permissible for 'proc' to call Tcl_SetCommandTokenInfo to change
 *	the command procedure or client data for the command being evaluated,
 *	and these changes will take effect with the current evaluation.
 *
 *	The 'level' argument specifies the maximum nesting level of calls to
 *	be traced. If the execution depth of the interpreter exceeds 'level',
 *	the trace callback is not executed.
 *
 *	The 'flags' argument is either zero or the value,
 *	TCL_ALLOW_INLINE_COMPILATION. If the TCL_ALLOW_INLINE_COMPILATION flag
 *	is not present, the bytecode compiler will not generate inline code
 *	for Tcl's built-in commands. This behavior will have a significant
 *	impact on performance, but will ensure that all command evaluations
 *	are traced. If the TCL_ALLOW_INLINE_COMPILATION flag is present, the
 *	bytecode compiler will have its normal behavior of compiling in-line
 *	code for some of Tcl's built-in commands. In this case, the tracing
 *	will be imprecise - in-line code will not be traced - but run-time
 *	performance will be improved. The latter behavior is desired for many
 *	applications such as profiling of run time.
 *
 *	When the trace is deleted, the 'delProc' function will be invoked,
 *	passing it the original client data.
 *
 *----------------------------------------------------------------------
 */

Tcl_Trace
Tcl_CreateObjTrace(
    Tcl_Interp *interp,		/* Tcl interpreter */
    int level,			/* Maximum nesting level */
    int flags,			/* Flags, see above */
    Tcl_CmdObjTraceProc *proc,	/* Trace callback */
    ClientData clientData,	/* Client data for the callback */
    Tcl_CmdObjTraceDeleteProc *delProc)
				/* Function to call when trace is deleted */
{
    register Trace *tracePtr;
    register Interp *iPtr = (Interp *) interp;

    /*
     * Test if this trace allows inline compilation of commands.
     */

    if (!(flags & TCL_ALLOW_INLINE_COMPILATION)) {
	if (iPtr->tracesForbiddingInline == 0) {
	    /*
	     * When the first trace forbidding inline compilation is created,
	     * invalidate existing compiled code for this interpreter and
	     * arrange (by setting the DONT_COMPILE_CMDS_INLINE flag) that
	     * when compiling new code, no commands will be compiled inline
	     * (i.e., into an inline sequence of instructions). We do this
	     * because commands that were compiled inline will never result in
	     * a command trace being called.
	     */

	    iPtr->compileEpoch++;
	    iPtr->flags |= DONT_COMPILE_CMDS_INLINE;
	}
	iPtr->tracesForbiddingInline++;
    }

    tracePtr = Tcl_Alloc(sizeof(Trace));
    tracePtr->level = level;
    tracePtr->proc = proc;
    tracePtr->clientData = clientData;
    tracePtr->delProc = delProc;
    tracePtr->nextPtr = iPtr->tracePtr;
    tracePtr->flags = flags;
    iPtr->tracePtr = tracePtr;

    return (Tcl_Trace) tracePtr;
}

/*
 *----------------------------------------------------------------------
 *
 * Tcl_CreateTrace --
 *
 *	Arrange for a function to be called to trace command execution.
 *
 * Results:
 *	The return value is a token for the trace, which may be passed to
 *	Tcl_DeleteTrace to eliminate the trace.
 *
 * Side effects:
 *	From now on, proc will be called just before a command procedure is
 *	called to execute a Tcl command. Calls to proc will have the following
 *	form:
 *
 *	void
 *	proc(clientData, interp, level, command, cmdProc, cmdClientData,
 *		argc, argv)
 *	    ClientData clientData;
 *	    Tcl_Interp *interp;
 *	    int level;
 *	    char *command;
 *	    int (*cmdProc)();
 *	    ClientData cmdClientData;
 *	    int argc;
 *	    char **argv;
 *	{
 *	}
 *
 *	The clientData and interp arguments to proc will be the same as the
 *	corresponding arguments to this function. Level gives the nesting
 *	level of command interpretation for this interpreter (0 corresponds to
 *	top level). Command gives the ASCII text of the raw command, cmdProc
 *	and cmdClientData give the function that will be called to process the
 *	command and the ClientData value it will receive, and argc and argv
 *	give the arguments to the command, after any argument parsing and
 *	substitution. Proc does not return a value.
 *
 *----------------------------------------------------------------------
 */

Tcl_Trace
Tcl_CreateTrace(
    Tcl_Interp *interp,		/* Interpreter in which to create trace. */
    int level,			/* Only call proc for commands at nesting
				 * level<=argument level (1=>top level). */
    Tcl_CmdTraceProc *proc,	/* Function to call before executing each
				 * command. */
    ClientData clientData)	/* Arbitrary value word to pass to proc. */
{
    StringTraceData *data = Tcl_Alloc(sizeof(StringTraceData));

    data->clientData = clientData;
    data->proc = proc;
    return Tcl_CreateObjTrace(interp, level, 0, StringTraceProc,
	    data, StringTraceDeleteProc);
}

/*
 *----------------------------------------------------------------------
 *
 * StringTraceProc --
 *
 *	Invoke a string-based trace function from an object-based callback.
 *
 * Results:
 *	None.
 *
 * Side effects:
 *	Whatever the string-based trace function does.
 *
 *----------------------------------------------------------------------
 */

static int
StringTraceProc(
    ClientData clientData,
    Tcl_Interp *interp,
    int level,
    const char *command,
    Tcl_Command commandInfo,
    int objc,
    Tcl_Obj *const *objv)
{
    StringTraceData *data = clientData;
    Command *cmdPtr = (Command *) commandInfo;
    const char **argv;		/* Args to pass to string trace proc */
    int i;

    /*
     * This is a bit messy because we have to emulate the old trace interface,
     * which uses strings for everything.
     */

    argv = (const char **) TclStackAlloc(interp,
	    (objc + 1) * sizeof(const char *));
    for (i = 0; i < objc; i++) {
	argv[i] = TclGetString(objv[i]);
    }
    argv[objc] = 0;

    /*
     * Invoke the command function. Note that we cast away const-ness on two
     * parameters for compatibility with legacy code; the code MUST NOT modify
     * either command or argv.
     */

    data->proc(data->clientData, interp, level, (char *) command,
	    cmdPtr->proc, cmdPtr->clientData, objc, argv);
    TclStackFree(interp, (void *) argv);

    return TCL_OK;
}

/*
 *----------------------------------------------------------------------
 *
 * StringTraceDeleteProc --
 *
 *	Clean up memory when a string-based trace is deleted.
 *
 * Results:
 *	None.
 *
 * Side effects:
 *	Allocated memory is returned to the system.
 *
 *----------------------------------------------------------------------
 */

static void
StringTraceDeleteProc(
    ClientData clientData)
{
    Tcl_Free(clientData);
}

/*
 *----------------------------------------------------------------------
 *
 * Tcl_DeleteTrace --
 *
 *	Remove a trace.
 *
 * Results:
 *	None.
 *
 * Side effects:
 *	From now on there will be no more calls to the function given in
 *	trace.
 *
 *----------------------------------------------------------------------
 */

void
Tcl_DeleteTrace(
    Tcl_Interp *interp,		/* Interpreter that contains trace. */
    Tcl_Trace trace)		/* Token for trace (returned previously by
				 * Tcl_CreateTrace). */
{
    Interp *iPtr = (Interp *) interp;
    Trace *prevPtr, *tracePtr = (Trace *) trace;
    register Trace **tracePtr2 = &iPtr->tracePtr;
    ActiveInterpTrace *activePtr;

    /*
     * Locate the trace entry in the interpreter's trace list, and remove it
     * from the list.
     */

    prevPtr = NULL;
    while (*tracePtr2 != NULL && *tracePtr2 != tracePtr) {
	prevPtr = *tracePtr2;
	tracePtr2 = &prevPtr->nextPtr;
    }
    if (*tracePtr2 == NULL) {
	return;
    }
    *tracePtr2 = (*tracePtr2)->nextPtr;

    /*
     * The code below makes it possible to delete traces while traces are
     * active: it makes sure that the deleted trace won't be processed by
     * TclCheckInterpTraces.
     */

    for (activePtr = iPtr->activeInterpTracePtr;  activePtr != NULL;
	    activePtr = activePtr->nextPtr) {
	if (activePtr->nextTracePtr == tracePtr) {
	    if (activePtr->reverseScan) {
		activePtr->nextTracePtr = prevPtr;
	    } else {
		activePtr->nextTracePtr = tracePtr->nextPtr;
	    }
	}
    }

    /*
     * If the trace forbids bytecode compilation, change the interpreter's
     * state. If bytecode compilation is now permitted, flag the fact and
     * advance the compilation epoch so that procs will be recompiled to take
     * advantage of it.
     */

    if (!(tracePtr->flags & TCL_ALLOW_INLINE_COMPILATION)) {
	iPtr->tracesForbiddingInline--;
	if (iPtr->tracesForbiddingInline == 0) {
	    iPtr->flags &= ~DONT_COMPILE_CMDS_INLINE;
	    iPtr->compileEpoch++;
	}
    }

    /*
     * Execute any delete callback.
     */

    if (tracePtr->delProc != NULL) {
	tracePtr->delProc(tracePtr->clientData);
    }

    /*
     * Delete the trace object.
     */

    Tcl_EventuallyFree((char *) tracePtr, TCL_DYNAMIC);
}

/*
 *----------------------------------------------------------------------
 *
 * TclTraceVarExists --
 *
 *	This is called from info exists. We need to trigger read and/or array
 *	traces because they may end up creating a variable that doesn't
 *	currently exist.
 *
 * Results:
 *	A pointer to the Var structure, or NULL.
 *
 * Side effects:
 *	May fill in error messages in the interp.
 *
 *----------------------------------------------------------------------
 */

Var *
TclVarTraceExists(
    Tcl_Interp *interp,		/* The interpreter */
    const char *varName)	/* The variable name */
{
    Var *varPtr, *arrayPtr;

    /*
     * The choice of "create" flag values is delicate here, and matches the
     * semantics of GetVar. Things are still not perfect, however, because if
     * you do "info exists x" you get a varPtr and therefore trigger traces.
     * However, if you do "info exists x(i)", then you only get a varPtr if x
     * is already known to be an array. Otherwise you get NULL, and no trace
     * is triggered. This matches Tcl 7.6 semantics.
     */

    varPtr = TclLookupVar(interp, varName, NULL, 0, "access",
	    /*createPart1*/ 0, /*createPart2*/ 1, &arrayPtr);

    if (varPtr == NULL) {
	return NULL;
    }

    if ((varPtr->flags & VAR_TRACED_READ)
	    || (arrayPtr && (arrayPtr->flags & VAR_TRACED_READ))) {
	TclCallVarTraces((Interp *) interp, arrayPtr, varPtr, varName, NULL,
		TCL_TRACE_READS, /* leaveErrMsg */ 0);
    }

    /*
     * If the variable doesn't exist anymore and no-one's using it, then free
     * up the relevant structures and hash table entries.
     */

    if (TclIsVarUndefined(varPtr)) {
	TclCleanupVar(varPtr, arrayPtr);
	return NULL;
    }

    return varPtr;
}

/*
 *----------------------------------------------------------------------
 *
 * TclCheckArrayTraces --
 *
 *	This function is invoked to when we operate on an array variable,
 *	to allow any array traces to fire.
 *
 * Results:
 *	Returns TCL_OK to indicate normal operation. Returns TCL_ERROR if
 *	invocation of a trace function indicated an error. When TCL_ERROR is
 *	returned, then error information is left in interp.
 *
 * Side effects:
 *	Almost anything can happen, depending on trace; this function itself
 *	doesn't have any side effects.
 *
 *----------------------------------------------------------------------
 */

int
TclCheckArrayTraces(
    Tcl_Interp *interp,
    Var *varPtr,
    Var *arrayPtr,
    Tcl_Obj *name,
    int index)
{
    int code = TCL_OK;

    if (varPtr && (varPtr->flags & VAR_TRACED_ARRAY)
	&& (TclIsVarArray(varPtr) || TclIsVarUndefined(varPtr))) {
	Interp *iPtr = (Interp *)interp;

	code = TclObjCallVarTraces(iPtr, arrayPtr, varPtr, name, NULL,
		(TCL_NAMESPACE_ONLY|TCL_GLOBAL_ONLY| TCL_TRACE_ARRAY),
		/* leaveErrMsg */ 1, index);
    }
    return code;
}

/*
 *----------------------------------------------------------------------
 *
 * TclCallVarTraces --
 *
 *	This function is invoked to find and invoke relevant trace functions
 *	associated with a particular operation on a variable. This function
 *	invokes traces both on the variable and on its containing array (where
 *	relevant).
 *
 * Results:
 *	Returns TCL_OK to indicate normal operation. Returns TCL_ERROR if
 *	invocation of a trace function indicated an error. When TCL_ERROR is
 *	returned and leaveErrMsg is true, then the errorInfo field of iPtr has
 *	information about the error placed in it.
 *
 * Side effects:
 *	Almost anything can happen, depending on trace; this function itself
 *	doesn't have any side effects.
 *
 *----------------------------------------------------------------------
 */

int
TclObjCallVarTraces(
    Interp *iPtr,		/* Interpreter containing variable. */
    register Var *arrayPtr,	/* Pointer to array variable that contains the
				 * variable, or NULL if the variable isn't an
				 * element of an array. */
    Var *varPtr,		/* Variable whose traces are to be invoked. */
    Tcl_Obj *part1Ptr,
    Tcl_Obj *part2Ptr,		/* Variable's two-part name. */
    int flags,			/* Flags passed to trace functions: indicates
				 * what's happening to variable, plus maybe
				 * TCL_GLOBAL_ONLY or TCL_NAMESPACE_ONLY */
    int leaveErrMsg,		/* If true, and one of the traces indicates an
				 * error, then leave an error message and
				 * stack trace information in *iPTr. */
    int index)			/* Index into the local variable table of the
				 * variable, or -1. Only used when part1Ptr is
				 * NULL. */
{
    const char *part1, *part2;

    if (!part1Ptr) {
	part1Ptr = localName(iPtr->varFramePtr, index);
    }
    if (!part1Ptr) {
	Tcl_Panic("Cannot trace a variable with no name");
    }
    part1 = TclGetString(part1Ptr);
    part2 = part2Ptr? TclGetString(part2Ptr) : NULL;

    return TclCallVarTraces(iPtr, arrayPtr, varPtr, part1, part2, flags,
	    leaveErrMsg);
}

int
TclCallVarTraces(
    Interp *iPtr,		/* Interpreter containing variable. */
    register Var *arrayPtr,	/* Pointer to array variable that contains the
				 * variable, or NULL if the variable isn't an
				 * element of an array. */
    Var *varPtr,		/* Variable whose traces are to be invoked. */
    const char *part1,
    const char *part2,		/* Variable's two-part name. */
    int flags,			/* Flags passed to trace functions: indicates
				 * what's happening to variable, plus maybe
				 * TCL_GLOBAL_ONLY or TCL_NAMESPACE_ONLY */
    int leaveErrMsg)		/* If true, and one of the traces indicates an
				 * error, then leave an error message and
				 * stack trace information in *iPTr. */
{
    register VarTrace *tracePtr;
    ActiveVarTrace active;
    char *result;
    const char *openParen, *p;
    Tcl_DString nameCopy;
    int copiedName;
    int code = TCL_OK;
    int disposeFlags = 0;
    Tcl_InterpState state = NULL;
    Tcl_HashEntry *hPtr;
    int traceflags = flags & VAR_ALL_TRACES;

    /*
     * If there are already similar trace functions active for the variable,
     * don't call them again.
     */

    if (TclIsVarTraceActive(varPtr)) {
	return code;
    }
    TclSetVarTraceActive(varPtr);
    if (TclIsVarInHash(varPtr)) {
	VarHashRefCount(varPtr)++;
    }
    if (arrayPtr && TclIsVarInHash(arrayPtr)) {
	VarHashRefCount(arrayPtr)++;
    }

    /*
     * If the variable name hasn't been parsed into array name and element, do
     * it here. If there really is an array element, make a copy of the
     * original name so that NULLs can be inserted into it to separate the
     * names (can't modify the name string in place, because the string might
     * get used by the callbacks we invoke).
     */

    copiedName = 0;
    if (part2 == NULL) {
	for (p = part1; *p ; p++) {
	    if (*p == '(') {
		openParen = p;
		do {
		    p++;
		} while (*p != '\0');
		p--;
		if (*p == ')') {
		    int offset = (openParen - part1);
		    char *newPart1;

		    Tcl_DStringInit(&nameCopy);
		    Tcl_DStringAppend(&nameCopy, part1, p-part1);
		    newPart1 = Tcl_DStringValue(&nameCopy);
		    newPart1[offset] = 0;
		    part1 = newPart1;
		    part2 = newPart1 + offset + 1;
		    copiedName = 1;
		}
		break;
	    }
	}
    }

    /*
     * Ignore any caller-provided TCL_INTERP_DESTROYED flag.  Only we can
     * set it correctly.
     */

    flags &= ~TCL_INTERP_DESTROYED;

    /*
     * Invoke traces on the array containing the variable, if relevant.
     */

    result = NULL;
    active.nextPtr = iPtr->activeVarTracePtr;
    iPtr->activeVarTracePtr = &active;
    Tcl_Preserve(iPtr);
    if (arrayPtr && !TclIsVarTraceActive(arrayPtr)
	    && (arrayPtr->flags & traceflags)) {
	hPtr = Tcl_FindHashEntry(&iPtr->varTraces, (char *) arrayPtr);
	active.varPtr = arrayPtr;
	for (tracePtr = Tcl_GetHashValue(hPtr);
		tracePtr != NULL; tracePtr = active.nextTracePtr) {
	    active.nextTracePtr = tracePtr->nextPtr;
	    if (!(tracePtr->flags & flags)) {
		continue;
	    }
	    Tcl_Preserve(tracePtr);
	    if (state == NULL) {
		state = Tcl_SaveInterpState((Tcl_Interp *) iPtr, code);
	    }
	    if (Tcl_InterpDeleted((Tcl_Interp *) iPtr)) {
		flags |= TCL_INTERP_DESTROYED;
	    }
	    result = tracePtr->traceProc(tracePtr->clientData,
		    (Tcl_Interp *) iPtr, part1, part2, flags);
	    if (result != NULL) {
		if (flags & TCL_TRACE_UNSETS) {
		    /*
		     * Ignore errors in unset traces.
		     */

		    DisposeTraceResult(tracePtr->flags, result);
		} else {
		    disposeFlags = tracePtr->flags;
		    code = TCL_ERROR;
		}
	    }
	    Tcl_Release(tracePtr);
	    if (code == TCL_ERROR) {
		goto done;
	    }
	}
    }

    /*
     * Invoke traces on the variable itself.
     */

    if (flags & TCL_TRACE_UNSETS) {
	flags |= TCL_TRACE_DESTROYED;
    }
    active.varPtr = varPtr;
    if (varPtr->flags & traceflags) {
	hPtr = Tcl_FindHashEntry(&iPtr->varTraces, (char *) varPtr);
	for (tracePtr = Tcl_GetHashValue(hPtr);
		tracePtr != NULL; tracePtr = active.nextTracePtr) {
	    active.nextTracePtr = tracePtr->nextPtr;
	    if (!(tracePtr->flags & flags)) {
		continue;
	    }
	    Tcl_Preserve(tracePtr);
	    if (state == NULL) {
		state = Tcl_SaveInterpState((Tcl_Interp *) iPtr, code);
	    }
	    if (Tcl_InterpDeleted((Tcl_Interp *) iPtr)) {
		flags |= TCL_INTERP_DESTROYED;
	    }
	    result = tracePtr->traceProc(tracePtr->clientData,
		    (Tcl_Interp *) iPtr, part1, part2, flags);
	    if (result != NULL) {
		if (flags & TCL_TRACE_UNSETS) {
		    /*
		     * Ignore errors in unset traces.
		     */

		    DisposeTraceResult(tracePtr->flags, result);
		} else {
		    disposeFlags = tracePtr->flags;
		    code = TCL_ERROR;
		}
	    }
	    Tcl_Release(tracePtr);
	    if (code == TCL_ERROR) {
		goto done;
	    }
	}
    }

    /*
     * Restore the variable's flags, remove the record of our active traces,
     * and then return.
     */

  done:
    if (code == TCL_ERROR) {
	if (leaveErrMsg) {
	    const char *verb = "";
	    const char *type = "";

	    switch (flags&(TCL_TRACE_READS|TCL_TRACE_WRITES|TCL_TRACE_ARRAY)) {
	    case TCL_TRACE_READS:
		verb = "read";
		type = verb;
		break;
	    case TCL_TRACE_WRITES:
		verb = "set";
		type = "write";
		break;
	    case TCL_TRACE_ARRAY:
		verb = "trace array";
		type = "array";
		break;
	    }

	    if (disposeFlags & TCL_TRACE_RESULT_OBJECT) {
		Tcl_SetObjResult((Tcl_Interp *)iPtr, (Tcl_Obj *) result);
	    } else {
		Tcl_SetObjResult((Tcl_Interp *)iPtr,
			Tcl_NewStringObj(result, -1));
	    }
	    Tcl_AddErrorInfo((Tcl_Interp *)iPtr, "");

	    Tcl_AppendObjToErrorInfo((Tcl_Interp *)iPtr, Tcl_ObjPrintf(
		    "\n    (%s trace on \"%s%s%s%s\")", type, part1,
		    (part2 ? "(" : ""), (part2 ? part2 : ""),
		    (part2 ? ")" : "") ));
	    if (disposeFlags & TCL_TRACE_RESULT_OBJECT) {
		TclVarErrMsg((Tcl_Interp *) iPtr, part1, part2, verb,
			TclGetString((Tcl_Obj *) result));
	    } else {
		TclVarErrMsg((Tcl_Interp *) iPtr, part1, part2, verb, result);
	    }
	    iPtr->flags &= ~(ERR_ALREADY_LOGGED);
	    Tcl_DiscardInterpState(state);
	} else {
	    Tcl_RestoreInterpState((Tcl_Interp *) iPtr, state);
	}
	DisposeTraceResult(disposeFlags,result);
    } else if (state) {
	if (code == TCL_OK) {
	    code = Tcl_RestoreInterpState((Tcl_Interp *) iPtr, state);
	} else {
	    Tcl_DiscardInterpState(state);
	}
    }

    if (arrayPtr && TclIsVarInHash(arrayPtr)) {
	VarHashRefCount(arrayPtr)--;
    }
    if (copiedName) {
	Tcl_DStringFree(&nameCopy);
    }
    TclClearVarTraceActive(varPtr);
    if (TclIsVarInHash(varPtr)) {
	VarHashRefCount(varPtr)--;
    }
    iPtr->activeVarTracePtr = active.nextPtr;
    Tcl_Release(iPtr);
    return code;
}

/*
 *----------------------------------------------------------------------
 *
 * DisposeTraceResult--
 *
 *	This function is called to dispose of the result returned from a trace
 *	function. The disposal method appropriate to the type of result is
 *	determined by flags.
 *
 * Results:
 *	None.
 *
 * Side effects:
 *	The memory allocated for the trace result may be freed.
 *
 *----------------------------------------------------------------------
 */

static void
DisposeTraceResult(
    int flags,			/* Indicates type of result to determine
				 * proper disposal method. */
    char *result)		/* The result returned from a trace function
				 * to be disposed. */
{
    if (flags & TCL_TRACE_RESULT_DYNAMIC) {
	Tcl_Free(result);
    } else if (flags & TCL_TRACE_RESULT_OBJECT) {
	Tcl_DecrRefCount((Tcl_Obj *) result);
    }
}

/*
 *----------------------------------------------------------------------
 *
 * Tcl_UntraceVar2 --
 *
 *	Remove a previously-created trace for a variable.
 *
 * Results:
 *	None.
 *
 * Side effects:
 *	If there exists a trace for the variable given by part1 and part2 with
 *	the given flags, proc, and clientData, then that trace is removed.
 *
 *----------------------------------------------------------------------
 */

void
Tcl_UntraceVar2(
    Tcl_Interp *interp,		/* Interpreter containing variable. */
    const char *part1,		/* Name of variable or array. */
    const char *part2,		/* Name of element within array; NULL means
				 * trace applies to scalar variable or array
				 * as-a-whole. */
    int flags,			/* OR-ed collection of bits describing current
				 * trace, including any of TCL_TRACE_READS,
				 * TCL_TRACE_WRITES, TCL_TRACE_UNSETS,
				 * TCL_GLOBAL_ONLY, and TCL_NAMESPACE_ONLY. */
    Tcl_VarTraceProc *proc,	/* Function assocated with trace. */
    ClientData clientData)	/* Arbitrary argument to pass to proc. */
{
    register VarTrace *tracePtr;
    VarTrace *prevPtr, *nextPtr;
    Var *varPtr, *arrayPtr;
    Interp *iPtr = (Interp *) interp;
    ActiveVarTrace *activePtr;
    int flagMask, allFlags = 0;
    Tcl_HashEntry *hPtr;

    /*
     * Set up a mask to mask out the parts of the flags that we are not
     * interested in now.
     */

    flagMask = TCL_GLOBAL_ONLY | TCL_NAMESPACE_ONLY;
    varPtr = TclLookupVar(interp, part1, part2, flags & flagMask, /*msg*/ NULL,
	    /*createPart1*/ 0, /*createPart2*/ 0, &arrayPtr);
    if (varPtr == NULL || !(varPtr->flags & VAR_ALL_TRACES & flags)) {
	return;
    }

    /*
     * Set up a mask to mask out the parts of the flags that we are not
     * interested in now.
     */

    flagMask = TCL_TRACE_READS | TCL_TRACE_WRITES | TCL_TRACE_UNSETS |
	  TCL_TRACE_ARRAY | TCL_TRACE_RESULT_DYNAMIC | TCL_TRACE_RESULT_OBJECT;
#ifndef TCL_REMOVE_OBSOLETE_TRACES
    flagMask |= TCL_TRACE_OLD_STYLE;
#endif
    flags &= flagMask;

    hPtr = Tcl_FindHashEntry(&iPtr->varTraces, (char *) varPtr);
    for (tracePtr = Tcl_GetHashValue(hPtr), prevPtr = NULL; ;
	    prevPtr = tracePtr, tracePtr = tracePtr->nextPtr) {
	if (tracePtr == NULL) {
	    goto updateFlags;
	}
	if ((tracePtr->traceProc == proc) && (tracePtr->flags == flags)
		&& (tracePtr->clientData == clientData)) {
	    break;
	}
	allFlags |= tracePtr->flags;
    }

    /*
     * The code below makes it possible to delete traces while traces are
     * active: it makes sure that the deleted trace won't be processed by
     * TclCallVarTraces.
     *
     * Caveat (Bug 3062331): When an unset trace handler on a variable
     * tries to delete a different unset trace handler on the same variable,
     * the results may be surprising.  When variable unset traces fire, the
     * traced variable is already gone.  So the TclLookupVar() call above
     * will not find that variable, and not finding it will never reach here
     * to perform the deletion.  This means callers of Tcl_UntraceVar*()
     * attempting to delete unset traces from within the handler of another
     * unset trace have to account for the possibility that their call to
     * Tcl_UntraceVar*() is a no-op.
     */

    for (activePtr = iPtr->activeVarTracePtr;  activePtr != NULL;
	    activePtr = activePtr->nextPtr) {
	if (activePtr->nextTracePtr == tracePtr) {
	    activePtr->nextTracePtr = tracePtr->nextPtr;
	}
    }
    nextPtr = tracePtr->nextPtr;
    if (prevPtr == NULL) {
	if (nextPtr) {
	    Tcl_SetHashValue(hPtr, nextPtr);
	} else {
	    Tcl_DeleteHashEntry(hPtr);
	}
    } else {
	prevPtr->nextPtr = nextPtr;
    }
    tracePtr->nextPtr = NULL;
    Tcl_EventuallyFree(tracePtr, TCL_DYNAMIC);

    for (tracePtr = nextPtr; tracePtr != NULL;
	    tracePtr = tracePtr->nextPtr) {
	allFlags |= tracePtr->flags;
    }

  updateFlags:
    varPtr->flags &= ~VAR_ALL_TRACES;
    if (allFlags & VAR_ALL_TRACES) {
	varPtr->flags |= (allFlags & VAR_ALL_TRACES);
    } else if (TclIsVarUndefined(varPtr)) {
	/*
	 * If this is the last trace on the variable, and the variable is
	 * unset and unused, then free up the variable.
	 */

	TclCleanupVar(varPtr, NULL);
    }
}

/*
 *----------------------------------------------------------------------
 *
 * Tcl_VarTraceInfo2 --
 *
 *	Same as Tcl_VarTraceInfo, except takes name in two pieces instead of
 *	one.
 *
 * Results:
 *	Same as Tcl_VarTraceInfo.
 *
 * Side effects:
 *	None.
 *
 *----------------------------------------------------------------------
 */

ClientData
Tcl_VarTraceInfo2(
    Tcl_Interp *interp,		/* Interpreter containing variable. */
    const char *part1,		/* Name of variable or array. */
    const char *part2,		/* Name of element within array; NULL means
				 * trace applies to scalar variable or array
				 * as-a-whole. */
    int flags,			/* OR-ed combination of TCL_GLOBAL_ONLY,
				 * TCL_NAMESPACE_ONLY. */
    Tcl_VarTraceProc *proc,	/* Function assocated with trace. */
    ClientData prevClientData)	/* If non-NULL, gives last value returned by
				 * this function, so this call will return the
				 * next trace after that one. If NULL, this
				 * call will return the first trace. */
{
    Interp *iPtr = (Interp *) interp;
    Var *varPtr, *arrayPtr;
    Tcl_HashEntry *hPtr;

    varPtr = TclLookupVar(interp, part1, part2,
	    flags & (TCL_GLOBAL_ONLY|TCL_NAMESPACE_ONLY), /*msg*/ NULL,
	    /*createPart1*/ 0, /*createPart2*/ 0, &arrayPtr);
    if (varPtr == NULL) {
	return NULL;
    }

    /*
     * Find the relevant trace, if any, and return its clientData.
     */

    hPtr = Tcl_FindHashEntry(&iPtr->varTraces, (char *) varPtr);

    if (hPtr) {
	register VarTrace *tracePtr = Tcl_GetHashValue(hPtr);

	if (prevClientData != NULL) {
	    for (; tracePtr != NULL; tracePtr = tracePtr->nextPtr) {
		if ((tracePtr->clientData == prevClientData)
			&& (tracePtr->traceProc == proc)) {
		    tracePtr = tracePtr->nextPtr;
		    break;
		}
	    }
	}
	for (; tracePtr != NULL ; tracePtr = tracePtr->nextPtr) {
	    if (tracePtr->traceProc == proc) {
		return tracePtr->clientData;
	    }
	}
    }
    return NULL;
}

/*
 *----------------------------------------------------------------------
 *
 * Tcl_TraceVar2 --
 *
 *	Arrange for reads and/or writes to a variable to cause a function to
 *	be invoked, which can monitor the operations and/or change their
 *	actions.
 *
 * Results:
 *	A standard Tcl return value.
 *
 * Side effects:
 *	A trace is set up on the variable given by part1 and part2, such that
 *	future references to the variable will be intermediated by proc. See
 *	the manual entry for complete details on the calling sequence for
 *	proc. The variable's flags are updated.
 *
 *----------------------------------------------------------------------
 */

int
Tcl_TraceVar2(
    Tcl_Interp *interp,		/* Interpreter in which variable is to be
				 * traced. */
    const char *part1,		/* Name of scalar variable or array. */
    const char *part2,		/* Name of element within array; NULL means
				 * trace applies to scalar variable or array
				 * as-a-whole. */
    int flags,			/* OR-ed collection of bits, including any of
				 * TCL_TRACE_READS, TCL_TRACE_WRITES,
				 * TCL_TRACE_UNSETS, TCL_GLOBAL_ONLY, and
				 * TCL_NAMESPACE_ONLY. */
    Tcl_VarTraceProc *proc,	/* Function to call when specified ops are
				 * invoked upon varName. */
    ClientData clientData)	/* Arbitrary argument to pass to proc. */
{
    register VarTrace *tracePtr;
    int result;

    tracePtr = Tcl_Alloc(sizeof(VarTrace));
    tracePtr->traceProc = proc;
    tracePtr->clientData = clientData;
    tracePtr->flags = flags;

    result = TraceVarEx(interp, part1, part2, tracePtr);

    if (result != TCL_OK) {
	Tcl_Free(tracePtr);
    }
    return result;
}

/*
 *----------------------------------------------------------------------
 *
 * TraceVarEx --
 *
 *	Arrange for reads and/or writes to a variable to cause a function to
 *	be invoked, which can monitor the operations and/or change their
 *	actions.
 *
 * Results:
 *	A standard Tcl return value.
 *
 * Side effects:
 *	A trace is set up on the variable given by part1 and part2, such that
 *	future references to the variable will be intermediated by the
 *	traceProc listed in tracePtr. See the manual entry for complete
 *	details on the calling sequence for proc.
 *
 *----------------------------------------------------------------------
 */

static int
TraceVarEx(
    Tcl_Interp *interp,		/* Interpreter in which variable is to be
				 * traced. */
    const char *part1,		/* Name of scalar variable or array. */
    const char *part2,		/* Name of element within array; NULL means
				 * trace applies to scalar variable or array
				 * as-a-whole. */
    register VarTrace *tracePtr)/* Structure containing flags, traceProc and
				 * clientData fields. Others should be left
				 * blank. Will be Tcl_Free()d (eventually) if
				 * this function returns TCL_OK, and up to
				 * caller to free if this function returns
				 * TCL_ERROR. */
{
    Interp *iPtr = (Interp *) interp;
    Var *varPtr, *arrayPtr;
    int flagMask, isNew;
    Tcl_HashEntry *hPtr;

    /*
     * We strip 'flags' down to just the parts which are relevant to
     * TclLookupVar, to avoid conflicts between trace flags and internal
     * namespace flags such as 'TCL_FIND_ONLY_NS'. This can now occur since we
     * have trace flags with values 0x1000 and higher.
     */

    flagMask = TCL_GLOBAL_ONLY | TCL_NAMESPACE_ONLY;
    varPtr = TclLookupVar(interp, part1, part2,
	    (tracePtr->flags & flagMask) | TCL_LEAVE_ERR_MSG,
	    "trace", /*createPart1*/ 1, /*createPart2*/ 1, &arrayPtr);
    if (varPtr == NULL) {
	return TCL_ERROR;
    }

    /*
     * Check for a nonsense flag combination. Note that this is a Tcl_Panic()
     * because there should be no code path that ever sets both flags.
     */

    if ((tracePtr->flags & TCL_TRACE_RESULT_DYNAMIC)
	    && (tracePtr->flags & TCL_TRACE_RESULT_OBJECT)) {
	Tcl_Panic("bad result flag combination");
    }

    /*
     * Set up trace information.
     */

    flagMask = TCL_TRACE_READS | TCL_TRACE_WRITES | TCL_TRACE_UNSETS |
	  TCL_TRACE_ARRAY | TCL_TRACE_RESULT_DYNAMIC | TCL_TRACE_RESULT_OBJECT;
#ifndef TCL_REMOVE_OBSOLETE_TRACES
    flagMask |= TCL_TRACE_OLD_STYLE;
#endif
    tracePtr->flags = tracePtr->flags & flagMask;

    hPtr = Tcl_CreateHashEntry(&iPtr->varTraces, varPtr, &isNew);
    if (isNew) {
	tracePtr->nextPtr = NULL;
    } else {
	tracePtr->nextPtr = Tcl_GetHashValue(hPtr);
    }
    Tcl_SetHashValue(hPtr, tracePtr);

    /*
     * Mark the variable as traced so we know to call them.
     */

    varPtr->flags |= (tracePtr->flags & VAR_ALL_TRACES);

    return TCL_OK;
}

/*
 * Local Variables:
 * mode: c
 * c-basic-offset: 4
 * fill-column: 78
 * End:
 */<|MERGE_RESOLUTION|>--- conflicted
+++ resolved
@@ -472,13 +472,8 @@
 	command = TclGetStringFromObj(objv[5], &commandLength);
 	length = commandLength;
 	if ((enum traceOptions) optionIndex == TRACE_ADD) {
-<<<<<<< HEAD
 	    TraceCommandInfo *tcmdPtr = Tcl_Alloc(
-		    TclOffset(TraceCommandInfo, command) + 1 + length);
-=======
-	    TraceCommandInfo *tcmdPtr = ckalloc(
 		    offsetof(TraceCommandInfo, command) + 1 + length);
->>>>>>> 19d8ff62
 
 	    tcmdPtr->flags = flags;
 	    tcmdPtr->stepTrace = NULL;
@@ -715,13 +710,8 @@
 	command = TclGetStringFromObj(objv[5], &commandLength);
 	length = commandLength;
 	if ((enum traceOptions) optionIndex == TRACE_ADD) {
-<<<<<<< HEAD
 	    TraceCommandInfo *tcmdPtr = Tcl_Alloc(
-		    TclOffset(TraceCommandInfo, command) + 1 + length);
-=======
-	    TraceCommandInfo *tcmdPtr = ckalloc(
 		    offsetof(TraceCommandInfo, command) + 1 + length);
->>>>>>> 19d8ff62
 
 	    tcmdPtr->flags = flags;
 	    tcmdPtr->stepTrace = NULL;
@@ -924,13 +914,8 @@
 	command = TclGetStringFromObj(objv[5], &commandLength);
 	length = commandLength;
 	if ((enum traceOptions) optionIndex == TRACE_ADD) {
-<<<<<<< HEAD
 	    CombinedTraceVarInfo *ctvarPtr = Tcl_Alloc(
-		    TclOffset(CombinedTraceVarInfo, traceCmdInfo.command)
-=======
-	    CombinedTraceVarInfo *ctvarPtr = ckalloc(
 		    offsetof(CombinedTraceVarInfo, traceCmdInfo.command)
->>>>>>> 19d8ff62
 		    + 1 + length);
 
 	    ctvarPtr->traceCmdInfo.flags = flags;
