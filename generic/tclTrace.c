--- conflicted
+++ resolved
@@ -322,13 +322,8 @@
 	    Tcl_WrongNumArgs(interp, 2, objv, "name");
 	    return TCL_ERROR;
 	}
-<<<<<<< HEAD
-	resultListPtr = Tcl_NewObj();
+	TclNewObj(resultListPtr);
 	name = TclGetString(objv[2]);
-=======
-	TclNewObj(resultListPtr);
-	name = Tcl_GetString(objv[2]);
->>>>>>> 733b7a43
 	FOREACH_VAR_TRACE(interp, name, clientData) {
 	    TraceVarInfo *tvarPtr = (TraceVarInfo *)clientData;
 	    char *q = ops;
@@ -975,13 +970,8 @@
 	    return TCL_ERROR;
 	}
 
-<<<<<<< HEAD
-	resultListPtr = Tcl_NewObj();
+	TclNewObj(resultListPtr);
 	name = TclGetString(objv[3]);
-=======
-	TclNewObj(resultListPtr);
-	name = Tcl_GetString(objv[3]);
->>>>>>> 733b7a43
 	FOREACH_VAR_TRACE(interp, name, clientData) {
 	    Tcl_Obj *opObjPtr, *eachTraceObjPtr, *elemObjPtr;
 	    TraceVarInfo *tvarPtr = (TraceVarInfo *)clientData;
