/*
 * tclTrace.c --
 *
 *	This file contains code to handle most trace management.
 *
 * Copyright © 1987-1993 The Regents of the University of California.
 * Copyright © 1994-1997 Sun Microsystems, Inc.
 * Copyright © 1998-2000 Scriptics Corporation.
 * Copyright © 2002 ActiveState Corporation.
 *
 * See the file "license.terms" for information on usage and redistribution of
 * this file, and for a DISCLAIMER OF ALL WARRANTIES.
 */

#include "tclInt.h"

/*
 * Structures used to hold information about variable traces:
 */

typedef struct {
    int flags;			/* Operations for which Tcl command is to be
				 * invoked. */
    Tcl_Size length;		/* Number of non-NUL chars. in command. */
    char command[TCLFLEXARRAY];		/* Space for Tcl command to invoke. Actual
				 * size will be as large as necessary to hold
				 * command. This field must be the last in the
				 * structure, so that it can be larger than 1
				 * byte. */
} TraceVarInfo;

typedef struct {
    VarTrace traceInfo;
    TraceVarInfo traceCmdInfo;
} CombinedTraceVarInfo;

/*
 * Structure used to hold information about command traces:
 */

typedef struct {
    int flags;			/* Operations for which Tcl command is to be
				 * invoked. */
    Tcl_Size length;		/* Number of non-NUL chars. in command. */
    Tcl_Trace stepTrace;	/* Used for execution traces, when tracing
				 * inside the given command */
    Tcl_Size startLevel;		/* Used for bookkeeping with step execution
				 * traces, store the level at which the step
				 * trace was invoked */
    char *startCmd;		/* Used for bookkeeping with step execution
				 * traces, store the command name which
				 * invoked step trace */
    int curFlags;		/* Trace flags for the current command */
    int curCode;		/* Return code for the current command */
    size_t refCount;		/* Used to ensure this structure is not
				 * deleted too early. Keeps track of how many
				 * pieces of code have a pointer to this
				 * structure. */
    char command[TCLFLEXARRAY];		/* Space for Tcl command to invoke. Actual
				 * size will be as large as necessary to hold
				 * command. This field must be the last in the
				 * structure, so that it can be larger than 1
				 * byte. */
} TraceCommandInfo;

/*
 * Used by command execution traces. Note that we assume in the code that
 * TCL_TRACE_ENTER_DURING_EXEC == 4 * TCL_TRACE_ENTER_EXEC and that
 * TCL_TRACE_LEAVE_DURING_EXEC == 4 * TCL_TRACE_LEAVE_EXEC.
 *
 * TCL_TRACE_ENTER_DURING_EXEC  - Trace each command inside the command
 *				  currently being traced, before execution.
 * TCL_TRACE_LEAVE_DURING_EXEC  - Trace each command inside the command
 *				  currently being traced, after execution.
 * TCL_TRACE_ANY_EXEC		- OR'd combination of all EXEC flags.
 * TCL_TRACE_EXEC_IN_PROGRESS   - The callback function on this trace is
 *				  currently executing. Therefore we don't let
 *				  further traces execute.
 * TCL_TRACE_EXEC_DIRECT	- This execution trace is triggered directly
 *				  by the command being traced, not because of
 *				  an internal trace.
 * The flag 'TCL_TRACE_DESTROYED' may also be used in command execution traces.
 */

#define TCL_TRACE_ENTER_DURING_EXEC	4
#define TCL_TRACE_LEAVE_DURING_EXEC	8
#define TCL_TRACE_ANY_EXEC		15
#define TCL_TRACE_EXEC_IN_PROGRESS	0x10
#define TCL_TRACE_EXEC_DIRECT		0x20

/*
 * Forward declarations for functions defined in this file:
 */

<<<<<<< HEAD
enum traceOptions {
=======
/* 'OLD' options are pre-Tcl-8.4 style */
enum traceOptionsEnum {
>>>>>>> a90bc45a
    TRACE_ADD, TRACE_INFO, TRACE_REMOVE
#ifndef TCL_REMOVE_OBSOLETE_TRACES
    ,TRACE_OLD_VARIABLE, TRACE_OLD_VDELETE, TRACE_OLD_VINFO
#endif
};
<<<<<<< HEAD
typedef int (Tcl_TraceTypeObjCmd)(Tcl_Interp *interp, enum traceOptions optionIndex,
=======
typedef int (Tcl_TraceTypeObjCmd)(Tcl_Interp *interp, enum traceOptionsEnum optionIndex,
>>>>>>> a90bc45a
	Tcl_Size objc, Tcl_Obj *const objv[]);

static Tcl_TraceTypeObjCmd TraceVariableObjCmd;
static Tcl_TraceTypeObjCmd TraceCommandObjCmd;
static Tcl_TraceTypeObjCmd TraceExecutionObjCmd;

/*
 * Each subcommand has a number of 'types' to which it can apply. Currently
 * 'execution', 'command' and 'variable' are the only types supported. These
 * three arrays MUST be kept in sync! In the future we may provide an API to
 * add to the list of supported trace types.
 */

static const char *const traceTypeOptions[] = {
    "execution", "command", "variable", NULL
};
static Tcl_TraceTypeObjCmd *const traceSubCmds[] = {
    TraceExecutionObjCmd,
    TraceCommandObjCmd,
    TraceVariableObjCmd
};

/*
 * Declarations for local functions to this file:
 */

static int		CallTraceFunction(Tcl_Interp *interp, Trace *tracePtr,
			    Command *cmdPtr, const char *command, Tcl_Size numChars,
			    Tcl_Size objc, Tcl_Obj *const objv[]);
static char *		TraceVarProc(void *clientData, Tcl_Interp *interp,
			    const char *name1, const char *name2, int flags);
static void		TraceCommandProc(void *clientData,
			    Tcl_Interp *interp, const char *oldName,
			    const char *newName, int flags);
<<<<<<< HEAD
static Tcl_CmdObjTraceProc2 TraceExecutionProc;
=======
static Tcl_CmdObjTraceProc TraceExecutionProc;
>>>>>>> a90bc45a
static int		StringTraceProc(void *clientData,
			    Tcl_Interp *interp, Tcl_Size level,
			    const char *command, Tcl_Command commandInfo,
			    Tcl_Size objc, Tcl_Obj *const objv[]);
static void		StringTraceDeleteProc(void *clientData);
static void		DisposeTraceResult(int flags, char *result);
static int		TraceVarEx(Tcl_Interp *interp, const char *part1,
			    const char *part2, VarTrace *tracePtr);

/*
 * The following structure holds the client data for string-based
 * trace procs
 */

typedef struct {
    void *clientData;	/* Client data from Tcl_CreateTrace */
    Tcl_CmdTraceProc *proc;	/* Trace function from Tcl_CreateTrace */
} StringTraceData;

/*
 * Convenience macros for iterating over the list of traces. Note that each of
 * these *must* be treated as a command, and *must* have a block following it.
 */

#define FOREACH_VAR_TRACE(interp, name, clientData) \
    (clientData) = NULL; \
    while (((clientData) = Tcl_VarTraceInfo2((interp), (name), NULL, \
	    0, TraceVarProc, (clientData))) != NULL)

#define FOREACH_COMMAND_TRACE(interp, name, clientData) \
    (clientData) = NULL; \
    while (((clientData) = Tcl_CommandTraceInfo((interp), (name), 0, \
	    TraceCommandProc, (clientData))) != NULL)

/*
 *----------------------------------------------------------------------
 *
 * Tcl_TraceObjCmd --
 *
 *	This function is invoked to process the "trace" Tcl command. See the
 *	user documentation for details on what it does.
 *
 *	Standard syntax as of Tcl 8.4 is:
 *	    trace {add|info|remove} {command|variable} name ops cmd
 *
 * Results:
 *	A standard Tcl result.
 *
 * Side effects:
 *	See the user documentation.
 *----------------------------------------------------------------------
 */

int
Tcl_TraceObjCmd(
    TCL_UNUSED(void *),
    Tcl_Interp *interp,		/* Current interpreter. */
    Tcl_Size objc,			/* Number of arguments. */
    Tcl_Obj *const objv[])	/* Argument objects. */
{
#ifndef TCL_REMOVE_OBSOLETE_TRACES
    const char *name;
    const char *flagOps, *p;
#endif
    /* Main sub commands to 'trace' */
    static const char *const traceOptions[] = {
	"add", "info", "remove",
#ifndef TCL_REMOVE_OBSOLETE_TRACES
	"variable", "vdelete", "vinfo",
#endif
	NULL
    };
<<<<<<< HEAD
    /* 'OLD' options are pre-Tcl-8.4 style */
    enum traceOptions optionIndex;
=======
    int optionIndex;
>>>>>>> a90bc45a

    if (objc < 2) {
	Tcl_WrongNumArgs(interp, 1, objv, "option ?arg ...?");
	return TCL_ERROR;
    }

    if (Tcl_GetIndexFromObj(interp, objv[1], traceOptions, "option", 0,
	    &optionIndex) != TCL_OK) {
	return TCL_ERROR;
    }
    switch (optionIndex) {
    case TRACE_ADD:
    case TRACE_REMOVE: {
	/*
	 * All sub commands of trace add/remove must take at least one more
	 * argument. Beyond that we let the subcommand itself control the
	 * argument structure.
	 */

	int typeIndex;

	if (objc < 3) {
	    Tcl_WrongNumArgs(interp, 2, objv, "type ?arg ...?");
	    return TCL_ERROR;
	}
	if (Tcl_GetIndexFromObj(interp, objv[2], traceTypeOptions, "option",
		0, &typeIndex) != TCL_OK) {
	    return TCL_ERROR;
	}
	return traceSubCmds[typeIndex](interp, (enum traceOptionsEnum)optionIndex, objc, objv);
    }
    case TRACE_INFO: {
	/*
	 * All sub commands of trace info must take exactly two more arguments
	 * which name the type of thing being traced and the name of the thing
	 * being traced.
	 */

	int typeIndex;
	if (objc < 3) {
	    /*
	     * Delegate other complaints to the type-specific code which can
	     * give a better error message.
	     */

	    Tcl_WrongNumArgs(interp, 2, objv, "type name");
	    return TCL_ERROR;
	}
	if (Tcl_GetIndexFromObj(interp, objv[2], traceTypeOptions, "option",
		0, &typeIndex) != TCL_OK) {
	    return TCL_ERROR;
	}
	return traceSubCmds[typeIndex](interp, (enum traceOptionsEnum)optionIndex, objc, objv);
	break;
    }

#ifndef TCL_REMOVE_OBSOLETE_TRACES
    case TRACE_OLD_VARIABLE:
    case TRACE_OLD_VDELETE: {
	Tcl_Obj *copyObjv[6];
	Tcl_Obj *opsList;
	int code;
	Tcl_Size numFlags;

	if (objc != 5) {
	    Tcl_WrongNumArgs(interp, 2, objv, "name ops command");
	    return TCL_ERROR;
	}

	TclNewObj(opsList);
	Tcl_IncrRefCount(opsList);
	flagOps = Tcl_GetStringFromObj(objv[3], &numFlags);
	if (numFlags == 0) {
	    Tcl_DecrRefCount(opsList);
	    goto badVarOps;
	}
	for (p = flagOps; *p != 0; p++) {
	    Tcl_Obj *opObj;

	    if (*p == 'r') {
		TclNewLiteralStringObj(opObj, "read");
	    } else if (*p == 'w') {
		TclNewLiteralStringObj(opObj, "write");
	    } else if (*p == 'u') {
		TclNewLiteralStringObj(opObj, "unset");
	    } else if (*p == 'a') {
		TclNewLiteralStringObj(opObj, "array");
	    } else {
		Tcl_DecrRefCount(opsList);
		goto badVarOps;
	    }
	    Tcl_ListObjAppendElement(NULL, opsList, opObj);
	}
	copyObjv[0] = NULL;
	memcpy(copyObjv+1, objv, objc*sizeof(Tcl_Obj *));
	copyObjv[4] = opsList;
	if (optionIndex == TRACE_OLD_VARIABLE) {
	    code = traceSubCmds[2](interp, TRACE_ADD, objc+1, copyObjv);
	} else {
	    code = traceSubCmds[2](interp, TRACE_REMOVE, objc+1, copyObjv);
	}
	Tcl_DecrRefCount(opsList);
	return code;
    }
    case TRACE_OLD_VINFO: {
	void *clientData;
	char ops[5];
	Tcl_Obj *resultListPtr, *pairObjPtr, *elemObjPtr;

	if (objc != 3) {
	    Tcl_WrongNumArgs(interp, 2, objv, "name");
	    return TCL_ERROR;
	}
	TclNewObj(resultListPtr);
	name = TclGetString(objv[2]);
	FOREACH_VAR_TRACE(interp, name, clientData) {
	    TraceVarInfo *tvarPtr = (TraceVarInfo *)clientData;
	    char *q = ops;

	    pairObjPtr = Tcl_NewListObj(0, NULL);
	    if (tvarPtr->flags & TCL_TRACE_READS) {
		*q = 'r';
		q++;
	    }
	    if (tvarPtr->flags & TCL_TRACE_WRITES) {
		*q = 'w';
		q++;
	    }
	    if (tvarPtr->flags & TCL_TRACE_UNSETS) {
		*q = 'u';
		q++;
	    }
	    if (tvarPtr->flags & TCL_TRACE_ARRAY) {
		*q = 'a';
		q++;
	    }
	    *q = '\0';

	    /*
	     * Build a pair (2-item list) with the ops string as the first obj
	     * element and the tvarPtr->command string as the second obj
	     * element. Append the pair (as an element) to the end of the
	     * result object list.
	     */

	    elemObjPtr = Tcl_NewStringObj(ops, -1);
	    Tcl_ListObjAppendElement(NULL, pairObjPtr, elemObjPtr);
	    elemObjPtr = Tcl_NewStringObj(tvarPtr->command, -1);
	    Tcl_ListObjAppendElement(NULL, pairObjPtr, elemObjPtr);
	    Tcl_ListObjAppendElement(interp, resultListPtr, pairObjPtr);
	}
	Tcl_SetObjResult(interp, resultListPtr);
	break;
    }
#endif /* TCL_REMOVE_OBSOLETE_TRACES */
    }
    return TCL_OK;

#ifndef TCL_REMOVE_OBSOLETE_TRACES
  badVarOps:
    Tcl_SetObjResult(interp, Tcl_ObjPrintf(
	    "bad operations \"%s\": should be one or more of rwua",
	    flagOps));
    Tcl_SetErrorCode(interp, "TCL", "OPERATION", "TRACE", "BADOPS", NULL);
    return TCL_ERROR;
#endif
}

/*
 *----------------------------------------------------------------------
 *
 * TraceExecutionObjCmd --
 *
 *	Helper function for Tcl_TraceObjCmd; implements the [trace
 *	{add|remove|info} execution ...] subcommands. See the user
 *	documentation for details on what these do.
 *
 * Results:
 *	Standard Tcl result.
 *
 * Side effects:
 *	Depends on the operation (add, remove, or info) being performed; may
 *	add or remove command traces on a command.
 *
 *----------------------------------------------------------------------
 */

static int
TraceExecutionObjCmd(
    Tcl_Interp *interp,		/* Current interpreter. */
<<<<<<< HEAD
	enum traceOptions optionIndex,		/* Add, info or remove */
=======
	enum traceOptionsEnum optionIndex,		/* Add, info or remove */
>>>>>>> a90bc45a
    Tcl_Size objc,			/* Number of arguments. */
    Tcl_Obj *const objv[])	/* Argument objects. */
{
    const char *name, *command;
    Tcl_Size length;
    static const char *const opStrings[] = {
	"enter", "leave", "enterstep", "leavestep", NULL
    };
    enum operations {
	TRACE_EXEC_ENTER, TRACE_EXEC_LEAVE,
	TRACE_EXEC_ENTER_STEP, TRACE_EXEC_LEAVE_STEP
<<<<<<< HEAD
    } index;
=======
    };
    int index;
>>>>>>> a90bc45a

    switch (optionIndex) {
    case TRACE_ADD:
    case TRACE_REMOVE: {
	int flags = 0, result;
	Tcl_Size i, listLen;
	Tcl_Obj **elemPtrs;

	if (objc != 6) {
	    Tcl_WrongNumArgs(interp, 3, objv, "name opList command");
	    return TCL_ERROR;
	}

	/*
	 * Make sure the ops argument is a list object; get its length and a
	 * pointer to its array of element pointers.
	 */

	result = TclListObjGetElementsM(interp, objv[4], &listLen, &elemPtrs);
	if (result != TCL_OK) {
	    return result;
	}
	if (listLen == 0) {
	    Tcl_SetObjResult(interp, Tcl_NewStringObj(
		    "bad operation list \"\": must be one or more of"
		    " enter, leave, enterstep, or leavestep", -1));
	    Tcl_SetErrorCode(interp, "TCL", "OPERATION", "TRACE", "NOOPS",
		    NULL);
	    return TCL_ERROR;
	}
	for (i = 0; i < listLen; i++) {
	    if (Tcl_GetIndexFromObj(interp, elemPtrs[i], opStrings,
		    "operation", TCL_EXACT, &index) != TCL_OK) {
		return TCL_ERROR;
	    }
	    switch (index) {
	    case TRACE_EXEC_ENTER:
		flags |= TCL_TRACE_ENTER_EXEC;
		break;
	    case TRACE_EXEC_LEAVE:
		flags |= TCL_TRACE_LEAVE_EXEC;
		break;
	    case TRACE_EXEC_ENTER_STEP:
		flags |= TCL_TRACE_ENTER_DURING_EXEC;
		break;
	    case TRACE_EXEC_LEAVE_STEP:
		flags |= TCL_TRACE_LEAVE_DURING_EXEC;
		break;
	    }
	}
<<<<<<< HEAD
	command = Tcl_GetStringFromObj(objv[5], &length);
	if (optionIndex == TRACE_ADD) {
	    TraceCommandInfo *tcmdPtr = (TraceCommandInfo *)Tcl_Alloc(
=======
	command = TclGetStringFromObj(objv[5], &length);
	if ((enum traceOptionsEnum) optionIndex == TRACE_ADD) {
	    TraceCommandInfo *tcmdPtr = (TraceCommandInfo *)ckalloc(
>>>>>>> a90bc45a
		    offsetof(TraceCommandInfo, command) + 1 + length);

	    tcmdPtr->flags = flags;
	    tcmdPtr->stepTrace = NULL;
	    tcmdPtr->startLevel = 0;
	    tcmdPtr->startCmd = NULL;
	    tcmdPtr->length = length;
	    tcmdPtr->refCount = 1;
	    flags |= TCL_TRACE_DELETE;
	    if (flags & (TCL_TRACE_ENTER_DURING_EXEC |
		    TCL_TRACE_LEAVE_DURING_EXEC)) {
		flags |= (TCL_TRACE_ENTER_EXEC | TCL_TRACE_LEAVE_EXEC);
	    }
	    memcpy(tcmdPtr->command, command, length+1);
	    name = TclGetString(objv[3]);
	    if (Tcl_TraceCommand(interp, name, flags, TraceCommandProc,
		    tcmdPtr) != TCL_OK) {
		Tcl_Free(tcmdPtr);
		return TCL_ERROR;
	    }
	} else {
	    /*
	     * Search through all of our traces on this command to see if
	     * there's one with the given command. If so, then delete the
	     * first one that matches.
	     */

	    void *clientData;

	    /*
	     * First ensure the name given is valid.
	     */

	    name = TclGetString(objv[3]);
	    if (Tcl_FindCommand(interp,name,NULL,TCL_LEAVE_ERR_MSG) == NULL) {
		return TCL_ERROR;
	    }

	    FOREACH_COMMAND_TRACE(interp, name, clientData) {
		TraceCommandInfo *tcmdPtr = (TraceCommandInfo *)clientData;

		/*
		 * In checking the 'flags' field we must remove any extraneous
		 * flags which may have been temporarily added by various
		 * pieces of the trace mechanism.
		 */

		if ((tcmdPtr->length == length)
			&& ((tcmdPtr->flags & (TCL_TRACE_ANY_EXEC |
				TCL_TRACE_RENAME | TCL_TRACE_DELETE)) == flags)
			&& (strncmp(command, tcmdPtr->command,
				length) == 0)) {
		    flags |= TCL_TRACE_DELETE;
		    if (flags & (TCL_TRACE_ENTER_DURING_EXEC |
			    TCL_TRACE_LEAVE_DURING_EXEC)) {
			flags |= (TCL_TRACE_ENTER_EXEC | TCL_TRACE_LEAVE_EXEC);
		    }
		    Tcl_UntraceCommand(interp, name, flags,
			    TraceCommandProc, clientData);
		    if (tcmdPtr->stepTrace != NULL) {
			/*
			 * We need to remove the interpreter-wide trace which
			 * we created to allow 'step' traces.
			 */

			Tcl_DeleteTrace(interp, tcmdPtr->stepTrace);
			tcmdPtr->stepTrace = NULL;
			Tcl_Free(tcmdPtr->startCmd);
		    }
		    if (tcmdPtr->flags & TCL_TRACE_EXEC_IN_PROGRESS) {
			/*
			 * Postpone deletion.
			 */

			tcmdPtr->flags = 0;
		    }
		    if (tcmdPtr->refCount-- <= 1) {
			Tcl_Free(tcmdPtr);
		    }
		    break;
		}
	    }
	}
	break;
    }
    case TRACE_INFO: {
	void *clientData;
	Tcl_Obj *resultListPtr;

	if (objc != 4) {
	    Tcl_WrongNumArgs(interp, 3, objv, "name");
	    return TCL_ERROR;
	}

	name = TclGetString(objv[3]);

	/*
	 * First ensure the name given is valid.
	 */

	if (Tcl_FindCommand(interp, name, NULL, TCL_LEAVE_ERR_MSG) == NULL) {
	    return TCL_ERROR;
	}

	resultListPtr = Tcl_NewListObj(0, NULL);
	FOREACH_COMMAND_TRACE(interp, name, clientData) {
	    Tcl_Size numOps = 0;
	    Tcl_Obj *opObj, *eachTraceObjPtr, *elemObjPtr;
	    TraceCommandInfo *tcmdPtr = (TraceCommandInfo *)clientData;

	    /*
	     * Build a list with the ops list as the first obj element and the
	     * tcmdPtr->command string as the second obj element. Append this
	     * list (as an element) to the end of the result object list.
	     */

	    elemObjPtr = Tcl_NewListObj(0, NULL);
	    Tcl_IncrRefCount(elemObjPtr);
	    if (tcmdPtr->flags & TCL_TRACE_ENTER_EXEC) {
		TclNewLiteralStringObj(opObj, "enter");
		Tcl_ListObjAppendElement(NULL, elemObjPtr, opObj);
	    }
	    if (tcmdPtr->flags & TCL_TRACE_LEAVE_EXEC) {
		TclNewLiteralStringObj(opObj, "leave");
		Tcl_ListObjAppendElement(NULL, elemObjPtr, opObj);
	    }
	    if (tcmdPtr->flags & TCL_TRACE_ENTER_DURING_EXEC) {
		TclNewLiteralStringObj(opObj, "enterstep");
		Tcl_ListObjAppendElement(NULL, elemObjPtr, opObj);
	    }
	    if (tcmdPtr->flags & TCL_TRACE_LEAVE_DURING_EXEC) {
		TclNewLiteralStringObj(opObj, "leavestep");
		Tcl_ListObjAppendElement(NULL, elemObjPtr, opObj);
	    }
	    TclListObjLengthM(NULL, elemObjPtr, &numOps);
	    if (0 == numOps) {
		Tcl_DecrRefCount(elemObjPtr);
		continue;
	    }
	    eachTraceObjPtr = Tcl_NewListObj(0, NULL);
	    Tcl_ListObjAppendElement(NULL, eachTraceObjPtr, elemObjPtr);
	    Tcl_DecrRefCount(elemObjPtr);
	    elemObjPtr = NULL;

	    Tcl_ListObjAppendElement(NULL, eachTraceObjPtr,
		    Tcl_NewStringObj(tcmdPtr->command, -1));
	    Tcl_ListObjAppendElement(interp, resultListPtr, eachTraceObjPtr);
	}
	Tcl_SetObjResult(interp, resultListPtr);
	break;
    }
#ifndef TCL_REMOVE_OBSOLETE_TRACES
    default:
	break;
#endif
    }
    return TCL_OK;
}

/*
 *----------------------------------------------------------------------
 *
 * TraceCommandObjCmd --
 *
 *	Helper function for Tcl_TraceObjCmd; implements the [trace
 *	{add|info|remove} command ...] subcommands. See the user documentation
 *	for details on what these do.
 *
 * Results:
 *	Standard Tcl result.
 *
 * Side effects:
 *	Depends on the operation (add, remove, or info) being performed; may
 *	add or remove command traces on a command.
 *
 *----------------------------------------------------------------------
 */

static int
TraceCommandObjCmd(
    Tcl_Interp *interp,		/* Current interpreter. */
<<<<<<< HEAD
	enum traceOptions optionIndex,		/* Add, info or remove */
=======
    enum traceOptionsEnum optionIndex,		/* Add, info or remove */
>>>>>>> a90bc45a
    Tcl_Size objc,			/* Number of arguments. */
    Tcl_Obj *const objv[])	/* Argument objects. */
{
    const char *name, *command;
    Tcl_Size length;
    static const char *const opStrings[] = { "delete", "rename", NULL };
<<<<<<< HEAD
    enum operations { TRACE_CMD_DELETE, TRACE_CMD_RENAME } index;
=======
    enum operations { TRACE_CMD_DELETE, TRACE_CMD_RENAME };
    int index;
>>>>>>> a90bc45a

    switch (optionIndex) {
    case TRACE_ADD:
    case TRACE_REMOVE: {
	int flags = 0, result;
	Tcl_Size i, listLen;
	Tcl_Obj **elemPtrs;

	if (objc != 6) {
	    Tcl_WrongNumArgs(interp, 3, objv, "name opList command");
	    return TCL_ERROR;
	}

	/*
	 * Make sure the ops argument is a list object; get its length and a
	 * pointer to its array of element pointers.
	 */

	result = TclListObjGetElementsM(interp, objv[4], &listLen, &elemPtrs);
	if (result != TCL_OK) {
	    return result;
	}
	if (listLen == 0) {
	    Tcl_SetObjResult(interp, Tcl_NewStringObj(
		    "bad operation list \"\": must be one or more of"
		    " delete or rename", -1));
	    Tcl_SetErrorCode(interp, "TCL", "OPERATION", "TRACE", "NOOPS",
		    NULL);
	    return TCL_ERROR;
	}

	for (i = 0; i < listLen; i++) {
	    if (Tcl_GetIndexFromObj(interp, elemPtrs[i], opStrings,
		    "operation", TCL_EXACT, &index) != TCL_OK) {
		return TCL_ERROR;
	    }
	    switch (index) {
	    case TRACE_CMD_RENAME:
		flags |= TCL_TRACE_RENAME;
		break;
	    case TRACE_CMD_DELETE:
		flags |= TCL_TRACE_DELETE;
		break;
	    }
	}

<<<<<<< HEAD
	command = Tcl_GetStringFromObj(objv[5], &length);
	if (optionIndex == TRACE_ADD) {
	    TraceCommandInfo *tcmdPtr = (TraceCommandInfo *)Tcl_Alloc(
=======
	command = TclGetStringFromObj(objv[5], &length);
	if ((enum traceOptionsEnum) optionIndex == TRACE_ADD) {
	    TraceCommandInfo *tcmdPtr = (TraceCommandInfo *)ckalloc(
>>>>>>> a90bc45a
		    offsetof(TraceCommandInfo, command) + 1 + length);

	    tcmdPtr->flags = flags;
	    tcmdPtr->stepTrace = NULL;
	    tcmdPtr->startLevel = 0;
	    tcmdPtr->startCmd = NULL;
	    tcmdPtr->length = length;
	    tcmdPtr->refCount = 1;
	    flags |= TCL_TRACE_DELETE;
	    memcpy(tcmdPtr->command, command, length+1);
	    name = TclGetString(objv[3]);
	    if (Tcl_TraceCommand(interp, name, flags, TraceCommandProc,
		    tcmdPtr) != TCL_OK) {
		Tcl_Free(tcmdPtr);
		return TCL_ERROR;
	    }
	} else {
	    /*
	     * Search through all of our traces on this command to see if
	     * there's one with the given command. If so, then delete the
	     * first one that matches.
	     */

	    void *clientData;

	    /*
	     * First ensure the name given is valid.
	     */

	    name = TclGetString(objv[3]);
	    if (Tcl_FindCommand(interp,name,NULL,TCL_LEAVE_ERR_MSG) == NULL) {
		return TCL_ERROR;
	    }

	    FOREACH_COMMAND_TRACE(interp, name, clientData) {
		TraceCommandInfo *tcmdPtr = (TraceCommandInfo *)clientData;

		if ((tcmdPtr->length == length) && (tcmdPtr->flags == flags)
			&& (strncmp(command, tcmdPtr->command,
				length) == 0)) {
		    Tcl_UntraceCommand(interp, name, flags | TCL_TRACE_DELETE,
			    TraceCommandProc, clientData);
		    tcmdPtr->flags |= TCL_TRACE_DESTROYED;
		    if (tcmdPtr->refCount-- <= 1) {
			Tcl_Free(tcmdPtr);
		    }
		    break;
		}
	    }
	}
	break;
    }
    case TRACE_INFO: {
	void *clientData;
	Tcl_Obj *resultListPtr;

	if (objc != 4) {
	    Tcl_WrongNumArgs(interp, 3, objv, "name");
	    return TCL_ERROR;
	}

	/*
	 * First ensure the name given is valid.
	 */

	name = TclGetString(objv[3]);
	if (Tcl_FindCommand(interp, name, NULL, TCL_LEAVE_ERR_MSG) == NULL) {
	    return TCL_ERROR;
	}

	resultListPtr = Tcl_NewListObj(0, NULL);
	FOREACH_COMMAND_TRACE(interp, name, clientData) {
	    Tcl_Size numOps = 0;
	    Tcl_Obj *opObj, *eachTraceObjPtr, *elemObjPtr;
	    TraceCommandInfo *tcmdPtr = (TraceCommandInfo *)clientData;

	    /*
	     * Build a list with the ops list as the first obj element and the
	     * tcmdPtr->command string as the second obj element. Append this
	     * list (as an element) to the end of the result object list.
	     */

	    elemObjPtr = Tcl_NewListObj(0, NULL);
	    Tcl_IncrRefCount(elemObjPtr);
	    if (tcmdPtr->flags & TCL_TRACE_RENAME) {
		TclNewLiteralStringObj(opObj, "rename");
		Tcl_ListObjAppendElement(NULL, elemObjPtr, opObj);
	    }
	    if (tcmdPtr->flags & TCL_TRACE_DELETE) {
		TclNewLiteralStringObj(opObj, "delete");
		Tcl_ListObjAppendElement(NULL, elemObjPtr, opObj);
	    }
	    TclListObjLengthM(NULL, elemObjPtr, &numOps);
	    if (0 == numOps) {
		Tcl_DecrRefCount(elemObjPtr);
		continue;
	    }
	    eachTraceObjPtr = Tcl_NewListObj(0, NULL);
	    Tcl_ListObjAppendElement(NULL, eachTraceObjPtr, elemObjPtr);
	    Tcl_DecrRefCount(elemObjPtr);

	    elemObjPtr = Tcl_NewStringObj(tcmdPtr->command, -1);
	    Tcl_ListObjAppendElement(NULL, eachTraceObjPtr, elemObjPtr);
	    Tcl_ListObjAppendElement(interp, resultListPtr, eachTraceObjPtr);
	}
	Tcl_SetObjResult(interp, resultListPtr);
	break;
    }
#ifndef TCL_REMOVE_OBSOLETE_TRACES
    default:
	break;
#endif
    }
    return TCL_OK;
}

/*
 *----------------------------------------------------------------------
 *
 * TraceVariableObjCmd --
 *
 *	Helper function for Tcl_TraceObjCmd; implements the [trace
 *	{add|info|remove} variable ...] subcommands. See the user
 *	documentation for details on what these do.
 *
 * Results:
 *	Standard Tcl result.
 *
 * Side effects:
 *	Depends on the operation (add, remove, or info) being performed; may
 *	add or remove variable traces on a variable.
 *
 *----------------------------------------------------------------------
 */

static int
TraceVariableObjCmd(
    Tcl_Interp *interp,		/* Current interpreter. */
<<<<<<< HEAD
	enum traceOptions optionIndex,		/* Add, info or remove */
=======
	enum traceOptionsEnum optionIndex,		/* Add, info or remove */
>>>>>>> a90bc45a
    Tcl_Size objc,			/* Number of arguments. */
    Tcl_Obj *const objv[])	/* Argument objects. */
{
    const char *name, *command;
    Tcl_Size length;
    void *clientData;
    static const char *const opStrings[] = {
	"array", "read", "unset", "write", NULL
    };
    enum operations {
	TRACE_VAR_ARRAY, TRACE_VAR_READ, TRACE_VAR_UNSET, TRACE_VAR_WRITE
<<<<<<< HEAD
    } index;

    switch (optionIndex) {
=======
    };
    int index;

    switch ((enum traceOptionsEnum) optionIndex) {
>>>>>>> a90bc45a
    case TRACE_ADD:
    case TRACE_REMOVE: {
	int flags = 0, result;
	Tcl_Size i, listLen;
	Tcl_Obj **elemPtrs;

	if (objc != 6) {
	    Tcl_WrongNumArgs(interp, 3, objv, "name opList command");
	    return TCL_ERROR;
	}

	/*
	 * Make sure the ops argument is a list object; get its length and a
	 * pointer to its array of element pointers.
	 */

	result = TclListObjGetElementsM(interp, objv[4], &listLen, &elemPtrs);
	if (result != TCL_OK) {
	    return result;
	}
	if (listLen == 0) {
	    Tcl_SetObjResult(interp, Tcl_NewStringObj(
		    "bad operation list \"\": must be one or more of"
		    " array, read, unset, or write", -1));
	    Tcl_SetErrorCode(interp, "TCL", "OPERATION", "TRACE", "NOOPS",
		    NULL);
	    return TCL_ERROR;
	}
	for (i = 0; i < listLen ; i++) {
	    if (Tcl_GetIndexFromObj(interp, elemPtrs[i], opStrings,
		    "operation", TCL_EXACT, &index) != TCL_OK) {
		return TCL_ERROR;
	    }
	    switch (index) {
	    case TRACE_VAR_ARRAY:
		flags |= TCL_TRACE_ARRAY;
		break;
	    case TRACE_VAR_READ:
		flags |= TCL_TRACE_READS;
		break;
	    case TRACE_VAR_UNSET:
		flags |= TCL_TRACE_UNSETS;
		break;
	    case TRACE_VAR_WRITE:
		flags |= TCL_TRACE_WRITES;
		break;
	    }
	}
<<<<<<< HEAD
	command = Tcl_GetStringFromObj(objv[5], &length);
	if (optionIndex == TRACE_ADD) {
	    CombinedTraceVarInfo *ctvarPtr = (CombinedTraceVarInfo *)Tcl_Alloc(
=======
	command = TclGetStringFromObj(objv[5], &length);
	if ((enum traceOptionsEnum) optionIndex == TRACE_ADD) {
	    CombinedTraceVarInfo *ctvarPtr = (CombinedTraceVarInfo *)ckalloc(
>>>>>>> a90bc45a
		    offsetof(CombinedTraceVarInfo, traceCmdInfo.command)
		    + 1 + length);

	    ctvarPtr->traceCmdInfo.flags = flags;
#ifndef TCL_REMOVE_OBSOLETE_TRACES
	    if (objv[0] == NULL) {
		ctvarPtr->traceCmdInfo.flags |= TCL_TRACE_OLD_STYLE;
	    }
#endif
	    ctvarPtr->traceCmdInfo.length = length;
	    flags |= TCL_TRACE_UNSETS | TCL_TRACE_RESULT_OBJECT;
	    memcpy(ctvarPtr->traceCmdInfo.command, command, length+1);
	    ctvarPtr->traceInfo.traceProc = TraceVarProc;
	    ctvarPtr->traceInfo.clientData = &ctvarPtr->traceCmdInfo;
	    ctvarPtr->traceInfo.flags = flags;
	    name = TclGetString(objv[3]);
	    if (TraceVarEx(interp, name, NULL, (VarTrace *) ctvarPtr)
		    != TCL_OK) {
		Tcl_Free(ctvarPtr);
		return TCL_ERROR;
	    }
	} else {
	    /*
	     * Search through all of our traces on this variable to see if
	     * there's one with the given command. If so, then delete the
	     * first one that matches.
	     */

	    name = TclGetString(objv[3]);
	    FOREACH_VAR_TRACE(interp, name, clientData) {
		TraceVarInfo *tvarPtr = (TraceVarInfo *)clientData;

		if ((tvarPtr->length == length)
			&& ((tvarPtr->flags
#ifndef TCL_REMOVE_OBSOLETE_TRACES
& ~TCL_TRACE_OLD_STYLE
#endif
						)==flags)
			&& (strncmp(command, tvarPtr->command,
				length) == 0)) {
		    Tcl_UntraceVar2(interp, name, NULL,
			    flags | TCL_TRACE_UNSETS | TCL_TRACE_RESULT_OBJECT,
			    TraceVarProc, clientData);
		    break;
		}
	    }
	}
	break;
    }
    case TRACE_INFO: {
	Tcl_Obj *resultListPtr;

	if (objc != 4) {
	    Tcl_WrongNumArgs(interp, 3, objv, "name");
	    return TCL_ERROR;
	}

	TclNewObj(resultListPtr);
	name = TclGetString(objv[3]);
	FOREACH_VAR_TRACE(interp, name, clientData) {
	    Tcl_Obj *opObjPtr, *eachTraceObjPtr, *elemObjPtr;
	    TraceVarInfo *tvarPtr = (TraceVarInfo *)clientData;

	    /*
	     * Build a list with the ops list as the first obj element and the
	     * tcmdPtr->command string as the second obj element. Append this
	     * list (as an element) to the end of the result object list.
	     */

	    elemObjPtr = Tcl_NewListObj(0, NULL);
	    if (tvarPtr->flags & TCL_TRACE_ARRAY) {
		TclNewLiteralStringObj(opObjPtr, "array");
		Tcl_ListObjAppendElement(NULL, elemObjPtr, opObjPtr);
	    }
	    if (tvarPtr->flags & TCL_TRACE_READS) {
		TclNewLiteralStringObj(opObjPtr, "read");
		Tcl_ListObjAppendElement(NULL, elemObjPtr, opObjPtr);
	    }
	    if (tvarPtr->flags & TCL_TRACE_WRITES) {
		TclNewLiteralStringObj(opObjPtr, "write");
		Tcl_ListObjAppendElement(NULL, elemObjPtr, opObjPtr);
	    }
	    if (tvarPtr->flags & TCL_TRACE_UNSETS) {
		TclNewLiteralStringObj(opObjPtr, "unset");
		Tcl_ListObjAppendElement(NULL, elemObjPtr, opObjPtr);
	    }
	    eachTraceObjPtr = Tcl_NewListObj(0, NULL);
	    Tcl_ListObjAppendElement(NULL, eachTraceObjPtr, elemObjPtr);

	    elemObjPtr = Tcl_NewStringObj(tvarPtr->command, -1);
	    Tcl_ListObjAppendElement(NULL, eachTraceObjPtr, elemObjPtr);
	    Tcl_ListObjAppendElement(interp, resultListPtr,
		    eachTraceObjPtr);
	}
	Tcl_SetObjResult(interp, resultListPtr);
	break;
    }
#ifndef TCL_REMOVE_OBSOLETE_TRACES
    default:
	break;
#endif
    }
    return TCL_OK;
}

/*
 *----------------------------------------------------------------------
 *
 * Tcl_CommandTraceInfo --
 *
 *	Return the clientData value associated with a trace on a command.
 *	This function can also be used to step through all of the traces on a
 *	particular command that have the same trace function.
 *
 * Results:
 *	The return value is the clientData value associated with a trace on
 *	the given command. Information will only be returned for a trace with
 *	proc as trace function. If the clientData argument is NULL then the
 *	first such trace is returned; otherwise, the next relevant one after
 *	the one given by clientData will be returned. If the command doesn't
 *	exist then an error message is left in the interpreter and NULL is
 *	returned. Also, if there are no (more) traces for the given command,
 *	NULL is returned.
 *
 * Side effects:
 *	None.
 *
 *----------------------------------------------------------------------
 */

void *
Tcl_CommandTraceInfo(
    Tcl_Interp *interp,		/* Interpreter containing command. */
    const char *cmdName,	/* Name of command. */
    TCL_UNUSED(int) /*flags*/,
    Tcl_CommandTraceProc *proc,	/* Function assocated with trace. */
    void *prevClientData)	/* If non-NULL, gives last value returned by
				 * this function, so this call will return the
				 * next trace after that one. If NULL, this
				 * call will return the first trace. */
{
    Command *cmdPtr;
    CommandTrace *tracePtr;

    cmdPtr = (Command *) Tcl_FindCommand(interp, cmdName, NULL,
	    TCL_LEAVE_ERR_MSG);
    if (cmdPtr == NULL) {
	return NULL;
    }

    /*
     * Find the relevant trace, if any, and return its clientData.
     */

    tracePtr = cmdPtr->tracePtr;
    if (prevClientData != NULL) {
	for (; tracePtr!=NULL ; tracePtr=tracePtr->nextPtr) {
	    if ((tracePtr->clientData == prevClientData)
		    && (tracePtr->traceProc == proc)) {
		tracePtr = tracePtr->nextPtr;
		break;
	    }
	}
    }
    for (; tracePtr!=NULL ; tracePtr=tracePtr->nextPtr) {
	if (tracePtr->traceProc == proc) {
	    return tracePtr->clientData;
	}
    }
    return NULL;
}

/*
 *----------------------------------------------------------------------
 *
 * Tcl_TraceCommand --
 *
 *	Arrange for rename/deletes to a command to cause a function to be
 *	invoked, which can monitor the operations.
 *
 *	Also optionally arrange for execution of that command to cause a
 *	function to be invoked.
 *
 * Results:
 *	A standard Tcl return value.
 *
 * Side effects:
 *	A trace is set up on the command given by cmdName, such that future
 *	changes to the command will be intermediated by proc. See the manual
 *	entry for complete details on the calling sequence for proc.
 *
 *----------------------------------------------------------------------
 */

int
Tcl_TraceCommand(
    Tcl_Interp *interp,		/* Interpreter in which command is to be
				 * traced. */
    const char *cmdName,	/* Name of command. */
    int flags,			/* OR-ed collection of bits, including any of
				 * TCL_TRACE_RENAME, TCL_TRACE_DELETE, and any
				 * of the TRACE_*_EXEC flags */
    Tcl_CommandTraceProc *proc,	/* Function to call when specified ops are
				 * invoked upon cmdName. */
    void *clientData)	/* Arbitrary argument to pass to proc. */
{
    Command *cmdPtr;
    CommandTrace *tracePtr;

    cmdPtr = (Command *) Tcl_FindCommand(interp, cmdName, NULL,
	    TCL_LEAVE_ERR_MSG);
    if (cmdPtr == NULL) {
	return TCL_ERROR;
    }

    /*
     * Set up trace information.
     */

    tracePtr = (CommandTrace *)Tcl_Alloc(sizeof(CommandTrace));
    tracePtr->traceProc = proc;
    tracePtr->clientData = clientData;
    tracePtr->flags = flags &
	    (TCL_TRACE_RENAME | TCL_TRACE_DELETE | TCL_TRACE_ANY_EXEC);
    tracePtr->nextPtr = cmdPtr->tracePtr;
    tracePtr->refCount = 1;
    cmdPtr->tracePtr = tracePtr;
    if (tracePtr->flags & TCL_TRACE_ANY_EXEC) {
	/*
	 * Bug 3484621: up the interp's epoch if this is a BC'ed command
	 */

	if ((cmdPtr->compileProc != NULL) && !(cmdPtr->flags & CMD_HAS_EXEC_TRACES)){
	    Interp *iPtr = (Interp *) interp;
	    iPtr->compileEpoch++;
	}
	cmdPtr->flags |= CMD_HAS_EXEC_TRACES;
    }


    return TCL_OK;
}

/*
 *----------------------------------------------------------------------
 *
 * Tcl_UntraceCommand --
 *
 *	Remove a previously-created trace for a command.
 *
 * Results:
 *	None.
 *
 * Side effects:
 *	If there exists a trace for the command given by cmdName with the
 *	given flags, proc, and clientData, then that trace is removed.
 *
 *----------------------------------------------------------------------
 */

void
Tcl_UntraceCommand(
    Tcl_Interp *interp,		/* Interpreter containing command. */
    const char *cmdName,	/* Name of command. */
    int flags,			/* OR-ed collection of bits, including any of
				 * TCL_TRACE_RENAME, TCL_TRACE_DELETE, and any
				 * of the TRACE_*_EXEC flags */
    Tcl_CommandTraceProc *proc,	/* Function assocated with trace. */
    void *clientData)	/* Arbitrary argument to pass to proc. */
{
    CommandTrace *tracePtr;
    CommandTrace *prevPtr;
    Command *cmdPtr;
    Interp *iPtr = (Interp *)interp;
    ActiveCommandTrace *activePtr;
    int hasExecTraces = 0;

    cmdPtr = (Command *) Tcl_FindCommand(interp, cmdName, NULL,
	    TCL_LEAVE_ERR_MSG);
    if (cmdPtr == NULL) {
	return;
    }

    flags &= (TCL_TRACE_RENAME | TCL_TRACE_DELETE | TCL_TRACE_ANY_EXEC);

    for (tracePtr = cmdPtr->tracePtr, prevPtr = NULL; ;
	    prevPtr = tracePtr, tracePtr = tracePtr->nextPtr) {
	if (tracePtr == NULL) {
	    return;
	}
	if ((tracePtr->traceProc == proc)
		&& ((tracePtr->flags & (TCL_TRACE_RENAME | TCL_TRACE_DELETE |
			TCL_TRACE_ANY_EXEC)) == flags)
		&& (tracePtr->clientData == clientData)) {
	    if (tracePtr->flags & TCL_TRACE_ANY_EXEC) {
		hasExecTraces = 1;
	    }
	    break;
	}
    }

    /*
     * The code below makes it possible to delete traces while traces are
     * active: it makes sure that the deleted trace won't be processed by
     * CallCommandTraces.
     */

    for (activePtr = iPtr->activeCmdTracePtr;  activePtr != NULL;
	    activePtr = activePtr->nextPtr) {
	if (activePtr->nextTracePtr == tracePtr) {
	    if (activePtr->reverseScan) {
		activePtr->nextTracePtr = prevPtr;
	    } else {
		activePtr->nextTracePtr = tracePtr->nextPtr;
	    }
	}
    }
    if (prevPtr == NULL) {
	cmdPtr->tracePtr = tracePtr->nextPtr;
    } else {
	prevPtr->nextPtr = tracePtr->nextPtr;
    }
    tracePtr->flags = 0;

    if (tracePtr->refCount-- <= 1) {
	Tcl_Free(tracePtr);
    }

    if (hasExecTraces) {
	for (tracePtr = cmdPtr->tracePtr, prevPtr = NULL; tracePtr != NULL ;
		prevPtr = tracePtr, tracePtr = tracePtr->nextPtr) {
	    if (tracePtr->flags & TCL_TRACE_ANY_EXEC) {
		return;
	    }
	}

	/*
	 * None of the remaining traces on this command are execution traces.
	 * We therefore remove this flag:
	 */

	cmdPtr->flags &= ~CMD_HAS_EXEC_TRACES;

        /*
	 * Bug 3484621: up the interp's epoch if this is a BC'ed command
	 */

	if (cmdPtr->compileProc != NULL) {
	    iPtr->compileEpoch++;
	}
    }
}

/*
 *----------------------------------------------------------------------
 *
 * TraceCommandProc --
 *
 *	This function is called to handle command changes that have been
 *	traced using the "trace" command, when using the 'rename' or 'delete'
 *	options.
 *
 * Results:
 *	None.
 *
 * Side effects:
 *	Depends on the command associated with the trace.
 *
 *----------------------------------------------------------------------
 */

static void
TraceCommandProc(
    void *clientData,	/* Information about the command trace. */
    Tcl_Interp *interp,		/* Interpreter containing command. */
    const char *oldName,	/* Name of command being changed. */
    const char *newName,	/* New name of command. Empty string or NULL
				 * means command is being deleted (renamed to
				 * ""). */
    int flags)			/* OR-ed bits giving operation and other
				 * information. */
{
    TraceCommandInfo *tcmdPtr = (TraceCommandInfo *)clientData;
    int code;
    Tcl_DString cmd;

    tcmdPtr->refCount++;

    if ((tcmdPtr->flags & flags) && !Tcl_InterpDeleted(interp)
	    && !Tcl_LimitExceeded(interp)) {
	/*
	 * Generate a command to execute by appending list elements for the
	 * old and new command name and the operation.
	 */

	Tcl_DStringInit(&cmd);
	Tcl_DStringAppend(&cmd, tcmdPtr->command, tcmdPtr->length);
	Tcl_DStringAppendElement(&cmd, oldName);
	Tcl_DStringAppendElement(&cmd, (newName ? newName : ""));
	if (flags & TCL_TRACE_RENAME) {
	    TclDStringAppendLiteral(&cmd, " rename");
	} else if (flags & TCL_TRACE_DELETE) {
	    TclDStringAppendLiteral(&cmd, " delete");
	}

	/*
	 * Execute the command. We discard any object result the command
	 * returns.
	 *
	 * Add the TCL_TRACE_DESTROYED flag to tcmdPtr to indicate to other
	 * areas that this will be destroyed by us, otherwise a double-free
	 * might occur depending on what the eval does.
	 */

	if (flags & TCL_TRACE_DESTROYED) {
	    tcmdPtr->flags |= TCL_TRACE_DESTROYED;
	}
	code = Tcl_EvalEx(interp, Tcl_DStringValue(&cmd),
		Tcl_DStringLength(&cmd), 0);
	if (code != TCL_OK) {
	    /* We ignore errors in these traced commands */
	    /*** QUESTION: Use Tcl_BackgroundException(interp, code); instead? ***/
	}
	Tcl_DStringFree(&cmd);
    }

    /*
     * We delete when the trace was destroyed or if this is a delete trace,
     * because command deletes are unconditional, so the trace must go away.
     */

    if (flags & (TCL_TRACE_DESTROYED | TCL_TRACE_DELETE)) {
	int untraceFlags = tcmdPtr->flags;
	Tcl_InterpState state;

	if (tcmdPtr->stepTrace != NULL) {
	    Tcl_DeleteTrace(interp, tcmdPtr->stepTrace);
	    tcmdPtr->stepTrace = NULL;
	    Tcl_Free(tcmdPtr->startCmd);
	}
	if (tcmdPtr->flags & TCL_TRACE_EXEC_IN_PROGRESS) {
	    /*
	     * Postpone deletion, until exec trace returns.
	     */

	    tcmdPtr->flags = 0;
	}

	/*
	 * We need to construct the same flags for Tcl_UntraceCommand as were
	 * passed to Tcl_TraceCommand. Reproduce the processing of [trace add
	 * execution/command]. Be careful to keep this code in sync with that.
	 */

	if (untraceFlags & TCL_TRACE_ANY_EXEC) {
	    untraceFlags |= TCL_TRACE_DELETE;
	    if (untraceFlags & (TCL_TRACE_ENTER_DURING_EXEC
		    | TCL_TRACE_LEAVE_DURING_EXEC)) {
		untraceFlags |= (TCL_TRACE_ENTER_EXEC | TCL_TRACE_LEAVE_EXEC);
	    }
	} else if (untraceFlags & TCL_TRACE_RENAME) {
	    untraceFlags |= TCL_TRACE_DELETE;
	}

	/*
	 * Remove the trace since TCL_TRACE_DESTROYED tells us to, or the
	 * command we're tracing has just gone away. Then decrement the
	 * clientData refCount that was set up by trace creation.
	 *
	 * Note that we save the (return) state of the interpreter to prevent
	 * bizarre error messages.
	 */

	state = Tcl_SaveInterpState(interp, TCL_OK);
	Tcl_UntraceCommand(interp, oldName, untraceFlags,
		TraceCommandProc, clientData);
	Tcl_RestoreInterpState(interp, state);
	tcmdPtr->refCount--;
    }
    if (tcmdPtr->refCount-- <= 1) {
	Tcl_Free(tcmdPtr);
    }
}

/*
 *----------------------------------------------------------------------
 *
 * TclCheckExecutionTraces --
 *
 *	Checks on all current command execution traces, and invokes functions
 *	which have been registered. This function can be used by other code
 *	which performs execution to unify the tracing system, so that
 *	execution traces will function for that other code.
 *
 *	For instance extensions like [incr Tcl] which use their own execution
 *	technique can make use of Tcl's tracing.
 *
 *	This function is called by 'TclEvalObjvInternal'
 *
 * Results:
 *	The return value is a standard Tcl completion code such as TCL_OK or
 *	TCL_ERROR, etc.
 *
 * Side effects:
 *	Those side effects made by any trace functions called.
 *
 *----------------------------------------------------------------------
 */

int
TclCheckExecutionTraces(
    Tcl_Interp *interp,		/* The current interpreter. */
    const char *command,	/* Pointer to beginning of the current command
				 * string. */
    TCL_UNUSED(Tcl_Size) /*numChars*/,
    Command *cmdPtr,		/* Points to command's Command struct. */
    int code,			/* The current result code. */
    int traceFlags,		/* Current tracing situation. */
    Tcl_Size objc,			/* Number of arguments for the command. */
    Tcl_Obj *const objv[])	/* Pointers to Tcl_Obj of each argument. */
{
    Interp *iPtr = (Interp *) interp;
    CommandTrace *tracePtr, *lastTracePtr;
    ActiveCommandTrace active;
    Tcl_Size curLevel;
    int traceCode = TCL_OK;
    Tcl_InterpState state = NULL;

    if (cmdPtr->tracePtr == NULL) {
	return traceCode;
    }

    curLevel = iPtr->varFramePtr->level;

    active.nextPtr = iPtr->activeCmdTracePtr;
    iPtr->activeCmdTracePtr = &active;

    active.cmdPtr = cmdPtr;
    lastTracePtr = NULL;
    for (tracePtr = cmdPtr->tracePtr;
	    (traceCode == TCL_OK) && (tracePtr != NULL);
	    tracePtr = active.nextTracePtr) {
	if (traceFlags & TCL_TRACE_LEAVE_EXEC) {
	    /*
	     * Execute the trace command in order of creation for "leave".
	     */

	    active.reverseScan = 1;
	    active.nextTracePtr = NULL;
	    tracePtr = cmdPtr->tracePtr;
	    while (tracePtr->nextPtr != lastTracePtr) {
		active.nextTracePtr = tracePtr;
		tracePtr = tracePtr->nextPtr;
	    }
	} else {
	    active.reverseScan = 0;
	    active.nextTracePtr = tracePtr->nextPtr;
	}
	if (tracePtr->traceProc == TraceCommandProc) {
	    TraceCommandInfo *tcmdPtr = (TraceCommandInfo *)tracePtr->clientData;

	    if (tcmdPtr->flags != 0) {
		tcmdPtr->curFlags = traceFlags | TCL_TRACE_EXEC_DIRECT;
		tcmdPtr->curCode  = code;
		tcmdPtr->refCount++;
		if (state == NULL) {
		    state = Tcl_SaveInterpState(interp, code);
		}
		traceCode = TraceExecutionProc(tcmdPtr, interp, curLevel,
			command, (Tcl_Command) cmdPtr, objc, objv);
		if (tcmdPtr->refCount-- <= 1) {
		    Tcl_Free(tcmdPtr);
		}
	    }
	}
	if (active.nextTracePtr) {
	    lastTracePtr = active.nextTracePtr->nextPtr;
	}
    }
    iPtr->activeCmdTracePtr = active.nextPtr;
    if (state) {
	if (traceCode == TCL_OK) {
	    (void) Tcl_RestoreInterpState(interp, state);
	} else {
	    Tcl_DiscardInterpState(state);
	}
    }

    return traceCode;
}

/*
 *----------------------------------------------------------------------
 *
 * TclCheckInterpTraces --
 *
 *	Checks on all current traces, and invokes functions which have been
 *	registered. This function can be used by other code which performs
 *	execution to unify the tracing system. For instance extensions like
 *	[incr Tcl] which use their own execution technique can make use of
 *	Tcl's tracing.
 *
 *	This function is called by 'TclEvalObjvInternal'
 *
 * Results:
 *	The return value is a standard Tcl completion code such as TCL_OK or
 *	TCL_ERROR, etc.
 *
 * Side effects:
 *	Those side effects made by any trace functions called.
 *
 *----------------------------------------------------------------------
 */

int
TclCheckInterpTraces(
    Tcl_Interp *interp,		/* The current interpreter. */
    const char *command,	/* Pointer to beginning of the current command
				 * string. */
    Tcl_Size numChars,		/* The number of characters in 'command' which
				 * are part of the command string. */
    Command *cmdPtr,		/* Points to command's Command struct. */
    int code,			/* The current result code. */
    int traceFlags,		/* Current tracing situation. */
    Tcl_Size objc,			/* Number of arguments for the command. */
    Tcl_Obj *const objv[])	/* Pointers to Tcl_Obj of each argument. */
{
    Interp *iPtr = (Interp *) interp;
    Trace *tracePtr, *lastTracePtr;
    ActiveInterpTrace active;
    Tcl_Size curLevel;
    int traceCode = TCL_OK;
    Tcl_InterpState state = NULL;

    if ((iPtr->tracePtr == NULL)
	    || (iPtr->flags & INTERP_TRACE_IN_PROGRESS)) {
	return(traceCode);
    }

    curLevel = iPtr->numLevels;

    active.nextPtr = iPtr->activeInterpTracePtr;
    iPtr->activeInterpTracePtr = &active;

    lastTracePtr = NULL;
    for (tracePtr = iPtr->tracePtr;
	    (traceCode == TCL_OK) && (tracePtr != NULL);
	    tracePtr = active.nextTracePtr) {
	if (traceFlags & TCL_TRACE_ENTER_EXEC) {
	    /*
	     * Execute the trace command in reverse order of creation for
	     * "enterstep" operation. The order is changed for "enterstep"
	     * instead of for "leavestep" as was done in
	     * TclCheckExecutionTraces because for step traces,
	     * Tcl_CreateObjTrace creates one more linked list of traces which
	     * results in one more reversal of trace invocation.
	     */

	    active.reverseScan = 1;
	    active.nextTracePtr = NULL;
	    tracePtr = iPtr->tracePtr;
	    while (tracePtr->nextPtr != lastTracePtr) {
		active.nextTracePtr = tracePtr;
		tracePtr = tracePtr->nextPtr;
	    }
	    if (active.nextTracePtr) {
		lastTracePtr = active.nextTracePtr->nextPtr;
	    }
	} else {
	    active.reverseScan = 0;
	    active.nextTracePtr = tracePtr->nextPtr;
	}

	if (tracePtr->level > 0 && curLevel > tracePtr->level) {
	    continue;
	}

	if (!(tracePtr->flags & TCL_TRACE_EXEC_IN_PROGRESS)) {
	    /*
	     * The proc invoked might delete the traced command which which
	     * might try to free tracePtr. We want to use tracePtr until the
	     * end of this if section, so we use Tcl_Preserve() and
	     * Tcl_Release() to be sure it is not freed while we still need
	     * it.
	     */

	    Tcl_Preserve(tracePtr);
	    tracePtr->flags |= TCL_TRACE_EXEC_IN_PROGRESS;
	    if (state == NULL) {
		state = Tcl_SaveInterpState(interp, code);
	    }

	    if (tracePtr->flags &
		    (TCL_TRACE_ENTER_EXEC | TCL_TRACE_LEAVE_EXEC)) {
		/*
		 * New style trace.
		 */

		if (tracePtr->flags & traceFlags) {
		    if (tracePtr->proc == TraceExecutionProc) {
			TraceCommandInfo *tcmdPtr = (TraceCommandInfo *)tracePtr->clientData;

			tcmdPtr->curFlags = traceFlags;
			tcmdPtr->curCode = code;
		    }
		    traceCode = tracePtr->proc(tracePtr->clientData, interp,
			    curLevel, command, (Tcl_Command) cmdPtr, objc,
			    objv);
		}
	    } else {
		/*
		 * Old-style trace.
		 */

		if (traceFlags & TCL_TRACE_ENTER_EXEC) {
		    /*
		     * Old-style interpreter-wide traces only trigger before
		     * the command is executed.
		     */

		    traceCode = CallTraceFunction(interp, tracePtr, cmdPtr,
			    command, numChars, objc, objv);
		}
	    }
	    tracePtr->flags &= ~TCL_TRACE_EXEC_IN_PROGRESS;
	    Tcl_Release(tracePtr);
	}
    }
    iPtr->activeInterpTracePtr = active.nextPtr;
    if (state) {
	if (traceCode == TCL_OK) {
	    Tcl_RestoreInterpState(interp, state);
	} else {
	    Tcl_DiscardInterpState(state);
	}
    }

    return traceCode;
}

/*
 *----------------------------------------------------------------------
 *
 * CallTraceFunction --
 *
 *	Invokes a trace function registered with an interpreter. These
 *	functions trace command execution. Currently this trace function is
 *	called with the address of the string-based Tcl_CmdProc for the
 *	command, not the Tcl_ObjCmdProc.
 *
 * Results:
 *	None.
 *
 * Side effects:
 *	Those side effects made by the trace function.
 *
 *----------------------------------------------------------------------
 */

static int
CallTraceFunction(
    Tcl_Interp *interp,		/* The current interpreter. */
    Trace *tracePtr,	/* Describes the trace function to call. */
    Command *cmdPtr,		/* Points to command's Command struct. */
    const char *command,	/* Points to the first character of the
				 * command's source before substitutions. */
    Tcl_Size numChars,		/* The number of characters in the command's
				 * source. */
    Tcl_Size objc,		/* Number of arguments for the command. */
    Tcl_Obj *const objv[])	/* Pointers to Tcl_Obj of each argument. */
{
    Interp *iPtr = (Interp *) interp;
    char *commandCopy;
    int traceCode;

    /*
     * Copy the command characters into a new string.
     */

    commandCopy = (char *)TclStackAlloc(interp, numChars + 1);
    memcpy(commandCopy, command, numChars);
    commandCopy[numChars] = '\0';

    /*
     * Call the trace function then free allocated storage.
     */

    traceCode = tracePtr->proc(tracePtr->clientData, (Tcl_Interp *) iPtr,
	    iPtr->numLevels, commandCopy, (Tcl_Command) cmdPtr, objc, objv);

    TclStackFree(interp, commandCopy);
    return traceCode;
}

/*
 *----------------------------------------------------------------------
 *
 * CommandObjTraceDeleted --
 *
 *	Ensure the trace is correctly deleted by decrementing its refCount and
 *	only deleting if no other references exist.
 *
 * Results:
 *	None.
 *
 * Side effects:
 *	May release memory.
 *
 *----------------------------------------------------------------------
 */

static void
CommandObjTraceDeleted(
    void *clientData)
{
    TraceCommandInfo *tcmdPtr = (TraceCommandInfo *)clientData;

    if (tcmdPtr->refCount-- <= 1) {
	Tcl_Free(tcmdPtr);
    }
}

/*
 *----------------------------------------------------------------------
 *
 * TraceExecutionProc --
 *
 *	This function is invoked whenever code relevant to a 'trace execution'
 *	command is executed. It is called in one of two ways in Tcl's core:
 *
 *	(i) by the TclCheckExecutionTraces, when an execution trace has been
 *	triggered.
 *	(ii) by TclCheckInterpTraces, when a prior execution trace has created
 *	a trace of the internals of a procedure, passing in this function as
 *	the one to be called.
 *
 * Results:
 *	The return value is a standard Tcl completion code such as TCL_OK or
 *	TCL_ERROR, etc.
 *
 * Side effects:
 *	May invoke an arbitrary Tcl procedure, and may create or delete an
 *	interpreter-wide trace.
 *
 *----------------------------------------------------------------------
 */

static int
TraceExecutionProc(
    void *clientData,
    Tcl_Interp *interp,
    Tcl_Size level,
    const char *command,
    TCL_UNUSED(Tcl_Command),
    Tcl_Size objc,
    Tcl_Obj *const objv[])
{
    int call = 0;
    Interp *iPtr = (Interp *) interp;
    TraceCommandInfo *tcmdPtr = (TraceCommandInfo *)clientData;
    int flags = tcmdPtr->curFlags;
    int code = tcmdPtr->curCode;
    int traceCode = TCL_OK;

    if (tcmdPtr->flags & TCL_TRACE_EXEC_IN_PROGRESS) {
	/*
	 * Inside any kind of execution trace callback, we do not allow any
	 * further execution trace callbacks to be called for the same trace.
	 */

	return traceCode;
    }

    if (!Tcl_InterpDeleted(interp) && !Tcl_LimitExceeded(interp)) {
	/*
	 * Check whether the current call is going to eval arbitrary Tcl code
	 * with a generated trace, or whether we are only going to setup
	 * interpreter-wide traces to implement the 'step' traces. This latter
	 * situation can happen if we create a command trace without either
	 * before or after operations, but with either of the step operations.
	 */

	if (flags & TCL_TRACE_EXEC_DIRECT) {
	    call = flags & tcmdPtr->flags &
		    (TCL_TRACE_ENTER_EXEC | TCL_TRACE_LEAVE_EXEC);
	} else {
	    call = 1;
	}

	/*
	 * First, if we have returned back to the level at which we created an
	 * interpreter trace for enterstep and/or leavestep execution traces,
	 * we remove it here.
	 */

	if ((flags & TCL_TRACE_LEAVE_EXEC) && (tcmdPtr->stepTrace != NULL)
		&& (level == tcmdPtr->startLevel)
		&& (strcmp(command, tcmdPtr->startCmd) == 0)) {
	    Tcl_DeleteTrace(interp, tcmdPtr->stepTrace);
	    tcmdPtr->stepTrace = NULL;
	    Tcl_Free(tcmdPtr->startCmd);
	}

	/*
	 * Second, create the tcl callback, if required.
	 */

	if (call) {
	    Tcl_DString cmd, sub;
	    Tcl_Size i;
	    int saveInterpFlags;

	    Tcl_DStringInit(&cmd);
	    Tcl_DStringAppend(&cmd, tcmdPtr->command, tcmdPtr->length);

	    /*
	     * Append command with arguments.
	     */

	    Tcl_DStringInit(&sub);
	    for (i = 0; i < objc; i++) {
		Tcl_DStringAppendElement(&sub, TclGetString(objv[i]));
	    }
	    Tcl_DStringAppendElement(&cmd, Tcl_DStringValue(&sub));
	    Tcl_DStringFree(&sub);

	    if (flags & TCL_TRACE_ENTER_EXEC) {
		/*
		 * Append trace operation.
		 */

		if (flags & TCL_TRACE_EXEC_DIRECT) {
		    Tcl_DStringAppendElement(&cmd, "enter");
		} else {
		    Tcl_DStringAppendElement(&cmd, "enterstep");
		}
	    } else if (flags & TCL_TRACE_LEAVE_EXEC) {
		Tcl_Obj *resultCode;
		const char *resultCodeStr;

		/*
		 * Append result code.
		 */

		TclNewIntObj(resultCode, code);
		resultCodeStr = TclGetString(resultCode);
		Tcl_DStringAppendElement(&cmd, resultCodeStr);
		Tcl_DecrRefCount(resultCode);

		/*
		 * Append result string.
		 */

		Tcl_DStringAppendElement(&cmd, Tcl_GetStringResult(interp));

		/*
		 * Append trace operation.
		 */

		if (flags & TCL_TRACE_EXEC_DIRECT) {
		    Tcl_DStringAppendElement(&cmd, "leave");
		} else {
		    Tcl_DStringAppendElement(&cmd, "leavestep");
		}
	    } else {
		Tcl_Panic("TraceExecutionProc: bad flag combination");
	    }

	    /*
	     * Execute the command. We discard any object result the command
	     * returns.
	     */

	    saveInterpFlags = iPtr->flags;
	    iPtr->flags    |= INTERP_TRACE_IN_PROGRESS;
	    tcmdPtr->flags |= TCL_TRACE_EXEC_IN_PROGRESS;
	    tcmdPtr->refCount++;

	    /*
	     * This line can have quite arbitrary side-effects, including
	     * deleting the trace, the command being traced, or even the
	     * interpreter.
	     */

	    traceCode = Tcl_EvalEx(interp, Tcl_DStringValue(&cmd),
		    Tcl_DStringLength(&cmd), 0);
	    tcmdPtr->flags &= ~TCL_TRACE_EXEC_IN_PROGRESS;

	    /*
	     * Restore the interp tracing flag to prevent cmd traces from
	     * affecting interp traces.
	     */

	    iPtr->flags = saveInterpFlags;
	    if (tcmdPtr->flags == 0) {
		flags |= TCL_TRACE_DESTROYED;
	    }
	    Tcl_DStringFree(&cmd);
	}

	/*
	 * Third, if there are any step execution traces for this proc, we
	 * register an interpreter trace to invoke enterstep and/or leavestep
	 * traces. We also need to save the current stack level and the proc
	 * string in startLevel and startCmd so that we can delete this
	 * interpreter trace when it reaches the end of this proc.
	 */

	if ((flags & TCL_TRACE_ENTER_EXEC) && (tcmdPtr->stepTrace == NULL)
		&& (tcmdPtr->flags & (TCL_TRACE_ENTER_DURING_EXEC |
			TCL_TRACE_LEAVE_DURING_EXEC))) {
	    unsigned len = strlen(command) + 1;

	    tcmdPtr->startLevel = level;
	    tcmdPtr->startCmd = (char *)Tcl_Alloc(len);
	    memcpy(tcmdPtr->startCmd, command, len);
	    tcmdPtr->refCount++;
	    tcmdPtr->stepTrace = Tcl_CreateObjTrace2(interp, 0,
		   (tcmdPtr->flags & TCL_TRACE_ANY_EXEC) >> 2,
		   TraceExecutionProc, tcmdPtr, CommandObjTraceDeleted);
	}
    }
    if (flags & TCL_TRACE_DESTROYED) {
	if (tcmdPtr->stepTrace != NULL) {
	    Tcl_DeleteTrace(interp, tcmdPtr->stepTrace);
	    tcmdPtr->stepTrace = NULL;
	    Tcl_Free(tcmdPtr->startCmd);
	}
    }
    if (call) {
	if (tcmdPtr->refCount-- <= 1) {
	    Tcl_Free(tcmdPtr);
	}
    }
    return traceCode;
}

/*
 *----------------------------------------------------------------------
 *
 * TraceVarProc --
 *
 *	This function is called to handle variable accesses that have been
 *	traced using the "trace" command.
 *
 * Results:
 *	Normally returns NULL. If the trace command returns an error, then
 *	this function returns an error string.
 *
 * Side effects:
 *	Depends on the command associated with the trace.
 *
 *----------------------------------------------------------------------
 */

static char *
TraceVarProc(
    void *clientData,	/* Information about the variable trace. */
    Tcl_Interp *interp,		/* Interpreter containing variable. */
    const char *name1,		/* Name of variable or array. */
    const char *name2,		/* Name of element within array; NULL means
				 * scalar variable is being referenced. */
    int flags)			/* OR-ed bits giving operation and other
				 * information. */
{
    TraceVarInfo *tvarPtr = (TraceVarInfo *)clientData;
    char *result;
    int code, destroy = 0;
    Tcl_DString cmd;
    int rewind = ((Interp *)interp)->execEnvPtr->rewind;

    /*
     * We might call Tcl_EvalEx() below, and that might evaluate [trace vdelete]
     * which might try to free tvarPtr. We want to use tvarPtr until the end
     * of this function, so we use Tcl_Preserve() and Tcl_Release() to be sure
     * it is not freed while we still need it.
     */

    result = NULL;
    if ((tvarPtr->flags & flags) && !Tcl_InterpDeleted(interp)
	    && !Tcl_LimitExceeded(interp)) {
	if (tvarPtr->length) {
	    /*
	     * Generate a command to execute by appending list elements for
	     * the two variable names and the operation.
	     */

	    Tcl_DStringInit(&cmd);
	    Tcl_DStringAppend(&cmd, tvarPtr->command, tvarPtr->length);
	    Tcl_DStringAppendElement(&cmd, name1);
	    Tcl_DStringAppendElement(&cmd, (name2 ? name2 : ""));
#ifndef TCL_REMOVE_OBSOLETE_TRACES
	    if (tvarPtr->flags & TCL_TRACE_OLD_STYLE) {
		if (flags & TCL_TRACE_ARRAY) {
		    TclDStringAppendLiteral(&cmd, " a");
		} else if (flags & TCL_TRACE_READS) {
		    TclDStringAppendLiteral(&cmd, " r");
		} else if (flags & TCL_TRACE_WRITES) {
		    TclDStringAppendLiteral(&cmd, " w");
		} else if (flags & TCL_TRACE_UNSETS) {
		    TclDStringAppendLiteral(&cmd, " u");
		}
	    } else {
#endif
		if (flags & TCL_TRACE_ARRAY) {
		    TclDStringAppendLiteral(&cmd, " array");
		} else if (flags & TCL_TRACE_READS) {
		    TclDStringAppendLiteral(&cmd, " read");
		} else if (flags & TCL_TRACE_WRITES) {
		    TclDStringAppendLiteral(&cmd, " write");
		} else if (flags & TCL_TRACE_UNSETS) {
		    TclDStringAppendLiteral(&cmd, " unset");
		}
#ifndef TCL_REMOVE_OBSOLETE_TRACES
	    }
#endif

	    /*
	     * Execute the command. We discard any object result the command
	     * returns.
	     *
	     * Add the TCL_TRACE_DESTROYED flag to tvarPtr to indicate to
	     * other areas that this will be destroyed by us, otherwise a
	     * double-free might occur depending on what the eval does.
	     */

	    if ((flags & TCL_TRACE_DESTROYED)
		    && !(tvarPtr->flags & TCL_TRACE_DESTROYED)) {
		destroy = 1;
		tvarPtr->flags |= TCL_TRACE_DESTROYED;
	    }

	    /*
	     * Make sure that unset traces are rune even if the execEnv is
	     * rewinding (coroutine deletion, [Bug 2093947]
	     */

	    if (rewind && (flags & TCL_TRACE_UNSETS)) {
		((Interp *)interp)->execEnvPtr->rewind = 0;
	    }
	    code = Tcl_EvalEx(interp, Tcl_DStringValue(&cmd),
		    Tcl_DStringLength(&cmd), 0);
	    if (rewind) {
		((Interp *)interp)->execEnvPtr->rewind = rewind;
	    }
	    if (code != TCL_OK) {		/* copy error msg to result */
		Tcl_Obj *errMsgObj = Tcl_GetObjResult(interp);

		Tcl_IncrRefCount(errMsgObj);
		result = (char *) errMsgObj;
	    }
	    Tcl_DStringFree(&cmd);
	}
    }
    if (destroy && result != NULL) {
	Tcl_Obj *errMsgObj = (Tcl_Obj *) result;

	Tcl_DecrRefCount(errMsgObj);
	result = NULL;
    }
    return result;
}

/*
 *----------------------------------------------------------------------
 *
 * Tcl_CreateObjTrace/Tcl_CreateObjTrace2 --
 *
 *	Arrange for a function to be called to trace command execution.
 *
 * Results:
 *	The return value is a token for the trace, which may be passed to
 *	Tcl_DeleteTrace to eliminate the trace.
 *
 * Side effects:
 *	From now on, proc will be called just before a command function is
 *	called to execute a Tcl command. Calls to proc will have the following
 *	form:
 *
 *	void proc(void   *	 clientData,
 *		  Tcl_Interp *	 interp,
 *		  int		 level,
 *		  const char *	 command,
 *		  Tcl_Command	 commandInfo,
 *		  int		 objc,
 *		  Tcl_Obj *const objv[]);
 *
 *	The 'clientData' and 'interp' arguments to 'proc' will be the same as
 *	the arguments to Tcl_CreateObjTrace. The 'level' argument gives the
 *	nesting depth of command interpretation within the interpreter. The
 *	'command' argument is the ASCII text of the command being evaluated -
 *	before any substitutions are performed. The 'commandInfo' argument
 *	gives a handle to the command procedure that will be evaluated. The
 *	'objc' and 'objv' parameters give the parameter vector that will be
 *	passed to the command procedure. Proc does not return a value.
 *
 *	The 'level' argument specifies the maximum nesting level of calls to
 *	be traced. If the execution depth of the interpreter exceeds 'level',
 *	the trace callback is not executed.
 *
 *	The 'flags' argument is either zero or the value,
 *	TCL_ALLOW_INLINE_COMPILATION. If the TCL_ALLOW_INLINE_COMPILATION flag
 *	is not present, the bytecode compiler will not generate inline code
 *	for Tcl's built-in commands. This behavior will have a significant
 *	impact on performance, but will ensure that all command evaluations
 *	are traced. If the TCL_ALLOW_INLINE_COMPILATION flag is present, the
 *	bytecode compiler will have its normal behavior of compiling in-line
 *	code for some of Tcl's built-in commands. In this case, the tracing
 *	will be imprecise - in-line code will not be traced - but run-time
 *	performance will be improved. The latter behavior is desired for many
 *	applications such as profiling of run time.
 *
 *	When the trace is deleted, the 'delProc' function will be invoked,
 *	passing it the original client data.
 *
 *----------------------------------------------------------------------
 */

typedef struct {
	Tcl_CmdObjTraceProc *proc;
    Tcl_CmdObjTraceDeleteProc *delProc;
    void *clientData;
} TraceWrapperInfo;

static int traceWrapperProc(
    void *clientData,
    Tcl_Interp *interp,
    Tcl_Size level,
    const char *command,
    Tcl_Command commandInfo,
    Tcl_Size objc,
    Tcl_Obj *const objv[])
{
    TraceWrapperInfo *info = (TraceWrapperInfo *)clientData;
<<<<<<< HEAD
    if (objc > INT_MAX) {
	objc = -1; /* Signal Tcl_CmdObjTraceProc that objc is out of range */
    }
    return info->proc(info->clientData, interp, (int)level, command, commandInfo, objc, objv);
=======
    if (objc < 0) {
	objc = -1; /* Signal Tcl_CmdObjTraceProc that objc is out of range */
    }
    return info->proc(info->clientData, interp, level, command, commandInfo, objc, objv);
>>>>>>> a90bc45a
}

static void traceWrapperDelProc(void *clientData)
{
    TraceWrapperInfo *info = (TraceWrapperInfo *)clientData;
    clientData = info->clientData;
    if (info->delProc) {
	info->delProc(clientData);
    }
    Tcl_Free(info);
}

Tcl_Trace
Tcl_CreateObjTrace(
    Tcl_Interp *interp,		/* Tcl interpreter */
    Tcl_Size level,			/* Maximum nesting level */
    int flags,			/* Flags, see above */
    Tcl_CmdObjTraceProc *proc,	/* Trace callback */
    void *clientData,	/* Client data for the callback */
    Tcl_CmdObjTraceDeleteProc *delProc)
				/* Function to call when trace is deleted */
{
	TraceWrapperInfo *info = (TraceWrapperInfo *)Tcl_Alloc(sizeof(TraceWrapperInfo));
    info->proc = proc;
    info->delProc = delProc;
    info->clientData = clientData;
    return Tcl_CreateObjTrace2(interp, level, flags,
	    (proc ? traceWrapperProc : NULL),
	    info, traceWrapperDelProc);
}

Tcl_Trace
Tcl_CreateObjTrace2(
    Tcl_Interp *interp,		/* Tcl interpreter */
    Tcl_Size level,			/* Maximum nesting level */
    int flags,			/* Flags, see above */
<<<<<<< HEAD
    Tcl_CmdObjTraceProc2 *proc2,	/* Trace callback */
=======
    Tcl_CmdObjTraceProc *proc,	/* Trace callback */
>>>>>>> a90bc45a
    void *clientData,	/* Client data for the callback */
    Tcl_CmdObjTraceDeleteProc *delProc)
				/* Function to call when trace is deleted */
{
    Trace *tracePtr;
    Interp *iPtr = (Interp *) interp;

    /*
     * Test if this trace allows inline compilation of commands.
     */

    if (!(flags & TCL_ALLOW_INLINE_COMPILATION)) {
	if (iPtr->tracesForbiddingInline == 0) {
	    /*
	     * When the first trace forbidding inline compilation is created,
	     * invalidate existing compiled code for this interpreter and
	     * arrange (by setting the DONT_COMPILE_CMDS_INLINE flag) that
	     * when compiling new code, no commands will be compiled inline
	     * (i.e., into an inline sequence of instructions). We do this
	     * because commands that were compiled inline will never result in
	     * a command trace being called.
	     */

	    iPtr->compileEpoch++;
	    iPtr->flags |= DONT_COMPILE_CMDS_INLINE;
	}
	iPtr->tracesForbiddingInline++;
    }

    tracePtr = (Trace *)Tcl_Alloc(sizeof(Trace));
    tracePtr->level = level;
    tracePtr->proc = proc2;
    tracePtr->clientData = clientData;
    tracePtr->delProc = delProc;
    tracePtr->nextPtr = iPtr->tracePtr;
    tracePtr->flags = flags;
    iPtr->tracePtr = tracePtr;

    return (Tcl_Trace) tracePtr;
}

/*
 *----------------------------------------------------------------------
 *
 * Tcl_CreateTrace --
 *
 *	Arrange for a function to be called to trace command execution.
 *
 * Results:
 *	The return value is a token for the trace, which may be passed to
 *	Tcl_DeleteTrace to eliminate the trace.
 *
 * Side effects:
 *	From now on, proc will be called just before a command procedure is
 *	called to execute a Tcl command. Calls to proc will have the following
 *	form:
 *
 *	void
 *	proc(clientData, interp, level, command, cmdProc, cmdClientData,
 *		argc, argv)
 *	    void *clientData;
 *	    Tcl_Interp *interp;
 *	    int level;
 *	    char *command;
 *	    int (*cmdProc)();
 *	    void *cmdClientData;
 *	    int argc;
 *	    char **argv;
 *	{
 *	}
 *
 *	The clientData and interp arguments to proc will be the same as the
 *	corresponding arguments to this function. Level gives the nesting
 *	level of command interpretation for this interpreter (0 corresponds to
 *	top level). Command gives the ASCII text of the raw command, cmdProc
 *	and cmdClientData give the function that will be called to process the
 *	command and the ClientData value it will receive, and argc and argv
 *	give the arguments to the command, after any argument parsing and
 *	substitution. Proc does not return a value.
 *
 *----------------------------------------------------------------------
 */

Tcl_Trace
Tcl_CreateTrace(
    Tcl_Interp *interp,		/* Interpreter in which to create trace. */
    Tcl_Size level,			/* Only call proc for commands at nesting
				 * level<=argument level (1=>top level). */
    Tcl_CmdTraceProc *proc,	/* Function to call before executing each
				 * command. */
    void *clientData)	/* Arbitrary value word to pass to proc. */
{
    StringTraceData *data = (StringTraceData *)Tcl_Alloc(sizeof(StringTraceData));

    data->clientData = clientData;
    data->proc = proc;
    return Tcl_CreateObjTrace2(interp, level, 0, StringTraceProc,
	    data, StringTraceDeleteProc);
}

/*
 *----------------------------------------------------------------------
 *
 * StringTraceProc --
 *
 *	Invoke a string-based trace function from an object-based callback.
 *
 * Results:
 *	None.
 *
 * Side effects:
 *	Whatever the string-based trace function does.
 *
 *----------------------------------------------------------------------
 */

static int
StringTraceProc(
    void *clientData,
    Tcl_Interp *interp,
    Tcl_Size level,
    const char *command,
    Tcl_Command commandInfo,
    Tcl_Size objc,
    Tcl_Obj *const *objv)
{
    StringTraceData *data = (StringTraceData *)clientData;
    Command *cmdPtr = (Command *) commandInfo;
    const char **argv;		/* Args to pass to string trace proc */
    Tcl_Size i;

    /*
     * This is a bit messy because we have to emulate the old trace interface,
     * which uses strings for everything.
     */

    argv = (const char **) TclStackAlloc(interp,
	    (objc + 1) * sizeof(const char *));
    for (i = 0; i < objc; i++) {
	argv[i] = TclGetString(objv[i]);
    }
    argv[objc] = 0;

    /*
     * Invoke the command function. Note that we cast away const-ness on two
     * parameters for compatibility with legacy code; the code MUST NOT modify
     * either command or argv.
     */

    data->proc(data->clientData, interp, level, (char *) command,
	    cmdPtr->proc, cmdPtr->clientData, objc, argv);
    TclStackFree(interp, (void *) argv);

    return TCL_OK;
}

/*
 *----------------------------------------------------------------------
 *
 * StringTraceDeleteProc --
 *
 *	Clean up memory when a string-based trace is deleted.
 *
 * Results:
 *	None.
 *
 * Side effects:
 *	Allocated memory is returned to the system.
 *
 *----------------------------------------------------------------------
 */

static void
StringTraceDeleteProc(
    void *clientData)
{
    Tcl_Free(clientData);
}

/*
 *----------------------------------------------------------------------
 *
 * Tcl_DeleteTrace --
 *
 *	Remove a trace.
 *
 * Results:
 *	None.
 *
 * Side effects:
 *	From now on there will be no more calls to the function given in
 *	trace.
 *
 *----------------------------------------------------------------------
 */

void
Tcl_DeleteTrace(
    Tcl_Interp *interp,		/* Interpreter that contains trace. */
    Tcl_Trace trace)		/* Token for trace (returned previously by
				 * Tcl_CreateTrace). */
{
    Interp *iPtr = (Interp *) interp;
    Trace *prevPtr, *tracePtr = (Trace *) trace;
    Trace **tracePtr2 = &iPtr->tracePtr;
    ActiveInterpTrace *activePtr;

    /*
     * Locate the trace entry in the interpreter's trace list, and remove it
     * from the list.
     */

    prevPtr = NULL;
    while (*tracePtr2 != NULL && *tracePtr2 != tracePtr) {
	prevPtr = *tracePtr2;
	tracePtr2 = &prevPtr->nextPtr;
    }
    if (*tracePtr2 == NULL) {
	return;
    }
    *tracePtr2 = (*tracePtr2)->nextPtr;

    /*
     * The code below makes it possible to delete traces while traces are
     * active: it makes sure that the deleted trace won't be processed by
     * TclCheckInterpTraces.
     */

    for (activePtr = iPtr->activeInterpTracePtr;  activePtr != NULL;
	    activePtr = activePtr->nextPtr) {
	if (activePtr->nextTracePtr == tracePtr) {
	    if (activePtr->reverseScan) {
		activePtr->nextTracePtr = prevPtr;
	    } else {
		activePtr->nextTracePtr = tracePtr->nextPtr;
	    }
	}
    }

    /*
     * If the trace forbids bytecode compilation, change the interpreter's
     * state. If bytecode compilation is now permitted, flag the fact and
     * advance the compilation epoch so that procs will be recompiled to take
     * advantage of it.
     */

    if (!(tracePtr->flags & TCL_ALLOW_INLINE_COMPILATION)) {
	iPtr->tracesForbiddingInline--;
	if (iPtr->tracesForbiddingInline == 0) {
	    iPtr->flags &= ~DONT_COMPILE_CMDS_INLINE;
	    iPtr->compileEpoch++;
	}
    }

    /*
     * Execute any delete callback.
     */

    if (tracePtr->delProc != NULL) {
	tracePtr->delProc(tracePtr->clientData);
    }

    /*
     * Delete the trace object.
     */

    Tcl_EventuallyFree((char *) tracePtr, TCL_DYNAMIC);
}

/*
 *----------------------------------------------------------------------
 *
 * TclTraceVarExists --
 *
 *	This is called from info exists. We need to trigger read and/or array
 *	traces because they may end up creating a variable that doesn't
 *	currently exist.
 *
 * Results:
 *	A pointer to the Var structure, or NULL.
 *
 * Side effects:
 *	May fill in error messages in the interp.
 *
 *----------------------------------------------------------------------
 */

Var *
TclVarTraceExists(
    Tcl_Interp *interp,		/* The interpreter */
    const char *varName)	/* The variable name */
{
    Var *varPtr, *arrayPtr;

    /*
     * The choice of "create" flag values is delicate here, and matches the
     * semantics of GetVar. Things are still not perfect, however, because if
     * you do "info exists x" you get a varPtr and therefore trigger traces.
     * However, if you do "info exists x(i)", then you only get a varPtr if x
     * is already known to be an array. Otherwise you get NULL, and no trace
     * is triggered. This matches Tcl 7.6 semantics.
     */

    varPtr = TclLookupVar(interp, varName, NULL, 0, "access",
	    /*createPart1*/ 0, /*createPart2*/ 1, &arrayPtr);

    if (varPtr == NULL) {
	return NULL;
    }

    if ((varPtr->flags & VAR_TRACED_READ)
	    || (arrayPtr && (arrayPtr->flags & VAR_TRACED_READ))) {
	TclCallVarTraces((Interp *) interp, arrayPtr, varPtr, varName, NULL,
		TCL_TRACE_READS, /* leaveErrMsg */ 0);
    }

    /*
     * If the variable doesn't exist anymore and no-one's using it, then free
     * up the relevant structures and hash table entries.
     */

    if (TclIsVarUndefined(varPtr)) {
	TclCleanupVar(varPtr, arrayPtr);
	return NULL;
    }

    return varPtr;
}

/*
 *----------------------------------------------------------------------
 *
 * TclCheckArrayTraces --
 *
 *	This function is invoked to when we operate on an array variable,
 *	to allow any array traces to fire.
 *
 * Results:
 *	Returns TCL_OK to indicate normal operation. Returns TCL_ERROR if
 *	invocation of a trace function indicated an error. When TCL_ERROR is
 *	returned, then error information is left in interp.
 *
 * Side effects:
 *	Almost anything can happen, depending on trace; this function itself
 *	doesn't have any side effects.
 *
 *----------------------------------------------------------------------
 */

int
TclCheckArrayTraces(
    Tcl_Interp *interp,
    Var *varPtr,
    Var *arrayPtr,
    Tcl_Obj *name,
    int index)
{
    int code = TCL_OK;

    if (varPtr && (varPtr->flags & VAR_TRACED_ARRAY)
	&& (TclIsVarArray(varPtr) || TclIsVarUndefined(varPtr))) {
	Interp *iPtr = (Interp *)interp;

	code = TclObjCallVarTraces(iPtr, arrayPtr, varPtr, name, NULL,
		(TCL_NAMESPACE_ONLY|TCL_GLOBAL_ONLY| TCL_TRACE_ARRAY),
		/* leaveErrMsg */ 1, index);
    }
    return code;
}

/*
 *----------------------------------------------------------------------
 *
 * TclCallVarTraces --
 *
 *	This function is invoked to find and invoke relevant trace functions
 *	associated with a particular operation on a variable. This function
 *	invokes traces both on the variable and on its containing array (where
 *	relevant).
 *
 * Results:
 *	Returns TCL_OK to indicate normal operation. Returns TCL_ERROR if
 *	invocation of a trace function indicated an error. When TCL_ERROR is
 *	returned and leaveErrMsg is true, then the errorInfo field of iPtr has
 *	information about the error placed in it.
 *
 * Side effects:
 *	Almost anything can happen, depending on trace; this function itself
 *	doesn't have any side effects.
 *
 *----------------------------------------------------------------------
 */

int
TclObjCallVarTraces(
    Interp *iPtr,		/* Interpreter containing variable. */
    Var *arrayPtr,	/* Pointer to array variable that contains the
				 * variable, or NULL if the variable isn't an
				 * element of an array. */
    Var *varPtr,		/* Variable whose traces are to be invoked. */
    Tcl_Obj *part1Ptr,
    Tcl_Obj *part2Ptr,		/* Variable's two-part name. */
    int flags,			/* Flags passed to trace functions: indicates
				 * what's happening to variable, plus maybe
				 * TCL_GLOBAL_ONLY or TCL_NAMESPACE_ONLY */
    int leaveErrMsg,		/* If true, and one of the traces indicates an
				 * error, then leave an error message and
				 * stack trace information in *iPTr. */
    int index)			/* Index into the local variable table of the
				 * variable, or -1. Only used when part1Ptr is
				 * NULL. */
{
    const char *part1, *part2;

    if (!part1Ptr) {
	part1Ptr = localName(iPtr->varFramePtr, index);
    }
    if (!part1Ptr) {
	Tcl_Panic("Cannot trace a variable with no name");
    }
    part1 = TclGetString(part1Ptr);
    part2 = part2Ptr? TclGetString(part2Ptr) : NULL;

    return TclCallVarTraces(iPtr, arrayPtr, varPtr, part1, part2, flags,
	    leaveErrMsg);
}

int
TclCallVarTraces(
    Interp *iPtr,		/* Interpreter containing variable. */
    Var *arrayPtr,	/* Pointer to array variable that contains the
				 * variable, or NULL if the variable isn't an
				 * element of an array. */
    Var *varPtr,		/* Variable whose traces are to be invoked. */
    const char *part1,
    const char *part2,		/* Variable's two-part name. */
    int flags,			/* Flags passed to trace functions: indicates
				 * what's happening to variable, plus maybe
				 * TCL_GLOBAL_ONLY or TCL_NAMESPACE_ONLY */
    int leaveErrMsg)		/* If true, and one of the traces indicates an
				 * error, then leave an error message and
				 * stack trace information in *iPTr. */
{
    VarTrace *tracePtr;
    ActiveVarTrace active;
    char *result;
    const char *openParen, *p;
    Tcl_DString nameCopy;
    int copiedName;
    int code = TCL_OK;
    int disposeFlags = 0;
    Tcl_InterpState state = NULL;
    Tcl_HashEntry *hPtr;
    int traceflags = flags & VAR_ALL_TRACES;
    const char *element;

    /*
     * If there are already similar trace functions active for the variable,
     * don't call them again.
     */

    if (TclIsVarTraceActive(varPtr)) {
	return code;
    }
    TclSetVarTraceActive(varPtr);
    if (TclIsVarInHash(varPtr)) {
	VarHashRefCount(varPtr)++;
    }
    if (arrayPtr && TclIsVarInHash(arrayPtr)) {
	VarHashRefCount(arrayPtr)++;
    }

    /*
     * If the variable name hasn't been parsed into array name and element, do
     * it here. If there really is an array element, make a copy of the
     * original name so that NULLs can be inserted into it to separate the
     * names (can't modify the name string in place, because the string might
     * get used by the callbacks we invoke).
     */

    copiedName = 0;
    if (part2 == NULL) {
	for (p = part1; *p ; p++) {
	    if (*p == '(') {
		openParen = p;
		do {
		    p++;
		} while (*p != '\0');
		p--;
		if (*p == ')') {
		    int offset = (openParen - part1);
		    char *newPart1;

		    Tcl_DStringInit(&nameCopy);
		    Tcl_DStringAppend(&nameCopy, part1, p-part1);
		    newPart1 = Tcl_DStringValue(&nameCopy);
		    newPart1[offset] = 0;
		    part1 = newPart1;
		    part2 = newPart1 + offset + 1;
		    copiedName = 1;
		}
		break;
	    }
	}
    }

    /* Keep the original pointer for possible use in an error message */
    element = part2;
    if (part2 == NULL) {
        if (TclIsVarArrayElement(varPtr)) {
            Tcl_Obj *keyObj = VarHashGetKey(varPtr);
            part2 = Tcl_GetString(keyObj);
        }
    } else if ((flags & VAR_TRACED_UNSET) && !(flags & VAR_ARRAY_ELEMENT)) {
        /* On unset traces, part2 has already been set by the caller, and
         * the VAR_ARRAY_ELEMENT flag indicates whether the accessed
         * variable actually has a second part, or is a scalar */
        element = NULL;
    }

    /*
     * Invoke traces on the array containing the variable, if relevant.
     */

    result = NULL;
    active.nextPtr = iPtr->activeVarTracePtr;
    iPtr->activeVarTracePtr = &active;
    Tcl_Preserve(iPtr);
    if (arrayPtr && !TclIsVarTraceActive(arrayPtr)
	    && (arrayPtr->flags & traceflags)) {
	hPtr = Tcl_FindHashEntry(&iPtr->varTraces, (char *) arrayPtr);
	active.varPtr = arrayPtr;
	for (tracePtr = (VarTrace *)Tcl_GetHashValue(hPtr);
		tracePtr != NULL; tracePtr = active.nextTracePtr) {
	    active.nextTracePtr = tracePtr->nextPtr;
	    if (!(tracePtr->flags & flags)) {
		continue;
	    }
	    Tcl_Preserve(tracePtr);
	    if (state == NULL) {
		state = Tcl_SaveInterpState((Tcl_Interp *) iPtr, code);
	    }
	    result = tracePtr->traceProc(tracePtr->clientData,
		    (Tcl_Interp *) iPtr, part1, part2, flags);
	    if (result != NULL) {
		if (flags & TCL_TRACE_UNSETS) {
		    /*
		     * Ignore errors in unset traces.
		     */

		    DisposeTraceResult(tracePtr->flags, result);
		} else {
		    disposeFlags = tracePtr->flags;
		    code = TCL_ERROR;
		}
	    }
	    Tcl_Release(tracePtr);
	    if (code == TCL_ERROR) {
		goto done;
	    }
	}
    }

    /*
     * Invoke traces on the variable itself.
     */

    if (flags & TCL_TRACE_UNSETS) {
	flags |= TCL_TRACE_DESTROYED;
    }
    active.varPtr = varPtr;
    if (varPtr->flags & traceflags) {
	hPtr = Tcl_FindHashEntry(&iPtr->varTraces, (char *) varPtr);
	for (tracePtr = (VarTrace *)Tcl_GetHashValue(hPtr);
		tracePtr != NULL; tracePtr = active.nextTracePtr) {
	    active.nextTracePtr = tracePtr->nextPtr;
	    if (!(tracePtr->flags & flags)) {
		continue;
	    }
	    Tcl_Preserve(tracePtr);
	    if (state == NULL) {
		state = Tcl_SaveInterpState((Tcl_Interp *) iPtr, code);
	    }
	    result = tracePtr->traceProc(tracePtr->clientData,
		    (Tcl_Interp *) iPtr, part1, part2, flags);
	    if (result != NULL) {
		if (flags & TCL_TRACE_UNSETS) {
		    /*
		     * Ignore errors in unset traces.
		     */

		    DisposeTraceResult(tracePtr->flags, result);
		} else {
		    disposeFlags = tracePtr->flags;
		    code = TCL_ERROR;
		}
	    }
	    Tcl_Release(tracePtr);
	    if (code == TCL_ERROR) {
		goto done;
	    }
	}
    }

    /*
     * Restore the variable's flags, remove the record of our active traces,
     * and then return.
     */

  done:
    if (code == TCL_ERROR) {
	if (leaveErrMsg) {
	    const char *verb = "";
	    const char *type = "";

	    switch (flags&(TCL_TRACE_READS|TCL_TRACE_WRITES|TCL_TRACE_ARRAY)) {
	    case TCL_TRACE_READS:
		verb = "read";
		type = verb;
		break;
	    case TCL_TRACE_WRITES:
		verb = "set";
		type = "write";
		break;
	    case TCL_TRACE_ARRAY:
		verb = "trace array";
		type = "array";
		break;
	    }

	    if (disposeFlags & TCL_TRACE_RESULT_OBJECT) {
		Tcl_SetObjResult((Tcl_Interp *)iPtr, (Tcl_Obj *) result);
	    } else {
		Tcl_SetObjResult((Tcl_Interp *)iPtr,
			Tcl_NewStringObj(result, -1));
	    }
	    Tcl_AddErrorInfo((Tcl_Interp *)iPtr, "");

	    Tcl_AppendObjToErrorInfo((Tcl_Interp *)iPtr, Tcl_ObjPrintf(
		    "\n    (%s trace on \"%s%s%s%s\")", type, part1,
		    (element ? "(" : ""), (element ? element : ""),
		    (element ? ")" : "") ));
	    if (disposeFlags & TCL_TRACE_RESULT_OBJECT) {
		TclVarErrMsg((Tcl_Interp *) iPtr, part1, element, verb,
			TclGetString((Tcl_Obj *) result));
	    } else {
		TclVarErrMsg((Tcl_Interp *) iPtr, part1, element, verb, result);
	    }
	    iPtr->flags &= ~(ERR_ALREADY_LOGGED);
	    Tcl_DiscardInterpState(state);
	} else {
	    Tcl_RestoreInterpState((Tcl_Interp *) iPtr, state);
	}
	DisposeTraceResult(disposeFlags,result);
    } else if (state) {
	if (code == TCL_OK) {
	    code = Tcl_RestoreInterpState((Tcl_Interp *) iPtr, state);
	} else {
	    Tcl_DiscardInterpState(state);
	}
    }

    if (arrayPtr && TclIsVarInHash(arrayPtr)) {
	VarHashRefCount(arrayPtr)--;
    }
    if (copiedName) {
	Tcl_DStringFree(&nameCopy);
    }
    TclClearVarTraceActive(varPtr);
    if (TclIsVarInHash(varPtr)) {
	VarHashRefCount(varPtr)--;
    }
    iPtr->activeVarTracePtr = active.nextPtr;
    Tcl_Release(iPtr);
    return code;
}

/*
 *----------------------------------------------------------------------
 *
 * DisposeTraceResult--
 *
 *	This function is called to dispose of the result returned from a trace
 *	function. The disposal method appropriate to the type of result is
 *	determined by flags.
 *
 * Results:
 *	None.
 *
 * Side effects:
 *	The memory allocated for the trace result may be freed.
 *
 *----------------------------------------------------------------------
 */

static void
DisposeTraceResult(
    int flags,			/* Indicates type of result to determine
				 * proper disposal method. */
    char *result)		/* The result returned from a trace function
				 * to be disposed. */
{
    if (flags & TCL_TRACE_RESULT_DYNAMIC) {
	Tcl_Free(result);
    } else if (flags & TCL_TRACE_RESULT_OBJECT) {
	Tcl_DecrRefCount((Tcl_Obj *) result);
    }
}

/*
 *----------------------------------------------------------------------
 *
 * Tcl_UntraceVar2 --
 *
 *	Remove a previously-created trace for a variable.
 *
 * Results:
 *	None.
 *
 * Side effects:
 *	If there exists a trace for the variable given by part1 and part2 with
 *	the given flags, proc, and clientData, then that trace is removed.
 *
 *----------------------------------------------------------------------
 */

void
Tcl_UntraceVar2(
    Tcl_Interp *interp,		/* Interpreter containing variable. */
    const char *part1,		/* Name of variable or array. */
    const char *part2,		/* Name of element within array; NULL means
				 * trace applies to scalar variable or array
				 * as-a-whole. */
    int flags,			/* OR-ed collection of bits describing current
				 * trace, including any of TCL_TRACE_READS,
				 * TCL_TRACE_WRITES, TCL_TRACE_UNSETS,
				 * TCL_GLOBAL_ONLY, and TCL_NAMESPACE_ONLY. */
    Tcl_VarTraceProc *proc,	/* Function assocated with trace. */
    void *clientData)	/* Arbitrary argument to pass to proc. */
{
    VarTrace *tracePtr;
    VarTrace *prevPtr, *nextPtr;
    Var *varPtr, *arrayPtr;
    Interp *iPtr = (Interp *) interp;
    ActiveVarTrace *activePtr;
    int flagMask, allFlags = 0;
    Tcl_HashEntry *hPtr;

    /*
     * Set up a mask to mask out the parts of the flags that we are not
     * interested in now.
     */

    flagMask = TCL_GLOBAL_ONLY | TCL_NAMESPACE_ONLY;
    varPtr = TclLookupVar(interp, part1, part2, flags & flagMask, /*msg*/ NULL,
	    /*createPart1*/ 0, /*createPart2*/ 0, &arrayPtr);
    if (varPtr == NULL || !(varPtr->flags & VAR_ALL_TRACES & flags)) {
	return;
    }

    /*
     * Set up a mask to mask out the parts of the flags that we are not
     * interested in now.
     */

    flagMask = TCL_TRACE_READS | TCL_TRACE_WRITES | TCL_TRACE_UNSETS |
	  TCL_TRACE_ARRAY | TCL_TRACE_RESULT_DYNAMIC | TCL_TRACE_RESULT_OBJECT;
#ifndef TCL_REMOVE_OBSOLETE_TRACES
    flagMask |= TCL_TRACE_OLD_STYLE;
#endif
    flags &= flagMask;

    hPtr = Tcl_FindHashEntry(&iPtr->varTraces, (char *) varPtr);
    for (tracePtr = (VarTrace *)Tcl_GetHashValue(hPtr), prevPtr = NULL; ;
	    prevPtr = tracePtr, tracePtr = tracePtr->nextPtr) {
	if (tracePtr == NULL) {
	    goto updateFlags;
	}
	if ((tracePtr->traceProc == proc) && (tracePtr->flags == flags)
		&& (tracePtr->clientData == clientData)) {
	    break;
	}
	allFlags |= tracePtr->flags;
    }

    /*
     * The code below makes it possible to delete traces while traces are
     * active: it makes sure that the deleted trace won't be processed by
     * TclCallVarTraces.
     *
     * Caveat (Bug 3062331): When an unset trace handler on a variable
     * tries to delete a different unset trace handler on the same variable,
     * the results may be surprising.  When variable unset traces fire, the
     * traced variable is already gone.  So the TclLookupVar() call above
     * will not find that variable, and not finding it will never reach here
     * to perform the deletion.  This means callers of Tcl_UntraceVar*()
     * attempting to delete unset traces from within the handler of another
     * unset trace have to account for the possibility that their call to
     * Tcl_UntraceVar*() is a no-op.
     */

    for (activePtr = iPtr->activeVarTracePtr;  activePtr != NULL;
	    activePtr = activePtr->nextPtr) {
	if (activePtr->nextTracePtr == tracePtr) {
	    activePtr->nextTracePtr = tracePtr->nextPtr;
	}
    }
    nextPtr = tracePtr->nextPtr;
    if (prevPtr == NULL) {
	if (nextPtr) {
	    Tcl_SetHashValue(hPtr, nextPtr);
	} else {
	    Tcl_DeleteHashEntry(hPtr);
	}
    } else {
	prevPtr->nextPtr = nextPtr;
    }
    tracePtr->nextPtr = NULL;
    Tcl_EventuallyFree(tracePtr, TCL_DYNAMIC);

    for (tracePtr = nextPtr; tracePtr != NULL;
	    tracePtr = tracePtr->nextPtr) {
	allFlags |= tracePtr->flags;
    }

  updateFlags:
    varPtr->flags &= ~VAR_ALL_TRACES;
    if (allFlags & VAR_ALL_TRACES) {
	varPtr->flags |= (allFlags & VAR_ALL_TRACES);
    } else if (TclIsVarUndefined(varPtr)) {
	/*
	 * If this is the last trace on the variable, and the variable is
	 * unset and unused, then free up the variable.
	 */

	TclCleanupVar(varPtr, NULL);
    }
}

/*
 *----------------------------------------------------------------------
 *
 * Tcl_VarTraceInfo2 --
 *
 *	Same as Tcl_VarTraceInfo, except takes name in two pieces instead of
 *	one.
 *
 * Results:
 *	Same as Tcl_VarTraceInfo.
 *
 * Side effects:
 *	None.
 *
 *----------------------------------------------------------------------
 */

void *
Tcl_VarTraceInfo2(
    Tcl_Interp *interp,		/* Interpreter containing variable. */
    const char *part1,		/* Name of variable or array. */
    const char *part2,		/* Name of element within array; NULL means
				 * trace applies to scalar variable or array
				 * as-a-whole. */
    int flags,			/* OR-ed combination of TCL_GLOBAL_ONLY,
				 * TCL_NAMESPACE_ONLY. */
    Tcl_VarTraceProc *proc,	/* Function assocated with trace. */
    void *prevClientData)	/* If non-NULL, gives last value returned by
				 * this function, so this call will return the
				 * next trace after that one. If NULL, this
				 * call will return the first trace. */
{
    Interp *iPtr = (Interp *) interp;
    Var *varPtr, *arrayPtr;
    Tcl_HashEntry *hPtr;

    varPtr = TclLookupVar(interp, part1, part2,
	    flags & (TCL_GLOBAL_ONLY|TCL_NAMESPACE_ONLY), /*msg*/ NULL,
	    /*createPart1*/ 0, /*createPart2*/ 0, &arrayPtr);
    if (varPtr == NULL) {
	return NULL;
    }

    /*
     * Find the relevant trace, if any, and return its clientData.
     */

    hPtr = Tcl_FindHashEntry(&iPtr->varTraces, (char *) varPtr);

    if (hPtr) {
	VarTrace *tracePtr = (VarTrace *)Tcl_GetHashValue(hPtr);

	if (prevClientData != NULL) {
	    for (; tracePtr != NULL; tracePtr = tracePtr->nextPtr) {
		if ((tracePtr->clientData == prevClientData)
			&& (tracePtr->traceProc == proc)) {
		    tracePtr = tracePtr->nextPtr;
		    break;
		}
	    }
	}
	for (; tracePtr != NULL ; tracePtr = tracePtr->nextPtr) {
	    if (tracePtr->traceProc == proc) {
		return tracePtr->clientData;
	    }
	}
    }
    return NULL;
}

/*
 *----------------------------------------------------------------------
 *
 * Tcl_TraceVar2 --
 *
 *	Arrange for reads and/or writes to a variable to cause a function to
 *	be invoked, which can monitor the operations and/or change their
 *	actions.
 *
 * Results:
 *	A standard Tcl return value.
 *
 * Side effects:
 *	A trace is set up on the variable given by part1 and part2, such that
 *	future references to the variable will be intermediated by proc. See
 *	the manual entry for complete details on the calling sequence for
 *	proc. The variable's flags are updated.
 *
 *----------------------------------------------------------------------
 */

int
Tcl_TraceVar2(
    Tcl_Interp *interp,		/* Interpreter in which variable is to be
				 * traced. */
    const char *part1,		/* Name of scalar variable or array. */
    const char *part2,		/* Name of element within array; NULL means
				 * trace applies to scalar variable or array
				 * as-a-whole. */
    int flags,			/* OR-ed collection of bits, including any of
				 * TCL_TRACE_READS, TCL_TRACE_WRITES,
				 * TCL_TRACE_UNSETS, TCL_GLOBAL_ONLY, and
				 * TCL_NAMESPACE_ONLY. */
    Tcl_VarTraceProc *proc,	/* Function to call when specified ops are
				 * invoked upon varName. */
    void *clientData)	/* Arbitrary argument to pass to proc. */
{
    VarTrace *tracePtr;
    int result;

    tracePtr = (VarTrace *)Tcl_Alloc(sizeof(VarTrace));
    tracePtr->traceProc = proc;
    tracePtr->clientData = clientData;
    tracePtr->flags = flags;

    result = TraceVarEx(interp, part1, part2, tracePtr);

    if (result != TCL_OK) {
	Tcl_Free(tracePtr);
    }
    return result;
}

/*
 *----------------------------------------------------------------------
 *
 * TraceVarEx --
 *
 *	Arrange for reads and/or writes to a variable to cause a function to
 *	be invoked, which can monitor the operations and/or change their
 *	actions.
 *
 * Results:
 *	A standard Tcl return value.
 *
 * Side effects:
 *	A trace is set up on the variable given by part1 and part2, such that
 *	future references to the variable will be intermediated by the
 *	traceProc listed in tracePtr. See the manual entry for complete
 *	details on the calling sequence for proc.
 *
 *----------------------------------------------------------------------
 */

static int
TraceVarEx(
    Tcl_Interp *interp,		/* Interpreter in which variable is to be
				 * traced. */
    const char *part1,		/* Name of scalar variable or array. */
    const char *part2,		/* Name of element within array; NULL means
				 * trace applies to scalar variable or array
				 * as-a-whole. */
    VarTrace *tracePtr)/* Structure containing flags, traceProc and
				 * clientData fields. Others should be left
				 * blank. Will be Tcl_Free()d (eventually) if
				 * this function returns TCL_OK, and up to
				 * caller to free if this function returns
				 * TCL_ERROR. */
{
    Interp *iPtr = (Interp *) interp;
    Var *varPtr, *arrayPtr;
    int flagMask, isNew;
    Tcl_HashEntry *hPtr;

    /*
     * We strip 'flags' down to just the parts which are relevant to
     * TclLookupVar, to avoid conflicts between trace flags and internal
     * namespace flags such as 'TCL_FIND_ONLY_NS'. This can now occur since we
     * have trace flags with values 0x1000 and higher.
     */

    flagMask = TCL_GLOBAL_ONLY | TCL_NAMESPACE_ONLY;
    varPtr = TclLookupVar(interp, part1, part2,
	    (tracePtr->flags & flagMask) | TCL_LEAVE_ERR_MSG,
	    "trace", /*createPart1*/ 1, /*createPart2*/ 1, &arrayPtr);
    if (varPtr == NULL) {
	return TCL_ERROR;
    }

    /*
     * Check for a nonsense flag combination. Note that this is a Tcl_Panic()
     * because there should be no code path that ever sets both flags.
     */

    if ((tracePtr->flags & TCL_TRACE_RESULT_DYNAMIC)
	    && (tracePtr->flags & TCL_TRACE_RESULT_OBJECT)) {
	Tcl_Panic("bad result flag combination");
    }

    /*
     * Set up trace information.
     */

    flagMask = TCL_TRACE_READS | TCL_TRACE_WRITES | TCL_TRACE_UNSETS |
	  TCL_TRACE_ARRAY | TCL_TRACE_RESULT_DYNAMIC | TCL_TRACE_RESULT_OBJECT;
#ifndef TCL_REMOVE_OBSOLETE_TRACES
    flagMask |= TCL_TRACE_OLD_STYLE;
#endif
    tracePtr->flags = tracePtr->flags & flagMask;

    hPtr = Tcl_CreateHashEntry(&iPtr->varTraces, varPtr, &isNew);
    if (isNew) {
	tracePtr->nextPtr = NULL;
    } else {
	tracePtr->nextPtr = (VarTrace *)Tcl_GetHashValue(hPtr);
    }
    Tcl_SetHashValue(hPtr, tracePtr);

    /*
     * Mark the variable as traced so we know to call them.
     */

    varPtr->flags |= (tracePtr->flags & VAR_ALL_TRACES);

    return TCL_OK;
}

/*
 * Local Variables:
 * mode: c
 * c-basic-offset: 4
 * fill-column: 78
 * End:
 */<|MERGE_RESOLUTION|>--- conflicted
+++ resolved
@@ -92,22 +92,14 @@
  * Forward declarations for functions defined in this file:
  */
 
-<<<<<<< HEAD
-enum traceOptions {
-=======
 /* 'OLD' options are pre-Tcl-8.4 style */
 enum traceOptionsEnum {
->>>>>>> a90bc45a
     TRACE_ADD, TRACE_INFO, TRACE_REMOVE
 #ifndef TCL_REMOVE_OBSOLETE_TRACES
     ,TRACE_OLD_VARIABLE, TRACE_OLD_VDELETE, TRACE_OLD_VINFO
 #endif
 };
-<<<<<<< HEAD
-typedef int (Tcl_TraceTypeObjCmd)(Tcl_Interp *interp, enum traceOptions optionIndex,
-=======
 typedef int (Tcl_TraceTypeObjCmd)(Tcl_Interp *interp, enum traceOptionsEnum optionIndex,
->>>>>>> a90bc45a
 	Tcl_Size objc, Tcl_Obj *const objv[]);
 
 static Tcl_TraceTypeObjCmd TraceVariableObjCmd;
@@ -142,11 +134,7 @@
 static void		TraceCommandProc(void *clientData,
 			    Tcl_Interp *interp, const char *oldName,
 			    const char *newName, int flags);
-<<<<<<< HEAD
 static Tcl_CmdObjTraceProc2 TraceExecutionProc;
-=======
-static Tcl_CmdObjTraceProc TraceExecutionProc;
->>>>>>> a90bc45a
 static int		StringTraceProc(void *clientData,
 			    Tcl_Interp *interp, Tcl_Size level,
 			    const char *command, Tcl_Command commandInfo,
@@ -205,7 +193,7 @@
 Tcl_TraceObjCmd(
     TCL_UNUSED(void *),
     Tcl_Interp *interp,		/* Current interpreter. */
-    Tcl_Size objc,			/* Number of arguments. */
+    int objc,			/* Number of arguments. */
     Tcl_Obj *const objv[])	/* Argument objects. */
 {
 #ifndef TCL_REMOVE_OBSOLETE_TRACES
@@ -220,12 +208,7 @@
 #endif
 	NULL
     };
-<<<<<<< HEAD
-    /* 'OLD' options are pre-Tcl-8.4 style */
-    enum traceOptions optionIndex;
-=======
-    int optionIndex;
->>>>>>> a90bc45a
+    enum traceOptionsEnum optionIndex;
 
     if (objc < 2) {
 	Tcl_WrongNumArgs(interp, 1, objv, "option ?arg ...?");
@@ -255,7 +238,7 @@
 		0, &typeIndex) != TCL_OK) {
 	    return TCL_ERROR;
 	}
-	return traceSubCmds[typeIndex](interp, (enum traceOptionsEnum)optionIndex, objc, objv);
+	return traceSubCmds[typeIndex](interp, optionIndex, objc, objv);
     }
     case TRACE_INFO: {
 	/*
@@ -278,7 +261,7 @@
 		0, &typeIndex) != TCL_OK) {
 	    return TCL_ERROR;
 	}
-	return traceSubCmds[typeIndex](interp, (enum traceOptionsEnum)optionIndex, objc, objv);
+	return traceSubCmds[typeIndex](interp, optionIndex, objc, objv);
 	break;
     }
 
@@ -287,8 +270,7 @@
     case TRACE_OLD_VDELETE: {
 	Tcl_Obj *copyObjv[6];
 	Tcl_Obj *opsList;
-	int code;
-	Tcl_Size numFlags;
+	int code, numFlags;
 
 	if (objc != 5) {
 	    Tcl_WrongNumArgs(interp, 2, objv, "name ops command");
@@ -417,11 +399,7 @@
 static int
 TraceExecutionObjCmd(
     Tcl_Interp *interp,		/* Current interpreter. */
-<<<<<<< HEAD
-	enum traceOptions optionIndex,		/* Add, info or remove */
-=======
-	enum traceOptionsEnum optionIndex,		/* Add, info or remove */
->>>>>>> a90bc45a
+    enum traceOptionsEnum optionIndex,		/* Add, info or remove */
     Tcl_Size objc,			/* Number of arguments. */
     Tcl_Obj *const objv[])	/* Argument objects. */
 {
@@ -433,12 +411,7 @@
     enum operations {
 	TRACE_EXEC_ENTER, TRACE_EXEC_LEAVE,
 	TRACE_EXEC_ENTER_STEP, TRACE_EXEC_LEAVE_STEP
-<<<<<<< HEAD
     } index;
-=======
-    };
-    int index;
->>>>>>> a90bc45a
 
     switch (optionIndex) {
     case TRACE_ADD:
@@ -489,15 +462,9 @@
 		break;
 	    }
 	}
-<<<<<<< HEAD
 	command = Tcl_GetStringFromObj(objv[5], &length);
 	if (optionIndex == TRACE_ADD) {
 	    TraceCommandInfo *tcmdPtr = (TraceCommandInfo *)Tcl_Alloc(
-=======
-	command = TclGetStringFromObj(objv[5], &length);
-	if ((enum traceOptionsEnum) optionIndex == TRACE_ADD) {
-	    TraceCommandInfo *tcmdPtr = (TraceCommandInfo *)ckalloc(
->>>>>>> a90bc45a
 		    offsetof(TraceCommandInfo, command) + 1 + length);
 
 	    tcmdPtr->flags = flags;
@@ -680,23 +647,14 @@
 static int
 TraceCommandObjCmd(
     Tcl_Interp *interp,		/* Current interpreter. */
-<<<<<<< HEAD
-	enum traceOptions optionIndex,		/* Add, info or remove */
-=======
     enum traceOptionsEnum optionIndex,		/* Add, info or remove */
->>>>>>> a90bc45a
     Tcl_Size objc,			/* Number of arguments. */
     Tcl_Obj *const objv[])	/* Argument objects. */
 {
     const char *name, *command;
     Tcl_Size length;
     static const char *const opStrings[] = { "delete", "rename", NULL };
-<<<<<<< HEAD
     enum operations { TRACE_CMD_DELETE, TRACE_CMD_RENAME } index;
-=======
-    enum operations { TRACE_CMD_DELETE, TRACE_CMD_RENAME };
-    int index;
->>>>>>> a90bc45a
 
     switch (optionIndex) {
     case TRACE_ADD:
@@ -743,15 +701,9 @@
 	    }
 	}
 
-<<<<<<< HEAD
 	command = Tcl_GetStringFromObj(objv[5], &length);
 	if (optionIndex == TRACE_ADD) {
 	    TraceCommandInfo *tcmdPtr = (TraceCommandInfo *)Tcl_Alloc(
-=======
-	command = TclGetStringFromObj(objv[5], &length);
-	if ((enum traceOptionsEnum) optionIndex == TRACE_ADD) {
-	    TraceCommandInfo *tcmdPtr = (TraceCommandInfo *)ckalloc(
->>>>>>> a90bc45a
 		    offsetof(TraceCommandInfo, command) + 1 + length);
 
 	    tcmdPtr->flags = flags;
@@ -891,11 +843,7 @@
 static int
 TraceVariableObjCmd(
     Tcl_Interp *interp,		/* Current interpreter. */
-<<<<<<< HEAD
-	enum traceOptions optionIndex,		/* Add, info or remove */
-=======
-	enum traceOptionsEnum optionIndex,		/* Add, info or remove */
->>>>>>> a90bc45a
+    enum traceOptionsEnum optionIndex,		/* Add, info or remove */
     Tcl_Size objc,			/* Number of arguments. */
     Tcl_Obj *const objv[])	/* Argument objects. */
 {
@@ -907,16 +855,9 @@
     };
     enum operations {
 	TRACE_VAR_ARRAY, TRACE_VAR_READ, TRACE_VAR_UNSET, TRACE_VAR_WRITE
-<<<<<<< HEAD
     } index;
 
     switch (optionIndex) {
-=======
-    };
-    int index;
-
-    switch ((enum traceOptionsEnum) optionIndex) {
->>>>>>> a90bc45a
     case TRACE_ADD:
     case TRACE_REMOVE: {
 	int flags = 0, result;
@@ -965,15 +906,9 @@
 		break;
 	    }
 	}
-<<<<<<< HEAD
 	command = Tcl_GetStringFromObj(objv[5], &length);
 	if (optionIndex == TRACE_ADD) {
 	    CombinedTraceVarInfo *ctvarPtr = (CombinedTraceVarInfo *)Tcl_Alloc(
-=======
-	command = TclGetStringFromObj(objv[5], &length);
-	if ((enum traceOptionsEnum) optionIndex == TRACE_ADD) {
-	    CombinedTraceVarInfo *ctvarPtr = (CombinedTraceVarInfo *)ckalloc(
->>>>>>> a90bc45a
 		    offsetof(CombinedTraceVarInfo, traceCmdInfo.command)
 		    + 1 + length);
 
@@ -2204,7 +2139,7 @@
  */
 
 typedef struct {
-	Tcl_CmdObjTraceProc *proc;
+    Tcl_CmdObjTraceProc *proc;
     Tcl_CmdObjTraceDeleteProc *delProc;
     void *clientData;
 } TraceWrapperInfo;
@@ -2219,17 +2154,10 @@
     Tcl_Obj *const objv[])
 {
     TraceWrapperInfo *info = (TraceWrapperInfo *)clientData;
-<<<<<<< HEAD
     if (objc > INT_MAX) {
 	objc = -1; /* Signal Tcl_CmdObjTraceProc that objc is out of range */
     }
     return info->proc(info->clientData, interp, (int)level, command, commandInfo, objc, objv);
-=======
-    if (objc < 0) {
-	objc = -1; /* Signal Tcl_CmdObjTraceProc that objc is out of range */
-    }
-    return info->proc(info->clientData, interp, level, command, commandInfo, objc, objv);
->>>>>>> a90bc45a
 }
 
 static void traceWrapperDelProc(void *clientData)
@@ -2252,7 +2180,7 @@
     Tcl_CmdObjTraceDeleteProc *delProc)
 				/* Function to call when trace is deleted */
 {
-	TraceWrapperInfo *info = (TraceWrapperInfo *)Tcl_Alloc(sizeof(TraceWrapperInfo));
+    TraceWrapperInfo *info = (TraceWrapperInfo *)Tcl_Alloc(sizeof(TraceWrapperInfo));
     info->proc = proc;
     info->delProc = delProc;
     info->clientData = clientData;
@@ -2266,11 +2194,7 @@
     Tcl_Interp *interp,		/* Tcl interpreter */
     Tcl_Size level,			/* Maximum nesting level */
     int flags,			/* Flags, see above */
-<<<<<<< HEAD
-    Tcl_CmdObjTraceProc2 *proc2,	/* Trace callback */
-=======
-    Tcl_CmdObjTraceProc *proc,	/* Trace callback */
->>>>>>> a90bc45a
+    Tcl_CmdObjTraceProc2 *proc,	/* Trace callback */
     void *clientData,	/* Client data for the callback */
     Tcl_CmdObjTraceDeleteProc *delProc)
 				/* Function to call when trace is deleted */
@@ -2302,7 +2226,7 @@
 
     tracePtr = (Trace *)Tcl_Alloc(sizeof(Trace));
     tracePtr->level = level;
-    tracePtr->proc = proc2;
+    tracePtr->proc = proc;
     tracePtr->clientData = clientData;
     tracePtr->delProc = delProc;
     tracePtr->nextPtr = iPtr->tracePtr;
