--- conflicted
+++ resolved
@@ -964,14 +964,8 @@
 TclCompileAssembleCmd(
     Tcl_Interp *interp,		/* Used for error reporting. */
     Tcl_Parse *parsePtr,	/* Points to a parse structure for the command
-<<<<<<< HEAD
 				 * created by TclParseCommand. */
-    Command *cmdPtr,		/* Points to defintion of command being
-				 * compiled. */
-=======
-				 * created by Tcl_ParseCommand. */
     TCL_UNUSED(Command *),
->>>>>>> 2c34ced2
     CompileEnv *envPtr)		/* Holds resulting instructions. */
 {
     Tcl_Token *tokenPtr;	/* Token in the input script */
