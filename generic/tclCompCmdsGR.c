--- conflicted
+++ resolved
@@ -2260,13 +2260,8 @@
     Tcl_Obj *patternObj = NULL, *replacementObj = NULL;
     Tcl_DString pattern;
     const char *bytes;
-<<<<<<< HEAD
     int exact, quantified, result = TCL_ERROR;
     size_t len;
-    (void)cmdPtr;
-=======
-    int len, exact, quantified, result = TCL_ERROR;
->>>>>>> 477af16d
 
     if (parsePtr->numWords < 5 || parsePtr->numWords > 6) {
 	return TCL_ERROR;
