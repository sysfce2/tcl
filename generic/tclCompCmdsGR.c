/*
 * tclCompCmdsGR.c --
 *
 *	This file contains compilation procedures that compile various Tcl
 *	commands (beginning with the letters 'g' through 'r') into a sequence
 *	of instructions ("bytecodes").
 *
 * Copyright © 1997-1998 Sun Microsystems, Inc.
 * Copyright © 2001 Kevin B. Kenny.  All rights reserved.
 * Copyright © 2002 ActiveState Corporation.
 * Copyright © 2004-2013 Donal K. Fellows.
 *
 * See the file "license.terms" for information on usage and redistribution of
 * this file, and for a DISCLAIMER OF ALL WARRANTIES.
 */

#include "tclInt.h"
#include "tclCompile.h"
#include <assert.h>

/*
 * Prototypes for procedures defined later in this file:
 */

static void		CompileReturnInternal(CompileEnv *envPtr,
			    unsigned char op, int code, int level,
			    Tcl_Obj *returnOpts);
static int		IndexTailVarIfKnown(Tcl_Interp *interp,
			    Tcl_Token *varTokenPtr, CompileEnv *envPtr);

/*
 *----------------------------------------------------------------------
 *
 * TclGetIndexFromToken --
 *
 *	Parse a token to determine if an index value is known at
 *	compile time.
 *
 * Returns:
 *	TCL_OK if parsing succeeded, and TCL_ERROR if it failed.
 *
 * Side effects:
 *	When TCL_OK is returned, the encoded index value is written
 *	to *index.
 *
 *----------------------------------------------------------------------
 */

int
TclGetIndexFromToken(
    Tcl_Token *tokenPtr,
    size_t before,
    size_t after,
    int *indexPtr)
{
    Tcl_Obj *tmpObj;
    int result = TCL_ERROR;

    TclNewObj(tmpObj);
    if (TclWordKnownAtCompileTime(tokenPtr, tmpObj)) {
	result = TclIndexEncode(NULL, tmpObj, before, after, indexPtr);
    }
    Tcl_DecrRefCount(tmpObj);
    return result;
}

/*
 *----------------------------------------------------------------------
 *
 * TclCompileGlobalCmd --
 *
 *	Procedure called to compile the "global" command.
 *
 * Results:
 *	Returns TCL_OK for a successful compile. Returns TCL_ERROR to defer
 *	evaluation to runtime.
 *
 * Side effects:
 *	Instructions are added to envPtr to execute the "global" command at
 *	runtime.
 *
 *----------------------------------------------------------------------
 */

int
TclCompileGlobalCmd(
    Tcl_Interp *interp,		/* Used for error reporting. */
    Tcl_Parse *parsePtr,	/* Points to a parse structure for the command
				 * created by Tcl_ParseCommand. */
    TCL_UNUSED(Command *),
    CompileEnv *envPtr)		/* Holds resulting instructions. */
{
    DefineLineInformation;	/* TIP #280 */
    Tcl_Token *varTokenPtr;
    int localIndex, numWords, i;

    /* TODO: Consider support for compiling expanded args. */
    numWords = (int)parsePtr->numWords;
    if (numWords < 2) {
	return TCL_ERROR;
    }

    /*
     * 'global' has no effect outside of proc bodies; handle that at runtime
     */

    if (envPtr->procPtr == NULL) {
	return TCL_ERROR;
    }

    /*
     * Push the namespace
     */

    PushStringLiteral(envPtr, "::");

    /*
     * Loop over the variables.
     */

    varTokenPtr = TokenAfter(parsePtr->tokenPtr);
    for (i=1; i<numWords; varTokenPtr = TokenAfter(varTokenPtr),i++) {
	localIndex = IndexTailVarIfKnown(interp, varTokenPtr, envPtr);

	if (localIndex < 0) {
	    return TCL_ERROR;
	}

	/*
	 * TODO: Consider what value can pass through the
	 * IndexTailVarIfKnown() screen. Full CompileWord() likely does not
	 * apply here. Push known value instead.
	 */

	CompileWord(envPtr, varTokenPtr, interp, i);
	TclEmitInstInt4(	INST_NSUPVAR, localIndex,	envPtr);
    }

    /*
     * Pop the namespace, and set the result to empty
     */

    TclEmitOpcode(		INST_POP,			envPtr);
    PushStringLiteral(envPtr, "");
    return TCL_OK;
}

/*
 *----------------------------------------------------------------------
 *
 * TclCompileIfCmd --
 *
 *	Procedure called to compile the "if" command.
 *
 * Results:
 *	Returns TCL_OK for a successful compile. Returns TCL_ERROR to defer
 *	evaluation to runtime.
 *
 * Side effects:
 *	Instructions are added to envPtr to execute the "if" command at
 *	runtime.
 *
 *----------------------------------------------------------------------
 */

int
TclCompileIfCmd(
    Tcl_Interp *interp,		/* Used for error reporting. */
    Tcl_Parse *parsePtr,	/* Points to a parse structure for the command
				 * created by Tcl_ParseCommand. */
    TCL_UNUSED(Command *),
    CompileEnv *envPtr)		/* Holds resulting instructions. */
{
    DefineLineInformation;	/* TIP #280 */
    JumpFixupArray jumpFalseFixupArray;
				/* Used to fix the ifFalse jump after each
				 * test when its target PC is determined. */
    JumpFixupArray jumpEndFixupArray;
				/* Used to fix the jump after each "then" body
				 * to the end of the "if" when that PC is
				 * determined. */
    Tcl_Token *tokenPtr, *testTokenPtr;
    int jumpIndex = 0;		/* Avoid compiler warning. */
	size_t numBytes, j;
    int jumpFalseDist, numWords, wordIdx, code;
    const char *word;
    int realCond = 1;		/* Set to 0 for static conditions:
				 * "if 0 {..}" */
    int boolVal;		/* Value of static condition. */
    int compileScripts = 1;

    /*
     * Only compile the "if" command if all arguments are simple words, in
     * order to insure correct substitution [Bug 219166]
     */

    tokenPtr = parsePtr->tokenPtr;
    wordIdx = 0;
    numWords = (int)parsePtr->numWords;

    for (wordIdx = 0; wordIdx < numWords; wordIdx++) {
	if (tokenPtr->type != TCL_TOKEN_SIMPLE_WORD) {
	    return TCL_ERROR;
	}
	tokenPtr = TokenAfter(tokenPtr);
    }

    TclInitJumpFixupArray(&jumpFalseFixupArray);
    TclInitJumpFixupArray(&jumpEndFixupArray);
    code = TCL_OK;

    /*
     * Each iteration of this loop compiles one "if expr ?then? body" or
     * "elseif expr ?then? body" clause.
     */

    tokenPtr = parsePtr->tokenPtr;
    wordIdx = 0;
    while (wordIdx < numWords) {
	/*
	 * Stop looping if the token isn't "if" or "elseif".
	 */

	word = tokenPtr[1].start;
	numBytes = tokenPtr[1].size;
	if ((tokenPtr == parsePtr->tokenPtr)
		|| ((numBytes == 6) && (strncmp(word, "elseif", 6) == 0))) {
	    tokenPtr = TokenAfter(tokenPtr);
	    wordIdx++;
	} else {
	    break;
	}
	if (wordIdx >= numWords) {
	    code = TCL_ERROR;
	    goto done;
	}

	/*
	 * Compile the test expression then emit the conditional jump around
	 * the "then" part.
	 */

	testTokenPtr = tokenPtr;

	if (realCond) {
	    /*
	     * Find out if the condition is a constant.
	     */

	    Tcl_Obj *boolObj = Tcl_NewStringObj(testTokenPtr[1].start,
		    testTokenPtr[1].size);

	    Tcl_IncrRefCount(boolObj);
	    code = Tcl_GetBooleanFromObj(NULL, boolObj, &boolVal);
	    TclDecrRefCount(boolObj);
	    if (code == TCL_OK) {
		/*
		 * A static condition.
		 */

		realCond = 0;
		if (!boolVal) {
		    compileScripts = 0;
		}
	    } else {
		SetLineInformation(wordIdx);
		Tcl_ResetResult(interp);
		TclCompileExprWords(interp, testTokenPtr, 1, envPtr);
		if (jumpFalseFixupArray.next >= jumpFalseFixupArray.end) {
		    TclExpandJumpFixupArray(&jumpFalseFixupArray);
		}
		jumpIndex = jumpFalseFixupArray.next;
		jumpFalseFixupArray.next++;
		TclEmitForwardJump(envPtr, TCL_FALSE_JUMP,
			jumpFalseFixupArray.fixup + jumpIndex);
	    }
	    code = TCL_OK;
	}

	/*
	 * Skip over the optional "then" before the then clause.
	 */

	tokenPtr = TokenAfter(testTokenPtr);
	wordIdx++;
	if (wordIdx >= numWords) {
	    code = TCL_ERROR;
	    goto done;
	}
	if (tokenPtr->type == TCL_TOKEN_SIMPLE_WORD) {
	    word = tokenPtr[1].start;
	    numBytes = tokenPtr[1].size;
	    if ((numBytes == 4) && (strncmp(word, "then", 4) == 0)) {
		tokenPtr = TokenAfter(tokenPtr);
		wordIdx++;
		if (wordIdx >= numWords) {
		    code = TCL_ERROR;
		    goto done;
		}
	    }
	}

	/*
	 * Compile the "then" command body.
	 */

	if (compileScripts) {
	    BODY(tokenPtr, wordIdx);
	}

	if (realCond) {
	    /*
	     * Jump to the end of the "if" command. Both jumpFalseFixupArray
	     * and jumpEndFixupArray are indexed by "jumpIndex".
	     */

	    if (jumpEndFixupArray.next >= jumpEndFixupArray.end) {
		TclExpandJumpFixupArray(&jumpEndFixupArray);
	    }
	    jumpEndFixupArray.next++;
	    TclEmitForwardJump(envPtr, TCL_UNCONDITIONAL_JUMP,
		    jumpEndFixupArray.fixup + jumpIndex);

	    /*
	     * Fix the target of the jumpFalse after the test. Generate a 4
	     * byte jump if the distance is > 120 bytes. This is conservative,
	     * and ensures that we won't have to replace this jump if we later
	     * also need to replace the proceeding jump to the end of the "if"
	     * with a 4 byte jump.
	     */

	    TclAdjustStackDepth(-1, envPtr);
	    if (TclFixupForwardJumpToHere(envPtr,
		    jumpFalseFixupArray.fixup + jumpIndex, 120)) {
		/*
		 * Adjust the code offset for the proceeding jump to the end
		 * of the "if" command.
		 */

		jumpEndFixupArray.fixup[jumpIndex].codeOffset += 3;
	    }
	} else if (boolVal) {
	    /*
	     * We were processing an "if 1 {...}"; stop compiling scripts.
	     */

	    compileScripts = 0;
	} else {
	    /*
	     * We were processing an "if 0 {...}"; reset so that the rest
	     * (elseif, else) is compiled correctly.
	     */

	    realCond = 1;
	    compileScripts = 1;
	}

	tokenPtr = TokenAfter(tokenPtr);
	wordIdx++;
    }

    /*
     * Check for the optional else clause. Do not compile anything if this was
     * an "if 1 {...}" case.
     */

    if ((wordIdx < numWords) && (tokenPtr->type == TCL_TOKEN_SIMPLE_WORD)) {
	/*
	 * There is an else clause. Skip over the optional "else" word.
	 */

	word = tokenPtr[1].start;
	numBytes = tokenPtr[1].size;
	if ((numBytes == 4) && (strncmp(word, "else", 4) == 0)) {
	    tokenPtr = TokenAfter(tokenPtr);
	    wordIdx++;
	    if (wordIdx >= numWords) {
		code = TCL_ERROR;
		goto done;
	    }
	}

	if (compileScripts) {
	    /*
	     * Compile the else command body.
	     */

	    BODY(tokenPtr, wordIdx);
	}

	/*
	 * Make sure there are no words after the else clause.
	 */

	wordIdx++;
	if (wordIdx < numWords) {
	    code = TCL_ERROR;
	    goto done;
	}
    } else {
	/*
	 * No else clause: the "if" command's result is an empty string.
	 */

	if (compileScripts) {
	    PushStringLiteral(envPtr, "");
	}
    }

    /*
     * Fix the unconditional jumps to the end of the "if" command.
     */

    for (j = jumpEndFixupArray.next;  j > 0;  j--) {
	jumpIndex = (j - 1);	/* i.e. process the closest jump first. */
	if (TclFixupForwardJumpToHere(envPtr,
		jumpEndFixupArray.fixup + jumpIndex, 127)) {
	    /*
	     * Adjust the immediately preceeding "ifFalse" jump. We moved it's
	     * target (just after this jump) down three bytes.
	     */

	    unsigned char *ifFalsePc = envPtr->codeStart
		    + jumpFalseFixupArray.fixup[jumpIndex].codeOffset;
	    unsigned char opCode = *ifFalsePc;

	    if (opCode == INST_JUMP_FALSE1) {
		jumpFalseDist = TclGetInt1AtPtr(ifFalsePc + 1);
		jumpFalseDist += 3;
		TclStoreInt1AtPtr(jumpFalseDist, (ifFalsePc + 1));
	    } else if (opCode == INST_JUMP_FALSE4) {
		jumpFalseDist = TclGetInt4AtPtr(ifFalsePc + 1);
		jumpFalseDist += 3;
		TclStoreInt4AtPtr(jumpFalseDist, (ifFalsePc + 1));
	    } else {
		Tcl_Panic("TclCompileIfCmd: unexpected opcode \"%d\" updating ifFalse jump", opCode);
	    }
	}
    }

    /*
     * Free the jumpFixupArray array if malloc'ed storage was used.
     */

  done:
    TclFreeJumpFixupArray(&jumpFalseFixupArray);
    TclFreeJumpFixupArray(&jumpEndFixupArray);
    return code;
}

/*
 *----------------------------------------------------------------------
 *
 * TclCompileIncrCmd --
 *
 *	Procedure called to compile the "incr" command.
 *
 * Results:
 *	Returns TCL_OK for a successful compile. Returns TCL_ERROR to defer
 *	evaluation to runtime.
 *
 * Side effects:
 *	Instructions are added to envPtr to execute the "incr" command at
 *	runtime.
 *
 *----------------------------------------------------------------------
 */

int
TclCompileIncrCmd(
    Tcl_Interp *interp,		/* Used for error reporting. */
    Tcl_Parse *parsePtr,	/* Points to a parse structure for the command
				 * created by Tcl_ParseCommand. */
    TCL_UNUSED(Command *),
    CompileEnv *envPtr)		/* Holds resulting instructions. */
{
    DefineLineInformation;	/* TIP #280 */
    Tcl_Token *varTokenPtr, *incrTokenPtr;
    int isScalar, localIndex, haveImmValue, immValue;

    if ((parsePtr->numWords != 2) && (parsePtr->numWords != 3)) {
	return TCL_ERROR;
    }

    varTokenPtr = TokenAfter(parsePtr->tokenPtr);

    PushVarNameWord(interp, varTokenPtr, envPtr, TCL_NO_LARGE_INDEX,
	    &localIndex, &isScalar, 1);

    /*
     * If an increment is given, push it, but see first if it's a small
     * integer.
     */

    haveImmValue = 0;
    immValue = 1;
    if (parsePtr->numWords == 3) {
	incrTokenPtr = TokenAfter(varTokenPtr);
	if (incrTokenPtr->type == TCL_TOKEN_SIMPLE_WORD) {
	    const char *word = incrTokenPtr[1].start;
	    size_t numBytes = incrTokenPtr[1].size;
	    int code;
	    Tcl_Obj *intObj = Tcl_NewStringObj(word, numBytes);

	    Tcl_IncrRefCount(intObj);
	    code = TclGetIntFromObj(NULL, intObj, &immValue);
	    TclDecrRefCount(intObj);
	    if ((code == TCL_OK) && (-127 <= immValue) && (immValue <= 127)) {
		haveImmValue = 1;
	    }
	    if (!haveImmValue) {
		PushLiteral(envPtr, word, numBytes);
	    }
	} else {
	    SetLineInformation(2);
	    CompileTokens(envPtr, incrTokenPtr, interp);
	}
    } else {			/* No incr amount given so use 1. */
	haveImmValue = 1;
    }

    /*
     * Emit the instruction to increment the variable.
     */

    if (isScalar) {	/* Simple scalar variable. */
	if (localIndex >= 0) {
	    if (haveImmValue) {
		TclEmitInstInt1(INST_INCR_SCALAR1_IMM, localIndex, envPtr);
		TclEmitInt1(immValue, envPtr);
	    } else {
		TclEmitInstInt1(INST_INCR_SCALAR1, localIndex,	envPtr);
	    }
	} else {
	    if (haveImmValue) {
		TclEmitInstInt1(INST_INCR_STK_IMM, immValue, envPtr);
	    } else {
		TclEmitOpcode(	INST_INCR_STK,		envPtr);
	    }
	}
    } else {			/* Simple array variable. */
	if (localIndex >= 0) {
	    if (haveImmValue) {
		TclEmitInstInt1(INST_INCR_ARRAY1_IMM, localIndex, envPtr);
		TclEmitInt1(immValue, envPtr);
	    } else {
		TclEmitInstInt1(INST_INCR_ARRAY1, localIndex,	envPtr);
	    }
	} else {
	    if (haveImmValue) {
		TclEmitInstInt1(INST_INCR_ARRAY_STK_IMM, immValue, envPtr);
	    } else {
		TclEmitOpcode(	INST_INCR_ARRAY_STK,		envPtr);
	    }
	}
    }

    return TCL_OK;
}

/*
 *----------------------------------------------------------------------
 *
 * TclCompileInfo*Cmd --
 *
 *	Procedures called to compile "info" subcommands.
 *
 * Results:
 *	Returns TCL_OK for a successful compile. Returns TCL_ERROR to defer
 *	evaluation to runtime.
 *
 * Side effects:
 *	Instructions are added to envPtr to execute the "info" subcommand at
 *	runtime.
 *
 *----------------------------------------------------------------------
 */

int
TclCompileInfoCommandsCmd(
    Tcl_Interp *interp,		/* Used for error reporting. */
    Tcl_Parse *parsePtr,	/* Points to a parse structure for the command
				 * created by Tcl_ParseCommand. */
    Command *cmdPtr,		/* Points to definition of command being
				 * compiled. */
    CompileEnv *envPtr)
{
    DefineLineInformation;	/* TIP #280 */
    Tcl_Token *tokenPtr;
    Tcl_Obj *objPtr;
    const char *bytes;

    /*
     * We require one compile-time known argument for the case we can compile.
     */

    if (parsePtr->numWords == 1) {
	return TclCompileBasic0ArgCmd(interp, parsePtr, cmdPtr, envPtr);
    } else if (parsePtr->numWords != 2) {
	return TCL_ERROR;
    }
    tokenPtr = TokenAfter(parsePtr->tokenPtr);
    TclNewObj(objPtr);
    Tcl_IncrRefCount(objPtr);
    if (!TclWordKnownAtCompileTime(tokenPtr, objPtr)) {
	goto notCompilable;
    }
    bytes = TclGetString(objPtr);

    /*
     * We require that the argument start with "::" and not have any of "*\[?"
     * in it. (Theoretically, we should look in only the final component, but
     * the difference is so slight given current naming practices.)
     */

    if (bytes[0] != ':' || bytes[1] != ':' || !TclMatchIsTrivial(bytes)) {
	goto notCompilable;
    }
    Tcl_DecrRefCount(objPtr);

    /*
     * Confirmed as a literal that will not frighten the horses. Compile. Note
     * that the result needs to be list-ified.
     */

    /* TODO: Just push the known value */
    CompileWord(envPtr, tokenPtr,		interp, 1);
    TclEmitOpcode(	INST_RESOLVE_COMMAND,	envPtr);
    TclEmitOpcode(	INST_DUP,		envPtr);
    TclEmitOpcode(	INST_STR_LEN,		envPtr);
    TclEmitInstInt1(	INST_JUMP_FALSE1, 7,	envPtr);
    TclEmitInstInt4(	INST_LIST, 1,		envPtr);
    return TCL_OK;

  notCompilable:
    Tcl_DecrRefCount(objPtr);
    return TclCompileBasic1ArgCmd(interp, parsePtr, cmdPtr, envPtr);
}

int
TclCompileInfoCoroutineCmd(
    TCL_UNUSED(Tcl_Interp *),
    Tcl_Parse *parsePtr,	/* Points to a parse structure for the command
				 * created by Tcl_ParseCommand. */
    TCL_UNUSED(Command *),
    CompileEnv *envPtr)		/* Holds resulting instructions. */
{
    /*
     * Only compile [info coroutine] without arguments.
     */

    if (parsePtr->numWords != 1) {
	return TCL_ERROR;
    }

    /*
     * Not much to do; we compile to a single instruction...
     */

    TclEmitOpcode(		INST_COROUTINE_NAME,		envPtr);
    return TCL_OK;
}

int
TclCompileInfoExistsCmd(
    Tcl_Interp *interp,		/* Used for error reporting. */
    Tcl_Parse *parsePtr,	/* Points to a parse structure for the command
				 * created by Tcl_ParseCommand. */
    TCL_UNUSED(Command *),
    CompileEnv *envPtr)		/* Holds resulting instructions. */
{
    DefineLineInformation;	/* TIP #280 */
    Tcl_Token *tokenPtr;
    int isScalar, localIndex;

    if (parsePtr->numWords != 2) {
	return TCL_ERROR;
    }

    /*
     * Decide if we can use a frame slot for the var/array name or if we need
     * to emit code to compute and push the name at runtime. We use a frame
     * slot (entry in the array of local vars) if we are compiling a procedure
     * body and if the name is simple text that does not include namespace
     * qualifiers.
     */

    tokenPtr = TokenAfter(parsePtr->tokenPtr);
    PushVarNameWord(interp, tokenPtr, envPtr, 0, &localIndex, &isScalar, 1);

    /*
     * Emit instruction to check the variable for existence.
     */

    if (isScalar) {
	if (localIndex < 0) {
	    TclEmitOpcode(	INST_EXIST_STK,			envPtr);
	} else {
	    TclEmitInstInt4(	INST_EXIST_SCALAR, localIndex,	envPtr);
	}
    } else {
	if (localIndex < 0) {
	    TclEmitOpcode(	INST_EXIST_ARRAY_STK,		envPtr);
	} else {
	    TclEmitInstInt4(	INST_EXIST_ARRAY, localIndex,	envPtr);
	}
    }

    return TCL_OK;
}

int
TclCompileInfoLevelCmd(
    Tcl_Interp *interp,		/* Used for error reporting. */
    Tcl_Parse *parsePtr,	/* Points to a parse structure for the command
				 * created by Tcl_ParseCommand. */
    TCL_UNUSED(Command *),
    CompileEnv *envPtr)		/* Holds resulting instructions. */
{
    /*
     * Only compile [info level] without arguments or with a single argument.
     */

    if (parsePtr->numWords == 1) {
	/*
	 * Not much to do; we compile to a single instruction...
	 */

	TclEmitOpcode(		INST_INFO_LEVEL_NUM,		envPtr);
    } else if (parsePtr->numWords != 2) {
	return TCL_ERROR;
    } else {
	DefineLineInformation;	/* TIP #280 */

	/*
	 * Compile the argument, then add the instruction to convert it into a
	 * list of arguments.
	 */

	CompileWord(envPtr, TokenAfter(parsePtr->tokenPtr), interp, 1);
	TclEmitOpcode(		INST_INFO_LEVEL_ARGS,		envPtr);
    }
    return TCL_OK;
}

int
TclCompileInfoObjectClassCmd(
    Tcl_Interp *interp,		/* Used for error reporting. */
    Tcl_Parse *parsePtr,	/* Points to a parse structure for the command
				 * created by Tcl_ParseCommand. */
    TCL_UNUSED(Command *),
    CompileEnv *envPtr)
{
    DefineLineInformation;	/* TIP #280 */
    Tcl_Token *tokenPtr = TokenAfter(parsePtr->tokenPtr);

    if (parsePtr->numWords != 2) {
	return TCL_ERROR;
    }
    CompileWord(envPtr,		tokenPtr,		interp, 1);
    TclEmitOpcode(		INST_TCLOO_CLASS,	envPtr);
    return TCL_OK;
}

int
TclCompileInfoObjectIsACmd(
    Tcl_Interp *interp,		/* Used for error reporting. */
    Tcl_Parse *parsePtr,	/* Points to a parse structure for the command
				 * created by Tcl_ParseCommand. */
    TCL_UNUSED(Command *),
    CompileEnv *envPtr)
{
    DefineLineInformation;	/* TIP #280 */
    Tcl_Token *tokenPtr = TokenAfter(parsePtr->tokenPtr);

    /*
     * We only handle [info object isa object <somevalue>]. The first three
     * words are compressed to a single token by the ensemble compilation
     * engine.
     */

    if (parsePtr->numWords != 3) {
	return TCL_ERROR;
    }
    if (tokenPtr->type != TCL_TOKEN_SIMPLE_WORD || tokenPtr[1].size < 1
	    || strncmp(tokenPtr[1].start, "object", tokenPtr[1].size)) {
	return TCL_ERROR;
    }
    tokenPtr = TokenAfter(tokenPtr);

    /*
     * Issue the code.
     */

    CompileWord(envPtr,		tokenPtr,		interp, 2);
    TclEmitOpcode(		INST_TCLOO_IS_OBJECT,	envPtr);
    return TCL_OK;
}

int
TclCompileInfoObjectNamespaceCmd(
    Tcl_Interp *interp,		/* Used for error reporting. */
    Tcl_Parse *parsePtr,	/* Points to a parse structure for the command
				 * created by Tcl_ParseCommand. */
    TCL_UNUSED(Command *),
    CompileEnv *envPtr)
{
    DefineLineInformation;	/* TIP #280 */
    Tcl_Token *tokenPtr = TokenAfter(parsePtr->tokenPtr);

    if (parsePtr->numWords != 2) {
	return TCL_ERROR;
    }
    CompileWord(envPtr,		tokenPtr,		interp, 1);
    TclEmitOpcode(		INST_TCLOO_NS,		envPtr);
    return TCL_OK;
}

/*
 *----------------------------------------------------------------------
 *
 * TclCompileLappendCmd --
 *
 *	Procedure called to compile the "lappend" command.
 *
 * Results:
 *	Returns TCL_OK for a successful compile. Returns TCL_ERROR to defer
 *	evaluation to runtime.
 *
 * Side effects:
 *	Instructions are added to envPtr to execute the "lappend" command at
 *	runtime.
 *
 *----------------------------------------------------------------------
 */

int
TclCompileLappendCmd(
    Tcl_Interp *interp,		/* Used for error reporting. */
    Tcl_Parse *parsePtr,	/* Points to a parse structure for the command
				 * created by Tcl_ParseCommand. */
    TCL_UNUSED(Command *),
    CompileEnv *envPtr)		/* Holds resulting instructions. */
{
    DefineLineInformation;	/* TIP #280 */
    Tcl_Token *varTokenPtr, *valueTokenPtr;
    int isScalar, localIndex, numWords, i;

    /* TODO: Consider support for compiling expanded args. */
    numWords = (int)parsePtr->numWords;
    if (numWords < 3) {
	return TCL_ERROR;
    }

    if (numWords != 3 || envPtr->procPtr == NULL) {
	goto lappendMultiple;
    }

    /*
     * Decide if we can use a frame slot for the var/array name or if we
     * need to emit code to compute and push the name at runtime. We use a
     * frame slot (entry in the array of local vars) if we are compiling a
     * procedure body and if the name is simple text that does not include
     * namespace qualifiers.
     */

    varTokenPtr = TokenAfter(parsePtr->tokenPtr);

    PushVarNameWord(interp, varTokenPtr, envPtr, 0,
	    &localIndex, &isScalar, 1);

    /*
     * If we are doing an assignment, push the new value. In the no values
     * case, create an empty object.
     */

    if (numWords > 2) {
	valueTokenPtr = TokenAfter(varTokenPtr);

	CompileWord(envPtr, valueTokenPtr, interp, 2);
    }

    /*
     * Emit instructions to set/get the variable.
     */

    /*
     * The *_STK opcodes should be refactored to make better use of existing
     * LOAD/STORE instructions.
     */

    if (isScalar) {
	if (localIndex < 0) {
	    TclEmitOpcode(	INST_LAPPEND_STK,		envPtr);
	} else {
	    Emit14Inst(		INST_LAPPEND_SCALAR, localIndex, envPtr);
	}
    } else {
	if (localIndex < 0) {
	    TclEmitOpcode(	INST_LAPPEND_ARRAY_STK,		envPtr);
	} else {
	    Emit14Inst(		INST_LAPPEND_ARRAY, localIndex,	envPtr);
	}
    }

    return TCL_OK;

  lappendMultiple:
    varTokenPtr = TokenAfter(parsePtr->tokenPtr);
    PushVarNameWord(interp, varTokenPtr, envPtr, 0,
	    &localIndex, &isScalar, 1);
    valueTokenPtr = TokenAfter(varTokenPtr);
    for (i = 2 ; i < numWords ; i++) {
	CompileWord(envPtr, valueTokenPtr, interp, i);
	valueTokenPtr = TokenAfter(valueTokenPtr);
    }
    TclEmitInstInt4(	    INST_LIST, numWords - 2,		envPtr);
    if (isScalar) {
	if (localIndex < 0) {
	    TclEmitOpcode(  INST_LAPPEND_LIST_STK,		envPtr);
	} else {
	    TclEmitInstInt4(INST_LAPPEND_LIST, localIndex,	envPtr);
	}
    } else {
	if (localIndex < 0) {
	    TclEmitOpcode(  INST_LAPPEND_LIST_ARRAY_STK,	envPtr);
	} else {
	    TclEmitInstInt4(INST_LAPPEND_LIST_ARRAY, localIndex,envPtr);
	}
    }
    return TCL_OK;
}

/*
 *----------------------------------------------------------------------
 *
 * TclCompileLassignCmd --
 *
 *	Procedure called to compile the "lassign" command.
 *
 * Results:
 *	Returns TCL_OK for a successful compile. Returns TCL_ERROR to defer
 *	evaluation to runtime.
 *
 * Side effects:
 *	Instructions are added to envPtr to execute the "lassign" command at
 *	runtime.
 *
 *----------------------------------------------------------------------
 */

int
TclCompileLassignCmd(
    Tcl_Interp *interp,		/* Used for error reporting. */
    Tcl_Parse *parsePtr,	/* Points to a parse structure for the command
				 * created by Tcl_ParseCommand. */
    TCL_UNUSED(Command *),
    CompileEnv *envPtr)		/* Holds resulting instructions. */
{
    DefineLineInformation;	/* TIP #280 */
    Tcl_Token *tokenPtr;
    int isScalar, localIndex, numWords, idx;

    numWords = (int)parsePtr->numWords;

    /*
     * Check for command syntax error, but we'll punt that to runtime.
     */

    if (numWords < 3) {
	return TCL_ERROR;
    }

    /*
     * Generate code to push list being taken apart by [lassign].
     */

    tokenPtr = TokenAfter(parsePtr->tokenPtr);
    CompileWord(envPtr, tokenPtr, interp, 1);

    /*
     * Generate code to assign values from the list to variables.
     */

    for (idx=0 ; idx<numWords-2 ; idx++) {
	tokenPtr = TokenAfter(tokenPtr);

	/*
	 * Generate the next variable name.
	 */

	PushVarNameWord(interp, tokenPtr, envPtr, 0, &localIndex,
		&isScalar, idx + 2);

	/*
	 * Emit instructions to get the idx'th item out of the list value on
	 * the stack and assign it to the variable.
	 */

	if (isScalar) {
	    if (localIndex >= 0) {
		TclEmitOpcode(	INST_DUP,			envPtr);
		TclEmitInstInt4(INST_LIST_INDEX_IMM, idx,	envPtr);
		Emit14Inst(	INST_STORE_SCALAR, localIndex,	envPtr);
		TclEmitOpcode(	INST_POP,			envPtr);
	    } else {
		TclEmitInstInt4(INST_OVER, 1,			envPtr);
		TclEmitInstInt4(INST_LIST_INDEX_IMM, idx,	envPtr);
		TclEmitOpcode(	INST_STORE_STK,			envPtr);
		TclEmitOpcode(	INST_POP,			envPtr);
	    }
	} else {
	    if (localIndex >= 0) {
		TclEmitInstInt4(INST_OVER, 1,			envPtr);
		TclEmitInstInt4(INST_LIST_INDEX_IMM, idx,	envPtr);
		Emit14Inst(	INST_STORE_ARRAY, localIndex,	envPtr);
		TclEmitOpcode(	INST_POP,			envPtr);
	    } else {
		TclEmitInstInt4(INST_OVER, 2,			envPtr);
		TclEmitInstInt4(INST_LIST_INDEX_IMM, idx,	envPtr);
		TclEmitOpcode(	INST_STORE_ARRAY_STK,		envPtr);
		TclEmitOpcode(	INST_POP,			envPtr);
	    }
	}
    }

    /*
     * Generate code to leave the rest of the list on the stack.
     */

    TclEmitInstInt4(		INST_LIST_RANGE_IMM, idx,	envPtr);
    TclEmitInt4(			(int)TCL_INDEX_END,		envPtr);

    return TCL_OK;
}

/*
 *----------------------------------------------------------------------
 *
 * TclCompileLindexCmd --
 *
 *	Procedure called to compile the "lindex" command.
 *
 * Results:
 *	Returns TCL_OK for a successful compile. Returns TCL_ERROR to defer
 *	evaluation to runtime.
 *
 * Side effects:
 *	Instructions are added to envPtr to execute the "lindex" command at
 *	runtime.
 *
 *----------------------------------------------------------------------
 */

int
TclCompileLindexCmd(
    Tcl_Interp *interp,		/* Used for error reporting. */
    Tcl_Parse *parsePtr,	/* Points to a parse structure for the command
				 * created by Tcl_ParseCommand. */
    TCL_UNUSED(Command *),
    CompileEnv *envPtr)		/* Holds resulting instructions. */
{
    DefineLineInformation;	/* TIP #280 */
    Tcl_Token *idxTokenPtr, *valTokenPtr;
    int i, idx, numWords = (int)parsePtr->numWords;

    /*
     * Quit if not enough args.
     */

    /* TODO: Consider support for compiling expanded args. */
    if (numWords <= 1) {
	return TCL_ERROR;
    }

    valTokenPtr = TokenAfter(parsePtr->tokenPtr);
    if (numWords != 3) {
	goto emitComplexLindex;
    }

    idxTokenPtr = TokenAfter(valTokenPtr);
    if (TclGetIndexFromToken(idxTokenPtr, TCL_INDEX_NONE,
	    TCL_INDEX_NONE, &idx) == TCL_OK) {
	/*
	 * The idxTokenPtr parsed as a valid index value and was
	 * encoded as expected by INST_LIST_INDEX_IMM.
	 *
	 * NOTE: that we rely on indexing before a list producing the
	 * same result as indexing after a list.
	 */

	CompileWord(envPtr, valTokenPtr, interp, 1);
	TclEmitInstInt4(	INST_LIST_INDEX_IMM, idx,	envPtr);
	return TCL_OK;
    }

    /*
     * If the value was not known at compile time, the conversion failed or
     * the value was negative, we just keep on going with the more complex
     * compilation.
     */

    /*
     * Push the operands onto the stack.
     */

  emitComplexLindex:
    for (i=1 ; i<numWords ; i++) {
	CompileWord(envPtr, valTokenPtr, interp, i);
	valTokenPtr = TokenAfter(valTokenPtr);
    }

    /*
     * Emit INST_LIST_INDEX if objc==3, or INST_LIST_INDEX_MULTI if there are
     * multiple index args.
     */

    if (numWords == 3) {
	TclEmitOpcode(		INST_LIST_INDEX,		envPtr);
    } else {
	TclEmitInstInt4(	INST_LIST_INDEX_MULTI, numWords-1, envPtr);
    }

    return TCL_OK;
}

/*
 *----------------------------------------------------------------------
 *
 * TclCompileListCmd --
 *
 *	Procedure called to compile the "list" command.
 *
 * Results:
 *	Returns TCL_OK for a successful compile. Returns TCL_ERROR to defer
 *	evaluation to runtime.
 *
 * Side effects:
 *	Instructions are added to envPtr to execute the "list" command at
 *	runtime.
 *
 *----------------------------------------------------------------------
 */

int
TclCompileListCmd(
    Tcl_Interp *interp,		/* Used for error reporting. */
    Tcl_Parse *parsePtr,	/* Points to a parse structure for the command
				 * created by Tcl_ParseCommand. */
    TCL_UNUSED(Command *),
    CompileEnv *envPtr)		/* Holds resulting instructions. */
{
    DefineLineInformation;	/* TIP #280 */
    Tcl_Token *valueTokenPtr;
    int i, numWords, concat, build;
    Tcl_Obj *listObj, *objPtr;

    if (parsePtr->numWords == 1) {
	/*
	 * [list] without arguments just pushes an empty object.
	 */

	PushStringLiteral(envPtr, "");
	return TCL_OK;
    }

    /*
     * Test if all arguments are compile-time known. If they are, we can
     * implement with a simple push.
     */

    numWords = (int)parsePtr->numWords;
    valueTokenPtr = TokenAfter(parsePtr->tokenPtr);
    TclNewObj(listObj);
    for (i = 1; i < numWords && listObj != NULL; i++) {
	TclNewObj(objPtr);
	if (TclWordKnownAtCompileTime(valueTokenPtr, objPtr)) {
	    (void) Tcl_ListObjAppendElement(NULL, listObj, objPtr);
	} else {
	    Tcl_DecrRefCount(objPtr);
	    Tcl_DecrRefCount(listObj);
	    listObj = NULL;
	}
	valueTokenPtr = TokenAfter(valueTokenPtr);
    }
    if (listObj != NULL) {
	TclEmitPush(TclAddLiteralObj(envPtr, listObj, NULL), envPtr);
	return TCL_OK;
    }

    /*
     * Push the all values onto the stack.
     */

    numWords = (int)parsePtr->numWords;
    valueTokenPtr = TokenAfter(parsePtr->tokenPtr);
    concat = build = 0;
    for (i = 1; i < numWords; i++) {
	if (valueTokenPtr->type == TCL_TOKEN_EXPAND_WORD && build > 0) {
	    TclEmitInstInt4(	INST_LIST, build,	envPtr);
	    if (concat) {
		TclEmitOpcode(	INST_LIST_CONCAT,	envPtr);
	    }
	    build = 0;
	    concat = 1;
	}
	CompileWord(envPtr, valueTokenPtr, interp, i);
	if (valueTokenPtr->type == TCL_TOKEN_EXPAND_WORD) {
	    if (concat) {
		TclEmitOpcode(	INST_LIST_CONCAT,	envPtr);
	    } else {
		concat = 1;
	    }
	} else {
	    build++;
	}
	valueTokenPtr = TokenAfter(valueTokenPtr);
    }
    if (build > 0) {
	TclEmitInstInt4(	INST_LIST, build,	envPtr);
	if (concat) {
	    TclEmitOpcode(	INST_LIST_CONCAT,	envPtr);
	}
    }

    /*
     * If there was just one expanded word, we must ensure that it is a list
     * at this point. We use an [lrange ... 0 end] for this (instead of
     * [llength], as with literals) as we must drop any string representation
     * that might be hanging around.
     */

    if (concat && numWords == 2) {
	TclEmitInstInt4(	INST_LIST_RANGE_IMM, 0,	envPtr);
	TclEmitInt4(			(int)TCL_INDEX_END,	envPtr);
    }
    return TCL_OK;
}

/*
 *----------------------------------------------------------------------
 *
 * TclCompileLlengthCmd --
 *
 *	Procedure called to compile the "llength" command.
 *
 * Results:
 *	Returns TCL_OK for a successful compile. Returns TCL_ERROR to defer
 *	evaluation to runtime.
 *
 * Side effects:
 *	Instructions are added to envPtr to execute the "llength" command at
 *	runtime.
 *
 *----------------------------------------------------------------------
 */

int
TclCompileLlengthCmd(
    Tcl_Interp *interp,		/* Used for error reporting. */
    Tcl_Parse *parsePtr,	/* Points to a parse structure for the command
				 * created by Tcl_ParseCommand. */
    TCL_UNUSED(Command *),
    CompileEnv *envPtr)		/* Holds resulting instructions. */
{
    DefineLineInformation;	/* TIP #280 */
    Tcl_Token *varTokenPtr;

    if (parsePtr->numWords != 2) {
	return TCL_ERROR;
    }
    varTokenPtr = TokenAfter(parsePtr->tokenPtr);

    CompileWord(envPtr, varTokenPtr, interp, 1);
    TclEmitOpcode(		INST_LIST_LENGTH,		envPtr);
    return TCL_OK;
}

/*
 *----------------------------------------------------------------------
 *
 * TclCompileLrangeCmd --
 *
 *	How to compile the "lrange" command. We only bother because we needed
 *	the opcode anyway for "lassign".
 *
 *----------------------------------------------------------------------
 */

int
TclCompileLrangeCmd(
    Tcl_Interp *interp,		/* Tcl interpreter for context. */
    Tcl_Parse *parsePtr,	/* Points to a parse structure for the
				 * command. */
    TCL_UNUSED(Command *),
    CompileEnv *envPtr)		/* Holds the resulting instructions. */
{
    DefineLineInformation;	/* TIP #280 */
    Tcl_Token *tokenPtr, *listTokenPtr;
    int idx1, idx2;

    if (parsePtr->numWords != 4) {
	return TCL_ERROR;
    }
    listTokenPtr = TokenAfter(parsePtr->tokenPtr);

    tokenPtr = TokenAfter(listTokenPtr);
    if ((TclGetIndexFromToken(tokenPtr, TCL_INDEX_START, TCL_INDEX_NONE,
	    &idx1) != TCL_OK) || (idx1 == (int)TCL_INDEX_NONE)) {
	return TCL_ERROR;
    }
    /*
     * Token was an index value, and we treat all "first" indices
     * before the list same as the start of the list.
     */

    tokenPtr = TokenAfter(tokenPtr);
    if (TclGetIndexFromToken(tokenPtr, TCL_INDEX_NONE, TCL_INDEX_END,
	    &idx2) != TCL_OK) {
	return TCL_ERROR;
    }
    /*
     * Token was an index value, and we treat all "last" indices
     * after the list same as the end of the list.
     */

    /*
     * Issue instructions. It's not safe to skip doing the LIST_RANGE, as
     * we've not proved that the 'list' argument is really a list. Not that it
     * is worth trying to do that given current knowledge.
     */

    CompileWord(envPtr, listTokenPtr, interp, 1);
    TclEmitInstInt4(		INST_LIST_RANGE_IMM, idx1,	envPtr);
    TclEmitInt4(		idx2,				envPtr);
    return TCL_OK;
}

/*
 *----------------------------------------------------------------------
 *
 * TclCompileLinsertCmd --
 *
 *	How to compile the "linsert" command. We only bother with the case
 *	where the index is constant.
 *
 *----------------------------------------------------------------------
 */

int
TclCompileLinsertCmd(
    Tcl_Interp *interp,		/* Tcl interpreter for context. */
    Tcl_Parse *parsePtr,	/* Points to a parse structure for the
				 * command. */
    TCL_UNUSED(Command *),
    CompileEnv *envPtr)		/* Holds the resulting instructions. */
{
    DefineLineInformation;	/* TIP #280 */
    Tcl_Token *tokenPtr;
    int i;

    if ((int)parsePtr->numWords < 3) {
	return TCL_ERROR;
    }
    
    /* Push list, insertion index onto the stack */
    tokenPtr = TokenAfter(parsePtr->tokenPtr);
    CompileWord(envPtr, tokenPtr, interp, 1);
    tokenPtr = TokenAfter(tokenPtr);
    CompileWord(envPtr, tokenPtr, interp, 2);

<<<<<<< HEAD
    for (i=3 ; i<(int)parsePtr->numWords ; i++) {
=======
    /* Push new elements to be inserted */
    for (i=3 ; i<parsePtr->numWords ; i++) {
>>>>>>> d9033672
	tokenPtr = TokenAfter(tokenPtr);
	CompileWord(envPtr, tokenPtr, interp, i);
    }

    /* First operand is count of arguments */
    TclEmitInstInt4(INST_LREPLACE4, parsePtr->numWords - 1, envPtr);
    /* 
     * Second operand is bitmask
     *  TCL_LREPLACE4_END_IS_LAST - end refers to last element
     *  TCL_LREPLACE4_SINGLE_INDEX - second index is not present
     *     indicating this is a pure insert
     */
    TclEmitInt1(TCL_LREPLACE4_SINGLE_INDEX, envPtr);

    return TCL_OK;
}

/*
 *----------------------------------------------------------------------
 *
 * TclCompileLreplaceCmd --
 *
 *	How to compile the "lreplace" command. We only bother with the case
 *	where the indices are constant.
 *
 *----------------------------------------------------------------------
 */

int
TclCompileLreplaceCmd(
    Tcl_Interp *interp,		/* Tcl interpreter for context. */
    Tcl_Parse *parsePtr,	/* Points to a parse structure for the
				 * command. */
    TCL_UNUSED(Command *),
    CompileEnv *envPtr)		/* Holds the resulting instructions. */
{
    DefineLineInformation;	/* TIP #280 */
    Tcl_Token *tokenPtr;
    int i;

    if ((int)parsePtr->numWords < 4) {
	return TCL_ERROR;
    }

    /* Push list, first, last onto the stack */
    tokenPtr = TokenAfter(parsePtr->tokenPtr);
    CompileWord(envPtr, tokenPtr, interp, 1);
    tokenPtr = TokenAfter(tokenPtr);
    CompileWord(envPtr, tokenPtr, interp, 2);
    tokenPtr = TokenAfter(tokenPtr);
    CompileWord(envPtr, tokenPtr, interp, 3);

<<<<<<< HEAD
    /*
     * Push all the replacement values next so any errors raised in
     * creating them get raised first.
     */
    if ((int)parsePtr->numWords > 4) {
	/* Push the replacement arguments */
	tokenPtr = TokenAfter(tokenPtr);
	for (i=4 ; i<(int)parsePtr->numWords ; i++) {
	    CompileWord(envPtr, tokenPtr, interp, i);
	    tokenPtr = TokenAfter(tokenPtr);
	}

	/* Make a list of them... */
	TclEmitInstInt4(	INST_LIST, i - 4,		envPtr);

	emptyPrefix = 0;
    }

    if ((idx1 == suffixStart) && (parsePtr->numWords == 4)) {
	/*
	 * This is a "no-op". Example: [lreplace {a b c} 2 0]
	 * We still do a list operation to get list-verification
	 * and canonicalization side effects.
	 */
	TclEmitInstInt4(	INST_LIST_RANGE_IMM, 0,		envPtr);
	TclEmitInt4(			(int)TCL_INDEX_END,		envPtr);
	return TCL_OK;
    }

    if (idx1 != (int)TCL_INDEX_START) {
	/* Prefix may not be empty; generate bytecode to push it */
	if (emptyPrefix) {
	    TclEmitOpcode(	INST_DUP,			envPtr);
	} else {
	    TclEmitInstInt4(	INST_OVER, 1,			envPtr);
	}
	TclEmitInstInt4(	INST_LIST_RANGE_IMM, 0,		envPtr);
	TclEmitInt4(			idx1 - 1,		envPtr);
	if (!emptyPrefix) {
	    TclEmitInstInt4(	INST_REVERSE, 2,		envPtr);
	    TclEmitOpcode(	INST_LIST_CONCAT,		envPtr);
	}
	emptyPrefix = 0;
    }

    if (!emptyPrefix) {
	TclEmitInstInt4(	INST_REVERSE, 2,		envPtr);
=======
    /* Push new elements to be inserted */
    for (i=4 ; i<parsePtr->numWords ; i++) {
	tokenPtr = TokenAfter(tokenPtr);
	CompileWord(envPtr, tokenPtr, interp, i);
>>>>>>> d9033672
    }

    /* First operand is count of arguments */
    TclEmitInstInt4(INST_LREPLACE4, parsePtr->numWords - 1, envPtr);
    /* 
     * Second operand is bitmask
     *  TCL_LREPLACE4_END_IS_LAST - end refers to last element
     */
    TclEmitInt1(TCL_LREPLACE4_END_IS_LAST, envPtr);

    return TCL_OK;
}

/*
 *----------------------------------------------------------------------
 *
 * TclCompileLsetCmd --
 *
 *	Procedure called to compile the "lset" command.
 *
 * Results:
 *	Returns TCL_OK for a successful compile. Returns TCL_ERROR to defer
 *	evaluation to runtime.
 *
 * Side effects:
 *	Instructions are added to envPtr to execute the "lset" command at
 *	runtime.
 *
 * The general template for execution of the "lset" command is:
 *	(1) Instructions to push the variable name, unless the variable is
 *	    local to the stack frame.
 *	(2) If the variable is an array element, instructions to push the
 *	    array element name.
 *	(3) Instructions to push each of zero or more "index" arguments to the
 *	    stack, followed with the "newValue" element.
 *	(4) Instructions to duplicate the variable name and/or array element
 *	    name onto the top of the stack, if either was pushed at steps (1)
 *	    and (2).
 *	(5) The appropriate INST_LOAD_* instruction to place the original
 *	    value of the list variable at top of stack.
 *	(6) At this point, the stack contains:
 *		varName? arrayElementName? index1 index2 ... newValue oldList
 *	    The compiler emits one of INST_LSET_FLAT or INST_LSET_LIST
 *	    according as whether there is exactly one index element (LIST) or
 *	    either zero or else two or more (FLAT). This instruction removes
 *	    everything from the stack except for the two names and pushes the
 *	    new value of the variable.
 *	(7) Finally, INST_STORE_* stores the new value in the variable and
 *	    cleans up the stack.
 *
 *----------------------------------------------------------------------
 */

int
TclCompileLsetCmd(
    Tcl_Interp *interp,		/* Tcl interpreter for error reporting. */
    Tcl_Parse *parsePtr,	/* Points to a parse structure for the
				 * command. */
    TCL_UNUSED(Command *),
    CompileEnv *envPtr)		/* Holds the resulting instructions. */
{
    DefineLineInformation;	/* TIP #280 */
    int tempDepth;		/* Depth used for emitting one part of the
				 * code burst. */
    Tcl_Token *varTokenPtr;	/* Pointer to the Tcl_Token representing the
				 * parse of the variable name. */
    int localIndex;		/* Index of var in local var table. */
    int isScalar;		/* Flag == 1 if scalar, 0 if array. */
    int i;

    /*
     * Check argument count.
     */

    /* TODO: Consider support for compiling expanded args. */
    if ((int)parsePtr->numWords < 3) {
	/*
	 * Fail at run time, not in compilation.
	 */

	return TCL_ERROR;
    }

    /*
     * Decide if we can use a frame slot for the var/array name or if we need
     * to emit code to compute and push the name at runtime. We use a frame
     * slot (entry in the array of local vars) if we are compiling a procedure
     * body and if the name is simple text that does not include namespace
     * qualifiers.
     */

    varTokenPtr = TokenAfter(parsePtr->tokenPtr);
    PushVarNameWord(interp, varTokenPtr, envPtr, 0,
	    &localIndex, &isScalar, 1);

    /*
     * Push the "index" args and the new element value.
     */

    for (i=2 ; i<(int)parsePtr->numWords ; ++i) {
	varTokenPtr = TokenAfter(varTokenPtr);
	CompileWord(envPtr, varTokenPtr, interp, i);
    }

    /*
     * Duplicate the variable name if it's been pushed.
     */

    if (localIndex < 0) {
	if (isScalar) {
	    tempDepth = parsePtr->numWords - 2;
	} else {
	    tempDepth = parsePtr->numWords - 1;
	}
	TclEmitInstInt4(	INST_OVER, tempDepth,		envPtr);
    }

    /*
     * Duplicate an array index if one's been pushed.
     */

    if (!isScalar) {
	if (localIndex < 0) {
	    tempDepth = parsePtr->numWords - 1;
	} else {
	    tempDepth = parsePtr->numWords - 2;
	}
	TclEmitInstInt4(	INST_OVER, tempDepth,		envPtr);
    }

    /*
     * Emit code to load the variable's value.
     */

    if (isScalar) {
	if (localIndex < 0) {
	    TclEmitOpcode(	INST_LOAD_STK,			envPtr);
	} else {
	    Emit14Inst(		INST_LOAD_SCALAR, localIndex,	envPtr);
	}
    } else {
	if (localIndex < 0) {
	    TclEmitOpcode(	INST_LOAD_ARRAY_STK,		envPtr);
	} else {
	    Emit14Inst(		INST_LOAD_ARRAY, localIndex,	envPtr);
	}
    }

    /*
     * Emit the correct variety of 'lset' instruction.
     */

    if (parsePtr->numWords == 4) {
	TclEmitOpcode(		INST_LSET_LIST,			envPtr);
    } else {
	TclEmitInstInt4(	INST_LSET_FLAT, parsePtr->numWords-1, envPtr);
    }

    /*
     * Emit code to put the value back in the variable.
     */

    if (isScalar) {
	if (localIndex < 0) {
	    TclEmitOpcode(	INST_STORE_STK,			envPtr);
	} else {
	    Emit14Inst(		INST_STORE_SCALAR, localIndex,	envPtr);
	}
    } else {
	if (localIndex < 0) {
	    TclEmitOpcode(	INST_STORE_ARRAY_STK,		envPtr);
	} else {
	    Emit14Inst(		INST_STORE_ARRAY, localIndex,	envPtr);
	}
    }

    return TCL_OK;
}

/*
 *----------------------------------------------------------------------
 *
 * TclCompileNamespace*Cmd --
 *
 *	Procedures called to compile the "namespace" command; currently, only
 *	the subcommands "namespace current" and "namespace upvar" are compiled
 *	to bytecodes, and the latter only inside a procedure(-like) context.
 *
 * Results:
 *	Returns TCL_OK for a successful compile. Returns TCL_ERROR to defer
 *	evaluation to runtime.
 *
 * Side effects:
 *	Instructions are added to envPtr to execute the "namespace upvar"
 *	command at runtime.
 *
 *----------------------------------------------------------------------
 */

int
TclCompileNamespaceCurrentCmd(
    TCL_UNUSED(Tcl_Interp *),
    Tcl_Parse *parsePtr,	/* Points to a parse structure for the command
				 * created by Tcl_ParseCommand. */
    TCL_UNUSED(Command *),
    CompileEnv *envPtr)		/* Holds resulting instructions. */
{
    /*
     * Only compile [namespace current] without arguments.
     */

    if (parsePtr->numWords != 1) {
	return TCL_ERROR;
    }

    /*
     * Not much to do; we compile to a single instruction...
     */

    TclEmitOpcode(		INST_NS_CURRENT,		envPtr);
    return TCL_OK;
}

int
TclCompileNamespaceCodeCmd(
    Tcl_Interp *interp,		/* Used for error reporting. */
    Tcl_Parse *parsePtr,	/* Points to a parse structure for the command
				 * created by Tcl_ParseCommand. */
    TCL_UNUSED(Command *),
    CompileEnv *envPtr)		/* Holds resulting instructions. */
{
    DefineLineInformation;	/* TIP #280 */
    Tcl_Token *tokenPtr;

    if (parsePtr->numWords != 2) {
	return TCL_ERROR;
    }
    tokenPtr = TokenAfter(parsePtr->tokenPtr);

    /*
     * The specification of [namespace code] is rather shocking, in that it is
     * supposed to check if the argument is itself the result of [namespace
     * code] and not apply itself in that case. Which is excessively cautious,
     * but what the test suite checks for.
     */

    if (tokenPtr->type != TCL_TOKEN_SIMPLE_WORD || (tokenPtr[1].size > 20
	    && strncmp(tokenPtr[1].start, "::namespace inscope ", 20) == 0)) {
	/*
	 * Technically, we could just pass a literal '::namespace inscope '
	 * term through, but that's something which really shouldn't be
	 * occurring as something that the user writes so we'll just punt it.
	 */

	return TCL_ERROR;
    }

    /*
     * Now we can compile using the same strategy as [namespace code]'s normal
     * implementation does internally. Note that we can't bind the namespace
     * name directly here, because TclOO plays complex games with namespaces;
     * the value needs to be determined at runtime for safety.
     */

    PushStringLiteral(envPtr,		"::namespace");
    PushStringLiteral(envPtr,		"inscope");
    TclEmitOpcode(		INST_NS_CURRENT,	envPtr);
    CompileWord(envPtr,		tokenPtr,		interp, 1);
    TclEmitInstInt4(		INST_LIST, 4,		envPtr);
    return TCL_OK;
}

int
TclCompileNamespaceOriginCmd(
    Tcl_Interp *interp,		/* Used for error reporting. */
    Tcl_Parse *parsePtr,	/* Points to a parse structure for the command
				 * created by Tcl_ParseCommand. */
    TCL_UNUSED(Command *),
    CompileEnv *envPtr)		/* Holds resulting instructions. */
{
    DefineLineInformation;	/* TIP #280 */
    Tcl_Token *tokenPtr;

    if (parsePtr->numWords != 2) {
	return TCL_ERROR;
    }
    tokenPtr = TokenAfter(parsePtr->tokenPtr);

    CompileWord(envPtr,	tokenPtr,			interp, 1);
    TclEmitOpcode(	INST_ORIGIN_COMMAND,		envPtr);
    return TCL_OK;
}

int
TclCompileNamespaceQualifiersCmd(
    Tcl_Interp *interp,		/* Used for error reporting. */
    Tcl_Parse *parsePtr,	/* Points to a parse structure for the command
				 * created by Tcl_ParseCommand. */
    TCL_UNUSED(Command *),
    CompileEnv *envPtr)		/* Holds resulting instructions. */
{
    DefineLineInformation;	/* TIP #280 */
    Tcl_Token *tokenPtr = TokenAfter(parsePtr->tokenPtr);
    int off;

    if (parsePtr->numWords != 2) {
	return TCL_ERROR;
    }

    CompileWord(envPtr, tokenPtr, interp, 1);
    PushStringLiteral(envPtr, "0");
    PushStringLiteral(envPtr, "::");
    TclEmitInstInt4(	INST_OVER, 2,			envPtr);
    TclEmitOpcode(	INST_STR_FIND_LAST,		envPtr);
    off = CurrentOffset(envPtr);
    PushStringLiteral(envPtr, "1");
    TclEmitOpcode(	INST_SUB,			envPtr);
    TclEmitInstInt4(	INST_OVER, 2,			envPtr);
    TclEmitInstInt4(	INST_OVER, 1,			envPtr);
    TclEmitOpcode(	INST_STR_INDEX,			envPtr);
    PushStringLiteral(envPtr, ":");
    TclEmitOpcode(	INST_STR_EQ,			envPtr);
    off = off - CurrentOffset(envPtr);
    TclEmitInstInt1(	INST_JUMP_TRUE1, off,		envPtr);
    TclEmitOpcode(	INST_STR_RANGE,			envPtr);
    return TCL_OK;
}

int
TclCompileNamespaceTailCmd(
    Tcl_Interp *interp,		/* Used for error reporting. */
    Tcl_Parse *parsePtr,	/* Points to a parse structure for the command
				 * created by Tcl_ParseCommand. */
    TCL_UNUSED(Command *),
    CompileEnv *envPtr)		/* Holds resulting instructions. */
{
    DefineLineInformation;	/* TIP #280 */
    Tcl_Token *tokenPtr = TokenAfter(parsePtr->tokenPtr);
    JumpFixup jumpFixup;

    if (parsePtr->numWords != 2) {
	return TCL_ERROR;
    }

    /*
     * Take care; only add 2 to found index if the string was actually found.
     */

    CompileWord(envPtr, tokenPtr, interp, 1);
    PushStringLiteral(envPtr, "::");
    TclEmitInstInt4(	INST_OVER, 1,			envPtr);
    TclEmitOpcode(	INST_STR_FIND_LAST,		envPtr);
    TclEmitOpcode(	INST_DUP,			envPtr);
    PushStringLiteral(envPtr, "0");
    TclEmitOpcode(	INST_GE,			envPtr);
    TclEmitForwardJump(envPtr, TCL_FALSE_JUMP, &jumpFixup);
    PushStringLiteral(envPtr, "2");
    TclEmitOpcode(	INST_ADD,			envPtr);
    TclFixupForwardJumpToHere(envPtr, &jumpFixup, 127);
    PushStringLiteral(envPtr, "end");
    TclEmitOpcode(	INST_STR_RANGE,			envPtr);
    return TCL_OK;
}

int
TclCompileNamespaceUpvarCmd(
    Tcl_Interp *interp,		/* Used for error reporting. */
    Tcl_Parse *parsePtr,	/* Points to a parse structure for the command
				 * created by Tcl_ParseCommand. */
    TCL_UNUSED(Command *),
    CompileEnv *envPtr)		/* Holds resulting instructions. */
{
    DefineLineInformation;	/* TIP #280 */
    Tcl_Token *tokenPtr, *otherTokenPtr, *localTokenPtr;
    int localIndex, numWords, i;

    if (envPtr->procPtr == NULL) {
	return TCL_ERROR;
    }

    /*
     * Only compile [namespace upvar ...]: needs an even number of args, >=4
     */

    numWords = (int)parsePtr->numWords;
    if ((numWords % 2) || (numWords < 4)) {
	return TCL_ERROR;
    }

    /*
     * Push the namespace
     */

    tokenPtr = TokenAfter(parsePtr->tokenPtr);
    CompileWord(envPtr, tokenPtr, interp, 1);

    /*
     * Loop over the (otherVar, thisVar) pairs. If any of the thisVar is not a
     * local variable, return an error so that the non-compiled command will
     * be called at runtime.
     */

    localTokenPtr = tokenPtr;
    for (i=2; i<numWords; i+=2) {
	otherTokenPtr = TokenAfter(localTokenPtr);
	localTokenPtr = TokenAfter(otherTokenPtr);

	CompileWord(envPtr, otherTokenPtr, interp, i);
	localIndex = LocalScalarFromToken(localTokenPtr, envPtr);
	if (localIndex < 0) {
	    return TCL_ERROR;
	}
	TclEmitInstInt4(	INST_NSUPVAR, localIndex,	envPtr);
    }

    /*
     * Pop the namespace, and set the result to empty
     */

    TclEmitOpcode(		INST_POP,			envPtr);
    PushStringLiteral(envPtr, "");
    return TCL_OK;
}

int
TclCompileNamespaceWhichCmd(
    Tcl_Interp *interp,		/* Used for error reporting. */
    Tcl_Parse *parsePtr,	/* Points to a parse structure for the command
				 * created by Tcl_ParseCommand. */
    TCL_UNUSED(Command *),
    CompileEnv *envPtr)		/* Holds resulting instructions. */
{
    DefineLineInformation;	/* TIP #280 */
    Tcl_Token *tokenPtr, *opt;
    int idx;

    if ((int)parsePtr->numWords < 2 || (int)parsePtr->numWords > 3) {
	return TCL_ERROR;
    }
    tokenPtr = TokenAfter(parsePtr->tokenPtr);
    idx = 1;

    /*
     * If there's an option, check that it's "-command". We don't handle
     * "-variable" (currently) and anything else is an error.
     */

    if (parsePtr->numWords == 3) {
	if (tokenPtr->type != TCL_TOKEN_SIMPLE_WORD) {
	    return TCL_ERROR;
	}
	opt = tokenPtr + 1;
	if (opt->size < 2 || opt->size > 8
		|| strncmp(opt->start, "-command", opt->size) != 0) {
	    return TCL_ERROR;
	}
	tokenPtr = TokenAfter(tokenPtr);
	idx++;
    }

    /*
     * Issue the bytecode.
     */

    CompileWord(envPtr,		tokenPtr,		interp, idx);
    TclEmitOpcode(		INST_RESOLVE_COMMAND,	envPtr);
    return TCL_OK;
}

/*
 *----------------------------------------------------------------------
 *
 * TclCompileRegexpCmd --
 *
 *	Procedure called to compile the "regexp" command.
 *
 * Results:
 *	Returns TCL_OK for a successful compile. Returns TCL_ERROR to defer
 *	evaluation to runtime.
 *
 * Side effects:
 *	Instructions are added to envPtr to execute the "regexp" command at
 *	runtime.
 *
 *----------------------------------------------------------------------
 */

int
TclCompileRegexpCmd(
    Tcl_Interp *interp,		/* Tcl interpreter for error reporting. */
    Tcl_Parse *parsePtr,	/* Points to a parse structure for the
				 * command. */
    TCL_UNUSED(Command *),
    CompileEnv *envPtr)		/* Holds the resulting instructions. */
{
    DefineLineInformation;	/* TIP #280 */
    Tcl_Token *varTokenPtr;	/* Pointer to the Tcl_Token representing the
				 * parse of the RE or string. */
    size_t len;
    int i, nocase, exact, sawLast, simple;
    const char *str;

    /*
     * We are only interested in compiling simple regexp cases. Currently
     * supported compile cases are:
     *   regexp ?-nocase? ?--? staticString $var
     *   regexp ?-nocase? ?--? {^staticString$} $var
     */

    if ((int)parsePtr->numWords < 3) {
	return TCL_ERROR;
    }

    simple = 0;
    nocase = 0;
    sawLast = 0;
    varTokenPtr = parsePtr->tokenPtr;

    /*
     * We only look for -nocase and -- as options. Everything else gets pushed
     * to runtime execution. This is different than regexp's runtime option
     * handling, but satisfies our stricter needs.
     */

    for (i = 1; i < (int)parsePtr->numWords - 2; i++) {
	varTokenPtr = TokenAfter(varTokenPtr);
	if (varTokenPtr->type != TCL_TOKEN_SIMPLE_WORD) {
	    /*
	     * Not a simple string, so punt to runtime.
	     */

	    return TCL_ERROR;
	}
	str = varTokenPtr[1].start;
	len = varTokenPtr[1].size;
	if ((len == 2) && (str[0] == '-') && (str[1] == '-')) {
	    sawLast++;
	    i++;
	    break;
	} else if ((len > 1) && (strncmp(str,"-nocase", len) == 0)) {
	    nocase = 1;
	} else {
	    /*
	     * Not an option we recognize.
	     */

	    return TCL_ERROR;
	}
    }

    if (((int)parsePtr->numWords - i) != 2) {
	/*
	 * We don't support capturing to variables.
	 */

	return TCL_ERROR;
    }

    /*
     * Get the regexp string. If it is not a simple string or can't be
     * converted to a glob pattern, push the word for the INST_REGEXP.
     * Keep changes here in sync with TclCompileSwitchCmd Switch_Regexp.
     */

    varTokenPtr = TokenAfter(varTokenPtr);

    if (varTokenPtr->type == TCL_TOKEN_SIMPLE_WORD) {
	Tcl_DString ds;

	str = varTokenPtr[1].start;
	len = varTokenPtr[1].size;

	/*
	 * If it has a '-', it could be an incorrectly formed regexp command.
	 */

	if ((*str == '-') && !sawLast) {
	    return TCL_ERROR;
	}

	if (len == 0) {
	    /*
	     * The semantics of regexp are always match on re == "".
	     */

	    PushStringLiteral(envPtr, "1");
	    return TCL_OK;
	}

	/*
	 * Attempt to convert pattern to glob.  If successful, push the
	 * converted pattern as a literal.
	 */

	if (TclReToGlob(NULL, varTokenPtr[1].start, len, &ds, &exact, NULL)
		== TCL_OK) {
	    simple = 1;
	    PushLiteral(envPtr, Tcl_DStringValue(&ds),Tcl_DStringLength(&ds));
	    Tcl_DStringFree(&ds);
	}
    }

    if (!simple) {
	CompileWord(envPtr, varTokenPtr, interp, (int)parsePtr->numWords - 2);
    }

    /*
     * Push the string arg.
     */

    varTokenPtr = TokenAfter(varTokenPtr);
    CompileWord(envPtr, varTokenPtr, interp, (int)parsePtr->numWords - 1);

    if (simple) {
	if (exact && !nocase) {
	    TclEmitOpcode(	INST_STR_EQ,			envPtr);
	} else {
	    TclEmitInstInt1(	INST_STR_MATCH, nocase,		envPtr);
	}
    } else {
	/*
	 * Pass correct RE compile flags.  We use only Int1 (8-bit), but
	 * that handles all the flags we want to pass.
	 * Don't use TCL_REG_NOSUB as we may have backrefs.
	 */

	int cflags = TCL_REG_ADVANCED | (nocase ? TCL_REG_NOCASE : 0);

	TclEmitInstInt1(	INST_REGEXP, cflags,		envPtr);
    }

    return TCL_OK;
}

/*
 *----------------------------------------------------------------------
 *
 * TclCompileRegsubCmd --
 *
 *	Procedure called to compile the "regsub" command.
 *
 * Results:
 *	Returns TCL_OK for a successful compile. Returns TCL_ERROR to defer
 *	evaluation to runtime.
 *
 * Side effects:
 *	Instructions are added to envPtr to execute the "regsub" command at
 *	runtime.
 *
 *----------------------------------------------------------------------
 */

int
TclCompileRegsubCmd(
    Tcl_Interp *interp,		/* Tcl interpreter for error reporting. */
    Tcl_Parse *parsePtr,	/* Points to a parse structure for the
				 * command. */
    TCL_UNUSED(Command *),
    CompileEnv *envPtr)		/* Holds the resulting instructions. */
{
    /*
     * We only compile the case with [regsub -all] where the pattern is both
     * known at compile time and simple (i.e., no RE metacharacters). That is,
     * the pattern must be translatable into a glob like "*foo*" with no other
     * glob metacharacters inside it; there must be some "foo" in there too.
     * The substitution string must also be known at compile time and free of
     * metacharacters ("\digit" and "&"). Finally, there must not be a
     * variable mentioned in the [regsub] to write the result back to (because
     * we can't get the count of substitutions that would be the result in
     * that case). The key is that these are the conditions under which a
     * [string map] could be used instead, in particular a [string map] of the
     * form we can compile to bytecode.
     *
     * In short, we look for:
     *
     *   regsub -all [--] simpleRE string simpleReplacement
     *
     * The only optional part is the "--", and no other options are handled.
     */

    DefineLineInformation;	/* TIP #280 */
    Tcl_Token *tokenPtr, *stringTokenPtr;
    Tcl_Obj *patternObj = NULL, *replacementObj = NULL;
    Tcl_DString pattern;
    const char *bytes;
    int exact, quantified, result = TCL_ERROR;
    size_t len;

    if ((int)parsePtr->numWords < 5 || (int)parsePtr->numWords > 6) {
	return TCL_ERROR;
    }

    /*
     * Parse the "-all", which must be the first argument (other options not
     * supported, non-"-all" substitution we can't compile).
     */

    tokenPtr = TokenAfter(parsePtr->tokenPtr);
    if (tokenPtr->type != TCL_TOKEN_SIMPLE_WORD || tokenPtr[1].size != 4
	    || strncmp(tokenPtr[1].start, "-all", 4)) {
	return TCL_ERROR;
    }

    /*
     * Get the pattern into patternObj, checking for "--" in the process.
     */

    Tcl_DStringInit(&pattern);
    tokenPtr = TokenAfter(tokenPtr);
    TclNewObj(patternObj);
    if (!TclWordKnownAtCompileTime(tokenPtr, patternObj)) {
	goto done;
    }
    if (TclGetString(patternObj)[0] == '-') {
	if (strcmp(TclGetString(patternObj), "--") != 0
		|| parsePtr->numWords == 5) {
	    goto done;
	}
	tokenPtr = TokenAfter(tokenPtr);
	Tcl_DecrRefCount(patternObj);
	TclNewObj(patternObj);
	if (!TclWordKnownAtCompileTime(tokenPtr, patternObj)) {
	    goto done;
	}
    } else if (parsePtr->numWords == 6) {
	goto done;
    }

    /*
     * Identify the code which produces the string to apply the substitution
     * to (stringTokenPtr), and the replacement string (into replacementObj).
     */

    stringTokenPtr = TokenAfter(tokenPtr);
    tokenPtr = TokenAfter(stringTokenPtr);
    TclNewObj(replacementObj);
    if (!TclWordKnownAtCompileTime(tokenPtr, replacementObj)) {
	goto done;
    }

    /*
     * Next, higher-level checks. Is the RE a very simple glob? Is the
     * replacement "simple"?
     */

    bytes = Tcl_GetStringFromObj(patternObj, &len);
    if (TclReToGlob(NULL, bytes, len, &pattern, &exact, &quantified)
	    != TCL_OK || exact || quantified) {
	goto done;
    }
    bytes = Tcl_DStringValue(&pattern);
    if (*bytes++ != '*') {
	goto done;
    }
    while (1) {
	switch (*bytes) {
	case '*':
	    if (bytes[1] == '\0') {
		/*
		 * OK, we've proved there are no metacharacters except for the
		 * '*' at each end.
		 */

		len = Tcl_DStringLength(&pattern) - 2;
		if (len + 2 > 2) {
		    goto isSimpleGlob;
		}

		/*
		 * The pattern is "**"! I believe that should be impossible,
		 * but we definitely can't handle that at all.
		 */
	    }
	case '\0': case '?': case '[': case '\\':
	    goto done;
	}
	bytes++;
    }
  isSimpleGlob:
    for (bytes = TclGetString(replacementObj); *bytes; bytes++) {
	switch (*bytes) {
	case '\\': case '&':
	    goto done;
	}
    }

    /*
     * Proved the simplicity constraints! Time to issue the code.
     */

    result = TCL_OK;
    bytes = Tcl_DStringValue(&pattern) + 1;
    PushLiteral(envPtr,	bytes, len);
    bytes = Tcl_GetStringFromObj(replacementObj, &len);
    PushLiteral(envPtr,	bytes, len);
    CompileWord(envPtr,	stringTokenPtr, interp, (int)parsePtr->numWords - 2);
    TclEmitOpcode(	INST_STR_MAP,	envPtr);

  done:
    Tcl_DStringFree(&pattern);
    if (patternObj) {
	Tcl_DecrRefCount(patternObj);
    }
    if (replacementObj) {
	Tcl_DecrRefCount(replacementObj);
    }
    return result;
}

/*
 *----------------------------------------------------------------------
 *
 * TclCompileReturnCmd --
 *
 *	Procedure called to compile the "return" command.
 *
 * Results:
 *	Returns TCL_OK for a successful compile. Returns TCL_ERROR to defer
 *	evaluation to runtime.
 *
 * Side effects:
 *	Instructions are added to envPtr to execute the "return" command at
 *	runtime.
 *
 *----------------------------------------------------------------------
 */

int
TclCompileReturnCmd(
    Tcl_Interp *interp,		/* Used for error reporting. */
    Tcl_Parse *parsePtr,	/* Points to a parse structure for the command
				 * created by Tcl_ParseCommand. */
    TCL_UNUSED(Command *),
    CompileEnv *envPtr)		/* Holds resulting instructions. */
{
    DefineLineInformation;	/* TIP #280 */
    /*
     * General syntax: [return ?-option value ...? ?result?]
     * An even number of words means an explicit result argument is present.
     */
    int level, code, objc, status = TCL_OK;
    size_t size;
    int numWords = (int)parsePtr->numWords;
    int explicitResult = (0 == (numWords % 2));
    int numOptionWords = numWords - 1 - explicitResult;
    Tcl_Obj *returnOpts, **objv;
    Tcl_Token *wordTokenPtr = TokenAfter(parsePtr->tokenPtr);

    /*
     * Check for special case which can always be compiled:
     *	    return -options <opts> <msg>
     * Unlike the normal [return] compilation, this version does everything at
     * runtime so it can handle arbitrary words and not just literals. Note
     * that if INST_RETURN_STK wasn't already needed for something else
     * ('finally' clause processing) this piece of code would not be present.
     */

    if ((numWords == 4) && (wordTokenPtr->type == TCL_TOKEN_SIMPLE_WORD)
	    && (wordTokenPtr[1].size == 8)
	    && (strncmp(wordTokenPtr[1].start, "-options", 8) == 0)) {
	Tcl_Token *optsTokenPtr = TokenAfter(wordTokenPtr);
	Tcl_Token *msgTokenPtr = TokenAfter(optsTokenPtr);

	CompileWord(envPtr, optsTokenPtr, interp, 2);
	CompileWord(envPtr, msgTokenPtr,  interp, 3);
	TclEmitInvoke(envPtr, INST_RETURN_STK);
	return TCL_OK;
    }

    /*
     * Allocate some working space.
     */

    objv = (Tcl_Obj **)TclStackAlloc(interp, numOptionWords * sizeof(Tcl_Obj *));

    /*
     * Scan through the return options. If any are unknown at compile time,
     * there is no value in bytecompiling. Save the option values known in an
     * objv array for merging into a return options dictionary.
     *
     * TODO: There is potential for improvement if all option keys are known
     * at compile time and all option values relating to '-code' and '-level'
     * are known at compile time.
     */

    for (objc = 0; objc < numOptionWords; objc++) {
	TclNewObj(objv[objc]);
	Tcl_IncrRefCount(objv[objc]);
	if (!TclWordKnownAtCompileTime(wordTokenPtr, objv[objc])) {
	    /*
	     * Non-literal, so punt to run-time assembly of the dictionary.
	     */

	    for (; objc>=0 ; objc--) {
		TclDecrRefCount(objv[objc]);
	    }
	    TclStackFree(interp, objv);
	    goto issueRuntimeReturn;
	}
	wordTokenPtr = TokenAfter(wordTokenPtr);
    }
    status = TclMergeReturnOptions(interp, objc, objv,
	    &returnOpts, &code, &level);
    while (--objc >= 0) {
	TclDecrRefCount(objv[objc]);
    }
    TclStackFree(interp, objv);
    if (TCL_ERROR == status) {
	/*
	 * Something was bogus in the return options. Clear the error message,
	 * and report back to the compiler that this must be interpreted at
	 * runtime.
	 */

	Tcl_ResetResult(interp);
	return TCL_ERROR;
    }

    /*
     * All options are known at compile time, so we're going to bytecompile.
     * Emit instructions to push the result on the stack.
     */

    if (explicitResult) {
	 CompileWord(envPtr, wordTokenPtr, interp, numWords - 1);
    } else {
	/*
	 * No explict result argument, so default result is empty string.
	 */

	PushStringLiteral(envPtr, "");
    }

    /*
     * Check for optimization: When [return] is in a proc, and there's no
     * enclosing [catch], and there are no return options, then the INST_DONE
     * instruction is equivalent, and may be more efficient.
     */

    if (numOptionWords == 0 && envPtr->procPtr != NULL) {
	/*
	 * We have default return options and we're in a proc ...
	 */

	int index = envPtr->exceptArrayNext - 1;
	int enclosingCatch = 0;

	while (index >= 0) {
	    ExceptionRange range = envPtr->exceptArrayPtr[index];

	    if ((range.type == CATCH_EXCEPTION_RANGE)
		    && (range.catchOffset == TCL_INDEX_NONE)) {
		enclosingCatch = 1;
		break;
	    }
	    index--;
	}
	if (!enclosingCatch) {
	    /*
	     * ... and there is no enclosing catch. Issue the maximally
	     * efficient exit instruction.
	     */

	    Tcl_DecrRefCount(returnOpts);
	    TclEmitOpcode(INST_DONE, envPtr);
	    TclAdjustStackDepth(1, envPtr);
	    return TCL_OK;
	}
    }

    /* Optimize [return -level 0 $x]. */
    Tcl_DictObjSize(NULL, returnOpts, &size);
    if (size == 0 && level == 0 && code == TCL_OK) {
	Tcl_DecrRefCount(returnOpts);
	return TCL_OK;
    }

    /*
     * Could not use the optimization, so we push the return options dict, and
     * emit the INST_RETURN_IMM instruction with code and level as operands.
     */

    CompileReturnInternal(envPtr, INST_RETURN_IMM, code, level, returnOpts);
    return TCL_OK;

  issueRuntimeReturn:
    /*
     * Assemble the option dictionary (as a list as that's good enough).
     */

    wordTokenPtr = TokenAfter(parsePtr->tokenPtr);
    for (objc=1 ; objc<=numOptionWords ; objc++) {
	CompileWord(envPtr, wordTokenPtr, interp, objc);
	wordTokenPtr = TokenAfter(wordTokenPtr);
    }
    TclEmitInstInt4(INST_LIST, numOptionWords, envPtr);

    /*
     * Push the result.
     */

    if (explicitResult) {
	CompileWord(envPtr, wordTokenPtr, interp, numWords - 1);
    } else {
	PushStringLiteral(envPtr, "");
    }

    /*
     * Issue the RETURN itself.
     */

    TclEmitInvoke(envPtr, INST_RETURN_STK);
    return TCL_OK;
}

static void
CompileReturnInternal(
    CompileEnv *envPtr,
    unsigned char op,
    int code,
    int level,
    Tcl_Obj *returnOpts)
{
    if (level == 0 && (code == TCL_BREAK || code == TCL_CONTINUE)) {
	ExceptionRange *rangePtr;
	ExceptionAux *exceptAux;

	rangePtr = TclGetInnermostExceptionRange(envPtr, code, &exceptAux);
	if (rangePtr && rangePtr->type == LOOP_EXCEPTION_RANGE) {
	    TclCleanupStackForBreakContinue(envPtr, exceptAux);
	    if (code == TCL_BREAK) {
		TclAddLoopBreakFixup(envPtr, exceptAux);
	    } else {
		TclAddLoopContinueFixup(envPtr, exceptAux);
	    }
	    Tcl_DecrRefCount(returnOpts);
	    return;
	}
    }

    TclEmitPush(TclAddLiteralObj(envPtr, returnOpts, NULL), envPtr);
    TclEmitInstInt4(op, code, envPtr);
    TclEmitInt4(level, envPtr);
}

void
TclCompileSyntaxError(
    Tcl_Interp *interp,
    CompileEnv *envPtr)
{
    Tcl_Obj *msg = Tcl_GetObjResult(interp);
    size_t numBytes;
    const char *bytes = Tcl_GetStringFromObj(msg, &numBytes);

    TclErrorStackResetIf(interp, bytes, numBytes);
    TclEmitPush(TclRegisterLiteral(envPtr, bytes, numBytes, 0), envPtr);
    CompileReturnInternal(envPtr, INST_SYNTAX, TCL_ERROR, 0,
	    TclNoErrorStack(interp, Tcl_GetReturnOptions(interp, TCL_ERROR)));
    Tcl_ResetResult(interp);
}

/*
 *----------------------------------------------------------------------
 *
 * TclCompileUpvarCmd --
 *
 *	Procedure called to compile the "upvar" command.
 *
 * Results:
 *	Returns TCL_OK for a successful compile. Returns TCL_ERROR to defer
 *	evaluation to runtime.
 *
 * Side effects:
 *	Instructions are added to envPtr to execute the "upvar" command at
 *	runtime.
 *
 *----------------------------------------------------------------------
 */

int
TclCompileUpvarCmd(
    Tcl_Interp *interp,		/* Used for error reporting. */
    Tcl_Parse *parsePtr,	/* Points to a parse structure for the command
				 * created by Tcl_ParseCommand. */
    TCL_UNUSED(Command *),
    CompileEnv *envPtr)		/* Holds resulting instructions. */
{
    DefineLineInformation;	/* TIP #280 */
    Tcl_Token *tokenPtr, *otherTokenPtr, *localTokenPtr;
    int localIndex, numWords, i;
    Tcl_Obj *objPtr;

    if (envPtr->procPtr == NULL) {
	return TCL_ERROR;
    }

    numWords = (int)parsePtr->numWords;
    if (numWords < 3) {
	return TCL_ERROR;
    }

    /*
     * Push the frame index if it is known at compile time
     */

    TclNewObj(objPtr);
    tokenPtr = TokenAfter(parsePtr->tokenPtr);
    if (TclWordKnownAtCompileTime(tokenPtr, objPtr)) {
	CallFrame *framePtr;
	const Tcl_ObjType *newTypePtr, *typePtr = objPtr->typePtr;

	/*
	 * Attempt to convert to a level reference. Note that TclObjGetFrame
	 * only changes the obj type when a conversion was successful.
	 */

	TclObjGetFrame(interp, objPtr, &framePtr);
	newTypePtr = objPtr->typePtr;
	Tcl_DecrRefCount(objPtr);

	if (newTypePtr != typePtr) {
	    if (numWords%2) {
		return TCL_ERROR;
	    }
	    /* TODO: Push the known value instead? */
	    CompileWord(envPtr, tokenPtr, interp, 1);
	    otherTokenPtr = TokenAfter(tokenPtr);
	    i = 2;
	} else {
	    if (!(numWords%2)) {
		return TCL_ERROR;
	    }
	    PushStringLiteral(envPtr, "1");
	    otherTokenPtr = tokenPtr;
	    i = 1;
	}
    } else {
	Tcl_DecrRefCount(objPtr);
	return TCL_ERROR;
    }

    /*
     * Loop over the (otherVar, thisVar) pairs. If any of the thisVar is not a
     * local variable, return an error so that the non-compiled command will
     * be called at runtime.
     */

    for (; i<numWords; i+=2, otherTokenPtr = TokenAfter(localTokenPtr)) {
	localTokenPtr = TokenAfter(otherTokenPtr);

	CompileWord(envPtr, otherTokenPtr, interp, i);
	localIndex = LocalScalarFromToken(localTokenPtr, envPtr);
	if (localIndex < 0) {
	    return TCL_ERROR;
	}
	TclEmitInstInt4(	INST_UPVAR, localIndex,		envPtr);
    }

    /*
     * Pop the frame index, and set the result to empty
     */

    TclEmitOpcode(		INST_POP,			envPtr);
    PushStringLiteral(envPtr, "");
    return TCL_OK;
}

/*
 *----------------------------------------------------------------------
 *
 * TclCompileVariableCmd --
 *
 *	Procedure called to compile the "variable" command.
 *
 * Results:
 *	Returns TCL_OK for a successful compile. Returns TCL_ERROR to defer
 *	evaluation to runtime.
 *
 * Side effects:
 *	Instructions are added to envPtr to execute the "variable" command at
 *	runtime.
 *
 *----------------------------------------------------------------------
 */

int
TclCompileVariableCmd(
    Tcl_Interp *interp,		/* Used for error reporting. */
    Tcl_Parse *parsePtr,	/* Points to a parse structure for the command
				 * created by Tcl_ParseCommand. */
    TCL_UNUSED(Command *),
    CompileEnv *envPtr)		/* Holds resulting instructions. */
{
    DefineLineInformation;	/* TIP #280 */
    Tcl_Token *varTokenPtr, *valueTokenPtr;
    int localIndex, numWords, i;

    numWords = (int)parsePtr->numWords;
    if (numWords < 2) {
	return TCL_ERROR;
    }

    /*
     * Bail out if not compiling a proc body
     */

    if (envPtr->procPtr == NULL) {
	return TCL_ERROR;
    }

    /*
     * Loop over the (var, value) pairs.
     */

    valueTokenPtr = parsePtr->tokenPtr;
    for (i=1; i<numWords; i+=2) {
	varTokenPtr = TokenAfter(valueTokenPtr);
	valueTokenPtr = TokenAfter(varTokenPtr);

	localIndex = IndexTailVarIfKnown(interp, varTokenPtr, envPtr);

	if (localIndex < 0) {
	    return TCL_ERROR;
	}

	/* TODO: Consider what value can pass through the
	 * IndexTailVarIfKnown() screen.  Full CompileWord()
	 * likely does not apply here.  Push known value instead. */
	CompileWord(envPtr, varTokenPtr, interp, i);
	TclEmitInstInt4(	INST_VARIABLE, localIndex,	envPtr);

	if (i + 1 < numWords) {
	    /*
	     * A value has been given: set the variable, pop the value
	     */

	    CompileWord(envPtr, valueTokenPtr, interp, i + 1);
	    Emit14Inst(		INST_STORE_SCALAR, localIndex,	envPtr);
	    TclEmitOpcode(	INST_POP,			envPtr);
	}
    }

    /*
     * Set the result to empty
     */

    PushStringLiteral(envPtr, "");
    return TCL_OK;
}

/*
 *----------------------------------------------------------------------
 *
 * IndexTailVarIfKnown --
 *
 *	Procedure used in compiling [global] and [variable] commands. It
 *	inspects the variable name described by varTokenPtr and, if the tail
 *	is known at compile time, defines a corresponding local variable.
 *
 * Results:
 *	Returns the variable's index in the table of compiled locals if the
 *	tail is known at compile time, or -1 otherwise.
 *
 * Side effects:
 *	None.
 *
 *----------------------------------------------------------------------
 */

static int
IndexTailVarIfKnown(
    TCL_UNUSED(Tcl_Interp *),
    Tcl_Token *varTokenPtr,	/* Token representing the variable name */
    CompileEnv *envPtr)		/* Holds resulting instructions. */
{
    Tcl_Obj *tailPtr;
    const char *tailName, *p;
    int n = varTokenPtr->numComponents;
    size_t len;
    Tcl_Token *lastTokenPtr;
    int full, localIndex;

    /*
     * Determine if the tail is (a) known at compile time, and (b) not an
     * array element. Should any of these fail, return an error so that the
     * non-compiled command will be called at runtime.
     *
     * In order for the tail to be known at compile time, the last token in
     * the word has to be constant and contain "::" if it is not the only one.
     */

    if (!EnvHasLVT(envPtr)) {
	return -1;
    }

    TclNewObj(tailPtr);
    if (TclWordKnownAtCompileTime(varTokenPtr, tailPtr)) {
	full = 1;
	lastTokenPtr = varTokenPtr;
    } else {
	full = 0;
	lastTokenPtr = varTokenPtr + n;

	if (lastTokenPtr->type != TCL_TOKEN_TEXT) {
	    Tcl_DecrRefCount(tailPtr);
	    return -1;
	}
	Tcl_SetStringObj(tailPtr, lastTokenPtr->start, lastTokenPtr->size);
    }

    tailName = Tcl_GetStringFromObj(tailPtr, &len);

    if (len) {
	if (*(tailName + len - 1) == ')') {
	    /*
	     * Possible array: bail out
	     */

	    Tcl_DecrRefCount(tailPtr);
	    return -1;
	}

	/*
	 * Get the tail: immediately after the last '::'
	 */

	for (p = tailName + len -1; p > tailName; p--) {
	    if ((*p == ':') && (*(p - 1) == ':')) {
		p++;
		break;
	    }
	}
	if (!full && (p == tailName)) {
	    /*
	     * No :: in the last component.
	     */

	    Tcl_DecrRefCount(tailPtr);
	    return -1;
	}
	len -= p - tailName;
	tailName = p;
    }

    localIndex = TclFindCompiledLocal(tailName, len, 1, envPtr);
    Tcl_DecrRefCount(tailPtr);
    return localIndex;
}

/*
 * ----------------------------------------------------------------------
 *
 * TclCompileObjectNextCmd, TclCompileObjectSelfCmd --
 *
 *	Compilations of the TclOO utility commands [next] and [self].
 *
 * ----------------------------------------------------------------------
 */

int
TclCompileObjectNextCmd(
    Tcl_Interp *interp,		/* Used for error reporting. */
    Tcl_Parse *parsePtr,	/* Points to a parse structure for the command
				 * created by Tcl_ParseCommand. */
    TCL_UNUSED(Command *),
    CompileEnv *envPtr)		/* Holds resulting instructions. */
{
    DefineLineInformation;	/* TIP #280 */
    Tcl_Token *tokenPtr = parsePtr->tokenPtr;
    int i;

    if ((int)parsePtr->numWords > 255) {
	return TCL_ERROR;
    }

    for (i=0 ; i<(int)parsePtr->numWords ; i++) {
	CompileWord(envPtr, tokenPtr, interp, i);
	tokenPtr = TokenAfter(tokenPtr);
    }
    TclEmitInstInt1(	INST_TCLOO_NEXT, i,		envPtr);
    return TCL_OK;
}

int
TclCompileObjectNextToCmd(
    Tcl_Interp *interp,		/* Used for error reporting. */
    Tcl_Parse *parsePtr,	/* Points to a parse structure for the command
				 * created by Tcl_ParseCommand. */
    TCL_UNUSED(Command *),
    CompileEnv *envPtr)		/* Holds resulting instructions. */
{
    DefineLineInformation;	/* TIP #280 */
    Tcl_Token *tokenPtr = parsePtr->tokenPtr;
    int i;

    if ((int)parsePtr->numWords < 2 || (int)parsePtr->numWords > 255) {
	return TCL_ERROR;
    }

    for (i=0 ; i<(int)parsePtr->numWords ; i++) {
	CompileWord(envPtr, tokenPtr, interp, i);
	tokenPtr = TokenAfter(tokenPtr);
    }
    TclEmitInstInt1(	INST_TCLOO_NEXT_CLASS, i,	envPtr);
    return TCL_OK;
}

int
TclCompileObjectSelfCmd(
    TCL_UNUSED(Tcl_Interp *),
    Tcl_Parse *parsePtr,	/* Points to a parse structure for the command
				 * created by Tcl_ParseCommand. */
    TCL_UNUSED(Command *),
    CompileEnv *envPtr)		/* Holds resulting instructions. */
{
    /*
     * We only handle [self] and [self object] (which is the same operation).
     * These are the only very common operations on [self] for which
     * bytecoding is at all reasonable.
     */

    if (parsePtr->numWords == 1) {
	goto compileSelfObject;
    } else if (parsePtr->numWords == 2) {
	Tcl_Token *tokenPtr = TokenAfter(parsePtr->tokenPtr), *subcmd;

	if (tokenPtr->type != TCL_TOKEN_SIMPLE_WORD || tokenPtr[1].size==0) {
	    return TCL_ERROR;
	}

	subcmd = tokenPtr + 1;
	if (strncmp(subcmd->start, "object", subcmd->size) == 0) {
	    goto compileSelfObject;
	} else if (strncmp(subcmd->start, "namespace", subcmd->size) == 0) {
	    goto compileSelfNamespace;
	}
    }

    /*
     * Can't compile; handle with runtime call.
     */

    return TCL_ERROR;

  compileSelfObject:

    /*
     * This delegates the entire problem to a single opcode.
     */

    TclEmitOpcode(		INST_TCLOO_SELF,		envPtr);
    return TCL_OK;

  compileSelfNamespace:

    /*
     * This is formally only correct with TclOO methods as they are currently
     * implemented; it assumes that the current namespace is invariably when a
     * TclOO context is present is the object's namespace, and that's
     * technically only something that's a matter of current policy. But it
     * avoids creating another opcode, so that's all good!
     */

    TclEmitOpcode(		INST_TCLOO_SELF,		envPtr);
    TclEmitOpcode(		INST_POP,			envPtr);
    TclEmitOpcode(		INST_NS_CURRENT,		envPtr);
    return TCL_OK;
}

/*
 * Local Variables:
 * mode: c
 * c-basic-offset: 4
 * fill-column: 78
 * End:
 */<|MERGE_RESOLUTION|>--- conflicted
+++ resolved
@@ -1381,12 +1381,8 @@
     tokenPtr = TokenAfter(tokenPtr);
     CompileWord(envPtr, tokenPtr, interp, 2);
 
-<<<<<<< HEAD
+    /* Push new elements to be inserted */
     for (i=3 ; i<(int)parsePtr->numWords ; i++) {
-=======
-    /* Push new elements to be inserted */
-    for (i=3 ; i<parsePtr->numWords ; i++) {
->>>>>>> d9033672
 	tokenPtr = TokenAfter(tokenPtr);
 	CompileWord(envPtr, tokenPtr, interp, i);
     }
@@ -1428,7 +1424,7 @@
     Tcl_Token *tokenPtr;
     int i;
 
-    if ((int)parsePtr->numWords < 4) {
+    if (parsePtr->numWords < 4) {
 	return TCL_ERROR;
     }
 
@@ -1440,60 +1436,10 @@
     tokenPtr = TokenAfter(tokenPtr);
     CompileWord(envPtr, tokenPtr, interp, 3);
 
-<<<<<<< HEAD
-    /*
-     * Push all the replacement values next so any errors raised in
-     * creating them get raised first.
-     */
-    if ((int)parsePtr->numWords > 4) {
-	/* Push the replacement arguments */
-	tokenPtr = TokenAfter(tokenPtr);
-	for (i=4 ; i<(int)parsePtr->numWords ; i++) {
-	    CompileWord(envPtr, tokenPtr, interp, i);
-	    tokenPtr = TokenAfter(tokenPtr);
-	}
-
-	/* Make a list of them... */
-	TclEmitInstInt4(	INST_LIST, i - 4,		envPtr);
-
-	emptyPrefix = 0;
-    }
-
-    if ((idx1 == suffixStart) && (parsePtr->numWords == 4)) {
-	/*
-	 * This is a "no-op". Example: [lreplace {a b c} 2 0]
-	 * We still do a list operation to get list-verification
-	 * and canonicalization side effects.
-	 */
-	TclEmitInstInt4(	INST_LIST_RANGE_IMM, 0,		envPtr);
-	TclEmitInt4(			(int)TCL_INDEX_END,		envPtr);
-	return TCL_OK;
-    }
-
-    if (idx1 != (int)TCL_INDEX_START) {
-	/* Prefix may not be empty; generate bytecode to push it */
-	if (emptyPrefix) {
-	    TclEmitOpcode(	INST_DUP,			envPtr);
-	} else {
-	    TclEmitInstInt4(	INST_OVER, 1,			envPtr);
-	}
-	TclEmitInstInt4(	INST_LIST_RANGE_IMM, 0,		envPtr);
-	TclEmitInt4(			idx1 - 1,		envPtr);
-	if (!emptyPrefix) {
-	    TclEmitInstInt4(	INST_REVERSE, 2,		envPtr);
-	    TclEmitOpcode(	INST_LIST_CONCAT,		envPtr);
-	}
-	emptyPrefix = 0;
-    }
-
-    if (!emptyPrefix) {
-	TclEmitInstInt4(	INST_REVERSE, 2,		envPtr);
-=======
     /* Push new elements to be inserted */
-    for (i=4 ; i<parsePtr->numWords ; i++) {
+    for (i=4 ; i< (int) parsePtr->numWords ; i++) {
 	tokenPtr = TokenAfter(tokenPtr);
 	CompileWord(envPtr, tokenPtr, interp, i);
->>>>>>> d9033672
     }
 
     /* First operand is count of arguments */
@@ -1506,6 +1452,7 @@
 
     return TCL_OK;
 }
+ 
 /*
  *----------------------------------------------------------------------
