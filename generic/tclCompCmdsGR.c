--- conflicted
+++ resolved
@@ -842,11 +842,7 @@
     CompileEnv *envPtr)		/* Holds resulting instructions. */
 {
     Tcl_Token *varTokenPtr, *valueTokenPtr;
-<<<<<<< HEAD
-    int isScalar, localIndex, numWords, i, offsetFwd;
-=======
     int isScalar, localIndex, numWords, i;
->>>>>>> fdf990fa
     DefineLineInformation;	/* TIP #280 */
 
     /* TODO: Consider support for compiling expanded args. */
@@ -917,18 +913,6 @@
 	CompileWord(envPtr, valueTokenPtr, interp, i);
 	valueTokenPtr = TokenAfter(valueTokenPtr);
     }
-<<<<<<< HEAD
-    TclEmitInstInt4(	  INST_LIST, numWords-2,		envPtr);
-    TclEmitInstInt4(	  INST_EXIST_SCALAR, localIndex,	envPtr);
-    TclEmitForwardJump(envPtr, JUMP_FALSE, &offsetFwd);
-    Emit14Inst(		  INST_LOAD_SCALAR, localIndex,		envPtr);
-    TclEmitInstInt4(	  INST_REVERSE, 2,			envPtr);
-    TclEmitOpcode(	  INST_LIST_CONCAT,			envPtr);
-
-    TclFixupForwardJumpToHere(envPtr, offsetFwd);
-    Emit14Inst(		  INST_STORE_SCALAR, localIndex,	envPtr);
-
-=======
     TclEmitInstInt4(	    INST_LIST, numWords-2,		envPtr);
     if (isScalar) {
 	if (localIndex < 0) {
@@ -943,7 +927,6 @@
 	    TclEmitInstInt4(INST_LAPPEND_LIST_ARRAY, localIndex,envPtr);
 	}
     }
->>>>>>> fdf990fa
     return TCL_OK;
 }
 