/*
 * tclCompCmdsGR.c --
 *
 *	This file contains compilation procedures that compile various Tcl
 *	commands (beginning with the letters 'g' through 'r') into a sequence
 *	of instructions ("bytecodes").
 *
 * Copyright (c) 1997-1998 Sun Microsystems, Inc.
 * Copyright (c) 2001 by Kevin B. Kenny.  All rights reserved.
 * Copyright (c) 2002 ActiveState Corporation.
 * Copyright (c) 2004-2013 by Donal K. Fellows.
 *
 * See the file "license.terms" for information on usage and redistribution of
 * this file, and for a DISCLAIMER OF ALL WARRANTIES.
 */

#include "tclInt.h"
#include "tclCompile.h"
#include <assert.h>

/*
 * Prototypes for procedures defined later in this file:
 */

static void		CompileReturnInternal(CompileEnv *envPtr,
			    unsigned char op, int code, int level,
			    Tcl_Obj *returnOpts);
static int		IndexTailVarIfKnown(Tcl_Interp *interp,
			    Tcl_Token *varTokenPtr, CompileEnv *envPtr);

/*
 *----------------------------------------------------------------------
 *
 * TclGetIndexFromToken --
 *
 *	Parse a token to determine if an index value is known at
 *	compile time.
 *
 * Returns:
 *	TCL_OK if parsing succeeded, and TCL_ERROR if it failed.
 *
 * Side effects:
 *	When TCL_OK is returned, the encoded index value is written
 *	to *index.
 *
 *----------------------------------------------------------------------
 */

int
TclGetIndexFromToken(
    Tcl_Token *tokenPtr,
    size_t before,
    size_t after,
    int *indexPtr)
{
    Tcl_Obj *tmpObj = Tcl_NewObj();
    int result = TCL_ERROR;

    if (TclWordKnownAtCompileTime(tokenPtr, tmpObj)) {
	result = TclIndexEncode(NULL, tmpObj, before, after, indexPtr);
    }
    Tcl_DecrRefCount(tmpObj);
    return result;
}

/*
 *----------------------------------------------------------------------
 *
 * TclCompileGlobalCmd --
 *
 *	Procedure called to compile the "global" command.
 *
 * Results:
 *	Returns TCL_OK for a successful compile. Returns TCL_ERROR to defer
 *	evaluation to runtime.
 *
 * Side effects:
 *	Instructions are added to envPtr to execute the "global" command at
 *	runtime.
 *
 *----------------------------------------------------------------------
 */

int
TclCompileGlobalCmd(
    Tcl_Interp *interp,		/* Used for error reporting. */
    Tcl_Parse *parsePtr,	/* Points to a parse structure for the command
				 * created by Tcl_ParseCommand. */
    Command *cmdPtr,		/* Points to defintion of command being
				 * compiled. */
    CompileEnv *envPtr)		/* Holds resulting instructions. */
{
    Tcl_Token *varTokenPtr;
    int localIndex, numWords, i;
    DefineLineInformation;	/* TIP #280 */

    /* TODO: Consider support for compiling expanded args. */
    numWords = parsePtr->numWords;
    if (numWords < 2) {
	return TCL_ERROR;
    }

    /*
     * 'global' has no effect outside of proc bodies; handle that at runtime
     */

    if (envPtr->procPtr == NULL) {
	return TCL_ERROR;
    }

    /*
     * Push the namespace
     */

    PushStringLiteral(envPtr, "::");

    /*
     * Loop over the variables.
     */

    varTokenPtr = TokenAfter(parsePtr->tokenPtr);
    for (i=1; i<numWords; varTokenPtr = TokenAfter(varTokenPtr),i++) {
	localIndex = IndexTailVarIfKnown(interp, varTokenPtr, envPtr);

	if (localIndex < 0) {
	    return TCL_ERROR;
	}

	/*
	 * TODO: Consider what value can pass through the
	 * IndexTailVarIfKnown() screen. Full CompileWord() likely does not
	 * apply here. Push known value instead.
	 */

	CompileWord(envPtr, varTokenPtr, interp, i);
	TclEmitInstInt4(	INST_NSUPVAR, localIndex,	envPtr);
    }

    /*
     * Pop the namespace, and set the result to empty
     */

    TclEmitOpcode(		INST_POP,			envPtr);
    PushStringLiteral(envPtr, "");
    return TCL_OK;
}

/*
 *----------------------------------------------------------------------
 *
 * TclCompileIfCmd --
 *
 *	Procedure called to compile the "if" command.
 *
 * Results:
 *	Returns TCL_OK for a successful compile. Returns TCL_ERROR to defer
 *	evaluation to runtime.
 *
 * Side effects:
 *	Instructions are added to envPtr to execute the "if" command at
 *	runtime.
 *
 *----------------------------------------------------------------------
 */

int
TclCompileIfCmd(
    Tcl_Interp *interp,		/* Used for error reporting. */
    Tcl_Parse *parsePtr,	/* Points to a parse structure for the command
				 * created by Tcl_ParseCommand. */
    Command *cmdPtr,		/* Points to defintion of command being
				 * compiled. */
    CompileEnv *envPtr)		/* Holds resulting instructions. */
{
    JumpFixupArray jumpFalseFixupArray;
				/* Used to fix the ifFalse jump after each
				 * test when its target PC is determined. */
    JumpFixupArray jumpEndFixupArray;
				/* Used to fix the jump after each "then" body
				 * to the end of the "if" when that PC is
				 * determined. */
    Tcl_Token *tokenPtr, *testTokenPtr;
    int jumpIndex = 0;		/* Avoid compiler warning. */
	size_t numBytes;
    int jumpFalseDist, numWords, wordIdx, j, code;
    const char *word;
    int realCond = 1;		/* Set to 0 for static conditions:
				 * "if 0 {..}" */
    int boolVal;		/* Value of static condition. */
    int compileScripts = 1;
    DefineLineInformation;	/* TIP #280 */

    /*
     * Only compile the "if" command if all arguments are simple words, in
     * order to insure correct substitution [Bug 219166]
     */

    tokenPtr = parsePtr->tokenPtr;
    wordIdx = 0;
    numWords = parsePtr->numWords;

    for (wordIdx = 0; wordIdx < numWords; wordIdx++) {
	if (tokenPtr->type != TCL_TOKEN_SIMPLE_WORD) {
	    return TCL_ERROR;
	}
	tokenPtr = TokenAfter(tokenPtr);
    }

    TclInitJumpFixupArray(&jumpFalseFixupArray);
    TclInitJumpFixupArray(&jumpEndFixupArray);
    code = TCL_OK;

    /*
     * Each iteration of this loop compiles one "if expr ?then? body" or
     * "elseif expr ?then? body" clause.
     */

    tokenPtr = parsePtr->tokenPtr;
    wordIdx = 0;
    while (wordIdx < numWords) {
	/*
	 * Stop looping if the token isn't "if" or "elseif".
	 */

	word = tokenPtr[1].start;
	numBytes = tokenPtr[1].size;
	if ((tokenPtr == parsePtr->tokenPtr)
		|| ((numBytes == 6) && (strncmp(word, "elseif", 6) == 0))) {
	    tokenPtr = TokenAfter(tokenPtr);
	    wordIdx++;
	} else {
	    break;
	}
	if (wordIdx >= numWords) {
	    code = TCL_ERROR;
	    goto done;
	}

	/*
	 * Compile the test expression then emit the conditional jump around
	 * the "then" part.
	 */

	testTokenPtr = tokenPtr;

	if (realCond) {
	    /*
	     * Find out if the condition is a constant.
	     */

	    Tcl_Obj *boolObj = Tcl_NewStringObj(testTokenPtr[1].start,
		    testTokenPtr[1].size);

	    Tcl_IncrRefCount(boolObj);
	    code = Tcl_GetBooleanFromObj(NULL, boolObj, &boolVal);
	    TclDecrRefCount(boolObj);
	    if (code == TCL_OK) {
		/*
		 * A static condition.
		 */

		realCond = 0;
		if (!boolVal) {
		    compileScripts = 0;
		}
	    } else {
		SetLineInformation(wordIdx);
		Tcl_ResetResult(interp);
		TclCompileExprWords(interp, testTokenPtr, 1, envPtr);
		if (jumpFalseFixupArray.next >= jumpFalseFixupArray.end) {
		    TclExpandJumpFixupArray(&jumpFalseFixupArray);
		}
		jumpIndex = jumpFalseFixupArray.next;
		jumpFalseFixupArray.next++;
		TclEmitForwardJump(envPtr, TCL_FALSE_JUMP,
			jumpFalseFixupArray.fixup + jumpIndex);
	    }
	    code = TCL_OK;
	}

	/*
	 * Skip over the optional "then" before the then clause.
	 */

	tokenPtr = TokenAfter(testTokenPtr);
	wordIdx++;
	if (wordIdx >= numWords) {
	    code = TCL_ERROR;
	    goto done;
	}
	if (tokenPtr->type == TCL_TOKEN_SIMPLE_WORD) {
	    word = tokenPtr[1].start;
	    numBytes = tokenPtr[1].size;
	    if ((numBytes == 4) && (strncmp(word, "then", 4) == 0)) {
		tokenPtr = TokenAfter(tokenPtr);
		wordIdx++;
		if (wordIdx >= numWords) {
		    code = TCL_ERROR;
		    goto done;
		}
	    }
	}

	/*
	 * Compile the "then" command body.
	 */

	if (compileScripts) {
	    BODY(tokenPtr, wordIdx);
	}

	if (realCond) {
	    /*
	     * Jump to the end of the "if" command. Both jumpFalseFixupArray
	     * and jumpEndFixupArray are indexed by "jumpIndex".
	     */

	    if (jumpEndFixupArray.next >= jumpEndFixupArray.end) {
		TclExpandJumpFixupArray(&jumpEndFixupArray);
	    }
	    jumpEndFixupArray.next++;
	    TclEmitForwardJump(envPtr, TCL_UNCONDITIONAL_JUMP,
		    jumpEndFixupArray.fixup + jumpIndex);

	    /*
	     * Fix the target of the jumpFalse after the test. Generate a 4
	     * byte jump if the distance is > 120 bytes. This is conservative,
	     * and ensures that we won't have to replace this jump if we later
	     * also need to replace the proceeding jump to the end of the "if"
	     * with a 4 byte jump.
	     */

	    TclAdjustStackDepth(-1, envPtr);
	    if (TclFixupForwardJumpToHere(envPtr,
		    jumpFalseFixupArray.fixup + jumpIndex, 120)) {
		/*
		 * Adjust the code offset for the proceeding jump to the end
		 * of the "if" command.
		 */

		jumpEndFixupArray.fixup[jumpIndex].codeOffset += 3;
	    }
	} else if (boolVal) {
	    /*
	     * We were processing an "if 1 {...}"; stop compiling scripts.
	     */

	    compileScripts = 0;
	} else {
	    /*
	     * We were processing an "if 0 {...}"; reset so that the rest
	     * (elseif, else) is compiled correctly.
	     */

	    realCond = 1;
	    compileScripts = 1;
	}

	tokenPtr = TokenAfter(tokenPtr);
	wordIdx++;
    }

    /*
     * Check for the optional else clause. Do not compile anything if this was
     * an "if 1 {...}" case.
     */

    if ((wordIdx < numWords) && (tokenPtr->type == TCL_TOKEN_SIMPLE_WORD)) {
	/*
	 * There is an else clause. Skip over the optional "else" word.
	 */

	word = tokenPtr[1].start;
	numBytes = tokenPtr[1].size;
	if ((numBytes == 4) && (strncmp(word, "else", 4) == 0)) {
	    tokenPtr = TokenAfter(tokenPtr);
	    wordIdx++;
	    if (wordIdx >= numWords) {
		code = TCL_ERROR;
		goto done;
	    }
	}

	if (compileScripts) {
	    /*
	     * Compile the else command body.
	     */

	    BODY(tokenPtr, wordIdx);
	}

	/*
	 * Make sure there are no words after the else clause.
	 */

	wordIdx++;
	if (wordIdx < numWords) {
	    code = TCL_ERROR;
	    goto done;
	}
    } else {
	/*
	 * No else clause: the "if" command's result is an empty string.
	 */

	if (compileScripts) {
	    PushStringLiteral(envPtr, "");
	}
    }

    /*
     * Fix the unconditional jumps to the end of the "if" command.
     */

    for (j = jumpEndFixupArray.next;  j > 0;  j--) {
	jumpIndex = (j - 1);	/* i.e. process the closest jump first. */
	if (TclFixupForwardJumpToHere(envPtr,
		jumpEndFixupArray.fixup + jumpIndex, 127)) {
	    /*
	     * Adjust the immediately preceeding "ifFalse" jump. We moved it's
	     * target (just after this jump) down three bytes.
	     */

	    unsigned char *ifFalsePc = envPtr->codeStart
		    + jumpFalseFixupArray.fixup[jumpIndex].codeOffset;
	    unsigned char opCode = *ifFalsePc;

	    if (opCode == INST_JUMP_FALSE1) {
		jumpFalseDist = TclGetInt1AtPtr(ifFalsePc + 1);
		jumpFalseDist += 3;
		TclStoreInt1AtPtr(jumpFalseDist, (ifFalsePc + 1));
	    } else if (opCode == INST_JUMP_FALSE4) {
		jumpFalseDist = TclGetInt4AtPtr(ifFalsePc + 1);
		jumpFalseDist += 3;
		TclStoreInt4AtPtr(jumpFalseDist, (ifFalsePc + 1));
	    } else {
<<<<<<< HEAD
		Tcl_Panic("TclCompileIfCmd: unexpected opcode \"%u\" updating ifFalse jump", opCode);
=======
		Tcl_Panic("TclCompileIfCmd: unexpected opcode \"%d\" updating ifFalse jump", opCode);
>>>>>>> 9d68b2db
	    }
	}
    }

    /*
     * Free the jumpFixupArray array if malloc'ed storage was used.
     */

  done:
    TclFreeJumpFixupArray(&jumpFalseFixupArray);
    TclFreeJumpFixupArray(&jumpEndFixupArray);
    return code;
}

/*
 *----------------------------------------------------------------------
 *
 * TclCompileIncrCmd --
 *
 *	Procedure called to compile the "incr" command.
 *
 * Results:
 *	Returns TCL_OK for a successful compile. Returns TCL_ERROR to defer
 *	evaluation to runtime.
 *
 * Side effects:
 *	Instructions are added to envPtr to execute the "incr" command at
 *	runtime.
 *
 *----------------------------------------------------------------------
 */

int
TclCompileIncrCmd(
    Tcl_Interp *interp,		/* Used for error reporting. */
    Tcl_Parse *parsePtr,	/* Points to a parse structure for the command
				 * created by Tcl_ParseCommand. */
    Command *cmdPtr,		/* Points to defintion of command being
				 * compiled. */
    CompileEnv *envPtr)		/* Holds resulting instructions. */
{
    Tcl_Token *varTokenPtr, *incrTokenPtr;
    int isScalar, localIndex, haveImmValue, immValue;
    DefineLineInformation;	/* TIP #280 */

    if ((parsePtr->numWords != 2) && (parsePtr->numWords != 3)) {
	return TCL_ERROR;
    }

    varTokenPtr = TokenAfter(parsePtr->tokenPtr);

    PushVarNameWord(interp, varTokenPtr, envPtr, TCL_NO_LARGE_INDEX,
	    &localIndex, &isScalar, 1);

    /*
     * If an increment is given, push it, but see first if it's a small
     * integer.
     */

    haveImmValue = 0;
    immValue = 1;
    if (parsePtr->numWords == 3) {
	incrTokenPtr = TokenAfter(varTokenPtr);
	if (incrTokenPtr->type == TCL_TOKEN_SIMPLE_WORD) {
	    const char *word = incrTokenPtr[1].start;
	    size_t numBytes = incrTokenPtr[1].size;
	    int code;
	    Tcl_Obj *intObj = Tcl_NewStringObj(word, numBytes);

	    Tcl_IncrRefCount(intObj);
	    code = TclGetIntFromObj(NULL, intObj, &immValue);
	    TclDecrRefCount(intObj);
	    if ((code == TCL_OK) && (-127 <= immValue) && (immValue <= 127)) {
		haveImmValue = 1;
	    }
	    if (!haveImmValue) {
		PushLiteral(envPtr, word, numBytes);
	    }
	} else {
	    SetLineInformation(2);
	    CompileTokens(envPtr, incrTokenPtr, interp);
	}
    } else {			/* No incr amount given so use 1. */
	haveImmValue = 1;
    }

    /*
     * Emit the instruction to increment the variable.
     */

    if (isScalar) {	/* Simple scalar variable. */
	if (localIndex >= 0) {
	    if (haveImmValue) {
		TclEmitInstInt1(INST_INCR_SCALAR1_IMM, localIndex, envPtr);
		TclEmitInt1(immValue, envPtr);
	    } else {
		TclEmitInstInt1(INST_INCR_SCALAR1, localIndex,	envPtr);
	    }
	} else {
	    if (haveImmValue) {
		TclEmitInstInt1(INST_INCR_STK_IMM, immValue, envPtr);
	    } else {
		TclEmitOpcode(	INST_INCR_STK,		envPtr);
	    }
	}
    } else {			/* Simple array variable. */
	if (localIndex >= 0) {
	    if (haveImmValue) {
		TclEmitInstInt1(INST_INCR_ARRAY1_IMM, localIndex, envPtr);
		TclEmitInt1(immValue, envPtr);
	    } else {
		TclEmitInstInt1(INST_INCR_ARRAY1, localIndex,	envPtr);
	    }
	} else {
	    if (haveImmValue) {
		TclEmitInstInt1(INST_INCR_ARRAY_STK_IMM, immValue, envPtr);
	    } else {
		TclEmitOpcode(	INST_INCR_ARRAY_STK,		envPtr);
	    }
	}
    }

    return TCL_OK;
}

/*
 *----------------------------------------------------------------------
 *
 * TclCompileInfo*Cmd --
 *
 *	Procedures called to compile "info" subcommands.
 *
 * Results:
 *	Returns TCL_OK for a successful compile. Returns TCL_ERROR to defer
 *	evaluation to runtime.
 *
 * Side effects:
 *	Instructions are added to envPtr to execute the "info" subcommand at
 *	runtime.
 *
 *----------------------------------------------------------------------
 */

int
TclCompileInfoCommandsCmd(
    Tcl_Interp *interp,		/* Used for error reporting. */
    Tcl_Parse *parsePtr,	/* Points to a parse structure for the command
				 * created by Tcl_ParseCommand. */
    Command *cmdPtr,		/* Points to defintion of command being
				 * compiled. */
    CompileEnv *envPtr)
{
    DefineLineInformation;	/* TIP #280 */
    Tcl_Token *tokenPtr;
    Tcl_Obj *objPtr;
    char *bytes;

    /*
     * We require one compile-time known argument for the case we can compile.
     */

    if (parsePtr->numWords == 1) {
	return TclCompileBasic0ArgCmd(interp, parsePtr, cmdPtr, envPtr);
    } else if (parsePtr->numWords != 2) {
	return TCL_ERROR;
    }
    tokenPtr = TokenAfter(parsePtr->tokenPtr);
    objPtr = Tcl_NewObj();
    Tcl_IncrRefCount(objPtr);
    if (!TclWordKnownAtCompileTime(tokenPtr, objPtr)) {
	goto notCompilable;
    }
    bytes = TclGetString(objPtr);

    /*
     * We require that the argument start with "::" and not have any of "*\[?"
     * in it. (Theoretically, we should look in only the final component, but
     * the difference is so slight given current naming practices.)
     */

    if (bytes[0] != ':' || bytes[1] != ':' || !TclMatchIsTrivial(bytes)) {
	goto notCompilable;
    }
    Tcl_DecrRefCount(objPtr);

    /*
     * Confirmed as a literal that will not frighten the horses. Compile. Note
     * that the result needs to be list-ified.
     */

    /* TODO: Just push the known value */
    CompileWord(envPtr, tokenPtr,		interp, 1);
    TclEmitOpcode(	INST_RESOLVE_COMMAND,	envPtr);
    TclEmitOpcode(	INST_DUP,		envPtr);
    TclEmitOpcode(	INST_STR_LEN,		envPtr);
    TclEmitInstInt1(	INST_JUMP_FALSE1, 7,	envPtr);
    TclEmitInstInt4(	INST_LIST, 1,		envPtr);
    return TCL_OK;

  notCompilable:
    Tcl_DecrRefCount(objPtr);
    return TclCompileBasic1ArgCmd(interp, parsePtr, cmdPtr, envPtr);
}

int
TclCompileInfoCoroutineCmd(
    Tcl_Interp *interp,		/* Used for error reporting. */
    Tcl_Parse *parsePtr,	/* Points to a parse structure for the command
				 * created by Tcl_ParseCommand. */
    Command *cmdPtr,		/* Points to defintion of command being
				 * compiled. */
    CompileEnv *envPtr)		/* Holds resulting instructions. */
{
    /*
     * Only compile [info coroutine] without arguments.
     */

    if (parsePtr->numWords != 1) {
	return TCL_ERROR;
    }

    /*
     * Not much to do; we compile to a single instruction...
     */

    TclEmitOpcode(		INST_COROUTINE_NAME,		envPtr);
    return TCL_OK;
}

int
TclCompileInfoExistsCmd(
    Tcl_Interp *interp,		/* Used for error reporting. */
    Tcl_Parse *parsePtr,	/* Points to a parse structure for the command
				 * created by Tcl_ParseCommand. */
    Command *cmdPtr,		/* Points to defintion of command being
				 * compiled. */
    CompileEnv *envPtr)		/* Holds resulting instructions. */
{
    Tcl_Token *tokenPtr;
    int isScalar, localIndex;
    DefineLineInformation;	/* TIP #280 */

    if (parsePtr->numWords != 2) {
	return TCL_ERROR;
    }

    /*
     * Decide if we can use a frame slot for the var/array name or if we need
     * to emit code to compute and push the name at runtime. We use a frame
     * slot (entry in the array of local vars) if we are compiling a procedure
     * body and if the name is simple text that does not include namespace
     * qualifiers.
     */

    tokenPtr = TokenAfter(parsePtr->tokenPtr);
    PushVarNameWord(interp, tokenPtr, envPtr, 0, &localIndex, &isScalar, 1);

    /*
     * Emit instruction to check the variable for existence.
     */

    if (isScalar) {
	if (localIndex < 0) {
	    TclEmitOpcode(	INST_EXIST_STK,			envPtr);
	} else {
	    TclEmitInstInt4(	INST_EXIST_SCALAR, localIndex,	envPtr);
	}
    } else {
	if (localIndex < 0) {
	    TclEmitOpcode(	INST_EXIST_ARRAY_STK,		envPtr);
	} else {
	    TclEmitInstInt4(	INST_EXIST_ARRAY, localIndex,	envPtr);
	}
    }

    return TCL_OK;
}

int
TclCompileInfoLevelCmd(
    Tcl_Interp *interp,		/* Used for error reporting. */
    Tcl_Parse *parsePtr,	/* Points to a parse structure for the command
				 * created by Tcl_ParseCommand. */
    Command *cmdPtr,		/* Points to defintion of command being
				 * compiled. */
    CompileEnv *envPtr)		/* Holds resulting instructions. */
{
    /*
     * Only compile [info level] without arguments or with a single argument.
     */

    if (parsePtr->numWords == 1) {
	/*
	 * Not much to do; we compile to a single instruction...
	 */

	TclEmitOpcode(		INST_INFO_LEVEL_NUM,		envPtr);
    } else if (parsePtr->numWords != 2) {
	return TCL_ERROR;
    } else {
	DefineLineInformation;	/* TIP #280 */

	/*
	 * Compile the argument, then add the instruction to convert it into a
	 * list of arguments.
	 */

	CompileWord(envPtr, TokenAfter(parsePtr->tokenPtr), interp, 1);
	TclEmitOpcode(		INST_INFO_LEVEL_ARGS,		envPtr);
    }
    return TCL_OK;
}

int
TclCompileInfoObjectClassCmd(
    Tcl_Interp *interp,		/* Used for error reporting. */
    Tcl_Parse *parsePtr,	/* Points to a parse structure for the command
				 * created by Tcl_ParseCommand. */
    Command *cmdPtr,		/* Points to defintion of command being
				 * compiled. */
    CompileEnv *envPtr)
{
    DefineLineInformation;	/* TIP #280 */
    Tcl_Token *tokenPtr = TokenAfter(parsePtr->tokenPtr);

    if (parsePtr->numWords != 2) {
	return TCL_ERROR;
    }
    CompileWord(envPtr,		tokenPtr,		interp, 1);
    TclEmitOpcode(		INST_TCLOO_CLASS,	envPtr);
    return TCL_OK;
}

int
TclCompileInfoObjectIsACmd(
    Tcl_Interp *interp,		/* Used for error reporting. */
    Tcl_Parse *parsePtr,	/* Points to a parse structure for the command
				 * created by Tcl_ParseCommand. */
    Command *cmdPtr,		/* Points to defintion of command being
				 * compiled. */
    CompileEnv *envPtr)
{
    DefineLineInformation;	/* TIP #280 */
    Tcl_Token *tokenPtr = TokenAfter(parsePtr->tokenPtr);

    /*
     * We only handle [info object isa object <somevalue>]. The first three
     * words are compressed to a single token by the ensemble compilation
     * engine.
     */

    if (parsePtr->numWords != 3) {
	return TCL_ERROR;
    }
    if (tokenPtr->type != TCL_TOKEN_SIMPLE_WORD || tokenPtr[1].size < 1
	    || strncmp(tokenPtr[1].start, "object", tokenPtr[1].size)) {
	return TCL_ERROR;
    }
    tokenPtr = TokenAfter(tokenPtr);

    /*
     * Issue the code.
     */

    CompileWord(envPtr,		tokenPtr,		interp, 2);
    TclEmitOpcode(		INST_TCLOO_IS_OBJECT,	envPtr);
    return TCL_OK;
}

int
TclCompileInfoObjectNamespaceCmd(
    Tcl_Interp *interp,		/* Used for error reporting. */
    Tcl_Parse *parsePtr,	/* Points to a parse structure for the command
				 * created by Tcl_ParseCommand. */
    Command *cmdPtr,		/* Points to defintion of command being
				 * compiled. */
    CompileEnv *envPtr)
{
    DefineLineInformation;	/* TIP #280 */
    Tcl_Token *tokenPtr = TokenAfter(parsePtr->tokenPtr);

    if (parsePtr->numWords != 2) {
	return TCL_ERROR;
    }
    CompileWord(envPtr,		tokenPtr,		interp, 1);
    TclEmitOpcode(		INST_TCLOO_NS,		envPtr);
    return TCL_OK;
}

/*
 *----------------------------------------------------------------------
 *
 * TclCompileLappendCmd --
 *
 *	Procedure called to compile the "lappend" command.
 *
 * Results:
 *	Returns TCL_OK for a successful compile. Returns TCL_ERROR to defer
 *	evaluation to runtime.
 *
 * Side effects:
 *	Instructions are added to envPtr to execute the "lappend" command at
 *	runtime.
 *
 *----------------------------------------------------------------------
 */

int
TclCompileLappendCmd(
    Tcl_Interp *interp,		/* Used for error reporting. */
    Tcl_Parse *parsePtr,	/* Points to a parse structure for the command
				 * created by Tcl_ParseCommand. */
    Command *cmdPtr,		/* Points to defintion of command being
				 * compiled. */
    CompileEnv *envPtr)		/* Holds resulting instructions. */
{
    Tcl_Token *varTokenPtr, *valueTokenPtr;
    int isScalar, localIndex, numWords, i;
    DefineLineInformation;	/* TIP #280 */

    /* TODO: Consider support for compiling expanded args. */
    numWords = parsePtr->numWords;
    if (numWords < 3) {
	return TCL_ERROR;
    }

    if (numWords != 3 || envPtr->procPtr == NULL) {
	goto lappendMultiple;
    }

    /*
     * Decide if we can use a frame slot for the var/array name or if we
     * need to emit code to compute and push the name at runtime. We use a
     * frame slot (entry in the array of local vars) if we are compiling a
     * procedure body and if the name is simple text that does not include
     * namespace qualifiers.
     */

    varTokenPtr = TokenAfter(parsePtr->tokenPtr);

    PushVarNameWord(interp, varTokenPtr, envPtr, 0,
	    &localIndex, &isScalar, 1);

    /*
     * If we are doing an assignment, push the new value. In the no values
     * case, create an empty object.
     */

    if (numWords > 2) {
	Tcl_Token *valueTokenPtr = TokenAfter(varTokenPtr);

	CompileWord(envPtr, valueTokenPtr, interp, 2);
    }

    /*
     * Emit instructions to set/get the variable.
     */

    /*
     * The *_STK opcodes should be refactored to make better use of existing
     * LOAD/STORE instructions.
     */

    if (isScalar) {
	if (localIndex < 0) {
	    TclEmitOpcode(	INST_LAPPEND_STK,		envPtr);
	} else {
	    Emit14Inst(		INST_LAPPEND_SCALAR, localIndex, envPtr);
	}
    } else {
	if (localIndex < 0) {
	    TclEmitOpcode(	INST_LAPPEND_ARRAY_STK,		envPtr);
	} else {
	    Emit14Inst(		INST_LAPPEND_ARRAY, localIndex,	envPtr);
	}
    }

    return TCL_OK;

  lappendMultiple:
    varTokenPtr = TokenAfter(parsePtr->tokenPtr);
    PushVarNameWord(interp, varTokenPtr, envPtr, 0,
	    &localIndex, &isScalar, 1);
    valueTokenPtr = TokenAfter(varTokenPtr);
    for (i = 2 ; i < numWords ; i++) {
	CompileWord(envPtr, valueTokenPtr, interp, i);
	valueTokenPtr = TokenAfter(valueTokenPtr);
    }
    TclEmitInstInt4(	    INST_LIST, numWords - 2,		envPtr);
    if (isScalar) {
	if (localIndex < 0) {
	    TclEmitOpcode(  INST_LAPPEND_LIST_STK,		envPtr);
	} else {
	    TclEmitInstInt4(INST_LAPPEND_LIST, localIndex,	envPtr);
	}
    } else {
	if (localIndex < 0) {
	    TclEmitOpcode(  INST_LAPPEND_LIST_ARRAY_STK,	envPtr);
	} else {
	    TclEmitInstInt4(INST_LAPPEND_LIST_ARRAY, localIndex,envPtr);
	}
    }
    return TCL_OK;
}

/*
 *----------------------------------------------------------------------
 *
 * TclCompileLassignCmd --
 *
 *	Procedure called to compile the "lassign" command.
 *
 * Results:
 *	Returns TCL_OK for a successful compile. Returns TCL_ERROR to defer
 *	evaluation to runtime.
 *
 * Side effects:
 *	Instructions are added to envPtr to execute the "lassign" command at
 *	runtime.
 *
 *----------------------------------------------------------------------
 */

int
TclCompileLassignCmd(
    Tcl_Interp *interp,		/* Used for error reporting. */
    Tcl_Parse *parsePtr,	/* Points to a parse structure for the command
				 * created by Tcl_ParseCommand. */
    Command *cmdPtr,		/* Points to defintion of command being
				 * compiled. */
    CompileEnv *envPtr)		/* Holds resulting instructions. */
{
    Tcl_Token *tokenPtr;
    int isScalar, localIndex, numWords, idx;
    DefineLineInformation;	/* TIP #280 */

    numWords = parsePtr->numWords;

    /*
     * Check for command syntax error, but we'll punt that to runtime.
     */

    if (numWords < 3) {
	return TCL_ERROR;
    }

    /*
     * Generate code to push list being taken apart by [lassign].
     */

    tokenPtr = TokenAfter(parsePtr->tokenPtr);
    CompileWord(envPtr, tokenPtr, interp, 1);

    /*
     * Generate code to assign values from the list to variables.
     */

    for (idx=0 ; idx<numWords-2 ; idx++) {
	tokenPtr = TokenAfter(tokenPtr);

	/*
	 * Generate the next variable name.
	 */

	PushVarNameWord(interp, tokenPtr, envPtr, 0, &localIndex,
		&isScalar, idx + 2);

	/*
	 * Emit instructions to get the idx'th item out of the list value on
	 * the stack and assign it to the variable.
	 */

	if (isScalar) {
	    if (localIndex >= 0) {
		TclEmitOpcode(	INST_DUP,			envPtr);
		TclEmitInstInt4(INST_LIST_INDEX_IMM, idx,	envPtr);
		Emit14Inst(	INST_STORE_SCALAR, localIndex,	envPtr);
		TclEmitOpcode(	INST_POP,			envPtr);
	    } else {
		TclEmitInstInt4(INST_OVER, 1,			envPtr);
		TclEmitInstInt4(INST_LIST_INDEX_IMM, idx,	envPtr);
		TclEmitOpcode(	INST_STORE_STK,			envPtr);
		TclEmitOpcode(	INST_POP,			envPtr);
	    }
	} else {
	    if (localIndex >= 0) {
		TclEmitInstInt4(INST_OVER, 1,			envPtr);
		TclEmitInstInt4(INST_LIST_INDEX_IMM, idx,	envPtr);
		Emit14Inst(	INST_STORE_ARRAY, localIndex,	envPtr);
		TclEmitOpcode(	INST_POP,			envPtr);
	    } else {
		TclEmitInstInt4(INST_OVER, 2,			envPtr);
		TclEmitInstInt4(INST_LIST_INDEX_IMM, idx,	envPtr);
		TclEmitOpcode(	INST_STORE_ARRAY_STK,		envPtr);
		TclEmitOpcode(	INST_POP,			envPtr);
	    }
	}
    }

    /*
     * Generate code to leave the rest of the list on the stack.
     */

    TclEmitInstInt4(		INST_LIST_RANGE_IMM, idx,	envPtr);
    TclEmitInt4(			(int)TCL_INDEX_END,		envPtr);

    return TCL_OK;
}

/*
 *----------------------------------------------------------------------
 *
 * TclCompileLindexCmd --
 *
 *	Procedure called to compile the "lindex" command.
 *
 * Results:
 *	Returns TCL_OK for a successful compile. Returns TCL_ERROR to defer
 *	evaluation to runtime.
 *
 * Side effects:
 *	Instructions are added to envPtr to execute the "lindex" command at
 *	runtime.
 *
 *----------------------------------------------------------------------
 */

int
TclCompileLindexCmd(
    Tcl_Interp *interp,		/* Used for error reporting. */
    Tcl_Parse *parsePtr,	/* Points to a parse structure for the command
				 * created by Tcl_ParseCommand. */
    Command *cmdPtr,		/* Points to defintion of command being
				 * compiled. */
    CompileEnv *envPtr)		/* Holds resulting instructions. */
{
    Tcl_Token *idxTokenPtr, *valTokenPtr;
    int i, idx, numWords = parsePtr->numWords;
    DefineLineInformation;	/* TIP #280 */

    /*
     * Quit if too few args.
     */

    /* TODO: Consider support for compiling expanded args. */
    if (numWords <= 1) {
	return TCL_ERROR;
    }

    valTokenPtr = TokenAfter(parsePtr->tokenPtr);
    if (numWords != 3) {
	goto emitComplexLindex;
    }

    idxTokenPtr = TokenAfter(valTokenPtr);
    if (TclGetIndexFromToken(idxTokenPtr, TCL_INDEX_NONE,
	    TCL_INDEX_NONE, &idx) == TCL_OK) {
	/*
	 * The idxTokenPtr parsed as a valid index value and was
	 * encoded as expected by INST_LIST_INDEX_IMM.
	 *
	 * NOTE: that we rely on indexing before a list producing the
	 * same result as indexing after a list.
	 */

	CompileWord(envPtr, valTokenPtr, interp, 1);
	TclEmitInstInt4(	INST_LIST_INDEX_IMM, idx,	envPtr);
	return TCL_OK;
    }

    /*
     * If the value was not known at compile time, the conversion failed or
     * the value was negative, we just keep on going with the more complex
     * compilation.
     */

    /*
     * Push the operands onto the stack.
     */

  emitComplexLindex:
    for (i=1 ; i<numWords ; i++) {
	CompileWord(envPtr, valTokenPtr, interp, i);
	valTokenPtr = TokenAfter(valTokenPtr);
    }

    /*
     * Emit INST_LIST_INDEX if objc==3, or INST_LIST_INDEX_MULTI if there are
     * multiple index args.
     */

    if (numWords == 3) {
	TclEmitOpcode(		INST_LIST_INDEX,		envPtr);
    } else {
	TclEmitInstInt4(	INST_LIST_INDEX_MULTI, numWords-1, envPtr);
    }

    return TCL_OK;
}

/*
 *----------------------------------------------------------------------
 *
 * TclCompileListCmd --
 *
 *	Procedure called to compile the "list" command.
 *
 * Results:
 *	Returns TCL_OK for a successful compile. Returns TCL_ERROR to defer
 *	evaluation to runtime.
 *
 * Side effects:
 *	Instructions are added to envPtr to execute the "list" command at
 *	runtime.
 *
 *----------------------------------------------------------------------
 */

int
TclCompileListCmd(
    Tcl_Interp *interp,		/* Used for error reporting. */
    Tcl_Parse *parsePtr,	/* Points to a parse structure for the command
				 * created by Tcl_ParseCommand. */
    Command *cmdPtr,		/* Points to defintion of command being
				 * compiled. */
    CompileEnv *envPtr)		/* Holds resulting instructions. */
{
    DefineLineInformation;	/* TIP #280 */
    Tcl_Token *valueTokenPtr;
    int i, numWords, concat, build;
    Tcl_Obj *listObj, *objPtr;

    if (parsePtr->numWords == 1) {
	/*
	 * [list] without arguments just pushes an empty object.
	 */

	PushStringLiteral(envPtr, "");
	return TCL_OK;
    }

    /*
     * Test if all arguments are compile-time known. If they are, we can
     * implement with a simple push.
     */

    numWords = parsePtr->numWords;
    valueTokenPtr = TokenAfter(parsePtr->tokenPtr);
    listObj = Tcl_NewObj();
    for (i = 1; i < numWords && listObj != NULL; i++) {
	objPtr = Tcl_NewObj();
	if (TclWordKnownAtCompileTime(valueTokenPtr, objPtr)) {
	    (void) Tcl_ListObjAppendElement(NULL, listObj, objPtr);
	} else {
	    Tcl_DecrRefCount(objPtr);
	    Tcl_DecrRefCount(listObj);
	    listObj = NULL;
	}
	valueTokenPtr = TokenAfter(valueTokenPtr);
    }
    if (listObj != NULL) {
	TclEmitPush(TclAddLiteralObj(envPtr, listObj, NULL), envPtr);
	return TCL_OK;
    }

    /*
     * Push the all values onto the stack.
     */

    numWords = parsePtr->numWords;
    valueTokenPtr = TokenAfter(parsePtr->tokenPtr);
    concat = build = 0;
    for (i = 1; i < numWords; i++) {
	if (valueTokenPtr->type == TCL_TOKEN_EXPAND_WORD && build > 0) {
	    TclEmitInstInt4(	INST_LIST, build,	envPtr);
	    if (concat) {
		TclEmitOpcode(	INST_LIST_CONCAT,	envPtr);
	    }
	    build = 0;
	    concat = 1;
	}
	CompileWord(envPtr, valueTokenPtr, interp, i);
	if (valueTokenPtr->type == TCL_TOKEN_EXPAND_WORD) {
	    if (concat) {
		TclEmitOpcode(	INST_LIST_CONCAT,	envPtr);
	    } else {
		concat = 1;
	    }
	} else {
	    build++;
	}
	valueTokenPtr = TokenAfter(valueTokenPtr);
    }
    if (build > 0) {
	TclEmitInstInt4(	INST_LIST, build,	envPtr);
	if (concat) {
	    TclEmitOpcode(	INST_LIST_CONCAT,	envPtr);
	}
    }

    /*
     * If there was just one expanded word, we must ensure that it is a list
     * at this point. We use an [lrange ... 0 end] for this (instead of
     * [llength], as with literals) as we must drop any string representation
     * that might be hanging around.
     */

    if (concat && numWords == 2) {
	TclEmitInstInt4(	INST_LIST_RANGE_IMM, 0,	envPtr);
	TclEmitInt4(			(int)TCL_INDEX_END,	envPtr);
    }
    return TCL_OK;
}

/*
 *----------------------------------------------------------------------
 *
 * TclCompileLlengthCmd --
 *
 *	Procedure called to compile the "llength" command.
 *
 * Results:
 *	Returns TCL_OK for a successful compile. Returns TCL_ERROR to defer
 *	evaluation to runtime.
 *
 * Side effects:
 *	Instructions are added to envPtr to execute the "llength" command at
 *	runtime.
 *
 *----------------------------------------------------------------------
 */

int
TclCompileLlengthCmd(
    Tcl_Interp *interp,		/* Used for error reporting. */
    Tcl_Parse *parsePtr,	/* Points to a parse structure for the command
				 * created by Tcl_ParseCommand. */
    Command *cmdPtr,		/* Points to defintion of command being
				 * compiled. */
    CompileEnv *envPtr)		/* Holds resulting instructions. */
{
    Tcl_Token *varTokenPtr;
    DefineLineInformation;	/* TIP #280 */

    if (parsePtr->numWords != 2) {
	return TCL_ERROR;
    }
    varTokenPtr = TokenAfter(parsePtr->tokenPtr);

    CompileWord(envPtr, varTokenPtr, interp, 1);
    TclEmitOpcode(		INST_LIST_LENGTH,		envPtr);
    return TCL_OK;
}

/*
 *----------------------------------------------------------------------
 *
 * TclCompileLrangeCmd --
 *
 *	How to compile the "lrange" command. We only bother because we needed
 *	the opcode anyway for "lassign".
 *
 *----------------------------------------------------------------------
 */

int
TclCompileLrangeCmd(
    Tcl_Interp *interp,		/* Tcl interpreter for context. */
    Tcl_Parse *parsePtr,	/* Points to a parse structure for the
				 * command. */
    Command *cmdPtr,		/* Points to defintion of command being
				 * compiled. */
    CompileEnv *envPtr)		/* Holds the resulting instructions. */
{
    Tcl_Token *tokenPtr, *listTokenPtr;
    DefineLineInformation;	/* TIP #280 */
    int idx1, idx2;

    if (parsePtr->numWords != 4) {
	return TCL_ERROR;
    }
    listTokenPtr = TokenAfter(parsePtr->tokenPtr);

    tokenPtr = TokenAfter(listTokenPtr);
    if ((TclGetIndexFromToken(tokenPtr, TCL_INDEX_START, TCL_INDEX_NONE,
	    &idx1) != TCL_OK) || (idx1 == (int)TCL_INDEX_NONE)) {
	return TCL_ERROR;
    }
    /*
     * Token was an index value, and we treat all "first" indices
     * before the list same as the start of the list.
     */

    tokenPtr = TokenAfter(tokenPtr);
    if (TclGetIndexFromToken(tokenPtr, TCL_INDEX_NONE, TCL_INDEX_END,
	    &idx2) != TCL_OK) {
	return TCL_ERROR;
    }
    /*
     * Token was an index value, and we treat all "last" indices
     * after the list same as the end of the list.
     */

    /*
     * Issue instructions. It's not safe to skip doing the LIST_RANGE, as
     * we've not proved that the 'list' argument is really a list. Not that it
     * is worth trying to do that given current knowledge.
     */

    CompileWord(envPtr, listTokenPtr, interp, 1);
    TclEmitInstInt4(		INST_LIST_RANGE_IMM, idx1,	envPtr);
    TclEmitInt4(		idx2,				envPtr);
    return TCL_OK;
}

/*
 *----------------------------------------------------------------------
 *
 * TclCompileLinsertCmd --
 *
 *	How to compile the "linsert" command. We only bother with the case
 *	where the index is constant.
 *
 *----------------------------------------------------------------------
 */

int
TclCompileLinsertCmd(
    Tcl_Interp *interp,		/* Tcl interpreter for context. */
    Tcl_Parse *parsePtr,	/* Points to a parse structure for the
				 * command. */
    Command *cmdPtr,		/* Points to defintion of command being
				 * compiled. */
    CompileEnv *envPtr)		/* Holds the resulting instructions. */
{
    Tcl_Token *tokenPtr, *listTokenPtr;
    DefineLineInformation;	/* TIP #280 */
    int idx, i;

    if (parsePtr->numWords < 3) {
	return TCL_ERROR;
    }
    listTokenPtr = TokenAfter(parsePtr->tokenPtr);

    /*
     * Parse the index. Will only compile if it is constant and not an
     * _integer_ less than zero (since we reserve negative indices here for
     * end-relative indexing) or an end-based index greater than 'end' itself.
     */

    tokenPtr = TokenAfter(listTokenPtr);

    /*
     * NOTE: This command treats all inserts at indices before the list
     * the same as inserts at the start of the list, and all inserts
     * after the list the same as inserts at the end of the list. We
     * make that transformation here so we can use the optimized bytecode
     * as much as possible.
     */
    if (TclGetIndexFromToken(tokenPtr, TCL_INDEX_START, TCL_INDEX_END,
	    &idx) != TCL_OK) {
	return TCL_ERROR;
    }

    /*
     * There are four main cases. If there are no values to insert, this is
     * just a confirm-listiness check. If the index is '0', this is a prepend.
     * If the index is 'end' (== TCL_INDEX_END), this is an append. Otherwise,
     * this is a splice (== split, insert values as list, concat-3).
     */

    CompileWord(envPtr, listTokenPtr, interp, 1);
    if (parsePtr->numWords == 3) {
	TclEmitInstInt4(	INST_LIST_RANGE_IMM, 0,		envPtr);
	TclEmitInt4(			(int)TCL_INDEX_END,		envPtr);
	return TCL_OK;
    }

    for (i=3 ; i<parsePtr->numWords ; i++) {
	tokenPtr = TokenAfter(tokenPtr);
	CompileWord(envPtr, tokenPtr, interp, i);
    }
    TclEmitInstInt4(		INST_LIST, i - 3,		envPtr);

    if (idx == (int)TCL_INDEX_START) {
	TclEmitInstInt4(	INST_REVERSE, 2,		envPtr);
	TclEmitOpcode(		INST_LIST_CONCAT,		envPtr);
    } else if (idx == (int)TCL_INDEX_END) {
	TclEmitOpcode(		INST_LIST_CONCAT,		envPtr);
    } else {
	/*
	 * Here we handle two ranges for idx. First when idx > 0, we
	 * want the first half of the split to end at index idx-1 and
	 * the second half to start at index idx.
	 * Second when idx < TCL_INDEX_END, indicating "end-N" indexing,
	 * we want the first half of the split to end at index end-N and
	 * the second half to start at index end-N+1. We accomplish this
	 * with a pre-adjustment of the end-N value.
	 * The root of this is that the commands [lrange] and [linsert]
	 * differ in their interpretation of the "end" index.
	 */

	if (idx < (int)TCL_INDEX_END) {
	    idx++;
	}
	TclEmitInstInt4(	INST_OVER, 1,			envPtr);
	TclEmitInstInt4(	INST_LIST_RANGE_IMM, 0,		envPtr);
	TclEmitInt4(			idx - 1,		envPtr);
	TclEmitInstInt4(	INST_REVERSE, 3,		envPtr);
	TclEmitInstInt4(	INST_LIST_RANGE_IMM, idx,	envPtr);
	TclEmitInt4(			(int)TCL_INDEX_END,		envPtr);
	TclEmitOpcode(		INST_LIST_CONCAT,		envPtr);
	TclEmitOpcode(		INST_LIST_CONCAT,		envPtr);
    }

    return TCL_OK;
}

/*
 *----------------------------------------------------------------------
 *
 * TclCompileLreplaceCmd --
 *
 *	How to compile the "lreplace" command. We only bother with the case
 *	where the indices are constant.
 *
 *----------------------------------------------------------------------
 */

int
TclCompileLreplaceCmd(
    Tcl_Interp *interp,		/* Tcl interpreter for context. */
    Tcl_Parse *parsePtr,	/* Points to a parse structure for the
				 * command. */
    Command *cmdPtr,		/* Points to defintion of command being
				 * compiled. */
    CompileEnv *envPtr)		/* Holds the resulting instructions. */
{
    Tcl_Token *tokenPtr, *listTokenPtr;
    DefineLineInformation;	/* TIP #280 */
    int idx1, idx2, i;
    int emptyPrefix=1, suffixStart = 0;

    if (parsePtr->numWords < 4) {
	return TCL_ERROR;
    }
    listTokenPtr = TokenAfter(parsePtr->tokenPtr);

    tokenPtr = TokenAfter(listTokenPtr);
    if (TclGetIndexFromToken(tokenPtr, TCL_INDEX_START, TCL_INDEX_NONE,
	    &idx1) != TCL_OK) {
	return TCL_ERROR;
    }

    tokenPtr = TokenAfter(tokenPtr);
    if (TclGetIndexFromToken(tokenPtr, TCL_INDEX_NONE, TCL_INDEX_END,
	    &idx2) != TCL_OK) {
	return TCL_ERROR;
    }

    /*
     * General structure of the [lreplace] result is
     *		prefix replacement suffix
     * In a few cases we can predict various parts will be empty and
     * take advantage.
     *
     * The proper suffix begins with the greater of indices idx1 or
     * idx2 + 1. If we cannot tell at compile time which is greater,
     * we must defer to direct evaluation.
     */

    if (idx1 == (int)TCL_INDEX_NONE) {
	suffixStart = (int)TCL_INDEX_NONE;
    } else if (idx2 == (int)TCL_INDEX_NONE) {
	suffixStart = idx1;
    } else if (idx2 == (int)TCL_INDEX_END) {
	suffixStart = (int)TCL_INDEX_NONE;
    } else if (((idx2 < (int)TCL_INDEX_END) && (idx1 <= (int)TCL_INDEX_END))
	    || ((idx2 >= (int)TCL_INDEX_START) && (idx1 >= (int)TCL_INDEX_START))) {
	suffixStart = (idx1 > idx2 + 1) ? idx1 : idx2 + 1;
    } else {
	return TCL_ERROR;
    }

    /* All paths start with computing/pushing the original value. */
    CompileWord(envPtr, listTokenPtr, interp, 1);

    /*
     * Push all the replacement values next so any errors raised in
     * creating them get raised first.
     */
    if (parsePtr->numWords > 4) {
	/* Push the replacement arguments */
	tokenPtr = TokenAfter(tokenPtr);
	for (i=4 ; i<parsePtr->numWords ; i++) {
	    CompileWord(envPtr, tokenPtr, interp, i);
	    tokenPtr = TokenAfter(tokenPtr);
	}

	/* Make a list of them... */
	TclEmitInstInt4(	INST_LIST, i - 4,		envPtr);

	emptyPrefix = 0;
    }

    if ((idx1 == suffixStart) && (parsePtr->numWords == 4)) {
	/*
	 * This is a "no-op". Example: [lreplace {a b c} 2 0]
	 * We still do a list operation to get list-verification
	 * and canonicalization side effects.
	 */
	TclEmitInstInt4(	INST_LIST_RANGE_IMM, 0,		envPtr);
	TclEmitInt4(			(int)TCL_INDEX_END,		envPtr);
	return TCL_OK;
    }

    if (idx1 != (int)TCL_INDEX_START) {
	/* Prefix may not be empty; generate bytecode to push it */
	if (emptyPrefix) {
	    TclEmitOpcode(	INST_DUP,			envPtr);
	} else {
	    TclEmitInstInt4(	INST_OVER, 1,			envPtr);
	}
	TclEmitInstInt4(	INST_LIST_RANGE_IMM, 0,		envPtr);
	TclEmitInt4(			idx1 - 1,		envPtr);
	if (!emptyPrefix) {
	    TclEmitInstInt4(	INST_REVERSE, 2,		envPtr);
	    TclEmitOpcode(	INST_LIST_CONCAT,		envPtr);
	}
	emptyPrefix = 0;
    }

    if (!emptyPrefix) {
	TclEmitInstInt4(	INST_REVERSE, 2,		envPtr);
    }

    if (suffixStart == (int)TCL_INDEX_NONE) {
	TclEmitOpcode(		INST_POP,			envPtr);
	if (emptyPrefix) {
	    PushStringLiteral(envPtr, "");
	}
    } else {
	/* Suffix may not be empty; generate bytecode to push it */
	TclEmitInstInt4(	INST_LIST_RANGE_IMM, suffixStart, envPtr);
	TclEmitInt4(			(int)TCL_INDEX_END,		envPtr);
	if (!emptyPrefix) {
	    TclEmitOpcode(	INST_LIST_CONCAT,		envPtr);
	}
    }

    return TCL_OK;
}

/*
 *----------------------------------------------------------------------
 *
 * TclCompileLsetCmd --
 *
 *	Procedure called to compile the "lset" command.
 *
 * Results:
 *	Returns TCL_OK for a successful compile. Returns TCL_ERROR to defer
 *	evaluation to runtime.
 *
 * Side effects:
 *	Instructions are added to envPtr to execute the "lset" command at
 *	runtime.
 *
 * The general template for execution of the "lset" command is:
 *	(1) Instructions to push the variable name, unless the variable is
 *	    local to the stack frame.
 *	(2) If the variable is an array element, instructions to push the
 *	    array element name.
 *	(3) Instructions to push each of zero or more "index" arguments to the
 *	    stack, followed with the "newValue" element.
 *	(4) Instructions to duplicate the variable name and/or array element
 *	    name onto the top of the stack, if either was pushed at steps (1)
 *	    and (2).
 *	(5) The appropriate INST_LOAD_* instruction to place the original
 *	    value of the list variable at top of stack.
 *	(6) At this point, the stack contains:
 *		varName? arrayElementName? index1 index2 ... newValue oldList
 *	    The compiler emits one of INST_LSET_FLAT or INST_LSET_LIST
 *	    according as whether there is exactly one index element (LIST) or
 *	    either zero or else two or more (FLAT). This instruction removes
 *	    everything from the stack except for the two names and pushes the
 *	    new value of the variable.
 *	(7) Finally, INST_STORE_* stores the new value in the variable and
 *	    cleans up the stack.
 *
 *----------------------------------------------------------------------
 */

int
TclCompileLsetCmd(
    Tcl_Interp *interp,		/* Tcl interpreter for error reporting. */
    Tcl_Parse *parsePtr,	/* Points to a parse structure for the
				 * command. */
    Command *cmdPtr,		/* Points to defintion of command being
				 * compiled. */
    CompileEnv *envPtr)		/* Holds the resulting instructions. */
{
    int tempDepth;		/* Depth used for emitting one part of the
				 * code burst. */
    Tcl_Token *varTokenPtr;	/* Pointer to the Tcl_Token representing the
				 * parse of the variable name. */
    int localIndex;		/* Index of var in local var table. */
    int isScalar;		/* Flag == 1 if scalar, 0 if array. */
    int i;
    DefineLineInformation;	/* TIP #280 */

    /*
     * Check argument count.
     */

    /* TODO: Consider support for compiling expanded args. */
    if (parsePtr->numWords < 3) {
	/*
	 * Fail at run time, not in compilation.
	 */

	return TCL_ERROR;
    }

    /*
     * Decide if we can use a frame slot for the var/array name or if we need
     * to emit code to compute and push the name at runtime. We use a frame
     * slot (entry in the array of local vars) if we are compiling a procedure
     * body and if the name is simple text that does not include namespace
     * qualifiers.
     */

    varTokenPtr = TokenAfter(parsePtr->tokenPtr);
    PushVarNameWord(interp, varTokenPtr, envPtr, 0,
	    &localIndex, &isScalar, 1);

    /*
     * Push the "index" args and the new element value.
     */

    for (i=2 ; i<parsePtr->numWords ; ++i) {
	varTokenPtr = TokenAfter(varTokenPtr);
	CompileWord(envPtr, varTokenPtr, interp, i);
    }

    /*
     * Duplicate the variable name if it's been pushed.
     */

    if (localIndex < 0) {
	if (isScalar) {
	    tempDepth = parsePtr->numWords - 2;
	} else {
	    tempDepth = parsePtr->numWords - 1;
	}
	TclEmitInstInt4(	INST_OVER, tempDepth,		envPtr);
    }

    /*
     * Duplicate an array index if one's been pushed.
     */

    if (!isScalar) {
	if (localIndex < 0) {
	    tempDepth = parsePtr->numWords - 1;
	} else {
	    tempDepth = parsePtr->numWords - 2;
	}
	TclEmitInstInt4(	INST_OVER, tempDepth,		envPtr);
    }

    /*
     * Emit code to load the variable's value.
     */

    if (isScalar) {
	if (localIndex < 0) {
	    TclEmitOpcode(	INST_LOAD_STK,			envPtr);
	} else {
	    Emit14Inst(		INST_LOAD_SCALAR, localIndex,	envPtr);
	}
    } else {
	if (localIndex < 0) {
	    TclEmitOpcode(	INST_LOAD_ARRAY_STK,		envPtr);
	} else {
	    Emit14Inst(		INST_LOAD_ARRAY, localIndex,	envPtr);
	}
    }

    /*
     * Emit the correct variety of 'lset' instruction.
     */

    if (parsePtr->numWords == 4) {
	TclEmitOpcode(		INST_LSET_LIST,			envPtr);
    } else {
	TclEmitInstInt4(	INST_LSET_FLAT, parsePtr->numWords-1, envPtr);
    }

    /*
     * Emit code to put the value back in the variable.
     */

    if (isScalar) {
	if (localIndex < 0) {
	    TclEmitOpcode(	INST_STORE_STK,			envPtr);
	} else {
	    Emit14Inst(		INST_STORE_SCALAR, localIndex,	envPtr);
	}
    } else {
	if (localIndex < 0) {
	    TclEmitOpcode(	INST_STORE_ARRAY_STK,		envPtr);
	} else {
	    Emit14Inst(		INST_STORE_ARRAY, localIndex,	envPtr);
	}
    }

    return TCL_OK;
}

/*
 *----------------------------------------------------------------------
 *
 * TclCompileNamespace*Cmd --
 *
 *	Procedures called to compile the "namespace" command; currently, only
 *	the subcommands "namespace current" and "namespace upvar" are compiled
 *	to bytecodes, and the latter only inside a procedure(-like) context.
 *
 * Results:
 *	Returns TCL_OK for a successful compile. Returns TCL_ERROR to defer
 *	evaluation to runtime.
 *
 * Side effects:
 *	Instructions are added to envPtr to execute the "namespace upvar"
 *	command at runtime.
 *
 *----------------------------------------------------------------------
 */

int
TclCompileNamespaceCurrentCmd(
    Tcl_Interp *interp,		/* Used for error reporting. */
    Tcl_Parse *parsePtr,	/* Points to a parse structure for the command
				 * created by Tcl_ParseCommand. */
    Command *cmdPtr,		/* Points to defintion of command being
				 * compiled. */
    CompileEnv *envPtr)		/* Holds resulting instructions. */
{
    /*
     * Only compile [namespace current] without arguments.
     */

    if (parsePtr->numWords != 1) {
	return TCL_ERROR;
    }

    /*
     * Not much to do; we compile to a single instruction...
     */

    TclEmitOpcode(		INST_NS_CURRENT,		envPtr);
    return TCL_OK;
}

int
TclCompileNamespaceCodeCmd(
    Tcl_Interp *interp,		/* Used for error reporting. */
    Tcl_Parse *parsePtr,	/* Points to a parse structure for the command
				 * created by Tcl_ParseCommand. */
    Command *cmdPtr,		/* Points to defintion of command being
				 * compiled. */
    CompileEnv *envPtr)		/* Holds resulting instructions. */
{
    Tcl_Token *tokenPtr;
    DefineLineInformation;	/* TIP #280 */

    if (parsePtr->numWords != 2) {
	return TCL_ERROR;
    }
    tokenPtr = TokenAfter(parsePtr->tokenPtr);

    /*
     * The specification of [namespace code] is rather shocking, in that it is
     * supposed to check if the argument is itself the result of [namespace
     * code] and not apply itself in that case. Which is excessively cautious,
     * but what the test suite checks for.
     */

    if (tokenPtr->type != TCL_TOKEN_SIMPLE_WORD || (tokenPtr[1].size > 20
	    && strncmp(tokenPtr[1].start, "::namespace inscope ", 20) == 0)) {
	/*
	 * Technically, we could just pass a literal '::namespace inscope '
	 * term through, but that's something which really shouldn't be
	 * occurring as something that the user writes so we'll just punt it.
	 */

	return TCL_ERROR;
    }

    /*
     * Now we can compile using the same strategy as [namespace code]'s normal
     * implementation does internally. Note that we can't bind the namespace
     * name directly here, because TclOO plays complex games with namespaces;
     * the value needs to be determined at runtime for safety.
     */

    PushStringLiteral(envPtr,		"::namespace");
    PushStringLiteral(envPtr,		"inscope");
    TclEmitOpcode(		INST_NS_CURRENT,	envPtr);
    CompileWord(envPtr,		tokenPtr,		interp, 1);
    TclEmitInstInt4(		INST_LIST, 4,		envPtr);
    return TCL_OK;
}

int
TclCompileNamespaceOriginCmd(
    Tcl_Interp *interp,		/* Used for error reporting. */
    Tcl_Parse *parsePtr,	/* Points to a parse structure for the command
				 * created by Tcl_ParseCommand. */
    Command *cmdPtr,		/* Points to defintion of command being
				 * compiled. */
    CompileEnv *envPtr)		/* Holds resulting instructions. */
{
    Tcl_Token *tokenPtr;
    DefineLineInformation;	/* TIP #280 */

    if (parsePtr->numWords != 2) {
	return TCL_ERROR;
    }
    tokenPtr = TokenAfter(parsePtr->tokenPtr);

    CompileWord(envPtr,	tokenPtr,			interp, 1);
    TclEmitOpcode(	INST_ORIGIN_COMMAND,		envPtr);
    return TCL_OK;
}

int
TclCompileNamespaceQualifiersCmd(
    Tcl_Interp *interp,		/* Used for error reporting. */
    Tcl_Parse *parsePtr,	/* Points to a parse structure for the command
				 * created by Tcl_ParseCommand. */
    Command *cmdPtr,		/* Points to defintion of command being
				 * compiled. */
    CompileEnv *envPtr)		/* Holds resulting instructions. */
{
    Tcl_Token *tokenPtr = TokenAfter(parsePtr->tokenPtr);
    DefineLineInformation;	/* TIP #280 */
    int off;

    if (parsePtr->numWords != 2) {
	return TCL_ERROR;
    }

    CompileWord(envPtr, tokenPtr, interp, 1);
    PushStringLiteral(envPtr, "0");
    PushStringLiteral(envPtr, "::");
    TclEmitInstInt4(	INST_OVER, 2,			envPtr);
    TclEmitOpcode(	INST_STR_FIND_LAST,		envPtr);
    off = CurrentOffset(envPtr);
    PushStringLiteral(envPtr, "1");
    TclEmitOpcode(	INST_SUB,			envPtr);
    TclEmitInstInt4(	INST_OVER, 2,			envPtr);
    TclEmitInstInt4(	INST_OVER, 1,			envPtr);
    TclEmitOpcode(	INST_STR_INDEX,			envPtr);
    PushStringLiteral(envPtr, ":");
    TclEmitOpcode(	INST_STR_EQ,			envPtr);
    off = off - CurrentOffset(envPtr);
    TclEmitInstInt1(	INST_JUMP_TRUE1, off,		envPtr);
    TclEmitOpcode(	INST_STR_RANGE,			envPtr);
    return TCL_OK;
}

int
TclCompileNamespaceTailCmd(
    Tcl_Interp *interp,		/* Used for error reporting. */
    Tcl_Parse *parsePtr,	/* Points to a parse structure for the command
				 * created by Tcl_ParseCommand. */
    Command *cmdPtr,		/* Points to defintion of command being
				 * compiled. */
    CompileEnv *envPtr)		/* Holds resulting instructions. */
{
    Tcl_Token *tokenPtr = TokenAfter(parsePtr->tokenPtr);
    DefineLineInformation;	/* TIP #280 */
    JumpFixup jumpFixup;

    if (parsePtr->numWords != 2) {
	return TCL_ERROR;
    }

    /*
     * Take care; only add 2 to found index if the string was actually found.
     */

    CompileWord(envPtr, tokenPtr, interp, 1);
    PushStringLiteral(envPtr, "::");
    TclEmitInstInt4(	INST_OVER, 1,			envPtr);
    TclEmitOpcode(	INST_STR_FIND_LAST,		envPtr);
    TclEmitOpcode(	INST_DUP,			envPtr);
    PushStringLiteral(envPtr, "0");
    TclEmitOpcode(	INST_GE,			envPtr);
    TclEmitForwardJump(envPtr, TCL_FALSE_JUMP, &jumpFixup);
    PushStringLiteral(envPtr, "2");
    TclEmitOpcode(	INST_ADD,			envPtr);
    TclFixupForwardJumpToHere(envPtr, &jumpFixup, 127);
    PushStringLiteral(envPtr, "end");
    TclEmitOpcode(	INST_STR_RANGE,			envPtr);
    return TCL_OK;
}

int
TclCompileNamespaceUpvarCmd(
    Tcl_Interp *interp,		/* Used for error reporting. */
    Tcl_Parse *parsePtr,	/* Points to a parse structure for the command
				 * created by Tcl_ParseCommand. */
    Command *cmdPtr,		/* Points to defintion of command being
				 * compiled. */
    CompileEnv *envPtr)		/* Holds resulting instructions. */
{
    Tcl_Token *tokenPtr, *otherTokenPtr, *localTokenPtr;
    int localIndex, numWords, i;
    DefineLineInformation;	/* TIP #280 */

    if (envPtr->procPtr == NULL) {
	return TCL_ERROR;
    }

    /*
     * Only compile [namespace upvar ...]: needs an even number of args, >=4
     */

    numWords = parsePtr->numWords;
    if ((numWords % 2) || (numWords < 4)) {
	return TCL_ERROR;
    }

    /*
     * Push the namespace
     */

    tokenPtr = TokenAfter(parsePtr->tokenPtr);
    CompileWord(envPtr, tokenPtr, interp, 1);

    /*
     * Loop over the (otherVar, thisVar) pairs. If any of the thisVar is not a
     * local variable, return an error so that the non-compiled command will
     * be called at runtime.
     */

    localTokenPtr = tokenPtr;
    for (i=2; i<numWords; i+=2) {
	otherTokenPtr = TokenAfter(localTokenPtr);
	localTokenPtr = TokenAfter(otherTokenPtr);

	CompileWord(envPtr, otherTokenPtr, interp, i);
	localIndex = LocalScalarFromToken(localTokenPtr, envPtr);
	if (localIndex < 0) {
	    return TCL_ERROR;
	}
	TclEmitInstInt4(	INST_NSUPVAR, localIndex,	envPtr);
    }

    /*
     * Pop the namespace, and set the result to empty
     */

    TclEmitOpcode(		INST_POP,			envPtr);
    PushStringLiteral(envPtr, "");
    return TCL_OK;
}

int
TclCompileNamespaceWhichCmd(
    Tcl_Interp *interp,		/* Used for error reporting. */
    Tcl_Parse *parsePtr,	/* Points to a parse structure for the command
				 * created by Tcl_ParseCommand. */
    Command *cmdPtr,		/* Points to defintion of command being
				 * compiled. */
    CompileEnv *envPtr)		/* Holds resulting instructions. */
{
    DefineLineInformation;	/* TIP #280 */
    Tcl_Token *tokenPtr, *opt;
    int idx;

    if (parsePtr->numWords < 2 || parsePtr->numWords > 3) {
	return TCL_ERROR;
    }
    tokenPtr = TokenAfter(parsePtr->tokenPtr);
    idx = 1;

    /*
     * If there's an option, check that it's "-command". We don't handle
     * "-variable" (currently) and anything else is an error.
     */

    if (parsePtr->numWords == 3) {
	if (tokenPtr->type != TCL_TOKEN_SIMPLE_WORD) {
	    return TCL_ERROR;
	}
	opt = tokenPtr + 1;
	if (opt->size < 2 || opt->size > 8
		|| strncmp(opt->start, "-command", opt->size) != 0) {
	    return TCL_ERROR;
	}
	tokenPtr = TokenAfter(tokenPtr);
	idx++;
    }

    /*
     * Issue the bytecode.
     */

    CompileWord(envPtr,		tokenPtr,		interp, idx);
    TclEmitOpcode(		INST_RESOLVE_COMMAND,	envPtr);
    return TCL_OK;
}

/*
 *----------------------------------------------------------------------
 *
 * TclCompileRegexpCmd --
 *
 *	Procedure called to compile the "regexp" command.
 *
 * Results:
 *	Returns TCL_OK for a successful compile. Returns TCL_ERROR to defer
 *	evaluation to runtime.
 *
 * Side effects:
 *	Instructions are added to envPtr to execute the "regexp" command at
 *	runtime.
 *
 *----------------------------------------------------------------------
 */

int
TclCompileRegexpCmd(
    Tcl_Interp *interp,		/* Tcl interpreter for error reporting. */
    Tcl_Parse *parsePtr,	/* Points to a parse structure for the
				 * command. */
    Command *cmdPtr,		/* Points to defintion of command being
				 * compiled. */
    CompileEnv *envPtr)		/* Holds the resulting instructions. */
{
    Tcl_Token *varTokenPtr;	/* Pointer to the Tcl_Token representing the
				 * parse of the RE or string. */
    size_t len;
    int i, nocase, exact, sawLast, simple;
    const char *str;
    DefineLineInformation;	/* TIP #280 */

    /*
     * We are only interested in compiling simple regexp cases. Currently
     * supported compile cases are:
     *   regexp ?-nocase? ?--? staticString $var
     *   regexp ?-nocase? ?--? {^staticString$} $var
     */

    if (parsePtr->numWords < 3) {
	return TCL_ERROR;
    }

    simple = 0;
    nocase = 0;
    sawLast = 0;
    varTokenPtr = parsePtr->tokenPtr;

    /*
     * We only look for -nocase and -- as options. Everything else gets pushed
     * to runtime execution. This is different than regexp's runtime option
     * handling, but satisfies our stricter needs.
     */

    for (i = 1; i < parsePtr->numWords - 2; i++) {
	varTokenPtr = TokenAfter(varTokenPtr);
	if (varTokenPtr->type != TCL_TOKEN_SIMPLE_WORD) {
	    /*
	     * Not a simple string, so punt to runtime.
	     */

	    return TCL_ERROR;
	}
	str = varTokenPtr[1].start;
	len = varTokenPtr[1].size;
	if ((len == 2) && (str[0] == '-') && (str[1] == '-')) {
	    sawLast++;
	    i++;
	    break;
	} else if ((len > 1) && (strncmp(str,"-nocase", len) == 0)) {
	    nocase = 1;
	} else {
	    /*
	     * Not an option we recognize.
	     */

	    return TCL_ERROR;
	}
    }

    if ((parsePtr->numWords - i) != 2) {
	/*
	 * We don't support capturing to variables.
	 */

	return TCL_ERROR;
    }

    /*
     * Get the regexp string. If it is not a simple string or can't be
     * converted to a glob pattern, push the word for the INST_REGEXP.
     * Keep changes here in sync with TclCompileSwitchCmd Switch_Regexp.
     */

    varTokenPtr = TokenAfter(varTokenPtr);

    if (varTokenPtr->type == TCL_TOKEN_SIMPLE_WORD) {
	Tcl_DString ds;

	str = varTokenPtr[1].start;
	len = varTokenPtr[1].size;

	/*
	 * If it has a '-', it could be an incorrectly formed regexp command.
	 */

	if ((*str == '-') && !sawLast) {
	    return TCL_ERROR;
	}

	if (len == 0) {
	    /*
	     * The semantics of regexp are always match on re == "".
	     */

	    PushStringLiteral(envPtr, "1");
	    return TCL_OK;
	}

	/*
	 * Attempt to convert pattern to glob.  If successful, push the
	 * converted pattern as a literal.
	 */

	if (TclReToGlob(NULL, varTokenPtr[1].start, len, &ds, &exact, NULL)
		== TCL_OK) {
	    simple = 1;
	    PushLiteral(envPtr, Tcl_DStringValue(&ds),Tcl_DStringLength(&ds));
	    Tcl_DStringFree(&ds);
	}
    }

    if (!simple) {
	CompileWord(envPtr, varTokenPtr, interp, parsePtr->numWords - 2);
    }

    /*
     * Push the string arg.
     */

    varTokenPtr = TokenAfter(varTokenPtr);
    CompileWord(envPtr, varTokenPtr, interp, parsePtr->numWords - 1);

    if (simple) {
	if (exact && !nocase) {
	    TclEmitOpcode(	INST_STR_EQ,			envPtr);
	} else {
	    TclEmitInstInt1(	INST_STR_MATCH, nocase,		envPtr);
	}
    } else {
	/*
	 * Pass correct RE compile flags.  We use only Int1 (8-bit), but
	 * that handles all the flags we want to pass.
	 * Don't use TCL_REG_NOSUB as we may have backrefs.
	 */

	int cflags = TCL_REG_ADVANCED | (nocase ? TCL_REG_NOCASE : 0);

	TclEmitInstInt1(	INST_REGEXP, cflags,		envPtr);
    }

    return TCL_OK;
}

/*
 *----------------------------------------------------------------------
 *
 * TclCompileRegsubCmd --
 *
 *	Procedure called to compile the "regsub" command.
 *
 * Results:
 *	Returns TCL_OK for a successful compile. Returns TCL_ERROR to defer
 *	evaluation to runtime.
 *
 * Side effects:
 *	Instructions are added to envPtr to execute the "regsub" command at
 *	runtime.
 *
 *----------------------------------------------------------------------
 */

int
TclCompileRegsubCmd(
    Tcl_Interp *interp,		/* Tcl interpreter for error reporting. */
    Tcl_Parse *parsePtr,	/* Points to a parse structure for the
				 * command. */
    Command *cmdPtr,		/* Points to defintion of command being
				 * compiled. */
    CompileEnv *envPtr)		/* Holds the resulting instructions. */
{
    /*
     * We only compile the case with [regsub -all] where the pattern is both
     * known at compile time and simple (i.e., no RE metacharacters). That is,
     * the pattern must be translatable into a glob like "*foo*" with no other
     * glob metacharacters inside it; there must be some "foo" in there too.
     * The substitution string must also be known at compile time and free of
     * metacharacters ("\digit" and "&"). Finally, there must not be a
     * variable mentioned in the [regsub] to write the result back to (because
     * we can't get the count of substitutions that would be the result in
     * that case). The key is that these are the conditions under which a
     * [string map] could be used instead, in particular a [string map] of the
     * form we can compile to bytecode.
     *
     * In short, we look for:
     *
     *   regsub -all [--] simpleRE string simpleReplacement
     *
     * The only optional part is the "--", and no other options are handled.
     */

    DefineLineInformation;	/* TIP #280 */
    Tcl_Token *tokenPtr, *stringTokenPtr;
    Tcl_Obj *patternObj = NULL, *replacementObj = NULL;
    Tcl_DString pattern;
    const char *bytes;
    int exact, quantified, result = TCL_ERROR;
    size_t len;

    if (parsePtr->numWords < 5 || parsePtr->numWords > 6) {
	return TCL_ERROR;
    }

    /*
     * Parse the "-all", which must be the first argument (other options not
     * supported, non-"-all" substitution we can't compile).
     */

    tokenPtr = TokenAfter(parsePtr->tokenPtr);
    if (tokenPtr->type != TCL_TOKEN_SIMPLE_WORD || tokenPtr[1].size != 4
	    || strncmp(tokenPtr[1].start, "-all", 4)) {
	return TCL_ERROR;
    }

    /*
     * Get the pattern into patternObj, checking for "--" in the process.
     */

    Tcl_DStringInit(&pattern);
    tokenPtr = TokenAfter(tokenPtr);
    patternObj = Tcl_NewObj();
    if (!TclWordKnownAtCompileTime(tokenPtr, patternObj)) {
	goto done;
    }
    if (TclGetString(patternObj)[0] == '-') {
	if (strcmp(TclGetString(patternObj), "--") != 0
		|| parsePtr->numWords == 5) {
	    goto done;
	}
	tokenPtr = TokenAfter(tokenPtr);
	Tcl_DecrRefCount(patternObj);
	patternObj = Tcl_NewObj();
	if (!TclWordKnownAtCompileTime(tokenPtr, patternObj)) {
	    goto done;
	}
    } else if (parsePtr->numWords == 6) {
	goto done;
    }

    /*
     * Identify the code which produces the string to apply the substitution
     * to (stringTokenPtr), and the replacement string (into replacementObj).
     */

    stringTokenPtr = TokenAfter(tokenPtr);
    tokenPtr = TokenAfter(stringTokenPtr);
    replacementObj = Tcl_NewObj();
    if (!TclWordKnownAtCompileTime(tokenPtr, replacementObj)) {
	goto done;
    }

    /*
     * Next, higher-level checks. Is the RE a very simple glob? Is the
     * replacement "simple"?
     */

    bytes = TclGetStringFromObj(patternObj, &len);
    if (TclReToGlob(NULL, bytes, len, &pattern, &exact, &quantified)
	    != TCL_OK || exact || quantified) {
	goto done;
    }
    bytes = Tcl_DStringValue(&pattern);
    if (*bytes++ != '*') {
	goto done;
    }
    while (1) {
	switch (*bytes) {
	case '*':
	    if (bytes[1] == '\0') {
		/*
		 * OK, we've proved there are no metacharacters except for the
		 * '*' at each end.
		 */

		len = Tcl_DStringLength(&pattern) - 2;
		if (len + 2 > 2) {
		    goto isSimpleGlob;
		}

		/*
		 * The pattern is "**"! I believe that should be impossible,
		 * but we definitely can't handle that at all.
		 */
	    }
	case '\0': case '?': case '[': case '\\':
	    goto done;
	}
	bytes++;
    }
  isSimpleGlob:
    for (bytes = TclGetString(replacementObj); *bytes; bytes++) {
	switch (*bytes) {
	case '\\': case '&':
	    goto done;
	}
    }

    /*
     * Proved the simplicity constraints! Time to issue the code.
     */

    result = TCL_OK;
    bytes = Tcl_DStringValue(&pattern) + 1;
    PushLiteral(envPtr,	bytes, len);
    bytes = TclGetStringFromObj(replacementObj, &len);
    PushLiteral(envPtr,	bytes, len);
    CompileWord(envPtr,	stringTokenPtr, interp, parsePtr->numWords - 2);
    TclEmitOpcode(	INST_STR_MAP,	envPtr);

  done:
    Tcl_DStringFree(&pattern);
    if (patternObj) {
	Tcl_DecrRefCount(patternObj);
    }
    if (replacementObj) {
	Tcl_DecrRefCount(replacementObj);
    }
    return result;
}

/*
 *----------------------------------------------------------------------
 *
 * TclCompileReturnCmd --
 *
 *	Procedure called to compile the "return" command.
 *
 * Results:
 *	Returns TCL_OK for a successful compile. Returns TCL_ERROR to defer
 *	evaluation to runtime.
 *
 * Side effects:
 *	Instructions are added to envPtr to execute the "return" command at
 *	runtime.
 *
 *----------------------------------------------------------------------
 */

int
TclCompileReturnCmd(
    Tcl_Interp *interp,		/* Used for error reporting. */
    Tcl_Parse *parsePtr,	/* Points to a parse structure for the command
				 * created by Tcl_ParseCommand. */
    Command *cmdPtr,		/* Points to defintion of command being
				 * compiled. */
    CompileEnv *envPtr)		/* Holds resulting instructions. */
{
    /*
     * General syntax: [return ?-option value ...? ?result?]
     * An even number of words means an explicit result argument is present.
     */
    int level, code, objc, size, status = TCL_OK;
    int numWords = parsePtr->numWords;
    int explicitResult = (0 == (numWords % 2));
    int numOptionWords = numWords - 1 - explicitResult;
    Tcl_Obj *returnOpts, **objv;
    Tcl_Token *wordTokenPtr = TokenAfter(parsePtr->tokenPtr);
    DefineLineInformation;	/* TIP #280 */

    /*
     * Check for special case which can always be compiled:
     *	    return -options <opts> <msg>
     * Unlike the normal [return] compilation, this version does everything at
     * runtime so it can handle arbitrary words and not just literals. Note
     * that if INST_RETURN_STK wasn't already needed for something else
     * ('finally' clause processing) this piece of code would not be present.
     */

    if ((numWords == 4) && (wordTokenPtr->type == TCL_TOKEN_SIMPLE_WORD)
	    && (wordTokenPtr[1].size == 8)
	    && (strncmp(wordTokenPtr[1].start, "-options", 8) == 0)) {
	Tcl_Token *optsTokenPtr = TokenAfter(wordTokenPtr);
	Tcl_Token *msgTokenPtr = TokenAfter(optsTokenPtr);

	CompileWord(envPtr, optsTokenPtr, interp, 2);
	CompileWord(envPtr, msgTokenPtr,  interp, 3);
	TclEmitInvoke(envPtr, INST_RETURN_STK);
	return TCL_OK;
    }

    /*
     * Allocate some working space.
     */

    objv = TclStackAlloc(interp, numOptionWords * sizeof(Tcl_Obj *));

    /*
     * Scan through the return options. If any are unknown at compile time,
     * there is no value in bytecompiling. Save the option values known in an
     * objv array for merging into a return options dictionary.
     *
     * TODO: There is potential for improvement if all option keys are known
     * at compile time and all option values relating to '-code' and '-level'
     * are known at compile time.
     */

    for (objc = 0; objc < numOptionWords; objc++) {
	objv[objc] = Tcl_NewObj();
	Tcl_IncrRefCount(objv[objc]);
	if (!TclWordKnownAtCompileTime(wordTokenPtr, objv[objc])) {
	    /*
	     * Non-literal, so punt to run-time assembly of the dictionary.
	     */

	    for (; objc>=0 ; objc--) {
		TclDecrRefCount(objv[objc]);
	    }
	    TclStackFree(interp, objv);
	    goto issueRuntimeReturn;
	}
	wordTokenPtr = TokenAfter(wordTokenPtr);
    }
    status = TclMergeReturnOptions(interp, objc, objv,
	    &returnOpts, &code, &level);
    while (--objc >= 0) {
	TclDecrRefCount(objv[objc]);
    }
    TclStackFree(interp, objv);
    if (TCL_ERROR == status) {
	/*
	 * Something was bogus in the return options. Clear the error message,
	 * and report back to the compiler that this must be interpreted at
	 * runtime.
	 */

	Tcl_ResetResult(interp);
	return TCL_ERROR;
    }

    /*
     * All options are known at compile time, so we're going to bytecompile.
     * Emit instructions to push the result on the stack.
     */

    if (explicitResult) {
	 CompileWord(envPtr, wordTokenPtr, interp, numWords - 1);
    } else {
	/*
	 * No explict result argument, so default result is empty string.
	 */

	PushStringLiteral(envPtr, "");
    }

    /*
     * Check for optimization: When [return] is in a proc, and there's no
     * enclosing [catch], and there are no return options, then the INST_DONE
     * instruction is equivalent, and may be more efficient.
     */

    if (numOptionWords == 0 && envPtr->procPtr != NULL) {
	/*
	 * We have default return options and we're in a proc ...
	 */

	int index = envPtr->exceptArrayNext - 1;
	int enclosingCatch = 0;

	while (index >= 0) {
	    ExceptionRange range = envPtr->exceptArrayPtr[index];

	    if ((range.type == CATCH_EXCEPTION_RANGE)
		    && (range.catchOffset == -1)) {
		enclosingCatch = 1;
		break;
	    }
	    index--;
	}
	if (!enclosingCatch) {
	    /*
	     * ... and there is no enclosing catch. Issue the maximally
	     * efficient exit instruction.
	     */

	    Tcl_DecrRefCount(returnOpts);
	    TclEmitOpcode(INST_DONE, envPtr);
	    TclAdjustStackDepth(1, envPtr);
	    return TCL_OK;
	}
    }

    /* Optimize [return -level 0 $x]. */
    Tcl_DictObjSize(NULL, returnOpts, &size);
    if (size == 0 && level == 0 && code == TCL_OK) {
	Tcl_DecrRefCount(returnOpts);
	return TCL_OK;
    }

    /*
     * Could not use the optimization, so we push the return options dict, and
     * emit the INST_RETURN_IMM instruction with code and level as operands.
     */

    CompileReturnInternal(envPtr, INST_RETURN_IMM, code, level, returnOpts);
    return TCL_OK;

  issueRuntimeReturn:
    /*
     * Assemble the option dictionary (as a list as that's good enough).
     */

    wordTokenPtr = TokenAfter(parsePtr->tokenPtr);
    for (objc=1 ; objc<=numOptionWords ; objc++) {
	CompileWord(envPtr, wordTokenPtr, interp, objc);
	wordTokenPtr = TokenAfter(wordTokenPtr);
    }
    TclEmitInstInt4(INST_LIST, numOptionWords, envPtr);

    /*
     * Push the result.
     */

    if (explicitResult) {
	CompileWord(envPtr, wordTokenPtr, interp, numWords - 1);
    } else {
	PushStringLiteral(envPtr, "");
    }

    /*
     * Issue the RETURN itself.
     */

    TclEmitInvoke(envPtr, INST_RETURN_STK);
    return TCL_OK;
}

static void
CompileReturnInternal(
    CompileEnv *envPtr,
    unsigned char op,
    int code,
    int level,
    Tcl_Obj *returnOpts)
{
    if (level == 0 && (code == TCL_BREAK || code == TCL_CONTINUE)) {
	ExceptionRange *rangePtr;
	ExceptionAux *exceptAux;

	rangePtr = TclGetInnermostExceptionRange(envPtr, code, &exceptAux);
	if (rangePtr && rangePtr->type == LOOP_EXCEPTION_RANGE) {
	    TclCleanupStackForBreakContinue(envPtr, exceptAux);
	    if (code == TCL_BREAK) {
		TclAddLoopBreakFixup(envPtr, exceptAux);
	    } else {
		TclAddLoopContinueFixup(envPtr, exceptAux);
	    }
	    Tcl_DecrRefCount(returnOpts);
	    return;
	}
    }

    TclEmitPush(TclAddLiteralObj(envPtr, returnOpts, NULL), envPtr);
    TclEmitInstInt4(op, code, envPtr);
    TclEmitInt4(level, envPtr);
}

void
TclCompileSyntaxError(
    Tcl_Interp *interp,
    CompileEnv *envPtr)
{
    Tcl_Obj *msg = Tcl_GetObjResult(interp);
    size_t numBytes;
    const char *bytes = TclGetStringFromObj(msg, &numBytes);

    TclErrorStackResetIf(interp, bytes, numBytes);
    TclEmitPush(TclRegisterLiteral(envPtr, bytes, numBytes, 0), envPtr);
    CompileReturnInternal(envPtr, INST_SYNTAX, TCL_ERROR, 0,
	    TclNoErrorStack(interp, Tcl_GetReturnOptions(interp, TCL_ERROR)));
    Tcl_ResetResult(interp);
}

/*
 *----------------------------------------------------------------------
 *
 * TclCompileUpvarCmd --
 *
 *	Procedure called to compile the "upvar" command.
 *
 * Results:
 *	Returns TCL_OK for a successful compile. Returns TCL_ERROR to defer
 *	evaluation to runtime.
 *
 * Side effects:
 *	Instructions are added to envPtr to execute the "upvar" command at
 *	runtime.
 *
 *----------------------------------------------------------------------
 */

int
TclCompileUpvarCmd(
    Tcl_Interp *interp,		/* Used for error reporting. */
    Tcl_Parse *parsePtr,	/* Points to a parse structure for the command
				 * created by Tcl_ParseCommand. */
    Command *cmdPtr,		/* Points to defintion of command being
				 * compiled. */
    CompileEnv *envPtr)		/* Holds resulting instructions. */
{
    Tcl_Token *tokenPtr, *otherTokenPtr, *localTokenPtr;
    int localIndex, numWords, i;
    DefineLineInformation;	/* TIP #280 */
    Tcl_Obj *objPtr;

    if (envPtr->procPtr == NULL) {
	return TCL_ERROR;
    }

    numWords = parsePtr->numWords;
    if (numWords < 3) {
	return TCL_ERROR;
    }

    /*
     * Push the frame index if it is known at compile time
     */

    objPtr = Tcl_NewObj();
    tokenPtr = TokenAfter(parsePtr->tokenPtr);
    if (TclWordKnownAtCompileTime(tokenPtr, objPtr)) {
	CallFrame *framePtr;
	const Tcl_ObjType *newTypePtr, *typePtr = objPtr->typePtr;

	/*
	 * Attempt to convert to a level reference. Note that TclObjGetFrame
	 * only changes the obj type when a conversion was successful.
	 */

	TclObjGetFrame(interp, objPtr, &framePtr);
	newTypePtr = objPtr->typePtr;
	Tcl_DecrRefCount(objPtr);

	if (newTypePtr != typePtr) {
	    if (numWords%2) {
		return TCL_ERROR;
	    }
	    /* TODO: Push the known value instead? */
	    CompileWord(envPtr, tokenPtr, interp, 1);
	    otherTokenPtr = TokenAfter(tokenPtr);
	    i = 2;
	} else {
	    if (!(numWords%2)) {
		return TCL_ERROR;
	    }
	    PushStringLiteral(envPtr, "1");
	    otherTokenPtr = tokenPtr;
	    i = 1;
	}
    } else {
	Tcl_DecrRefCount(objPtr);
	return TCL_ERROR;
    }

    /*
     * Loop over the (otherVar, thisVar) pairs. If any of the thisVar is not a
     * local variable, return an error so that the non-compiled command will
     * be called at runtime.
     */

    for (; i<numWords; i+=2, otherTokenPtr = TokenAfter(localTokenPtr)) {
	localTokenPtr = TokenAfter(otherTokenPtr);

	CompileWord(envPtr, otherTokenPtr, interp, i);
	localIndex = LocalScalarFromToken(localTokenPtr, envPtr);
	if (localIndex < 0) {
	    return TCL_ERROR;
	}
	TclEmitInstInt4(	INST_UPVAR, localIndex,		envPtr);
    }

    /*
     * Pop the frame index, and set the result to empty
     */

    TclEmitOpcode(		INST_POP,			envPtr);
    PushStringLiteral(envPtr, "");
    return TCL_OK;
}

/*
 *----------------------------------------------------------------------
 *
 * TclCompileVariableCmd --
 *
 *	Procedure called to compile the "variable" command.
 *
 * Results:
 *	Returns TCL_OK for a successful compile. Returns TCL_ERROR to defer
 *	evaluation to runtime.
 *
 * Side effects:
 *	Instructions are added to envPtr to execute the "variable" command at
 *	runtime.
 *
 *----------------------------------------------------------------------
 */

int
TclCompileVariableCmd(
    Tcl_Interp *interp,		/* Used for error reporting. */
    Tcl_Parse *parsePtr,	/* Points to a parse structure for the command
				 * created by Tcl_ParseCommand. */
    Command *cmdPtr,		/* Points to defintion of command being
				 * compiled. */
    CompileEnv *envPtr)		/* Holds resulting instructions. */
{
    Tcl_Token *varTokenPtr, *valueTokenPtr;
    int localIndex, numWords, i;
    DefineLineInformation;	/* TIP #280 */

    numWords = parsePtr->numWords;
    if (numWords < 2) {
	return TCL_ERROR;
    }

    /*
     * Bail out if not compiling a proc body
     */

    if (envPtr->procPtr == NULL) {
	return TCL_ERROR;
    }

    /*
     * Loop over the (var, value) pairs.
     */

    valueTokenPtr = parsePtr->tokenPtr;
    for (i=1; i<numWords; i+=2) {
	varTokenPtr = TokenAfter(valueTokenPtr);
	valueTokenPtr = TokenAfter(varTokenPtr);

	localIndex = IndexTailVarIfKnown(interp, varTokenPtr, envPtr);

	if (localIndex < 0) {
	    return TCL_ERROR;
	}

	/* TODO: Consider what value can pass through the
	 * IndexTailVarIfKnown() screen.  Full CompileWord()
	 * likely does not apply here.  Push known value instead. */
	CompileWord(envPtr, varTokenPtr, interp, i);
	TclEmitInstInt4(	INST_VARIABLE, localIndex,	envPtr);

	if (i + 1 < numWords) {
	    /*
	     * A value has been given: set the variable, pop the value
	     */

	    CompileWord(envPtr, valueTokenPtr, interp, i + 1);
	    Emit14Inst(		INST_STORE_SCALAR, localIndex,	envPtr);
	    TclEmitOpcode(	INST_POP,			envPtr);
	}
    }

    /*
     * Set the result to empty
     */

    PushStringLiteral(envPtr, "");
    return TCL_OK;
}

/*
 *----------------------------------------------------------------------
 *
 * IndexTailVarIfKnown --
 *
 *	Procedure used in compiling [global] and [variable] commands. It
 *	inspects the variable name described by varTokenPtr and, if the tail
 *	is known at compile time, defines a corresponding local variable.
 *
 * Results:
 *	Returns the variable's index in the table of compiled locals if the
 *	tail is known at compile time, or -1 otherwise.
 *
 * Side effects:
 *	None.
 *
 *----------------------------------------------------------------------
 */

static int
IndexTailVarIfKnown(
    Tcl_Interp *interp,
    Tcl_Token *varTokenPtr,	/* Token representing the variable name */
    CompileEnv *envPtr)		/* Holds resulting instructions. */
{
    Tcl_Obj *tailPtr;
    const char *tailName, *p;
    int n = varTokenPtr->numComponents;
    size_t len;
    Tcl_Token *lastTokenPtr;
    int full, localIndex;

    /*
     * Determine if the tail is (a) known at compile time, and (b) not an
     * array element. Should any of these fail, return an error so that the
     * non-compiled command will be called at runtime.
     *
     * In order for the tail to be known at compile time, the last token in
     * the word has to be constant and contain "::" if it is not the only one.
     */

    if (!EnvHasLVT(envPtr)) {
	return -1;
    }

    TclNewObj(tailPtr);
    if (TclWordKnownAtCompileTime(varTokenPtr, tailPtr)) {
	full = 1;
	lastTokenPtr = varTokenPtr;
    } else {
	full = 0;
	lastTokenPtr = varTokenPtr + n;

	if (lastTokenPtr->type != TCL_TOKEN_TEXT) {
	    Tcl_DecrRefCount(tailPtr);
	    return -1;
	}
	Tcl_SetStringObj(tailPtr, lastTokenPtr->start, lastTokenPtr->size);
    }

    tailName = TclGetStringFromObj(tailPtr, &len);

    if (len) {
	if (*(tailName + len - 1) == ')') {
	    /*
	     * Possible array: bail out
	     */

	    Tcl_DecrRefCount(tailPtr);
	    return -1;
	}

	/*
	 * Get the tail: immediately after the last '::'
	 */

	for (p = tailName + len -1; p > tailName; p--) {
	    if ((*p == ':') && (*(p - 1) == ':')) {
		p++;
		break;
	    }
	}
	if (!full && (p == tailName)) {
	    /*
	     * No :: in the last component.
	     */

	    Tcl_DecrRefCount(tailPtr);
	    return -1;
	}
	len -= p - tailName;
	tailName = p;
    }

    localIndex = TclFindCompiledLocal(tailName, len, 1, envPtr);
    Tcl_DecrRefCount(tailPtr);
    return localIndex;
}

/*
 * ----------------------------------------------------------------------
 *
 * TclCompileObjectNextCmd, TclCompileObjectSelfCmd --
 *
 *	Compilations of the TclOO utility commands [next] and [self].
 *
 * ----------------------------------------------------------------------
 */

int
TclCompileObjectNextCmd(
    Tcl_Interp *interp,		/* Used for error reporting. */
    Tcl_Parse *parsePtr,	/* Points to a parse structure for the command
				 * created by Tcl_ParseCommand. */
    Command *cmdPtr,		/* Points to defintion of command being
				 * compiled. */
    CompileEnv *envPtr)		/* Holds resulting instructions. */
{
    DefineLineInformation;	/* TIP #280 */
    Tcl_Token *tokenPtr = parsePtr->tokenPtr;
    int i;

    if (parsePtr->numWords > 255) {
	return TCL_ERROR;
    }

    for (i=0 ; i<parsePtr->numWords ; i++) {
	CompileWord(envPtr, tokenPtr, interp, i);
	tokenPtr = TokenAfter(tokenPtr);
    }
    TclEmitInstInt1(	INST_TCLOO_NEXT, i,		envPtr);
    return TCL_OK;
}

int
TclCompileObjectNextToCmd(
    Tcl_Interp *interp,		/* Used for error reporting. */
    Tcl_Parse *parsePtr,	/* Points to a parse structure for the command
				 * created by Tcl_ParseCommand. */
    Command *cmdPtr,		/* Points to defintion of command being
				 * compiled. */
    CompileEnv *envPtr)		/* Holds resulting instructions. */
{
    DefineLineInformation;	/* TIP #280 */
    Tcl_Token *tokenPtr = parsePtr->tokenPtr;
    int i;

    if (parsePtr->numWords < 2 || parsePtr->numWords > 255) {
	return TCL_ERROR;
    }

    for (i=0 ; i<parsePtr->numWords ; i++) {
	CompileWord(envPtr, tokenPtr, interp, i);
	tokenPtr = TokenAfter(tokenPtr);
    }
    TclEmitInstInt1(	INST_TCLOO_NEXT_CLASS, i,	envPtr);
    return TCL_OK;
}

int
TclCompileObjectSelfCmd(
    Tcl_Interp *interp,		/* Used for error reporting. */
    Tcl_Parse *parsePtr,	/* Points to a parse structure for the command
				 * created by Tcl_ParseCommand. */
    Command *cmdPtr,		/* Points to defintion of command being
				 * compiled. */
    CompileEnv *envPtr)		/* Holds resulting instructions. */
{
    /*
     * We only handle [self] and [self object] (which is the same operation).
     * These are the only very common operations on [self] for which
     * bytecoding is at all reasonable.
     */

    if (parsePtr->numWords == 1) {
	goto compileSelfObject;
    } else if (parsePtr->numWords == 2) {
	Tcl_Token *tokenPtr = TokenAfter(parsePtr->tokenPtr), *subcmd;

	if (tokenPtr->type != TCL_TOKEN_SIMPLE_WORD || tokenPtr[1].size==0) {
	    return TCL_ERROR;
	}

	subcmd = tokenPtr + 1;
	if (strncmp(subcmd->start, "object", subcmd->size) == 0) {
	    goto compileSelfObject;
	} else if (strncmp(subcmd->start, "namespace", subcmd->size) == 0) {
	    goto compileSelfNamespace;
	}
    }

    /*
     * Can't compile; handle with runtime call.
     */

    return TCL_ERROR;

  compileSelfObject:

    /*
     * This delegates the entire problem to a single opcode.
     */

    TclEmitOpcode(		INST_TCLOO_SELF,		envPtr);
    return TCL_OK;

  compileSelfNamespace:

    /*
     * This is formally only correct with TclOO methods as they are currently
     * implemented; it assumes that the current namespace is invariably when a
     * TclOO context is present is the object's namespace, and that's
     * technically only something that's a matter of current policy. But it
     * avoids creating another opcode, so that's all good!
     */

    TclEmitOpcode(		INST_TCLOO_SELF,		envPtr);
    TclEmitOpcode(		INST_POP,			envPtr);
    TclEmitOpcode(		INST_NS_CURRENT,		envPtr);
    return TCL_OK;
}

/*
 * Local Variables:
 * mode: c
 * c-basic-offset: 4
 * fill-column: 78
 * End:
 */<|MERGE_RESOLUTION|>--- conflicted
+++ resolved
@@ -437,11 +437,7 @@
 		jumpFalseDist += 3;
 		TclStoreInt4AtPtr(jumpFalseDist, (ifFalsePc + 1));
 	    } else {
-<<<<<<< HEAD
-		Tcl_Panic("TclCompileIfCmd: unexpected opcode \"%u\" updating ifFalse jump", opCode);
-=======
 		Tcl_Panic("TclCompileIfCmd: unexpected opcode \"%d\" updating ifFalse jump", opCode);
->>>>>>> 9d68b2db
 	    }
 	}
     }
