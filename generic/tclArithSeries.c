--- conflicted
+++ resolved
@@ -1170,11 +1170,7 @@
 		Tcl_Obj *elemObj;
 		elen = 0;
 		TclArithSeriesObjIndex(interp, arithSeriesObjPtr, (index+incr), &elemObj);
-<<<<<<< HEAD
-		char const *estr = elemObj ? Tcl_GetStringFromObj(elemObj, &elen) : "";
-=======
 		const char *estr = elemObj ? Tcl_GetStringFromObj(elemObj, &elen) : "";
->>>>>>> 946847b4
 		/* "in" operation defined as a string compare */
 		test = (elen == vlen) ? (memcmp(estr, vstr, elen) == 0) : 0;
 		Tcl_BumpObj(elemObj);
