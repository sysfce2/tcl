/*
 * tclArithSeries.c --
 *
 *     This file contains the ArithSeries concrete abstract list
 *     implementation. It implements the inner workings of the lseq command.
 *
 * Copyright © 2022 Brian S. Griffin.
 *
 * See the file "license.terms" for information on usage and redistribution of
 * this file, and for a DISCLAIMER OF ALL WARRANTIES.
 */

#include "tclInt.h"
#include <assert.h>
#include <math.h>

/*
 * The structure below defines the arithmetic series Tcl object type by
 * means of procedures that can be invoked by generic object code.
 *
 * The arithmetic series object is a special case of Tcl list representing
 * an interval of an arithmetic series in constant space.
 *
 * The arithmetic series is internally represented with three integers,
 * *start*, *end*, and *step*, Where the length is calculated with
 * the following algorithm:
 *
 * if RANGE == 0 THEN
 *   ERROR
 * if RANGE > 0
 *   LEN is (((END-START)-1)/STEP) + 1
 * else if RANGE < 0
 *   LEN is (((END-START)-1)/STEP) - 1
 *
 * And where the equivalent's list I-th element is calculated
 * as:
 *
 * LIST[i] = START + (STEP * i)
 *
 * Zero elements ranges, like in the case of START=10 END=10 STEP=1
 * are valid and will be equivalent to the empty list.
 */

/*
 * The structure used for the ArithSeries internal representation.
 * Note that the len can in theory be always computed by start,end,step
 * but it's faster to cache it inside the internal representation.
 */
typedef struct {
    Tcl_Size len;
    Tcl_Obj **elements;
    int isDouble;
    Tcl_WideInt start;
    Tcl_WideInt end;
    Tcl_WideInt step;
} ArithSeries;
typedef struct {
    Tcl_Size len;
    Tcl_Obj **elements;
    int isDouble;
    double start;
    double end;
    double step;
    int precision;
} ArithSeriesDbl;

/* -------------------------- ArithSeries object ---------------------------- */

static int TclArithSeriesObjIndex(TCL_UNUSED(Tcl_Interp *), Tcl_Obj *arithSeriesObj,
				  Tcl_Size index, Tcl_Obj **elemObj);

static Tcl_Size ArithSeriesObjLength(Tcl_Obj *arithSeriesObj);
static int TclArithSeriesObjRange(Tcl_Interp *interp, Tcl_Obj *arithSeriesObj,
			    Tcl_Size fromIdx, Tcl_Size toIdx, Tcl_Obj **newObjPtr);
static int TclArithSeriesObjReverse(Tcl_Interp *interp, Tcl_Obj *arithSeriesObj, Tcl_Obj **newObjPtr);
static int TclArithSeriesGetElements(Tcl_Interp *interp,
			    Tcl_Obj *objPtr, Tcl_Size *objcPtr, Tcl_Obj ***objvPtr);
static void DupArithSeriesInternalRep(Tcl_Obj *srcPtr, Tcl_Obj *copyPtr);
static void FreeArithSeriesInternalRep(Tcl_Obj *arithSeriesObjPtr);
static void UpdateStringOfArithSeries(Tcl_Obj *arithSeriesObjPtr);
static int  SetArithSeriesFromAny(Tcl_Interp *interp, Tcl_Obj *objPtr);
static int  ArithSeriesInOperation(Tcl_Interp *interp, Tcl_Obj *valueObj, Tcl_Obj *arithSeriesObj,
				   int *boolResult);
static const Tcl_ObjType arithSeriesType = {
    "arithseries",			/* name */
    FreeArithSeriesInternalRep,		/* freeIntRepProc */
    DupArithSeriesInternalRep,		/* dupIntRepProc */
    UpdateStringOfArithSeries,		/* updateStringProc */
    SetArithSeriesFromAny,		/* setFromAnyProc */
    TCL_OBJTYPE_V2(
    ArithSeriesObjLength,
    TclArithSeriesObjIndex,
    TclArithSeriesObjRange,
    TclArithSeriesObjReverse,
    TclArithSeriesGetElements,
    NULL, // SetElement
    NULL, // Replace
    ArithSeriesInOperation) // "in" operator
};

/*
 * Helper functions
 *
 * - ArithRound -- Round doubles to the number of significant fractional
 *                 digits
 * - ArithSeriesIndexDbl -- base list indexing operation for doubles
 * - ArithSeriesIndexInt --   "    "      "        "      "  integers
 * - ArithSeriesGetInternalRep -- Return the internal rep from a Tcl_Obj
 * - Precision -- determine the number of factional digits for the given
 *   double value
 * - maxPrecision -- Using the values provide, determine the longest percision
 *   in the arithSeries
 */
static inline double
ArithRound(double d, unsigned int n) {
    double scalefactor = pow(10, n);
    return round(d*scalefactor)/scalefactor;
}

static inline double
ArithSeriesIndexDbl(
    ArithSeries *arithSeriesRepPtr,
    Tcl_WideInt index)
{
    ArithSeriesDbl *dblRepPtr = (ArithSeriesDbl*)arithSeriesRepPtr;
    if (arithSeriesRepPtr->isDouble) {
	double d = dblRepPtr->start + (index * dblRepPtr->step);
	unsigned n = (dblRepPtr->precision > 0 ? dblRepPtr->precision : 0);
	return ArithRound(d, n);
    } else {
	return (double)(arithSeriesRepPtr->start + (index * arithSeriesRepPtr->step));
    }
}

static inline Tcl_WideInt
ArithSeriesIndexInt(
    ArithSeries *arithSeriesRepPtr,
    Tcl_WideInt index)
{
    ArithSeriesDbl *dblRepPtr = (ArithSeriesDbl*)arithSeriesRepPtr;
    if (arithSeriesRepPtr->isDouble) {
	return (Tcl_WideInt)(dblRepPtr->start + ((index) * dblRepPtr->step));
    } else {
	return (arithSeriesRepPtr->start + (index * arithSeriesRepPtr->step));
    }
}

static inline ArithSeries*
ArithSeriesGetInternalRep(Tcl_Obj *objPtr)
{
    const Tcl_ObjInternalRep *irPtr;
    irPtr = TclFetchInternalRep((objPtr), &arithSeriesType);
    return irPtr ? (ArithSeries *)irPtr->twoPtrValue.ptr1 : NULL;
}

/*
 * Compute number of significant factional digits
 */
static inline int
Precision(double d)
{
    char tmp[TCL_DOUBLE_SPACE+2], *off;
    tmp[0] = 0;
    Tcl_PrintDouble(NULL,d,tmp);
    off = strchr(tmp, '.');
    return (off ? strlen(off+1) : 0);
}

/*
 * Find longest number of digits after the decimal point.
 */
static inline int
maxPrecision(double start, double end, double step)
{
    int dp = Precision(step);
    int i  = Precision(start);
    dp = i>dp ? i : dp;
    i  = Precision(end);
    dp = i>dp ? i : dp;
    return dp;
}

static int TclArithSeriesObjStep(Tcl_Obj *arithSeriesObj, Tcl_Obj **stepObj);

/*
 *----------------------------------------------------------------------
 *
 * ArithSeriesLen --
 *
 * 	Compute the length of the equivalent list where
 * 	every element is generated starting from *start*,
 * 	and adding *step* to generate every successive element
 * 	that's < *end* for positive steps, or > *end* for negative
 * 	steps.
 *
 * Results:
 *
 * 	The length of the list generated by the given range,
 * 	that may be zero.
 * 	The function returns -1 if the list is of length infinite.
 *
 * Side effects:
 *
 * 	None.
 *
 *----------------------------------------------------------------------
 */
static Tcl_WideInt
ArithSeriesLenInt(Tcl_WideInt start, Tcl_WideInt end, Tcl_WideInt step)
{
    Tcl_WideInt len;

    if (step == 0) {
	return 0;
    }
    len = 1 + ((end-start)/step);
    return (len < 0) ? -1 : len;
}

static Tcl_WideInt
ArithSeriesLenDbl(double start, double end, double step, int precision)
{
    double istart, iend, istep, ilen;
    if (step == 0) {
	return 0;
    }
    istart = start * pow(10,precision);
    iend = end * pow(10,precision);
    istep = step * pow(10,precision);
    ilen = ((iend-istart+istep)/istep);
    return floor(ilen);
}


/*
 *----------------------------------------------------------------------
 *
 * DupArithSeriesInternalRep --
 *
 *	Initialize the internal representation of a arithseries Tcl_Obj to a
 *	copy of the internal representation of an existing arithseries object.
 *
 * Results:
 *	None.
 *
 * Side effects:
 *	We set "copyPtr"s internal rep to a pointer to a
 *	newly allocated ArithSeries structure.
 *----------------------------------------------------------------------
 */

static void
DupArithSeriesInternalRep(
    Tcl_Obj *srcPtr,		/* Object with internal rep to copy. */
    Tcl_Obj *copyPtr)		/* Object with internal rep to set. */
{
    ArithSeries *srcArithSeriesRepPtr =
	    (ArithSeries *) srcPtr->internalRep.twoPtrValue.ptr1;

    /*
     * Allocate a new ArithSeries structure. */

    if (srcArithSeriesRepPtr->isDouble) {
	ArithSeriesDbl *srcArithSeriesDblRepPtr =
	    (ArithSeriesDbl *)srcArithSeriesRepPtr;
	ArithSeriesDbl *copyArithSeriesDblRepPtr =
	    (ArithSeriesDbl *)Tcl_Alloc(sizeof(ArithSeriesDbl));
	*copyArithSeriesDblRepPtr = *srcArithSeriesDblRepPtr;
	copyArithSeriesDblRepPtr->elements = NULL;
	copyPtr->internalRep.twoPtrValue.ptr1 = copyArithSeriesDblRepPtr;
    } else {
	ArithSeries *copyArithSeriesRepPtr =
	    (ArithSeries *)Tcl_Alloc(sizeof(ArithSeries));
	*copyArithSeriesRepPtr = *srcArithSeriesRepPtr;
	copyArithSeriesRepPtr->elements = NULL;
	copyPtr->internalRep.twoPtrValue.ptr1 = copyArithSeriesRepPtr;
    }
    copyPtr->internalRep.twoPtrValue.ptr2 = NULL;
    copyPtr->typePtr = &arithSeriesType;
}

/*
 *----------------------------------------------------------------------
 *
 * FreeArithSeriesInternalRep --
 *
 *	Free any allocated memory in the ArithSeries Rep
 *
 * Results:
 *	None.
 *
 * Side effects:
 *
 *----------------------------------------------------------------------
 */
static void
FreeArithSeriesInternalRep(Tcl_Obj *arithSeriesObjPtr)  /* Free any allocated memory */
{
    ArithSeries *arithSeriesRepPtr = (ArithSeries*)arithSeriesObjPtr->internalRep.twoPtrValue.ptr1;

    if (arithSeriesRepPtr) {
	if (arithSeriesRepPtr->elements) {
	    Tcl_WideInt i, len = arithSeriesRepPtr->len;
	    for (i=0; i<len; i++) {
		Tcl_DecrRefCount(arithSeriesRepPtr->elements[i]);
	    }
	    Tcl_Free((char*)arithSeriesRepPtr->elements);
	    arithSeriesRepPtr->elements = NULL;
	}
	Tcl_Free((char*)arithSeriesRepPtr);
    }
}


/*
 *----------------------------------------------------------------------
 *
 * NewArithSeriesInt --
 *
 *	Creates a new ArithSeries object. The returned object has
 *	refcount = 0.
 *
 * Results:
 *
 * 	A Tcl_Obj pointer to the created ArithSeries object.
 * 	A NULL pointer of the range is invalid.
 *
 * Side Effects:
 *
 * 	None.
 *----------------------------------------------------------------------
 */
static
Tcl_Obj *
NewArithSeriesInt(Tcl_WideInt start, Tcl_WideInt end, Tcl_WideInt step, Tcl_WideInt len)
{
    Tcl_WideInt length;
    Tcl_Obj *arithSeriesObj;
    ArithSeries *arithSeriesRepPtr;

    length = len>=0 ? len : -1;
    if (length < 0) {
	length = -1;
    }

    TclNewObj(arithSeriesObj);

    if (length <= 0) {
	return arithSeriesObj;
    }

    arithSeriesRepPtr = (ArithSeries*)Tcl_Alloc(sizeof (ArithSeries));
    arithSeriesRepPtr->isDouble = 0;
    arithSeriesRepPtr->start = start;
    arithSeriesRepPtr->end = end;
    arithSeriesRepPtr->step = step;
    arithSeriesRepPtr->len = length;
    arithSeriesRepPtr->elements = NULL;
    arithSeriesObj->internalRep.twoPtrValue.ptr1 = arithSeriesRepPtr;
    arithSeriesObj->internalRep.twoPtrValue.ptr2 = NULL;
    arithSeriesObj->typePtr = &arithSeriesType;
    if (length > 0) {
    	Tcl_InvalidateStringRep(arithSeriesObj);
    }

    return arithSeriesObj;
}

/*
 *----------------------------------------------------------------------
 *
 * NewArithSeriesDbl --
 *
 *	Creates a new ArithSeries object with doubles. The returned object has
 *	refcount = 0.
 *
 * Results:
 *
 * 	A Tcl_Obj pointer to the created ArithSeries object.
 * 	A NULL pointer of the range is invalid.
 *
 * Side Effects:
 *
 * 	None.
 *----------------------------------------------------------------------
 */

static
Tcl_Obj *
NewArithSeriesDbl(double start, double end, double step, Tcl_WideInt len)
{
    Tcl_WideInt length;
    Tcl_Obj *arithSeriesObj;
    ArithSeriesDbl *arithSeriesRepPtr;

    length = len>=0 ? len : -1;
    if (length < 0) {
	length = -1;
    }

    TclNewObj(arithSeriesObj);

    if (length <= 0) {
	return arithSeriesObj;
    }

    arithSeriesRepPtr = (ArithSeriesDbl*)Tcl_Alloc(sizeof (ArithSeriesDbl));
    arithSeriesRepPtr->isDouble = 1;
    arithSeriesRepPtr->start = start;
    arithSeriesRepPtr->end = end;
    arithSeriesRepPtr->step = step;
    arithSeriesRepPtr->len = length;
    arithSeriesRepPtr->elements = NULL;
    arithSeriesRepPtr->precision = maxPrecision(start,end,step);
    arithSeriesObj->internalRep.twoPtrValue.ptr1 = arithSeriesRepPtr;
    arithSeriesObj->internalRep.twoPtrValue.ptr2 = NULL;
    arithSeriesObj->typePtr = &arithSeriesType;

    if (length > 0) {
    	Tcl_InvalidateStringRep(arithSeriesObj);
    }

    return arithSeriesObj;
}

/*
 *----------------------------------------------------------------------
 *
 * assignNumber --
 *
 *	Create the appropriate Tcl_Obj value for the given numeric values.
 *      Used locally only for decoding [lseq] numeric arguments.
 *	refcount = 0.
 *
 * Results:
 *
 * 	A Tcl_Obj pointer.
 *      No assignment on error.
 *
 * Side Effects:
 *
 * 	None.
 *----------------------------------------------------------------------
 */
static void
assignNumber(
    int useDoubles,
    Tcl_WideInt *intNumberPtr,
    double *dblNumberPtr,
    Tcl_Obj *numberObj)
{
    void *clientData;
    int tcl_number_type;

    if (Tcl_GetNumberFromObj(NULL, numberObj, &clientData, &tcl_number_type) != TCL_OK
	    || tcl_number_type == TCL_NUMBER_BIG) {
	return;
    }
    if (useDoubles) {
	if (tcl_number_type != TCL_NUMBER_INT) {
	    *dblNumberPtr = *(double *)clientData;
	} else {
	    *dblNumberPtr = (double)*(Tcl_WideInt *)clientData;
	}
    } else {
	if (tcl_number_type == TCL_NUMBER_INT) {
	    *intNumberPtr = *(Tcl_WideInt *)clientData;
	} else {
	    *intNumberPtr = (Tcl_WideInt)*(double *)clientData;
	}
    }
}

/*
 *----------------------------------------------------------------------
 *
 * TclNewArithSeriesObj --
 *
 *	Creates a new ArithSeries object. Some arguments may be NULL and will
 *	be computed based on the other given arguments.
 *      refcount = 0.
 *
 * Results:
 *
 * 	A Tcl_Obj pointer to the created ArithSeries object.
 * 	An empty Tcl_Obj if the range is invalid.
 *
 * Side Effects:
 *
 * 	None.
 *----------------------------------------------------------------------
 */

int
TclNewArithSeriesObj(
    Tcl_Interp *interp,       /* For error reporting */
    Tcl_Obj **arithSeriesObj, /* return value */
    int useDoubles,           /* Flag indicates values start,
			      ** end, step, are treated as doubles */
    Tcl_Obj *startObj,        /* Starting value */
    Tcl_Obj *endObj,          /* Ending limit */
    Tcl_Obj *stepObj,         /* increment value */
    Tcl_Obj *lenObj)          /* Number of elements */
{
    double dstart, dend, dstep;
    Tcl_WideInt start, end, step;
    Tcl_WideInt len = -1;

    if (startObj) {
	assignNumber(useDoubles, &start, &dstart, startObj);
    } else {
	start = 0;
	dstart = start;
    }
    if (stepObj) {
	assignNumber(useDoubles, &step, &dstep, stepObj);
	if (useDoubles) {
	    step = dstep;
	} else {
	    dstep = step;
	}
	if (dstep == 0) {
	    TclNewObj(*arithSeriesObj);
	    return TCL_OK;
	}
    }
    if (endObj) {
	assignNumber(useDoubles, &end, &dend, endObj);
    }
    if (lenObj) {
	if (TCL_OK != Tcl_GetWideIntFromObj(interp, lenObj, &len)) {
	    return TCL_ERROR;
	}
    }

    if (startObj && endObj) {
	if (!stepObj) {
	    if (useDoubles) {
		dstep = (dstart < dend) ? 1.0 : -1.0;
		step = dstep;
	    } else {
		step = (start < end) ? 1 : -1;
		dstep = step;
	    }
	}
	assert(dstep!=0);
	if (!lenObj) {
	    if (useDoubles) {
		int precision = maxPrecision(dstart,dend,dstep);
		len = ArithSeriesLenDbl(dstart, dend, dstep, precision);
	    } else {
		len = ArithSeriesLenInt(start, end, step);
	    }
	}
    }

    if (!endObj) {
	if (useDoubles) {
	    // Compute precision based on given command argument values
	    int precision = maxPrecision(dstart,len,dstep);
	    dend = dstart + (dstep * (len-1));
	    // Make computed end value match argument(s) precision
	    dend = ArithRound(dend, precision);
	    end = dend;
	} else {
	    end = start + (step * (len-1));
	    dend = end;
	}
    }

    if (len > TCL_SIZE_MAX) {
	Tcl_SetObjResult(
	    interp,
	    Tcl_NewStringObj("max length of a Tcl list exceeded", -1));
	Tcl_SetErrorCode(interp, "TCL", "MEMORY", (void *)NULL);
	return TCL_ERROR;
    }

    if (arithSeriesObj) {
	*arithSeriesObj = (useDoubles)
	    ? NewArithSeriesDbl(dstart, dend, dstep, len)
	    : NewArithSeriesInt(start, end, step, len);
    }
    return TCL_OK;
}

/*
 *----------------------------------------------------------------------
 *
 * TclArithSeriesObjIndex --
 *
 *	Returns the element with the specified index in the list
 *	represented by the specified Arithmetic Sequence object.
 *	If the index is out of range, TCL_ERROR is returned,
 *	otherwise TCL_OK is returned and the integer value of the
 *	element is stored in *element.
 *
 * Results:
 *
 * 	TCL_OK on success.
 *
 * Side Effects:
 *
 * 	On success, the integer pointed by *element is modified.
 * 	An empty string ("") is assigned if index is out-of-bounds.
 *
 *----------------------------------------------------------------------
 */

int
TclArithSeriesObjIndex(
    TCL_UNUSED(Tcl_Interp *),/* Used for error reporting if not NULL. */
    Tcl_Obj *arithSeriesObj, /* List obj */
    Tcl_Size index,          /* index to element of interest */
    Tcl_Obj **elemObj)       /* Return value */
{
    ArithSeries *arithSeriesRepPtr = ArithSeriesGetInternalRep(arithSeriesObj);

<<<<<<< HEAD
    if (index < 0 || arithSeriesRepPtr->len <= index) {
	*elemObj = NULL;
=======
    if (!TclHasInternalRep(arithSeriesObj, &tclArithSeriesType)) {
	Tcl_Panic("TclArithSeriesObjIndex called with a not ArithSeries Obj.");
    }
    arithSeriesRepPtr = ArithSeriesGetInternalRep(arithSeriesObj);
    if (index < 0 || index >= arithSeriesRepPtr->len) {
	return Tcl_NewObj();
    }
    /* List[i] = Start + (Step * index) */
    if (arithSeriesRepPtr->isDouble) {
	return Tcl_NewDoubleObj(ArithSeriesIndexDbl(arithSeriesRepPtr, index));
>>>>>>> 98c2139c
    } else {
	/* List[i] = Start + (Step * index) */
	if (arithSeriesRepPtr->isDouble) {
	    *elemObj = Tcl_NewDoubleObj(ArithSeriesIndexDbl(arithSeriesRepPtr, index));
	} else {
	    *elemObj = Tcl_NewWideIntObj(ArithSeriesIndexInt(arithSeriesRepPtr, index));
	}
    }

    return TCL_OK;
}

/*
 *----------------------------------------------------------------------
 *
 * ArithSeriesObjLength
 *
 *	Returns the length of the arithmetic series.
 *
 * Results:
 *
 * 	The length of the series as Tcl_WideInt.
 *
 * Side Effects:
 *
 * 	None.
 *
 *----------------------------------------------------------------------
 */
Tcl_Size
ArithSeriesObjLength(
    Tcl_Obj *arithSeriesObj)
{
    ArithSeries *arithSeriesRepPtr = (ArithSeries*)
	    arithSeriesObj->internalRep.twoPtrValue.ptr1;
    return arithSeriesRepPtr->len;
}

/*
 *----------------------------------------------------------------------
 *
 * TclArithSeriesObjStep --
 *
 *	Return a Tcl_Obj with the step value from the give ArithSeries Obj.
 *	refcount = 0.
 *
 * Results:
 *
 * 	A Tcl_Obj pointer to the created ArithSeries object.
 * 	A NULL pointer of the range is invalid.
 *
 * Side Effects:
 *
 * 	None.
 *----------------------------------------------------------------------
 */

int
TclArithSeriesObjStep(
    Tcl_Obj *arithSeriesObj,
    Tcl_Obj **stepObj)
{
<<<<<<< HEAD
    ArithSeries *arithSeriesRepPtr = ArithSeriesGetInternalRep(arithSeriesObj);
=======
    ArithSeries *arithSeriesRepPtr;
    Tcl_Obj *stepObj;

    if (!TclHasInternalRep(arithSeriesObj, &tclArithSeriesType)) {
	Tcl_Panic("ArithSeriesObjStep called with a not ArithSeries Obj.");
    }
    arithSeriesRepPtr = ArithSeriesGetInternalRep(arithSeriesObj);
>>>>>>> 98c2139c
    if (arithSeriesRepPtr->isDouble) {
	*stepObj = Tcl_NewDoubleObj(((ArithSeriesDbl*)(arithSeriesRepPtr))->step);
    } else {
	*stepObj = Tcl_NewWideIntObj(arithSeriesRepPtr->step);
    }
    return TCL_OK;
}

/*
 *----------------------------------------------------------------------
 *
 * SetArithSeriesFromAny --
 *
 * 	The Arithmetic Series object is just an way to optimize
 * 	Lists space complexity, so no one should try to convert
 * 	a string to an Arithmetic Series object.
 *
 * 	This function is here just to populate the Type structure.
 *
 * Results:
 *
 * 	The result is always TCL_ERROR. But see Side Effects.
 *
 * Side effects:
 *
 * 	Tcl Panic if called.
 *
 *----------------------------------------------------------------------
 */

static int
SetArithSeriesFromAny(
    TCL_UNUSED(Tcl_Interp *),		/* Used for error reporting if not NULL. */
    TCL_UNUSED(Tcl_Obj *))		/* The object to convert. */
{
    Tcl_Panic("SetArithSeriesFromAny: should never be called");
    return TCL_ERROR;
}

/*
 *----------------------------------------------------------------------
 *
 * TclArithSeriesObjRange --
 *
 *	Makes a slice of an ArithSeries value.
 *      *arithSeriesObj must be known to be a valid list.
 *
 * Results:
 *	Returns a pointer to the sliced series.
 *      This may be a new object or the same object if not shared.
 *
 * Side effects:
 *	?The possible conversion of the object referenced by listPtr?
 *	?to a list object.?
 *
 *----------------------------------------------------------------------
 */

int
TclArithSeriesObjRange(
    Tcl_Interp *interp,         /* For error message(s) */
    Tcl_Obj *arithSeriesObj,	/* List object to take a range from. */
    Tcl_Size fromIdx,		/* Index of first element to include. */
    Tcl_Size toIdx,		/* Index of last element to include. */
    Tcl_Obj **newObjPtr)        /* return value */
{
    ArithSeries *arithSeriesRepPtr;
    Tcl_Obj *startObj, *endObj, *stepObj;

    (void)interp; /* silence compiler */

    arithSeriesRepPtr = ArithSeriesGetInternalRep(arithSeriesObj);

    if (fromIdx == TCL_INDEX_NONE) {
	fromIdx = 0;
    }

    if (toIdx >= arithSeriesRepPtr->len) {
	toIdx = arithSeriesRepPtr->len-1;
    }

    if (fromIdx > toIdx || fromIdx >= arithSeriesRepPtr->len) {
	TclNewObj(*newObjPtr);
	return TCL_OK;
    }

    if (fromIdx < 0) {
	fromIdx = 0;
    }
    if (toIdx < 0) {
	toIdx = 0;
    }
    if (toIdx > arithSeriesRepPtr->len-1) {
	toIdx = arithSeriesRepPtr->len-1;
    }

    TclArithSeriesObjIndex(interp, arithSeriesObj, fromIdx, &startObj);
    Tcl_IncrRefCount(startObj);
    TclArithSeriesObjIndex(interp, arithSeriesObj, toIdx, &endObj);
    Tcl_IncrRefCount(endObj);
    TclArithSeriesObjStep(arithSeriesObj, &stepObj);
    Tcl_IncrRefCount(stepObj);

    if (Tcl_IsShared(arithSeriesObj) || (arithSeriesObj->refCount > 1)) {
	int status = TclNewArithSeriesObj(NULL, newObjPtr,
		arithSeriesRepPtr->isDouble, startObj, endObj, stepObj, NULL);

	Tcl_DecrRefCount(startObj);
	Tcl_DecrRefCount(endObj);
	Tcl_DecrRefCount(stepObj);
	return status;
    }

    /*
     * In-place is possible.
     */

    /*
     * Even if nothing below causes any changes, we still want the
     * string-canonizing effect of [lrange 0 end].
     */

    TclInvalidateStringRep(arithSeriesObj);

    if (arithSeriesRepPtr->isDouble) {
	ArithSeriesDbl *arithSeriesDblRepPtr = (ArithSeriesDbl*)arithSeriesRepPtr;
	double start, end, step;

	Tcl_GetDoubleFromObj(NULL, startObj, &start);
	Tcl_GetDoubleFromObj(NULL, endObj, &end);
	Tcl_GetDoubleFromObj(NULL, stepObj, &step);
	arithSeriesDblRepPtr->start = start;
	arithSeriesDblRepPtr->end = end;
	arithSeriesDblRepPtr->step = step;
	arithSeriesDblRepPtr->precision = maxPrecision(start, end, step);
	arithSeriesDblRepPtr->len =
		ArithSeriesLenDbl(start, end, step, arithSeriesDblRepPtr->precision);
	arithSeriesDblRepPtr->elements = NULL;

    } else {
	Tcl_WideInt start, end, step;
	Tcl_GetWideIntFromObj(NULL, startObj, &start);
	Tcl_GetWideIntFromObj(NULL, endObj, &end);
	Tcl_GetWideIntFromObj(NULL, stepObj, &step);
	arithSeriesRepPtr->start = start;
	arithSeriesRepPtr->end = end;
	arithSeriesRepPtr->step = step;
	arithSeriesRepPtr->len = ArithSeriesLenInt(start, end, step);
	arithSeriesRepPtr->elements = NULL;
    }

    Tcl_DecrRefCount(startObj);
    Tcl_DecrRefCount(endObj);
    Tcl_DecrRefCount(stepObj);

    *newObjPtr = arithSeriesObj;
    return TCL_OK;
}

/*
 *----------------------------------------------------------------------
 *
 * TclArithSeriesGetElements --
 *
 *	This function returns an (objc,objv) array of the elements in a list
 *	object.
 *
 * Results:
 *	The return value is normally TCL_OK; in this case *objcPtr is set to
 *	the count of list elements and *objvPtr is set to a pointer to an
 *	array of (*objcPtr) pointers to each list element. If listPtr does not
 *	refer to an Abstract List object and the object can not be converted
 *	to one, TCL_ERROR is returned and an error message will be left in the
 *	interpreter's result if interp is not NULL.
 *
 *	The objects referenced by the returned array should be treated as
 *	readonly and their ref counts are _not_ incremented; the caller must
 *	do that if it holds on to a reference. Furthermore, the pointer and
 *	length returned by this function may change as soon as any function is
 *	called on the list object; be careful about retaining the pointer in a
 *	local data structure.
 *
 * Side effects:
 *	None.
 *
 *----------------------------------------------------------------------
 */

int
TclArithSeriesGetElements(
    Tcl_Interp *interp,		/* Used to report errors if not NULL. */
    Tcl_Obj *objPtr,		/* ArithSeries object for which an element
				 * array is to be returned. */
    Tcl_Size *objcPtr,		/* Where to store the count of objects
				 * referenced by objv. */
    Tcl_Obj ***objvPtr)		/* Where to store the pointer to an array of
				 * pointers to the list's objects. */
{
<<<<<<< HEAD
    if (TclHasInternalRep(objPtr,&arithSeriesType)) {
=======
    if (TclHasInternalRep(objPtr, &tclArithSeriesType)) {
>>>>>>> 98c2139c
	ArithSeries *arithSeriesRepPtr;
	Tcl_Obj **objv;
	int i, objc;

	arithSeriesRepPtr = ArithSeriesGetInternalRep(objPtr);

	objc = arithSeriesRepPtr->len;
	if (objc > 0) {
	    if (arithSeriesRepPtr->elements) {
		/* If this exists, it has already been populated */
		objv = arithSeriesRepPtr->elements;
	    } else {
		/* Construct the elements array */
		objv = (Tcl_Obj **)Tcl_Alloc(sizeof(Tcl_Obj*) * objc);
		if (objv == NULL) {
		    if (interp) {
			Tcl_SetObjResult(
			    interp,
			    Tcl_NewStringObj("max length of a Tcl list exceeded", -1));
			Tcl_SetErrorCode(interp, "TCL", "MEMORY", (void *)NULL);
		    }
		    return TCL_ERROR;
		}
		arithSeriesRepPtr->elements = objv;
		for (i = 0; i < objc; i++) {
		    int status = TclArithSeriesObjIndex(interp, objPtr, i, &objv[i]);
		    if (status) {
			return TCL_ERROR;
		    }
		    Tcl_IncrRefCount(objv[i]);
		}
	    }
	} else {
	    objv = NULL;
	}
	*objvPtr = objv;
	*objcPtr = objc;
    } else {
	if (interp != NULL) {
	    Tcl_SetObjResult(interp, Tcl_NewStringObj("value is not an arithseries", TCL_INDEX_NONE));
	    Tcl_SetErrorCode(interp, "TCL", "VALUE", "UNKNOWN", (void *)NULL);
	}
	return TCL_ERROR;
    }
    return TCL_OK;
}

/*
 *----------------------------------------------------------------------
 *
 * TclArithSeriesObjReverse --
 *
 *	Reverse the order of the ArithSeries value. The arithSeriesObj is
 *	assumed to be a valid ArithSeries. The new Obj has the Start and End
 *	values appropriately swapped and the Step value sign is changed.
 *
 * Results:
 *      The result will be an ArithSeries in the reverse order.
 *
 * Side effects:
 *      The ogiginal obj will be modified and returned if it is not Shared.
 *
 *----------------------------------------------------------------------
 */
int
TclArithSeriesObjReverse(
    Tcl_Interp *interp,         /* For error message(s) */
    Tcl_Obj *arithSeriesObj,	/* List object to reverse. */
    Tcl_Obj **newObjPtr)
{
    ArithSeries *arithSeriesRepPtr;
    Tcl_Obj *startObj, *endObj, *stepObj;
    Tcl_Obj *resultObj;
    Tcl_WideInt start, end, step, len;
    double dstart, dend, dstep;
    int isDouble;

    (void)interp;

    if (newObjPtr == NULL) {
	return TCL_ERROR;
    }

    arithSeriesRepPtr = ArithSeriesGetInternalRep(arithSeriesObj);

    isDouble = arithSeriesRepPtr->isDouble;
    len = arithSeriesRepPtr->len;

    TclArithSeriesObjIndex(NULL, arithSeriesObj, (len-1), &startObj);
    Tcl_IncrRefCount(startObj);
    TclArithSeriesObjIndex(NULL, arithSeriesObj, 0, &endObj);
    Tcl_IncrRefCount(endObj);
    TclArithSeriesObjStep(arithSeriesObj, &stepObj);
    Tcl_IncrRefCount(stepObj);

    if (isDouble) {
	Tcl_GetDoubleFromObj(NULL, startObj, &dstart);
	Tcl_GetDoubleFromObj(NULL, endObj, &dend);
	Tcl_GetDoubleFromObj(NULL, stepObj, &dstep);
	dstep = -dstep;
	TclSetDoubleObj(stepObj, dstep);
    } else {
	Tcl_GetWideIntFromObj(NULL, startObj, &start);
	Tcl_GetWideIntFromObj(NULL, endObj, &end);
	Tcl_GetWideIntFromObj(NULL, stepObj, &step);
	step = -step;
	TclSetIntObj(stepObj, step);
    }

    if (Tcl_IsShared(arithSeriesObj) || (arithSeriesObj->refCount > 1)) {
	Tcl_Obj *lenObj;
	TclNewIntObj(lenObj, len);
	if (TclNewArithSeriesObj(NULL, &resultObj, isDouble,
		startObj, endObj, stepObj, lenObj) != TCL_OK) {
	    resultObj = NULL;
	}
	Tcl_DecrRefCount(lenObj);
    } else {

	/*
	 * In-place is possible.
	 */

	TclInvalidateStringRep(arithSeriesObj);

	if (isDouble) {
	    ArithSeriesDbl *arithSeriesDblRepPtr =
		(ArithSeriesDbl*)arithSeriesRepPtr;
	    arithSeriesDblRepPtr->start = dstart;
	    arithSeriesDblRepPtr->end = dend;
	    arithSeriesDblRepPtr->step = dstep;
	} else {
	    arithSeriesRepPtr->start = start;
	    arithSeriesRepPtr->end = end;
	    arithSeriesRepPtr->step = step;
	}
	if (arithSeriesRepPtr->elements) {
	    Tcl_WideInt i;
	    for (i=0; i<len; i++) {
		Tcl_DecrRefCount(arithSeriesRepPtr->elements[i]);
	    }
	    Tcl_Free((char*)arithSeriesRepPtr->elements);
	}
	arithSeriesRepPtr->elements = NULL;

	resultObj = arithSeriesObj;
    }

    Tcl_DecrRefCount(startObj);
    Tcl_DecrRefCount(endObj);
    Tcl_DecrRefCount(stepObj);

    *newObjPtr = resultObj;

    return TCL_OK;
}

/*
 *----------------------------------------------------------------------
 *
 * UpdateStringOfArithSeries --
 *
 *	Update the string representation for an arithseries object.
 *	Note: This procedure does not invalidate an existing old string rep
 *	so storage will be lost if this has not already been done.
 *
 * Results:
 *	None.
 *
 * Side effects:
 *	The object's string is set to a valid string that results from
 *	the list-to-string conversion. This string will be empty if the
 *	list has no elements. The list internal representation
 *	should not be NULL and we assume it is not NULL.
 *
 * Notes:
 * 	At the cost of overallocation it's possible to estimate
 * 	the length of the string representation and make this procedure
 * 	much faster. Because the programmer shouldn't expect the
 * 	string conversion of a big arithmetic sequence to be fast
 * 	this version takes more care of space than time.
 *
 *----------------------------------------------------------------------
 */

static void
UpdateStringOfArithSeries(Tcl_Obj *arithSeriesObjPtr)
{
    ArithSeries *arithSeriesRepPtr = (ArithSeries*)arithSeriesObjPtr->internalRep.twoPtrValue.ptr1;
    char *p;
    Tcl_Obj *eleObj;
    Tcl_Size i, bytlen = 0;

    /*
     * Pass 1: estimate space.
     */
    if (!arithSeriesRepPtr->isDouble) {
	for (i = 0; i < arithSeriesRepPtr->len; i++) {
	    double d = ArithSeriesIndexDbl(arithSeriesRepPtr, i);
	    size_t slen = d>0 ? log10(d)+1 : d<0 ? log10((0-d))+2 : 1;
	    bytlen += slen;
	}
    } else {
	for (i = 0; i < arithSeriesRepPtr->len; i++) {
	    double d = ArithSeriesIndexDbl(arithSeriesRepPtr, i);
	    char tmp[TCL_DOUBLE_SPACE+2];
	    tmp[0] = 0;
	    Tcl_PrintDouble(NULL,d,tmp);
	    if ((bytlen + strlen(tmp)) > TCL_SIZE_MAX) {
		break; // overflow
	    }
	    bytlen += strlen(tmp);
	}
    }
    bytlen += arithSeriesRepPtr->len; // Space for each separator

    /*
     * Pass 2: generate the string repr.
     */

    p = Tcl_InitStringRep(arithSeriesObjPtr, NULL, bytlen);
    for (i = 0; i < arithSeriesRepPtr->len; i++) {
	if (TclArithSeriesObjIndex(NULL, arithSeriesObjPtr, i, &eleObj) == TCL_OK) {
	    Tcl_Size slen;
	    char *str = TclGetStringFromObj(eleObj, &slen);
	    strcpy(p, str);
	    p[slen] = ' ';
	    p += slen + 1;
	    Tcl_DecrRefCount(eleObj);
	} // else TODO: report error here?
    }
    if (bytlen > 0) {
	arithSeriesObjPtr->bytes[bytlen - 1] = '\0';
    }
    arithSeriesObjPtr->length = bytlen - 1;
}

/*
 *----------------------------------------------------------------------
 *
 * ArithSeriesInOperator --
 *
 *	Evaluate the "in" operation for expr
 *
 *      This can be done more efficiently in the Arith Series relative to
 *      doing a linear search as implemented in expr.
 *
 * Results:
 *	Boolean true or false (1/0)
 *
 * Side effects:
 *      None
 *
 *----------------------------------------------------------------------
 */

static int
ArithSeriesInOperation(
    Tcl_Interp *interp,
    Tcl_Obj *valueObj,
    Tcl_Obj *arithSeriesObjPtr,
    int *boolResult)
{
    ArithSeries *arithSeriesRepPtr = (ArithSeries*)arithSeriesObjPtr->internalRep.twoPtrValue.ptr1;
    ArithSeriesDbl *dblRepPtr = (ArithSeriesDbl*)arithSeriesRepPtr;
    int status;
    Tcl_Size index, incr, elen, vlen;

    if (arithSeriesRepPtr->isDouble) {
	double y;
	int test = 0;

	incr = 0; // Check index+incr where incr is 0 and 1
	status = Tcl_GetDoubleFromObj(interp, valueObj, &y);
	if (status != TCL_OK) {
	    test = 0;
	} else {
	    const char *vstr = TclGetStringFromObj(valueObj, &vlen);
	    index = (y - dblRepPtr->start) / dblRepPtr->step;
	    while (incr<2) {
		Tcl_Obj *elemObj;
		elen = 0;
		TclArithSeriesObjIndex(interp, arithSeriesObjPtr, (index+incr), &elemObj);
		const char *estr = elemObj ? TclGetStringFromObj(elemObj, &elen) : "";
		/* "in" operation defined as a string compare */
		test = (elen == vlen) ? (memcmp(estr, vstr, elen) == 0) : 0;
		Tcl_BounceRefCount(elemObj);
		/* Stop if we have a match */
		if (test) {
		    break;
		}
		incr++;
	    }
	}
	if (boolResult) {
	    *boolResult = test;
	}
    } else {
	ArithSeries *intRepPtr = arithSeriesRepPtr;
	Tcl_WideInt y;

	status = Tcl_GetWideIntFromObj(NULL, valueObj, &y);
	if (status != TCL_OK) {
	    if (boolResult) {
		*boolResult = 0;
	    }
	} else {
	    Tcl_Obj *elemObj;
	    elen = 0;
	    index = (y - intRepPtr->start) / intRepPtr->step;
	    TclArithSeriesObjIndex(interp, arithSeriesObjPtr, index, &elemObj);
	    char const *vstr = TclGetStringFromObj(valueObj, &vlen);
	    char const *estr = elemObj ? TclGetStringFromObj(elemObj, &elen) : "";
	    if (boolResult) {
		*boolResult = (elen == vlen) ? (memcmp(estr, vstr, elen) == 0) : 0;
	    }
	    Tcl_BounceRefCount(elemObj);
	}
    }
    return TCL_OK;
}

/*
 * Local Variables:
 * mode: c
 * c-basic-offset: 4
 * fill-column: 78
 * End:
 */<|MERGE_RESOLUTION|>--- conflicted
+++ resolved
@@ -622,21 +622,8 @@
 {
     ArithSeries *arithSeriesRepPtr = ArithSeriesGetInternalRep(arithSeriesObj);
 
-<<<<<<< HEAD
     if (index < 0 || arithSeriesRepPtr->len <= index) {
 	*elemObj = NULL;
-=======
-    if (!TclHasInternalRep(arithSeriesObj, &tclArithSeriesType)) {
-	Tcl_Panic("TclArithSeriesObjIndex called with a not ArithSeries Obj.");
-    }
-    arithSeriesRepPtr = ArithSeriesGetInternalRep(arithSeriesObj);
-    if (index < 0 || index >= arithSeriesRepPtr->len) {
-	return Tcl_NewObj();
-    }
-    /* List[i] = Start + (Step * index) */
-    if (arithSeriesRepPtr->isDouble) {
-	return Tcl_NewDoubleObj(ArithSeriesIndexDbl(arithSeriesRepPtr, index));
->>>>>>> 98c2139c
     } else {
 	/* List[i] = Start + (Step * index) */
 	if (arithSeriesRepPtr->isDouble) {
@@ -701,17 +688,7 @@
     Tcl_Obj *arithSeriesObj,
     Tcl_Obj **stepObj)
 {
-<<<<<<< HEAD
     ArithSeries *arithSeriesRepPtr = ArithSeriesGetInternalRep(arithSeriesObj);
-=======
-    ArithSeries *arithSeriesRepPtr;
-    Tcl_Obj *stepObj;
-
-    if (!TclHasInternalRep(arithSeriesObj, &tclArithSeriesType)) {
-	Tcl_Panic("ArithSeriesObjStep called with a not ArithSeries Obj.");
-    }
-    arithSeriesRepPtr = ArithSeriesGetInternalRep(arithSeriesObj);
->>>>>>> 98c2139c
     if (arithSeriesRepPtr->isDouble) {
 	*stepObj = Tcl_NewDoubleObj(((ArithSeriesDbl*)(arithSeriesRepPtr))->step);
     } else {
@@ -912,11 +889,7 @@
     Tcl_Obj ***objvPtr)		/* Where to store the pointer to an array of
 				 * pointers to the list's objects. */
 {
-<<<<<<< HEAD
-    if (TclHasInternalRep(objPtr,&arithSeriesType)) {
-=======
-    if (TclHasInternalRep(objPtr, &tclArithSeriesType)) {
->>>>>>> 98c2139c
+    if (TclHasInternalRep(objPtr, &arithSeriesType)) {
 	ArithSeries *arithSeriesRepPtr;
 	Tcl_Obj **objv;
 	int i, objc;
