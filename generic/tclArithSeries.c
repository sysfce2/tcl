/*
 * tclArithSeries.c --
 *
 *     This file contains the ArithSeries concrete abstract list
 *     implementation. It implements the inner workings of the lseq command.
 *
 * Copyright © 2022 Brian S. Griffin.
 *
 * See the file "license.terms" for information on usage and redistribution of
 * this file, and for a DISCLAIMER OF ALL WARRANTIES.
 */

#include "tclInt.h"
#include "tclArithSeries.h"
#include <assert.h>
#include <math.h>

/* -------------------------- ArithSeries object ---------------------------- */

/*
 * Helper functions
 *
 * - ArithRound -- Round doubles to the number of significant fractional
 *                 digits
 * - ArithSeriesIndexDbl -- base list indexing operation for doubles
 * - ArithSeriesIndexInt --   "    "      "        "      "  integers
 * - ArithSeriesGetInternalRep -- Return the internal rep from a Tcl_Obj
 * - Precision -- determine the number of factional digits for the given
 *   double value
 * - setPrecision -- Using the value in the given arithSeries, determine and
 *   set the percision in the arithSeries
 */
static inline double
ArithRound(double d, unsigned int n) {
    double scalefactor = pow(10, n);
    return round(d*scalefactor)/scalefactor;
}

static inline double
ArithSeriesIndexDbl(
    ArithSeries *arithSeriesRepPtr,
    Tcl_WideInt index)
{
    ArithSeriesDbl *dblRepPtr = (ArithSeriesDbl*)arithSeriesRepPtr;
    if (arithSeriesRepPtr->isDouble) {
        double d = dblRepPtr->start + (index * dblRepPtr->step);
	unsigned n = (dblRepPtr->precision > 0 ? dblRepPtr->precision : 0);
        return ArithRound(d, n);
    } else {
	return (double)(arithSeriesRepPtr->start + (index * arithSeriesRepPtr->step));
    }
}

static inline Tcl_WideInt
ArithSeriesIndexInt(
    ArithSeries *arithSeriesRepPtr,
    Tcl_WideInt index)
{
    ArithSeriesDbl *dblRepPtr = (ArithSeriesDbl*)arithSeriesRepPtr;
    if (arithSeriesRepPtr->isDouble) {
	return (Tcl_WideInt)(dblRepPtr->start + ((index) * dblRepPtr->step));
    } else {
	return (arithSeriesRepPtr->start + (index * arithSeriesRepPtr->step));
    }
}

static inline ArithSeries*
ArithSeriesGetInternalRep(Tcl_Obj *objPtr)
{
    const Tcl_ObjInternalRep *irPtr;
    irPtr = TclFetchInternalRep((objPtr), &tclArithSeriesType.objType);
    return irPtr ? (ArithSeries *)irPtr->twoPtrValue.ptr1 : NULL;
}

static inline int
Precision(double d)
{
    char tmp[TCL_DOUBLE_SPACE+2], *off;
    tmp[0] = 0;
    Tcl_PrintDouble(NULL,d,tmp);
    off = strchr(tmp, '.');
    return (off ? strlen(off+1) : 0);
}
static inline void
setPrecision(ArithSeriesDbl *arithSeriesRepPtr)
{
	// Find longest number of digits after the decimal point.
    int dp = Precision(arithSeriesRepPtr->step);
    int i  = Precision(arithSeriesRepPtr->start);
    dp = i>dp ? i : dp;
    i  = Precision(arithSeriesRepPtr->end);
    dp = i>dp ? i : dp;
    arithSeriesRepPtr->precision = dp;
}

/*
 * Prototypes for procedures defined later in this file:
 */

static void	DupArithSeriesInternalRep (Tcl_Obj *srcPtr, Tcl_Obj *copyPtr);
static void	FreeArithSeriesInternalRep (Tcl_Obj *listPtr);
static int	SetArithSeriesFromAny (Tcl_Interp *interp, Tcl_Obj *objPtr);
static void	UpdateStringOfArithSeries (Tcl_Obj *arithSeriesObj);
static Tcl_Obj* ArithSeriesObjStep(Tcl_Obj *arithSeriesPtr);
static Tcl_Size ArithSeriesObjLength(Tcl_Obj *arithSeriesPtr);

/*
 * The structure below defines the arithmetic series Tcl object type by
 * means of procedures that can be invoked by generic object code.
 *
 * The arithmetic series object is a special case of Tcl list representing
 * an interval of an arithmetic series in constant space.
 *
 * The arithmetic series is internally represented with three integers,
 * *start*, *end*, and *step*, Where the length is calculated with
 * the following algorithm:
 *
 * if RANGE == 0 THEN
 *   ERROR
 * if RANGE > 0
 *   LEN is (((END-START)-1)/STEP) + 1
 * else if RANGE < 0
 *   LEN is (((END-START)-1)/STEP) - 1
 *
 * And where the equivalent's list I-th element is calculated
 * as:
 *
 * LIST[i] = START + (STEP * i)
 *
 * Zero elements ranges, like in the case of START=10 END=10 STEP=1
 * are valid and will be equivalent to the empty list.
 */

const TclObjTypeWithAbstractList tclArithSeriesType = {
    {"arithseries",			/* name */
    FreeArithSeriesInternalRep,		/* freeIntRepProc */
    DupArithSeriesInternalRep,		/* dupIntRepProc */
    UpdateStringOfArithSeries,		/* updateStringProc */
    SetArithSeriesFromAny,		/* setFromAnyProc */
    TCL_OBJTYPE_V0_1(
    ArithSeriesObjLength
    )}
};

/*
 *----------------------------------------------------------------------
 *
 * ArithSeriesLen --
 *
 * 	Compute the length of the equivalent list where
 * 	every element is generated starting from *start*,
 * 	and adding *step* to generate every successive element
 * 	that's < *end* for positive steps, or > *end* for negative
 * 	steps.
 *
 * Results:
 *
 * 	The length of the list generated by the given range,
 * 	that may be zero.
 * 	The function returns -1 if the list is of length infinite.
 *
 * Side effects:
 *
 * 	None.
 *
 *----------------------------------------------------------------------
 */
static Tcl_WideInt
ArithSeriesLenInt(Tcl_WideInt start, Tcl_WideInt end, Tcl_WideInt step)
{
    Tcl_WideInt len;

    if (step == 0) {
	return 0;
    }
    len = 1 + ((end-start)/step);
    return (len < 0) ? -1 : len;
}

static Tcl_WideInt
ArithSeriesLenDbl(double start, double end, double step)
{
    Tcl_WideInt len;

    if (step == 0) {
	return 0;
    }
    len = ((end-start+step)/step);
    return (len < 0) ? -1 : len;
}

/*
 *----------------------------------------------------------------------
 *
 * NewArithSeriesInt --
 *
 *	Creates a new ArithSeries object. The returned object has
 *	refcount = 0.
 *
 * Results:
 *
 * 	A Tcl_Obj pointer to the created ArithSeries object.
 * 	A NULL pointer of the range is invalid.
 *
 * Side Effects:
 *
 * 	None.
 *----------------------------------------------------------------------
 */
static
Tcl_Obj *
NewArithSeriesInt(Tcl_WideInt start, Tcl_WideInt end, Tcl_WideInt step, Tcl_WideInt len)
{
    Tcl_WideInt length;
    Tcl_Obj *arithSeriesObj;
    ArithSeries *arithSeriesRepPtr;

    length = len>=0 ? len : (step == 0) ? 0 : ArithSeriesLenInt(start, end, step);
    if (length < 0) length = -1;

    TclNewObj(arithSeriesObj);

    if (length <= 0) {
	return arithSeriesObj;
    }

    arithSeriesRepPtr = (ArithSeries*) Tcl_Alloc(sizeof (ArithSeries));
    arithSeriesRepPtr->isDouble = 0;
    arithSeriesRepPtr->start = start;
    arithSeriesRepPtr->end = end;
    arithSeriesRepPtr->step = step;
    arithSeriesRepPtr->len = length;
    arithSeriesRepPtr->elements = NULL;
    arithSeriesObj->internalRep.twoPtrValue.ptr1 = arithSeriesRepPtr;
    arithSeriesObj->internalRep.twoPtrValue.ptr2 = NULL;
    arithSeriesObj->typePtr = &tclArithSeriesType.objType;
    if (length > 0)
    	Tcl_InvalidateStringRep(arithSeriesObj);

    return arithSeriesObj;
}

/*
 *----------------------------------------------------------------------
 *
 * NewArithSeriesDbl --
 *
 *	Creates a new ArithSeries object with doubles. The returned object has
 *	refcount = 0.
 *
 * Results:
 *
 * 	A Tcl_Obj pointer to the created ArithSeries object.
 * 	A NULL pointer of the range is invalid.
 *
 * Side Effects:
 *
 * 	None.
 *----------------------------------------------------------------------
 */

static
Tcl_Obj *
NewArithSeriesDbl(double start, double end, double step, Tcl_WideInt len)
{
    Tcl_WideInt length;
    Tcl_Obj *arithSeriesObj;
    ArithSeriesDbl *arithSeriesRepPtr;

    length = len>=0 ? len : ArithSeriesLenDbl(start, end, step);
    if (length < 0) {
	length = -1;
    }

    TclNewObj(arithSeriesObj);

    if (length <= 0) {
	return arithSeriesObj;
    }

    arithSeriesRepPtr = (ArithSeriesDbl*) Tcl_Alloc(sizeof (ArithSeriesDbl));
    arithSeriesRepPtr->isDouble = 1;
    arithSeriesRepPtr->start = start;
    arithSeriesRepPtr->end = end;
    arithSeriesRepPtr->step = step;
    arithSeriesRepPtr->len = length;
    arithSeriesRepPtr->elements = NULL;
    setPrecision(arithSeriesRepPtr);
    arithSeriesObj->internalRep.twoPtrValue.ptr1 = arithSeriesRepPtr;
    arithSeriesObj->internalRep.twoPtrValue.ptr2 = NULL;
    arithSeriesObj->typePtr = &tclArithSeriesType.objType;

    if (length > 0) {
    	Tcl_InvalidateStringRep(arithSeriesObj);
    }

    return arithSeriesObj;
}

/*
 *----------------------------------------------------------------------
 *
 * assignNumber --
 *
 *	Create the appropriate Tcl_Obj value for the given numeric values.
 *      Used locally only for decoding [lseq] numeric arguments.
 *	refcount = 0.
 *
 * Results:
 *
 * 	A Tcl_Obj pointer.
 *      No assignment on error.
 *
 * Side Effects:
 *
 * 	None.
 *----------------------------------------------------------------------
 */
static void
assignNumber(
    int useDoubles,
    Tcl_WideInt *intNumberPtr,
    double *dblNumberPtr,
    Tcl_Obj *numberObj)
{
    void *clientData;
    int tcl_number_type;

    if (Tcl_GetNumberFromObj(NULL, numberObj, &clientData, &tcl_number_type) != TCL_OK
	    || tcl_number_type == TCL_NUMBER_BIG) {
	return;
    }
    if (useDoubles) {
	if (tcl_number_type != TCL_NUMBER_INT) {
	    *dblNumberPtr = *(double *)clientData;
	} else {
	    *dblNumberPtr = (double)*(Tcl_WideInt *)clientData;
	}
    } else {
	if (tcl_number_type == TCL_NUMBER_INT) {
	    *intNumberPtr = *(Tcl_WideInt *)clientData;
	} else {
	    *intNumberPtr = (Tcl_WideInt)*(double *)clientData;
	}
    }
}

/*
 *----------------------------------------------------------------------
 *
 * TclNewArithSeriesObj --
 *
 *	Creates a new ArithSeries object. Some arguments may be NULL and will
 *	be computed based on the other given arguments.
 *      refcount = 0.
 *
 * Results:
 *
 * 	A Tcl_Obj pointer to the created ArithSeries object.
 * 	An empty Tcl_Obj if the range is invalid.
 *
 * Side Effects:
 *
 * 	None.
 *----------------------------------------------------------------------
 */

int
TclNewArithSeriesObj(
    Tcl_Interp *interp,       /* For error reporting */
    Tcl_Obj **arithSeriesObj, /* return value */
    int useDoubles,           /* Flag indicates values start,
			      ** end, step, are treated as doubles */
    Tcl_Obj *startObj,        /* Starting value */
    Tcl_Obj *endObj,          /* Ending limit */
    Tcl_Obj *stepObj,         /* increment value */
    Tcl_Obj *lenObj)          /* Number of elements */
{
    double dstart, dend, dstep;
    Tcl_WideInt start, end, step;
    Tcl_WideInt len;

    if (startObj) {
	assignNumber(useDoubles, &start, &dstart, startObj);
    } else {
	start = 0;
	dstart = start;
    }
    if (stepObj) {
	assignNumber(useDoubles, &step, &dstep, stepObj);
	if (useDoubles) {
	    step = dstep;
	} else {
	    dstep = step;
	}
	if (dstep == 0) {
	    *arithSeriesObj = Tcl_NewObj();
	    return TCL_OK;
	}
    }
    if (endObj) {
	assignNumber(useDoubles, &end, &dend, endObj);
    }
    if (lenObj) {
	if (TCL_OK != Tcl_GetWideIntFromObj(interp, lenObj, &len)) {
	    return TCL_ERROR;
	}
    }

    if (startObj && endObj) {
	if (!stepObj) {
	    if (useDoubles) {
		dstep = (dstart < dend) ? 1.0 : -1.0;
		step = dstep;
	    } else {
		step = (start < end) ? 1 : -1;
		dstep = step;
	    }
	}
	assert(dstep!=0);
	if (!lenObj) {
	    if (useDoubles) {
		len = (dend - dstart + dstep)/dstep;
	    } else {
		len = (end - start + step)/step;
	    }
	}
    }

    if (!endObj) {
	if (useDoubles) {
	    dend = dstart + (dstep * (len-1));
	    end = dend;
	} else {
	    end = start + (step * (len-1));
	    dend = end;
	}
    }

    if ((TCL_MAJOR_VERSION < 9 && ((len > ListSizeT_MAX))) ||
	(len > TCL_SIZE_MAX)) {
	Tcl_SetObjResult(
	    interp,
	    Tcl_NewStringObj("max length of a Tcl list exceeded", -1));
	Tcl_SetErrorCode(interp, "TCL", "MEMORY", NULL);
	return TCL_ERROR;
    }

    if (arithSeriesObj) {
	*arithSeriesObj = (useDoubles)
	    ? NewArithSeriesDbl(dstart, dend, dstep, len)
	    : NewArithSeriesInt(start, end, step, len);
    }
    return TCL_OK;
}

/*
 *----------------------------------------------------------------------
 *
 * ArithSeriesObjStep --
 *
 *	Return a Tcl_Obj with the step value from the give ArithSeries Obj.
 *	refcount = 0.
 *
 * Results:
 *
 * 	A Tcl_Obj pointer to the created ArithSeries object.
 * 	A NULL pointer of the range is invalid.
 *
 * Side Effects:
 *
 * 	None.
 *----------------------------------------------------------------------
 */
Tcl_Obj *
ArithSeriesObjStep(
    Tcl_Obj *arithSeriesObj)
{
    ArithSeries *arithSeriesRepPtr;
    Tcl_Obj *stepObj;

    if (arithSeriesObj->typePtr != &tclArithSeriesType.objType) {
        Tcl_Panic("ArithSeriesObjStep called with a not ArithSeries Obj.");
    }
    arithSeriesRepPtr = ArithSeriesGetInternalRep(arithSeriesObj);
    if (arithSeriesRepPtr->isDouble) {
	TclNewDoubleObj(stepObj, ((ArithSeriesDbl*)(arithSeriesRepPtr))->step);
    } else {
	TclNewIntObj(stepObj, arithSeriesRepPtr->step);
    }
    return stepObj;
}


/*
 *----------------------------------------------------------------------
 *
 * TclArithSeriesObjIndex --
 *
 *	Returns the element with the specified index in the list
 *	represented by the specified Arithmetic Sequence object.
 *	If the index is out of range, NULL is returned.
 *
 * Results:
 *
 * 	The element on success, NULL on index out of range.
 *
 * Side Effects:
 *
 * 	On success, the integer pointed by *element is modified.
 *
 *----------------------------------------------------------------------
 */

Tcl_Obj *
TclArithSeriesObjIndex(
    TCL_UNUSED(Tcl_Interp *),
    Tcl_Obj *arithSeriesObj,
    Tcl_WideInt index)
{
    ArithSeries *arithSeriesRepPtr;

    if (arithSeriesObj->typePtr != &tclArithSeriesType.objType) {
	Tcl_Panic("TclArithSeriesObjIndex called with a not ArithSeries Obj.");
    }
    arithSeriesRepPtr = ArithSeriesGetInternalRep(arithSeriesObj);
    if (index < 0 || (Tcl_Size)index >= arithSeriesRepPtr->len) {
	return Tcl_NewObj();
    }
    /* List[i] = Start + (Step * index) */
    if (arithSeriesRepPtr->isDouble) {
	return Tcl_NewDoubleObj(ArithSeriesIndexDbl(arithSeriesRepPtr, index));
    } else {
	return Tcl_NewWideIntObj(ArithSeriesIndexInt(arithSeriesRepPtr, index));
    }
}

/*
 *----------------------------------------------------------------------
 *
 * ArithSeriesObjLength
 *
 *	Returns the length of the arithmetic series.
 *
 * Results:
 *
 * 	The length of the series as Tcl_WideInt.
 *
 * Side Effects:
 *
 * 	None.
 *
 *----------------------------------------------------------------------
 */
Tcl_Size ArithSeriesObjLength(Tcl_Obj *arithSeriesObj)
{
    ArithSeries *arithSeriesRepPtr = (ArithSeries*)
	    arithSeriesObj->internalRep.twoPtrValue.ptr1;
    return arithSeriesRepPtr->len;
}

/*
 *----------------------------------------------------------------------
 *
 * FreeArithSeriesInternalRep --
 *
 *	Deallocate the storage associated with an arithseries object's
 *	internal representation.
 *
 * Results:
 *	None.
 *
 * Side effects:
 *	Frees arithSeriesObj's ArithSeries* internal representation and
 *	sets listPtr's	internalRep.twoPtrValue.ptr1 to NULL.
 *
 *----------------------------------------------------------------------
 */

static void
FreeArithSeriesInternalRep(Tcl_Obj *arithSeriesObj)
{
    ArithSeries *arithSeriesRepPtr =
	    (ArithSeries *) arithSeriesObj->internalRep.twoPtrValue.ptr1;
    if (arithSeriesRepPtr->elements) {
	Tcl_Size i;
	Tcl_Obj**elmts = arithSeriesRepPtr->elements;
	for(i=0; i<arithSeriesRepPtr->len; i++) {
	    if (elmts[i]) {
		Tcl_DecrRefCount(elmts[i]);
	    }
	}
	Tcl_Free((char *) arithSeriesRepPtr->elements);
    }
    Tcl_Free((char *) arithSeriesRepPtr);
    arithSeriesObj->internalRep.twoPtrValue.ptr1 = NULL;
}

/*
 *----------------------------------------------------------------------
 *
 * DupArithSeriesInternalRep --
 *
 *	Initialize the internal representation of a arithseries Tcl_Obj to a
 *	copy of the internal representation of an existing arithseries object.
 *
 * Results:
 *	None.
 *
 * Side effects:
 *	We set "copyPtr"s internal rep to a pointer to a
 *	newly allocated ArithSeries structure.
 *----------------------------------------------------------------------
 */

static void
DupArithSeriesInternalRep(
    Tcl_Obj *srcPtr,		/* Object with internal rep to copy. */
    Tcl_Obj *copyPtr)		/* Object with internal rep to set. */
{
    ArithSeries *srcArithSeriesRepPtr =
	(ArithSeries *) srcPtr->internalRep.twoPtrValue.ptr1;
    /*
     * Allocate a new ArithSeries structure. */

    if (srcArithSeriesRepPtr->isDouble) {
	ArithSeriesDbl *srcArithSeriesDblRepPtr =
	    (ArithSeriesDbl *)srcArithSeriesRepPtr;
	ArithSeriesDbl *copyArithSeriesDblRepPtr =
	    (ArithSeriesDbl *) Tcl_Alloc(sizeof(ArithSeriesDbl));
	*copyArithSeriesDblRepPtr = *srcArithSeriesDblRepPtr;
	copyArithSeriesDblRepPtr->elements = NULL;
	copyPtr->internalRep.twoPtrValue.ptr1 = copyArithSeriesDblRepPtr;
    } else {
	ArithSeries *copyArithSeriesRepPtr =
	    (ArithSeries *) Tcl_Alloc(sizeof(ArithSeries));
	*copyArithSeriesRepPtr = *srcArithSeriesRepPtr;
	copyArithSeriesRepPtr->elements = NULL;
	copyPtr->internalRep.twoPtrValue.ptr1 = copyArithSeriesRepPtr;
    }
    copyPtr->internalRep.twoPtrValue.ptr2 = NULL;
    copyPtr->typePtr = &tclArithSeriesType.objType;
}

/*
 *----------------------------------------------------------------------
 *
 * UpdateStringOfArithSeries --
 *
 *	Update the string representation for an arithseries object.
 *	Note: This procedure does not invalidate an existing old string rep
 *	so storage will be lost if this has not already been done.
 *
 * Results:
 *	None.
 *
 * Side effects:
 *	The object's string is set to a valid string that results from
 *	the list-to-string conversion. This string will be empty if the
 *	list has no elements. The list internal representation
 *	should not be NULL and we assume it is not NULL.
 *
 * Notes:
 * 	At the cost of overallocation it's possible to estimate
 * 	the length of the string representation and make this procedure
 * 	much faster. Because the programmer shouldn't expect the
 * 	string conversion of a big arithmetic sequence to be fast
 * 	this version takes more care of space than time.
 *
 *----------------------------------------------------------------------
 */

static void
UpdateStringOfArithSeries(Tcl_Obj *arithSeriesObj)
{
    ArithSeries *arithSeriesRepPtr =
	    (ArithSeries*) arithSeriesObj->internalRep.twoPtrValue.ptr1;
    char *elem, *p;
    Tcl_Obj *elemObj;
    Tcl_Size i;
<<<<<<< HEAD
    Tcl_Size length = 0;
=======
    Tcl_WideInt length = 0;
>>>>>>> 025b74f7
    Tcl_Size slen;

    /*
     * Pass 1: estimate space.
     */
    if (!arithSeriesRepPtr->isDouble) {
	for (i = 0; i < arithSeriesRepPtr->len; i++) {
	    double d = ArithSeriesIndexDbl(arithSeriesRepPtr, i);
	    slen = d>0 ? log10(d)+1 : d<0 ? log10((0-d))+2 : 1;
	    length += slen;
	}
    } else {
	for (i = 0; i < arithSeriesRepPtr->len; i++) {
	    double d = ArithSeriesIndexDbl(arithSeriesRepPtr, i);
	    char tmp[TCL_DOUBLE_SPACE+2];
	    tmp[0] = 0;
	    Tcl_PrintDouble(NULL,d,tmp);
	    if ((length + strlen(tmp)) > TCL_SIZE_MAX) {
		break; // overflow
	    }
	    length += strlen(tmp);
	}
    }
    length += arithSeriesRepPtr->len; // Space for each separator

    /*
     * Pass 2: generate the string repr.
     */

    p = Tcl_InitStringRep(arithSeriesObj, NULL, length);
    if (p == NULL) {
	Tcl_Panic("Unable to allocate string size %" TCL_Z_MODIFIER "u", length);
    }
    for (i = 0; i < arithSeriesRepPtr->len; i++) {
	elemObj = TclArithSeriesObjIndex(NULL, arithSeriesObj, i);
	elem = Tcl_GetStringFromObj(elemObj, &slen);
	if (((p - arithSeriesObj->bytes)+slen) > length) {
	    break;
	}
	strncpy(p, elem, slen);
	p[slen] = ' ';
	p += slen+1;
	Tcl_DecrRefCount(elemObj);
    }
    if (length > 0) arithSeriesObj->bytes[length-1] = '\0';
    arithSeriesObj->length = length-1;
}

/*
 *----------------------------------------------------------------------
 *
 * SetArithSeriesFromAny --
 *
 * 	The Arithmetic Series object is just an way to optimize
 * 	Lists space complexity, so no one should try to convert
 * 	a string to an Arithmetic Series object.
 *
 * 	This function is here just to populate the Type structure.
 *
 * Results:
 *
 * 	The result is always TCL_ERROR. But see Side Effects.
 *
 * Side effects:
 *
 * 	Tcl Panic if called.
 *
 *----------------------------------------------------------------------
 */

static int
SetArithSeriesFromAny(
    TCL_UNUSED(Tcl_Interp *),		/* Used for error reporting if not NULL. */
    TCL_UNUSED(Tcl_Obj *))		/* The object to convert. */
{
    Tcl_Panic("SetArithSeriesFromAny: should never be called");
    return TCL_ERROR;
}

/*
 *----------------------------------------------------------------------
 *
 * TclArithSeriesObjCopy --
 *
 *	Makes a "pure arithSeries" copy of an ArithSeries value. This provides for the C
 *	level a counterpart of the [lrange $list 0 end] command, while using
 *	internals details to be as efficient as possible.
 *
 * Results:
 *
 *	Normally returns a pointer to a new Tcl_Obj, that contains the same
 *	arithSeries value as *arithSeriesObj does. The returned Tcl_Obj has a
 *	refCount of zero. If *arithSeriesObj does not hold an arithSeries,
 *	NULL is returned, and if interp is non-NULL, an error message is
 *	recorded there.
 *
 * Side effects:
 *	None.
 *
 *----------------------------------------------------------------------
 */

Tcl_Obj *
TclArithSeriesObjCopy(
    Tcl_Interp *interp,		/* Used to report errors if not NULL. */
    Tcl_Obj *arithSeriesObj)	/* List object for which an element array is
				 * to be returned. */
{
    Tcl_Obj *copyPtr;
    ArithSeries *arithSeriesRepPtr;

    arithSeriesRepPtr = ArithSeriesGetInternalRep(arithSeriesObj);
    if (NULL == arithSeriesRepPtr) {
	if (SetArithSeriesFromAny(interp, arithSeriesObj) != TCL_OK) {
	    /* We know this is going to panic, but it's the message we want */
	    return NULL;
	}
    }

    TclNewObj(copyPtr);
    TclInvalidateStringRep(copyPtr);
    DupArithSeriesInternalRep(arithSeriesObj, copyPtr);
    return copyPtr;
}

/*
 *----------------------------------------------------------------------
 *
 * TclArithSeriesObjRange --
 *
 *	Makes a slice of an ArithSeries value.
 *      *arithSeriesObj must be known to be a valid list.
 *
 * Results:
 *	Returns a pointer to the sliced series.
 *      This may be a new object or the same object if not shared.
 *
 * Side effects:
 *	?The possible conversion of the object referenced by listPtr?
 *	?to a list object.?
 *
 *----------------------------------------------------------------------
 */

Tcl_Obj *
TclArithSeriesObjRange(
    Tcl_Interp *interp,         /* For error message(s) */
    Tcl_Obj *arithSeriesObj,	/* List object to take a range from. */
    Tcl_Size fromIdx,		/* Index of first element to include. */
    Tcl_Size toIdx)		/* Index of last element to include. */
{
    ArithSeries *arithSeriesRepPtr;
    Tcl_Obj *startObj, *endObj, *stepObj;

    arithSeriesRepPtr = ArithSeriesGetInternalRep(arithSeriesObj);

    if (fromIdx == TCL_INDEX_NONE) {
	fromIdx = 0;
    }

    if (fromIdx > toIdx ||
	(toIdx > arithSeriesRepPtr->len-1 &&
	 fromIdx > arithSeriesRepPtr->len-1)) {
	Tcl_Obj *obj;
	TclNewObj(obj);
	return obj;
    }

    if (fromIdx < 0) {
	fromIdx = 0;
    }
    if (toIdx < 0) {
	toIdx = 0;
    }
    if (toIdx > arithSeriesRepPtr->len-1) {
	toIdx = arithSeriesRepPtr->len-1;
    }

    startObj = TclArithSeriesObjIndex(interp, arithSeriesObj, fromIdx);
    if (startObj == NULL) {
	return NULL;
    }
    Tcl_IncrRefCount(startObj);
    endObj = TclArithSeriesObjIndex(interp, arithSeriesObj, toIdx);
    if (endObj == NULL) {
	return NULL;
    }
    Tcl_IncrRefCount(endObj);
    stepObj = ArithSeriesObjStep(arithSeriesObj);
    Tcl_IncrRefCount(stepObj);

    if (Tcl_IsShared(arithSeriesObj) ||
	    ((arithSeriesObj->refCount > 1))) {
	Tcl_Obj *newSlicePtr;
	if (TclNewArithSeriesObj(interp, &newSlicePtr,
	        arithSeriesRepPtr->isDouble, startObj, endObj,
		stepObj, NULL) != TCL_OK) {
	    newSlicePtr = NULL;
	}
	Tcl_DecrRefCount(startObj);
	Tcl_DecrRefCount(endObj);
	Tcl_DecrRefCount(stepObj);
	return newSlicePtr;
    }

    /*
     * In-place is possible.
     */

    /*
     * Even if nothing below causes any changes, we still want the
     * string-canonizing effect of [lrange 0 end].
     */

    TclInvalidateStringRep(arithSeriesObj);

    if (arithSeriesRepPtr->isDouble) {
	ArithSeriesDbl *arithSeriesDblRepPtr = (ArithSeriesDbl*)arithSeriesRepPtr;
	double start, end, step;

	Tcl_GetDoubleFromObj(NULL, startObj, &start);
	Tcl_GetDoubleFromObj(NULL, endObj, &end);
	Tcl_GetDoubleFromObj(NULL, stepObj, &step);
	arithSeriesDblRepPtr->start = start;
	arithSeriesDblRepPtr->end = end;
	arithSeriesDblRepPtr->step = step;
	arithSeriesDblRepPtr->len = ArithSeriesLenDbl(start, end, step);
	arithSeriesDblRepPtr->elements = NULL;
	setPrecision(arithSeriesDblRepPtr);

    } else {
	Tcl_WideInt start, end, step;
	Tcl_GetWideIntFromObj(NULL, startObj, &start);
	Tcl_GetWideIntFromObj(NULL, endObj, &end);
	Tcl_GetWideIntFromObj(NULL, stepObj, &step);
	arithSeriesRepPtr->start = start;
	arithSeriesRepPtr->end = end;
	arithSeriesRepPtr->step = step;
	arithSeriesRepPtr->len = ArithSeriesLenInt(start, end, step);
	arithSeriesRepPtr->elements = NULL;
    }

    Tcl_DecrRefCount(startObj);
    Tcl_DecrRefCount(endObj);
    Tcl_DecrRefCount(stepObj);

    return arithSeriesObj;
}

/*
 *----------------------------------------------------------------------
 *
 * TclArithSeriesGetElements --
 *
 *	This function returns an (objc,objv) array of the elements in a list
 *	object.
 *
 * Results:
 *	The return value is normally TCL_OK; in this case *objcPtr is set to
 *	the count of list elements and *objvPtr is set to a pointer to an
 *	array of (*objcPtr) pointers to each list element. If listPtr does not
 *	refer to an Abstract List object and the object can not be converted
 *	to one, TCL_ERROR is returned and an error message will be left in the
 *	interpreter's result if interp is not NULL.
 *
 *	The objects referenced by the returned array should be treated as
 *	readonly and their ref counts are _not_ incremented; the caller must
 *	do that if it holds on to a reference. Furthermore, the pointer and
 *	length returned by this function may change as soon as any function is
 *	called on the list object; be careful about retaining the pointer in a
 *	local data structure.
 *
 * Side effects:
 *	None.
 *
 *----------------------------------------------------------------------
 */

int
TclArithSeriesGetElements(
    Tcl_Interp *interp,		/* Used to report errors if not NULL. */
    Tcl_Obj *objPtr,		/* ArithSeries object for which an element
				 * array is to be returned. */
    Tcl_Size *objcPtr,		/* Where to store the count of objects
				 * referenced by objv. */
    Tcl_Obj ***objvPtr)		/* Where to store the pointer to an array of
				 * pointers to the list's objects. */
{
    if (TclHasInternalRep(objPtr,&tclArithSeriesType.objType)) {
	ArithSeries *arithSeriesRepPtr;
	Tcl_Obj **objv;
	int i, objc;

	arithSeriesRepPtr = ArithSeriesGetInternalRep(objPtr);
	objc = arithSeriesRepPtr->len;
	if (objc > 0) {
	    if (arithSeriesRepPtr->elements) {
		/* If this exists, it has already been populated */
		objv = arithSeriesRepPtr->elements;
	    } else {
		/* Construct the elements array */
		objv = (Tcl_Obj **)Tcl_Alloc(sizeof(Tcl_Obj*) * objc);
		if (objv == NULL) {
		    if (interp) {
			Tcl_SetObjResult(
			    interp,
			    Tcl_NewStringObj("max length of a Tcl list exceeded", -1));
			Tcl_SetErrorCode(interp, "TCL", "MEMORY", NULL);
		    }
		    return TCL_ERROR;
		}
		arithSeriesRepPtr->elements = objv;
		for (i = 0; i < objc; i++) {
		    objv[i] = TclArithSeriesObjIndex(interp, objPtr, i);
		    if (objv[i] == NULL) {
			return TCL_ERROR;
		    }
		    Tcl_IncrRefCount(objv[i]);
		}
	    }
	} else {
	    objv = NULL;
	}
	*objvPtr = objv;
	*objcPtr = objc;
    } else {
	if (interp != NULL) {
	    Tcl_SetObjResult(
		interp,
		Tcl_ObjPrintf("value is not an arithseries"));
	    Tcl_SetErrorCode(interp, "TCL", "VALUE", "UNKNOWN", NULL);
	}
	return TCL_ERROR;
    }
    return TCL_OK;
}

/*
 *----------------------------------------------------------------------
 *
 * TclArithSeriesObjReverse --
 *
 *	Reverse the order of the ArithSeries value.
 *      *arithSeriesObj must be known to be a valid list.
 *
 * Results:
 *	Returns a pointer to the reordered series.
 *      This may be a new object or the same object if not shared.
 *
 * Side effects:
 *	?The possible conversion of the object referenced by listPtr?
 *	?to a list object.?
 *
 *----------------------------------------------------------------------
 */

Tcl_Obj *
TclArithSeriesObjReverse(
    Tcl_Interp *interp,         /* For error message(s) */
    Tcl_Obj *arithSeriesObj)	/* List object to reverse. */
{
    ArithSeries *arithSeriesRepPtr;
    Tcl_Obj *startObj, *endObj, *stepObj;
    Tcl_Obj *resultObj;
    Tcl_WideInt start, end, step, len;
    double dstart, dend, dstep;
    int isDouble;

    arithSeriesRepPtr = ArithSeriesGetInternalRep(arithSeriesObj);

    isDouble = arithSeriesRepPtr->isDouble;
    len = arithSeriesRepPtr->len;

    startObj = TclArithSeriesObjIndex(NULL, arithSeriesObj, (len-1));
    Tcl_IncrRefCount(startObj);
    endObj = TclArithSeriesObjIndex(NULL, arithSeriesObj, 0);
    Tcl_IncrRefCount(endObj);
    stepObj = ArithSeriesObjStep(arithSeriesObj);
    Tcl_IncrRefCount(stepObj);

    if (isDouble) {
	Tcl_GetDoubleFromObj(NULL, startObj, &dstart);
	Tcl_GetDoubleFromObj(NULL, endObj, &dend);
	Tcl_GetDoubleFromObj(NULL, stepObj, &dstep);
	dstep = -dstep;
	TclSetDoubleObj(stepObj, dstep);
    } else {
	Tcl_GetWideIntFromObj(NULL, startObj, &start);
	Tcl_GetWideIntFromObj(NULL, endObj, &end);
	Tcl_GetWideIntFromObj(NULL, stepObj, &step);
	step = -step;
	TclSetIntObj(stepObj, step);
    }

    if (Tcl_IsShared(arithSeriesObj) ||
	    ((arithSeriesObj->refCount > 1))) {
	Tcl_Obj *lenObj;
	TclNewIntObj(lenObj, len);
	if (TclNewArithSeriesObj(interp, &resultObj,
		 isDouble, startObj, endObj, stepObj, lenObj) != TCL_OK) {
	    resultObj = NULL;
	}
	Tcl_DecrRefCount(lenObj);
    } else {

	/*
	 * In-place is possible.
	 */

	TclInvalidateStringRep(arithSeriesObj);

	if (isDouble) {
	    ArithSeriesDbl *arithSeriesDblRepPtr =
		(ArithSeriesDbl*)arithSeriesRepPtr;
	    arithSeriesDblRepPtr->start = dstart;
	    arithSeriesDblRepPtr->end = dend;
	    arithSeriesDblRepPtr->step = dstep;
	    setPrecision(arithSeriesDblRepPtr);
	} else {
	    arithSeriesRepPtr->start = start;
	    arithSeriesRepPtr->end = end;
	    arithSeriesRepPtr->step = step;
	}
	if (arithSeriesRepPtr->elements) {
	    Tcl_WideInt i;
	    for (i=0; i<len; i++) {
		Tcl_DecrRefCount(arithSeriesRepPtr->elements[i]);
	    }
	    Tcl_Free((char*)arithSeriesRepPtr->elements);
	}
	arithSeriesRepPtr->elements = NULL;

	resultObj = arithSeriesObj;
    }

    Tcl_DecrRefCount(startObj);
    Tcl_DecrRefCount(endObj);
    Tcl_DecrRefCount(stepObj);

    return resultObj;
}

/*
 * Local Variables:
 * mode: c
 * c-basic-offset: 4
 * fill-column: 78
 * End:
 */<|MERGE_RESOLUTION|>--- conflicted
+++ resolved
@@ -27,8 +27,8 @@
  * - ArithSeriesGetInternalRep -- Return the internal rep from a Tcl_Obj
  * - Precision -- determine the number of factional digits for the given
  *   double value
- * - setPrecision -- Using the value in the given arithSeries, determine and
- *   set the percision in the arithSeries
+ * - maxPrecision -- Using the values provide, determine the longest percision
+ *   in the arithSeries
  */
 static inline double
 ArithRound(double d, unsigned int n) {
@@ -81,16 +81,16 @@
     off = strchr(tmp, '.');
     return (off ? strlen(off+1) : 0);
 }
-static inline void
-setPrecision(ArithSeriesDbl *arithSeriesRepPtr)
-{
-	// Find longest number of digits after the decimal point.
-    int dp = Precision(arithSeriesRepPtr->step);
-    int i  = Precision(arithSeriesRepPtr->start);
+static inline int
+maxPrecision(double start, double end, double step)
+{
+    // Find longest number of digits after the decimal point.
+    int dp = Precision(step);
+    int i  = Precision(start);
     dp = i>dp ? i : dp;
-    i  = Precision(arithSeriesRepPtr->end);
+    i  = Precision(end);
     dp = i>dp ? i : dp;
-    arithSeriesRepPtr->precision = dp;
+    return dp;
 }
 
 /*
@@ -215,7 +215,7 @@
     Tcl_Obj *arithSeriesObj;
     ArithSeries *arithSeriesRepPtr;
 
-    length = len>=0 ? len : (step == 0) ? 0 : ArithSeriesLenInt(start, end, step);
+    length = len>=0 ? len : -1;
     if (length < 0) length = -1;
 
     TclNewObj(arithSeriesObj);
@@ -268,7 +268,7 @@
     Tcl_Obj *arithSeriesObj;
     ArithSeriesDbl *arithSeriesRepPtr;
 
-    length = len>=0 ? len : ArithSeriesLenDbl(start, end, step);
+    length = len>=0 ? len : -1;
     if (length < 0) {
 	length = -1;
     }
@@ -286,7 +286,7 @@
     arithSeriesRepPtr->step = step;
     arithSeriesRepPtr->len = length;
     arithSeriesRepPtr->elements = NULL;
-    setPrecision(arithSeriesRepPtr);
+    arithSeriesRepPtr->precision = maxPrecision(start,end,step);
     arithSeriesObj->internalRep.twoPtrValue.ptr1 = arithSeriesRepPtr;
     arithSeriesObj->internalRep.twoPtrValue.ptr2 = NULL;
     arithSeriesObj->typePtr = &tclArithSeriesType.objType;
@@ -381,7 +381,7 @@
 {
     double dstart, dend, dstep;
     Tcl_WideInt start, end, step;
-    Tcl_WideInt len;
+    Tcl_WideInt len = -1;
 
     if (startObj) {
 	assignNumber(useDoubles, &start, &dstart, startObj);
@@ -423,9 +423,9 @@
 	assert(dstep!=0);
 	if (!lenObj) {
 	    if (useDoubles) {
-		len = (dend - dstart + dstep)/dstep;
+		len = ArithSeriesLenDbl(dstart, dend, dstep);
 	    } else {
-		len = (end - start + step)/step;
+		len = ArithSeriesLenInt(start, end, step);
 	    }
 	}
     }
@@ -684,11 +684,7 @@
     char *elem, *p;
     Tcl_Obj *elemObj;
     Tcl_Size i;
-<<<<<<< HEAD
     Tcl_Size length = 0;
-=======
-    Tcl_WideInt length = 0;
->>>>>>> 025b74f7
     Tcl_Size slen;
 
     /*
@@ -917,9 +913,9 @@
 	arithSeriesDblRepPtr->start = start;
 	arithSeriesDblRepPtr->end = end;
 	arithSeriesDblRepPtr->step = step;
+	arithSeriesDblRepPtr->precision = maxPrecision(start, end, step);
 	arithSeriesDblRepPtr->len = ArithSeriesLenDbl(start, end, step);
 	arithSeriesDblRepPtr->elements = NULL;
-	setPrecision(arithSeriesDblRepPtr);
 
     } else {
 	Tcl_WideInt start, end, step;
@@ -1110,7 +1106,6 @@
 	    arithSeriesDblRepPtr->start = dstart;
 	    arithSeriesDblRepPtr->end = dend;
 	    arithSeriesDblRepPtr->step = dstep;
-	    setPrecision(arithSeriesDblRepPtr);
 	} else {
 	    arithSeriesRepPtr->start = start;
 	    arithSeriesRepPtr->end = end;
