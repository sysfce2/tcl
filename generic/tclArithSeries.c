/*
 * tclArithSeries.c --
 *
 *     This file contains the ArithSeries concrete abstract list
 *     implementation. It implements the inner workings of the lseq command.
 *
 * Copyright © 2022 Brian S. Griffin.
 *
 * See the file "license.terms" for information on usage and redistribution of
 * this file, and for a DISCLAIMER OF ALL WARRANTIES.
 */

#include "tcl.h"
#include "tclInt.h"
#include <assert.h>
#include <math.h>

/*
 * The structure below defines the arithmetic series Tcl object type by
 * means of procedures that can be invoked by generic object code.
 *
 * The arithmetic series object is a special case of Tcl list representing
 * an interval of an arithmetic series in constant space.
 *
 * The arithmetic series is internally represented with three integers,
 * *start*, *end*, and *step*, Where the length is calculated with
 * the following algorithm:
 *
 * if RANGE == 0 THEN
 *   ERROR
 * if RANGE > 0
 *   LEN is (((END-START)-1)/STEP) + 1
 * else if RANGE < 0
 *   LEN is (((END-START)-1)/STEP) - 1
 *
 * And where the equivalent's list I-th element is calculated
 * as:
 *
 * LIST[i] = START + (STEP * i)
 *
 * Zero elements ranges, like in the case of START=10 END=10 STEP=1
 * are valid and will be equivalent to the empty list.
 */

/*
 * The structure used for the ArithSeries internal representation.
 * Note that the len can in theory be always computed by start,end,step
 * but it's faster to cache it inside the internal representation.
 */
typedef struct {
    Tcl_Size len;
    Tcl_Obj **elements;
    int isDouble;
    Tcl_WideInt start;
    Tcl_WideInt end;
    Tcl_WideInt step;
} ArithSeries;
typedef struct {
    Tcl_Size len;
    Tcl_Obj **elements;
    int isDouble;
    double start;
    double end;
    double step;
    int precision;
} ArithSeriesDbl;

/* -------------------------- ArithSeries object ---------------------------- */

static int TclArithSeriesObjIndex(TCL_UNUSED(Tcl_Interp *), Tcl_Obj *arithSeriesObj,
				  Tcl_Size index, Tcl_Obj **elemObj);

static Tcl_Size ArithSeriesObjLength(Tcl_Obj *arithSeriesObj);
static int TclArithSeriesObjRange(Tcl_Interp *interp, Tcl_Obj *arithSeriesObj,
			    Tcl_Size fromIdx, Tcl_Size toIdx, Tcl_Obj **newObjPtr);
static int TclArithSeriesObjReverse(Tcl_Interp *interp, Tcl_Obj *arithSeriesObj, Tcl_Obj **newObjPtr);
static int TclArithSeriesGetElements(Tcl_Interp *interp,
			    Tcl_Obj *objPtr, Tcl_Size *objcPtr, Tcl_Obj ***objvPtr);
static void DupArithSeriesInternalRep(Tcl_Obj *srcPtr, Tcl_Obj *copyPtr);
static void FreeArithSeriesInternalRep(Tcl_Obj *arithSeriesObjPtr);
static void UpdateStringOfArithSeries(Tcl_Obj *arithSeriesObjPtr);
static int  SetArithSeriesFromAny(Tcl_Interp *interp, Tcl_Obj *objPtr);
static int  ArithSeriesInOperation(Tcl_Interp *interp, Tcl_Obj *valueObj, Tcl_Obj *arithSeriesObj,
				   int *boolResult);
static const Tcl_ObjType arithSeriesType = {
    "arithseries",			/* name */
    FreeArithSeriesInternalRep,		/* freeIntRepProc */
    DupArithSeriesInternalRep,		/* dupIntRepProc */
    UpdateStringOfArithSeries,		/* updateStringProc */
    SetArithSeriesFromAny,		/* setFromAnyProc */
    TCL_OBJTYPE_V2(
    ArithSeriesObjLength,
    TclArithSeriesObjIndex,
    TclArithSeriesObjRange,
    TclArithSeriesObjReverse,
    TclArithSeriesGetElements,
    NULL, // SetElement
    NULL, // Replace
    ArithSeriesInOperation) // "in" operator
};

/*
 * Helper functions
 *
 * - ArithRound -- Round doubles to the number of significant fractional
 *                 digits
 * - ArithSeriesIndexDbl -- base list indexing operation for doubles
 * - ArithSeriesIndexInt --   "    "      "        "      "  integers
 * - ArithSeriesGetInternalRep -- Return the internal rep from a Tcl_Obj
 * - Precision -- determine the number of factional digits for the given
 *   double value
 * - maxPrecision -- Using the values provide, determine the longest percision
 *   in the arithSeries
 */
static inline double
ArithRound(double d, unsigned int n) {
    double scalefactor = pow(10, n);
    return round(d*scalefactor)/scalefactor;
}

static inline double
ArithSeriesIndexDbl(
    ArithSeries *arithSeriesRepPtr,
    Tcl_WideInt index)
{
    ArithSeriesDbl *dblRepPtr = (ArithSeriesDbl*)arithSeriesRepPtr;
    if (arithSeriesRepPtr->isDouble) {
        double d = dblRepPtr->start + (index * dblRepPtr->step);
	unsigned n = (dblRepPtr->precision > 0 ? dblRepPtr->precision : 0);
        return ArithRound(d, n);
    } else {
	return (double)(arithSeriesRepPtr->start + (index * arithSeriesRepPtr->step));
    }
}

static inline Tcl_WideInt
ArithSeriesIndexInt(
    ArithSeries *arithSeriesRepPtr,
    Tcl_WideInt index)
{
    ArithSeriesDbl *dblRepPtr = (ArithSeriesDbl*)arithSeriesRepPtr;
    if (arithSeriesRepPtr->isDouble) {
	return (Tcl_WideInt)(dblRepPtr->start + ((index) * dblRepPtr->step));
    } else {
	return (arithSeriesRepPtr->start + (index * arithSeriesRepPtr->step));
    }
}

static inline ArithSeries*
ArithSeriesGetInternalRep(Tcl_Obj *objPtr)
{
    const Tcl_ObjInternalRep *irPtr;
    irPtr = TclFetchInternalRep((objPtr), &arithSeriesType);
    return irPtr ? (ArithSeries *)irPtr->twoPtrValue.ptr1 : NULL;
}

/*
 * Compute number of significant factional digits
 */
static inline int
Precision(double d)
{
    char tmp[TCL_DOUBLE_SPACE+2], *off;
    tmp[0] = 0;
    Tcl_PrintDouble(NULL,d,tmp);
    off = strchr(tmp, '.');
    return (off ? strlen(off+1) : 0);
}

/*
 * Find longest number of digits after the decimal point.
 */
static inline int
maxPrecision(double start, double end, double step)
{
    int dp = Precision(step);
    int i  = Precision(start);
    dp = i>dp ? i : dp;
    i  = Precision(end);
    dp = i>dp ? i : dp;
    return dp;
}

static int TclArithSeriesObjStep(Tcl_Obj *arithSeriesObj, Tcl_Obj **stepObj);

/*
 *----------------------------------------------------------------------
 *
 * ArithSeriesLen --
 *
 * 	Compute the length of the equivalent list where
 * 	every element is generated starting from *start*,
 * 	and adding *step* to generate every successive element
 * 	that's < *end* for positive steps, or > *end* for negative
 * 	steps.
 *
 * Results:
 *
 * 	The length of the list generated by the given range,
 * 	that may be zero.
 * 	The function returns -1 if the list is of length infinite.
 *
 * Side effects:
 *
 * 	None.
 *
 *----------------------------------------------------------------------
 */
static Tcl_WideInt
ArithSeriesLenInt(Tcl_WideInt start, Tcl_WideInt end, Tcl_WideInt step)
{
    Tcl_WideInt len;

    if (step == 0) {
	return 0;
    }
    len = 1 + ((end-start)/step);
    return (len < 0) ? -1 : len;
}

static Tcl_WideInt
ArithSeriesLenDbl(double start, double end, double step, int precision)
{
    double istart, iend, istep, ilen;
    if (step == 0) {
	return 0;
    }
    istart = start * pow(10,precision);
    iend = end * pow(10,precision);
    istep = step * pow(10,precision);
    ilen = ((iend-istart+istep)/istep);
    return floor(ilen);
}


/*
 *----------------------------------------------------------------------
 *
 * DupArithSeriesInternalRep --
 *
 *	Initialize the internal representation of a arithseries Tcl_Obj to a
 *	copy of the internal representation of an existing arithseries object.
 *
 * Results:
 *	None.
 *
 * Side effects:
 *	We set "copyPtr"s internal rep to a pointer to a
 *	newly allocated ArithSeries structure.
 *----------------------------------------------------------------------
 */

static void
DupArithSeriesInternalRep(
    Tcl_Obj *srcPtr,		/* Object with internal rep to copy. */
    Tcl_Obj *copyPtr)		/* Object with internal rep to set. */
{
    ArithSeries *srcArithSeriesRepPtr =
	(ArithSeries *) srcPtr->internalRep.twoPtrValue.ptr1;
    /*
     * Allocate a new ArithSeries structure. */

    if (srcArithSeriesRepPtr->isDouble) {
	ArithSeriesDbl *srcArithSeriesDblRepPtr =
	    (ArithSeriesDbl *)srcArithSeriesRepPtr;
	ArithSeriesDbl *copyArithSeriesDblRepPtr =
<<<<<<< HEAD
	    (ArithSeriesDbl *) Tcl_Alloc(sizeof(ArithSeriesDbl));
=======
	    (ArithSeriesDbl *)ckalloc(sizeof(ArithSeriesDbl));
>>>>>>> 53b965c5
	*copyArithSeriesDblRepPtr = *srcArithSeriesDblRepPtr;
	copyArithSeriesDblRepPtr->elements = NULL;
	copyPtr->internalRep.twoPtrValue.ptr1 = copyArithSeriesDblRepPtr;
    } else {
	ArithSeries *copyArithSeriesRepPtr =
	    (ArithSeries *) Tcl_Alloc(sizeof(ArithSeries));
	*copyArithSeriesRepPtr = *srcArithSeriesRepPtr;
	copyArithSeriesRepPtr->elements = NULL;
	copyPtr->internalRep.twoPtrValue.ptr1 = copyArithSeriesRepPtr;
    }
    copyPtr->internalRep.twoPtrValue.ptr2 = NULL;
    copyPtr->typePtr = &arithSeriesType;
}

/*
 *----------------------------------------------------------------------
 *
 * FreeArithSeriesInternalRep --
 *
 *	Free any allocated memory in the ArithSeries Rep
 *
 * Results:
 *	None.
 *
 * Side effects:
 *
 *----------------------------------------------------------------------
 */
static void
FreeArithSeriesInternalRep(Tcl_Obj *arithSeriesObjPtr)  /* Free any allocated memory */
{
    ArithSeries *arithSeriesRepPtr = (ArithSeries*)arithSeriesObjPtr->internalRep.twoPtrValue.ptr1;

    if (arithSeriesRepPtr) {
	if (arithSeriesRepPtr->elements) {
	    Tcl_WideInt i, len = arithSeriesRepPtr->len;
	    for (i=0; i<len; i++) {
		Tcl_DecrRefCount(arithSeriesRepPtr->elements[i]);
	    }
	    Tcl_Free((char*)arithSeriesRepPtr->elements);
	    arithSeriesRepPtr->elements = NULL;
	}
	Tcl_Free((char*)arithSeriesRepPtr);
    }
}


/*
 *----------------------------------------------------------------------
 *
 * NewArithSeriesInt --
 *
 *	Creates a new ArithSeries object. The returned object has
 *	refcount = 0.
 *
 * Results:
 *
 * 	A Tcl_Obj pointer to the created ArithSeries object.
 * 	A NULL pointer of the range is invalid.
 *
 * Side Effects:
 *
 * 	None.
 *----------------------------------------------------------------------
 */
static
Tcl_Obj *
NewArithSeriesInt(Tcl_WideInt start, Tcl_WideInt end, Tcl_WideInt step, Tcl_WideInt len)
{
    Tcl_WideInt length;
    Tcl_Obj *arithSeriesObj;
    ArithSeries *arithSeriesRepPtr;

    length = len>=0 ? len : -1;
    if (length < 0) length = -1;

    TclNewObj(arithSeriesObj);

    if (length <= 0) {
	return arithSeriesObj;
    }

<<<<<<< HEAD
    arithSeriesRepPtr = (ArithSeries*) Tcl_Alloc(sizeof (ArithSeries));
=======
    arithSeriesRepPtr = (ArithSeries*)ckalloc(sizeof (ArithSeries));
>>>>>>> 53b965c5
    arithSeriesRepPtr->isDouble = 0;
    arithSeriesRepPtr->start = start;
    arithSeriesRepPtr->end = end;
    arithSeriesRepPtr->step = step;
    arithSeriesRepPtr->len = length;
    arithSeriesRepPtr->elements = NULL;
    arithSeriesObj->internalRep.twoPtrValue.ptr1 = arithSeriesRepPtr;
    arithSeriesObj->internalRep.twoPtrValue.ptr2 = NULL;
    arithSeriesObj->typePtr = &arithSeriesType;
    if (length > 0)
    	Tcl_InvalidateStringRep(arithSeriesObj);

    return arithSeriesObj;
}

/*
 *----------------------------------------------------------------------
 *
 * NewArithSeriesDbl --
 *
 *	Creates a new ArithSeries object with doubles. The returned object has
 *	refcount = 0.
 *
 * Results:
 *
 * 	A Tcl_Obj pointer to the created ArithSeries object.
 * 	A NULL pointer of the range is invalid.
 *
 * Side Effects:
 *
 * 	None.
 *----------------------------------------------------------------------
 */

static
Tcl_Obj *
NewArithSeriesDbl(double start, double end, double step, Tcl_WideInt len)
{
    Tcl_WideInt length;
    Tcl_Obj *arithSeriesObj;
    ArithSeriesDbl *arithSeriesRepPtr;

    length = len>=0 ? len : -1;
    if (length < 0) {
	length = -1;
    }

    TclNewObj(arithSeriesObj);

    if (length <= 0) {
	return arithSeriesObj;
    }

<<<<<<< HEAD
    arithSeriesRepPtr = (ArithSeriesDbl*) Tcl_Alloc(sizeof (ArithSeriesDbl));
=======
    arithSeriesRepPtr = (ArithSeriesDbl*)ckalloc(sizeof (ArithSeriesDbl));
>>>>>>> 53b965c5
    arithSeriesRepPtr->isDouble = 1;
    arithSeriesRepPtr->start = start;
    arithSeriesRepPtr->end = end;
    arithSeriesRepPtr->step = step;
    arithSeriesRepPtr->len = length;
    arithSeriesRepPtr->elements = NULL;
    arithSeriesRepPtr->precision = maxPrecision(start,end,step);
    arithSeriesObj->internalRep.twoPtrValue.ptr1 = arithSeriesRepPtr;
    arithSeriesObj->internalRep.twoPtrValue.ptr2 = NULL;
    arithSeriesObj->typePtr = &arithSeriesType;

    if (length > 0) {
    	Tcl_InvalidateStringRep(arithSeriesObj);
    }

    return arithSeriesObj;
}

/*
 *----------------------------------------------------------------------
 *
 * assignNumber --
 *
 *	Create the appropriate Tcl_Obj value for the given numeric values.
 *      Used locally only for decoding [lseq] numeric arguments.
 *	refcount = 0.
 *
 * Results:
 *
 * 	A Tcl_Obj pointer.
 *      No assignment on error.
 *
 * Side Effects:
 *
 * 	None.
 *----------------------------------------------------------------------
 */
static void
assignNumber(
    int useDoubles,
    Tcl_WideInt *intNumberPtr,
    double *dblNumberPtr,
    Tcl_Obj *numberObj)
{
    void *clientData;
    int tcl_number_type;

    if (Tcl_GetNumberFromObj(NULL, numberObj, &clientData, &tcl_number_type) != TCL_OK
	    || tcl_number_type == TCL_NUMBER_BIG) {
	return;
    }
    if (useDoubles) {
	if (tcl_number_type != TCL_NUMBER_INT) {
	    *dblNumberPtr = *(double *)clientData;
	} else {
	    *dblNumberPtr = (double)*(Tcl_WideInt *)clientData;
	}
    } else {
	if (tcl_number_type == TCL_NUMBER_INT) {
	    *intNumberPtr = *(Tcl_WideInt *)clientData;
	} else {
	    *intNumberPtr = (Tcl_WideInt)*(double *)clientData;
	}
    }
}

/*
 *----------------------------------------------------------------------
 *
 * TclNewArithSeriesObj --
 *
 *	Creates a new ArithSeries object. Some arguments may be NULL and will
 *	be computed based on the other given arguments.
 *      refcount = 0.
 *
 * Results:
 *
 * 	A Tcl_Obj pointer to the created ArithSeries object.
 * 	An empty Tcl_Obj if the range is invalid.
 *
 * Side Effects:
 *
 * 	None.
 *----------------------------------------------------------------------
 */

int
TclNewArithSeriesObj(
    Tcl_Interp *interp,       /* For error reporting */
    Tcl_Obj **arithSeriesObj, /* return value */
    int useDoubles,           /* Flag indicates values start,
			      ** end, step, are treated as doubles */
    Tcl_Obj *startObj,        /* Starting value */
    Tcl_Obj *endObj,          /* Ending limit */
    Tcl_Obj *stepObj,         /* increment value */
    Tcl_Obj *lenObj)          /* Number of elements */
{
    double dstart, dend, dstep;
    Tcl_WideInt start, end, step;
    Tcl_WideInt len = -1;

    if (startObj) {
	assignNumber(useDoubles, &start, &dstart, startObj);
    } else {
	start = 0;
	dstart = start;
    }
    if (stepObj) {
	assignNumber(useDoubles, &step, &dstep, stepObj);
	if (useDoubles) {
	    step = dstep;
	} else {
	    dstep = step;
	}
	if (dstep == 0) {
	    TclNewObj(*arithSeriesObj);
	    return TCL_OK;
	}
    }
    if (endObj) {
	assignNumber(useDoubles, &end, &dend, endObj);
    }
    if (lenObj) {
	if (TCL_OK != Tcl_GetWideIntFromObj(interp, lenObj, &len)) {
	    return TCL_ERROR;
	}
    }

    if (startObj && endObj) {
	if (!stepObj) {
	    if (useDoubles) {
		dstep = (dstart < dend) ? 1.0 : -1.0;
		step = dstep;
	    } else {
		step = (start < end) ? 1 : -1;
		dstep = step;
	    }
	}
	assert(dstep!=0);
	if (!lenObj) {
	    if (useDoubles) {
		int precision = maxPrecision(dstart,dend,dstep);
		len = ArithSeriesLenDbl(dstart, dend, dstep, precision);
	    } else {
		len = ArithSeriesLenInt(start, end, step);
	    }
	}
    }

    if (!endObj) {
	if (useDoubles) {
<<<<<<< HEAD
            // Compute precision based on given command argument values
            int precision = maxPrecision(dstart,len,dstep);
	    dend = dstart + (dstep * (len-1));
            // Make computed end value match argument(s) precision
            dend = ArithRound(dend, precision);
            end = dend;
=======
	    // Compute precision based on given command argument values
	    int precision = maxPrecision(dstart,len,dstep);
	    dend = dstart + (dstep * (len-1));
	    // Make computed end value match argument(s) precision
	    dend = ArithRound(dend, precision);
	    end = dend;
>>>>>>> 53b965c5
	} else {
	    end = start + (step * (len-1));
	    dend = end;
	}
    }

    if (len > TCL_SIZE_MAX) {
	Tcl_SetObjResult(
	    interp,
	    Tcl_NewStringObj("max length of a Tcl list exceeded", -1));
	Tcl_SetErrorCode(interp, "TCL", "MEMORY", (void *)NULL);
	return TCL_ERROR;
    }

    if (arithSeriesObj) {
	*arithSeriesObj = (useDoubles)
	    ? NewArithSeriesDbl(dstart, dend, dstep, len)
	    : NewArithSeriesInt(start, end, step, len);
    }
    return TCL_OK;
}

/*
 *----------------------------------------------------------------------
 *
 * TclArithSeriesObjIndex --
 *
 *	Returns the element with the specified index in the list
 *	represented by the specified Arithmetic Sequence object.
 *	If the index is out of range, TCL_ERROR is returned,
 *	otherwise TCL_OK is returned and the integer value of the
 *	element is stored in *element.
 *
 * Results:
 *
 * 	TCL_OK on success.
 *
 * Side Effects:
 *
 * 	On success, the integer pointed by *element is modified.
 * 	An empty string ("") is assigned if index is out-of-bounds.
 *
 *----------------------------------------------------------------------
 */

int
TclArithSeriesObjIndex(
    TCL_UNUSED(Tcl_Interp *),/* Used for error reporting if not NULL. */
    Tcl_Obj *arithSeriesObj, /* List obj */
    Tcl_Size index,          /* index to element of interest */
    Tcl_Obj **elemObj)       /* Return value */
{
    ArithSeries *arithSeriesRepPtr = ArithSeriesGetInternalRep(arithSeriesObj);

    if (index < 0 || arithSeriesRepPtr->len <= index) {
	*elemObj = NULL;
    } else {
	/* List[i] = Start + (Step * index) */
	if (arithSeriesRepPtr->isDouble) {
	    *elemObj = Tcl_NewDoubleObj(ArithSeriesIndexDbl(arithSeriesRepPtr, index));
	} else {
	    *elemObj = Tcl_NewWideIntObj(ArithSeriesIndexInt(arithSeriesRepPtr, index));
	}
    }

    return TCL_OK;
}

/*
 *----------------------------------------------------------------------
 *
 * ArithSeriesObjLength
 *
 *	Returns the length of the arithmetic series.
 *
 * Results:
 *
 * 	The length of the series as Tcl_WideInt.
 *
 * Side Effects:
 *
 * 	None.
 *
 *----------------------------------------------------------------------
 */
Tcl_Size ArithSeriesObjLength(Tcl_Obj *arithSeriesObj)
{
    ArithSeries *arithSeriesRepPtr = (ArithSeries*)
	    arithSeriesObj->internalRep.twoPtrValue.ptr1;
    return arithSeriesRepPtr->len;
}

/*
 *----------------------------------------------------------------------
 *
 * TclArithSeriesObjStep --
 *
 *	Return a Tcl_Obj with the step value from the give ArithSeries Obj.
 *	refcount = 0.
 *
 * Results:
 *
 * 	A Tcl_Obj pointer to the created ArithSeries object.
 * 	A NULL pointer of the range is invalid.
 *
 * Side Effects:
 *
 * 	None.
 *----------------------------------------------------------------------
 */
<<<<<<< HEAD
=======

Tcl_Obj *
ArithSeriesObjStep(
    Tcl_Obj *arithSeriesObj)
{
    ArithSeries *arithSeriesRepPtr;
    Tcl_Obj *stepObj;
>>>>>>> 53b965c5

int
TclArithSeriesObjStep(
    Tcl_Obj *arithSeriesObj,
    Tcl_Obj **stepObj)
{
    ArithSeries *arithSeriesRepPtr = ArithSeriesGetInternalRep(arithSeriesObj);
    if (arithSeriesRepPtr->isDouble) {
	*stepObj = Tcl_NewDoubleObj(((ArithSeriesDbl*)(arithSeriesRepPtr))->step);
    } else {
	*stepObj = Tcl_NewWideIntObj(arithSeriesRepPtr->step);
    }
    return TCL_OK;
}

/*
 *----------------------------------------------------------------------
 *
 * SetArithSeriesFromAny --
 *
 * 	The Arithmetic Series object is just an way to optimize
 * 	Lists space complexity, so no one should try to convert
 * 	a string to an Arithmetic Series object.
 *
 * 	This function is here just to populate the Type structure.
 *
 * Results:
 *
 * 	The result is always TCL_ERROR. But see Side Effects.
 *
 * Side effects:
 *
 * 	Tcl Panic if called.
 *
 *----------------------------------------------------------------------
 */

static int
SetArithSeriesFromAny(
    TCL_UNUSED(Tcl_Interp *),		/* Used for error reporting if not NULL. */
    TCL_UNUSED(Tcl_Obj *))		/* The object to convert. */
{
    Tcl_Panic("SetArithSeriesFromAny: should never be called");
    return TCL_ERROR;
}

/*
 *----------------------------------------------------------------------
 *
 * TclArithSeriesObjRange --
 *
 *	Makes a slice of an ArithSeries value.
 *      *arithSeriesObj must be known to be a valid list.
 *
 * Results:
 *	Returns a pointer to the sliced series.
 *      This may be a new object or the same object if not shared.
 *
 * Side effects:
 *	?The possible conversion of the object referenced by listPtr?
 *	?to a list object.?
 *
 *----------------------------------------------------------------------
 */

int
TclArithSeriesObjRange(
    Tcl_Interp *interp,         /* For error message(s) */
    Tcl_Obj *arithSeriesObj,	/* List object to take a range from. */
    Tcl_Size fromIdx,		/* Index of first element to include. */
    Tcl_Size toIdx,		/* Index of last element to include. */
    Tcl_Obj **newObjPtr)        /* return value */
{
    ArithSeries *arithSeriesRepPtr;
    Tcl_Obj *startObj, *endObj, *stepObj;

    (void)interp; /* silence compiler */

    arithSeriesRepPtr = ArithSeriesGetInternalRep(arithSeriesObj);

    if (fromIdx == TCL_INDEX_NONE) {
	fromIdx = 0;
    }

    if (toIdx >= arithSeriesRepPtr->len) {
	toIdx = arithSeriesRepPtr->len-1;
    }

    if (fromIdx > toIdx ||
	fromIdx >= arithSeriesRepPtr->len) {
	TclNewObj(*newObjPtr);
	return TCL_OK;
    }

    if (fromIdx < 0) {
	fromIdx = 0;
    }
    if (toIdx < 0) {
	toIdx = 0;
    }
    if (toIdx > arithSeriesRepPtr->len-1) {
	toIdx = arithSeriesRepPtr->len-1;
    }

    TclArithSeriesObjIndex(interp, arithSeriesObj, fromIdx, &startObj);
    Tcl_IncrRefCount(startObj);
    TclArithSeriesObjIndex(interp, arithSeriesObj, toIdx, &endObj);
    Tcl_IncrRefCount(endObj);
    TclArithSeriesObjStep(arithSeriesObj, &stepObj);
    Tcl_IncrRefCount(stepObj);

    if (Tcl_IsShared(arithSeriesObj) ||
	    ((arithSeriesObj->refCount > 1))) {
	int status = TclNewArithSeriesObj(NULL, newObjPtr,
		arithSeriesRepPtr->isDouble, startObj, endObj, stepObj, NULL);

	Tcl_DecrRefCount(startObj);
	Tcl_DecrRefCount(endObj);
	Tcl_DecrRefCount(stepObj);
	return status;
    }

    /*
     * In-place is possible.
     */

    /*
     * Even if nothing below causes any changes, we still want the
     * string-canonizing effect of [lrange 0 end].
     */

    TclInvalidateStringRep(arithSeriesObj);

    if (arithSeriesRepPtr->isDouble) {
	ArithSeriesDbl *arithSeriesDblRepPtr = (ArithSeriesDbl*)arithSeriesRepPtr;
	double start, end, step;

	Tcl_GetDoubleFromObj(NULL, startObj, &start);
	Tcl_GetDoubleFromObj(NULL, endObj, &end);
	Tcl_GetDoubleFromObj(NULL, stepObj, &step);
	arithSeriesDblRepPtr->start = start;
	arithSeriesDblRepPtr->end = end;
	arithSeriesDblRepPtr->step = step;
	arithSeriesDblRepPtr->precision = maxPrecision(start, end, step);
	arithSeriesDblRepPtr->len =
	    ArithSeriesLenDbl(start, end, step, arithSeriesDblRepPtr->precision);
	arithSeriesDblRepPtr->elements = NULL;

    } else {
	Tcl_WideInt start, end, step;
	Tcl_GetWideIntFromObj(NULL, startObj, &start);
	Tcl_GetWideIntFromObj(NULL, endObj, &end);
	Tcl_GetWideIntFromObj(NULL, stepObj, &step);
	arithSeriesRepPtr->start = start;
	arithSeriesRepPtr->end = end;
	arithSeriesRepPtr->step = step;
	arithSeriesRepPtr->len = ArithSeriesLenInt(start, end, step);
	arithSeriesRepPtr->elements = NULL;
    }

    Tcl_DecrRefCount(startObj);
    Tcl_DecrRefCount(endObj);
    Tcl_DecrRefCount(stepObj);

    *newObjPtr = arithSeriesObj;
    return TCL_OK;
}

/*
 *----------------------------------------------------------------------
 *
 * TclArithSeriesGetElements --
 *
 *	This function returns an (objc,objv) array of the elements in a list
 *	object.
 *
 * Results:
 *	The return value is normally TCL_OK; in this case *objcPtr is set to
 *	the count of list elements and *objvPtr is set to a pointer to an
 *	array of (*objcPtr) pointers to each list element. If listPtr does not
 *	refer to an Abstract List object and the object can not be converted
 *	to one, TCL_ERROR is returned and an error message will be left in the
 *	interpreter's result if interp is not NULL.
 *
 *	The objects referenced by the returned array should be treated as
 *	readonly and their ref counts are _not_ incremented; the caller must
 *	do that if it holds on to a reference. Furthermore, the pointer and
 *	length returned by this function may change as soon as any function is
 *	called on the list object; be careful about retaining the pointer in a
 *	local data structure.
 *
 * Side effects:
 *	None.
 *
 *----------------------------------------------------------------------
 */

int
TclArithSeriesGetElements(
    Tcl_Interp *interp,		/* Used to report errors if not NULL. */
    Tcl_Obj *objPtr,		/* ArithSeries object for which an element
				 * array is to be returned. */
    Tcl_Size *objcPtr,		/* Where to store the count of objects
				 * referenced by objv. */
    Tcl_Obj ***objvPtr)		/* Where to store the pointer to an array of
				 * pointers to the list's objects. */
{
    if (TclHasInternalRep(objPtr,&arithSeriesType)) {
	ArithSeries *arithSeriesRepPtr;
	Tcl_Obj **objv;
	int i, objc;

	arithSeriesRepPtr = ArithSeriesGetInternalRep(objPtr);

	objc = arithSeriesRepPtr->len;
	if (objc > 0) {
	    if (arithSeriesRepPtr->elements) {
		/* If this exists, it has already been populated */
		objv = arithSeriesRepPtr->elements;
	    } else {
		/* Construct the elements array */
		objv = (Tcl_Obj **)Tcl_Alloc(sizeof(Tcl_Obj*) * objc);
		if (objv == NULL) {
		    if (interp) {
			Tcl_SetObjResult(
			    interp,
			    Tcl_NewStringObj("max length of a Tcl list exceeded", -1));
			Tcl_SetErrorCode(interp, "TCL", "MEMORY", (void *)NULL);
		    }
		    return TCL_ERROR;
		}
		arithSeriesRepPtr->elements = objv;
		for (i = 0; i < objc; i++) {
		    int status = TclArithSeriesObjIndex(interp, objPtr, i, &objv[i]);
		    if (status) {
			return TCL_ERROR;
		    }
		    Tcl_IncrRefCount(objv[i]);
		}
	    }
	} else {
	    objv = NULL;
	}
	*objvPtr = objv;
	*objcPtr = objc;
    } else {
	if (interp != NULL) {
	    Tcl_SetObjResult(
		interp,
		Tcl_ObjPrintf("value is not an arithseries"));
	    Tcl_SetErrorCode(interp, "TCL", "VALUE", "UNKNOWN", (void *)NULL);
	}
	return TCL_ERROR;
    }
    return TCL_OK;
}

/*
 *----------------------------------------------------------------------
 *
 * TclArithSeriesObjReverse --
 *
 *	Reverse the order of the ArithSeries value. The arithSeriesObj is
 *	assumed to be a valid ArithSeries. The new Obj has the Start and End
 *	values appropriately swapped and the Step value sign is changed.
 *
 * Results:
 *      The result will be an ArithSeries in the reverse order.
 *
 * Side effects:
 *      The ogiginal obj will be modified and returned if it is not Shared.
 *
 *----------------------------------------------------------------------
 */
int
TclArithSeriesObjReverse(
    Tcl_Interp *interp,         /* For error message(s) */
    Tcl_Obj *arithSeriesObj,	/* List object to reverse. */
    Tcl_Obj **newObjPtr)
{
    ArithSeries *arithSeriesRepPtr;
    Tcl_Obj *startObj, *endObj, *stepObj;
    Tcl_Obj *resultObj;
    Tcl_WideInt start, end, step, len;
    double dstart, dend, dstep;
    int isDouble;

    (void)interp;

    if (newObjPtr == NULL) {
	return TCL_ERROR;
    }

    arithSeriesRepPtr = ArithSeriesGetInternalRep(arithSeriesObj);

    isDouble = arithSeriesRepPtr->isDouble;
    len = arithSeriesRepPtr->len;

    TclArithSeriesObjIndex(NULL, arithSeriesObj, (len-1), &startObj);
    Tcl_IncrRefCount(startObj);
    TclArithSeriesObjIndex(NULL, arithSeriesObj, 0, &endObj);
    Tcl_IncrRefCount(endObj);
    TclArithSeriesObjStep(arithSeriesObj, &stepObj);
    Tcl_IncrRefCount(stepObj);

    if (isDouble) {
	Tcl_GetDoubleFromObj(NULL, startObj, &dstart);
	Tcl_GetDoubleFromObj(NULL, endObj, &dend);
	Tcl_GetDoubleFromObj(NULL, stepObj, &dstep);
	dstep = -dstep;
	TclSetDoubleObj(stepObj, dstep);
    } else {
	Tcl_GetWideIntFromObj(NULL, startObj, &start);
	Tcl_GetWideIntFromObj(NULL, endObj, &end);
	Tcl_GetWideIntFromObj(NULL, stepObj, &step);
	step = -step;
	TclSetIntObj(stepObj, step);
    }

    if (Tcl_IsShared(arithSeriesObj) ||
	    ((arithSeriesObj->refCount > 1))) {
	Tcl_Obj *lenObj;
	TclNewIntObj(lenObj, len);
	if (TclNewArithSeriesObj(NULL, &resultObj, isDouble,
		startObj, endObj, stepObj, lenObj) != TCL_OK) {
	    resultObj = NULL;
	}
	Tcl_DecrRefCount(lenObj);
    } else {

	/*
	 * In-place is possible.
	 */

	TclInvalidateStringRep(arithSeriesObj);

	if (isDouble) {
	    ArithSeriesDbl *arithSeriesDblRepPtr =
		(ArithSeriesDbl*)arithSeriesRepPtr;
	    arithSeriesDblRepPtr->start = dstart;
	    arithSeriesDblRepPtr->end = dend;
	    arithSeriesDblRepPtr->step = dstep;
	} else {
	    arithSeriesRepPtr->start = start;
	    arithSeriesRepPtr->end = end;
	    arithSeriesRepPtr->step = step;
	}
	if (arithSeriesRepPtr->elements) {
	    Tcl_WideInt i;
	    for (i=0; i<len; i++) {
		Tcl_DecrRefCount(arithSeriesRepPtr->elements[i]);
	    }
	    Tcl_Free((char*)arithSeriesRepPtr->elements);
	}
	arithSeriesRepPtr->elements = NULL;

	resultObj = arithSeriesObj;
    }

    Tcl_DecrRefCount(startObj);
    Tcl_DecrRefCount(endObj);
    Tcl_DecrRefCount(stepObj);

    *newObjPtr = resultObj;

    return TCL_OK;
}

/*
 *----------------------------------------------------------------------
 *
 * UpdateStringOfArithSeries --
 *
 *	Update the string representation for an arithseries object.
 *	Note: This procedure does not invalidate an existing old string rep
 *	so storage will be lost if this has not already been done.
 *
 * Results:
 *	None.
 *
 * Side effects:
 *	The object's string is set to a valid string that results from
 *	the list-to-string conversion. This string will be empty if the
 *	list has no elements. The list internal representation
 *	should not be NULL and we assume it is not NULL.
 *
 * Notes:
 * 	At the cost of overallocation it's possible to estimate
 * 	the length of the string representation and make this procedure
 * 	much faster. Because the programmer shouldn't expect the
 * 	string conversion of a big arithmetic sequence to be fast
 * 	this version takes more care of space than time.
 *
 *----------------------------------------------------------------------
 */

static void
UpdateStringOfArithSeries(Tcl_Obj *arithSeriesObjPtr)
{
    ArithSeries *arithSeriesRepPtr = (ArithSeries*)arithSeriesObjPtr->internalRep.twoPtrValue.ptr1;
    char *p;
    Tcl_Obj *eleObj;
    Tcl_Size i, bytlen = 0;

    /*
     * Pass 1: estimate space.
     */
    if (!arithSeriesRepPtr->isDouble) {
	for (i = 0; i < arithSeriesRepPtr->len; i++) {
	    double d = ArithSeriesIndexDbl(arithSeriesRepPtr, i);
	    size_t slen = d>0 ? log10(d)+1 : d<0 ? log10((0-d))+2 : 1;
	    bytlen += slen;
	}
    } else {
	for (i = 0; i < arithSeriesRepPtr->len; i++) {
	    double d = ArithSeriesIndexDbl(arithSeriesRepPtr, i);
	    char tmp[TCL_DOUBLE_SPACE+2];
	    tmp[0] = 0;
	    Tcl_PrintDouble(NULL,d,tmp);
	    if ((bytlen + strlen(tmp)) > TCL_SIZE_MAX) {
		break; // overflow
	    }
	    bytlen += strlen(tmp);
	}
    }
    bytlen += arithSeriesRepPtr->len; // Space for each separator

    /*
     * Pass 2: generate the string repr.
     */

    p = Tcl_InitStringRep(arithSeriesObjPtr, NULL, bytlen);
    for (i = 0; i < arithSeriesRepPtr->len; i++) {
	if (TclArithSeriesObjIndex(NULL, arithSeriesObjPtr, i, &eleObj) == TCL_OK) {
	    Tcl_Size slen;
	    char *str = Tcl_GetStringFromObj(eleObj, &slen);
	    strcpy(p, str);
	    p[slen] = ' ';
	    p += slen+1;
	    Tcl_DecrRefCount(eleObj);
	} // else TODO: report error here?
    }
    if (bytlen > 0) arithSeriesObjPtr->bytes[bytlen-1] = '\0';
    arithSeriesObjPtr->length = bytlen-1;
}

<<<<<<< HEAD
/*
 *----------------------------------------------------------------------
 *
 * ArithSeriesInOperator --
 *
 *	Evaluate the "in" operation for expr
 *
 *      This can be done more efficiently in the Arith Series relative to
 *      doing a linear search as implemented in expr.
 *
 * Results:
 *	Boolean true or false (1/0)
 *
 * Side effects:
 *      None
 *
 *----------------------------------------------------------------------
 */

static int
ArithSeriesInOperation(
    Tcl_Interp *interp,
    Tcl_Obj *valueObj,
    Tcl_Obj *arithSeriesObjPtr,
    int *boolResult)
{
    ArithSeries *arithSeriesRepPtr = (ArithSeries*)arithSeriesObjPtr->internalRep.twoPtrValue.ptr1;
    ArithSeriesDbl *dblRepPtr = (ArithSeriesDbl*)arithSeriesRepPtr;
    int status;
    Tcl_Size index, incr, elen, vlen;

    if (arithSeriesRepPtr->isDouble) {
        double y;
	int test = 0;

	incr = 0; // Check index+incr where incr is 0 and 1
        status = Tcl_GetDoubleFromObj(interp, valueObj, &y);
        if (status != TCL_OK) {
	    test = 0;
        } else {
            const char *vstr = Tcl_GetStringFromObj(valueObj, &vlen);
            index = (y - dblRepPtr->start) / dblRepPtr->step;
	    while (incr<2) {
		Tcl_Obj *elemObj;
		elen = 0;
		TclArithSeriesObjIndex(interp, arithSeriesObjPtr, (index+incr), &elemObj);
		const char *estr = elemObj ? Tcl_GetStringFromObj(elemObj, &elen) : "";
		/* "in" operation defined as a string compare */
		test = (elen == vlen) ? (memcmp(estr, vstr, elen) == 0) : 0;
		Tcl_BounceRefCount(elemObj);
		/* Stop if we have a match */
		if (test) {
		    break;
		}
		incr++;
	    }
        }
	if (boolResult) {
	    *boolResult = test;
	}
    } else {
        ArithSeries *intRepPtr = arithSeriesRepPtr;
        Tcl_WideInt y;

        status = Tcl_GetWideIntFromObj(NULL, valueObj, &y);
        if (status != TCL_OK) {
            if (boolResult) {
                *boolResult = 0;
            }
        } else {
            Tcl_Obj *elemObj;
	    elen = 0;
            index = (y - intRepPtr->start) / intRepPtr->step;
            TclArithSeriesObjIndex(interp, arithSeriesObjPtr, index, &elemObj);
            char const *vstr = Tcl_GetStringFromObj(valueObj, &vlen);
            char const *estr = elemObj ? Tcl_GetStringFromObj(elemObj, &elen) : "";
            if (boolResult) {
                *boolResult = (elen == vlen) ? (memcmp(estr, vstr, elen) == 0) : 0;
            }
            Tcl_BounceRefCount(elemObj);
        }
    }
    return TCL_OK;
}

=======
>>>>>>> 53b965c5
/*
 * Local Variables:
 * mode: c
 * c-basic-offset: 4
 * fill-column: 78
 * End:
 */<|MERGE_RESOLUTION|>--- conflicted
+++ resolved
@@ -10,7 +10,6 @@
  * this file, and for a DISCLAIMER OF ALL WARRANTIES.
  */
 
-#include "tcl.h"
 #include "tclInt.h"
 #include <assert.h>
 #include <math.h>
@@ -125,9 +124,9 @@
 {
     ArithSeriesDbl *dblRepPtr = (ArithSeriesDbl*)arithSeriesRepPtr;
     if (arithSeriesRepPtr->isDouble) {
-        double d = dblRepPtr->start + (index * dblRepPtr->step);
+	double d = dblRepPtr->start + (index * dblRepPtr->step);
 	unsigned n = (dblRepPtr->precision > 0 ? dblRepPtr->precision : 0);
-        return ArithRound(d, n);
+	return ArithRound(d, n);
     } else {
 	return (double)(arithSeriesRepPtr->start + (index * arithSeriesRepPtr->step));
     }
@@ -257,7 +256,8 @@
     Tcl_Obj *copyPtr)		/* Object with internal rep to set. */
 {
     ArithSeries *srcArithSeriesRepPtr =
-	(ArithSeries *) srcPtr->internalRep.twoPtrValue.ptr1;
+	    (ArithSeries *) srcPtr->internalRep.twoPtrValue.ptr1;
+
     /*
      * Allocate a new ArithSeries structure. */
 
@@ -265,17 +265,13 @@
 	ArithSeriesDbl *srcArithSeriesDblRepPtr =
 	    (ArithSeriesDbl *)srcArithSeriesRepPtr;
 	ArithSeriesDbl *copyArithSeriesDblRepPtr =
-<<<<<<< HEAD
-	    (ArithSeriesDbl *) Tcl_Alloc(sizeof(ArithSeriesDbl));
-=======
-	    (ArithSeriesDbl *)ckalloc(sizeof(ArithSeriesDbl));
->>>>>>> 53b965c5
+	    (ArithSeriesDbl *)Tcl_Alloc(sizeof(ArithSeriesDbl));
 	*copyArithSeriesDblRepPtr = *srcArithSeriesDblRepPtr;
 	copyArithSeriesDblRepPtr->elements = NULL;
 	copyPtr->internalRep.twoPtrValue.ptr1 = copyArithSeriesDblRepPtr;
     } else {
 	ArithSeries *copyArithSeriesRepPtr =
-	    (ArithSeries *) Tcl_Alloc(sizeof(ArithSeries));
+	    (ArithSeries *)Tcl_Alloc(sizeof(ArithSeries));
 	*copyArithSeriesRepPtr = *srcArithSeriesRepPtr;
 	copyArithSeriesRepPtr->elements = NULL;
 	copyPtr->internalRep.twoPtrValue.ptr1 = copyArithSeriesRepPtr;
@@ -353,11 +349,7 @@
 	return arithSeriesObj;
     }
 
-<<<<<<< HEAD
-    arithSeriesRepPtr = (ArithSeries*) Tcl_Alloc(sizeof (ArithSeries));
-=======
-    arithSeriesRepPtr = (ArithSeries*)ckalloc(sizeof (ArithSeries));
->>>>>>> 53b965c5
+    arithSeriesRepPtr = (ArithSeries*)Tcl_Alloc(sizeof (ArithSeries));
     arithSeriesRepPtr->isDouble = 0;
     arithSeriesRepPtr->start = start;
     arithSeriesRepPtr->end = end;
@@ -412,11 +404,7 @@
 	return arithSeriesObj;
     }
 
-<<<<<<< HEAD
-    arithSeriesRepPtr = (ArithSeriesDbl*) Tcl_Alloc(sizeof (ArithSeriesDbl));
-=======
-    arithSeriesRepPtr = (ArithSeriesDbl*)ckalloc(sizeof (ArithSeriesDbl));
->>>>>>> 53b965c5
+    arithSeriesRepPtr = (ArithSeriesDbl*)Tcl_Alloc(sizeof (ArithSeriesDbl));
     arithSeriesRepPtr->isDouble = 1;
     arithSeriesRepPtr->start = start;
     arithSeriesRepPtr->end = end;
@@ -570,21 +558,12 @@
 
     if (!endObj) {
 	if (useDoubles) {
-<<<<<<< HEAD
-            // Compute precision based on given command argument values
-            int precision = maxPrecision(dstart,len,dstep);
-	    dend = dstart + (dstep * (len-1));
-            // Make computed end value match argument(s) precision
-            dend = ArithRound(dend, precision);
-            end = dend;
-=======
 	    // Compute precision based on given command argument values
 	    int precision = maxPrecision(dstart,len,dstep);
 	    dend = dstart + (dstep * (len-1));
 	    // Make computed end value match argument(s) precision
 	    dend = ArithRound(dend, precision);
 	    end = dend;
->>>>>>> 53b965c5
 	} else {
 	    end = start + (step * (len-1));
 	    dend = end;
@@ -698,16 +677,6 @@
  * 	None.
  *----------------------------------------------------------------------
  */
-<<<<<<< HEAD
-=======
-
-Tcl_Obj *
-ArithSeriesObjStep(
-    Tcl_Obj *arithSeriesObj)
-{
-    ArithSeries *arithSeriesRepPtr;
-    Tcl_Obj *stepObj;
->>>>>>> 53b965c5
 
 int
 TclArithSeriesObjStep(
@@ -854,7 +823,7 @@
 	arithSeriesDblRepPtr->step = step;
 	arithSeriesDblRepPtr->precision = maxPrecision(start, end, step);
 	arithSeriesDblRepPtr->len =
-	    ArithSeriesLenDbl(start, end, step, arithSeriesDblRepPtr->precision);
+		ArithSeriesLenDbl(start, end, step, arithSeriesDblRepPtr->precision);
 	arithSeriesDblRepPtr->elements = NULL;
 
     } else {
@@ -1159,7 +1128,6 @@
 }
  
-<<<<<<< HEAD
 /*
  *----------------------------------------------------------------------
  *
@@ -1192,16 +1160,16 @@
     Tcl_Size index, incr, elen, vlen;
 
     if (arithSeriesRepPtr->isDouble) {
-        double y;
+	double y;
 	int test = 0;
 
 	incr = 0; // Check index+incr where incr is 0 and 1
-        status = Tcl_GetDoubleFromObj(interp, valueObj, &y);
-        if (status != TCL_OK) {
+	status = Tcl_GetDoubleFromObj(interp, valueObj, &y);
+	if (status != TCL_OK) {
 	    test = 0;
-        } else {
-            const char *vstr = Tcl_GetStringFromObj(valueObj, &vlen);
-            index = (y - dblRepPtr->start) / dblRepPtr->step;
+	} else {
+	    const char *vstr = Tcl_GetStringFromObj(valueObj, &vlen);
+	    index = (y - dblRepPtr->start) / dblRepPtr->step;
 	    while (incr<2) {
 		Tcl_Obj *elemObj;
 		elen = 0;
@@ -1216,38 +1184,36 @@
 		}
 		incr++;
 	    }
-        }
+	}
 	if (boolResult) {
 	    *boolResult = test;
 	}
     } else {
-        ArithSeries *intRepPtr = arithSeriesRepPtr;
-        Tcl_WideInt y;
-
-        status = Tcl_GetWideIntFromObj(NULL, valueObj, &y);
-        if (status != TCL_OK) {
-            if (boolResult) {
-                *boolResult = 0;
-            }
-        } else {
-            Tcl_Obj *elemObj;
+	ArithSeries *intRepPtr = arithSeriesRepPtr;
+	Tcl_WideInt y;
+
+	status = Tcl_GetWideIntFromObj(NULL, valueObj, &y);
+	if (status != TCL_OK) {
+	    if (boolResult) {
+		*boolResult = 0;
+	    }
+	} else {
+	    Tcl_Obj *elemObj;
 	    elen = 0;
-            index = (y - intRepPtr->start) / intRepPtr->step;
-            TclArithSeriesObjIndex(interp, arithSeriesObjPtr, index, &elemObj);
-            char const *vstr = Tcl_GetStringFromObj(valueObj, &vlen);
-            char const *estr = elemObj ? Tcl_GetStringFromObj(elemObj, &elen) : "";
-            if (boolResult) {
-                *boolResult = (elen == vlen) ? (memcmp(estr, vstr, elen) == 0) : 0;
-            }
-            Tcl_BounceRefCount(elemObj);
-        }
+	    index = (y - intRepPtr->start) / intRepPtr->step;
+	    TclArithSeriesObjIndex(interp, arithSeriesObjPtr, index, &elemObj);
+	    char const *vstr = Tcl_GetStringFromObj(valueObj, &vlen);
+	    char const *estr = elemObj ? Tcl_GetStringFromObj(elemObj, &elen) : "";
+	    if (boolResult) {
+		*boolResult = (elen == vlen) ? (memcmp(estr, vstr, elen) == 0) : 0;
+	    }
+	    Tcl_BounceRefCount(elemObj);
+	}
     }
     return TCL_OK;
 }
  
-=======
->>>>>>> 53b965c5
 /*
  * Local Variables:
  * mode: c
