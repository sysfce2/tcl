/*
 *----------------------------------------------------------------------
 *
 * tclTomMathDecls.h --
 *
 *	This file contains the declarations for the 'libtommath'
 *	functions that are exported by the Tcl library.
 *
 * Copyright (c) 2005 by Kevin B. Kenny.  All rights reserved.
 *
 * See the file "license.terms" for information on usage and redistribution
 * of this file, and for a DISCLAIMER OF ALL WARRANTIES.
 */

#ifndef _TCLTOMMATHDECLS
#define _TCLTOMMATHDECLS

#include "tcl.h"
#ifndef BN_H_
#include "tclTomMath.h"
#endif

/*
 * Define the version of the Stubs table that's exported for tommath
 */

#define TCLTOMMATH_EPOCH 0
#define TCLTOMMATH_REVISION 0

#define Tcl_TomMath_InitStubs(interp,version) \
    (TclTomMathInitializeStubs((interp),(version),\
                               TCLTOMMATH_EPOCH,TCLTOMMATH_REVISION))

/* Define custom memory allocation for libtommath */

/* MODULE_SCOPE void* TclBNAlloc( size_t ); */
#define TclBNAlloc(s) ((void*)ckalloc((size_t)(s)))
/* MODULE_SCOPE void* TclBNCalloc( size_t, size_t ); */
#define TclBNCalloc(m,s) memset(ckalloc((size_t)(m)*(size_t)(s)),0,(size_t)(m)*(size_t)(s))
/* MODULE_SCOPE void* TclBNRealloc( void*, size_t ); */
#define TclBNRealloc(x,s) ((void*)ckrealloc((char*)(x),(size_t)(s)))
/* MODULE_SCOPE void  TclBNFree( void* ); */
#define TclBNFree(x) (ckfree((char*)(x)))

#define MP_MALLOC(size)                   TclBNAlloc(size)
#define MP_CALLOC(nmemb, size)            TclBNCalloc(nmemb, size)
#define MP_REALLOC(mem, oldsize, newsize) TclBNRealloc(mem, newsize)
#define MP_FREE(mem, size)                TclBNFree(mem)


/* Rename the global symbols in libtommath to avoid linkage conflicts */

#define bn_reverse TclBN_reverse
#define mp_add TclBN_mp_add
#define mp_add_d TclBN_mp_add_d
#define mp_and TclBN_mp_and
#define mp_clamp TclBN_mp_clamp
#define mp_clear TclBN_mp_clear
#define mp_clear_multi TclBN_mp_clear_multi
#define mp_cmp TclBN_mp_cmp
#define mp_cmp_d TclBN_mp_cmp_d
#define mp_cmp_mag TclBN_mp_cmp_mag
#define mp_cnt_lsb TclBN_mp_cnt_lsb
#define mp_copy TclBN_mp_copy
#define mp_count_bits TclBN_mp_count_bits
#define mp_div TclBN_mp_div
#define mp_div_2 TclBN_mp_div_2
#define mp_div_2d TclBN_mp_div_2d
#define mp_div_3 TclBN_mp_div_3
#define mp_div_d TclBN_mp_div_d
#define mp_exch TclBN_mp_exch
#define mp_expt_d TclBN_mp_expt_u32
#define mp_expt_d_ex TclBN_mp_expt_d_ex
#define mp_expt_u32 TclBN_mp_expt_u32
#define mp_get_bit TclBN_mp_get_bit
#define mp_get_mag_ul TclBN_mp_get_mag_ul
#define mp_get_mag_ull TclBN_mp_get_mag_ull
#define mp_grow TclBN_mp_grow
#define mp_init TclBN_mp_init
#define mp_init_copy TclBN_mp_init_copy
#define mp_init_multi TclBN_mp_init_multi
#define mp_init_set TclBN_mp_init_set
#define mp_init_set_int(a,i) (MP_DEPRECATED_PRAGMA("replaced by mp_init_ul") TclBN_mp_init_ul(a,(unsigned int)(i)))
#define mp_init_size TclBN_mp_init_size
<<<<<<< HEAD
#define mp_init_ul TclBN_mp_init_ul
#define mp_isodd TclBN_mp_isodd
=======
>>>>>>> 2e01d604
#define mp_lshd TclBN_mp_lshd
#define mp_mod TclBN_mp_mod
#define mp_mod_2d TclBN_mp_mod_2d
#define mp_mul TclBN_mp_mul
#define mp_mul_2 TclBN_mp_mul_2
#define mp_mul_2d TclBN_mp_mul_2d
#define mp_mul_d TclBN_mp_mul_d
#define mp_neg TclBN_mp_neg
#define mp_or TclBN_mp_or
#define mp_radix_size TclBN_mp_radix_size
#define mp_read_radix TclBN_mp_read_radix
#define mp_rshd TclBN_mp_rshd
#define mp_set TclBN_mp_set
#define mp_set_int(a,b) (MP_DEPRECATED_PRAGMA("replaced by mp_set_ul") (TclBN_mp_set_ul((a),((unsigned int)(b))),MP_OKAY))
#define mp_set_long(a,b) (MP_DEPRECATED_PRAGMA("replaced by mp_set_ul") (TclBN_mp_set_ul((a),(b)),MP_OKAY))
#define mp_set_long_long(a,b) (MP_DEPRECATED_PRAGMA("replaced by mp_set_ull") (TclBN_mp_set_ull((a),(b)),MP_OKAY))
#define mp_set_ul TclBN_mp_set_ul
#define mp_set_ull TclBN_mp_set_ull
#define mp_shrink TclBN_mp_shrink
#define mp_sqr TclBN_mp_sqr
#define mp_sqrt TclBN_mp_sqrt
#define mp_sub TclBN_mp_sub
#define mp_sub_d TclBN_mp_sub_d
#define mp_signed_rsh TclBN_mp_signed_rsh
#define mp_tc_and TclBN_mp_and
#define mp_tc_div_2d TclBN_mp_signed_rsh
#define mp_tc_or TclBN_mp_or
#define mp_tc_xor TclBN_mp_xor
#define mp_to_unsigned_bin TclBN_mp_to_unsigned_bin
#define mp_to_unsigned_bin_n TclBN_mp_to_unsigned_bin_n
#define mp_toradix_n TclBN_mp_toradix_n
#define mp_to_radix TclBN_mp_to_radix
#define mp_to_ubin TclBN_mp_to_ubin
#define mp_ubin_size TclBN_mp_ubin_size
#define mp_unsigned_bin_size(mp) (MP_DEPRECATED_PRAGMA("replaced by mp_ubin_size") (int)TclBN_mp_ubin_size(mp))
#define mp_xor TclBN_mp_xor
#define mp_zero TclBN_mp_zero
#define s_mp_add TclBN_s_mp_add
#define s_mp_balance_mul TclBN_mp_balance_mul
#define s_mp_get_bit TclBN_mp_get_bit
#define s_mp_karatsuba_mul TclBN_mp_karatsuba_mul
#define s_mp_karatsuba_sqr TclBN_mp_karatsuba_sqr
#define s_mp_mul_digs TclBN_s_mp_mul_digs
#define s_mp_mul_digs_fast TclBN_s_mp_mul_digs_fast
#define s_mp_reverse TclBN_s_mp_reverse
#define s_mp_sqr TclBN_s_mp_sqr
#define s_mp_sqr_fast TclBN_s_mp_sqr_fast
#define s_mp_sub TclBN_s_mp_sub
#define s_mp_toom_mul TclBN_mp_toom_mul
#define s_mp_toom_sqr TclBN_mp_toom_sqr

#undef TCL_STORAGE_CLASS
#ifdef BUILD_tcl
#   define TCL_STORAGE_CLASS DLLEXPORT
#else
#   ifdef USE_TCL_STUBS
#      define TCL_STORAGE_CLASS
#   else
#      define TCL_STORAGE_CLASS DLLIMPORT
#   endif
#endif

/*
 * WARNING: This file is automatically generated by the tools/genStubs.tcl
 * script.  Any modifications to the function declarations below should be made
 * in the generic/tclInt.decls script.
 */

/* !BEGIN!: Do not edit below this line. */

#ifdef __cplusplus
extern "C" {
#endif

/*
 * Exported function declarations:
 */

/* 0 */
EXTERN int		TclBN_epoch(void) MP_WUR;
/* 1 */
EXTERN int		TclBN_revision(void) MP_WUR;
/* 2 */
EXTERN mp_err		TclBN_mp_add(const mp_int *a, const mp_int *b,
				mp_int *c) MP_WUR;
/* 3 */
EXTERN mp_err		TclBN_mp_add_d(const mp_int *a, mp_digit b,
				mp_int *c) MP_WUR;
/* 4 */
EXTERN mp_err		TclBN_mp_and(const mp_int *a, const mp_int *b,
				mp_int *c) MP_WUR;
/* 5 */
EXTERN void		TclBN_mp_clamp(mp_int *a);
/* 6 */
EXTERN void		TclBN_mp_clear(mp_int *a);
/* 7 */
EXTERN void		TclBN_mp_clear_multi(mp_int *a, ...);
/* 8 */
EXTERN mp_ord		TclBN_mp_cmp(const mp_int *a, const mp_int *b) MP_WUR;
/* 9 */
EXTERN mp_ord		TclBN_mp_cmp_d(const mp_int *a, mp_digit b) MP_WUR;
/* 10 */
EXTERN mp_ord		TclBN_mp_cmp_mag(const mp_int *a, const mp_int *b) MP_WUR;
/* 11 */
EXTERN mp_err		TclBN_mp_copy(const mp_int *a, mp_int *b) MP_WUR;
/* 12 */
EXTERN int		TclBN_mp_count_bits(const mp_int *a) MP_WUR;
/* 13 */
EXTERN mp_err		TclBN_mp_div(const mp_int *a, const mp_int *b,
				mp_int *q, mp_int *r) MP_WUR;
/* 14 */
EXTERN mp_err		TclBN_mp_div_d(const mp_int *a, mp_digit b,
				mp_int *q, mp_digit *r) MP_WUR;
/* 15 */
EXTERN mp_err		TclBN_mp_div_2(const mp_int *a, mp_int *q) MP_WUR;
/* 16 */
EXTERN mp_err		TclBN_mp_div_2d(const mp_int *a, int b, mp_int *q,
				mp_int *r) MP_WUR;
/* 17 */
EXTERN mp_err		TclBN_mp_div_3(const mp_int *a, mp_int *q,
				mp_digit *r) MP_WUR;
/* 18 */
EXTERN void		TclBN_mp_exch(mp_int *a, mp_int *b);
/* 19 */
EXTERN mp_err		TclBN_mp_expt_u32(const mp_int *a, unsigned int b,
				mp_int *c) MP_WUR;
/* 20 */
EXTERN mp_err		TclBN_mp_grow(mp_int *a, int size) MP_WUR;
/* 21 */
EXTERN mp_err		TclBN_mp_init(mp_int *a) MP_WUR;
/* 22 */
EXTERN mp_err		TclBN_mp_init_copy(mp_int *a, const mp_int *b) MP_WUR;
/* 23 */
EXTERN mp_err		TclBN_mp_init_multi(mp_int *a, ...) MP_WUR;
/* 24 */
EXTERN mp_err		TclBN_mp_init_set(mp_int *a, mp_digit b) MP_WUR;
/* 25 */
EXTERN mp_err		TclBN_mp_init_size(mp_int *a, int size) MP_WUR;
/* 26 */
EXTERN mp_err		TclBN_mp_lshd(mp_int *a, int shift) MP_WUR;
/* 27 */
EXTERN mp_err		TclBN_mp_mod(const mp_int *a, const mp_int *b,
				mp_int *r) MP_WUR;
/* 28 */
EXTERN mp_err		TclBN_mp_mod_2d(const mp_int *a, int b, mp_int *r) MP_WUR;
/* 29 */
EXTERN mp_err		TclBN_mp_mul(const mp_int *a, const mp_int *b,
				mp_int *p) MP_WUR;
/* 30 */
EXTERN mp_err		TclBN_mp_mul_d(const mp_int *a, mp_digit b,
				mp_int *p) MP_WUR;
/* 31 */
EXTERN mp_err		TclBN_mp_mul_2(const mp_int *a, mp_int *p) MP_WUR;
/* 32 */
EXTERN mp_err		TclBN_mp_mul_2d(const mp_int *a, int d, mp_int *p) MP_WUR;
/* 33 */
EXTERN mp_err		TclBN_mp_neg(const mp_int *a, mp_int *b) MP_WUR;
/* 34 */
EXTERN mp_err		TclBN_mp_or(const mp_int *a, const mp_int *b,
				mp_int *c) MP_WUR;
/* 35 */
EXTERN mp_err		TclBN_mp_radix_size(const mp_int *a, int radix,
				int *size) MP_WUR;
/* 36 */
EXTERN mp_err		TclBN_mp_read_radix(mp_int *a, const char *str,
				int radix) MP_WUR;
/* 37 */
EXTERN void		TclBN_mp_rshd(mp_int *a, int shift);
/* 38 */
EXTERN mp_err		TclBN_mp_shrink(mp_int *a) MP_WUR;
/* 39 */
EXTERN void		TclBN_mp_set(mp_int *a, mp_digit b);
/* 40 */
EXTERN mp_err		TclBN_mp_sqr(const mp_int *a, mp_int *b) MP_WUR;
/* 41 */
EXTERN mp_err		TclBN_mp_sqrt(const mp_int *a, mp_int *b) MP_WUR;
/* 42 */
EXTERN mp_err		TclBN_mp_sub(const mp_int *a, const mp_int *b,
				mp_int *c) MP_WUR;
/* 43 */
EXTERN mp_err		TclBN_mp_sub_d(const mp_int *a, mp_digit b,
				mp_int *c) MP_WUR;
/* 44 */
TCL_DEPRECATED("Use mp_to_ubin")
mp_err			TclBN_mp_to_unsigned_bin(const mp_int *a,
				unsigned char *b);
/* 45 */
TCL_DEPRECATED("Use mp_to_ubin")
mp_err			TclBN_mp_to_unsigned_bin_n(const mp_int *a,
				unsigned char *b, unsigned long *outlen);
/* 46 */
TCL_DEPRECATED("Use mp_to_radix")
mp_err			TclBN_mp_toradix_n(const mp_int *a, char *str,
				int radix, int maxlen);
/* 47 */
EXTERN size_t		TclBN_mp_ubin_size(const mp_int *a);
/* 48 */
EXTERN mp_err		TclBN_mp_xor(const mp_int *a, const mp_int *b,
				mp_int *c) MP_WUR;
/* 49 */
EXTERN void		TclBN_mp_zero(mp_int *a);
/* 50 */
TCL_DEPRECATED("is private function in libtommath")
void			TclBN_reverse(unsigned char *s, int len);
/* 51 */
TCL_DEPRECATED("is private function in libtommath")
mp_err			TclBN_s_mp_mul_digs_fast(const mp_int *a,
				const mp_int *b, mp_int *c, int digs);
/* 52 */
TCL_DEPRECATED("is private function in libtommath")
mp_err			TclBN_s_mp_sqr_fast(const mp_int *a, mp_int *b);
/* 53 */
TCL_DEPRECATED("is private function in libtommath")
mp_err			TclBN_mp_karatsuba_mul(const mp_int *a,
				const mp_int *b, mp_int *c);
/* 54 */
TCL_DEPRECATED("is private function in libtommath")
mp_err			TclBN_mp_karatsuba_sqr(const mp_int *a, mp_int *b);
/* 55 */
TCL_DEPRECATED("is private function in libtommath")
mp_err			TclBN_mp_toom_mul(const mp_int *a, const mp_int *b,
				mp_int *c);
/* 56 */
TCL_DEPRECATED("is private function in libtommath")
mp_err			TclBN_mp_toom_sqr(const mp_int *a, mp_int *b);
/* 57 */
TCL_DEPRECATED("is private function in libtommath")
mp_err			TclBN_s_mp_add(const mp_int *a, const mp_int *b,
				mp_int *c);
/* 58 */
TCL_DEPRECATED("is private function in libtommath")
mp_err			TclBN_s_mp_mul_digs(const mp_int *a, const mp_int *b,
				mp_int *c, int digs);
/* 59 */
TCL_DEPRECATED("is private function in libtommath")
mp_err			TclBN_s_mp_sqr(const mp_int *a, mp_int *b);
/* 60 */
TCL_DEPRECATED("is private function in libtommath")
mp_err			TclBN_s_mp_sub(const mp_int *a, const mp_int *b,
				mp_int *c);
/* 61 */
EXTERN mp_err		TclBN_mp_init_ul(mp_int *a, unsigned long i) MP_WUR;
/* 62 */
EXTERN void		TclBN_mp_set_ul(mp_int *a, unsigned long i);
/* 63 */
EXTERN int		TclBN_mp_cnt_lsb(const mp_int *a) MP_WUR;
/* 64 */
TCL_DEPRECATED("Use mp_init() + mp_set_l()")
void			TclBNInitBignumFromLong(mp_int *bignum, long initVal);
/* 65 */
TCL_DEPRECATED("Use mp_init() + mp_set_ll()")
void			TclBNInitBignumFromWideInt(mp_int *bignum,
				Tcl_WideInt initVal);
/* 66 */
TCL_DEPRECATED("Use mp_init() + mp_set_ull()")
void			TclBNInitBignumFromWideUInt(mp_int *bignum,
				Tcl_WideUInt initVal);
/* 67 */
TCL_DEPRECATED("Use mp_expt_u32")
mp_err			TclBN_mp_expt_d_ex(const mp_int *a, mp_digit b,
				mp_int *c, int fast);
/* 68 */
EXTERN void		TclBN_mp_set_ull(mp_int *a, Tcl_WideUInt i);
/* 69 */
EXTERN Tcl_WideUInt	TclBN_mp_get_mag_ull(const mp_int *a) MP_WUR;
/* Slot 70 is reserved */
<<<<<<< HEAD
/* 71 */
EXTERN unsigned long	TclBN_mp_get_mag_ul(const mp_int *a);
/* 72 */
EXTERN mp_bool		TclBN_mp_isodd(const mp_int *a) MP_WUR;
=======
/* Slot 71 is reserved */
/* Slot 72 is reserved */
>>>>>>> 2e01d604
/* 73 */
EXTERN mp_err		TclBN_mp_tc_and(const mp_int *a, const mp_int *b,
				mp_int *c) MP_WUR;
/* 74 */
EXTERN mp_err		TclBN_mp_tc_or(const mp_int *a, const mp_int *b,
				mp_int *c) MP_WUR;
/* 75 */
EXTERN mp_err		TclBN_mp_tc_xor(const mp_int *a, const mp_int *b,
				mp_int *c) MP_WUR;
/* 76 */
EXTERN mp_err		TclBN_mp_signed_rsh(const mp_int *a, int b,
				mp_int *c) MP_WUR;
/* 77 */
TCL_DEPRECATED("is private function in libtommath")
mp_bool			TclBN_mp_get_bit(const mp_int *a, unsigned int b);
/* 78 */
EXTERN int		TclBN_mp_to_ubin(const mp_int *a, unsigned char *buf,
				size_t maxlen, size_t *written) MP_WUR;
/* Slot 79 is reserved */
/* 80 */
EXTERN int		TclBN_mp_to_radix(const mp_int *a, char *str,
				size_t maxlen, size_t *written, int radix) MP_WUR;

typedef struct TclTomMathStubs {
    int magic;
    void *hooks;

    int (*tclBN_epoch) (void) MP_WUR; /* 0 */
    int (*tclBN_revision) (void) MP_WUR; /* 1 */
    mp_err (*tclBN_mp_add) (const mp_int *a, const mp_int *b, mp_int *c) MP_WUR; /* 2 */
    mp_err (*tclBN_mp_add_d) (const mp_int *a, mp_digit b, mp_int *c) MP_WUR; /* 3 */
    mp_err (*tclBN_mp_and) (const mp_int *a, const mp_int *b, mp_int *c) MP_WUR; /* 4 */
    void (*tclBN_mp_clamp) (mp_int *a); /* 5 */
    void (*tclBN_mp_clear) (mp_int *a); /* 6 */
    void (*tclBN_mp_clear_multi) (mp_int *a, ...); /* 7 */
    mp_ord (*tclBN_mp_cmp) (const mp_int *a, const mp_int *b) MP_WUR; /* 8 */
    mp_ord (*tclBN_mp_cmp_d) (const mp_int *a, mp_digit b) MP_WUR; /* 9 */
    mp_ord (*tclBN_mp_cmp_mag) (const mp_int *a, const mp_int *b) MP_WUR; /* 10 */
    mp_err (*tclBN_mp_copy) (const mp_int *a, mp_int *b) MP_WUR; /* 11 */
    int (*tclBN_mp_count_bits) (const mp_int *a) MP_WUR; /* 12 */
    mp_err (*tclBN_mp_div) (const mp_int *a, const mp_int *b, mp_int *q, mp_int *r) MP_WUR; /* 13 */
    mp_err (*tclBN_mp_div_d) (const mp_int *a, mp_digit b, mp_int *q, mp_digit *r) MP_WUR; /* 14 */
    mp_err (*tclBN_mp_div_2) (const mp_int *a, mp_int *q) MP_WUR; /* 15 */
    mp_err (*tclBN_mp_div_2d) (const mp_int *a, int b, mp_int *q, mp_int *r) MP_WUR; /* 16 */
    mp_err (*tclBN_mp_div_3) (const mp_int *a, mp_int *q, mp_digit *r) MP_WUR; /* 17 */
    void (*tclBN_mp_exch) (mp_int *a, mp_int *b); /* 18 */
    mp_err (*tclBN_mp_expt_u32) (const mp_int *a, unsigned int b, mp_int *c) MP_WUR; /* 19 */
    mp_err (*tclBN_mp_grow) (mp_int *a, int size) MP_WUR; /* 20 */
    mp_err (*tclBN_mp_init) (mp_int *a) MP_WUR; /* 21 */
    mp_err (*tclBN_mp_init_copy) (mp_int *a, const mp_int *b) MP_WUR; /* 22 */
    mp_err (*tclBN_mp_init_multi) (mp_int *a, ...) MP_WUR; /* 23 */
    mp_err (*tclBN_mp_init_set) (mp_int *a, mp_digit b) MP_WUR; /* 24 */
    mp_err (*tclBN_mp_init_size) (mp_int *a, int size) MP_WUR; /* 25 */
    mp_err (*tclBN_mp_lshd) (mp_int *a, int shift) MP_WUR; /* 26 */
    mp_err (*tclBN_mp_mod) (const mp_int *a, const mp_int *b, mp_int *r) MP_WUR; /* 27 */
    mp_err (*tclBN_mp_mod_2d) (const mp_int *a, int b, mp_int *r) MP_WUR; /* 28 */
    mp_err (*tclBN_mp_mul) (const mp_int *a, const mp_int *b, mp_int *p) MP_WUR; /* 29 */
    mp_err (*tclBN_mp_mul_d) (const mp_int *a, mp_digit b, mp_int *p) MP_WUR; /* 30 */
    mp_err (*tclBN_mp_mul_2) (const mp_int *a, mp_int *p) MP_WUR; /* 31 */
    mp_err (*tclBN_mp_mul_2d) (const mp_int *a, int d, mp_int *p) MP_WUR; /* 32 */
    mp_err (*tclBN_mp_neg) (const mp_int *a, mp_int *b) MP_WUR; /* 33 */
    mp_err (*tclBN_mp_or) (const mp_int *a, const mp_int *b, mp_int *c) MP_WUR; /* 34 */
    mp_err (*tclBN_mp_radix_size) (const mp_int *a, int radix, int *size) MP_WUR; /* 35 */
    mp_err (*tclBN_mp_read_radix) (mp_int *a, const char *str, int radix) MP_WUR; /* 36 */
    void (*tclBN_mp_rshd) (mp_int *a, int shift); /* 37 */
    mp_err (*tclBN_mp_shrink) (mp_int *a) MP_WUR; /* 38 */
    void (*tclBN_mp_set) (mp_int *a, mp_digit b); /* 39 */
    mp_err (*tclBN_mp_sqr) (const mp_int *a, mp_int *b) MP_WUR; /* 40 */
    mp_err (*tclBN_mp_sqrt) (const mp_int *a, mp_int *b) MP_WUR; /* 41 */
    mp_err (*tclBN_mp_sub) (const mp_int *a, const mp_int *b, mp_int *c) MP_WUR; /* 42 */
    mp_err (*tclBN_mp_sub_d) (const mp_int *a, mp_digit b, mp_int *c) MP_WUR; /* 43 */
    TCL_DEPRECATED_API("Use mp_to_ubin") mp_err (*tclBN_mp_to_unsigned_bin) (const mp_int *a, unsigned char *b); /* 44 */
    TCL_DEPRECATED_API("Use mp_to_ubin") mp_err (*tclBN_mp_to_unsigned_bin_n) (const mp_int *a, unsigned char *b, unsigned long *outlen); /* 45 */
    TCL_DEPRECATED_API("Use mp_to_radix") mp_err (*tclBN_mp_toradix_n) (const mp_int *a, char *str, int radix, int maxlen); /* 46 */
    size_t (*tclBN_mp_ubin_size) (const mp_int *a); /* 47 */
    mp_err (*tclBN_mp_xor) (const mp_int *a, const mp_int *b, mp_int *c) MP_WUR; /* 48 */
    void (*tclBN_mp_zero) (mp_int *a); /* 49 */
    TCL_DEPRECATED_API("is private function in libtommath") void (*tclBN_reverse) (unsigned char *s, int len); /* 50 */
    TCL_DEPRECATED_API("is private function in libtommath") mp_err (*tclBN_s_mp_mul_digs_fast) (const mp_int *a, const mp_int *b, mp_int *c, int digs); /* 51 */
    TCL_DEPRECATED_API("is private function in libtommath") mp_err (*tclBN_s_mp_sqr_fast) (const mp_int *a, mp_int *b); /* 52 */
    TCL_DEPRECATED_API("is private function in libtommath") mp_err (*tclBN_mp_karatsuba_mul) (const mp_int *a, const mp_int *b, mp_int *c); /* 53 */
    TCL_DEPRECATED_API("is private function in libtommath") mp_err (*tclBN_mp_karatsuba_sqr) (const mp_int *a, mp_int *b); /* 54 */
    TCL_DEPRECATED_API("is private function in libtommath") mp_err (*tclBN_mp_toom_mul) (const mp_int *a, const mp_int *b, mp_int *c); /* 55 */
    TCL_DEPRECATED_API("is private function in libtommath") mp_err (*tclBN_mp_toom_sqr) (const mp_int *a, mp_int *b); /* 56 */
    TCL_DEPRECATED_API("is private function in libtommath") mp_err (*tclBN_s_mp_add) (const mp_int *a, const mp_int *b, mp_int *c); /* 57 */
    TCL_DEPRECATED_API("is private function in libtommath") mp_err (*tclBN_s_mp_mul_digs) (const mp_int *a, const mp_int *b, mp_int *c, int digs); /* 58 */
    TCL_DEPRECATED_API("is private function in libtommath") mp_err (*tclBN_s_mp_sqr) (const mp_int *a, mp_int *b); /* 59 */
    TCL_DEPRECATED_API("is private function in libtommath") mp_err (*tclBN_s_mp_sub) (const mp_int *a, const mp_int *b, mp_int *c); /* 60 */
    mp_err (*tclBN_mp_init_ul) (mp_int *a, unsigned long i) MP_WUR; /* 61 */
    void (*tclBN_mp_set_ul) (mp_int *a, unsigned long i); /* 62 */
    int (*tclBN_mp_cnt_lsb) (const mp_int *a) MP_WUR; /* 63 */
    TCL_DEPRECATED_API("Use mp_init() + mp_set_l()") void (*tclBNInitBignumFromLong) (mp_int *bignum, long initVal); /* 64 */
    TCL_DEPRECATED_API("Use mp_init() + mp_set_ll()") void (*tclBNInitBignumFromWideInt) (mp_int *bignum, Tcl_WideInt initVal); /* 65 */
    TCL_DEPRECATED_API("Use mp_init() + mp_set_ull()") void (*tclBNInitBignumFromWideUInt) (mp_int *bignum, Tcl_WideUInt initVal); /* 66 */
    TCL_DEPRECATED_API("Use mp_expt_u32") mp_err (*tclBN_mp_expt_d_ex) (const mp_int *a, mp_digit b, mp_int *c, int fast); /* 67 */
    void (*tclBN_mp_set_ull) (mp_int *a, Tcl_WideUInt i); /* 68 */
    Tcl_WideUInt (*tclBN_mp_get_mag_ull) (const mp_int *a) MP_WUR; /* 69 */
    void (*reserved70)(void);
<<<<<<< HEAD
    unsigned long (*tclBN_mp_get_mag_ul) (const mp_int *a); /* 71 */
    mp_bool (*tclBN_mp_isodd) (const mp_int *a) MP_WUR; /* 72 */
    mp_err (*tclBN_mp_tc_and) (const mp_int *a, const mp_int *b, mp_int *c) MP_WUR; /* 73 */
    mp_err (*tclBN_mp_tc_or) (const mp_int *a, const mp_int *b, mp_int *c) MP_WUR; /* 74 */
    mp_err (*tclBN_mp_tc_xor) (const mp_int *a, const mp_int *b, mp_int *c) MP_WUR; /* 75 */
    mp_err (*tclBN_mp_signed_rsh) (const mp_int *a, int b, mp_int *c) MP_WUR; /* 76 */
    TCL_DEPRECATED_API("is private function in libtommath") mp_bool (*tclBN_mp_get_bit) (const mp_int *a, unsigned int b); /* 77 */
    int (*tclBN_mp_to_ubin) (const mp_int *a, unsigned char *buf, size_t maxlen, size_t *written) MP_WUR; /* 78 */
=======
    void (*reserved71)(void);
    void (*reserved72)(void);
    mp_err (*tclBN_mp_tc_and) (const mp_int *a, const mp_int *b, mp_int *c); /* 73 */
    mp_err (*tclBN_mp_tc_or) (const mp_int *a, const mp_int *b, mp_int *c); /* 74 */
    mp_err (*tclBN_mp_tc_xor) (const mp_int *a, const mp_int *b, mp_int *c); /* 75 */
    mp_err (*tclBN_mp_signed_rsh) (const mp_int *a, int b, mp_int *c); /* 76 */
    mp_bool (*tclBN_mp_get_bit) (const mp_int *a, unsigned int b); /* 77 */
    int (*tclBN_mp_to_ubin) (const mp_int *a, unsigned char *buf, size_t maxlen, size_t *written); /* 78 */
>>>>>>> 2e01d604
    void (*reserved79)(void);
    int (*tclBN_mp_to_radix) (const mp_int *a, char *str, size_t maxlen, size_t *written, int radix) MP_WUR; /* 80 */
} TclTomMathStubs;

extern const TclTomMathStubs *tclTomMathStubsPtr;

#ifdef __cplusplus
}
#endif

#if defined(USE_TCL_STUBS)

/*
 * Inline function declarations:
 */

#define TclBN_epoch \
	(tclTomMathStubsPtr->tclBN_epoch) /* 0 */
#define TclBN_revision \
	(tclTomMathStubsPtr->tclBN_revision) /* 1 */
#define TclBN_mp_add \
	(tclTomMathStubsPtr->tclBN_mp_add) /* 2 */
#define TclBN_mp_add_d \
	(tclTomMathStubsPtr->tclBN_mp_add_d) /* 3 */
#define TclBN_mp_and \
	(tclTomMathStubsPtr->tclBN_mp_and) /* 4 */
#define TclBN_mp_clamp \
	(tclTomMathStubsPtr->tclBN_mp_clamp) /* 5 */
#define TclBN_mp_clear \
	(tclTomMathStubsPtr->tclBN_mp_clear) /* 6 */
#define TclBN_mp_clear_multi \
	(tclTomMathStubsPtr->tclBN_mp_clear_multi) /* 7 */
#define TclBN_mp_cmp \
	(tclTomMathStubsPtr->tclBN_mp_cmp) /* 8 */
#define TclBN_mp_cmp_d \
	(tclTomMathStubsPtr->tclBN_mp_cmp_d) /* 9 */
#define TclBN_mp_cmp_mag \
	(tclTomMathStubsPtr->tclBN_mp_cmp_mag) /* 10 */
#define TclBN_mp_copy \
	(tclTomMathStubsPtr->tclBN_mp_copy) /* 11 */
#define TclBN_mp_count_bits \
	(tclTomMathStubsPtr->tclBN_mp_count_bits) /* 12 */
#define TclBN_mp_div \
	(tclTomMathStubsPtr->tclBN_mp_div) /* 13 */
#define TclBN_mp_div_d \
	(tclTomMathStubsPtr->tclBN_mp_div_d) /* 14 */
#define TclBN_mp_div_2 \
	(tclTomMathStubsPtr->tclBN_mp_div_2) /* 15 */
#define TclBN_mp_div_2d \
	(tclTomMathStubsPtr->tclBN_mp_div_2d) /* 16 */
#define TclBN_mp_div_3 \
	(tclTomMathStubsPtr->tclBN_mp_div_3) /* 17 */
#define TclBN_mp_exch \
	(tclTomMathStubsPtr->tclBN_mp_exch) /* 18 */
#define TclBN_mp_expt_u32 \
	(tclTomMathStubsPtr->tclBN_mp_expt_u32) /* 19 */
#define TclBN_mp_grow \
	(tclTomMathStubsPtr->tclBN_mp_grow) /* 20 */
#define TclBN_mp_init \
	(tclTomMathStubsPtr->tclBN_mp_init) /* 21 */
#define TclBN_mp_init_copy \
	(tclTomMathStubsPtr->tclBN_mp_init_copy) /* 22 */
#define TclBN_mp_init_multi \
	(tclTomMathStubsPtr->tclBN_mp_init_multi) /* 23 */
#define TclBN_mp_init_set \
	(tclTomMathStubsPtr->tclBN_mp_init_set) /* 24 */
#define TclBN_mp_init_size \
	(tclTomMathStubsPtr->tclBN_mp_init_size) /* 25 */
#define TclBN_mp_lshd \
	(tclTomMathStubsPtr->tclBN_mp_lshd) /* 26 */
#define TclBN_mp_mod \
	(tclTomMathStubsPtr->tclBN_mp_mod) /* 27 */
#define TclBN_mp_mod_2d \
	(tclTomMathStubsPtr->tclBN_mp_mod_2d) /* 28 */
#define TclBN_mp_mul \
	(tclTomMathStubsPtr->tclBN_mp_mul) /* 29 */
#define TclBN_mp_mul_d \
	(tclTomMathStubsPtr->tclBN_mp_mul_d) /* 30 */
#define TclBN_mp_mul_2 \
	(tclTomMathStubsPtr->tclBN_mp_mul_2) /* 31 */
#define TclBN_mp_mul_2d \
	(tclTomMathStubsPtr->tclBN_mp_mul_2d) /* 32 */
#define TclBN_mp_neg \
	(tclTomMathStubsPtr->tclBN_mp_neg) /* 33 */
#define TclBN_mp_or \
	(tclTomMathStubsPtr->tclBN_mp_or) /* 34 */
#define TclBN_mp_radix_size \
	(tclTomMathStubsPtr->tclBN_mp_radix_size) /* 35 */
#define TclBN_mp_read_radix \
	(tclTomMathStubsPtr->tclBN_mp_read_radix) /* 36 */
#define TclBN_mp_rshd \
	(tclTomMathStubsPtr->tclBN_mp_rshd) /* 37 */
#define TclBN_mp_shrink \
	(tclTomMathStubsPtr->tclBN_mp_shrink) /* 38 */
#define TclBN_mp_set \
	(tclTomMathStubsPtr->tclBN_mp_set) /* 39 */
#define TclBN_mp_sqr \
	(tclTomMathStubsPtr->tclBN_mp_sqr) /* 40 */
#define TclBN_mp_sqrt \
	(tclTomMathStubsPtr->tclBN_mp_sqrt) /* 41 */
#define TclBN_mp_sub \
	(tclTomMathStubsPtr->tclBN_mp_sub) /* 42 */
#define TclBN_mp_sub_d \
	(tclTomMathStubsPtr->tclBN_mp_sub_d) /* 43 */
#define TclBN_mp_to_unsigned_bin \
	(tclTomMathStubsPtr->tclBN_mp_to_unsigned_bin) /* 44 */
#define TclBN_mp_to_unsigned_bin_n \
	(tclTomMathStubsPtr->tclBN_mp_to_unsigned_bin_n) /* 45 */
#define TclBN_mp_toradix_n \
	(tclTomMathStubsPtr->tclBN_mp_toradix_n) /* 46 */
#define TclBN_mp_ubin_size \
	(tclTomMathStubsPtr->tclBN_mp_ubin_size) /* 47 */
#define TclBN_mp_xor \
	(tclTomMathStubsPtr->tclBN_mp_xor) /* 48 */
#define TclBN_mp_zero \
	(tclTomMathStubsPtr->tclBN_mp_zero) /* 49 */
#define TclBN_reverse \
	(tclTomMathStubsPtr->tclBN_reverse) /* 50 */
#define TclBN_s_mp_mul_digs_fast \
	(tclTomMathStubsPtr->tclBN_s_mp_mul_digs_fast) /* 51 */
#define TclBN_s_mp_sqr_fast \
	(tclTomMathStubsPtr->tclBN_s_mp_sqr_fast) /* 52 */
#define TclBN_mp_karatsuba_mul \
	(tclTomMathStubsPtr->tclBN_mp_karatsuba_mul) /* 53 */
#define TclBN_mp_karatsuba_sqr \
	(tclTomMathStubsPtr->tclBN_mp_karatsuba_sqr) /* 54 */
#define TclBN_mp_toom_mul \
	(tclTomMathStubsPtr->tclBN_mp_toom_mul) /* 55 */
#define TclBN_mp_toom_sqr \
	(tclTomMathStubsPtr->tclBN_mp_toom_sqr) /* 56 */
#define TclBN_s_mp_add \
	(tclTomMathStubsPtr->tclBN_s_mp_add) /* 57 */
#define TclBN_s_mp_mul_digs \
	(tclTomMathStubsPtr->tclBN_s_mp_mul_digs) /* 58 */
#define TclBN_s_mp_sqr \
	(tclTomMathStubsPtr->tclBN_s_mp_sqr) /* 59 */
#define TclBN_s_mp_sub \
	(tclTomMathStubsPtr->tclBN_s_mp_sub) /* 60 */
#define TclBN_mp_init_ul \
	(tclTomMathStubsPtr->tclBN_mp_init_ul) /* 61 */
#define TclBN_mp_set_ul \
	(tclTomMathStubsPtr->tclBN_mp_set_ul) /* 62 */
#define TclBN_mp_cnt_lsb \
	(tclTomMathStubsPtr->tclBN_mp_cnt_lsb) /* 63 */
#define TclBNInitBignumFromLong \
	(tclTomMathStubsPtr->tclBNInitBignumFromLong) /* 64 */
#define TclBNInitBignumFromWideInt \
	(tclTomMathStubsPtr->tclBNInitBignumFromWideInt) /* 65 */
#define TclBNInitBignumFromWideUInt \
	(tclTomMathStubsPtr->tclBNInitBignumFromWideUInt) /* 66 */
#define TclBN_mp_expt_d_ex \
	(tclTomMathStubsPtr->tclBN_mp_expt_d_ex) /* 67 */
#define TclBN_mp_set_ull \
	(tclTomMathStubsPtr->tclBN_mp_set_ull) /* 68 */
#define TclBN_mp_get_mag_ull \
	(tclTomMathStubsPtr->tclBN_mp_get_mag_ull) /* 69 */
/* Slot 70 is reserved */
<<<<<<< HEAD
#define TclBN_mp_get_mag_ul \
	(tclTomMathStubsPtr->tclBN_mp_get_mag_ul) /* 71 */
#define TclBN_mp_isodd \
	(tclTomMathStubsPtr->tclBN_mp_isodd) /* 72 */
=======
/* Slot 71 is reserved */
/* Slot 72 is reserved */
>>>>>>> 2e01d604
#define TclBN_mp_tc_and \
	(tclTomMathStubsPtr->tclBN_mp_tc_and) /* 73 */
#define TclBN_mp_tc_or \
	(tclTomMathStubsPtr->tclBN_mp_tc_or) /* 74 */
#define TclBN_mp_tc_xor \
	(tclTomMathStubsPtr->tclBN_mp_tc_xor) /* 75 */
#define TclBN_mp_signed_rsh \
	(tclTomMathStubsPtr->tclBN_mp_signed_rsh) /* 76 */
#define TclBN_mp_get_bit \
	(tclTomMathStubsPtr->tclBN_mp_get_bit) /* 77 */
#define TclBN_mp_to_ubin \
	(tclTomMathStubsPtr->tclBN_mp_to_ubin) /* 78 */
/* Slot 79 is reserved */
#define TclBN_mp_to_radix \
	(tclTomMathStubsPtr->tclBN_mp_to_radix) /* 80 */

#endif /* defined(USE_TCL_STUBS) */

/* !END!: Do not edit above this line. */

#undef TCL_STORAGE_CLASS
#define TCL_STORAGE_CLASS DLLIMPORT

#endif /* _TCLINTDECLS */<|MERGE_RESOLUTION|>--- conflicted
+++ resolved
@@ -82,11 +82,7 @@
 #define mp_init_set TclBN_mp_init_set
 #define mp_init_set_int(a,i) (MP_DEPRECATED_PRAGMA("replaced by mp_init_ul") TclBN_mp_init_ul(a,(unsigned int)(i)))
 #define mp_init_size TclBN_mp_init_size
-<<<<<<< HEAD
 #define mp_init_ul TclBN_mp_init_ul
-#define mp_isodd TclBN_mp_isodd
-=======
->>>>>>> 2e01d604
 #define mp_lshd TclBN_mp_lshd
 #define mp_mod TclBN_mp_mod
 #define mp_mod_2d TclBN_mp_mod_2d
@@ -353,15 +349,9 @@
 /* 69 */
 EXTERN Tcl_WideUInt	TclBN_mp_get_mag_ull(const mp_int *a) MP_WUR;
 /* Slot 70 is reserved */
-<<<<<<< HEAD
 /* 71 */
-EXTERN unsigned long	TclBN_mp_get_mag_ul(const mp_int *a);
-/* 72 */
-EXTERN mp_bool		TclBN_mp_isodd(const mp_int *a) MP_WUR;
-=======
-/* Slot 71 is reserved */
+EXTERN unsigned long	TclBN_mp_get_mag_ul(const mp_int *a) MP_WUR;
 /* Slot 72 is reserved */
->>>>>>> 2e01d604
 /* 73 */
 EXTERN mp_err		TclBN_mp_tc_and(const mp_int *a, const mp_int *b,
 				mp_int *c) MP_WUR;
@@ -460,25 +450,14 @@
     void (*tclBN_mp_set_ull) (mp_int *a, Tcl_WideUInt i); /* 68 */
     Tcl_WideUInt (*tclBN_mp_get_mag_ull) (const mp_int *a) MP_WUR; /* 69 */
     void (*reserved70)(void);
-<<<<<<< HEAD
-    unsigned long (*tclBN_mp_get_mag_ul) (const mp_int *a); /* 71 */
-    mp_bool (*tclBN_mp_isodd) (const mp_int *a) MP_WUR; /* 72 */
+    unsigned long (*tclBN_mp_get_mag_ul) (const mp_int *a) MP_WUR; /* 71 */
+    void (*reserved72)(void);
     mp_err (*tclBN_mp_tc_and) (const mp_int *a, const mp_int *b, mp_int *c) MP_WUR; /* 73 */
     mp_err (*tclBN_mp_tc_or) (const mp_int *a, const mp_int *b, mp_int *c) MP_WUR; /* 74 */
     mp_err (*tclBN_mp_tc_xor) (const mp_int *a, const mp_int *b, mp_int *c) MP_WUR; /* 75 */
     mp_err (*tclBN_mp_signed_rsh) (const mp_int *a, int b, mp_int *c) MP_WUR; /* 76 */
     TCL_DEPRECATED_API("is private function in libtommath") mp_bool (*tclBN_mp_get_bit) (const mp_int *a, unsigned int b); /* 77 */
     int (*tclBN_mp_to_ubin) (const mp_int *a, unsigned char *buf, size_t maxlen, size_t *written) MP_WUR; /* 78 */
-=======
-    void (*reserved71)(void);
-    void (*reserved72)(void);
-    mp_err (*tclBN_mp_tc_and) (const mp_int *a, const mp_int *b, mp_int *c); /* 73 */
-    mp_err (*tclBN_mp_tc_or) (const mp_int *a, const mp_int *b, mp_int *c); /* 74 */
-    mp_err (*tclBN_mp_tc_xor) (const mp_int *a, const mp_int *b, mp_int *c); /* 75 */
-    mp_err (*tclBN_mp_signed_rsh) (const mp_int *a, int b, mp_int *c); /* 76 */
-    mp_bool (*tclBN_mp_get_bit) (const mp_int *a, unsigned int b); /* 77 */
-    int (*tclBN_mp_to_ubin) (const mp_int *a, unsigned char *buf, size_t maxlen, size_t *written); /* 78 */
->>>>>>> 2e01d604
     void (*reserved79)(void);
     int (*tclBN_mp_to_radix) (const mp_int *a, char *str, size_t maxlen, size_t *written, int radix) MP_WUR; /* 80 */
 } TclTomMathStubs;
@@ -636,15 +615,9 @@
 #define TclBN_mp_get_mag_ull \
 	(tclTomMathStubsPtr->tclBN_mp_get_mag_ull) /* 69 */
 /* Slot 70 is reserved */
-<<<<<<< HEAD
 #define TclBN_mp_get_mag_ul \
 	(tclTomMathStubsPtr->tclBN_mp_get_mag_ul) /* 71 */
-#define TclBN_mp_isodd \
-	(tclTomMathStubsPtr->tclBN_mp_isodd) /* 72 */
-=======
-/* Slot 71 is reserved */
 /* Slot 72 is reserved */
->>>>>>> 2e01d604
 #define TclBN_mp_tc_and \
 	(tclTomMathStubsPtr->tclBN_mp_tc_and) /* 73 */
 #define TclBN_mp_tc_or \
