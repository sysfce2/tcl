/*
 *----------------------------------------------------------------------
 *
 * tclTomMathDecls.h --
 *
 *	This file contains the declarations for the 'libtommath'
 *	functions that are exported by the Tcl library.
 *
 * Copyright (c) 2005 by Kevin B. Kenny.  All rights reserved.
 *
 * See the file "license.terms" for information on usage and redistribution
 * of this file, and for a DISCLAIMER OF ALL WARRANTIES.
 */

#ifndef _TCLTOMMATHDECLS
#define _TCLTOMMATHDECLS

#include "tcl.h"
#include <string.h>
#ifndef BN_H_
#include "tclTomMath.h"
#endif

/*
 * Define the version of the Stubs table that's exported for tommath
 */

#define TCLTOMMATH_EPOCH 0
#define TCLTOMMATH_REVISION 0

#define Tcl_TomMath_InitStubs(interp,version) \
    (TclTomMathInitializeStubs((interp),(version),\
                               TCLTOMMATH_EPOCH,TCLTOMMATH_REVISION))

/* Define custom memory allocation for libtommath */

/* MODULE_SCOPE void* TclBNAlloc( size_t ); */
#define TclBNAlloc(s) ((void*)ckalloc((size_t)(s)))
/* MODULE_SCOPE void* TclBNCalloc( size_t, size_t ); */
#define TclBNCalloc(m,s) memset(ckalloc((size_t)(m)*(size_t)(s)),0,(size_t)(m)*(size_t)(s))
/* MODULE_SCOPE void* TclBNRealloc( void*, size_t ); */
#define TclBNRealloc(x,s) ((void*)ckrealloc((char*)(x),(size_t)(s)))
/* MODULE_SCOPE void  TclBNFree( void* ); */
#define TclBNFree(x) (ckfree((char*)(x)))

#undef MP_MALLOC
#undef MP_CALLOC
#undef MP_REALLOC
#undef MP_FREE
#define MP_MALLOC(size)                   TclBNAlloc(size)
#define MP_CALLOC(nmemb, size)            TclBNCalloc(nmemb, size)
#define MP_REALLOC(mem, oldsize, newsize) TclBNRealloc(mem, newsize)
#define MP_FREE(mem, size)                TclBNFree(mem)

#ifndef MODULE_SCOPE
#   define MODULE_SCOPE extern
#endif

MODULE_SCOPE void	TclBN_s_mp_reverse(unsigned char *s, size_t len);
MODULE_SCOPE mp_err	TclBN_s_mp_add_d(const mp_int *a, mp_digit b, mp_int *c);
MODULE_SCOPE mp_ord	TclBN_s_mp_cmp_d(const mp_int *a, mp_digit b);
MODULE_SCOPE mp_err	TclBN_s_mp_sub_d(const mp_int *a, mp_digit b, mp_int *c);
MODULE_SCOPE mp_err	TclBN_s_mp_div_d(const mp_int *a, mp_digit b, mp_int *c, mp_digit *d);
MODULE_SCOPE mp_err TclBN_s_mp_init_set(mp_int *a, mp_digit b);
MODULE_SCOPE mp_err	TclBN_s_mp_mul_d(const mp_int *a, mp_digit b, mp_int *c);
MODULE_SCOPE void	TclBN_s_mp_set(mp_int *a, mp_digit b);
MODULE_SCOPE mp_err TclBN_s_mp_expt_u32(const mp_int *a, unsigned int b, mp_int *c);


/* Rename the global symbols in libtommath to avoid linkage conflicts */

#ifndef TCL_WITH_EXTERNAL_TOMMATH
#define bn_reverse TclBN_reverse
#define mp_add TclBN_mp_add
#define mp_and TclBN_mp_and
#define mp_clamp TclBN_mp_clamp
#define mp_clear TclBN_mp_clear
#define mp_clear_multi TclBN_mp_clear_multi
#define mp_cmp TclBN_mp_cmp
#define mp_cmp_mag TclBN_mp_cmp_mag
#define mp_cnt_lsb TclBN_mp_cnt_lsb
#define mp_copy TclBN_mp_copy
#define mp_count_bits TclBN_mp_count_bits
#define mp_div TclBN_mp_div
#define mp_div_2 TclBN_mp_div_2
#define mp_div_2d TclBN_mp_div_2d
#define mp_exch TclBN_mp_exch
#define mp_expt_d TclBN_mp_expt_d
#define mp_expt_d_ex TclBN_mp_expt_d_ex
<<<<<<< HEAD
#define mp_get_bit TclBN_mp_get_bit
#define mp_get_mag_u64 TclBN_mp_get_mag_u64
=======
#define mp_get_mag_ul TclBN_mp_get_mag_ul
#define mp_get_mag_ull TclBN_mp_get_mag_ull
>>>>>>> 88ff6467
#define mp_grow TclBN_mp_grow
#define mp_init TclBN_mp_init
#define mp_init_copy TclBN_mp_init_copy
#define mp_init_i64 TclBN_mp_init_i64
#define mp_init_multi TclBN_mp_init_multi
#define mp_init_size TclBN_mp_init_size
#define mp_init_u64 TclBN_mp_init_u64
#define mp_lshd TclBN_mp_lshd
#define mp_mod TclBN_mp_mod
#define mp_mod_2d TclBN_mp_mod_2d
#define mp_mul TclBN_mp_mul
#define mp_mul_2 TclBN_mp_mul_2
#define mp_mul_2d TclBN_mp_mul_2d
#define mp_neg TclBN_mp_neg
#define mp_or TclBN_mp_or
#define mp_radix_size TclBN_mp_radix_size
#define mp_read_radix TclBN_mp_read_radix
#define mp_rshd TclBN_mp_rshd
#define mp_set_i64 TclBN_mp_set_i64
#define mp_shrink TclBN_mp_shrink
#define mp_sqrt TclBN_mp_sqrt
#define mp_sub TclBN_mp_sub
#define mp_signed_rsh TclBN_mp_signed_rsh
#define mp_tc_and TclBN_mp_and
#define mp_tc_div_2d TclBN_mp_signed_rsh
#define mp_tc_or TclBN_mp_or
#define mp_tc_xor TclBN_mp_xor
#define mp_to_unsigned_bin TclBN_mp_to_unsigned_bin
#define mp_to_unsigned_bin_n TclBN_mp_to_unsigned_bin_n
#define mp_toradix_n TclBN_mp_toradix_n
#define mp_to_radix TclBN_mp_to_radix
#define mp_to_ubin TclBN_mp_to_ubin
#define mp_ubin_size TclBN_mp_ubin_size
#define mp_xor TclBN_mp_xor
#define mp_zero TclBN_mp_zero
#define s_mp_add TclBN_s_mp_add
#define s_mp_balance_mul TclBN_mp_balance_mul
#define s_mp_karatsuba_mul TclBN_mp_karatsuba_mul
#define s_mp_karatsuba_sqr TclBN_mp_karatsuba_sqr
#define s_mp_mul_digs TclBN_s_mp_mul_digs
#define s_mp_mul_digs_fast TclBN_s_mp_mul_digs_fast
#define s_mp_reverse TclBN_s_mp_reverse
#define s_mp_sqr TclBN_s_mp_sqr
#define s_mp_sqr_fast TclBN_s_mp_sqr_fast
#define s_mp_sub TclBN_s_mp_sub
#define s_mp_toom_mul TclBN_mp_toom_mul
#define s_mp_toom_sqr TclBN_mp_toom_sqr
#endif /* !TCL_WITH_EXTERNAL_TOMMATH */

#define mp_init_set_int(a,b) (MP_DEPRECATED_PRAGMA("replaced by mp_init_ul") TclBN_mp_init_u64(a,(unsigned int)(b)))
#define mp_set_int(a,b) (MP_DEPRECATED_PRAGMA("replaced by mp_set_ul") (TclBN_mp_set_u64((a),((unsigned int)(b))),MP_OKAY))
#define mp_set_long(a,b) (MP_DEPRECATED_PRAGMA("replaced by mp_set_ul") (TclBN_mp_set_u64((a),(long)(b)),MP_OKAY))
#define mp_set_long_long(a,b) (MP_DEPRECATED_PRAGMA("replaced by mp_set_ull") (TclBN_mp_set_u64((a),(b)),MP_OKAY))
#define mp_unsigned_bin_size(mp) (MP_DEPRECATED_PRAGMA("replaced by mp_ubin_size") (int)TclBN_mp_ubin_size(mp))

#undef TCL_STORAGE_CLASS
#ifdef BUILD_tcl
#   define TCL_STORAGE_CLASS DLLEXPORT
#else
#   ifdef USE_TCL_STUBS
#      define TCL_STORAGE_CLASS
#   else
#      define TCL_STORAGE_CLASS DLLIMPORT
#   endif
#endif

/*
 * WARNING: This file is automatically generated by the tools/genStubs.tcl
 * script.  Any modifications to the function declarations below should be made
 * in the generic/tclInt.decls script.
 */

/* !BEGIN!: Do not edit below this line. */

#ifdef __cplusplus
extern "C" {
#endif

/*
 * Exported function declarations:
 */

/* 0 */
EXTERN int		TclBN_epoch(void) MP_WUR;
/* 1 */
EXTERN int		TclBN_revision(void) MP_WUR;
/* 2 */
EXTERN mp_err		TclBN_mp_add(const mp_int *a, const mp_int *b,
				mp_int *c) MP_WUR;
/* 3 */
EXTERN mp_err		TclBN_mp_add_d(const mp_int *a, unsigned int b,
				mp_int *c) MP_WUR;
/* 4 */
EXTERN mp_err		TclBN_mp_and(const mp_int *a, const mp_int *b,
				mp_int *c) MP_WUR;
/* 5 */
EXTERN void		TclBN_mp_clamp(mp_int *a);
/* 6 */
EXTERN void		TclBN_mp_clear(mp_int *a);
/* 7 */
EXTERN void		TclBN_mp_clear_multi(mp_int *a, ...);
/* 8 */
EXTERN mp_ord		TclBN_mp_cmp(const mp_int *a, const mp_int *b) MP_WUR;
/* 9 */
EXTERN mp_ord		TclBN_mp_cmp_d(const mp_int *a, unsigned int b) MP_WUR;
/* 10 */
EXTERN mp_ord		TclBN_mp_cmp_mag(const mp_int *a, const mp_int *b) MP_WUR;
/* 11 */
EXTERN mp_err		TclBN_mp_copy(const mp_int *a, mp_int *b) MP_WUR;
/* 12 */
EXTERN int		TclBN_mp_count_bits(const mp_int *a) MP_WUR;
/* 13 */
EXTERN mp_err		TclBN_mp_div(const mp_int *a, const mp_int *b,
				mp_int *q, mp_int *r) MP_WUR;
/* 14 */
EXTERN mp_err		TclBN_mp_div_d(const mp_int *a, unsigned int b,
				mp_int *q, unsigned int *r) MP_WUR;
/* 15 */
EXTERN mp_err		TclBN_mp_div_2(const mp_int *a, mp_int *q) MP_WUR;
/* 16 */
EXTERN mp_err		TclBN_mp_div_2d(const mp_int *a, int b, mp_int *q,
				mp_int *r) MP_WUR;
/* 17 */
TCL_DEPRECATED("is private function in libtommath")
mp_err			TclBN_mp_div_3(const mp_int *a, mp_int *q,
				unsigned int *r);
/* 18 */
EXTERN void		TclBN_mp_exch(mp_int *a, mp_int *b);
/* 19 */
EXTERN mp_err		TclBN_mp_expt_u32(const mp_int *a, unsigned int b,
				mp_int *c) MP_WUR;
/* 20 */
EXTERN mp_err		TclBN_mp_grow(mp_int *a, int size) MP_WUR;
/* 21 */
EXTERN mp_err		TclBN_mp_init(mp_int *a) MP_WUR;
/* 22 */
EXTERN mp_err		TclBN_mp_init_copy(mp_int *a, const mp_int *b) MP_WUR;
/* 23 */
EXTERN mp_err		TclBN_mp_init_multi(mp_int *a, ...) MP_WUR;
/* 24 */
EXTERN mp_err		TclBN_mp_init_set(mp_int *a, unsigned int b) MP_WUR;
/* 25 */
EXTERN mp_err		TclBN_mp_init_size(mp_int *a, int size) MP_WUR;
/* 26 */
EXTERN mp_err		TclBN_mp_lshd(mp_int *a, int shift) MP_WUR;
/* 27 */
EXTERN mp_err		TclBN_mp_mod(const mp_int *a, const mp_int *b,
				mp_int *r) MP_WUR;
/* 28 */
EXTERN mp_err		TclBN_mp_mod_2d(const mp_int *a, int b, mp_int *r) MP_WUR;
/* 29 */
EXTERN mp_err		TclBN_mp_mul(const mp_int *a, const mp_int *b,
				mp_int *p) MP_WUR;
/* 30 */
EXTERN mp_err		TclBN_mp_mul_d(const mp_int *a, unsigned int b,
				mp_int *p) MP_WUR;
/* 31 */
EXTERN mp_err		TclBN_mp_mul_2(const mp_int *a, mp_int *p) MP_WUR;
/* 32 */
EXTERN mp_err		TclBN_mp_mul_2d(const mp_int *a, int d, mp_int *p) MP_WUR;
/* 33 */
EXTERN mp_err		TclBN_mp_neg(const mp_int *a, mp_int *b) MP_WUR;
/* 34 */
EXTERN mp_err		TclBN_mp_or(const mp_int *a, const mp_int *b,
				mp_int *c) MP_WUR;
/* 35 */
EXTERN mp_err		TclBN_mp_radix_size(const mp_int *a, int radix,
				int *size) MP_WUR;
/* 36 */
EXTERN mp_err		TclBN_mp_read_radix(mp_int *a, const char *str,
				int radix) MP_WUR;
/* 37 */
EXTERN void		TclBN_mp_rshd(mp_int *a, int shift);
/* 38 */
EXTERN mp_err		TclBN_mp_shrink(mp_int *a) MP_WUR;
/* 39 */
TCL_DEPRECATED("macro calling mp_set_u64")
void			TclBN_mp_set(mp_int *a, unsigned int b);
/* 40 */
<<<<<<< HEAD
TCL_DEPRECATED("is private function in libtommath")
mp_err			TclBN_mp_sqr(const mp_int *a, mp_int *b);
=======
EXTERN mp_err		TclBN_mp_sqr(const mp_int *a, mp_int *b);
>>>>>>> 88ff6467
/* 41 */
EXTERN mp_err		TclBN_mp_sqrt(const mp_int *a, mp_int *b) MP_WUR;
/* 42 */
EXTERN mp_err		TclBN_mp_sub(const mp_int *a, const mp_int *b,
				mp_int *c) MP_WUR;
/* 43 */
EXTERN mp_err		TclBN_mp_sub_d(const mp_int *a, unsigned int b,
				mp_int *c) MP_WUR;
/* 44 */
TCL_DEPRECATED("Use mp_to_ubin")
mp_err			TclBN_mp_to_unsigned_bin(const mp_int *a,
				unsigned char *b);
/* 45 */
TCL_DEPRECATED("Use mp_to_ubin")
mp_err			TclBN_mp_to_unsigned_bin_n(const mp_int *a,
				unsigned char *b, unsigned long *outlen);
/* 46 */
TCL_DEPRECATED("Use mp_to_radix")
mp_err			TclBN_mp_toradix_n(const mp_int *a, char *str,
				int radix, int maxlen);
/* 47 */
EXTERN size_t		TclBN_mp_ubin_size(const mp_int *a);
/* 48 */
EXTERN mp_err		TclBN_mp_xor(const mp_int *a, const mp_int *b,
				mp_int *c) MP_WUR;
/* 49 */
EXTERN void		TclBN_mp_zero(mp_int *a);
/* 50 */
TCL_DEPRECATED("is private function in libtommath")
void			TclBN_reverse(unsigned char *s, int len);
/* 51 */
TCL_DEPRECATED("is private function in libtommath")
mp_err			TclBN_s_mp_mul_digs_fast(const mp_int *a,
				const mp_int *b, mp_int *c, int digs);
/* 52 */
TCL_DEPRECATED("is private function in libtommath")
mp_err			TclBN_s_mp_sqr_fast(const mp_int *a, mp_int *b);
/* 53 */
TCL_DEPRECATED("is private function in libtommath")
mp_err			TclBN_mp_karatsuba_mul(const mp_int *a,
				const mp_int *b, mp_int *c);
/* 54 */
TCL_DEPRECATED("is private function in libtommath")
mp_err			TclBN_mp_karatsuba_sqr(const mp_int *a, mp_int *b);
/* 55 */
TCL_DEPRECATED("is private function in libtommath")
mp_err			TclBN_mp_toom_mul(const mp_int *a, const mp_int *b,
				mp_int *c);
/* 56 */
TCL_DEPRECATED("is private function in libtommath")
mp_err			TclBN_mp_toom_sqr(const mp_int *a, mp_int *b);
/* 57 */
TCL_DEPRECATED("is private function in libtommath")
mp_err			TclBN_s_mp_add(const mp_int *a, const mp_int *b,
				mp_int *c);
/* 58 */
TCL_DEPRECATED("is private function in libtommath")
mp_err			TclBN_s_mp_mul_digs(const mp_int *a, const mp_int *b,
				mp_int *c, int digs);
/* 59 */
TCL_DEPRECATED("is private function in libtommath")
mp_err			TclBN_s_mp_sqr(const mp_int *a, mp_int *b);
/* 60 */
TCL_DEPRECATED("is private function in libtommath")
mp_err			TclBN_s_mp_sub(const mp_int *a, const mp_int *b,
				mp_int *c);
/* 61 */
TCL_DEPRECATED("macro calling mp_init_u64")
mp_err			TclBN_mp_init_ul(mp_int *a, unsigned long i);
/* 62 */
TCL_DEPRECATED("macro calling mp_set_u64")
void			TclBN_mp_set_ul(mp_int *a, unsigned long i);
/* 63 */
EXTERN int		TclBN_mp_cnt_lsb(const mp_int *a) MP_WUR;
/* 64 */
TCL_DEPRECATED("macro calling mp_init_i64")
int			TclBN_mp_init_l(mp_int *bignum, long initVal);
/* 65 */
EXTERN int		TclBN_mp_init_i64(mp_int *bignum, int64_t initVal) MP_WUR;
/* 66 */
EXTERN int		TclBN_mp_init_u64(mp_int *bignum, uint64_t initVal) MP_WUR;
/* 67 */
TCL_DEPRECATED("Use mp_expt_u32")
mp_err			TclBN_mp_expt_d_ex(const mp_int *a, unsigned int b,
				mp_int *c, int fast);
/* 68 */
EXTERN void		TclBN_mp_set_u64(mp_int *a, uint64_t i);
/* 69 */
EXTERN uint64_t		TclBN_mp_get_mag_u64(const mp_int *a) MP_WUR;
/* 70 */
EXTERN void		TclBN_mp_set_i64(mp_int *a, int64_t i);
/* Slot 71 is reserved */
/* Slot 72 is reserved */
/* 73 */
TCL_DEPRECATED("merged with mp_and")
mp_err			TclBN_mp_tc_and(const mp_int *a, const mp_int *b,
				mp_int *c);
/* 74 */
TCL_DEPRECATED("merged with mp_or")
mp_err			TclBN_mp_tc_or(const mp_int *a, const mp_int *b,
				mp_int *c);
/* 75 */
TCL_DEPRECATED("merged with mp_xor")
mp_err			TclBN_mp_tc_xor(const mp_int *a, const mp_int *b,
				mp_int *c);
/* 76 */
EXTERN mp_err		TclBN_mp_signed_rsh(const mp_int *a, int b,
				mp_int *c) MP_WUR;
/* Slot 77 is reserved */
/* 78 */
EXTERN int		TclBN_mp_to_ubin(const mp_int *a, unsigned char *buf,
				size_t maxlen, size_t *written) MP_WUR;
/* 79 */
EXTERN mp_err		TclBN_mp_div_ld(const mp_int *a, uint64_t b,
				mp_int *q, uint64_t *r) MP_WUR;
/* 80 */
EXTERN int		TclBN_mp_to_radix(const mp_int *a, char *str,
				size_t maxlen, size_t *written, int radix) MP_WUR;

typedef struct TclTomMathStubs {
    int magic;
    void *hooks;

    int (*tclBN_epoch) (void) MP_WUR; /* 0 */
    int (*tclBN_revision) (void) MP_WUR; /* 1 */
    mp_err (*tclBN_mp_add) (const mp_int *a, const mp_int *b, mp_int *c) MP_WUR; /* 2 */
    mp_err (*tclBN_mp_add_d) (const mp_int *a, unsigned int b, mp_int *c) MP_WUR; /* 3 */
    mp_err (*tclBN_mp_and) (const mp_int *a, const mp_int *b, mp_int *c) MP_WUR; /* 4 */
    void (*tclBN_mp_clamp) (mp_int *a); /* 5 */
    void (*tclBN_mp_clear) (mp_int *a); /* 6 */
    void (*tclBN_mp_clear_multi) (mp_int *a, ...); /* 7 */
    mp_ord (*tclBN_mp_cmp) (const mp_int *a, const mp_int *b) MP_WUR; /* 8 */
    mp_ord (*tclBN_mp_cmp_d) (const mp_int *a, unsigned int b) MP_WUR; /* 9 */
    mp_ord (*tclBN_mp_cmp_mag) (const mp_int *a, const mp_int *b) MP_WUR; /* 10 */
    mp_err (*tclBN_mp_copy) (const mp_int *a, mp_int *b) MP_WUR; /* 11 */
    int (*tclBN_mp_count_bits) (const mp_int *a) MP_WUR; /* 12 */
    mp_err (*tclBN_mp_div) (const mp_int *a, const mp_int *b, mp_int *q, mp_int *r) MP_WUR; /* 13 */
    mp_err (*tclBN_mp_div_d) (const mp_int *a, unsigned int b, mp_int *q, unsigned int *r) MP_WUR; /* 14 */
    mp_err (*tclBN_mp_div_2) (const mp_int *a, mp_int *q) MP_WUR; /* 15 */
    mp_err (*tclBN_mp_div_2d) (const mp_int *a, int b, mp_int *q, mp_int *r) MP_WUR; /* 16 */
    TCL_DEPRECATED_API("is private function in libtommath") mp_err (*tclBN_mp_div_3) (const mp_int *a, mp_int *q, unsigned int *r); /* 17 */
    void (*tclBN_mp_exch) (mp_int *a, mp_int *b); /* 18 */
    mp_err (*tclBN_mp_expt_u32) (const mp_int *a, unsigned int b, mp_int *c) MP_WUR; /* 19 */
    mp_err (*tclBN_mp_grow) (mp_int *a, int size) MP_WUR; /* 20 */
    mp_err (*tclBN_mp_init) (mp_int *a) MP_WUR; /* 21 */
    mp_err (*tclBN_mp_init_copy) (mp_int *a, const mp_int *b) MP_WUR; /* 22 */
    mp_err (*tclBN_mp_init_multi) (mp_int *a, ...) MP_WUR; /* 23 */
    mp_err (*tclBN_mp_init_set) (mp_int *a, unsigned int b) MP_WUR; /* 24 */
    mp_err (*tclBN_mp_init_size) (mp_int *a, int size) MP_WUR; /* 25 */
    mp_err (*tclBN_mp_lshd) (mp_int *a, int shift) MP_WUR; /* 26 */
    mp_err (*tclBN_mp_mod) (const mp_int *a, const mp_int *b, mp_int *r) MP_WUR; /* 27 */
    mp_err (*tclBN_mp_mod_2d) (const mp_int *a, int b, mp_int *r) MP_WUR; /* 28 */
    mp_err (*tclBN_mp_mul) (const mp_int *a, const mp_int *b, mp_int *p) MP_WUR; /* 29 */
    mp_err (*tclBN_mp_mul_d) (const mp_int *a, unsigned int b, mp_int *p) MP_WUR; /* 30 */
    mp_err (*tclBN_mp_mul_2) (const mp_int *a, mp_int *p) MP_WUR; /* 31 */
    mp_err (*tclBN_mp_mul_2d) (const mp_int *a, int d, mp_int *p) MP_WUR; /* 32 */
    mp_err (*tclBN_mp_neg) (const mp_int *a, mp_int *b) MP_WUR; /* 33 */
    mp_err (*tclBN_mp_or) (const mp_int *a, const mp_int *b, mp_int *c) MP_WUR; /* 34 */
    mp_err (*tclBN_mp_radix_size) (const mp_int *a, int radix, int *size) MP_WUR; /* 35 */
    mp_err (*tclBN_mp_read_radix) (mp_int *a, const char *str, int radix) MP_WUR; /* 36 */
    void (*tclBN_mp_rshd) (mp_int *a, int shift); /* 37 */
    mp_err (*tclBN_mp_shrink) (mp_int *a) MP_WUR; /* 38 */
<<<<<<< HEAD
    TCL_DEPRECATED_API("macro calling mp_set_u64") void (*tclBN_mp_set) (mp_int *a, unsigned int b); /* 39 */
=======
    void (*tclBN_mp_set) (mp_int *a, unsigned int b); /* 39 */
>>>>>>> 88ff6467
    TCL_DEPRECATED_API("is private function in libtommath") mp_err (*tclBN_mp_sqr) (const mp_int *a, mp_int *b); /* 40 */
    mp_err (*tclBN_mp_sqrt) (const mp_int *a, mp_int *b) MP_WUR; /* 41 */
    mp_err (*tclBN_mp_sub) (const mp_int *a, const mp_int *b, mp_int *c) MP_WUR; /* 42 */
    mp_err (*tclBN_mp_sub_d) (const mp_int *a, unsigned int b, mp_int *c) MP_WUR; /* 43 */
    TCL_DEPRECATED_API("Use mp_to_ubin") mp_err (*tclBN_mp_to_unsigned_bin) (const mp_int *a, unsigned char *b); /* 44 */
    TCL_DEPRECATED_API("Use mp_to_ubin") mp_err (*tclBN_mp_to_unsigned_bin_n) (const mp_int *a, unsigned char *b, unsigned long *outlen); /* 45 */
    TCL_DEPRECATED_API("Use mp_to_radix") mp_err (*tclBN_mp_toradix_n) (const mp_int *a, char *str, int radix, int maxlen); /* 46 */
    size_t (*tclBN_mp_ubin_size) (const mp_int *a); /* 47 */
    mp_err (*tclBN_mp_xor) (const mp_int *a, const mp_int *b, mp_int *c) MP_WUR; /* 48 */
    void (*tclBN_mp_zero) (mp_int *a); /* 49 */
    TCL_DEPRECATED_API("is private function in libtommath") void (*tclBN_reverse) (unsigned char *s, int len); /* 50 */
    TCL_DEPRECATED_API("is private function in libtommath") mp_err (*tclBN_s_mp_mul_digs_fast) (const mp_int *a, const mp_int *b, mp_int *c, int digs); /* 51 */
    TCL_DEPRECATED_API("is private function in libtommath") mp_err (*tclBN_s_mp_sqr_fast) (const mp_int *a, mp_int *b); /* 52 */
    TCL_DEPRECATED_API("is private function in libtommath") mp_err (*tclBN_mp_karatsuba_mul) (const mp_int *a, const mp_int *b, mp_int *c); /* 53 */
    TCL_DEPRECATED_API("is private function in libtommath") mp_err (*tclBN_mp_karatsuba_sqr) (const mp_int *a, mp_int *b); /* 54 */
    TCL_DEPRECATED_API("is private function in libtommath") mp_err (*tclBN_mp_toom_mul) (const mp_int *a, const mp_int *b, mp_int *c); /* 55 */
    TCL_DEPRECATED_API("is private function in libtommath") mp_err (*tclBN_mp_toom_sqr) (const mp_int *a, mp_int *b); /* 56 */
    TCL_DEPRECATED_API("is private function in libtommath") mp_err (*tclBN_s_mp_add) (const mp_int *a, const mp_int *b, mp_int *c); /* 57 */
    TCL_DEPRECATED_API("is private function in libtommath") mp_err (*tclBN_s_mp_mul_digs) (const mp_int *a, const mp_int *b, mp_int *c, int digs); /* 58 */
    TCL_DEPRECATED_API("is private function in libtommath") mp_err (*tclBN_s_mp_sqr) (const mp_int *a, mp_int *b); /* 59 */
    TCL_DEPRECATED_API("is private function in libtommath") mp_err (*tclBN_s_mp_sub) (const mp_int *a, const mp_int *b, mp_int *c); /* 60 */
    TCL_DEPRECATED_API("macro calling mp_init_u64") mp_err (*tclBN_mp_init_ul) (mp_int *a, unsigned long i); /* 61 */
    TCL_DEPRECATED_API("macro calling mp_set_u64") void (*tclBN_mp_set_ul) (mp_int *a, unsigned long i); /* 62 */
    int (*tclBN_mp_cnt_lsb) (const mp_int *a) MP_WUR; /* 63 */
    TCL_DEPRECATED_API("macro calling mp_init_i64") int (*tclBN_mp_init_l) (mp_int *bignum, long initVal); /* 64 */
    int (*tclBN_mp_init_i64) (mp_int *bignum, int64_t initVal) MP_WUR; /* 65 */
    int (*tclBN_mp_init_u64) (mp_int *bignum, uint64_t initVal) MP_WUR; /* 66 */
    TCL_DEPRECATED_API("Use mp_expt_u32") mp_err (*tclBN_mp_expt_d_ex) (const mp_int *a, unsigned int b, mp_int *c, int fast); /* 67 */
    void (*tclBN_mp_set_u64) (mp_int *a, uint64_t i); /* 68 */
    uint64_t (*tclBN_mp_get_mag_u64) (const mp_int *a) MP_WUR; /* 69 */
    void (*tclBN_mp_set_i64) (mp_int *a, int64_t i); /* 70 */
    void (*reserved71)(void);
    void (*reserved72)(void);
    TCL_DEPRECATED_API("merged with mp_and") mp_err (*tclBN_mp_tc_and) (const mp_int *a, const mp_int *b, mp_int *c); /* 73 */
    TCL_DEPRECATED_API("merged with mp_or") mp_err (*tclBN_mp_tc_or) (const mp_int *a, const mp_int *b, mp_int *c); /* 74 */
    TCL_DEPRECATED_API("merged with mp_xor") mp_err (*tclBN_mp_tc_xor) (const mp_int *a, const mp_int *b, mp_int *c); /* 75 */
    mp_err (*tclBN_mp_signed_rsh) (const mp_int *a, int b, mp_int *c) MP_WUR; /* 76 */
    void (*reserved77)(void);
    int (*tclBN_mp_to_ubin) (const mp_int *a, unsigned char *buf, size_t maxlen, size_t *written) MP_WUR; /* 78 */
    mp_err (*tclBN_mp_div_ld) (const mp_int *a, uint64_t b, mp_int *q, uint64_t *r) MP_WUR; /* 79 */
    int (*tclBN_mp_to_radix) (const mp_int *a, char *str, size_t maxlen, size_t *written, int radix) MP_WUR; /* 80 */
} TclTomMathStubs;

extern const TclTomMathStubs *tclTomMathStubsPtr;

#ifdef __cplusplus
}
#endif

#if defined(USE_TCL_STUBS)

/*
 * Inline function declarations:
 */

#define TclBN_epoch \
	(tclTomMathStubsPtr->tclBN_epoch) /* 0 */
#define TclBN_revision \
	(tclTomMathStubsPtr->tclBN_revision) /* 1 */
#define TclBN_mp_add \
	(tclTomMathStubsPtr->tclBN_mp_add) /* 2 */
#define TclBN_mp_add_d \
	(tclTomMathStubsPtr->tclBN_mp_add_d) /* 3 */
#define TclBN_mp_and \
	(tclTomMathStubsPtr->tclBN_mp_and) /* 4 */
#define TclBN_mp_clamp \
	(tclTomMathStubsPtr->tclBN_mp_clamp) /* 5 */
#define TclBN_mp_clear \
	(tclTomMathStubsPtr->tclBN_mp_clear) /* 6 */
#define TclBN_mp_clear_multi \
	(tclTomMathStubsPtr->tclBN_mp_clear_multi) /* 7 */
#define TclBN_mp_cmp \
	(tclTomMathStubsPtr->tclBN_mp_cmp) /* 8 */
#define TclBN_mp_cmp_d \
	(tclTomMathStubsPtr->tclBN_mp_cmp_d) /* 9 */
#define TclBN_mp_cmp_mag \
	(tclTomMathStubsPtr->tclBN_mp_cmp_mag) /* 10 */
#define TclBN_mp_copy \
	(tclTomMathStubsPtr->tclBN_mp_copy) /* 11 */
#define TclBN_mp_count_bits \
	(tclTomMathStubsPtr->tclBN_mp_count_bits) /* 12 */
#define TclBN_mp_div \
	(tclTomMathStubsPtr->tclBN_mp_div) /* 13 */
#define TclBN_mp_div_d \
	(tclTomMathStubsPtr->tclBN_mp_div_d) /* 14 */
#define TclBN_mp_div_2 \
	(tclTomMathStubsPtr->tclBN_mp_div_2) /* 15 */
#define TclBN_mp_div_2d \
	(tclTomMathStubsPtr->tclBN_mp_div_2d) /* 16 */
#define TclBN_mp_div_3 \
	(tclTomMathStubsPtr->tclBN_mp_div_3) /* 17 */
#define TclBN_mp_exch \
	(tclTomMathStubsPtr->tclBN_mp_exch) /* 18 */
#define TclBN_mp_expt_u32 \
	(tclTomMathStubsPtr->tclBN_mp_expt_u32) /* 19 */
#define TclBN_mp_grow \
	(tclTomMathStubsPtr->tclBN_mp_grow) /* 20 */
#define TclBN_mp_init \
	(tclTomMathStubsPtr->tclBN_mp_init) /* 21 */
#define TclBN_mp_init_copy \
	(tclTomMathStubsPtr->tclBN_mp_init_copy) /* 22 */
#define TclBN_mp_init_multi \
	(tclTomMathStubsPtr->tclBN_mp_init_multi) /* 23 */
#define TclBN_mp_init_set \
	(tclTomMathStubsPtr->tclBN_mp_init_set) /* 24 */
#define TclBN_mp_init_size \
	(tclTomMathStubsPtr->tclBN_mp_init_size) /* 25 */
#define TclBN_mp_lshd \
	(tclTomMathStubsPtr->tclBN_mp_lshd) /* 26 */
#define TclBN_mp_mod \
	(tclTomMathStubsPtr->tclBN_mp_mod) /* 27 */
#define TclBN_mp_mod_2d \
	(tclTomMathStubsPtr->tclBN_mp_mod_2d) /* 28 */
#define TclBN_mp_mul \
	(tclTomMathStubsPtr->tclBN_mp_mul) /* 29 */
#define TclBN_mp_mul_d \
	(tclTomMathStubsPtr->tclBN_mp_mul_d) /* 30 */
#define TclBN_mp_mul_2 \
	(tclTomMathStubsPtr->tclBN_mp_mul_2) /* 31 */
#define TclBN_mp_mul_2d \
	(tclTomMathStubsPtr->tclBN_mp_mul_2d) /* 32 */
#define TclBN_mp_neg \
	(tclTomMathStubsPtr->tclBN_mp_neg) /* 33 */
#define TclBN_mp_or \
	(tclTomMathStubsPtr->tclBN_mp_or) /* 34 */
#define TclBN_mp_radix_size \
	(tclTomMathStubsPtr->tclBN_mp_radix_size) /* 35 */
#define TclBN_mp_read_radix \
	(tclTomMathStubsPtr->tclBN_mp_read_radix) /* 36 */
#define TclBN_mp_rshd \
	(tclTomMathStubsPtr->tclBN_mp_rshd) /* 37 */
#define TclBN_mp_shrink \
	(tclTomMathStubsPtr->tclBN_mp_shrink) /* 38 */
#define TclBN_mp_set \
	(tclTomMathStubsPtr->tclBN_mp_set) /* 39 */
#define TclBN_mp_sqr \
	(tclTomMathStubsPtr->tclBN_mp_sqr) /* 40 */
#define TclBN_mp_sqrt \
	(tclTomMathStubsPtr->tclBN_mp_sqrt) /* 41 */
#define TclBN_mp_sub \
	(tclTomMathStubsPtr->tclBN_mp_sub) /* 42 */
#define TclBN_mp_sub_d \
	(tclTomMathStubsPtr->tclBN_mp_sub_d) /* 43 */
#define TclBN_mp_to_unsigned_bin \
	(tclTomMathStubsPtr->tclBN_mp_to_unsigned_bin) /* 44 */
#define TclBN_mp_to_unsigned_bin_n \
	(tclTomMathStubsPtr->tclBN_mp_to_unsigned_bin_n) /* 45 */
#define TclBN_mp_toradix_n \
	(tclTomMathStubsPtr->tclBN_mp_toradix_n) /* 46 */
#define TclBN_mp_ubin_size \
	(tclTomMathStubsPtr->tclBN_mp_ubin_size) /* 47 */
#define TclBN_mp_xor \
	(tclTomMathStubsPtr->tclBN_mp_xor) /* 48 */
#define TclBN_mp_zero \
	(tclTomMathStubsPtr->tclBN_mp_zero) /* 49 */
#define TclBN_reverse \
	(tclTomMathStubsPtr->tclBN_reverse) /* 50 */
#define TclBN_s_mp_mul_digs_fast \
	(tclTomMathStubsPtr->tclBN_s_mp_mul_digs_fast) /* 51 */
#define TclBN_s_mp_sqr_fast \
	(tclTomMathStubsPtr->tclBN_s_mp_sqr_fast) /* 52 */
#define TclBN_mp_karatsuba_mul \
	(tclTomMathStubsPtr->tclBN_mp_karatsuba_mul) /* 53 */
#define TclBN_mp_karatsuba_sqr \
	(tclTomMathStubsPtr->tclBN_mp_karatsuba_sqr) /* 54 */
#define TclBN_mp_toom_mul \
	(tclTomMathStubsPtr->tclBN_mp_toom_mul) /* 55 */
#define TclBN_mp_toom_sqr \
	(tclTomMathStubsPtr->tclBN_mp_toom_sqr) /* 56 */
#define TclBN_s_mp_add \
	(tclTomMathStubsPtr->tclBN_s_mp_add) /* 57 */
#define TclBN_s_mp_mul_digs \
	(tclTomMathStubsPtr->tclBN_s_mp_mul_digs) /* 58 */
#define TclBN_s_mp_sqr \
	(tclTomMathStubsPtr->tclBN_s_mp_sqr) /* 59 */
#define TclBN_s_mp_sub \
	(tclTomMathStubsPtr->tclBN_s_mp_sub) /* 60 */
#define TclBN_mp_init_ul \
	(tclTomMathStubsPtr->tclBN_mp_init_ul) /* 61 */
#define TclBN_mp_set_ul \
	(tclTomMathStubsPtr->tclBN_mp_set_ul) /* 62 */
#define TclBN_mp_cnt_lsb \
	(tclTomMathStubsPtr->tclBN_mp_cnt_lsb) /* 63 */
#define TclBN_mp_init_l \
	(tclTomMathStubsPtr->tclBN_mp_init_l) /* 64 */
#define TclBN_mp_init_i64 \
	(tclTomMathStubsPtr->tclBN_mp_init_i64) /* 65 */
#define TclBN_mp_init_u64 \
	(tclTomMathStubsPtr->tclBN_mp_init_u64) /* 66 */
#define TclBN_mp_expt_d_ex \
	(tclTomMathStubsPtr->tclBN_mp_expt_d_ex) /* 67 */
#define TclBN_mp_set_u64 \
	(tclTomMathStubsPtr->tclBN_mp_set_u64) /* 68 */
#define TclBN_mp_get_mag_u64 \
	(tclTomMathStubsPtr->tclBN_mp_get_mag_u64) /* 69 */
#define TclBN_mp_set_i64 \
	(tclTomMathStubsPtr->tclBN_mp_set_i64) /* 70 */
/* Slot 71 is reserved */
/* Slot 72 is reserved */
#define TclBN_mp_tc_and \
	(tclTomMathStubsPtr->tclBN_mp_tc_and) /* 73 */
#define TclBN_mp_tc_or \
	(tclTomMathStubsPtr->tclBN_mp_tc_or) /* 74 */
#define TclBN_mp_tc_xor \
	(tclTomMathStubsPtr->tclBN_mp_tc_xor) /* 75 */
#define TclBN_mp_signed_rsh \
	(tclTomMathStubsPtr->tclBN_mp_signed_rsh) /* 76 */
/* Slot 77 is reserved */
#define TclBN_mp_to_ubin \
	(tclTomMathStubsPtr->tclBN_mp_to_ubin) /* 78 */
#define TclBN_mp_div_ld \
	(tclTomMathStubsPtr->tclBN_mp_div_ld) /* 79 */
#define TclBN_mp_to_radix \
	(tclTomMathStubsPtr->tclBN_mp_to_radix) /* 80 */

#endif /* defined(USE_TCL_STUBS) */

/* !END!: Do not edit above this line. */

#if defined(USE_TCL_STUBS)
#define mp_add_d TclBN_mp_add_d
#define mp_cmp_d TclBN_mp_cmp_d
#ifdef MP_64BIT
#define mp_div_d TclBN_mp_div_ld
#else
#define mp_div_d TclBN_mp_div_d
#endif
#define mp_sub_d TclBN_mp_sub_d
#define mp_init_set TclBN_mp_init_set
#define mp_mul_d TclBN_mp_mul_d
#define mp_set TclBN_mp_set
#define mp_expt_u32 TclBN_mp_expt_u32
#endif /* USE_TCL_STUBS */

#define TclBNInitBignumFromLong(a,b) \
	do { \
	    (a)->dp = NULL; \
	    (void)mp_init_i64((a),(b)); \
	    if ((a)->dp == NULL) { \
	    Tcl_Panic("initialization failure in TclBNInitBignumFromLong"); \
	    } \
	} while (0)
#undef TclBNInitBignumFromWideInt
#define TclBNInitBignumFromWideInt(a,b) \
	do { \
	    (a)->dp = NULL; \
	    (void)mp_init_i64((a),(b)); \
	    if ((a)->dp == NULL) { \
	    Tcl_Panic("initialization failure in TclBNInitBignumFromWideInt"); \
	    } \
	} while (0)
#undef TclBNInitBignumFromWideUInt
#define TclBNInitBignumFromWideUInt(a,b) \
	do { \
	    (a)->dp = NULL; \
	    (void)mp_init_u64((a),(b)); \
	    if ((a)->dp == NULL) { \
	    Tcl_Panic("initialization failure in TclBNInitBignumFromWideUInt"); \
	    } \
	} while (0)
#undef mp_get_ll
#define mp_get_ll(a) ((long long)mp_get_i64(a))
#undef mp_set_ll
#define mp_set_ll(a,b) mp_set_i64(a,b)
#undef mp_init_ll
#define mp_init_ll(a,b) mp_init_i64(a,b)
#undef mp_get_ull
#define mp_get_ull(a) ((unsigned long long)mp_get_i64(a))
#undef mp_set_ull
#define mp_set_ull(a,b) mp_set_u64(a,b)
#undef mp_init_ull
#define mp_init_ull(a,b) mp_init_u64(a,b)
#undef mp_set
#define mp_set(a,b) mp_set_i64((a),(int32_t)(b))
#define mp_set_i32(a,b) mp_set_i64((a),(int32_t)(b))
#define mp_set_l(a,b) mp_set_i64((a),(long)(b))
#define mp_set_u32(a,b) mp_set_u64((a),(uint32_t)(b))
#define mp_set_ul(a,b) mp_set_u64((a),(unsigned long)(b))
#define mp_init_i32(a,b) mp_init_i64((a),(int32_t)(b))
#define mp_init_l(a,b) mp_init_i64((a),(long)(b))
#define mp_init_u32(a,b) mp_init_u64((a),(uint32_t)(b))
#define mp_init_ul(a,b) mp_init_u64((a),(unsigned long)(b))
#undef mp_iseven
#undef mp_isodd
#define mp_iseven(a) (!mp_isodd(a))
#define mp_isodd(a)  (((a)->used != 0 && (((a)->dp[0] & 1) != 0)) ? MP_YES : MP_NO)
#undef TCL_STORAGE_CLASS
#define TCL_STORAGE_CLASS DLLIMPORT

#endif /* _TCLINTDECLS */<|MERGE_RESOLUTION|>--- conflicted
+++ resolved
@@ -87,13 +87,7 @@
 #define mp_exch TclBN_mp_exch
 #define mp_expt_d TclBN_mp_expt_d
 #define mp_expt_d_ex TclBN_mp_expt_d_ex
-<<<<<<< HEAD
-#define mp_get_bit TclBN_mp_get_bit
 #define mp_get_mag_u64 TclBN_mp_get_mag_u64
-=======
-#define mp_get_mag_ul TclBN_mp_get_mag_ul
-#define mp_get_mag_ull TclBN_mp_get_mag_ull
->>>>>>> 88ff6467
 #define mp_grow TclBN_mp_grow
 #define mp_init TclBN_mp_init
 #define mp_init_copy TclBN_mp_init_copy
@@ -273,12 +267,7 @@
 TCL_DEPRECATED("macro calling mp_set_u64")
 void			TclBN_mp_set(mp_int *a, unsigned int b);
 /* 40 */
-<<<<<<< HEAD
-TCL_DEPRECATED("is private function in libtommath")
-mp_err			TclBN_mp_sqr(const mp_int *a, mp_int *b);
-=======
 EXTERN mp_err		TclBN_mp_sqr(const mp_int *a, mp_int *b);
->>>>>>> 88ff6467
 /* 41 */
 EXTERN mp_err		TclBN_mp_sqrt(const mp_int *a, mp_int *b) MP_WUR;
 /* 42 */
@@ -441,11 +430,7 @@
     mp_err (*tclBN_mp_read_radix) (mp_int *a, const char *str, int radix) MP_WUR; /* 36 */
     void (*tclBN_mp_rshd) (mp_int *a, int shift); /* 37 */
     mp_err (*tclBN_mp_shrink) (mp_int *a) MP_WUR; /* 38 */
-<<<<<<< HEAD
     TCL_DEPRECATED_API("macro calling mp_set_u64") void (*tclBN_mp_set) (mp_int *a, unsigned int b); /* 39 */
-=======
-    void (*tclBN_mp_set) (mp_int *a, unsigned int b); /* 39 */
->>>>>>> 88ff6467
     TCL_DEPRECATED_API("is private function in libtommath") mp_err (*tclBN_mp_sqr) (const mp_int *a, mp_int *b); /* 40 */
     mp_err (*tclBN_mp_sqrt) (const mp_int *a, mp_int *b) MP_WUR; /* 41 */
     mp_err (*tclBN_mp_sub) (const mp_int *a, const mp_int *b, mp_int *c) MP_WUR; /* 42 */
