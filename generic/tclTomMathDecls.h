/*
 *----------------------------------------------------------------------
 *
 * tclTomMathDecls.h --
 *
 *	This file contains the declarations for the 'libtommath'
 *	functions that are exported by the Tcl library.
 *
 * Copyright (c) 2005 by Kevin B. Kenny.  All rights reserved.
 *
 * See the file "license.terms" for information on usage and redistribution
 * of this file, and for a DISCLAIMER OF ALL WARRANTIES.
 */

#ifndef _TCLTOMMATHDECLS
#define _TCLTOMMATHDECLS

#include "tcl.h"
#ifndef BN_H_
#include "tclTomMath.h"
#endif

/*
 * Define the version of the Stubs table that's exported for tommath
 */

#define TCLTOMMATH_EPOCH 0
#define TCLTOMMATH_REVISION 0

#define Tcl_TomMath_InitStubs(interp,version) \
    (TclTomMathInitializeStubs((interp),(version),\
                               TCLTOMMATH_EPOCH,TCLTOMMATH_REVISION))

/* Define custom memory allocation for libtommath */


/* MODULE_SCOPE void* TclBNAlloc( size_t ); */
#define TclBNAlloc(s) ((void*)Tcl_Alloc((size_t)(s)))
/* MODULE_SCOPE void* TclBNCalloc( size_t, size_t ); */
#define TclBNCalloc(m,s) memset(ckalloc((size_t)(m)*(size_t)(s)),0,(size_t)(m)*(size_t)(s))
/* MODULE_SCOPE void* TclBNRealloc( void*, size_t ); */
#define TclBNRealloc(x,s) ((void*)Tcl_Realloc((char*)(x),(size_t)(s)))
/* MODULE_SCOPE void  TclBNFree( void* ); */
#define TclBNFree(x) (Tcl_Free((char*)(x)))

#define MP_MALLOC(size)                   TclBNAlloc(size)
#define MP_CALLOC(nmemb, size)            TclBNCalloc(nmemb, size)
#define MP_REALLOC(mem, oldsize, newsize) TclBNRealloc(mem, newsize)
#define MP_FREE(mem, size)                TclBNFree(mem)


MODULE_SCOPE void	TclBN_s_mp_reverse(unsigned char *s, size_t len);
MODULE_SCOPE mp_err	TclBN_s_mp_add_d(const mp_int *a, mp_digit b, mp_int *c);
MODULE_SCOPE mp_ord	TclBN_s_mp_cmp_d(const mp_int *a, mp_digit b);
MODULE_SCOPE mp_err	TclBN_s_mp_sub_d(const mp_int *a, mp_digit b, mp_int *c);
MODULE_SCOPE mp_err	TclBN_s_mp_div_d(const mp_int *a, mp_digit b, mp_int *c, mp_digit *d);
MODULE_SCOPE mp_err TclBN_s_mp_div_3(const mp_int *a, mp_int *c, mp_digit *d);
MODULE_SCOPE mp_err TclBN_s_mp_init_set(mp_int *a, mp_digit b);
MODULE_SCOPE mp_err	TclBN_s_mp_mul_d(const mp_int *a, mp_digit b, mp_int *c);
MODULE_SCOPE void	TclBN_s_mp_set(mp_int *a, mp_digit b);
MODULE_SCOPE mp_err TclBN_s_mp_expt_u32(const mp_int *a, unsigned int b, mp_int *c);


/* Rename the global symbols in libtommath to avoid linkage conflicts */

#define mp_add TclBN_mp_add
#define mp_and TclBN_mp_and
#define mp_clamp TclBN_mp_clamp
#define mp_clear TclBN_mp_clear
#define mp_clear_multi TclBN_mp_clear_multi
#define mp_cmp TclBN_mp_cmp
#define mp_cmp_mag TclBN_mp_cmp_mag
#define mp_cnt_lsb TclBN_mp_cnt_lsb
#define mp_copy TclBN_mp_copy
#define mp_count_bits TclBN_mp_count_bits
#define mp_div TclBN_mp_div
#define mp_div_2 TclBN_mp_div_2
#define mp_div_2d TclBN_mp_div_2d
#define mp_exch TclBN_mp_exch
#define mp_expt_d TclBN_mp_expt_u32
#define mp_expt_d_ex TclBN_mp_expt_d_ex
#define mp_get_bit TclBN_mp_get_bit
#define mp_get_mag_ul TclBN_mp_get_mag_ul
#define mp_get_mag_ull TclBN_mp_get_mag_ull
#define mp_grow TclBN_mp_grow
#define mp_init TclBN_mp_init
#define mp_init_copy TclBN_mp_init_copy
#define mp_init_multi TclBN_mp_init_multi
<<<<<<< HEAD
#define mp_init_set TclBN_mp_init_set
=======
#define mp_init_set_int(a,i) (MP_DEPRECATED_PRAGMA("replaced by mp_init_ul") TclBN_mp_init_ul(a,(unsigned int)(i)))
>>>>>>> 493585e8
#define mp_init_size TclBN_mp_init_size
#define mp_init_ul TclBN_mp_init_ul
#define mp_lshd TclBN_mp_lshd
#define mp_mod TclBN_mp_mod
#define mp_mod_2d TclBN_mp_mod_2d
#define mp_mul TclBN_mp_mul
#define mp_mul_2 TclBN_mp_mul_2
#define mp_mul_2d TclBN_mp_mul_2d
#define mp_neg TclBN_mp_neg
#define mp_or TclBN_mp_or
#define mp_radix_size TclBN_mp_radix_size
#define mp_read_radix TclBN_mp_read_radix
#define mp_rshd TclBN_mp_rshd
<<<<<<< HEAD
#define mp_set TclBN_mp_set
=======
#define mp_set_int(a,b) (MP_DEPRECATED_PRAGMA("replaced by mp_set_ul") (TclBN_mp_set_ul((a),((unsigned int)(b))),MP_OKAY))
#define mp_set_long(a,b) (MP_DEPRECATED_PRAGMA("replaced by mp_set_ul") (TclBN_mp_set_ul((a),(b)),MP_OKAY))
#define mp_set_long_long(a,b) (MP_DEPRECATED_PRAGMA("replaced by mp_set_ull") (TclBN_mp_set_ull((a),(b)),MP_OKAY))
>>>>>>> 493585e8
#define mp_set_ul TclBN_mp_set_ul
#define mp_set_ull TclBN_mp_set_ull
#define mp_shrink TclBN_mp_shrink
#define mp_sqr TclBN_mp_sqr
#define mp_sqrt TclBN_mp_sqrt
#define mp_sub TclBN_mp_sub
#define mp_signed_rsh TclBN_mp_signed_rsh
#define mp_to_unsigned_bin TclBN_mp_to_unsigned_bin
#define mp_to_unsigned_bin_n TclBN_mp_to_unsigned_bin_n
#define mp_to_radix TclBN_mp_to_radix
#define mp_to_ubin TclBN_mp_to_ubin
#define mp_ubin_size TclBN_mp_ubin_size
#define mp_xor TclBN_mp_xor
#define mp_zero TclBN_mp_zero
#define s_mp_add TclBN_s_mp_add
#define s_mp_balance_mul TclBN_mp_balance_mul
#define s_mp_get_bit TclBN_mp_get_bit
#define s_mp_karatsuba_mul TclBN_mp_karatsuba_mul
#define s_mp_karatsuba_sqr TclBN_mp_karatsuba_sqr
#define s_mp_mul_digs TclBN_s_mp_mul_digs
#define s_mp_mul_digs_fast TclBN_s_mp_mul_digs_fast
#define s_mp_reverse TclBN_s_mp_reverse
#define s_mp_sqr TclBN_s_mp_sqr
#define s_mp_sqr_fast TclBN_s_mp_sqr_fast
#define s_mp_sub TclBN_s_mp_sub
#define s_mp_toom_mul TclBN_mp_toom_mul
#define s_mp_toom_sqr TclBN_mp_toom_sqr

#undef TCL_STORAGE_CLASS
#ifdef BUILD_tcl
#   define TCL_STORAGE_CLASS DLLEXPORT
#else
#   ifdef USE_TCL_STUBS
#      define TCL_STORAGE_CLASS
#   else
#      define TCL_STORAGE_CLASS DLLIMPORT
#   endif
#endif

/*
 * WARNING: This file is automatically generated by the tools/genStubs.tcl
 * script.  Any modifications to the function declarations below should be made
 * in the generic/tclInt.decls script.
 */

/* !BEGIN!: Do not edit below this line. */

#ifdef __cplusplus
extern "C" {
#endif

/*
 * Exported function declarations:
 */

/* 0 */
EXTERN int		TclBN_epoch(void) MP_WUR;
/* 1 */
EXTERN int		TclBN_revision(void) MP_WUR;
/* 2 */
EXTERN mp_err		TclBN_mp_add(const mp_int *a, const mp_int *b,
				mp_int *c) MP_WUR;
/* 3 */
EXTERN mp_err		TclBN_mp_add_d(const mp_int *a, unsigned int b,
				mp_int *c) MP_WUR;
/* 4 */
EXTERN mp_err		TclBN_mp_and(const mp_int *a, const mp_int *b,
				mp_int *c) MP_WUR;
/* 5 */
EXTERN void		TclBN_mp_clamp(mp_int *a);
/* 6 */
EXTERN void		TclBN_mp_clear(mp_int *a);
/* 7 */
EXTERN void		TclBN_mp_clear_multi(mp_int *a, ...);
/* 8 */
EXTERN mp_ord		TclBN_mp_cmp(const mp_int *a, const mp_int *b) MP_WUR;
/* 9 */
EXTERN mp_ord		TclBN_mp_cmp_d(const mp_int *a, unsigned int b) MP_WUR;
/* 10 */
EXTERN mp_ord		TclBN_mp_cmp_mag(const mp_int *a, const mp_int *b) MP_WUR;
/* 11 */
EXTERN mp_err		TclBN_mp_copy(const mp_int *a, mp_int *b) MP_WUR;
/* 12 */
EXTERN int		TclBN_mp_count_bits(const mp_int *a) MP_WUR;
/* 13 */
EXTERN mp_err		TclBN_mp_div(const mp_int *a, const mp_int *b,
				mp_int *q, mp_int *r) MP_WUR;
/* 14 */
EXTERN mp_err		TclBN_mp_div_d(const mp_int *a, unsigned int b,
				mp_int *q, unsigned int *r) MP_WUR;
/* 15 */
EXTERN mp_err		TclBN_mp_div_2(const mp_int *a, mp_int *q) MP_WUR;
/* 16 */
EXTERN mp_err		TclBN_mp_div_2d(const mp_int *a, int b, mp_int *q,
				mp_int *r) MP_WUR;
/* 17 */
EXTERN mp_err		TclBN_mp_div_3(const mp_int *a, mp_int *q,
				unsigned int *r) MP_WUR;
/* 18 */
EXTERN void		TclBN_mp_exch(mp_int *a, mp_int *b);
/* 19 */
EXTERN mp_err		TclBN_mp_expt_u32(const mp_int *a, unsigned int b,
				mp_int *c) MP_WUR;
/* 20 */
EXTERN mp_err		TclBN_mp_grow(mp_int *a, int size) MP_WUR;
/* 21 */
EXTERN mp_err		TclBN_mp_init(mp_int *a) MP_WUR;
/* 22 */
EXTERN mp_err		TclBN_mp_init_copy(mp_int *a, const mp_int *b) MP_WUR;
/* 23 */
EXTERN mp_err		TclBN_mp_init_multi(mp_int *a, ...) MP_WUR;
/* 24 */
EXTERN mp_err		TclBN_mp_init_set(mp_int *a, unsigned int b) MP_WUR;
/* 25 */
EXTERN mp_err		TclBN_mp_init_size(mp_int *a, int size) MP_WUR;
/* 26 */
EXTERN mp_err		TclBN_mp_lshd(mp_int *a, int shift) MP_WUR;
/* 27 */
EXTERN mp_err		TclBN_mp_mod(const mp_int *a, const mp_int *b,
				mp_int *r) MP_WUR;
/* 28 */
EXTERN mp_err		TclBN_mp_mod_2d(const mp_int *a, int b, mp_int *r) MP_WUR;
/* 29 */
EXTERN mp_err		TclBN_mp_mul(const mp_int *a, const mp_int *b,
				mp_int *p) MP_WUR;
/* 30 */
EXTERN mp_err		TclBN_mp_mul_d(const mp_int *a, unsigned int b,
				mp_int *p) MP_WUR;
/* 31 */
EXTERN mp_err		TclBN_mp_mul_2(const mp_int *a, mp_int *p) MP_WUR;
/* 32 */
EXTERN mp_err		TclBN_mp_mul_2d(const mp_int *a, int d, mp_int *p) MP_WUR;
/* 33 */
EXTERN mp_err		TclBN_mp_neg(const mp_int *a, mp_int *b) MP_WUR;
/* 34 */
EXTERN mp_err		TclBN_mp_or(const mp_int *a, const mp_int *b,
				mp_int *c) MP_WUR;
/* 35 */
EXTERN mp_err		TclBN_mp_radix_size(const mp_int *a, int radix,
				int *size) MP_WUR;
/* 36 */
EXTERN mp_err		TclBN_mp_read_radix(mp_int *a, const char *str,
				int radix) MP_WUR;
/* 37 */
EXTERN void		TclBN_mp_rshd(mp_int *a, int shift);
/* 38 */
EXTERN mp_err		TclBN_mp_shrink(mp_int *a) MP_WUR;
/* 39 */
EXTERN void		TclBN_mp_set(mp_int *a, unsigned int b);
/* 40 */
EXTERN mp_err		TclBN_mp_sqr(const mp_int *a, mp_int *b) MP_WUR;
/* 41 */
EXTERN mp_err		TclBN_mp_sqrt(const mp_int *a, mp_int *b) MP_WUR;
/* 42 */
EXTERN mp_err		TclBN_mp_sub(const mp_int *a, const mp_int *b,
				mp_int *c) MP_WUR;
/* 43 */
EXTERN mp_err		TclBN_mp_sub_d(const mp_int *a, unsigned int b,
				mp_int *c) MP_WUR;
/* Slot 44 is reserved */
/* Slot 45 is reserved */
/* Slot 46 is reserved */
/* 47 */
EXTERN size_t		TclBN_mp_ubin_size(const mp_int *a) MP_WUR;
/* 48 */
EXTERN mp_err		TclBN_mp_xor(const mp_int *a, const mp_int *b,
				mp_int *c) MP_WUR;
/* 49 */
EXTERN void		TclBN_mp_zero(mp_int *a);
/* Slot 50 is reserved */
/* Slot 51 is reserved */
/* Slot 52 is reserved */
/* Slot 53 is reserved */
/* Slot 54 is reserved */
/* Slot 55 is reserved */
/* Slot 56 is reserved */
/* Slot 57 is reserved */
/* Slot 58 is reserved */
/* Slot 59 is reserved */
/* Slot 60 is reserved */
/* 61 */
EXTERN mp_err		TclBN_mp_init_ul(mp_int *a, unsigned long i) MP_WUR;
/* 62 */
EXTERN void		TclBN_mp_set_ul(mp_int *a, unsigned long i);
/* 63 */
EXTERN int		TclBN_mp_cnt_lsb(const mp_int *a) MP_WUR;
<<<<<<< HEAD
/* Slot 64 is reserved */
/* Slot 65 is reserved */
/* Slot 66 is reserved */
/* Slot 67 is reserved */
=======
/* 64 */
TCL_DEPRECATED("Use mp_init() + mp_set_l()")
void			TclBNInitBignumFromLong(mp_int *bignum, long initVal);
/* 65 */
TCL_DEPRECATED("Use mp_init() + mp_set_ll()")
void			TclBNInitBignumFromWideInt(mp_int *bignum,
				Tcl_WideInt initVal);
/* 66 */
TCL_DEPRECATED("Use mp_init() + mp_set_ull()")
void			TclBNInitBignumFromWideUInt(mp_int *bignum,
				Tcl_WideUInt initVal);
/* 67 */
TCL_DEPRECATED("Use mp_expt_u32")
mp_err			TclBN_mp_expt_d_ex(const mp_int *a, unsigned int b,
				mp_int *c, int fast);
>>>>>>> 493585e8
/* 68 */
EXTERN void		TclBN_mp_set_ull(mp_int *a, Tcl_WideUInt i);
/* 69 */
EXTERN Tcl_WideUInt	TclBN_mp_get_mag_ull(const mp_int *a) MP_WUR;
/* Slot 70 is reserved */
/* 71 */
EXTERN unsigned long	TclBN_mp_get_mag_ul(const mp_int *a) MP_WUR;
/* Slot 72 is reserved */
/* Slot 73 is reserved */
/* Slot 74 is reserved */
/* Slot 75 is reserved */
/* 76 */
EXTERN mp_err		TclBN_mp_signed_rsh(const mp_int *a, int b,
				mp_int *c) MP_WUR;
/* Slot 77 is reserved */
/* 78 */
EXTERN int		TclBN_mp_to_ubin(const mp_int *a, unsigned char *buf,
				size_t maxlen, size_t *written) MP_WUR;
/* Slot 79 is reserved */
/* 80 */
EXTERN int		TclBN_mp_to_radix(const mp_int *a, char *str,
				size_t maxlen, size_t *written, int radix) MP_WUR;

typedef struct TclTomMathStubs {
    int magic;
    void *hooks;

    int (*tclBN_epoch) (void) MP_WUR; /* 0 */
    int (*tclBN_revision) (void) MP_WUR; /* 1 */
    mp_err (*tclBN_mp_add) (const mp_int *a, const mp_int *b, mp_int *c) MP_WUR; /* 2 */
    mp_err (*tclBN_mp_add_d) (const mp_int *a, unsigned int b, mp_int *c) MP_WUR; /* 3 */
    mp_err (*tclBN_mp_and) (const mp_int *a, const mp_int *b, mp_int *c) MP_WUR; /* 4 */
    void (*tclBN_mp_clamp) (mp_int *a); /* 5 */
    void (*tclBN_mp_clear) (mp_int *a); /* 6 */
    void (*tclBN_mp_clear_multi) (mp_int *a, ...); /* 7 */
    mp_ord (*tclBN_mp_cmp) (const mp_int *a, const mp_int *b) MP_WUR; /* 8 */
    mp_ord (*tclBN_mp_cmp_d) (const mp_int *a, unsigned int b) MP_WUR; /* 9 */
    mp_ord (*tclBN_mp_cmp_mag) (const mp_int *a, const mp_int *b) MP_WUR; /* 10 */
    mp_err (*tclBN_mp_copy) (const mp_int *a, mp_int *b) MP_WUR; /* 11 */
    int (*tclBN_mp_count_bits) (const mp_int *a) MP_WUR; /* 12 */
    mp_err (*tclBN_mp_div) (const mp_int *a, const mp_int *b, mp_int *q, mp_int *r) MP_WUR; /* 13 */
    mp_err (*tclBN_mp_div_d) (const mp_int *a, unsigned int b, mp_int *q, unsigned int *r) MP_WUR; /* 14 */
    mp_err (*tclBN_mp_div_2) (const mp_int *a, mp_int *q) MP_WUR; /* 15 */
    mp_err (*tclBN_mp_div_2d) (const mp_int *a, int b, mp_int *q, mp_int *r) MP_WUR; /* 16 */
    mp_err (*tclBN_mp_div_3) (const mp_int *a, mp_int *q, unsigned int *r) MP_WUR; /* 17 */
    void (*tclBN_mp_exch) (mp_int *a, mp_int *b); /* 18 */
    mp_err (*tclBN_mp_expt_u32) (const mp_int *a, unsigned int b, mp_int *c) MP_WUR; /* 19 */
    mp_err (*tclBN_mp_grow) (mp_int *a, int size) MP_WUR; /* 20 */
    mp_err (*tclBN_mp_init) (mp_int *a) MP_WUR; /* 21 */
    mp_err (*tclBN_mp_init_copy) (mp_int *a, const mp_int *b) MP_WUR; /* 22 */
    mp_err (*tclBN_mp_init_multi) (mp_int *a, ...) MP_WUR; /* 23 */
    mp_err (*tclBN_mp_init_set) (mp_int *a, unsigned int b) MP_WUR; /* 24 */
    mp_err (*tclBN_mp_init_size) (mp_int *a, int size) MP_WUR; /* 25 */
    mp_err (*tclBN_mp_lshd) (mp_int *a, int shift) MP_WUR; /* 26 */
    mp_err (*tclBN_mp_mod) (const mp_int *a, const mp_int *b, mp_int *r) MP_WUR; /* 27 */
    mp_err (*tclBN_mp_mod_2d) (const mp_int *a, int b, mp_int *r) MP_WUR; /* 28 */
    mp_err (*tclBN_mp_mul) (const mp_int *a, const mp_int *b, mp_int *p) MP_WUR; /* 29 */
    mp_err (*tclBN_mp_mul_d) (const mp_int *a, unsigned int b, mp_int *p) MP_WUR; /* 30 */
    mp_err (*tclBN_mp_mul_2) (const mp_int *a, mp_int *p) MP_WUR; /* 31 */
    mp_err (*tclBN_mp_mul_2d) (const mp_int *a, int d, mp_int *p) MP_WUR; /* 32 */
    mp_err (*tclBN_mp_neg) (const mp_int *a, mp_int *b) MP_WUR; /* 33 */
    mp_err (*tclBN_mp_or) (const mp_int *a, const mp_int *b, mp_int *c) MP_WUR; /* 34 */
    mp_err (*tclBN_mp_radix_size) (const mp_int *a, int radix, int *size) MP_WUR; /* 35 */
    mp_err (*tclBN_mp_read_radix) (mp_int *a, const char *str, int radix) MP_WUR; /* 36 */
    void (*tclBN_mp_rshd) (mp_int *a, int shift); /* 37 */
    mp_err (*tclBN_mp_shrink) (mp_int *a) MP_WUR; /* 38 */
    void (*tclBN_mp_set) (mp_int *a, unsigned int b); /* 39 */
    mp_err (*tclBN_mp_sqr) (const mp_int *a, mp_int *b) MP_WUR; /* 40 */
    mp_err (*tclBN_mp_sqrt) (const mp_int *a, mp_int *b) MP_WUR; /* 41 */
    mp_err (*tclBN_mp_sub) (const mp_int *a, const mp_int *b, mp_int *c) MP_WUR; /* 42 */
<<<<<<< HEAD
    mp_err (*tclBN_mp_sub_d) (const mp_int *a, mp_digit b, mp_int *c) MP_WUR; /* 43 */
    void (*reserved44)(void);
    void (*reserved45)(void);
    void (*reserved46)(void);
    size_t (*tclBN_mp_ubin_size) (const mp_int *a) MP_WUR; /* 47 */
=======
    mp_err (*tclBN_mp_sub_d) (const mp_int *a, unsigned int b, mp_int *c) MP_WUR; /* 43 */
    TCL_DEPRECATED_API("Use mp_to_ubin") mp_err (*tclBN_mp_to_unsigned_bin) (const mp_int *a, unsigned char *b); /* 44 */
    TCL_DEPRECATED_API("Use mp_to_ubin") mp_err (*tclBN_mp_to_unsigned_bin_n) (const mp_int *a, unsigned char *b, unsigned long *outlen); /* 45 */
    TCL_DEPRECATED_API("Use mp_to_radix") mp_err (*tclBN_mp_toradix_n) (const mp_int *a, char *str, int radix, int maxlen); /* 46 */
    size_t (*tclBN_mp_ubin_size) (const mp_int *a); /* 47 */
>>>>>>> 493585e8
    mp_err (*tclBN_mp_xor) (const mp_int *a, const mp_int *b, mp_int *c) MP_WUR; /* 48 */
    void (*tclBN_mp_zero) (mp_int *a); /* 49 */
    void (*reserved50)(void);
    void (*reserved51)(void);
    void (*reserved52)(void);
    void (*reserved53)(void);
    void (*reserved54)(void);
    void (*reserved55)(void);
    void (*reserved56)(void);
    void (*reserved57)(void);
    void (*reserved58)(void);
    void (*reserved59)(void);
    void (*reserved60)(void);
    mp_err (*tclBN_mp_init_ul) (mp_int *a, unsigned long i) MP_WUR; /* 61 */
    void (*tclBN_mp_set_ul) (mp_int *a, unsigned long i); /* 62 */
    int (*tclBN_mp_cnt_lsb) (const mp_int *a) MP_WUR; /* 63 */
<<<<<<< HEAD
    void (*reserved64)(void);
    void (*reserved65)(void);
    void (*reserved66)(void);
    void (*reserved67)(void);
=======
    TCL_DEPRECATED_API("Use mp_init() + mp_set_l()") void (*tclBNInitBignumFromLong) (mp_int *bignum, long initVal); /* 64 */
    TCL_DEPRECATED_API("Use mp_init() + mp_set_ll()") void (*tclBNInitBignumFromWideInt) (mp_int *bignum, Tcl_WideInt initVal); /* 65 */
    TCL_DEPRECATED_API("Use mp_init() + mp_set_ull()") void (*tclBNInitBignumFromWideUInt) (mp_int *bignum, Tcl_WideUInt initVal); /* 66 */
    TCL_DEPRECATED_API("Use mp_expt_u32") mp_err (*tclBN_mp_expt_d_ex) (const mp_int *a, unsigned int b, mp_int *c, int fast); /* 67 */
>>>>>>> 493585e8
    void (*tclBN_mp_set_ull) (mp_int *a, Tcl_WideUInt i); /* 68 */
    Tcl_WideUInt (*tclBN_mp_get_mag_ull) (const mp_int *a) MP_WUR; /* 69 */
    void (*reserved70)(void);
    unsigned long (*tclBN_mp_get_mag_ul) (const mp_int *a) MP_WUR; /* 71 */
    void (*reserved72)(void);
    void (*reserved73)(void);
    void (*reserved74)(void);
    void (*reserved75)(void);
    mp_err (*tclBN_mp_signed_rsh) (const mp_int *a, int b, mp_int *c) MP_WUR; /* 76 */
    void (*reserved77)(void);
    int (*tclBN_mp_to_ubin) (const mp_int *a, unsigned char *buf, size_t maxlen, size_t *written) MP_WUR; /* 78 */
    void (*reserved79)(void);
    int (*tclBN_mp_to_radix) (const mp_int *a, char *str, size_t maxlen, size_t *written, int radix) MP_WUR; /* 80 */
} TclTomMathStubs;

extern const TclTomMathStubs *tclTomMathStubsPtr;

#ifdef __cplusplus
}
#endif

#if defined(USE_TCL_STUBS)

/*
 * Inline function declarations:
 */

#define TclBN_epoch \
	(tclTomMathStubsPtr->tclBN_epoch) /* 0 */
#define TclBN_revision \
	(tclTomMathStubsPtr->tclBN_revision) /* 1 */
#define TclBN_mp_add \
	(tclTomMathStubsPtr->tclBN_mp_add) /* 2 */
#define TclBN_mp_add_d \
	(tclTomMathStubsPtr->tclBN_mp_add_d) /* 3 */
#define TclBN_mp_and \
	(tclTomMathStubsPtr->tclBN_mp_and) /* 4 */
#define TclBN_mp_clamp \
	(tclTomMathStubsPtr->tclBN_mp_clamp) /* 5 */
#define TclBN_mp_clear \
	(tclTomMathStubsPtr->tclBN_mp_clear) /* 6 */
#define TclBN_mp_clear_multi \
	(tclTomMathStubsPtr->tclBN_mp_clear_multi) /* 7 */
#define TclBN_mp_cmp \
	(tclTomMathStubsPtr->tclBN_mp_cmp) /* 8 */
#define TclBN_mp_cmp_d \
	(tclTomMathStubsPtr->tclBN_mp_cmp_d) /* 9 */
#define TclBN_mp_cmp_mag \
	(tclTomMathStubsPtr->tclBN_mp_cmp_mag) /* 10 */
#define TclBN_mp_copy \
	(tclTomMathStubsPtr->tclBN_mp_copy) /* 11 */
#define TclBN_mp_count_bits \
	(tclTomMathStubsPtr->tclBN_mp_count_bits) /* 12 */
#define TclBN_mp_div \
	(tclTomMathStubsPtr->tclBN_mp_div) /* 13 */
#define TclBN_mp_div_d \
	(tclTomMathStubsPtr->tclBN_mp_div_d) /* 14 */
#define TclBN_mp_div_2 \
	(tclTomMathStubsPtr->tclBN_mp_div_2) /* 15 */
#define TclBN_mp_div_2d \
	(tclTomMathStubsPtr->tclBN_mp_div_2d) /* 16 */
#define TclBN_mp_div_3 \
	(tclTomMathStubsPtr->tclBN_mp_div_3) /* 17 */
#define TclBN_mp_exch \
	(tclTomMathStubsPtr->tclBN_mp_exch) /* 18 */
#define TclBN_mp_expt_u32 \
	(tclTomMathStubsPtr->tclBN_mp_expt_u32) /* 19 */
#define TclBN_mp_grow \
	(tclTomMathStubsPtr->tclBN_mp_grow) /* 20 */
#define TclBN_mp_init \
	(tclTomMathStubsPtr->tclBN_mp_init) /* 21 */
#define TclBN_mp_init_copy \
	(tclTomMathStubsPtr->tclBN_mp_init_copy) /* 22 */
#define TclBN_mp_init_multi \
	(tclTomMathStubsPtr->tclBN_mp_init_multi) /* 23 */
#define TclBN_mp_init_set \
	(tclTomMathStubsPtr->tclBN_mp_init_set) /* 24 */
#define TclBN_mp_init_size \
	(tclTomMathStubsPtr->tclBN_mp_init_size) /* 25 */
#define TclBN_mp_lshd \
	(tclTomMathStubsPtr->tclBN_mp_lshd) /* 26 */
#define TclBN_mp_mod \
	(tclTomMathStubsPtr->tclBN_mp_mod) /* 27 */
#define TclBN_mp_mod_2d \
	(tclTomMathStubsPtr->tclBN_mp_mod_2d) /* 28 */
#define TclBN_mp_mul \
	(tclTomMathStubsPtr->tclBN_mp_mul) /* 29 */
#define TclBN_mp_mul_d \
	(tclTomMathStubsPtr->tclBN_mp_mul_d) /* 30 */
#define TclBN_mp_mul_2 \
	(tclTomMathStubsPtr->tclBN_mp_mul_2) /* 31 */
#define TclBN_mp_mul_2d \
	(tclTomMathStubsPtr->tclBN_mp_mul_2d) /* 32 */
#define TclBN_mp_neg \
	(tclTomMathStubsPtr->tclBN_mp_neg) /* 33 */
#define TclBN_mp_or \
	(tclTomMathStubsPtr->tclBN_mp_or) /* 34 */
#define TclBN_mp_radix_size \
	(tclTomMathStubsPtr->tclBN_mp_radix_size) /* 35 */
#define TclBN_mp_read_radix \
	(tclTomMathStubsPtr->tclBN_mp_read_radix) /* 36 */
#define TclBN_mp_rshd \
	(tclTomMathStubsPtr->tclBN_mp_rshd) /* 37 */
#define TclBN_mp_shrink \
	(tclTomMathStubsPtr->tclBN_mp_shrink) /* 38 */
#define TclBN_mp_set \
	(tclTomMathStubsPtr->tclBN_mp_set) /* 39 */
#define TclBN_mp_sqr \
	(tclTomMathStubsPtr->tclBN_mp_sqr) /* 40 */
#define TclBN_mp_sqrt \
	(tclTomMathStubsPtr->tclBN_mp_sqrt) /* 41 */
#define TclBN_mp_sub \
	(tclTomMathStubsPtr->tclBN_mp_sub) /* 42 */
#define TclBN_mp_sub_d \
	(tclTomMathStubsPtr->tclBN_mp_sub_d) /* 43 */
/* Slot 44 is reserved */
/* Slot 45 is reserved */
/* Slot 46 is reserved */
#define TclBN_mp_ubin_size \
	(tclTomMathStubsPtr->tclBN_mp_ubin_size) /* 47 */
#define TclBN_mp_xor \
	(tclTomMathStubsPtr->tclBN_mp_xor) /* 48 */
#define TclBN_mp_zero \
	(tclTomMathStubsPtr->tclBN_mp_zero) /* 49 */
/* Slot 50 is reserved */
/* Slot 51 is reserved */
/* Slot 52 is reserved */
/* Slot 53 is reserved */
/* Slot 54 is reserved */
/* Slot 55 is reserved */
/* Slot 56 is reserved */
/* Slot 57 is reserved */
/* Slot 58 is reserved */
/* Slot 59 is reserved */
/* Slot 60 is reserved */
#define TclBN_mp_init_ul \
	(tclTomMathStubsPtr->tclBN_mp_init_ul) /* 61 */
#define TclBN_mp_set_ul \
	(tclTomMathStubsPtr->tclBN_mp_set_ul) /* 62 */
#define TclBN_mp_cnt_lsb \
	(tclTomMathStubsPtr->tclBN_mp_cnt_lsb) /* 63 */
/* Slot 64 is reserved */
/* Slot 65 is reserved */
/* Slot 66 is reserved */
/* Slot 67 is reserved */
#define TclBN_mp_set_ull \
	(tclTomMathStubsPtr->tclBN_mp_set_ull) /* 68 */
#define TclBN_mp_get_mag_ull \
	(tclTomMathStubsPtr->tclBN_mp_get_mag_ull) /* 69 */
/* Slot 70 is reserved */
#define TclBN_mp_get_mag_ul \
	(tclTomMathStubsPtr->tclBN_mp_get_mag_ul) /* 71 */
/* Slot 72 is reserved */
/* Slot 73 is reserved */
/* Slot 74 is reserved */
/* Slot 75 is reserved */
#define TclBN_mp_signed_rsh \
	(tclTomMathStubsPtr->tclBN_mp_signed_rsh) /* 76 */
/* Slot 77 is reserved */
#define TclBN_mp_to_ubin \
	(tclTomMathStubsPtr->tclBN_mp_to_ubin) /* 78 */
/* Slot 79 is reserved */
#define TclBN_mp_to_radix \
	(tclTomMathStubsPtr->tclBN_mp_to_radix) /* 80 */

#endif /* defined(USE_TCL_STUBS) */

/* !END!: Do not edit above this line. */

#if defined(USE_TCL_STUBS)
#define mp_add_d TclBN_mp_add_d
#define mp_cmp_d TclBN_mp_cmp_d
#define mp_div_d TclBN_mp_div_d
#define mp_div_3 TclBN_mp_div_3
#define mp_sub_d TclBN_mp_sub_d
#define mp_init_set TclBN_mp_init_set
#define mp_mul_d TclBN_mp_mul_d
#define mp_set TclBN_mp_set
#define mp_expt_u32 TclBN_mp_expt_u32
#else
#define mp_add_d TclBN_s_mp_add_d
#define mp_cmp_d TclBN_s_mp_cmp_d
#define mp_div_d TclBN_s_mp_div_d
#define mp_div_3 TclBN_s_mp_div_3
#define mp_sub_d TclBN_s_mp_sub_d
#define mp_init_set TclBN_s_mp_init_set
#define mp_mul_d TclBN_s_mp_mul_d
#define mp_set TclBN_s_mp_set
#define mp_expt_u32 TclBN_s_mp_expt_u32
#endif /* !BUILD_tcl */

#undef TCL_STORAGE_CLASS
#define TCL_STORAGE_CLASS DLLIMPORT

#endif /* _TCLINTDECLS */<|MERGE_RESOLUTION|>--- conflicted
+++ resolved
@@ -86,11 +86,6 @@
 #define mp_init TclBN_mp_init
 #define mp_init_copy TclBN_mp_init_copy
 #define mp_init_multi TclBN_mp_init_multi
-<<<<<<< HEAD
-#define mp_init_set TclBN_mp_init_set
-=======
-#define mp_init_set_int(a,i) (MP_DEPRECATED_PRAGMA("replaced by mp_init_ul") TclBN_mp_init_ul(a,(unsigned int)(i)))
->>>>>>> 493585e8
 #define mp_init_size TclBN_mp_init_size
 #define mp_init_ul TclBN_mp_init_ul
 #define mp_lshd TclBN_mp_lshd
@@ -104,13 +99,6 @@
 #define mp_radix_size TclBN_mp_radix_size
 #define mp_read_radix TclBN_mp_read_radix
 #define mp_rshd TclBN_mp_rshd
-<<<<<<< HEAD
-#define mp_set TclBN_mp_set
-=======
-#define mp_set_int(a,b) (MP_DEPRECATED_PRAGMA("replaced by mp_set_ul") (TclBN_mp_set_ul((a),((unsigned int)(b))),MP_OKAY))
-#define mp_set_long(a,b) (MP_DEPRECATED_PRAGMA("replaced by mp_set_ul") (TclBN_mp_set_ul((a),(b)),MP_OKAY))
-#define mp_set_long_long(a,b) (MP_DEPRECATED_PRAGMA("replaced by mp_set_ull") (TclBN_mp_set_ull((a),(b)),MP_OKAY))
->>>>>>> 493585e8
 #define mp_set_ul TclBN_mp_set_ul
 #define mp_set_ull TclBN_mp_set_ull
 #define mp_shrink TclBN_mp_shrink
@@ -297,28 +285,10 @@
 EXTERN void		TclBN_mp_set_ul(mp_int *a, unsigned long i);
 /* 63 */
 EXTERN int		TclBN_mp_cnt_lsb(const mp_int *a) MP_WUR;
-<<<<<<< HEAD
 /* Slot 64 is reserved */
 /* Slot 65 is reserved */
 /* Slot 66 is reserved */
 /* Slot 67 is reserved */
-=======
-/* 64 */
-TCL_DEPRECATED("Use mp_init() + mp_set_l()")
-void			TclBNInitBignumFromLong(mp_int *bignum, long initVal);
-/* 65 */
-TCL_DEPRECATED("Use mp_init() + mp_set_ll()")
-void			TclBNInitBignumFromWideInt(mp_int *bignum,
-				Tcl_WideInt initVal);
-/* 66 */
-TCL_DEPRECATED("Use mp_init() + mp_set_ull()")
-void			TclBNInitBignumFromWideUInt(mp_int *bignum,
-				Tcl_WideUInt initVal);
-/* 67 */
-TCL_DEPRECATED("Use mp_expt_u32")
-mp_err			TclBN_mp_expt_d_ex(const mp_int *a, unsigned int b,
-				mp_int *c, int fast);
->>>>>>> 493585e8
 /* 68 */
 EXTERN void		TclBN_mp_set_ull(mp_int *a, Tcl_WideUInt i);
 /* 69 */
@@ -389,19 +359,11 @@
     mp_err (*tclBN_mp_sqr) (const mp_int *a, mp_int *b) MP_WUR; /* 40 */
     mp_err (*tclBN_mp_sqrt) (const mp_int *a, mp_int *b) MP_WUR; /* 41 */
     mp_err (*tclBN_mp_sub) (const mp_int *a, const mp_int *b, mp_int *c) MP_WUR; /* 42 */
-<<<<<<< HEAD
-    mp_err (*tclBN_mp_sub_d) (const mp_int *a, mp_digit b, mp_int *c) MP_WUR; /* 43 */
+    mp_err (*tclBN_mp_sub_d) (const mp_int *a, unsigned int b, mp_int *c) MP_WUR; /* 43 */
     void (*reserved44)(void);
     void (*reserved45)(void);
     void (*reserved46)(void);
     size_t (*tclBN_mp_ubin_size) (const mp_int *a) MP_WUR; /* 47 */
-=======
-    mp_err (*tclBN_mp_sub_d) (const mp_int *a, unsigned int b, mp_int *c) MP_WUR; /* 43 */
-    TCL_DEPRECATED_API("Use mp_to_ubin") mp_err (*tclBN_mp_to_unsigned_bin) (const mp_int *a, unsigned char *b); /* 44 */
-    TCL_DEPRECATED_API("Use mp_to_ubin") mp_err (*tclBN_mp_to_unsigned_bin_n) (const mp_int *a, unsigned char *b, unsigned long *outlen); /* 45 */
-    TCL_DEPRECATED_API("Use mp_to_radix") mp_err (*tclBN_mp_toradix_n) (const mp_int *a, char *str, int radix, int maxlen); /* 46 */
-    size_t (*tclBN_mp_ubin_size) (const mp_int *a); /* 47 */
->>>>>>> 493585e8
     mp_err (*tclBN_mp_xor) (const mp_int *a, const mp_int *b, mp_int *c) MP_WUR; /* 48 */
     void (*tclBN_mp_zero) (mp_int *a); /* 49 */
     void (*reserved50)(void);
@@ -418,17 +380,10 @@
     mp_err (*tclBN_mp_init_ul) (mp_int *a, unsigned long i) MP_WUR; /* 61 */
     void (*tclBN_mp_set_ul) (mp_int *a, unsigned long i); /* 62 */
     int (*tclBN_mp_cnt_lsb) (const mp_int *a) MP_WUR; /* 63 */
-<<<<<<< HEAD
     void (*reserved64)(void);
     void (*reserved65)(void);
     void (*reserved66)(void);
     void (*reserved67)(void);
-=======
-    TCL_DEPRECATED_API("Use mp_init() + mp_set_l()") void (*tclBNInitBignumFromLong) (mp_int *bignum, long initVal); /* 64 */
-    TCL_DEPRECATED_API("Use mp_init() + mp_set_ll()") void (*tclBNInitBignumFromWideInt) (mp_int *bignum, Tcl_WideInt initVal); /* 65 */
-    TCL_DEPRECATED_API("Use mp_init() + mp_set_ull()") void (*tclBNInitBignumFromWideUInt) (mp_int *bignum, Tcl_WideUInt initVal); /* 66 */
-    TCL_DEPRECATED_API("Use mp_expt_u32") mp_err (*tclBN_mp_expt_d_ex) (const mp_int *a, unsigned int b, mp_int *c, int fast); /* 67 */
->>>>>>> 493585e8
     void (*tclBN_mp_set_ull) (mp_int *a, Tcl_WideUInt i); /* 68 */
     Tcl_WideUInt (*tclBN_mp_get_mag_ull) (const mp_int *a) MP_WUR; /* 69 */
     void (*reserved70)(void);
