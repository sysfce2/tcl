--- conflicted
+++ resolved
@@ -332,24 +332,11 @@
 EXTERN void		TclBN_mp_set_ul(mp_int *a, unsigned long i);
 /* 71 */
 EXTERN unsigned long	TclBN_mp_get_mag_ul(const mp_int *a);
-<<<<<<< HEAD
-/* Slot 72 is reserved */
+/* 72 */
+EXTERN mp_bool		TclBN_mp_isodd(const mp_int *a);
 /* Slot 73 is reserved */
 /* Slot 74 is reserved */
 /* Slot 75 is reserved */
-=======
-/* 72 */
-EXTERN mp_bool		TclBN_mp_isodd(const mp_int *a);
-/* 73 */
-EXTERN mp_err		TclBN_mp_tc_and(const mp_int *a, const mp_int *b,
-				mp_int *c);
-/* 74 */
-EXTERN mp_err		TclBN_mp_tc_or(const mp_int *a, const mp_int *b,
-				mp_int *c);
-/* 75 */
-EXTERN mp_err		TclBN_mp_tc_xor(const mp_int *a, const mp_int *b,
-				mp_int *c);
->>>>>>> 01498c5e
 /* 76 */
 EXTERN mp_err		TclBN_mp_signed_rsh(const mp_int *a, int b,
 				mp_int *c);
@@ -439,17 +426,10 @@
     Tcl_WideUInt (*tclBN_mp_get_mag_ull) (const mp_int *a); /* 69 */
     void (*tclBN_mp_set_ul) (mp_int *a, unsigned long i); /* 70 */
     unsigned long (*tclBN_mp_get_mag_ul) (const mp_int *a); /* 71 */
-<<<<<<< HEAD
-    void (*reserved72)(void);
+    mp_bool (*tclBN_mp_isodd) (const mp_int *a); /* 72 */
     void (*reserved73)(void);
     void (*reserved74)(void);
     void (*reserved75)(void);
-=======
-    mp_bool (*tclBN_mp_isodd) (const mp_int *a); /* 72 */
-    mp_err (*tclBN_mp_tc_and) (const mp_int *a, const mp_int *b, mp_int *c); /* 73 */
-    mp_err (*tclBN_mp_tc_or) (const mp_int *a, const mp_int *b, mp_int *c); /* 74 */
-    mp_err (*tclBN_mp_tc_xor) (const mp_int *a, const mp_int *b, mp_int *c); /* 75 */
->>>>>>> 01498c5e
     mp_err (*tclBN_mp_signed_rsh) (const mp_int *a, int b, mp_int *c); /* 76 */
     void (*reserved77)(void);
     int (*tclBN_mp_to_ubin) (const mp_int *a, unsigned char *buf, size_t maxlen, size_t *written); /* 78 */
@@ -595,21 +575,11 @@
 	(tclTomMathStubsPtr->tclBN_mp_set_ul) /* 70 */
 #define TclBN_mp_get_mag_ul \
 	(tclTomMathStubsPtr->tclBN_mp_get_mag_ul) /* 71 */
-<<<<<<< HEAD
-/* Slot 72 is reserved */
+#define TclBN_mp_isodd \
+	(tclTomMathStubsPtr->tclBN_mp_isodd) /* 72 */
 /* Slot 73 is reserved */
 /* Slot 74 is reserved */
 /* Slot 75 is reserved */
-=======
-#define TclBN_mp_isodd \
-	(tclTomMathStubsPtr->tclBN_mp_isodd) /* 72 */
-#define TclBN_mp_tc_and \
-	(tclTomMathStubsPtr->tclBN_mp_tc_and) /* 73 */
-#define TclBN_mp_tc_or \
-	(tclTomMathStubsPtr->tclBN_mp_tc_or) /* 74 */
-#define TclBN_mp_tc_xor \
-	(tclTomMathStubsPtr->tclBN_mp_tc_xor) /* 75 */
->>>>>>> 01498c5e
 #define TclBN_mp_signed_rsh \
 	(tclTomMathStubsPtr->tclBN_mp_signed_rsh) /* 76 */
 /* Slot 77 is reserved */
