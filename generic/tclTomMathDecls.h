--- conflicted
+++ resolved
@@ -168,11 +168,7 @@
 TCLAPI int		TclBN_mp_div_d(mp_int *a, mp_digit b, mp_int *q,
 				mp_digit *r);
 /* 15 */
-<<<<<<< HEAD
-TCLAPI int		TclBN_mp_div_2(mp_int *a, mp_int *q);
-=======
-EXTERN int		TclBN_mp_div_2(const mp_int *a, mp_int *q);
->>>>>>> 5ae8ec1c
+TCLAPI int		TclBN_mp_div_2(const mp_int *a, mp_int *q);
 /* 16 */
 TCLAPI int		TclBN_mp_div_2d(const mp_int *a, int b, mp_int *q,
 				mp_int *r);
@@ -205,11 +201,7 @@
 /* 30 */
 TCLAPI int		TclBN_mp_mul_d(mp_int *a, mp_digit b, mp_int *p);
 /* 31 */
-<<<<<<< HEAD
-TCLAPI int		TclBN_mp_mul_2(mp_int *a, mp_int *p);
-=======
-EXTERN int		TclBN_mp_mul_2(const mp_int *a, mp_int *p);
->>>>>>> 5ae8ec1c
+TCLAPI int		TclBN_mp_mul_2(const mp_int *a, mp_int *p);
 /* 32 */
 TCLAPI int		TclBN_mp_mul_2d(const mp_int *a, int d, mp_int *p);
 /* 33 */
@@ -293,9 +285,9 @@
 TCLAPI int		TclBN_mp_expt_d_ex(mp_int *a, mp_digit b, mp_int *c,
 				int fast);
 /* 68 */
-EXTERN int		TclBN_mp_set_long_long(mp_int *a, Tcl_WideUInt i);
+TCLAPI int		TclBN_mp_set_long_long(mp_int *a, Tcl_WideUInt i);
 /* 69 */
-EXTERN Tcl_WideUInt	TclBN_mp_get_long_long(const mp_int *a);
+TCLAPI Tcl_WideUInt	TclBN_mp_get_long_long(const mp_int *a);
 
 typedef struct TclTomMathStubs {
     int magic;
