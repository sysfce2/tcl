/*
 * tclLoad.c --
 *
 *	This file provides the generic portion (those that are the same on all
 *	platforms) of Tcl's dynamic loading facilities.
 *
 * Copyright © 1995-1997 Sun Microsystems, Inc.
 *
 * See the file "license.terms" for information on usage and redistribution of
 * this file, and for a DISCLAIMER OF ALL WARRANTIES.
 */

#include "tclInt.h"

/*
 * The following structure describes a library that has been loaded either
 * dynamically (with the "load" command) or statically (as indicated by a call
 * to Tcl_StaticPackage). All such libraries are linked together into a
 * single list for the process. Library are never unloaded, until the
 * application exits, when TclFinalizeLoad is called, and these structures are
 * freed.
 */

typedef struct LoadedLibrary {
    char *fileName;		/* Name of the file from which the library was
				 * loaded. An empty string means the library
				 * is loaded statically. Malloc-ed. */
    char *prefix;		/* Prefix for the library,
				 * properly capitalized (first letter UC,
				 * others LC), as in "Net".
				 * Malloc-ed. */
    Tcl_LoadHandle loadHandle;	/* Token for the loaded file which should be
				 * passed to (*unLoadProcPtr)() when the file
				 * is no longer needed. If fileName is NULL,
				 * then this field is irrelevant. */
    Tcl_PackageInitProc *initProc;
				/* Initialization function to call to
				 * incorporate this library into a trusted
				 * interpreter. */
    Tcl_PackageInitProc *safeInitProc;
				/* Initialization function to call to
				 * incorporate this library into a safe
				 * interpreter (one that will execute
				 * untrusted scripts). NULL means the library
				 * can't be used in unsafe interpreters. */
    Tcl_PackageUnloadProc *unloadProc;
				/* Finalization function to unload a library
				 * from a trusted interpreter. NULL means that
				 * the library cannot be unloaded. */
    Tcl_PackageUnloadProc *safeUnloadProc;
				/* Finalization function to unload a library
				 * from a safe interpreter. NULL means that
				 * the library cannot be unloaded. */
    int interpRefCount;		/* How many times the library has been loaded
				 * in trusted interpreters. */
    int safeInterpRefCount;	/* How many times the library has been loaded
				 * in safe interpreters. */
    struct LoadedLibrary *nextPtr;
				/* Next in list of all libraries loaded into
				 * this application process. NULL means end of
				 * list. */
} LoadedLibrary;

/*
 * TCL_THREADS
 * There is a global list of libraries that is anchored at firstLibraryPtr.
 * Access to this list is governed by a mutex.
 */

static LoadedLibrary *firstLibraryPtr = NULL;
				/* First in list of all libraries loaded into
				 * this process. */

TCL_DECLARE_MUTEX(libraryMutex)

/*
 * The following structure represents a particular library that has been
 * incorporated into a particular interpreter (by calling its initialization
 * function). There is a list of these structures for each interpreter, with
 * an AssocData value (key "load") for the interpreter that points to the
 * first library (if any).
 */

typedef struct InterpLibrary {
    LoadedLibrary *libraryPtr;	/* Points to detailed information about
				 * library. */
    struct InterpLibrary *nextPtr;
				/* Next library in this interpreter, or NULL
				 * for end of list. */
} InterpLibrary;

/*
 * Prototypes for functions that are private to this file:
 */

static void		LoadCleanupProc(ClientData clientData,
			    Tcl_Interp *interp);

/*
 *----------------------------------------------------------------------
 *
 * Tcl_LoadObjCmd --
 *
 *	This function is invoked to process the "load" Tcl command. See the
 *	user documentation for details on what it does.
 *
 * Results:
 *	A standard Tcl result.
 *
 * Side effects:
 *	See the user documentation.
 *
 *----------------------------------------------------------------------
 */

int
Tcl_LoadObjCmd(
    TCL_UNUSED(void *),
    Tcl_Interp *interp,		/* Current interpreter. */
    int objc,			/* Number of arguments. */
    Tcl_Obj *const objv[])	/* Argument objects. */
{
    Tcl_Interp *target;
    LoadedLibrary *libraryPtr, *defaultPtr;
    Tcl_DString pfx, tmp, initName, safeInitName;
    Tcl_DString unloadName, safeUnloadName;
    InterpLibrary *ipFirstPtr, *ipPtr;
    int code, namesMatch, filesMatch, offset;
    const char *symbols[2];
    Tcl_PackageInitProc *initProc;
    const char *p, *fullFileName, *prefix;
    Tcl_LoadHandle loadHandle;
    Tcl_UniChar ch = 0;
    size_t len;
    int index, flags = 0;
    Tcl_Obj *const *savedobjv = objv;
    static const char *const options[] = {
	"-global",		"-lazy",		"--",	NULL
    };
    enum loadOptionsEnum {
	LOAD_GLOBAL,	LOAD_LAZY,	LOAD_LAST
    };

    while (objc > 2) {
	if (TclGetString(objv[1])[0] != '-') {
	    break;
	}
	if (Tcl_GetIndexFromObj(interp, objv[1], options, "option", 0,
		&index) != TCL_OK) {
	    return TCL_ERROR;
	}
	++objv; --objc;
	if (LOAD_GLOBAL == (enum loadOptionsEnum) index) {
	    flags |= TCL_LOAD_GLOBAL;
	} else if (LOAD_LAZY == (enum loadOptionsEnum) index) {
	    flags |= TCL_LOAD_LAZY;
	} else {
		break;
	}
    }
    if ((objc < 2) || (objc > 4)) {
	Tcl_WrongNumArgs(interp, 1, savedobjv, "?-global? ?-lazy? ?--? fileName ?prefix? ?interp?");
	return TCL_ERROR;
    }
    if (Tcl_FSConvertToPathType(interp, objv[1]) != TCL_OK) {
	return TCL_ERROR;
    }
    fullFileName = TclGetString(objv[1]);

    Tcl_DStringInit(&pfx);
    Tcl_DStringInit(&initName);
    Tcl_DStringInit(&safeInitName);
    Tcl_DStringInit(&unloadName);
    Tcl_DStringInit(&safeUnloadName);
    Tcl_DStringInit(&tmp);

    prefix = NULL;
    if (objc >= 3) {
	prefix = TclGetString(objv[2]);
	if (prefix[0] == '\0') {
	    prefix = NULL;
	}
    }
    if ((fullFileName[0] == 0) && (prefix == NULL)) {
	Tcl_SetObjResult(interp, Tcl_NewStringObj(
		"must specify either file name or prefix", -1));
	Tcl_SetErrorCode(interp, "TCL", "OPERATION", "LOAD", "NOLIBRARY",
		NULL);
	code = TCL_ERROR;
	goto done;
    }

    /*
     * Figure out which interpreter we're going to load the library into.
     */

    target = interp;
    if (objc == 4) {
	const char *childIntName = TclGetString(objv[3]);

	target = Tcl_GetChild(interp, childIntName);
	if (target == NULL) {
	    code = TCL_ERROR;
	    goto done;
	}
    }

    /*
     * Scan through the libraries that are currently loaded to see if the
     * library we want is already loaded. We'll use a loaded library if it
     * meets any of the following conditions:
     *  - Its name and file match the once we're looking for.
     *  - Its file matches, and we weren't given a name.
     *  - Its name matches, the file name was specified as empty, and there is
     *	  only no statically loaded library with the same prefix.
     */

    Tcl_MutexLock(&libraryMutex);

    defaultPtr = NULL;
    for (libraryPtr = firstLibraryPtr; libraryPtr != NULL; libraryPtr = libraryPtr->nextPtr) {
	if (prefix == NULL) {
	    namesMatch = 0;
	} else {
	    TclDStringClear(&pfx);
	    Tcl_DStringAppend(&pfx, prefix, -1);
	    TclDStringClear(&tmp);
	    Tcl_DStringAppend(&tmp, libraryPtr->prefix, -1);
	    Tcl_UtfToLower(Tcl_DStringValue(&pfx));
	    Tcl_UtfToLower(Tcl_DStringValue(&tmp));
	    if (strcmp(Tcl_DStringValue(&tmp),
		    Tcl_DStringValue(&pfx)) == 0) {
		namesMatch = 1;
	    } else {
		namesMatch = 0;
	    }
	}
	TclDStringClear(&pfx);

	filesMatch = (strcmp(libraryPtr->fileName, fullFileName) == 0);
	if (filesMatch && (namesMatch || (prefix == NULL))) {
	    break;
	}
	if (namesMatch && (fullFileName[0] == 0)) {
	    defaultPtr = libraryPtr;
	}
	if (filesMatch && !namesMatch && (fullFileName[0] != 0)) {
	    /*
	     * Can't have two different libraries loaded from the same file.
	     */

	    Tcl_SetObjResult(interp, Tcl_ObjPrintf(
		    "file \"%s\" is already loaded for prefix \"%s\"",
		    fullFileName, libraryPtr->prefix));
	    Tcl_SetErrorCode(interp, "TCL", "OPERATION", "LOAD",
		    "SPLITPERSONALITY", NULL);
	    code = TCL_ERROR;
	    Tcl_MutexUnlock(&libraryMutex);
	    goto done;
	}
    }
    Tcl_MutexUnlock(&libraryMutex);
    if (libraryPtr == NULL) {
	libraryPtr = defaultPtr;
    }

    /*
     * Scan through the list of libraries already loaded in the target
     * interpreter. If the library we want is already loaded there, then
     * there's nothing for us to do.
     */

    if (libraryPtr != NULL) {
	ipFirstPtr = (InterpLibrary *)Tcl_GetAssocData(target, "tclLoad", NULL);
	for (ipPtr = ipFirstPtr; ipPtr != NULL; ipPtr = ipPtr->nextPtr) {
	    if (ipPtr->libraryPtr == libraryPtr) {
		code = TCL_OK;
		goto done;
	    }
	}
    }

    if (libraryPtr == NULL) {
	/*
	 * The desired file isn't currently loaded, so load it. It's an error
	 * if the desired library is a static one.
	 */

	if (fullFileName[0] == 0) {
	    Tcl_SetObjResult(interp, Tcl_ObjPrintf(
		    "no library with prefix \"%s\" is loaded statically", prefix));
	    Tcl_SetErrorCode(interp, "TCL", "OPERATION", "LOAD", "NOTSTATIC",
		    NULL);
	    code = TCL_ERROR;
	    goto done;
	}

	/*
	 * Figure out the prefix if it wasn't provided explicitly.
	 */

	if (prefix != NULL) {
	    Tcl_DStringAppend(&pfx, prefix, -1);
	} else {
	    Tcl_Obj *splitPtr, *pkgGuessPtr;
	    int pElements;
	    const char *pkgGuess;

	    /*
	     * Threading note - this call used to be protected by a mutex.
	     */

	    /*
	     * The platform-specific code couldn't figure out the prefix.
	     * Make a guess by taking the last element of the file
	     * name, stripping off any leading "lib" and/or "tcl", and
	     * then using all of the alphabetic and underline characters
	     * that follow that.
	     */

	    splitPtr = Tcl_FSSplitPath(objv[1], &pElements);
	    Tcl_ListObjIndex(NULL, splitPtr, pElements -1, &pkgGuessPtr);
	    pkgGuess = TclGetString(pkgGuessPtr);
	    if ((pkgGuess[0] == 'l') && (pkgGuess[1] == 'i')
		    && (pkgGuess[2] == 'b')) {
		pkgGuess += 3;
	    }
#ifdef __CYGWIN__
	    else if ((pkgGuess[0] == 'c') && (pkgGuess[1] == 'y')
		    && (pkgGuess[2] == 'g')) {
		pkgGuess += 3;
	    }
#endif /* __CYGWIN__ */
	    if ((pkgGuess[0] == 't') && (pkgGuess[1] == 'c')
		    && (pkgGuess[2] == 'l')) {
		pkgGuess += 3;
	    }
	    for (p = pkgGuess; *p != 0; p += offset) {
		offset = TclUtfToUniChar(p, &ch);
		if ((ch > 0x100)
			|| !(isalpha(UCHAR(ch)) /* INTL: ISO only */
				|| (UCHAR(ch) == '_'))) {
		    break;
		}
	    }
	    if (p == pkgGuess) {
		Tcl_DecrRefCount(splitPtr);
		Tcl_SetObjResult(interp, Tcl_ObjPrintf(
			"couldn't figure out prefix for %s",
			fullFileName));
		Tcl_SetErrorCode(interp, "TCL", "OPERATION", "LOAD",
			"WHATLIBRARY", NULL);
		code = TCL_ERROR;
		goto done;
	    }
	    Tcl_DStringAppend(&pfx, pkgGuess, p - pkgGuess);
	    Tcl_DecrRefCount(splitPtr);
	}

	/*
	 * Fix the capitalization in the prefix so that the first
	 * character is in caps (or title case) but the others are all
	 * lower-case.
	 */

	Tcl_DStringSetLength(&pfx,
		Tcl_UtfToTitle(Tcl_DStringValue(&pfx)));

	/*
	 * Compute the names of the two initialization functions, based on the
	 * prefix.
	 */

	TclDStringAppendDString(&initName, &pfx);
	TclDStringAppendLiteral(&initName, "_Init");
	TclDStringAppendDString(&safeInitName, &pfx);
	TclDStringAppendLiteral(&safeInitName, "_SafeInit");
	TclDStringAppendDString(&unloadName, &pfx);
	TclDStringAppendLiteral(&unloadName, "_Unload");
	TclDStringAppendDString(&safeUnloadName, &pfx);
	TclDStringAppendLiteral(&safeUnloadName, "_SafeUnload");

	/*
	 * Call platform-specific code to load the library and find the two
	 * initialization functions.
	 */

	symbols[0] = Tcl_DStringValue(&initName);
	symbols[1] = NULL;

	Tcl_MutexLock(&libraryMutex);
	code = Tcl_LoadFile(interp, objv[1], symbols, flags, &initProc,
		&loadHandle);
	Tcl_MutexUnlock(&libraryMutex);
	if (code != TCL_OK) {
	    goto done;
	}

	/*
	 * Create a new record to describe this library.
	 */

<<<<<<< HEAD
	pkgPtr = (LoadedPackage *)Tcl_Alloc(sizeof(LoadedPackage));
	len = strlen(fullFileName) + 1;
	pkgPtr->fileName	   = (char *)Tcl_Alloc(len);
	memcpy(pkgPtr->fileName, fullFileName, len);
	len = Tcl_DStringLength(&pfx) + 1;
	pkgPtr->prefix	   = (char *)Tcl_Alloc(len);
	memcpy(pkgPtr->prefix, Tcl_DStringValue(&pfx), len);
	pkgPtr->loadHandle	   = loadHandle;
	pkgPtr->initProc	   = initProc;
	pkgPtr->safeInitProc	   = (Tcl_PackageInitProc *)
=======
	libraryPtr = (LoadedLibrary *)ckalloc(sizeof(LoadedLibrary));
	len = strlen(fullFileName) + 1;
	libraryPtr->fileName	   = (char *)ckalloc(len);
	memcpy(libraryPtr->fileName, fullFileName, len);
	len = Tcl_DStringLength(&pfx) + 1;
	libraryPtr->prefix	   = (char *)ckalloc(len);
	memcpy(libraryPtr->prefix, Tcl_DStringValue(&pfx), len);
	libraryPtr->loadHandle	   = loadHandle;
	libraryPtr->initProc	   = initProc;
	libraryPtr->safeInitProc	   = (Tcl_PackageInitProc *)
>>>>>>> 3b6d7d61
		Tcl_FindSymbol(interp, loadHandle,
			Tcl_DStringValue(&safeInitName));
	libraryPtr->unloadProc	   = (Tcl_PackageUnloadProc *)
		Tcl_FindSymbol(interp, loadHandle,
			Tcl_DStringValue(&unloadName));
	libraryPtr->safeUnloadProc	   = (Tcl_PackageUnloadProc *)
		Tcl_FindSymbol(interp, loadHandle,
			Tcl_DStringValue(&safeUnloadName));
	libraryPtr->interpRefCount	   = 0;
	libraryPtr->safeInterpRefCount = 0;

	Tcl_MutexLock(&libraryMutex);
	libraryPtr->nextPtr		   = firstLibraryPtr;
	firstLibraryPtr		   = libraryPtr;
	Tcl_MutexUnlock(&libraryMutex);

	/*
	 * The Tcl_FindSymbol calls may have left a spurious error message in
	 * the interpreter result.
	 */

	Tcl_ResetResult(interp);
    }

    /*
     * Invoke the library's initialization function (either the normal one or
     * the safe one, depending on whether or not the interpreter is safe).
     */

    if (Tcl_IsSafe(target)) {
	if (libraryPtr->safeInitProc == NULL) {
	    Tcl_SetObjResult(interp, Tcl_ObjPrintf(
		    "can't use library in a safe interpreter: no"
		    " %s_SafeInit procedure", libraryPtr->prefix));
	    Tcl_SetErrorCode(interp, "TCL", "OPERATION", "LOAD", "UNSAFE",
		    NULL);
	    code = TCL_ERROR;
	    goto done;
	}
	code = libraryPtr->safeInitProc(target);
    } else {
	if (libraryPtr->initProc == NULL) {
	    Tcl_SetObjResult(interp, Tcl_ObjPrintf(
		    "can't attach library to interpreter: no %s_Init procedure",
		    libraryPtr->prefix));
	    Tcl_SetErrorCode(interp, "TCL", "OPERATION", "LOAD", "ENTRYPOINT",
		    NULL);
	    code = TCL_ERROR;
	    goto done;
	}
	code = libraryPtr->initProc(target);
    }

    /*
     * Test for whether the initialization failed. If so, transfer the error
     * from the target interpreter to the originating one.
     */

    if (code != TCL_OK) {
	Interp *iPtr = (Interp *) target;
	if (iPtr->legacyResult && *(iPtr->legacyResult) && !iPtr->legacyFreeProc) {
	    /*
	     * A call to Tcl_InitStubs() determined the caller extension and
	     * this interp are incompatible in their stubs mechanisms, and
	     * recorded the error in the oldest legacy place we have to do so.
	     */
	    Tcl_SetObjResult(target, Tcl_NewStringObj(iPtr->legacyResult, -1));
	    iPtr->legacyResult = NULL;
	    iPtr->legacyFreeProc = (void (*) (void))-1;
	}
	Tcl_TransferResult(target, code, interp);
	goto done;
    }

    /*
     * Record the fact that the library has been loaded in the target
     * interpreter.
     *
     * Update the proper reference count.
     */

    Tcl_MutexLock(&libraryMutex);
    if (Tcl_IsSafe(target)) {
	libraryPtr->safeInterpRefCount++;
    } else {
	libraryPtr->interpRefCount++;
    }
    Tcl_MutexUnlock(&libraryMutex);

    /*
     * Refetch ipFirstPtr: loading the library may have introduced additional
     * static libraries at the head of the linked list!
     */

<<<<<<< HEAD
    ipFirstPtr = (InterpPackage *)Tcl_GetAssocData(target, "tclLoad", NULL);
    ipPtr = (InterpPackage *)Tcl_Alloc(sizeof(InterpPackage));
    ipPtr->pkgPtr = pkgPtr;
=======
    ipFirstPtr = (InterpLibrary *)Tcl_GetAssocData(target, "tclLoad", NULL);
    ipPtr = (InterpLibrary *)ckalloc(sizeof(InterpLibrary));
    ipPtr->libraryPtr = libraryPtr;
>>>>>>> 3b6d7d61
    ipPtr->nextPtr = ipFirstPtr;
    Tcl_SetAssocData(target, "tclLoad", LoadCleanupProc, ipPtr);

  done:
    Tcl_DStringFree(&pfx);
    Tcl_DStringFree(&initName);
    Tcl_DStringFree(&safeInitName);
    Tcl_DStringFree(&unloadName);
    Tcl_DStringFree(&safeUnloadName);
    Tcl_DStringFree(&tmp);
    return code;
}

/*
 *----------------------------------------------------------------------
 *
 * Tcl_UnloadObjCmd --
 *
 *	This function is invoked to process the "unload" Tcl command. See the
 *	user documentation for details on what it does.
 *
 * Results:
 *	A standard Tcl result.
 *
 * Side effects:
 *	See the user documentation.
 *
 *----------------------------------------------------------------------
 */

int
Tcl_UnloadObjCmd(
    TCL_UNUSED(void *),
    Tcl_Interp *interp,		/* Current interpreter. */
    int objc,			/* Number of arguments. */
    Tcl_Obj *const objv[])	/* Argument objects. */
{
    Tcl_Interp *target;		/* Which interpreter to unload from. */
    LoadedLibrary *libraryPtr, *defaultPtr;
    Tcl_DString pfx, tmp;
    Tcl_PackageUnloadProc *unloadProc;
    InterpLibrary *ipFirstPtr, *ipPtr;
    int i, index, code, complain = 1, keepLibrary = 0;
    int trustedRefCount = -1, safeRefCount = -1;
    const char *fullFileName = "";
    const char *prefix;
    static const char *const options[] = {
	"-nocomplain", "-keeplibrary", "--", NULL
    };
    enum unloadOptionsEnum {
	UNLOAD_NOCOMPLAIN, UNLOAD_KEEPLIB, UNLOAD_LAST
    };

    for (i = 1; i < objc; i++) {
	if (Tcl_GetIndexFromObj(interp, objv[i], options, "option", 0,
		&index) != TCL_OK) {
	    fullFileName = TclGetString(objv[i]);
	    if (fullFileName[0] == '-') {
		/*
		 * It looks like the command contains an option so signal an
		 * error
		 */

		return TCL_ERROR;
	    } else {
		/*
		 * This clearly isn't an option; assume it's the filename. We
		 * must clear the error.
		 */

		Tcl_ResetResult(interp);
		break;
	    }
	}
	switch ((enum unloadOptionsEnum)index) {
	case UNLOAD_NOCOMPLAIN:		/* -nocomplain */
	    complain = 0;
	    break;
	case UNLOAD_KEEPLIB:		/* -keeplibrary */
	    keepLibrary = 1;
	    break;
	case UNLOAD_LAST:		/* -- */
	    i++;
	    goto endOfForLoop;
	}
    }
  endOfForLoop:
    if ((objc-i < 1) || (objc-i > 3)) {
	Tcl_WrongNumArgs(interp, 1, objv,
		"?-switch ...? fileName ?prefix? ?interp?");
	return TCL_ERROR;
    }
    if (Tcl_FSConvertToPathType(interp, objv[i]) != TCL_OK) {
	return TCL_ERROR;
    }

    fullFileName = TclGetString(objv[i]);
    Tcl_DStringInit(&pfx);
    Tcl_DStringInit(&tmp);

    prefix = NULL;
    if (objc - i >= 2) {
	prefix = TclGetString(objv[i+1]);
	if (prefix[0] == '\0') {
	    prefix = NULL;
	}
    }
    if ((fullFileName[0] == 0) && (prefix == NULL)) {
	Tcl_SetObjResult(interp, Tcl_NewStringObj(
		"must specify either file name or prefix", -1));
	Tcl_SetErrorCode(interp, "TCL", "OPERATION", "UNLOAD", "NOLIBRARY",
		NULL);
	code = TCL_ERROR;
	goto done;
    }

    /*
     * Figure out which interpreter we're going to load the library into.
     */

    target = interp;
    if (objc - i == 3) {
	const char *childIntName = TclGetString(objv[i + 2]);

	target = Tcl_GetChild(interp, childIntName);
	if (target == NULL) {
	    return TCL_ERROR;
	}
    }

    /*
     * Scan through the libraries that are currently loaded to see if the
     * library we want is already loaded. We'll use a loaded library if it
     * meets any of the following conditions:
     *  - Its prefix and file match the once we're looking for.
     *  - Its file matches, and we weren't given a prefix.
     *  - Its prefix matches, the file name was specified as empty, and there is
     *	  only no statically loaded library with the same prefix.
     */

    Tcl_MutexLock(&libraryMutex);

    defaultPtr = NULL;
    for (libraryPtr = firstLibraryPtr; libraryPtr != NULL; libraryPtr = libraryPtr->nextPtr) {
	int namesMatch, filesMatch;

	if (prefix == NULL) {
	    namesMatch = 0;
	} else {
	    TclDStringClear(&pfx);
	    Tcl_DStringAppend(&pfx, prefix, -1);
	    TclDStringClear(&tmp);
	    Tcl_DStringAppend(&tmp, libraryPtr->prefix, -1);
	    Tcl_UtfToLower(Tcl_DStringValue(&pfx));
	    Tcl_UtfToLower(Tcl_DStringValue(&tmp));
	    if (strcmp(Tcl_DStringValue(&tmp),
		    Tcl_DStringValue(&pfx)) == 0) {
		namesMatch = 1;
	    } else {
		namesMatch = 0;
	    }
	}
	TclDStringClear(&pfx);

	filesMatch = (strcmp(libraryPtr->fileName, fullFileName) == 0);
	if (filesMatch && (namesMatch || (prefix == NULL))) {
	    break;
	}
	if (namesMatch && (fullFileName[0] == 0)) {
	    defaultPtr = libraryPtr;
	}
	if (filesMatch && !namesMatch && (fullFileName[0] != 0)) {
	    break;
	}
    }
    Tcl_MutexUnlock(&libraryMutex);
    if (fullFileName[0] == 0) {
	/*
	 * It's an error to try unload a static library.
	 */

	Tcl_SetObjResult(interp, Tcl_ObjPrintf(
		"library with prefix \"%s\" is loaded statically and cannot be unloaded",
		prefix));
	Tcl_SetErrorCode(interp, "TCL", "OPERATION", "UNLOAD", "STATIC",
		NULL);
	code = TCL_ERROR;
	goto done;
    }
    if (libraryPtr == NULL) {
	/*
	 * The DLL pointed by the provided filename has never been loaded.
	 */

	Tcl_SetObjResult(interp, Tcl_ObjPrintf(
		"file \"%s\" has never been loaded", fullFileName));
	Tcl_SetErrorCode(interp, "TCL", "OPERATION", "UNLOAD", "NEVERLOADED",
		NULL);
	code = TCL_ERROR;
	goto done;
    }

    /*
     * Scan through the list of libraries already loaded in the target
     * interpreter. If the library we want is already loaded there, then we
     * should proceed with unloading.
     */

    code = TCL_ERROR;
    if (libraryPtr != NULL) {
	ipFirstPtr = (InterpLibrary *)Tcl_GetAssocData(target, "tclLoad", NULL);
	for (ipPtr = ipFirstPtr; ipPtr != NULL; ipPtr = ipPtr->nextPtr) {
	    if (ipPtr->libraryPtr == libraryPtr) {
		code = TCL_OK;
		break;
	    }
	}
    }
    if (code != TCL_OK) {
	/*
	 * The library has not been loaded in this interpreter.
	 */

	Tcl_SetObjResult(interp, Tcl_ObjPrintf(
		"file \"%s\" has never been loaded in this interpreter",
		fullFileName));
	Tcl_SetErrorCode(interp, "TCL", "OPERATION", "UNLOAD", "NEVERLOADED",
		NULL);
	code = TCL_ERROR;
	goto done;
    }

    /*
     * Ensure that the DLL can be unloaded. If it is a trusted interpreter,
     * libraryPtr->unloadProc must not be NULL for the DLL to be unloadable. If
     * the interpreter is a safe one, libraryPtr->safeUnloadProc must be non-NULL.
     */

    if (Tcl_IsSafe(target)) {
	if (libraryPtr->safeUnloadProc == NULL) {
	    Tcl_SetObjResult(interp, Tcl_ObjPrintf(
		    "file \"%s\" cannot be unloaded under a safe interpreter",
		    fullFileName));
	    Tcl_SetErrorCode(interp, "TCL", "OPERATION", "UNLOAD", "CANNOT",
		    NULL);
	    code = TCL_ERROR;
	    goto done;
	}
	unloadProc = libraryPtr->safeUnloadProc;
    } else {
	if (libraryPtr->unloadProc == NULL) {
	    Tcl_SetObjResult(interp, Tcl_ObjPrintf(
		    "file \"%s\" cannot be unloaded under a trusted interpreter",
		    fullFileName));
	    Tcl_SetErrorCode(interp, "TCL", "OPERATION", "UNLOAD", "CANNOT",
		    NULL);
	    code = TCL_ERROR;
	    goto done;
	}
	unloadProc = libraryPtr->unloadProc;
    }

    /*
     * We are ready to unload the library. First, evaluate the unload
     * function. If this fails, we cannot proceed with unload. Also, we must
     * specify the proper flag to pass to the unload callback.
     * TCL_UNLOAD_DETACH_FROM_INTERPRETER is defined when the callback should
     * only remove itself from the interpreter; the library will be unloaded
     * in a future call of unload. In case the library will be unloaded just
     * after the callback returns, TCL_UNLOAD_DETACH_FROM_PROCESS is passed.
     */

    code = TCL_UNLOAD_DETACH_FROM_INTERPRETER;
    if (!keepLibrary) {
	Tcl_MutexLock(&libraryMutex);
	trustedRefCount = libraryPtr->interpRefCount;
	safeRefCount = libraryPtr->safeInterpRefCount;
	Tcl_MutexUnlock(&libraryMutex);

	if (Tcl_IsSafe(target)) {
	    safeRefCount--;
	} else {
	    trustedRefCount--;
	}

	if (safeRefCount <= 0 && trustedRefCount <= 0) {
	    code = TCL_UNLOAD_DETACH_FROM_PROCESS;
	}
    }
    code = unloadProc(target, code);
    if (code != TCL_OK) {
	Tcl_TransferResult(target, code, interp);
	goto done;
    }

    /*
     * The unload function executed fine. Examine the reference count to see
     * if we unload the DLL.
     */

    Tcl_MutexLock(&libraryMutex);
    if (Tcl_IsSafe(target)) {
	libraryPtr->safeInterpRefCount--;

	/*
	 * Do not let counter get negative.
	 */

	if (libraryPtr->safeInterpRefCount < 0) {
	    libraryPtr->safeInterpRefCount = 0;
	}
    } else {
	libraryPtr->interpRefCount--;

	/*
	 * Do not let counter get negative.
	 */

	if (libraryPtr->interpRefCount < 0) {
	    libraryPtr->interpRefCount = 0;
	}
    }
    trustedRefCount = libraryPtr->interpRefCount;
    safeRefCount = libraryPtr->safeInterpRefCount;
    Tcl_MutexUnlock(&libraryMutex);

    code = TCL_OK;
    if (libraryPtr->safeInterpRefCount <= 0 && libraryPtr->interpRefCount <= 0
	    && !keepLibrary) {
	/*
	 * Unload the shared library from the application memory...
	 */

#if defined(TCL_UNLOAD_DLLS) || defined(_WIN32)
	/*
	 * Some Unix dlls are poorly behaved - registering things like atexit
	 * calls that can't be unregistered. If you unload such dlls, you get
	 * a core on exit because it wants to call a function in the dll after
	 * it's been unloaded.
	 */

	if (libraryPtr->fileName[0] != '\0') {
	    Tcl_MutexLock(&libraryMutex);
	    if (Tcl_FSUnloadFile(interp, libraryPtr->loadHandle) == TCL_OK) {
		/*
		 * Remove this library from the loaded library cache.
		 */

		defaultPtr = libraryPtr;
		if (defaultPtr == firstLibraryPtr) {
		    firstLibraryPtr = libraryPtr->nextPtr;
		} else {
		    for (libraryPtr = firstLibraryPtr; libraryPtr != NULL;
			    libraryPtr = libraryPtr->nextPtr) {
			if (libraryPtr->nextPtr == defaultPtr) {
			    libraryPtr->nextPtr = defaultPtr->nextPtr;
			    break;
			}
		    }
		}

		/*
		 * Remove this library from the interpreter's library cache.
		 */

		ipFirstPtr = (InterpLibrary *)Tcl_GetAssocData(target, "tclLoad", NULL);
		ipPtr = ipFirstPtr;
		if (ipPtr->libraryPtr == defaultPtr) {
		    ipFirstPtr = ipFirstPtr->nextPtr;
		} else {
		    InterpLibrary *ipPrevPtr;

		    for (ipPrevPtr = ipPtr; ipPtr != NULL;
			    ipPrevPtr = ipPtr, ipPtr = ipPtr->nextPtr) {
			if (ipPtr->libraryPtr == defaultPtr) {
			    ipPrevPtr->nextPtr = ipPtr->nextPtr;
			    break;
			}
		    }
		}
		Tcl_SetAssocData(target, "tclLoad", LoadCleanupProc,
			ipFirstPtr);
<<<<<<< HEAD
		Tcl_Free(defaultPtr->fileName);
		Tcl_Free(defaultPtr->prefix);
		Tcl_Free(defaultPtr);
		Tcl_Free(ipPtr);
		Tcl_MutexUnlock(&packageMutex);
=======
		ckfree(defaultPtr->fileName);
		ckfree(defaultPtr->prefix);
		ckfree(defaultPtr);
		ckfree(ipPtr);
		Tcl_MutexUnlock(&libraryMutex);
>>>>>>> 3b6d7d61
	    } else {
		code = TCL_ERROR;
	    }
	}
#else
	Tcl_SetObjResult(interp, Tcl_ObjPrintf(
		"file \"%s\" cannot be unloaded: unloading disabled",
		fullFileName));
	Tcl_SetErrorCode(interp, "TCL", "OPERATION", "UNLOAD", "DISABLED",
		NULL);
	code = TCL_ERROR;
#endif
    }

  done:
    Tcl_DStringFree(&pfx);
    Tcl_DStringFree(&tmp);
    if (!complain && (code != TCL_OK)) {
	code = TCL_OK;
	Tcl_ResetResult(interp);
    }
    return code;
}

/*
 *----------------------------------------------------------------------
 *
 * Tcl_StaticPackage --
 *
 *	This function is invoked to indicate that a particular library has
 *	been linked statically with an application.
 *
 * Results:
 *	None.
 *
 * Side effects:
 *	Once this function completes, the library becomes loadable via the
 *	"load" command with an empty file name.
 *
 *----------------------------------------------------------------------
 */

void
Tcl_StaticPackage(
    Tcl_Interp *interp,		/* If not NULL, it means that the library has
				 * already been loaded into the given
				 * interpreter by calling the appropriate init
				 * proc. */
    const char *prefix,	/* Prefix (must be properly
				 * capitalized: first letter upper case,
				 * others lower case). */
    Tcl_PackageInitProc *initProc,
				/* Function to call to incorporate this
				 * library into a trusted interpreter. */
    Tcl_PackageInitProc *safeInitProc)
				/* Function to call to incorporate this
				 * library into a safe interpreter (one that
				 * will execute untrusted scripts). NULL means
				 * the library can't be used in safe
				 * interpreters. */
{
    LoadedLibrary *libraryPtr;
    InterpLibrary *ipPtr, *ipFirstPtr;

    /*
     * Check to see if someone else has already reported this library as
     * statically loaded in the process.
     */

    Tcl_MutexLock(&libraryMutex);
    for (libraryPtr = firstLibraryPtr; libraryPtr != NULL; libraryPtr = libraryPtr->nextPtr) {
	if ((libraryPtr->initProc == initProc)
		&& (libraryPtr->safeInitProc == safeInitProc)
		&& (strcmp(libraryPtr->prefix, prefix) == 0)) {
	    break;
	}
    }
    Tcl_MutexUnlock(&libraryMutex);

    /*
     * If the library is not yet recorded as being loaded statically, add it
     * to the list now.
     */

<<<<<<< HEAD
    if (pkgPtr == NULL) {
	pkgPtr = (LoadedPackage *)Tcl_Alloc(sizeof(LoadedPackage));
	pkgPtr->fileName	= (char *)Tcl_Alloc(1);
	pkgPtr->fileName[0]	= 0;
	pkgPtr->prefix	= (char *)Tcl_Alloc(strlen(prefix) + 1);
	strcpy(pkgPtr->prefix, prefix);
	pkgPtr->loadHandle	= NULL;
	pkgPtr->initProc	= initProc;
	pkgPtr->safeInitProc	= safeInitProc;
	Tcl_MutexLock(&packageMutex);
	pkgPtr->nextPtr		= firstPackagePtr;
	firstPackagePtr		= pkgPtr;
	Tcl_MutexUnlock(&packageMutex);
=======
    if (libraryPtr == NULL) {
	libraryPtr = (LoadedLibrary *)ckalloc(sizeof(LoadedLibrary));
	libraryPtr->fileName	= (char *)ckalloc(1);
	libraryPtr->fileName[0]	= 0;
	libraryPtr->prefix	= (char *)ckalloc(strlen(prefix) + 1);
	strcpy(libraryPtr->prefix, prefix);
	libraryPtr->loadHandle	= NULL;
	libraryPtr->initProc	= initProc;
	libraryPtr->safeInitProc	= safeInitProc;
	Tcl_MutexLock(&libraryMutex);
	libraryPtr->nextPtr		= firstLibraryPtr;
	firstLibraryPtr		= libraryPtr;
	Tcl_MutexUnlock(&libraryMutex);
>>>>>>> 3b6d7d61
    }

    if (interp != NULL) {

	/*
	 * If we're loading the library into an interpreter, determine whether
	 * it's already loaded.
	 */

	ipFirstPtr = (InterpLibrary *)Tcl_GetAssocData(interp, "tclLoad", NULL);
	for (ipPtr = ipFirstPtr; ipPtr != NULL; ipPtr = ipPtr->nextPtr) {
	    if (ipPtr->libraryPtr == libraryPtr) {
		return;
	    }
	}

	/*
	 * Library isn't loaded in the current interp yet. Mark it as now being
	 * loaded.
	 */

<<<<<<< HEAD
	ipPtr = (InterpPackage *)Tcl_Alloc(sizeof(InterpPackage));
	ipPtr->pkgPtr = pkgPtr;
=======
	ipPtr = (InterpLibrary *)ckalloc(sizeof(InterpLibrary));
	ipPtr->libraryPtr = libraryPtr;
>>>>>>> 3b6d7d61
	ipPtr->nextPtr = ipFirstPtr;
	Tcl_SetAssocData(interp, "tclLoad", LoadCleanupProc, ipPtr);
    }
}

/*
 *----------------------------------------------------------------------
 *
 * TclGetLoadedPackagesEx --
 *
 *	This function returns information about all of the files that are
 *	loaded (either in a particular interpreter, or for all interpreters).
 *
 * Results:
 *	The return value is a standard Tcl completion code. If successful, a
 *	list of lists is placed in the interp's result. Each sublist
 *	corresponds to one loaded file; its first element is the name of the
 *	file (or an empty string for something that's statically loaded) and
 *	the second element is the prefix of the library in that file.
 *
 * Side effects:
 *	None.
 *
 *----------------------------------------------------------------------
 */

int
TclGetLoadedPackagesEx(
    Tcl_Interp *interp,		/* Interpreter in which to return information
				 * or error message. */
    const char *targetName,	/* Name of target interpreter or NULL. If
				 * NULL, return info about all interps;
				 * otherwise, just return info about this
				 * interpreter. */
    const char *prefix)	/* Prefix or NULL. If NULL, return info
				 * for all prefixes.
				 */
{
    Tcl_Interp *target;
    LoadedLibrary *libraryPtr;
    InterpLibrary *ipPtr;
    Tcl_Obj *resultObj, *pkgDesc[2];

    if (targetName == NULL) {
	TclNewObj(resultObj);
	Tcl_MutexLock(&libraryMutex);
	for (libraryPtr = firstLibraryPtr; libraryPtr != NULL;
		libraryPtr = libraryPtr->nextPtr) {
	    pkgDesc[0] = Tcl_NewStringObj(libraryPtr->fileName, -1);
	    pkgDesc[1] = Tcl_NewStringObj(libraryPtr->prefix, -1);
	    Tcl_ListObjAppendElement(NULL, resultObj,
		    Tcl_NewListObj(2, pkgDesc));
	}
	Tcl_MutexUnlock(&libraryMutex);
	Tcl_SetObjResult(interp, resultObj);
	return TCL_OK;
    }

    target = Tcl_GetChild(interp, targetName);
    if (target == NULL) {
	return TCL_ERROR;
    }
    ipPtr = (InterpLibrary *)Tcl_GetAssocData(target, "tclLoad", NULL);

    /*
     * Return information about all of the available libraries.
     */
    if (prefix) {
	resultObj = NULL;

	for (; ipPtr != NULL; ipPtr = ipPtr->nextPtr) {
	    libraryPtr = ipPtr->libraryPtr;

	    if (!strcmp(prefix, libraryPtr->prefix)) {
		resultObj = Tcl_NewStringObj(libraryPtr->fileName, -1);
		break;
	    }
	}

	if (resultObj) {
	    Tcl_SetObjResult(interp, resultObj);
	}
	return TCL_OK;
    }

    /*
     * Return information about only the libraries that are loaded in a given
     * interpreter.
     */

    TclNewObj(resultObj);
    for (; ipPtr != NULL; ipPtr = ipPtr->nextPtr) {
	libraryPtr = ipPtr->libraryPtr;
	pkgDesc[0] = Tcl_NewStringObj(libraryPtr->fileName, -1);
	pkgDesc[1] = Tcl_NewStringObj(libraryPtr->prefix, -1);
	Tcl_ListObjAppendElement(NULL, resultObj, Tcl_NewListObj(2, pkgDesc));
    }
    Tcl_SetObjResult(interp, resultObj);
    return TCL_OK;
}

/*
 *----------------------------------------------------------------------
 *
 * LoadCleanupProc --
 *
 *	This function is called to delete all of the InterpLibrary structures
 *	for an interpreter when the interpreter is deleted. It gets invoked
 *	via the Tcl AssocData mechanism.
 *
 * Results:
 *	None.
 *
 * Side effects:
 *	Storage for all of the InterpLibrary functions for interp get deleted.
 *
 *----------------------------------------------------------------------
 */

static void
LoadCleanupProc(
    ClientData clientData,	/* Pointer to first InterpLibrary structure
				 * for interp. */
    TCL_UNUSED(Tcl_Interp *))
{
    InterpLibrary *ipPtr, *nextPtr;

    ipPtr = (InterpLibrary *)clientData;
    while (ipPtr != NULL) {
	nextPtr = ipPtr->nextPtr;
	Tcl_Free(ipPtr);
	ipPtr = nextPtr;
    }
}

/*
 *----------------------------------------------------------------------
 *
 * TclFinalizeLoad --
 *
 *	This function is invoked just before the application exits. It frees
 *	all of the LoadedLibrary structures.
 *
 * Results:
 *	None.
 *
 * Side effects:
 *	Memory is freed.
 *
 *----------------------------------------------------------------------
 */

void
TclFinalizeLoad(void)
{
    LoadedLibrary *libraryPtr;

    /*
     * No synchronization here because there should just be one thread alive
     * at this point. Logically, libraryMutex should be grabbed at this point,
     * but the Mutexes get finalized before the call to this routine. The only
     * subsystem left alive at this point is the memory allocator.
     */

    while (firstLibraryPtr != NULL) {
	libraryPtr = firstLibraryPtr;
	firstLibraryPtr = libraryPtr->nextPtr;

#if defined(TCL_UNLOAD_DLLS) || defined(_WIN32)
	/*
	 * Some Unix dlls are poorly behaved - registering things like atexit
	 * calls that can't be unregistered. If you unload such dlls, you get
	 * a core on exit because it wants to call a function in the dll after
	 * it has been unloaded.
	 */

	if (libraryPtr->fileName[0] != '\0') {
	    Tcl_FSUnloadFile(NULL, libraryPtr->loadHandle);
	}
#endif

<<<<<<< HEAD
	Tcl_Free(pkgPtr->fileName);
	Tcl_Free(pkgPtr->prefix);
	Tcl_Free(pkgPtr);
=======
	ckfree(libraryPtr->fileName);
	ckfree(libraryPtr->prefix);
	ckfree(libraryPtr);
>>>>>>> 3b6d7d61
    }
}

/*
 * Local Variables:
 * mode: c
 * c-basic-offset: 4
 * fill-column: 78
 * End:
 */<|MERGE_RESOLUTION|>--- conflicted
+++ resolved
@@ -401,29 +401,16 @@
 	 * Create a new record to describe this library.
 	 */
 
-<<<<<<< HEAD
-	pkgPtr = (LoadedPackage *)Tcl_Alloc(sizeof(LoadedPackage));
+	libraryPtr = (LoadedLibrary *)Tcl_Alloc(sizeof(LoadedLibrary));
 	len = strlen(fullFileName) + 1;
-	pkgPtr->fileName	   = (char *)Tcl_Alloc(len);
-	memcpy(pkgPtr->fileName, fullFileName, len);
-	len = Tcl_DStringLength(&pfx) + 1;
-	pkgPtr->prefix	   = (char *)Tcl_Alloc(len);
-	memcpy(pkgPtr->prefix, Tcl_DStringValue(&pfx), len);
-	pkgPtr->loadHandle	   = loadHandle;
-	pkgPtr->initProc	   = initProc;
-	pkgPtr->safeInitProc	   = (Tcl_PackageInitProc *)
-=======
-	libraryPtr = (LoadedLibrary *)ckalloc(sizeof(LoadedLibrary));
-	len = strlen(fullFileName) + 1;
-	libraryPtr->fileName	   = (char *)ckalloc(len);
+	libraryPtr->fileName	   = (char *)Tcl_Alloc(len);
 	memcpy(libraryPtr->fileName, fullFileName, len);
 	len = Tcl_DStringLength(&pfx) + 1;
-	libraryPtr->prefix	   = (char *)ckalloc(len);
+	libraryPtr->prefix	   = (char *)Tcl_Alloc(len);
 	memcpy(libraryPtr->prefix, Tcl_DStringValue(&pfx), len);
 	libraryPtr->loadHandle	   = loadHandle;
 	libraryPtr->initProc	   = initProc;
 	libraryPtr->safeInitProc	   = (Tcl_PackageInitProc *)
->>>>>>> 3b6d7d61
 		Tcl_FindSymbol(interp, loadHandle,
 			Tcl_DStringValue(&safeInitName));
 	libraryPtr->unloadProc	   = (Tcl_PackageUnloadProc *)
@@ -518,15 +505,9 @@
      * static libraries at the head of the linked list!
      */
 
-<<<<<<< HEAD
-    ipFirstPtr = (InterpPackage *)Tcl_GetAssocData(target, "tclLoad", NULL);
-    ipPtr = (InterpPackage *)Tcl_Alloc(sizeof(InterpPackage));
-    ipPtr->pkgPtr = pkgPtr;
-=======
     ipFirstPtr = (InterpLibrary *)Tcl_GetAssocData(target, "tclLoad", NULL);
-    ipPtr = (InterpLibrary *)ckalloc(sizeof(InterpLibrary));
+    ipPtr = (InterpLibrary *)Tcl_Alloc(sizeof(InterpLibrary));
     ipPtr->libraryPtr = libraryPtr;
->>>>>>> 3b6d7d61
     ipPtr->nextPtr = ipFirstPtr;
     Tcl_SetAssocData(target, "tclLoad", LoadCleanupProc, ipPtr);
 
@@ -910,19 +891,11 @@
 		}
 		Tcl_SetAssocData(target, "tclLoad", LoadCleanupProc,
 			ipFirstPtr);
-<<<<<<< HEAD
 		Tcl_Free(defaultPtr->fileName);
 		Tcl_Free(defaultPtr->prefix);
 		Tcl_Free(defaultPtr);
 		Tcl_Free(ipPtr);
-		Tcl_MutexUnlock(&packageMutex);
-=======
-		ckfree(defaultPtr->fileName);
-		ckfree(defaultPtr->prefix);
-		ckfree(defaultPtr);
-		ckfree(ipPtr);
 		Tcl_MutexUnlock(&libraryMutex);
->>>>>>> 3b6d7d61
 	    } else {
 		code = TCL_ERROR;
 	    }
@@ -1008,26 +981,11 @@
      * to the list now.
      */
 
-<<<<<<< HEAD
-    if (pkgPtr == NULL) {
-	pkgPtr = (LoadedPackage *)Tcl_Alloc(sizeof(LoadedPackage));
-	pkgPtr->fileName	= (char *)Tcl_Alloc(1);
-	pkgPtr->fileName[0]	= 0;
-	pkgPtr->prefix	= (char *)Tcl_Alloc(strlen(prefix) + 1);
-	strcpy(pkgPtr->prefix, prefix);
-	pkgPtr->loadHandle	= NULL;
-	pkgPtr->initProc	= initProc;
-	pkgPtr->safeInitProc	= safeInitProc;
-	Tcl_MutexLock(&packageMutex);
-	pkgPtr->nextPtr		= firstPackagePtr;
-	firstPackagePtr		= pkgPtr;
-	Tcl_MutexUnlock(&packageMutex);
-=======
     if (libraryPtr == NULL) {
-	libraryPtr = (LoadedLibrary *)ckalloc(sizeof(LoadedLibrary));
-	libraryPtr->fileName	= (char *)ckalloc(1);
+	libraryPtr = (LoadedLibrary *)Tcl_Alloc(sizeof(LoadedLibrary));
+	libraryPtr->fileName	= (char *)Tcl_Alloc(1);
 	libraryPtr->fileName[0]	= 0;
-	libraryPtr->prefix	= (char *)ckalloc(strlen(prefix) + 1);
+	libraryPtr->prefix	= (char *)Tcl_Alloc(strlen(prefix) + 1);
 	strcpy(libraryPtr->prefix, prefix);
 	libraryPtr->loadHandle	= NULL;
 	libraryPtr->initProc	= initProc;
@@ -1036,7 +994,6 @@
 	libraryPtr->nextPtr		= firstLibraryPtr;
 	firstLibraryPtr		= libraryPtr;
 	Tcl_MutexUnlock(&libraryMutex);
->>>>>>> 3b6d7d61
     }
 
     if (interp != NULL) {
@@ -1058,13 +1015,8 @@
 	 * loaded.
 	 */
 
-<<<<<<< HEAD
-	ipPtr = (InterpPackage *)Tcl_Alloc(sizeof(InterpPackage));
-	ipPtr->pkgPtr = pkgPtr;
-=======
-	ipPtr = (InterpLibrary *)ckalloc(sizeof(InterpLibrary));
+	ipPtr = (InterpLibrary *)Tcl_Alloc(sizeof(InterpLibrary));
 	ipPtr->libraryPtr = libraryPtr;
->>>>>>> 3b6d7d61
 	ipPtr->nextPtr = ipFirstPtr;
 	Tcl_SetAssocData(interp, "tclLoad", LoadCleanupProc, ipPtr);
     }
@@ -1249,15 +1201,9 @@
 	}
 #endif
 
-<<<<<<< HEAD
-	Tcl_Free(pkgPtr->fileName);
-	Tcl_Free(pkgPtr->prefix);
-	Tcl_Free(pkgPtr);
-=======
-	ckfree(libraryPtr->fileName);
-	ckfree(libraryPtr->prefix);
-	ckfree(libraryPtr);
->>>>>>> 3b6d7d61
+	Tcl_Free(libraryPtr->fileName);
+	Tcl_Free(libraryPtr->prefix);
+	Tcl_Free(libraryPtr);
     }
 }
 