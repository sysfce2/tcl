/*
 * tclLoad.c --
 *
 *	This file provides the generic portion (those that are the same on all
 *	platforms) of Tcl's dynamic loading facilities.
 *
 * Copyright © 1995-1997 Sun Microsystems, Inc.
 *
 * See the file "license.terms" for information on usage and redistribution of
 * this file, and for a DISCLAIMER OF ALL WARRANTIES.
 */

#include "tclInt.h"


/*
 * The following structure describes a library that has been loaded either
 * dynamically (with the "load" command) or statically (as indicated by a call
 * to Tcl_StaticLibrary). All such libraries are linked together into a
 * single list for the process.
 */

typedef struct LoadedLibrary {
    char *fileName;		/* Name of the file from which the library was
				 * loaded. An empty string means the library
				 * is loaded statically. Malloc-ed. */
    char *prefix;		/* Prefix for the library.
				 * Malloc-ed. */
    Tcl_LoadHandle loadHandle;	/* Token for the loaded file which should be
				 * passed to (*unLoadProcPtr)() when the file
				 * is no longer needed. If fileName is NULL,
				 * then this field is irrelevant. */
    Tcl_LibraryInitProc *initProc;
				/* Initialization function to call to
				 * incorporate this library into a trusted
				 * interpreter. */
    Tcl_LibraryInitProc *safeInitProc;
				/* Initialization function to call to
				 * incorporate this library into a safe
				 * interpreter (one that will execute
				 * untrusted scripts). NULL means the library
				 * can't be used in unsafe interpreters. */
    Tcl_LibraryUnloadProc *unloadProc;
				/* Finalization function to unload a library
				 * from a trusted interpreter. NULL means that
				 * the library cannot be unloaded. */
    Tcl_LibraryUnloadProc *safeUnloadProc;
				/* Finalization function to unload a library
				 * from a safe interpreter. NULL means that
				 * the library cannot be unloaded. */
    int interpRefCount;		/* How many times the library has been loaded
				 * in trusted interpreters. */
    int safeInterpRefCount;	/* How many times the library has been loaded
				 * in safe interpreters. */
    struct LoadedLibrary *nextPtr;
				/* Next in list of all libraries loaded into
				 * this application process. NULL means end of
				 * list. */
} LoadedLibrary;

/*
 * TCL_THREADS
 * There is a global list of libraries that is anchored at firstLibraryPtr.
 * Access to this list is governed by a mutex.
 */

static LoadedLibrary *firstLibraryPtr = NULL;
				/* First in list of all libraries loaded into
				 * this process. */

TCL_DECLARE_MUTEX(libraryMutex)

/*
 * The following structure represents a particular library that has been
 * incorporated into a particular interpreter (by calling its initialization
 * function). There is a list of these structures for each interpreter, with
 * an AssocData value (key "load") for the interpreter that points to the
 * first library (if any).
 */

typedef struct InterpLibrary {
    LoadedLibrary *libraryPtr;	/* Points to detailed information about
				 * library. */
    struct InterpLibrary *nextPtr;
				/* Next library in this interpreter, or NULL
				 * for end of list. */
} InterpLibrary;

/*
 * Prototypes for functions that are private to this file:
 */

static void	LoadCleanupProc(ClientData clientData,
		    Tcl_Interp *interp);
static int	IsStatic (LoadedLibrary *libraryPtr);
static int	UnloadLibrary(Tcl_Interp *interp, Tcl_Interp *target,
		    LoadedLibrary *library, int keepLibrary,
		    const char *fullFileName, int interpExiting);


static int
IsStatic (LoadedLibrary *libraryPtr) {
    int res;
    res = (libraryPtr->fileName[0] == '\0');
    return res;
}

/*
 *----------------------------------------------------------------------
 *
 * Tcl_LoadObjCmd --
 *
 *	This function is invoked to process the "load" Tcl command. See the
 *	user documentation for details on what it does.
 *
 * Results:
 *	A standard Tcl result.
 *
 * Side effects:
 *	See the user documentation.
 *
 *----------------------------------------------------------------------
 */

int
Tcl_LoadObjCmd(
    TCL_UNUSED(void *),
    Tcl_Interp *interp,		/* Current interpreter. */
    int objc,			/* Number of arguments. */
    Tcl_Obj *const objv[])	/* Argument objects. */
{
    Tcl_Interp *target;
    LoadedLibrary *libraryPtr, *defaultPtr;
    Tcl_DString pfx, tmp, initName, safeInitName;
    Tcl_DString unloadName, safeUnloadName;
    InterpLibrary *ipFirstPtr, *ipPtr;
    int code, namesMatch, filesMatch, offset;
    const char *symbols[2];
    Tcl_LibraryInitProc *initProc;
    const char *p, *fullFileName, *prefix;
    Tcl_LoadHandle loadHandle;
    Tcl_UniChar ch = 0;
    size_t len;
    int index, flags = 0;
    Tcl_Obj *const *savedobjv = objv;
    static const char *const options[] = {
	"-global",		"-lazy",		"--",	NULL
    };
    enum loadOptionsEnum {
	LOAD_GLOBAL,	LOAD_LAZY,	LOAD_LAST
    };

    while (objc > 2) {
	if (TclGetString(objv[1])[0] != '-') {
	    break;
	}
	if (Tcl_GetIndexFromObj(interp, objv[1], options, "option", 0,
		&index) != TCL_OK) {
	    return TCL_ERROR;
	}
	++objv; --objc;
	if (LOAD_GLOBAL == (enum loadOptionsEnum) index) {
	    flags |= TCL_LOAD_GLOBAL;
	} else if (LOAD_LAZY == (enum loadOptionsEnum) index) {
	    flags |= TCL_LOAD_LAZY;
	} else {
		break;
	}
    }
    if ((objc < 2) || (objc > 4)) {
	Tcl_WrongNumArgs(interp, 1, savedobjv, "?-global? ?-lazy? ?--? fileName ?prefix? ?interp?");
	return TCL_ERROR;
    }
    if (Tcl_FSConvertToPathType(interp, objv[1]) != TCL_OK) {
	return TCL_ERROR;
    }
    fullFileName = TclGetString(objv[1]);

    Tcl_DStringInit(&pfx);
    Tcl_DStringInit(&initName);
    Tcl_DStringInit(&safeInitName);
    Tcl_DStringInit(&unloadName);
    Tcl_DStringInit(&safeUnloadName);
    Tcl_DStringInit(&tmp);

    prefix = NULL;
    if (objc >= 3) {
	prefix = TclGetString(objv[2]);
	if (prefix[0] == '\0') {
	    prefix = NULL;
	}
    }
    if ((fullFileName[0] == 0) && (prefix == NULL)) {
	Tcl_SetObjResult(interp, Tcl_NewStringObj(
		"must specify either file name or prefix", -1));
	Tcl_SetErrorCode(interp, "TCL", "OPERATION", "LOAD", "NOLIBRARY",
		NULL);
	code = TCL_ERROR;
	goto done;
    }

    /*
     * Figure out which interpreter we're going to load the library into.
     */

    target = interp;
    if (objc == 4) {
	const char *childIntName = TclGetString(objv[3]);

	target = Tcl_GetChild(interp, childIntName);
	if (target == NULL) {
	    code = TCL_ERROR;
	    goto done;
	}
    }

    /*
     * Scan through the libraries that are currently loaded to see if the
     * library we want is already loaded. We'll use a loaded library if it
     * meets any of the following conditions:
     *  - Its name and file match the once we're looking for.
     *  - Its file matches, and we weren't given a name.
     *  - Its name matches, the file name was specified as empty, and there is
     *	  only no statically loaded library with the same prefix.
     */

    Tcl_MutexLock(&libraryMutex);

    defaultPtr = NULL;
    for (libraryPtr = firstLibraryPtr; libraryPtr != NULL; libraryPtr = libraryPtr->nextPtr) {
	if (prefix == NULL) {
	    namesMatch = 0;
	} else {
	    TclDStringClear(&pfx);
	    Tcl_DStringAppend(&pfx, prefix, -1);
	    TclDStringClear(&tmp);
	    Tcl_DStringAppend(&tmp, libraryPtr->prefix, -1);
	    if (strcmp(Tcl_DStringValue(&tmp),
		    Tcl_DStringValue(&pfx)) == 0) {
		namesMatch = 1;
	    } else {
		namesMatch = 0;
	    }
	}
	TclDStringClear(&pfx);

	filesMatch = (strcmp(libraryPtr->fileName, fullFileName) == 0);
	if (filesMatch && (namesMatch || (prefix == NULL))) {
	    break;
	}
	if (namesMatch && (fullFileName[0] == 0)) {
	    defaultPtr = libraryPtr;
	}
	if (filesMatch && !namesMatch && (fullFileName[0] != 0)) {
	    /*
	     * Can't have two different libraries loaded from the same file.
	     */

	    Tcl_SetObjResult(interp, Tcl_ObjPrintf(
		    "file \"%s\" is already loaded for prefix \"%s\"",
		    fullFileName, libraryPtr->prefix));
	    Tcl_SetErrorCode(interp, "TCL", "OPERATION", "LOAD",
		    "SPLITPERSONALITY", NULL);
	    code = TCL_ERROR;
	    Tcl_MutexUnlock(&libraryMutex);
	    goto done;
	}
    }
    Tcl_MutexUnlock(&libraryMutex);
    if (libraryPtr == NULL) {
	libraryPtr = defaultPtr;
    }

    /*
     * Scan through the list of libraries already loaded in the target
     * interpreter. If the library we want is already loaded there, then
     * there's nothing for us to do.
     */

    if (libraryPtr != NULL) {
	ipFirstPtr = (InterpLibrary *)Tcl_GetAssocData(target, "tclLoad", NULL);
	for (ipPtr = ipFirstPtr; ipPtr != NULL; ipPtr = ipPtr->nextPtr) {
	    if (ipPtr->libraryPtr == libraryPtr) {
		code = TCL_OK;
		goto done;
	    }
	}
    }

    if (libraryPtr == NULL) {
	/*
	 * The desired file isn't currently loaded, so load it. It's an error
	 * if the desired library is a static one.
	 */

	if (fullFileName[0] == 0) {
	    Tcl_SetObjResult(interp, Tcl_ObjPrintf(
		    "no library with prefix \"%s\" is loaded statically", prefix));
	    Tcl_SetErrorCode(interp, "TCL", "OPERATION", "LOAD", "NOTSTATIC",
		    NULL);
	    code = TCL_ERROR;
	    goto done;
	}

	/*
	 * Figure out the prefix if it wasn't provided explicitly.
	 */

	if (prefix != NULL) {
	    Tcl_DStringAppend(&pfx, prefix, -1);
	} else {
	    Tcl_Obj *splitPtr, *pkgGuessPtr;
	    int pElements;
	    const char *pkgGuess;

	    /*
	     * Threading note - this call used to be protected by a mutex.
	     */

	    /*
	     * The platform-specific code couldn't figure out the prefix.
	     * Make a guess by taking the last element of the file
	     * name, stripping off any leading "lib" and/or "tcl9", and
	     * then using all of the alphabetic and underline characters
	     * that follow that.
	     */

	    splitPtr = Tcl_FSSplitPath(objv[1], &pElements);
	    Tcl_ListObjIndex(NULL, splitPtr, pElements -1, &pkgGuessPtr);
	    pkgGuess = TclGetString(pkgGuessPtr);
	    if ((pkgGuess[0] == 'l') && (pkgGuess[1] == 'i')
		    && (pkgGuess[2] == 'b')) {
		pkgGuess += 3;
	    }
#ifdef __CYGWIN__
	    else if ((pkgGuess[0] == 'c') && (pkgGuess[1] == 'y')
		    && (pkgGuess[2] == 'g')) {
		pkgGuess += 3;
	    }
#endif /* __CYGWIN__ */
	    if (((pkgGuess[0] == 't')
#ifdef MAC_OS_TCL
		    || (pkgGuess[0] == 'T')
#endif
		    ) && (pkgGuess[1] == 'c')
		    && (pkgGuess[2] == 'l') && (pkgGuess[3] == '9')) {
		pkgGuess += 4;
	    }
	    for (p = pkgGuess; *p != 0; p += offset) {
		offset = TclUtfToUniChar(p, &ch);
		if (!Tcl_UniCharIsWordChar(UCHAR(ch))
			|| Tcl_UniCharIsDigit(UCHAR(ch))) {
		    break;
		}
	    }
	    if (p == pkgGuess) {
		Tcl_DecrRefCount(splitPtr);
		Tcl_SetObjResult(interp, Tcl_ObjPrintf(
			"couldn't figure out prefix for %s",
			fullFileName));
		Tcl_SetErrorCode(interp, "TCL", "OPERATION", "LOAD",
			"WHATLIBRARY", NULL);
		code = TCL_ERROR;
		goto done;
	    }
	    Tcl_DStringAppend(&pfx, pkgGuess, p - pkgGuess);
	    Tcl_DecrRefCount(splitPtr);

	    /*
	     * Fix the capitalization in the prefix so that the first
	     * character is in caps (or title case) but the others are all
	     * lower-case.
	     */

	    Tcl_DStringSetLength(&pfx,
		    Tcl_UtfToTitle(Tcl_DStringValue(&pfx)));

	}

	/*
	 * Compute the names of the two initialization functions, based on the
	 * prefix.
	 */

	TclDStringAppendDString(&initName, &pfx);
	TclDStringAppendLiteral(&initName, "_Init");
	TclDStringAppendDString(&safeInitName, &pfx);
	TclDStringAppendLiteral(&safeInitName, "_SafeInit");
	TclDStringAppendDString(&unloadName, &pfx);
	TclDStringAppendLiteral(&unloadName, "_Unload");
	TclDStringAppendDString(&safeUnloadName, &pfx);
	TclDStringAppendLiteral(&safeUnloadName, "_SafeUnload");

	/*
	 * Call platform-specific code to load the library and find the two
	 * initialization functions.
	 */

	symbols[0] = Tcl_DStringValue(&initName);
	symbols[1] = NULL;

	Tcl_MutexLock(&libraryMutex);
	code = Tcl_LoadFile(interp, objv[1], symbols, flags, &initProc,
		&loadHandle);
	Tcl_MutexUnlock(&libraryMutex);
	if (code != TCL_OK) {
	    goto done;
	}

	/*
	 * Create a new record to describe this library.
	 */

	libraryPtr = (LoadedLibrary *)Tcl_Alloc(sizeof(LoadedLibrary));
	len = strlen(fullFileName) + 1;
	libraryPtr->fileName	   = (char *)Tcl_Alloc(len);
	memcpy(libraryPtr->fileName, fullFileName, len);
	len = Tcl_DStringLength(&pfx) + 1;
	libraryPtr->prefix	   = (char *)Tcl_Alloc(len);
	memcpy(libraryPtr->prefix, Tcl_DStringValue(&pfx), len);
	libraryPtr->loadHandle	   = loadHandle;
	libraryPtr->initProc	   = initProc;
	libraryPtr->safeInitProc	   = (Tcl_LibraryInitProc *)
		Tcl_FindSymbol(interp, loadHandle,
			Tcl_DStringValue(&safeInitName));
	libraryPtr->unloadProc	   = (Tcl_LibraryUnloadProc *)
		Tcl_FindSymbol(interp, loadHandle,
			Tcl_DStringValue(&unloadName));
	libraryPtr->safeUnloadProc	   = (Tcl_LibraryUnloadProc *)
		Tcl_FindSymbol(interp, loadHandle,
			Tcl_DStringValue(&safeUnloadName));
	libraryPtr->interpRefCount	   = 0;
	libraryPtr->safeInterpRefCount = 0;

	Tcl_MutexLock(&libraryMutex);
	libraryPtr->nextPtr		   = firstLibraryPtr;
	firstLibraryPtr		   = libraryPtr;
	Tcl_MutexUnlock(&libraryMutex);

	/*
	 * The Tcl_FindSymbol calls may have left a spurious error message in
	 * the interpreter result.
	 */

	Tcl_ResetResult(interp);
    }

    /*
     * Invoke the library's initialization function (either the normal one or
     * the safe one, depending on whether or not the interpreter is safe).
     */

    if (Tcl_IsSafe(target)) {
	if (libraryPtr->safeInitProc == NULL) {
	    Tcl_SetObjResult(interp, Tcl_ObjPrintf(
		    "can't use library in a safe interpreter: no"
		    " %s_SafeInit procedure", libraryPtr->prefix));
	    Tcl_SetErrorCode(interp, "TCL", "OPERATION", "LOAD", "UNSAFE",
		    NULL);
	    code = TCL_ERROR;
	    goto done;
	}
	code = libraryPtr->safeInitProc(target);
    } else {
	if (libraryPtr->initProc == NULL) {
	    Tcl_SetObjResult(interp, Tcl_ObjPrintf(
		    "can't attach library to interpreter: no %s_Init procedure",
		    libraryPtr->prefix));
	    Tcl_SetErrorCode(interp, "TCL", "OPERATION", "LOAD", "ENTRYPOINT",
		    NULL);
	    code = TCL_ERROR;
	    goto done;
	}
	code = libraryPtr->initProc(target);
    }

    /*
     * Test for whether the initialization failed. If so, transfer the error
     * from the target interpreter to the originating one.
     */

    if (code != TCL_OK) {
	Interp *iPtr = (Interp *) target;
	if (iPtr->legacyResult && *(iPtr->legacyResult) && !iPtr->legacyFreeProc) {
	    /*
	     * A call to Tcl_InitStubs() determined the caller extension and
	     * this interp are incompatible in their stubs mechanisms, and
	     * recorded the error in the oldest legacy place we have to do so.
	     */
	    Tcl_SetObjResult(target, Tcl_NewStringObj(iPtr->legacyResult, -1));
	    iPtr->legacyResult = NULL;
	    iPtr->legacyFreeProc = (void (*) (void))-1;
	}
	Tcl_TransferResult(target, code, interp);
	goto done;
    }

    /*
     * Record the fact that the library has been loaded in the target
     * interpreter.
     *
     * Update the proper reference count.
     */

    Tcl_MutexLock(&libraryMutex);
    if (Tcl_IsSafe(target)) {
	libraryPtr->safeInterpRefCount++;
    } else {
	libraryPtr->interpRefCount++;
    }
    Tcl_MutexUnlock(&libraryMutex);

    /*
     * Refetch ipFirstPtr: loading the library may have introduced additional
     * static libraries at the head of the linked list!
     */

    ipFirstPtr = (InterpLibrary *)Tcl_GetAssocData(target, "tclLoad", NULL);
    ipPtr = (InterpLibrary *)Tcl_Alloc(sizeof(InterpLibrary));
    ipPtr->libraryPtr = libraryPtr;
    ipPtr->nextPtr = ipFirstPtr;
    Tcl_SetAssocData(target, "tclLoad", LoadCleanupProc, ipPtr);

  done:
    Tcl_DStringFree(&pfx);
    Tcl_DStringFree(&initName);
    Tcl_DStringFree(&safeInitName);
    Tcl_DStringFree(&unloadName);
    Tcl_DStringFree(&safeUnloadName);
    Tcl_DStringFree(&tmp);
    return code;
}

/*
 *----------------------------------------------------------------------
 *
 * Tcl_UnloadObjCmd --
 *
 *	This function is invoked to process the "unload" Tcl command. See the
 *	user documentation for details on what it does.
 *
 * Results:
 *	A standard Tcl result.
 *
 * Side effects:
 *	See the user documentation.
 *
 *----------------------------------------------------------------------
 */

int
Tcl_UnloadObjCmd(
    TCL_UNUSED(void *),
    Tcl_Interp *interp,		/* Current interpreter. */
    int objc,			/* Number of arguments. */
    Tcl_Obj *const objv[])	/* Argument objects. */
{
    Tcl_Interp *target;		/* Which interpreter to unload from. */
    LoadedLibrary *libraryPtr;
    Tcl_DString pfx, tmp;
    InterpLibrary *ipFirstPtr, *ipPtr;
    int i, index, code, complain = 1, keepLibrary = 0;
    const char *fullFileName = "";
    const char *prefix;
    static const char *const options[] = {
	"-nocomplain", "-keeplibrary", "--", NULL
    };
    enum unloadOptionsEnum {
	UNLOAD_NOCOMPLAIN, UNLOAD_KEEPLIB, UNLOAD_LAST
    };

    for (i = 1; i < objc; i++) {
	if (Tcl_GetIndexFromObj(interp, objv[i], options, "option", 0,
		&index) != TCL_OK) {
	    fullFileName = TclGetString(objv[i]);
	    if (fullFileName[0] == '-') {
		/*
		 * It looks like the command contains an option so signal an
		 * error
		 */

		return TCL_ERROR;
	    } else {
		/*
		 * This clearly isn't an option; assume it's the filename. We
		 * must clear the error.
		 */

		Tcl_ResetResult(interp);
		break;
	    }
	}
	switch ((enum unloadOptionsEnum)index) {
	case UNLOAD_NOCOMPLAIN:		/* -nocomplain */
	    complain = 0;
	    break;
	case UNLOAD_KEEPLIB:		/* -keeplibrary */
	    keepLibrary = 1;
	    break;
	case UNLOAD_LAST:		/* -- */
	    i++;
	    goto endOfForLoop;
	}
    }
  endOfForLoop:
    if ((objc-i < 1) || (objc-i > 3)) {
	Tcl_WrongNumArgs(interp, 1, objv,
		"?-switch ...? fileName ?prefix? ?interp?");
	return TCL_ERROR;
    }
    if (Tcl_FSConvertToPathType(interp, objv[i]) != TCL_OK) {
	return TCL_ERROR;
    }

    fullFileName = TclGetString(objv[i]);
    Tcl_DStringInit(&pfx);
    Tcl_DStringInit(&tmp);

    prefix = NULL;
    if (objc - i >= 2) {
	prefix = TclGetString(objv[i+1]);
	if (prefix[0] == '\0') {
	    prefix = NULL;
	}
    }
    if ((fullFileName[0] == 0) && (prefix == NULL)) {
	Tcl_SetObjResult(interp, Tcl_NewStringObj(
		"must specify either file name or prefix", -1));
	Tcl_SetErrorCode(interp, "TCL", "OPERATION", "UNLOAD", "NOLIBRARY",
		NULL);
	code = TCL_ERROR;
	goto done;
    }

    /*
     * Figure out which interpreter we're going to load the library into.
     */

    target = interp;
    if (objc - i == 3) {
	const char *childIntName = TclGetString(objv[i + 2]);

	target = Tcl_GetChild(interp, childIntName);
	if (target == NULL) {
	    return TCL_ERROR;
	}
    }

    /*
     * Scan through the libraries that are currently loaded to see if the
     * library we want is already loaded. We'll use a loaded library if it
     * meets any of the following conditions:
     *  - Its prefix and file match the once we're looking for.
     *  - Its file matches, and we weren't given a prefix.
     *  - Its prefix matches, the file name was specified as empty, and there is
     *	  no statically loaded library with the same prefix.
     */

    Tcl_MutexLock(&libraryMutex);

    for (libraryPtr = firstLibraryPtr; libraryPtr != NULL; libraryPtr = libraryPtr->nextPtr) {
	int namesMatch, filesMatch;

	if (prefix == NULL) {
	    namesMatch = 0;
	} else {
	    TclDStringClear(&pfx);
	    Tcl_DStringAppend(&pfx, prefix, -1);
	    TclDStringClear(&tmp);
	    Tcl_DStringAppend(&tmp, libraryPtr->prefix, -1);
	    if (strcmp(Tcl_DStringValue(&tmp),
		    Tcl_DStringValue(&pfx)) == 0) {
		namesMatch = 1;
	    } else {
		namesMatch = 0;
	    }
	}
	TclDStringClear(&pfx);

	filesMatch = (strcmp(libraryPtr->fileName, fullFileName) == 0);
	if (filesMatch && (namesMatch || (prefix == NULL))) {
	    break;
	}
	if (filesMatch && !namesMatch && (fullFileName[0] != 0)) {
	    break;
	}
    }
    Tcl_MutexUnlock(&libraryMutex);
    if (fullFileName[0] == 0) {
	/*
	 * It's an error to try unload a static library.
	 */

	Tcl_SetObjResult(interp, Tcl_ObjPrintf(
		"library with prefix \"%s\" is loaded statically and cannot be unloaded",
		prefix));
	Tcl_SetErrorCode(interp, "TCL", "OPERATION", "UNLOAD", "STATIC",
		NULL);
	code = TCL_ERROR;
	goto done;
    }
    if (libraryPtr == NULL) {
	/*
	 * The DLL pointed by the provided filename has never been loaded.
	 */

	Tcl_SetObjResult(interp, Tcl_ObjPrintf(
		"file \"%s\" has never been loaded", fullFileName));
	Tcl_SetErrorCode(interp, "TCL", "OPERATION", "UNLOAD", "NEVERLOADED",
		NULL);
	code = TCL_ERROR;
	goto done;
    }

    /*
     * Scan through the list of libraries already loaded in the target
     * interpreter. If the library we want is already loaded there, then we
     * should proceed with unloading.
     */

    code = TCL_ERROR;
    if (libraryPtr != NULL) {
	ipFirstPtr = (InterpLibrary *)Tcl_GetAssocData(target, "tclLoad", NULL);
	for (ipPtr = ipFirstPtr; ipPtr != NULL; ipPtr = ipPtr->nextPtr) {
	    if (ipPtr->libraryPtr == libraryPtr) {
		code = TCL_OK;
		break;
	    }
	}
    }
    if (code != TCL_OK) {
	/*
	 * The library has not been loaded in this interpreter.
	 */

	Tcl_SetObjResult(interp, Tcl_ObjPrintf(
		"file \"%s\" has never been loaded in this interpreter",
		fullFileName));
	Tcl_SetErrorCode(interp, "TCL", "OPERATION", "UNLOAD", "NEVERLOADED",
		NULL);
	code = TCL_ERROR;
	goto done;
    }

    code = UnloadLibrary(interp, target, libraryPtr, keepLibrary, fullFileName, 0);

  done:
    Tcl_DStringFree(&pfx);
    Tcl_DStringFree(&tmp);
    if (!complain && (code != TCL_OK)) {
	code = TCL_OK;
	Tcl_ResetResult(interp);
    }
    return code;
}

static int
UnloadLibrary(
	Tcl_Interp *interp,
	Tcl_Interp *target,
	LoadedLibrary *libraryPtr,
	int keepLibrary,
	const char *fullFileName,
	int interpExiting
)
{
    int code;
    InterpLibrary *ipFirstPtr, *ipPtr;
    LoadedLibrary *iterLibraryPtr;
    int trustedRefCount = -1, safeRefCount = -1;
    Tcl_LibraryUnloadProc *unloadProc = NULL;

    /*
     * Ensure that the DLL can be unloaded. If it is a trusted interpreter,
     * libraryPtr->unloadProc must not be NULL for the DLL to be unloadable. If
     * the interpreter is a safe one, libraryPtr->safeUnloadProc must be non-NULL.
     */

    if (Tcl_IsSafe(target)) {
	if (libraryPtr->safeUnloadProc == NULL) {
	    if (!interpExiting) {
		Tcl_SetObjResult(interp, Tcl_ObjPrintf(
			"file \"%s\" cannot be unloaded under a safe interpreter",
			fullFileName));
		Tcl_SetErrorCode(interp, "TCL", "OPERATION", "UNLOAD", "CANNOT",
			NULL);
		code = TCL_ERROR;
		goto done;
	    }
	}
	unloadProc = libraryPtr->safeUnloadProc;
    } else {
	if (libraryPtr->unloadProc == NULL) {
	    if (!interpExiting) {
		Tcl_SetObjResult(interp, Tcl_ObjPrintf(
			"file \"%s\" cannot be unloaded under a trusted interpreter",
			fullFileName));
		Tcl_SetErrorCode(interp, "TCL", "OPERATION", "UNLOAD", "CANNOT",
			NULL);
		code = TCL_ERROR;
		goto done;
	    }
	}
	unloadProc = libraryPtr->unloadProc;
    }



    /*
     * We are ready to unload the library. First, evaluate the unload
     * function. If this fails, we cannot proceed with unload. Also, we must
     * specify the proper flag to pass to the unload callback.
     * TCL_UNLOAD_DETACH_FROM_INTERPRETER is defined when the callback should
     * only remove itself from the interpreter; the library will be unloaded
     * in a future call of unload. In case the library will be unloaded just
     * after the callback returns, TCL_UNLOAD_DETACH_FROM_PROCESS is passed.
     */

    if (unloadProc == NULL) {
	code = TCL_OK;
    } else {
	code = TCL_UNLOAD_DETACH_FROM_INTERPRETER;
	if (!keepLibrary) {
	    Tcl_MutexLock(&libraryMutex);
	    trustedRefCount = libraryPtr->interpRefCount;
	    safeRefCount = libraryPtr->safeInterpRefCount;
	    Tcl_MutexUnlock(&libraryMutex);

	    if (Tcl_IsSafe(target)) {
		safeRefCount--;
	    } else {
		trustedRefCount--;
	    }

	    if (safeRefCount <= 0 && trustedRefCount <= 0) {
		code = TCL_UNLOAD_DETACH_FROM_PROCESS;
	    }
	}
	code = unloadProc(target, code);
    }


    if (code != TCL_OK) {
	Tcl_TransferResult(target, code, interp);
	goto done;
    }


    /*
     * Remove this library from the interpreter's library cache.
     */

    ipFirstPtr = (InterpLibrary *)Tcl_GetAssocData(target, "tclLoad", NULL);
    ipPtr = ipFirstPtr;
    if (ipPtr->libraryPtr == libraryPtr) {
	ipFirstPtr = ipFirstPtr->nextPtr;
    } else {
	InterpLibrary *ipPrevPtr;

	for (ipPrevPtr = ipPtr; ipPtr != NULL;
		ipPrevPtr = ipPtr, ipPtr = ipPtr->nextPtr) {
	    if (ipPtr->libraryPtr == libraryPtr) {
		ipPrevPtr->nextPtr = ipPtr->nextPtr;
		break;
	    }
	}
    }
    ckfree(ipPtr);
    Tcl_SetAssocData(target, "tclLoad", LoadCleanupProc, ipFirstPtr);


    if (IsStatic(libraryPtr)) {
	goto done;
    }

    /*
     * The unload function executed fine. Examine the reference count to see
     * if we unload the DLL.
     */


    Tcl_MutexLock(&libraryMutex);
    if (Tcl_IsSafe(target)) {
	libraryPtr->safeInterpRefCount--;

	/*
	 * Do not let counter get negative.
	 */

	if (libraryPtr->safeInterpRefCount < 0) {
	    libraryPtr->safeInterpRefCount = 0;
	}
    } else {
	libraryPtr->interpRefCount--;

	/*
	 * Do not let counter get negative.
	 */

	if (libraryPtr->interpRefCount < 0) {
	    libraryPtr->interpRefCount = 0;
	}
    }
    trustedRefCount = libraryPtr->interpRefCount;
    safeRefCount = libraryPtr->safeInterpRefCount;
    Tcl_MutexUnlock(&libraryMutex);

    code = TCL_OK;
    if (libraryPtr->safeInterpRefCount <= 0 && libraryPtr->interpRefCount <= 0
	    && !keepLibrary) {
	/*
	 * Unload the shared library from the application memory...
	 */

#if defined(TCL_UNLOAD_DLLS) || defined(_WIN32)
	/*
	 * Some Unix dlls are poorly behaved - registering things like atexit
	 * calls that can't be unregistered. If you unload such dlls, you get
	 * a core on exit because it wants to call a function in the dll after
	 * it's been unloaded.
	 */

	if (!IsStatic(libraryPtr)) {
	    Tcl_MutexLock(&libraryMutex);
	    if (Tcl_FSUnloadFile(interp, libraryPtr->loadHandle) == TCL_OK) {
		/*
		 * Remove this library from the loaded library cache.
		 */

		iterLibraryPtr = libraryPtr;
		if (iterLibraryPtr == firstLibraryPtr) {
		    firstLibraryPtr = libraryPtr->nextPtr;
		} else {
		    for (libraryPtr = firstLibraryPtr; libraryPtr != NULL;
			    libraryPtr = libraryPtr->nextPtr) {
			if (libraryPtr->nextPtr == iterLibraryPtr) {
			    libraryPtr->nextPtr = iterLibraryPtr->nextPtr;
			    break;
			}
		    }
		}

<<<<<<< HEAD
		Tcl_Free(defaultPtr->fileName);
		Tcl_Free(defaultPtr->prefix);
		Tcl_Free(defaultPtr);
		Tcl_Free(ipPtr);
=======
		ckfree(iterLibraryPtr->fileName);
		ckfree(iterLibraryPtr->prefix);
		ckfree(iterLibraryPtr);
>>>>>>> 9b49520d
		Tcl_MutexUnlock(&libraryMutex);
	    } else {
		code = TCL_ERROR;
	    }
	}
#else
	Tcl_SetObjResult(interp, Tcl_ObjPrintf(
		"file \"%s\" cannot be unloaded: unloading disabled",
		fullFileName));
	Tcl_SetErrorCode(interp, "TCL", "OPERATION", "UNLOAD", "DISABLED",
		NULL);
	code = TCL_ERROR;
#endif
    }

  done:
    return code;
}

/*
 *----------------------------------------------------------------------
 *
 * Tcl_StaticLibrary --
 *
 *	This function is invoked to indicate that a particular library has
 *	been linked statically with an application.
 *
 * Results:
 *	None.
 *
 * Side effects:
 *	Once this function completes, the library becomes loadable via the
 *	"load" command with an empty file name.
 *
 *----------------------------------------------------------------------
 */

void
Tcl_StaticLibrary(
    Tcl_Interp *interp,		/* If not NULL, it means that the library has
				 * already been loaded into the given
				 * interpreter by calling the appropriate init
				 * proc. */
    const char *prefix,	/* Prefix. */
    Tcl_LibraryInitProc *initProc,
				/* Function to call to incorporate this
				 * library into a trusted interpreter. */
    Tcl_LibraryInitProc *safeInitProc)
				/* Function to call to incorporate this
				 * library into a safe interpreter (one that
				 * will execute untrusted scripts). NULL means
				 * the library can't be used in safe
				 * interpreters. */
{
    LoadedLibrary *libraryPtr;
    InterpLibrary *ipPtr, *ipFirstPtr;

    /*
     * Check to see if someone else has already reported this library as
     * statically loaded in the process.
     */

    Tcl_MutexLock(&libraryMutex);
    for (libraryPtr = firstLibraryPtr; libraryPtr != NULL; libraryPtr = libraryPtr->nextPtr) {
	if ((libraryPtr->initProc == initProc)
		&& (libraryPtr->safeInitProc == safeInitProc)
		&& (strcmp(libraryPtr->prefix, prefix) == 0)) {
	    break;
	}
    }
    Tcl_MutexUnlock(&libraryMutex);

    /*
     * If the library is not yet recorded as being loaded statically, add it
     * to the list now.
     */

    if (libraryPtr == NULL) {
	libraryPtr = (LoadedLibrary *)Tcl_Alloc(sizeof(LoadedLibrary));
	libraryPtr->fileName	= (char *)Tcl_Alloc(1);
	libraryPtr->fileName[0]	= 0;
	libraryPtr->prefix	= (char *)Tcl_Alloc(strlen(prefix) + 1);
	strcpy(libraryPtr->prefix, prefix);
	libraryPtr->loadHandle	= NULL;
	libraryPtr->initProc	= initProc;
	libraryPtr->safeInitProc	= safeInitProc;
	libraryPtr->unloadProc = NULL;
	libraryPtr->safeUnloadProc = NULL;
	Tcl_MutexLock(&libraryMutex);
	libraryPtr->nextPtr		= firstLibraryPtr;
	firstLibraryPtr		= libraryPtr;
	Tcl_MutexUnlock(&libraryMutex);
    }

    if (interp != NULL) {

	/*
	 * If we're loading the library into an interpreter, determine whether
	 * it's already loaded.
	 */

	ipFirstPtr = (InterpLibrary *)Tcl_GetAssocData(interp, "tclLoad", NULL);
	for (ipPtr = ipFirstPtr; ipPtr != NULL; ipPtr = ipPtr->nextPtr) {
	    if (ipPtr->libraryPtr == libraryPtr) {
		return;
	    }
	}

	/*
	 * Library isn't loaded in the current interp yet. Mark it as now being
	 * loaded.
	 */

	ipPtr = (InterpLibrary *)Tcl_Alloc(sizeof(InterpLibrary));
	ipPtr->libraryPtr = libraryPtr;
	ipPtr->nextPtr = ipFirstPtr;
	Tcl_SetAssocData(interp, "tclLoad", LoadCleanupProc, ipPtr);
    }
}

/*
 *----------------------------------------------------------------------
 *
 * TclGetLoadedLibraries --
 *
 *	This function returns information about all of the files that are
 *	loaded (either in a particular interpreter, or for all interpreters).
 *
 * Results:
 *	The return value is a standard Tcl completion code. If successful, a
 *	list of lists is placed in the interp's result. Each sublist
 *	corresponds to one loaded file; its first element is the name of the
 *	file (or an empty string for something that's statically loaded) and
 *	the second element is the prefix of the library in that file.
 *
 * Side effects:
 *	None.
 *
 *----------------------------------------------------------------------
 */

int
TclGetLoadedLibraries(
    Tcl_Interp *interp,		/* Interpreter in which to return information
				 * or error message. */
    const char *targetName,	/* Name of target interpreter or NULL. If
				 * NULL, return info about all interps;
				 * otherwise, just return info about this
				 * interpreter. */
    const char *prefix)	/* Prefix or NULL. If NULL, return info
				 * for all prefixes.
				 */
{
    Tcl_Interp *target;
    LoadedLibrary *libraryPtr;
    InterpLibrary *ipPtr;
    Tcl_Obj *resultObj, *pkgDesc[2];

    if (targetName == NULL) {
	TclNewObj(resultObj);
	Tcl_MutexLock(&libraryMutex);
	for (libraryPtr = firstLibraryPtr; libraryPtr != NULL;
		libraryPtr = libraryPtr->nextPtr) {
	    pkgDesc[0] = Tcl_NewStringObj(libraryPtr->fileName, -1);
	    pkgDesc[1] = Tcl_NewStringObj(libraryPtr->prefix, -1);
	    Tcl_ListObjAppendElement(NULL, resultObj,
		    Tcl_NewListObj(2, pkgDesc));
	}
	Tcl_MutexUnlock(&libraryMutex);
	Tcl_SetObjResult(interp, resultObj);
	return TCL_OK;
    }

    target = Tcl_GetChild(interp, targetName);
    if (target == NULL) {
	return TCL_ERROR;
    }
    ipPtr = (InterpLibrary *)Tcl_GetAssocData(target, "tclLoad", NULL);

    /*
     * Return information about all of the available libraries.
     */
    if (prefix) {
	resultObj = NULL;

	for (; ipPtr != NULL; ipPtr = ipPtr->nextPtr) {
	    libraryPtr = ipPtr->libraryPtr;

	    if (!strcmp(prefix, libraryPtr->prefix)) {
		resultObj = Tcl_NewStringObj(libraryPtr->fileName, -1);
		break;
	    }
	}

	if (resultObj) {
	    Tcl_SetObjResult(interp, resultObj);
	}
	return TCL_OK;
    }

    /*
     * Return information about only the libraries that are loaded in a given
     * interpreter.
     */

    TclNewObj(resultObj);
    for (; ipPtr != NULL; ipPtr = ipPtr->nextPtr) {
	libraryPtr = ipPtr->libraryPtr;
	pkgDesc[0] = Tcl_NewStringObj(libraryPtr->fileName, -1);
	pkgDesc[1] = Tcl_NewStringObj(libraryPtr->prefix, -1);
	Tcl_ListObjAppendElement(NULL, resultObj, Tcl_NewListObj(2, pkgDesc));
    }
    Tcl_SetObjResult(interp, resultObj);
    return TCL_OK;
}

/*
 *----------------------------------------------------------------------
 *
 * LoadCleanupProc --
 *
 *	This function is called to delete all of the InterpLibrary structures
 *	for an interpreter when the interpreter is deleted. It gets invoked
 *	via the Tcl AssocData mechanism.
 *
 * Results:
 *	None.
 *
 * Side effects:
 *	Storage for all of the InterpLibrary functions for interp get deleted.
 *
 *----------------------------------------------------------------------
 */

static void
LoadCleanupProc(
    TCL_UNUSED(ClientData),	/* Pointer to first InterpLibrary structure
				 * for interp. */
    Tcl_Interp *interp)
{
    InterpLibrary *ipPtr;
    LoadedLibrary *libraryPtr;

<<<<<<< HEAD
    ipPtr = (InterpLibrary *)clientData;
    while (ipPtr != NULL) {
	nextPtr = ipPtr->nextPtr;
	Tcl_Free(ipPtr);
	ipPtr = nextPtr;
=======
    while (1) {
	ipPtr = (InterpLibrary *)Tcl_GetAssocData(interp, "tclLoad", NULL);
	if (ipPtr == NULL) {
	    break;
	}
	libraryPtr = ipPtr->libraryPtr;
	UnloadLibrary(interp, interp, libraryPtr, 0 ,"", 1);
>>>>>>> 9b49520d
    }
}

/*
 *----------------------------------------------------------------------
 *
 * TclFinalizeLoad --
 *
 *	This function is invoked just before the application exits. It frees
 *	all of the LoadedLibrary structures.
 *
 * Results:
 *	None.
 *
 * Side effects:
 *	Memory is freed.
 *
 *----------------------------------------------------------------------
 */

void
TclFinalizeLoad(void)
{
    LoadedLibrary *libraryPtr;

    /*
     * No synchronization here because there should just be one thread alive
     * at this point. Logically, libraryMutex should be grabbed at this point,
     * but the Mutexes get finalized before the call to this routine. The only
     * subsystem left alive at this point is the memory allocator.
     */

    while (firstLibraryPtr != NULL) {
	libraryPtr = firstLibraryPtr;
	firstLibraryPtr = libraryPtr->nextPtr;

#if defined(TCL_UNLOAD_DLLS) || defined(_WIN32)
	/*
	 * Some Unix dlls are poorly behaved - registering things like atexit
	 * calls that can't be unregistered. If you unload such dlls, you get
	 * a core on exit because it wants to call a function in the dll after
	 * it has been unloaded.
	 */

	if (!IsStatic(libraryPtr)) {
	    Tcl_FSUnloadFile(NULL, libraryPtr->loadHandle);
	}
#endif

	Tcl_Free(libraryPtr->fileName);
	Tcl_Free(libraryPtr->prefix);
	Tcl_Free(libraryPtr);
    }
}

/*
 * Local Variables:
 * mode: c
 * c-basic-offset: 4
 * fill-column: 78
 * End:
 */<|MERGE_RESOLUTION|>--- conflicted
+++ resolved
@@ -868,7 +868,7 @@
 	    }
 	}
     }
-    ckfree(ipPtr);
+    Tcl_Free(ipPtr);
     Tcl_SetAssocData(target, "tclLoad", LoadCleanupProc, ipFirstPtr);
 
 
@@ -943,16 +943,9 @@
 		    }
 		}
 
-<<<<<<< HEAD
-		Tcl_Free(defaultPtr->fileName);
-		Tcl_Free(defaultPtr->prefix);
-		Tcl_Free(defaultPtr);
-		Tcl_Free(ipPtr);
-=======
-		ckfree(iterLibraryPtr->fileName);
-		ckfree(iterLibraryPtr->prefix);
-		ckfree(iterLibraryPtr);
->>>>>>> 9b49520d
+		Tcl_Free(iterLibraryPtr->fileName);
+		Tcl_Free(iterLibraryPtr->prefix);
+		Tcl_Free(iterLibraryPtr);
 		Tcl_MutexUnlock(&libraryMutex);
 	    } else {
 		code = TCL_ERROR;
@@ -1199,13 +1192,6 @@
     InterpLibrary *ipPtr;
     LoadedLibrary *libraryPtr;
 
-<<<<<<< HEAD
-    ipPtr = (InterpLibrary *)clientData;
-    while (ipPtr != NULL) {
-	nextPtr = ipPtr->nextPtr;
-	Tcl_Free(ipPtr);
-	ipPtr = nextPtr;
-=======
     while (1) {
 	ipPtr = (InterpLibrary *)Tcl_GetAssocData(interp, "tclLoad", NULL);
 	if (ipPtr == NULL) {
@@ -1213,7 +1199,6 @@
 	}
 	libraryPtr = ipPtr->libraryPtr;
 	UnloadLibrary(interp, interp, libraryPtr, 0 ,"", 1);
->>>>>>> 9b49520d
     }
 }
 