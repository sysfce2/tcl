/*
 * tclLoad.c --
 *
 *	This file provides the generic portion (those that are the same on all
 *	platforms) of Tcl's dynamic loading facilities.
 *
 * Copyright © 1995-1997 Sun Microsystems, Inc.
 *
 * See the file "license.terms" for information on usage and redistribution of
 * this file, and for a DISCLAIMER OF ALL WARRANTIES.
 */

#include "tclInt.h"

/*
 * The following structure describes a library that has been loaded either
 * dynamically (with the "load" command) or statically (as indicated by a call
 * to Tcl_StaticLibrary). All such libraries are linked together into a
 * single list for the process.
 */

typedef struct LoadedLibrary {
    char *fileName;		/* Name of the file from which the library was
				 * loaded. An empty string means the library
				 * is loaded statically. Malloc-ed. */
<<<<<<< HEAD
    char *prefix;		/* Prefix for the library.
=======
    char *prefix;		/* Prefix for the library,
				 * properly capitalized (first letter UC,
				 * others LC), as in "Net".
>>>>>>> 2a959a10
				 * Malloc-ed. */
    Tcl_LoadHandle loadHandle;	/* Token for the loaded file which should be
				 * passed to (*unLoadProcPtr)() when the file
				 * is no longer needed. If fileName is NULL,
				 * then this field is irrelevant. */
    Tcl_LibraryInitProc *initProc;
				/* Initialization function to call to
				 * incorporate this library into a trusted
				 * interpreter. */
    Tcl_LibraryInitProc *safeInitProc;
				/* Initialization function to call to
				 * incorporate this library into a safe
				 * interpreter (one that will execute
				 * untrusted scripts). NULL means the library
				 * can't be used in unsafe interpreters. */
    Tcl_LibraryUnloadProc *unloadProc;
				/* Finalization function to unload a library
				 * from a trusted interpreter. NULL means that
				 * the library cannot be unloaded. */
    Tcl_LibraryUnloadProc *safeUnloadProc;
				/* Finalization function to unload a library
				 * from a safe interpreter. NULL means that
				 * the library cannot be unloaded. */
    int interpRefCount;		/* How many times the library has been loaded
				 * in trusted interpreters. */
    int safeInterpRefCount;	/* How many times the library has been loaded
				 * in safe interpreters. */
    struct LoadedLibrary *nextPtr;
				/* Next in list of all libraries loaded into
				 * this application process. NULL means end of
				 * list. */
} LoadedLibrary;

/*
 * TCL_THREADS
 * There is a global list of libraries that is anchored at firstLibraryPtr.
 * Access to this list is governed by a mutex.
 */

static LoadedLibrary *firstLibraryPtr = NULL;
				/* First in list of all libraries loaded into
				 * this process. */

TCL_DECLARE_MUTEX(libraryMutex)

/*
 * The following structure represents a particular library that has been
 * incorporated into a particular interpreter (by calling its initialization
 * function). There is a list of these structures for each interpreter, with
 * an AssocData value (key "load") for the interpreter that points to the
 * first library (if any).
 */

typedef struct InterpLibrary {
    LoadedLibrary *libraryPtr;	/* Points to detailed information about
				 * library. */
    struct InterpLibrary *nextPtr;
<<<<<<< HEAD
				/* Next lirary in this interpreter, or NULL
=======
				/* Next library in this interpreter, or NULL
>>>>>>> 2a959a10
				 * for end of list. */
} InterpLibrary;

/*
 * Prototypes for functions that are private to this file:
 */

static void		LoadCleanupProc(ClientData clientData,
			    Tcl_Interp *interp);

/*
 *----------------------------------------------------------------------
 *
 * Tcl_LoadObjCmd --
 *
 *	This function is invoked to process the "load" Tcl command. See the
 *	user documentation for details on what it does.
 *
 * Results:
 *	A standard Tcl result.
 *
 * Side effects:
 *	See the user documentation.
 *
 *----------------------------------------------------------------------
 */

int
Tcl_LoadObjCmd(
    TCL_UNUSED(void *),
    Tcl_Interp *interp,		/* Current interpreter. */
    int objc,			/* Number of arguments. */
    Tcl_Obj *const objv[])	/* Argument objects. */
{
    Tcl_Interp *target;
    LoadedLibrary *libraryPtr, *defaultPtr;
<<<<<<< HEAD
    Tcl_DString pkgName, tmp, initName, safeInitName;
=======
    Tcl_DString pfx, tmp, initName, safeInitName;
>>>>>>> 2a959a10
    Tcl_DString unloadName, safeUnloadName;
    InterpLibrary *ipFirstPtr, *ipPtr;
    int code, namesMatch, filesMatch, offset;
    const char *symbols[2];
    Tcl_LibraryInitProc *initProc;
    const char *p, *fullFileName, *prefix;
    Tcl_LoadHandle loadHandle;
    Tcl_UniChar ch = 0;
    size_t len;
    int index, flags = 0;
    Tcl_Obj *const *savedobjv = objv;
    static const char *const options[] = {
	"-global",		"-lazy",		"--",	NULL
    };
    enum loadOptionsEnum {
	LOAD_GLOBAL,	LOAD_LAZY,	LOAD_LAST
    };

    while (objc > 2) {
	if (TclGetString(objv[1])[0] != '-') {
	    break;
	}
	if (Tcl_GetIndexFromObj(interp, objv[1], options, "option", 0,
		&index) != TCL_OK) {
	    return TCL_ERROR;
	}
	++objv; --objc;
	if (LOAD_GLOBAL == (enum loadOptionsEnum) index) {
	    flags |= TCL_LOAD_GLOBAL;
	} else if (LOAD_LAZY == (enum loadOptionsEnum) index) {
	    flags |= TCL_LOAD_LAZY;
	} else {
		break;
	}
    }
    if ((objc < 2) || (objc > 4)) {
	Tcl_WrongNumArgs(interp, 1, savedobjv, "?-global? ?-lazy? ?--? fileName ?prefix? ?interp?");
	return TCL_ERROR;
    }
    if (Tcl_FSConvertToPathType(interp, objv[1]) != TCL_OK) {
	return TCL_ERROR;
    }
    fullFileName = TclGetString(objv[1]);

    Tcl_DStringInit(&pkgName);
    Tcl_DStringInit(&initName);
    Tcl_DStringInit(&safeInitName);
    Tcl_DStringInit(&unloadName);
    Tcl_DStringInit(&safeUnloadName);
    Tcl_DStringInit(&tmp);

    prefix = NULL;
    if (objc >= 3) {
	prefix = TclGetString(objv[2]);
	if (prefix[0] == '\0') {
	    prefix = NULL;
	}
    }
    if ((fullFileName[0] == 0) && (prefix == NULL)) {
	Tcl_SetObjResult(interp, Tcl_NewStringObj(
		"must specify either file name or prefix", -1));
	Tcl_SetErrorCode(interp, "TCL", "OPERATION", "LOAD", "NOLIBRARY",
		NULL);
	code = TCL_ERROR;
	goto done;
    }

    /*
     * Figure out which interpreter we're going to load the library into.
     */

    target = interp;
    if (objc == 4) {
	const char *childIntName = TclGetString(objv[3]);

	target = Tcl_GetChild(interp, childIntName);
	if (target == NULL) {
	    code = TCL_ERROR;
	    goto done;
	}
    }

    /*
     * Scan through the libraries that are currently loaded to see if the
     * library we want is already loaded. We'll use a loaded library if it
     * meets any of the following conditions:
     *  - Its name and file match the once we're looking for.
     *  - Its file matches, and we weren't given a name.
     *  - Its name matches, the file name was specified as empty, and there is
     *	  only no statically loaded library with the same prefix.
     */

    Tcl_MutexLock(&libraryMutex);

    defaultPtr = NULL;
    for (libraryPtr = firstLibraryPtr; libraryPtr != NULL; libraryPtr = libraryPtr->nextPtr) {
	if (prefix == NULL) {
	    namesMatch = 0;
	} else {
	    TclDStringClear(&pkgName);
	    Tcl_DStringAppend(&pkgName, prefix, -1);
	    TclDStringClear(&tmp);
	    Tcl_DStringAppend(&tmp, libraryPtr->prefix, -1);
<<<<<<< HEAD
=======
	    Tcl_UtfToLower(Tcl_DStringValue(&pfx));
	    Tcl_UtfToLower(Tcl_DStringValue(&tmp));
>>>>>>> 2a959a10
	    if (strcmp(Tcl_DStringValue(&tmp),
		    Tcl_DStringValue(&pkgName)) == 0) {
		namesMatch = 1;
	    } else {
		namesMatch = 0;
	    }
	}
	TclDStringClear(&pkgName);

	filesMatch = (strcmp(libraryPtr->fileName, fullFileName) == 0);
	if (filesMatch && (namesMatch || (prefix == NULL))) {
	    break;
	}
	if (namesMatch && (fullFileName[0] == 0)) {
	    defaultPtr = libraryPtr;
	}
	if (filesMatch && !namesMatch && (fullFileName[0] != 0)) {
	    /*
	     * Can't have two different libraries loaded from the same file.
	     */

	    Tcl_SetObjResult(interp, Tcl_ObjPrintf(
		    "file \"%s\" is already loaded for prefix \"%s\"",
		    fullFileName, libraryPtr->prefix));
	    Tcl_SetErrorCode(interp, "TCL", "OPERATION", "LOAD",
		    "SPLITPERSONALITY", NULL);
	    code = TCL_ERROR;
	    Tcl_MutexUnlock(&libraryMutex);
	    goto done;
	}
    }
    Tcl_MutexUnlock(&libraryMutex);
    if (libraryPtr == NULL) {
	libraryPtr = defaultPtr;
    }

    /*
     * Scan through the list of libraries already loaded in the target
     * interpreter. If the library we want is already loaded there, then
     * there's nothing for us to do.
     */

    if (libraryPtr != NULL) {
	ipFirstPtr = (InterpLibrary *)Tcl_GetAssocData(target, "tclLoad", NULL);
	for (ipPtr = ipFirstPtr; ipPtr != NULL; ipPtr = ipPtr->nextPtr) {
	    if (ipPtr->libraryPtr == libraryPtr) {
		code = TCL_OK;
		goto done;
	    }
	}
    }

    if (libraryPtr == NULL) {
	/*
	 * The desired file isn't currently loaded, so load it. It's an error
	 * if the desired library is a static one.
	 */

	if (fullFileName[0] == 0) {
	    Tcl_SetObjResult(interp, Tcl_ObjPrintf(
		    "no library with prefix \"%s\" is loaded statically", prefix));
	    Tcl_SetErrorCode(interp, "TCL", "OPERATION", "LOAD", "NOTSTATIC",
		    NULL);
	    code = TCL_ERROR;
	    goto done;
	}

	/*
	 * Figure out the prefix if it wasn't provided explicitly.
	 */

	if (prefix != NULL) {
	    Tcl_DStringAppend(&pkgName, prefix, -1);
	} else {
	    Tcl_Obj *splitPtr, *pkgGuessPtr;
	    int pElements;
	    const char *pkgGuess;

	    /*
	     * Threading note - this call used to be protected by a mutex.
	     */

	    /*
	     * The platform-specific code couldn't figure out the prefix.
	     * Make a guess by taking the last element of the file
	     * name, stripping off any leading "lib" and/or "tcl9", and
	     * then using all of the alphabetic and underline characters
	     * that follow that.
	     */

	    splitPtr = Tcl_FSSplitPath(objv[1], &pElements);
	    Tcl_ListObjIndex(NULL, splitPtr, pElements -1, &pkgGuessPtr);
	    pkgGuess = TclGetString(pkgGuessPtr);
	    if ((pkgGuess[0] == 'l') && (pkgGuess[1] == 'i')
		    && (pkgGuess[2] == 'b')) {
		pkgGuess += 3;
	    }
#ifdef __CYGWIN__
	    else if ((pkgGuess[0] == 'c') && (pkgGuess[1] == 'y')
		    && (pkgGuess[2] == 'g')) {
		pkgGuess += 3;
	    }
#endif /* __CYGWIN__ */
	    if ((pkgGuess[0] == 't') && (pkgGuess[1] == 'c')
		    && (pkgGuess[2] == 'l') && (pkgGuess[3] == '9')) {
		pkgGuess += 4;
	    }
	    for (p = pkgGuess; *p != 0; p += offset) {
		offset = TclUtfToUniChar(p, &ch);
		if (!Tcl_UniCharIsWordChar(UCHAR(ch))
				|| Tcl_UniCharIsDigit(UCHAR(ch))) {
		    break;
		}
	    }
	    if (p == pkgGuess) {
		Tcl_DecrRefCount(splitPtr);
		Tcl_SetObjResult(interp, Tcl_ObjPrintf(
			"couldn't figure out prefix for %s",
			fullFileName));
		Tcl_SetErrorCode(interp, "TCL", "OPERATION", "LOAD",
			"WHATLIBRARY", NULL);
		code = TCL_ERROR;
		goto done;
	    }
	    Tcl_DStringAppend(&pkgName, pkgGuess, p - pkgGuess);
	    Tcl_DecrRefCount(splitPtr);

	    /*
	     * Fix the capitalization in the prefix so that the first
	     * character is in caps (or title case) but the others are all
	     * lower-case.
	     */

	    Tcl_DStringSetLength(&pkgName,
		    Tcl_UtfToTitle(Tcl_DStringValue(&pkgName)));

	}

	/*
	 * Compute the names of the two initialization functions, based on the
	 * prefix.
	 */

	TclDStringAppendDString(&initName, &pkgName);
	TclDStringAppendLiteral(&initName, "_Init");
	TclDStringAppendDString(&safeInitName, &pkgName);
	TclDStringAppendLiteral(&safeInitName, "_SafeInit");
	TclDStringAppendDString(&unloadName, &pkgName);
	TclDStringAppendLiteral(&unloadName, "_Unload");
	TclDStringAppendDString(&safeUnloadName, &pkgName);
	TclDStringAppendLiteral(&safeUnloadName, "_SafeUnload");

	/*
	 * Call platform-specific code to load the library and find the two
	 * initialization functions.
	 */

	symbols[0] = Tcl_DStringValue(&initName);
	symbols[1] = NULL;

	Tcl_MutexLock(&libraryMutex);
	code = Tcl_LoadFile(interp, objv[1], symbols, flags, &initProc,
		&loadHandle);
	Tcl_MutexUnlock(&libraryMutex);
	if (code != TCL_OK) {
	    goto done;
	}

	/*
	 * Create a new record to describe this library.
	 */

	libraryPtr = (LoadedLibrary *)Tcl_Alloc(sizeof(LoadedLibrary));
	len = strlen(fullFileName) + 1;
	libraryPtr->fileName	   = (char *)Tcl_Alloc(len);
	memcpy(libraryPtr->fileName, fullFileName, len);
<<<<<<< HEAD
	len = Tcl_DStringLength(&pkgName) + 1;
	libraryPtr->prefix	   = (char *)Tcl_Alloc(len);
	memcpy(libraryPtr->prefix, Tcl_DStringValue(&pkgName), len);
	libraryPtr->loadHandle	   = loadHandle;
	libraryPtr->initProc	   = initProc;
	libraryPtr->safeInitProc	   = (Tcl_LibraryInitProc *)
		Tcl_FindSymbol(interp, loadHandle,
			Tcl_DStringValue(&safeInitName));
	libraryPtr->unloadProc	   = (Tcl_LibraryUnloadProc *)
		Tcl_FindSymbol(interp, loadHandle,
			Tcl_DStringValue(&unloadName));
	libraryPtr->safeUnloadProc	   = (Tcl_LibraryUnloadProc *)
=======
	len = Tcl_DStringLength(&pfx) + 1;
	libraryPtr->prefix	   = (char *)Tcl_Alloc(len);
	memcpy(libraryPtr->prefix, Tcl_DStringValue(&pfx), len);
	libraryPtr->loadHandle	   = loadHandle;
	libraryPtr->initProc	   = initProc;
	libraryPtr->safeInitProc	   = (Tcl_PackageInitProc *)
		Tcl_FindSymbol(interp, loadHandle,
			Tcl_DStringValue(&safeInitName));
	libraryPtr->unloadProc	   = (Tcl_PackageUnloadProc *)
		Tcl_FindSymbol(interp, loadHandle,
			Tcl_DStringValue(&unloadName));
	libraryPtr->safeUnloadProc	   = (Tcl_PackageUnloadProc *)
>>>>>>> 2a959a10
		Tcl_FindSymbol(interp, loadHandle,
			Tcl_DStringValue(&safeUnloadName));
	libraryPtr->interpRefCount	   = 0;
	libraryPtr->safeInterpRefCount = 0;

	Tcl_MutexLock(&libraryMutex);
	libraryPtr->nextPtr		   = firstLibraryPtr;
	firstLibraryPtr		   = libraryPtr;
	Tcl_MutexUnlock(&libraryMutex);

	/*
	 * The Tcl_FindSymbol calls may have left a spurious error message in
	 * the interpreter result.
	 */

	Tcl_ResetResult(interp);
    }

    /*
     * Invoke the library's initialization function (either the normal one or
     * the safe one, depending on whether or not the interpreter is safe).
     */

    if (Tcl_IsSafe(target)) {
	if (libraryPtr->safeInitProc == NULL) {
	    Tcl_SetObjResult(interp, Tcl_ObjPrintf(
		    "can't use library in a safe interpreter: no"
		    " %s_SafeInit procedure", libraryPtr->prefix));
	    Tcl_SetErrorCode(interp, "TCL", "OPERATION", "LOAD", "UNSAFE",
		    NULL);
	    code = TCL_ERROR;
	    goto done;
	}
	code = libraryPtr->safeInitProc(target);
    } else {
	if (libraryPtr->initProc == NULL) {
	    Tcl_SetObjResult(interp, Tcl_ObjPrintf(
		    "can't attach library to interpreter: no %s_Init procedure",
		    libraryPtr->prefix));
	    Tcl_SetErrorCode(interp, "TCL", "OPERATION", "LOAD", "ENTRYPOINT",
		    NULL);
	    code = TCL_ERROR;
	    goto done;
	}
	code = libraryPtr->initProc(target);
    }

    /*
     * Test for whether the initialization failed. If so, transfer the error
     * from the target interpreter to the originating one.
     */

    if (code != TCL_OK) {
	Interp *iPtr = (Interp *) target;
	if (iPtr->legacyResult && *(iPtr->legacyResult) && !iPtr->legacyFreeProc) {
	    /*
	     * A call to Tcl_InitStubs() determined the caller extension and
	     * this interp are incompatible in their stubs mechanisms, and
	     * recorded the error in the oldest legacy place we have to do so.
	     */
	    Tcl_SetObjResult(target, Tcl_NewStringObj(iPtr->legacyResult, -1));
	    iPtr->legacyResult = NULL;
	    iPtr->legacyFreeProc = (void (*) (void))-1;
	}
	Tcl_TransferResult(target, code, interp);
	goto done;
    }

    /*
     * Record the fact that the library has been loaded in the target
     * interpreter.
     *
     * Update the proper reference count.
     */

    Tcl_MutexLock(&libraryMutex);
    if (Tcl_IsSafe(target)) {
	libraryPtr->safeInterpRefCount++;
    } else {
	libraryPtr->interpRefCount++;
    }
    Tcl_MutexUnlock(&libraryMutex);

    /*
     * Refetch ipFirstPtr: loading the library may have introduced additional
     * static libraries at the head of the linked list!
     */

    ipFirstPtr = (InterpLibrary *)Tcl_GetAssocData(target, "tclLoad", NULL);
    ipPtr = (InterpLibrary *)Tcl_Alloc(sizeof(InterpLibrary));
    ipPtr->libraryPtr = libraryPtr;
    ipPtr->nextPtr = ipFirstPtr;
    Tcl_SetAssocData(target, "tclLoad", LoadCleanupProc, ipPtr);

  done:
    Tcl_DStringFree(&pkgName);
    Tcl_DStringFree(&initName);
    Tcl_DStringFree(&safeInitName);
    Tcl_DStringFree(&unloadName);
    Tcl_DStringFree(&safeUnloadName);
    Tcl_DStringFree(&tmp);
    return code;
}

/*
 *----------------------------------------------------------------------
 *
 * Tcl_UnloadObjCmd --
 *
 *	This function is invoked to process the "unload" Tcl command. See the
 *	user documentation for details on what it does.
 *
 * Results:
 *	A standard Tcl result.
 *
 * Side effects:
 *	See the user documentation.
 *
 *----------------------------------------------------------------------
 */

int
Tcl_UnloadObjCmd(
    TCL_UNUSED(void *),
    Tcl_Interp *interp,		/* Current interpreter. */
    int objc,			/* Number of arguments. */
    Tcl_Obj *const objv[])	/* Argument objects. */
{
    Tcl_Interp *target;		/* Which interpreter to unload from. */
    LoadedLibrary *libraryPtr, *defaultPtr;
<<<<<<< HEAD
    Tcl_DString pkgName, tmp;
    Tcl_LibraryUnloadProc *unloadProc;
=======
    Tcl_DString pfx, tmp;
    Tcl_PackageUnloadProc *unloadProc;
>>>>>>> 2a959a10
    InterpLibrary *ipFirstPtr, *ipPtr;
    int i, index, code, complain = 1, keepLibrary = 0;
    int trustedRefCount = -1, safeRefCount = -1;
    const char *fullFileName = "";
    const char *prefix;
    static const char *const options[] = {
	"-nocomplain", "-keeplibrary", "--", NULL
    };
    enum unloadOptionsEnum {
	UNLOAD_NOCOMPLAIN, UNLOAD_KEEPLIB, UNLOAD_LAST
    };

    for (i = 1; i < objc; i++) {
	if (Tcl_GetIndexFromObj(interp, objv[i], options, "option", 0,
		&index) != TCL_OK) {
	    fullFileName = TclGetString(objv[i]);
	    if (fullFileName[0] == '-') {
		/*
		 * It looks like the command contains an option so signal an
		 * error
		 */

		return TCL_ERROR;
	    } else {
		/*
		 * This clearly isn't an option; assume it's the filename. We
		 * must clear the error.
		 */

		Tcl_ResetResult(interp);
		break;
	    }
	}
	switch ((enum unloadOptionsEnum)index) {
	case UNLOAD_NOCOMPLAIN:		/* -nocomplain */
	    complain = 0;
	    break;
	case UNLOAD_KEEPLIB:		/* -keeplibrary */
	    keepLibrary = 1;
	    break;
	case UNLOAD_LAST:		/* -- */
	    i++;
	    goto endOfForLoop;
	}
    }
  endOfForLoop:
    if ((objc-i < 1) || (objc-i > 3)) {
	Tcl_WrongNumArgs(interp, 1, objv,
		"?-switch ...? fileName ?prefix? ?interp?");
	return TCL_ERROR;
    }
    if (Tcl_FSConvertToPathType(interp, objv[i]) != TCL_OK) {
	return TCL_ERROR;
    }

    fullFileName = TclGetString(objv[i]);
    Tcl_DStringInit(&pkgName);
    Tcl_DStringInit(&tmp);

    prefix = NULL;
    if (objc - i >= 2) {
	prefix = TclGetString(objv[i+1]);
	if (prefix[0] == '\0') {
	    prefix = NULL;
	}
    }
    if ((fullFileName[0] == 0) && (prefix == NULL)) {
	Tcl_SetObjResult(interp, Tcl_NewStringObj(
		"must specify either file name or prefix", -1));
	Tcl_SetErrorCode(interp, "TCL", "OPERATION", "UNLOAD", "NOLIBRARY",
		NULL);
	code = TCL_ERROR;
	goto done;
    }

    /*
     * Figure out which interpreter we're going to load the library into.
     */

    target = interp;
    if (objc - i == 3) {
	const char *childIntName = TclGetString(objv[i + 2]);

	target = Tcl_GetChild(interp, childIntName);
	if (target == NULL) {
	    return TCL_ERROR;
	}
    }

    /*
     * Scan through the libraries that are currently loaded to see if the
     * library we want is already loaded. We'll use a loaded library if it
     * meets any of the following conditions:
     *  - Its prefix and file match the once we're looking for.
     *  - Its file matches, and we weren't given a prefix.
     *  - Its prefix matches, the file name was specified as empty, and there is
     *	  only no statically loaded library with the same prefix.
     */

    Tcl_MutexLock(&libraryMutex);

    defaultPtr = NULL;
    for (libraryPtr = firstLibraryPtr; libraryPtr != NULL; libraryPtr = libraryPtr->nextPtr) {
	int namesMatch, filesMatch;

	if (prefix == NULL) {
	    namesMatch = 0;
	} else {
	    TclDStringClear(&pkgName);
	    Tcl_DStringAppend(&pkgName, prefix, -1);
	    TclDStringClear(&tmp);
	    Tcl_DStringAppend(&tmp, libraryPtr->prefix, -1);
<<<<<<< HEAD
=======
	    Tcl_UtfToLower(Tcl_DStringValue(&pfx));
	    Tcl_UtfToLower(Tcl_DStringValue(&tmp));
>>>>>>> 2a959a10
	    if (strcmp(Tcl_DStringValue(&tmp),
		    Tcl_DStringValue(&pkgName)) == 0) {
		namesMatch = 1;
	    } else {
		namesMatch = 0;
	    }
	}
	TclDStringClear(&pkgName);

	filesMatch = (strcmp(libraryPtr->fileName, fullFileName) == 0);
	if (filesMatch && (namesMatch || (prefix == NULL))) {
	    break;
	}
	if (namesMatch && (fullFileName[0] == 0)) {
	    defaultPtr = libraryPtr;
	}
	if (filesMatch && !namesMatch && (fullFileName[0] != 0)) {
	    break;
	}
    }
    Tcl_MutexUnlock(&libraryMutex);
    if (fullFileName[0] == 0) {
	/*
	 * It's an error to try unload a static library.
	 */

	Tcl_SetObjResult(interp, Tcl_ObjPrintf(
		"library with prefix \"%s\" is loaded statically and cannot be unloaded",
		prefix));
	Tcl_SetErrorCode(interp, "TCL", "OPERATION", "UNLOAD", "STATIC",
		NULL);
	code = TCL_ERROR;
	goto done;
    }
    if (libraryPtr == NULL) {
	/*
	 * The DLL pointed by the provided filename has never been loaded.
	 */

	Tcl_SetObjResult(interp, Tcl_ObjPrintf(
		"file \"%s\" has never been loaded", fullFileName));
	Tcl_SetErrorCode(interp, "TCL", "OPERATION", "UNLOAD", "NEVERLOADED",
		NULL);
	code = TCL_ERROR;
	goto done;
    }

    /*
     * Scan through the list of libraries already loaded in the target
     * interpreter. If the library we want is already loaded there, then we
     * should proceed with unloading.
     */

    code = TCL_ERROR;
    if (libraryPtr != NULL) {
	ipFirstPtr = (InterpLibrary *)Tcl_GetAssocData(target, "tclLoad", NULL);
	for (ipPtr = ipFirstPtr; ipPtr != NULL; ipPtr = ipPtr->nextPtr) {
	    if (ipPtr->libraryPtr == libraryPtr) {
		code = TCL_OK;
		break;
	    }
	}
    }
    if (code != TCL_OK) {
	/*
	 * The library has not been loaded in this interpreter.
	 */

	Tcl_SetObjResult(interp, Tcl_ObjPrintf(
		"file \"%s\" has never been loaded in this interpreter",
		fullFileName));
	Tcl_SetErrorCode(interp, "TCL", "OPERATION", "UNLOAD", "NEVERLOADED",
		NULL);
	code = TCL_ERROR;
	goto done;
    }

    /*
     * Ensure that the DLL can be unloaded. If it is a trusted interpreter,
     * libraryPtr->unloadProc must not be NULL for the DLL to be unloadable. If
     * the interpreter is a safe one, libraryPtr->safeUnloadProc must be non-NULL.
     */

    if (Tcl_IsSafe(target)) {
	if (libraryPtr->safeUnloadProc == NULL) {
	    Tcl_SetObjResult(interp, Tcl_ObjPrintf(
		    "file \"%s\" cannot be unloaded under a safe interpreter",
		    fullFileName));
	    Tcl_SetErrorCode(interp, "TCL", "OPERATION", "UNLOAD", "CANNOT",
		    NULL);
	    code = TCL_ERROR;
	    goto done;
	}
	unloadProc = libraryPtr->safeUnloadProc;
    } else {
	if (libraryPtr->unloadProc == NULL) {
	    Tcl_SetObjResult(interp, Tcl_ObjPrintf(
		    "file \"%s\" cannot be unloaded under a trusted interpreter",
		    fullFileName));
	    Tcl_SetErrorCode(interp, "TCL", "OPERATION", "UNLOAD", "CANNOT",
		    NULL);
	    code = TCL_ERROR;
	    goto done;
	}
	unloadProc = libraryPtr->unloadProc;
    }

    /*
     * We are ready to unload the library. First, evaluate the unload
     * function. If this fails, we cannot proceed with unload. Also, we must
     * specify the proper flag to pass to the unload callback.
     * TCL_UNLOAD_DETACH_FROM_INTERPRETER is defined when the callback should
     * only remove itself from the interpreter; the library will be unloaded
     * in a future call of unload. In case the library will be unloaded just
     * after the callback returns, TCL_UNLOAD_DETACH_FROM_PROCESS is passed.
     */

    code = TCL_UNLOAD_DETACH_FROM_INTERPRETER;
    if (!keepLibrary) {
	Tcl_MutexLock(&libraryMutex);
	trustedRefCount = libraryPtr->interpRefCount;
	safeRefCount = libraryPtr->safeInterpRefCount;
	Tcl_MutexUnlock(&libraryMutex);

	if (Tcl_IsSafe(target)) {
	    safeRefCount--;
	} else {
	    trustedRefCount--;
	}

	if (safeRefCount <= 0 && trustedRefCount <= 0) {
	    code = TCL_UNLOAD_DETACH_FROM_PROCESS;
	}
    }
    code = unloadProc(target, code);
    if (code != TCL_OK) {
	Tcl_TransferResult(target, code, interp);
	goto done;
    }

    /*
     * The unload function executed fine. Examine the reference count to see
     * if we unload the DLL.
     */

    Tcl_MutexLock(&libraryMutex);
    if (Tcl_IsSafe(target)) {
	libraryPtr->safeInterpRefCount--;

	/*
	 * Do not let counter get negative.
	 */

	if (libraryPtr->safeInterpRefCount < 0) {
	    libraryPtr->safeInterpRefCount = 0;
	}
    } else {
	libraryPtr->interpRefCount--;

	/*
	 * Do not let counter get negative.
	 */

	if (libraryPtr->interpRefCount < 0) {
	    libraryPtr->interpRefCount = 0;
	}
    }
    trustedRefCount = libraryPtr->interpRefCount;
    safeRefCount = libraryPtr->safeInterpRefCount;
    Tcl_MutexUnlock(&libraryMutex);

    code = TCL_OK;
    if (libraryPtr->safeInterpRefCount <= 0 && libraryPtr->interpRefCount <= 0
	    && !keepLibrary) {
	/*
	 * Unload the shared library from the application memory...
	 */

#if defined(TCL_UNLOAD_DLLS) || defined(_WIN32)
	/*
	 * Some Unix dlls are poorly behaved - registering things like atexit
	 * calls that can't be unregistered. If you unload such dlls, you get
	 * a core on exit because it wants to call a function in the dll after
	 * it's been unloaded.
	 */

	if (libraryPtr->fileName[0] != '\0') {
	    Tcl_MutexLock(&libraryMutex);
	    if (Tcl_FSUnloadFile(interp, libraryPtr->loadHandle) == TCL_OK) {
		/*
		 * Remove this library from the loaded library cache.
		 */

		defaultPtr = libraryPtr;
		if (defaultPtr == firstLibraryPtr) {
		    firstLibraryPtr = libraryPtr->nextPtr;
		} else {
		    for (libraryPtr = firstLibraryPtr; libraryPtr != NULL;
			    libraryPtr = libraryPtr->nextPtr) {
			if (libraryPtr->nextPtr == defaultPtr) {
			    libraryPtr->nextPtr = defaultPtr->nextPtr;
			    break;
			}
		    }
		}

		/*
		 * Remove this library from the interpreter's library cache.
		 */

		ipFirstPtr = (InterpLibrary *)Tcl_GetAssocData(target, "tclLoad", NULL);
		ipPtr = ipFirstPtr;
		if (ipPtr->libraryPtr == defaultPtr) {
		    ipFirstPtr = ipFirstPtr->nextPtr;
		} else {
		    InterpLibrary *ipPrevPtr;

		    for (ipPrevPtr = ipPtr; ipPtr != NULL;
			    ipPrevPtr = ipPtr, ipPtr = ipPtr->nextPtr) {
			if (ipPtr->libraryPtr == defaultPtr) {
			    ipPrevPtr->nextPtr = ipPtr->nextPtr;
			    break;
			}
		    }
		}
		Tcl_SetAssocData(target, "tclLoad", LoadCleanupProc,
			ipFirstPtr);
		Tcl_Free(defaultPtr->fileName);
		Tcl_Free(defaultPtr->prefix);
		Tcl_Free(defaultPtr);
		Tcl_Free(ipPtr);
		Tcl_MutexUnlock(&libraryMutex);
	    } else {
		code = TCL_ERROR;
	    }
	}
#else
	Tcl_SetObjResult(interp, Tcl_ObjPrintf(
		"file \"%s\" cannot be unloaded: unloading disabled",
		fullFileName));
	Tcl_SetErrorCode(interp, "TCL", "OPERATION", "UNLOAD", "DISABLED",
		NULL);
	code = TCL_ERROR;
#endif
    }

  done:
    Tcl_DStringFree(&pkgName);
    Tcl_DStringFree(&tmp);
    if (!complain && (code != TCL_OK)) {
	code = TCL_OK;
	Tcl_ResetResult(interp);
    }
    return code;
}

/*
 *----------------------------------------------------------------------
 *
 * Tcl_StaticLibrary --
 *
 *	This function is invoked to indicate that a particular library has
 *	been linked statically with an application.
 *
 * Results:
 *	None.
 *
 * Side effects:
 *	Once this function completes, the library becomes loadable via the
 *	"load" command with an empty file name.
 *
 *----------------------------------------------------------------------
 */

void
Tcl_StaticLibrary(
    Tcl_Interp *interp,		/* If not NULL, it means that the library has
				 * already been loaded into the given
				 * interpreter by calling the appropriate init
				 * proc. */
    const char *prefix,	/* Prefix. */
    Tcl_LibraryInitProc *initProc,
				/* Function to call to incorporate this
				 * library into a trusted interpreter. */
    Tcl_LibraryInitProc *safeInitProc)
				/* Function to call to incorporate this
				 * library into a safe interpreter (one that
				 * will execute untrusted scripts). NULL means
				 * the library can't be used in safe
				 * interpreters. */
{
    LoadedLibrary *libraryPtr;
    InterpLibrary *ipPtr, *ipFirstPtr;

    /*
     * Check to see if someone else has already reported this library as
     * statically loaded in the process.
     */

    Tcl_MutexLock(&libraryMutex);
    for (libraryPtr = firstLibraryPtr; libraryPtr != NULL; libraryPtr = libraryPtr->nextPtr) {
	if ((libraryPtr->initProc == initProc)
		&& (libraryPtr->safeInitProc == safeInitProc)
		&& (strcmp(libraryPtr->prefix, prefix) == 0)) {
	    break;
	}
    }
    Tcl_MutexUnlock(&libraryMutex);

    /*
     * If the library is not yet recorded as being loaded statically, add it
     * to the list now.
     */

    if (libraryPtr == NULL) {
	libraryPtr = (LoadedLibrary *)Tcl_Alloc(sizeof(LoadedLibrary));
	libraryPtr->fileName	= (char *)Tcl_Alloc(1);
	libraryPtr->fileName[0]	= 0;
	libraryPtr->prefix	= (char *)Tcl_Alloc(strlen(prefix) + 1);
	strcpy(libraryPtr->prefix, prefix);
	libraryPtr->loadHandle	= NULL;
	libraryPtr->initProc	= initProc;
	libraryPtr->safeInitProc	= safeInitProc;
	Tcl_MutexLock(&libraryMutex);
	libraryPtr->nextPtr		= firstLibraryPtr;
	firstLibraryPtr		= libraryPtr;
	Tcl_MutexUnlock(&libraryMutex);
    }

    if (interp != NULL) {

	/*
	 * If we're loading the library into an interpreter, determine whether
	 * it's already loaded.
	 */

	ipFirstPtr = (InterpLibrary *)Tcl_GetAssocData(interp, "tclLoad", NULL);
	for (ipPtr = ipFirstPtr; ipPtr != NULL; ipPtr = ipPtr->nextPtr) {
	    if (ipPtr->libraryPtr == libraryPtr) {
		return;
	    }
	}

	/*
	 * Lirary isn't loaded in the current interp yet. Mark it as now being
	 * loaded.
	 */

	ipPtr = (InterpLibrary *)Tcl_Alloc(sizeof(InterpLibrary));
	ipPtr->libraryPtr = libraryPtr;
	ipPtr->nextPtr = ipFirstPtr;
	Tcl_SetAssocData(interp, "tclLoad", LoadCleanupProc, ipPtr);
    }
}

/*
 *----------------------------------------------------------------------
 *
 * TclGetLoadedLibraries --
 *
 *	This function returns information about all of the files that are
 *	loaded (either in a particular interpreter, or for all interpreters).
 *
 * Results:
 *	The return value is a standard Tcl completion code. If successful, a
 *	list of lists is placed in the interp's result. Each sublist
 *	corresponds to one loaded file; its first element is the name of the
 *	file (or an empty string for something that's statically loaded) and
 *	the second element is the prefix of the library in that file.
 *
 * Side effects:
 *	None.
 *
 *----------------------------------------------------------------------
 */

int
TclGetLoadedLibraries(
    Tcl_Interp *interp,		/* Interpreter in which to return information
				 * or error message. */
    const char *targetName,	/* Name of target interpreter or NULL. If
				 * NULL, return info about all interps;
				 * otherwise, just return info about this
				 * interpreter. */
    const char *prefix)	/* Prefix or NULL. If NULL, return info
				 * for all prefixes.
				 */
{
    Tcl_Interp *target;
    LoadedLibrary *libraryPtr;
    InterpLibrary *ipPtr;
    Tcl_Obj *resultObj, *pkgDesc[2];

    if (targetName == NULL) {
	TclNewObj(resultObj);
	Tcl_MutexLock(&libraryMutex);
	for (libraryPtr = firstLibraryPtr; libraryPtr != NULL;
		libraryPtr = libraryPtr->nextPtr) {
	    pkgDesc[0] = Tcl_NewStringObj(libraryPtr->fileName, -1);
	    pkgDesc[1] = Tcl_NewStringObj(libraryPtr->prefix, -1);
	    Tcl_ListObjAppendElement(NULL, resultObj,
		    Tcl_NewListObj(2, pkgDesc));
	}
	Tcl_MutexUnlock(&libraryMutex);
	Tcl_SetObjResult(interp, resultObj);
	return TCL_OK;
    }

    target = Tcl_GetChild(interp, targetName);
    if (target == NULL) {
	return TCL_ERROR;
    }
    ipPtr = (InterpLibrary *)Tcl_GetAssocData(target, "tclLoad", NULL);

    /*
     * Return information about all of the available libraries.
     */
    if (prefix) {
	resultObj = NULL;

	for (; ipPtr != NULL; ipPtr = ipPtr->nextPtr) {
	    libraryPtr = ipPtr->libraryPtr;

	    if (!strcmp(prefix, libraryPtr->prefix)) {
		resultObj = Tcl_NewStringObj(libraryPtr->fileName, -1);
		break;
	    }
	}

	if (resultObj) {
	    Tcl_SetObjResult(interp, resultObj);
	}
	return TCL_OK;
    }

    /*
     * Return information about only the libraries that are loaded in a given
     * interpreter.
     */

    TclNewObj(resultObj);
    for (; ipPtr != NULL; ipPtr = ipPtr->nextPtr) {
	libraryPtr = ipPtr->libraryPtr;
	pkgDesc[0] = Tcl_NewStringObj(libraryPtr->fileName, -1);
	pkgDesc[1] = Tcl_NewStringObj(libraryPtr->prefix, -1);
	Tcl_ListObjAppendElement(NULL, resultObj, Tcl_NewListObj(2, pkgDesc));
    }
    Tcl_SetObjResult(interp, resultObj);
    return TCL_OK;
}

/*
 *----------------------------------------------------------------------
 *
 * LoadCleanupProc --
 *
 *	This function is called to delete all of the InterpLibrary structures
 *	for an interpreter when the interpreter is deleted. It gets invoked
 *	via the Tcl AssocData mechanism.
 *
 * Results:
 *	None.
 *
 * Side effects:
 *	Storage for all of the InterpLibrary functions for interp get deleted.
 *
 *----------------------------------------------------------------------
 */

static void
LoadCleanupProc(
    ClientData clientData,	/* Pointer to first InterpLibrary structure
				 * for interp. */
    TCL_UNUSED(Tcl_Interp *))
{
    InterpLibrary *ipPtr, *nextPtr;

    ipPtr = (InterpLibrary *)clientData;
    while (ipPtr != NULL) {
	nextPtr = ipPtr->nextPtr;
	Tcl_Free(ipPtr);
	ipPtr = nextPtr;
    }
}

/*
 *----------------------------------------------------------------------
 *
 * TclFinalizeLoad --
 *
 *	This function is invoked just before the application exits. It frees
 *	all of the LoadedLibrary structures.
 *
 * Results:
 *	None.
 *
 * Side effects:
 *	Memory is freed.
 *
 *----------------------------------------------------------------------
 */

void
TclFinalizeLoad(void)
{
    LoadedLibrary *libraryPtr;

    /*
     * No synchronization here because there should just be one thread alive
     * at this point. Logically, libraryMutex should be grabbed at this point,
     * but the Mutexes get finalized before the call to this routine. The only
     * subsystem left alive at this point is the memory allocator.
     */

    while (firstLibraryPtr != NULL) {
	libraryPtr = firstLibraryPtr;
	firstLibraryPtr = libraryPtr->nextPtr;

#if defined(TCL_UNLOAD_DLLS) || defined(_WIN32)
	/*
	 * Some Unix dlls are poorly behaved - registering things like atexit
	 * calls that can't be unregistered. If you unload such dlls, you get
	 * a core on exit because it wants to call a function in the dll after
	 * it has been unloaded.
	 */

	if (libraryPtr->fileName[0] != '\0') {
	    Tcl_FSUnloadFile(NULL, libraryPtr->loadHandle);
	}
#endif

	Tcl_Free(libraryPtr->fileName);
	Tcl_Free(libraryPtr->prefix);
	Tcl_Free(libraryPtr);
    }
}

/*
 * Local Variables:
 * mode: c
 * c-basic-offset: 4
 * fill-column: 78
 * End:
 */<|MERGE_RESOLUTION|>--- conflicted
+++ resolved
@@ -23,13 +23,7 @@
     char *fileName;		/* Name of the file from which the library was
 				 * loaded. An empty string means the library
 				 * is loaded statically. Malloc-ed. */
-<<<<<<< HEAD
     char *prefix;		/* Prefix for the library.
-=======
-    char *prefix;		/* Prefix for the library,
-				 * properly capitalized (first letter UC,
-				 * others LC), as in "Net".
->>>>>>> 2a959a10
 				 * Malloc-ed. */
     Tcl_LoadHandle loadHandle;	/* Token for the loaded file which should be
 				 * passed to (*unLoadProcPtr)() when the file
@@ -87,11 +81,7 @@
     LoadedLibrary *libraryPtr;	/* Points to detailed information about
 				 * library. */
     struct InterpLibrary *nextPtr;
-<<<<<<< HEAD
-				/* Next lirary in this interpreter, or NULL
-=======
 				/* Next library in this interpreter, or NULL
->>>>>>> 2a959a10
 				 * for end of list. */
 } InterpLibrary;
 
@@ -129,11 +119,7 @@
 {
     Tcl_Interp *target;
     LoadedLibrary *libraryPtr, *defaultPtr;
-<<<<<<< HEAD
-    Tcl_DString pkgName, tmp, initName, safeInitName;
-=======
     Tcl_DString pfx, tmp, initName, safeInitName;
->>>>>>> 2a959a10
     Tcl_DString unloadName, safeUnloadName;
     InterpLibrary *ipFirstPtr, *ipPtr;
     int code, namesMatch, filesMatch, offset;
@@ -178,7 +164,7 @@
     }
     fullFileName = TclGetString(objv[1]);
 
-    Tcl_DStringInit(&pkgName);
+    Tcl_DStringInit(&pfx);
     Tcl_DStringInit(&initName);
     Tcl_DStringInit(&safeInitName);
     Tcl_DStringInit(&unloadName);
@@ -233,23 +219,18 @@
 	if (prefix == NULL) {
 	    namesMatch = 0;
 	} else {
-	    TclDStringClear(&pkgName);
-	    Tcl_DStringAppend(&pkgName, prefix, -1);
+	    TclDStringClear(&pfx);
+	    Tcl_DStringAppend(&pfx, prefix, -1);
 	    TclDStringClear(&tmp);
 	    Tcl_DStringAppend(&tmp, libraryPtr->prefix, -1);
-<<<<<<< HEAD
-=======
-	    Tcl_UtfToLower(Tcl_DStringValue(&pfx));
-	    Tcl_UtfToLower(Tcl_DStringValue(&tmp));
->>>>>>> 2a959a10
 	    if (strcmp(Tcl_DStringValue(&tmp),
-		    Tcl_DStringValue(&pkgName)) == 0) {
+		    Tcl_DStringValue(&pfx)) == 0) {
 		namesMatch = 1;
 	    } else {
 		namesMatch = 0;
 	    }
 	}
-	TclDStringClear(&pkgName);
+	TclDStringClear(&pfx);
 
 	filesMatch = (strcmp(libraryPtr->fileName, fullFileName) == 0);
 	if (filesMatch && (namesMatch || (prefix == NULL))) {
@@ -314,7 +295,7 @@
 	 */
 
 	if (prefix != NULL) {
-	    Tcl_DStringAppend(&pkgName, prefix, -1);
+	    Tcl_DStringAppend(&pfx, prefix, -1);
 	} else {
 	    Tcl_Obj *splitPtr, *pkgGuessPtr;
 	    int pElements;
@@ -366,7 +347,7 @@
 		code = TCL_ERROR;
 		goto done;
 	    }
-	    Tcl_DStringAppend(&pkgName, pkgGuess, p - pkgGuess);
+	    Tcl_DStringAppend(&pfx, pkgGuess, p - pkgGuess);
 	    Tcl_DecrRefCount(splitPtr);
 
 	    /*
@@ -375,8 +356,8 @@
 	     * lower-case.
 	     */
 
-	    Tcl_DStringSetLength(&pkgName,
-		    Tcl_UtfToTitle(Tcl_DStringValue(&pkgName)));
+	    Tcl_DStringSetLength(&pfx,
+		    Tcl_UtfToTitle(Tcl_DStringValue(&pfx)));
 
 	}
 
@@ -385,13 +366,13 @@
 	 * prefix.
 	 */
 
-	TclDStringAppendDString(&initName, &pkgName);
+	TclDStringAppendDString(&initName, &pfx);
 	TclDStringAppendLiteral(&initName, "_Init");
-	TclDStringAppendDString(&safeInitName, &pkgName);
+	TclDStringAppendDString(&safeInitName, &pfx);
 	TclDStringAppendLiteral(&safeInitName, "_SafeInit");
-	TclDStringAppendDString(&unloadName, &pkgName);
+	TclDStringAppendDString(&unloadName, &pfx);
 	TclDStringAppendLiteral(&unloadName, "_Unload");
-	TclDStringAppendDString(&safeUnloadName, &pkgName);
+	TclDStringAppendDString(&safeUnloadName, &pfx);
 	TclDStringAppendLiteral(&safeUnloadName, "_SafeUnload");
 
 	/*
@@ -418,10 +399,9 @@
 	len = strlen(fullFileName) + 1;
 	libraryPtr->fileName	   = (char *)Tcl_Alloc(len);
 	memcpy(libraryPtr->fileName, fullFileName, len);
-<<<<<<< HEAD
-	len = Tcl_DStringLength(&pkgName) + 1;
+	len = Tcl_DStringLength(&pfx) + 1;
 	libraryPtr->prefix	   = (char *)Tcl_Alloc(len);
-	memcpy(libraryPtr->prefix, Tcl_DStringValue(&pkgName), len);
+	memcpy(libraryPtr->prefix, Tcl_DStringValue(&pfx), len);
 	libraryPtr->loadHandle	   = loadHandle;
 	libraryPtr->initProc	   = initProc;
 	libraryPtr->safeInitProc	   = (Tcl_LibraryInitProc *)
@@ -431,20 +411,6 @@
 		Tcl_FindSymbol(interp, loadHandle,
 			Tcl_DStringValue(&unloadName));
 	libraryPtr->safeUnloadProc	   = (Tcl_LibraryUnloadProc *)
-=======
-	len = Tcl_DStringLength(&pfx) + 1;
-	libraryPtr->prefix	   = (char *)Tcl_Alloc(len);
-	memcpy(libraryPtr->prefix, Tcl_DStringValue(&pfx), len);
-	libraryPtr->loadHandle	   = loadHandle;
-	libraryPtr->initProc	   = initProc;
-	libraryPtr->safeInitProc	   = (Tcl_PackageInitProc *)
-		Tcl_FindSymbol(interp, loadHandle,
-			Tcl_DStringValue(&safeInitName));
-	libraryPtr->unloadProc	   = (Tcl_PackageUnloadProc *)
-		Tcl_FindSymbol(interp, loadHandle,
-			Tcl_DStringValue(&unloadName));
-	libraryPtr->safeUnloadProc	   = (Tcl_PackageUnloadProc *)
->>>>>>> 2a959a10
 		Tcl_FindSymbol(interp, loadHandle,
 			Tcl_DStringValue(&safeUnloadName));
 	libraryPtr->interpRefCount	   = 0;
@@ -540,7 +506,7 @@
     Tcl_SetAssocData(target, "tclLoad", LoadCleanupProc, ipPtr);
 
   done:
-    Tcl_DStringFree(&pkgName);
+    Tcl_DStringFree(&pfx);
     Tcl_DStringFree(&initName);
     Tcl_DStringFree(&safeInitName);
     Tcl_DStringFree(&unloadName);
@@ -576,13 +542,8 @@
 {
     Tcl_Interp *target;		/* Which interpreter to unload from. */
     LoadedLibrary *libraryPtr, *defaultPtr;
-<<<<<<< HEAD
-    Tcl_DString pkgName, tmp;
+    Tcl_DString pfx, tmp;
     Tcl_LibraryUnloadProc *unloadProc;
-=======
-    Tcl_DString pfx, tmp;
-    Tcl_PackageUnloadProc *unloadProc;
->>>>>>> 2a959a10
     InterpLibrary *ipFirstPtr, *ipPtr;
     int i, index, code, complain = 1, keepLibrary = 0;
     int trustedRefCount = -1, safeRefCount = -1;
@@ -639,7 +600,7 @@
     }
 
     fullFileName = TclGetString(objv[i]);
-    Tcl_DStringInit(&pkgName);
+    Tcl_DStringInit(&pfx);
     Tcl_DStringInit(&tmp);
 
     prefix = NULL;
@@ -691,23 +652,18 @@
 	if (prefix == NULL) {
 	    namesMatch = 0;
 	} else {
-	    TclDStringClear(&pkgName);
-	    Tcl_DStringAppend(&pkgName, prefix, -1);
+	    TclDStringClear(&pfx);
+	    Tcl_DStringAppend(&pfx, prefix, -1);
 	    TclDStringClear(&tmp);
 	    Tcl_DStringAppend(&tmp, libraryPtr->prefix, -1);
-<<<<<<< HEAD
-=======
-	    Tcl_UtfToLower(Tcl_DStringValue(&pfx));
-	    Tcl_UtfToLower(Tcl_DStringValue(&tmp));
->>>>>>> 2a959a10
 	    if (strcmp(Tcl_DStringValue(&tmp),
-		    Tcl_DStringValue(&pkgName)) == 0) {
+		    Tcl_DStringValue(&pfx)) == 0) {
 		namesMatch = 1;
 	    } else {
 		namesMatch = 0;
 	    }
 	}
-	TclDStringClear(&pkgName);
+	TclDStringClear(&pfx);
 
 	filesMatch = (strcmp(libraryPtr->fileName, fullFileName) == 0);
 	if (filesMatch && (namesMatch || (prefix == NULL))) {
@@ -947,7 +903,7 @@
     }
 
   done:
-    Tcl_DStringFree(&pkgName);
+    Tcl_DStringFree(&pfx);
     Tcl_DStringFree(&tmp);
     if (!complain && (code != TCL_OK)) {
 	code = TCL_OK;
@@ -1045,7 +1001,7 @@
 	}
 
 	/*
-	 * Lirary isn't loaded in the current interp yet. Mark it as now being
+	 * Library isn't loaded in the current interp yet. Mark it as now being
 	 * loaded.
 	 */
 
