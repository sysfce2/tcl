/*
 * tclDictObj.c --
 *
 *	This file contains functions that implement the Tcl dict object type
 *	and its accessor command.
 *
 * Copyright (c) 2002-2010 by Donal K. Fellows.
 *
 * See the file "license.terms" for information on usage and redistribution of
 * this file, and for a DISCLAIMER OF ALL WARRANTIES.
 */

#include "tclInt.h"
#include "tclTomMath.h"
#include <assert.h>

/*
 * Forward declaration.
 */
struct Dict;

/*
 * Prototypes for functions defined later in this file:
 */

static void			DeleteDict(struct Dict *dict);
static Tcl_ObjCmdProc		DictAppendCmd;
static Tcl_ObjCmdProc		DictCreateCmd;
static Tcl_ObjCmdProc		DictExistsCmd;
static Tcl_ObjCmdProc		DictFilterCmd;
static Tcl_ObjCmdProc		DictGetCmd;
static Tcl_ObjCmdProc		DictGetDefCmd;
static Tcl_ObjCmdProc		DictIncrCmd;
static Tcl_ObjCmdProc		DictInfoCmd;
static Tcl_ObjCmdProc		DictKeysCmd;
static Tcl_ObjCmdProc		DictLappendCmd;
static Tcl_ObjCmdProc		DictMergeCmd;
static Tcl_ObjCmdProc		DictRemoveCmd;
static Tcl_ObjCmdProc		DictReplaceCmd;
static Tcl_ObjCmdProc		DictSetCmd;
static Tcl_ObjCmdProc		DictSizeCmd;
static Tcl_ObjCmdProc		DictUnsetCmd;
static Tcl_ObjCmdProc		DictUpdateCmd;
static Tcl_ObjCmdProc		DictValuesCmd;
static Tcl_ObjCmdProc		DictWithCmd;
static Tcl_DupInternalRepProc	DupDictInternalRep;
static Tcl_FreeInternalRepProc	FreeDictInternalRep;
static void			InvalidateDictChain(Tcl_Obj *dictObj);
static Tcl_SetFromAnyProc	SetDictFromAny;
static Tcl_UpdateStringProc	UpdateStringOfDict;
static Tcl_AllocHashEntryProc	AllocChainEntry;
static inline void		InitChainTable(struct Dict *dict);
static inline void		DeleteChainTable(struct Dict *dict);
static inline Tcl_HashEntry *	CreateChainEntry(struct Dict *dict,
					Tcl_Obj *keyPtr, int *newPtr);
static inline int		DeleteChainEntry(struct Dict *dict,
					Tcl_Obj *keyPtr);
static Tcl_NRPostProc		FinalizeDictUpdate;
static Tcl_NRPostProc		FinalizeDictWith;
static Tcl_ObjCmdProc		DictForNRCmd;
static Tcl_ObjCmdProc		DictMapNRCmd;
static Tcl_NRPostProc		DictForLoopCallback;
static Tcl_NRPostProc		DictMapLoopCallback;

/*
 * Table of dict subcommand names and implementations.
 */

static const EnsembleImplMap implementationMap[] = {
    {"append",	DictAppendCmd,	TclCompileDictAppendCmd, NULL, NULL, 0 },
    {"create",	DictCreateCmd,	TclCompileDictCreateCmd, NULL, NULL, 0 },
    {"exists",	DictExistsCmd,	TclCompileDictExistsCmd, NULL, NULL, 0 },
    {"filter",	DictFilterCmd,	NULL, NULL, NULL, 0 },
    {"for",	NULL,		TclCompileDictForCmd, DictForNRCmd, NULL, 0 },
    {"get",	DictGetCmd,	TclCompileDictGetCmd, NULL, NULL, 0 },
    {"getdef",	DictGetDefCmd,	TclCompileDictGetWithDefaultCmd, NULL,NULL,0},
    {"getwithdefault",	DictGetDefCmd,	TclCompileDictGetWithDefaultCmd,
	NULL, NULL, 0 },
    {"incr",	DictIncrCmd,	TclCompileDictIncrCmd, NULL, NULL, 0 },
    {"info",	DictInfoCmd,	TclCompileBasic1ArgCmd, NULL, NULL, 0 },
    {"keys",	DictKeysCmd,	TclCompileBasic1Or2ArgCmd, NULL, NULL, 0 },
    {"lappend",	DictLappendCmd,	TclCompileDictLappendCmd, NULL, NULL, 0 },
    {"map", 	NULL,       	TclCompileDictMapCmd, DictMapNRCmd, NULL, 0 },
    {"merge",	DictMergeCmd,	TclCompileDictMergeCmd, NULL, NULL, 0 },
    {"remove",	DictRemoveCmd,	TclCompileBasicMin1ArgCmd, NULL, NULL, 0 },
    {"replace",	DictReplaceCmd, NULL, NULL, NULL, 0 },
    {"set",	DictSetCmd,	TclCompileDictSetCmd, NULL, NULL, 0 },
    {"size",	DictSizeCmd,	TclCompileBasic1ArgCmd, NULL, NULL, 0 },
    {"unset",	DictUnsetCmd,	TclCompileDictUnsetCmd, NULL, NULL, 0 },
    {"update",	DictUpdateCmd,	TclCompileDictUpdateCmd, NULL, NULL, 0 },
    {"values",	DictValuesCmd,	TclCompileBasic1Or2ArgCmd, NULL, NULL, 0 },
    {"with",	DictWithCmd,	TclCompileDictWithCmd, NULL, NULL, 0 },
    {NULL, NULL, NULL, NULL, NULL, 0}
};

/*
 * Internal representation of the entries in the hash table that backs a
 * dictionary.
 */

typedef struct ChainEntry {
    Tcl_HashEntry entry;
    struct ChainEntry *prevPtr;
    struct ChainEntry *nextPtr;
} ChainEntry;

/*
 * Internal representation of a dictionary.
 *
 * The internal representation of a dictionary object is a hash table (with
 * Tcl_Objs for both keys and values), a reference count and epoch number for
 * detecting concurrent modifications of the dictionary, and a pointer to the
 * parent object (used when invalidating string reps of pathed dictionary
 * trees) which is NULL in normal use. The fact that hash tables know (with
 * appropriate initialisation) already about objects makes key management /so/
 * much easier!
 *
 * Reference counts are used to enable safe iteration across hashes while
 * allowing the type of the containing object to be modified.
 */

typedef struct Dict {
    Tcl_HashTable table;	/* Object hash table to store mapping in. */
    ChainEntry *entryChainHead;	/* Linked list of all entries in the
				 * dictionary. Used for doing traversal of the
				 * entries in the order that they are
				 * created. */
    ChainEntry *entryChainTail;	/* Other end of linked list of all entries in
				 * the dictionary. Used for doing traversal of
				 * the entries in the order that they are
				 * created. */
    unsigned int epoch; 	/* Epoch counter */
    size_t refCount;		/* Reference counter (see above) */
    Tcl_Obj *chain;		/* Linked list used for invalidating the
				 * string representations of updated nested
				 * dictionaries. */
} Dict;

/*
 * The structure below defines the dictionary object type by means of
 * functions that can be invoked by generic object code.
 */

const Tcl_ObjType tclDictType = {
    "dict",
    FreeDictInternalRep,		/* freeIntRepProc */
    DupDictInternalRep,			/* dupIntRepProc */
    UpdateStringOfDict,			/* updateStringProc */
    SetDictFromAny			/* setFromAnyProc */
};

#define DictSetIntRep(objPtr, dictRepPtr)				\
    do {                                                                \
        Tcl_ObjIntRep ir;                                               \
        ir.twoPtrValue.ptr1 = (dictRepPtr);                             \
        ir.twoPtrValue.ptr2 = NULL;                                     \
        Tcl_StoreIntRep((objPtr), &tclDictType, &ir);                   \
    } while (0)

#define DictGetIntRep(objPtr, dictRepPtr)				\
    do {                                                                \
        const Tcl_ObjIntRep *irPtr;                                     \
        irPtr = TclFetchIntRep((objPtr), &tclDictType);                \
        (dictRepPtr) = irPtr ? (Dict *)irPtr->twoPtrValue.ptr1 : NULL;          \
    } while (0)

/*
 * The type of the specially adapted version of the Tcl_Obj*-containing hash
 * table defined in the tclObj.c code. This version differs in that it
 * allocates a bit more space in each hash entry in order to hold the pointers
 * used to keep the hash entries in a linked list.
 *
 * Note that this type of hash table is *only* suitable for direct use in
 * *this* file. Everything else should use the dict iterator API.
 */

static const Tcl_HashKeyType chainHashType = {
    TCL_HASH_KEY_TYPE_VERSION,
    0,
    TclHashObjKey,
    TclCompareObjKeys,
    AllocChainEntry,
    TclFreeObjEntry
};

/*
 * Structure used in implementation of 'dict map' to hold the state that gets
 * passed between parts of the implementation.
 */

typedef struct {
    Tcl_Obj *keyVarObj;		/* The name of the variable that will have
				 * keys assigned to it. */
    Tcl_Obj *valueVarObj;	/* The name of the variable that will have
				 * values assigned to it. */
    Tcl_DictSearch search;	/* The dictionary search structure. */
    Tcl_Obj *scriptObj;		/* The script to evaluate each time through
				 * the loop. */
    Tcl_Obj *accumulatorObj;	/* The dictionary used to accumulate the
				 * results. */
} DictMapStorage;

/***** START OF FUNCTIONS IMPLEMENTING DICT CORE API *****/

/*
 *----------------------------------------------------------------------
 *
 * AllocChainEntry --
 *
 *	Allocate space for a Tcl_HashEntry containing the Tcl_Obj * key, and
 *	which has a bit of extra space afterwards for storing pointers to the
 *	rest of the chain of entries (the extra pointers are left NULL).
 *
 * Results:
 *	The return value is a pointer to the created entry.
 *
 * Side effects:
 *	Increments the reference count on the object.
 *
 *----------------------------------------------------------------------
 */

static Tcl_HashEntry *
AllocChainEntry(
    TCL_UNUSED(Tcl_HashTable *),
    void *keyPtr)
{
    Tcl_Obj *objPtr = (Tcl_Obj *)keyPtr;
    ChainEntry *cPtr;

    cPtr = (ChainEntry *)ckalloc(sizeof(ChainEntry));
    cPtr->entry.key.objPtr = objPtr;
    Tcl_IncrRefCount(objPtr);
    cPtr->entry.clientData = NULL;
    cPtr->prevPtr = cPtr->nextPtr = NULL;

    return &cPtr->entry;
}

/*
 * Helper functions that disguise most of the details relating to how the
 * linked list of hash entries is managed. In particular, these manage the
 * creation of the table and initializing of the chain, the deletion of the
 * table and chain, the adding of an entry to the chain, and the removal of an
 * entry from the chain.
 */

static inline void
InitChainTable(
    Dict *dict)
{
    Tcl_InitCustomHashTable(&dict->table, TCL_CUSTOM_PTR_KEYS,
	    &chainHashType);
    dict->entryChainHead = dict->entryChainTail = NULL;
}

static inline void
DeleteChainTable(
    Dict *dict)
{
    ChainEntry *cPtr;

    for (cPtr=dict->entryChainHead ; cPtr!=NULL ; cPtr=cPtr->nextPtr) {
	Tcl_Obj *valuePtr = (Tcl_Obj *)Tcl_GetHashValue(&cPtr->entry);

	TclDecrRefCount(valuePtr);
    }
    Tcl_DeleteHashTable(&dict->table);
}

static inline Tcl_HashEntry *
CreateChainEntry(
    Dict *dict,
    Tcl_Obj *keyPtr,
    int *newPtr)
{
    ChainEntry *cPtr = (ChainEntry *)
	    Tcl_CreateHashEntry(&dict->table, keyPtr, newPtr);

    /*
     * If this is a new entry in the hash table, stitch it into the chain.
     */

    if (*newPtr) {
	cPtr->nextPtr = NULL;
	if (dict->entryChainHead == NULL) {
	    cPtr->prevPtr = NULL;
	    dict->entryChainHead = cPtr;
	    dict->entryChainTail = cPtr;
	} else {
	    cPtr->prevPtr = dict->entryChainTail;
	    dict->entryChainTail->nextPtr = cPtr;
	    dict->entryChainTail = cPtr;
	}
    }

    return &cPtr->entry;
}

static inline int
DeleteChainEntry(
    Dict *dict,
    Tcl_Obj *keyPtr)
{
    ChainEntry *cPtr = (ChainEntry *)
	    Tcl_FindHashEntry(&dict->table, keyPtr);

    if (cPtr == NULL) {
	return 0;
    } else {
	Tcl_Obj *valuePtr = (Tcl_Obj *)Tcl_GetHashValue(&cPtr->entry);

	TclDecrRefCount(valuePtr);
    }

    /*
     * Unstitch from the chain.
     */

    if (cPtr->nextPtr) {
	cPtr->nextPtr->prevPtr = cPtr->prevPtr;
    } else {
	dict->entryChainTail = cPtr->prevPtr;
    }
    if (cPtr->prevPtr) {
	cPtr->prevPtr->nextPtr = cPtr->nextPtr;
    } else {
	dict->entryChainHead = cPtr->nextPtr;
    }

    Tcl_DeleteHashEntry(&cPtr->entry);
    return 1;
}

/*
 *----------------------------------------------------------------------
 *
 * DupDictInternalRep --
 *
 *	Initialize the internal representation of a dictionary Tcl_Obj to a
 *	copy of the internal representation of an existing dictionary object.
 *
 * Results:
 *	None.
 *
 * Side effects:
 *	"srcPtr"s dictionary internal rep pointer should not be NULL and we
 *	assume it is not NULL. We set "copyPtr"s internal rep to a pointer to
 *	a newly allocated dictionary rep that, in turn, points to "srcPtr"s
 *	key and value objects. Those objects are not actually copied but are
 *	shared between "srcPtr" and "copyPtr". The ref count of each key and
 *	value object is incremented.
 *
 *----------------------------------------------------------------------
 */

static void
DupDictInternalRep(
    Tcl_Obj *srcPtr,
    Tcl_Obj *copyPtr)
{
    Dict *oldDict, *newDict = (Dict *)ckalloc(sizeof(Dict));
    ChainEntry *cPtr;

    DictGetIntRep(srcPtr, oldDict);

    /*
     * Copy values across from the old hash table.
     */

    InitChainTable(newDict);
    for (cPtr=oldDict->entryChainHead ; cPtr!=NULL ; cPtr=cPtr->nextPtr) {
	Tcl_Obj *key = (Tcl_Obj *)Tcl_GetHashKey(&oldDict->table, &cPtr->entry);
	Tcl_Obj *valuePtr = (Tcl_Obj *)Tcl_GetHashValue(&cPtr->entry);
	int n;
	Tcl_HashEntry *hPtr = CreateChainEntry(newDict, key, &n);

	/*
	 * Fill in the contents.
	 */

	Tcl_SetHashValue(hPtr, valuePtr);
	Tcl_IncrRefCount(valuePtr);
    }

    /*
     * Initialise other fields.
     */

    newDict->epoch = 1;
    newDict->chain = NULL;
    newDict->refCount = 1;

    /*
     * Store in the object.
     */

    DictSetIntRep(copyPtr, newDict);
}

/*
 *----------------------------------------------------------------------
 *
 * FreeDictInternalRep --
 *
 *	Deallocate the storage associated with a dictionary object's internal
 *	representation.
 *
 * Results:
 *	None
 *
 * Side effects:
 *	Frees the memory holding the dictionary's internal hash table unless
 *	it is locked by an iteration going over it.
 *
 *----------------------------------------------------------------------
 */

static void
FreeDictInternalRep(
    Tcl_Obj *dictPtr)
{
    Dict *dict;

    DictGetIntRep(dictPtr, dict);

    if (dict->refCount-- <= 1) {
	DeleteDict(dict);
    }
}

/*
 *----------------------------------------------------------------------
 *
 * DeleteDict --
 *
 *	Delete the structure that is used to implement a dictionary's internal
 *	representation. Called when either the dictionary object loses its
 *	internal representation or when the last iteration over the dictionary
 *	completes.
 *
 * Results:
 *	None
 *
 * Side effects:
 *	Decrements the reference count of all key and value objects in the
 *	dictionary, which may free them.
 *
 *----------------------------------------------------------------------
 */

static void
DeleteDict(
    Dict *dict)
{
    DeleteChainTable(dict);
    ckfree(dict);
}

/*
 *----------------------------------------------------------------------
 *
 * UpdateStringOfDict --
 *
 *	Update the string representation for a dictionary object. Note: This
 *	function does not invalidate an existing old string rep so storage
 *	will be lost if this has not already been done. This code is based on
 *	UpdateStringOfList in tclListObj.c
 *
 * Results:
 *	None.
 *
 * Side effects:
 *	The object's string is set to a valid string that results from the
 *	dict-to-string conversion. This string will be empty if the dictionary
 *	has no key/value pairs. The dictionary internal representation should
 *	not be NULL and we assume it is not NULL.
 *
 *----------------------------------------------------------------------
 */

static void
UpdateStringOfDict(
    Tcl_Obj *dictPtr)
{
#define LOCAL_SIZE 64
    char localFlags[LOCAL_SIZE], *flagPtr = NULL;
    Dict *dict;
    ChainEntry *cPtr;
    Tcl_Obj *keyPtr, *valuePtr;
    int i, length, bytesNeeded = 0;
    const char *elem;
    char *dst;

    /*
     * This field is the most useful one in the whole hash structure, and it
     * is not exposed by any API function...
     */

    int numElems;

    DictGetIntRep(dictPtr, dict);

    assert (dict != NULL);

    numElems = dict->table.numEntries * 2;

    /* Handle empty list case first, simplifies what follows */
    if (numElems == 0) {
	Tcl_InitStringRep(dictPtr, NULL, 0);
	return;
    }

    /*
     * Pass 1: estimate space, gather flags.
     */

    if (numElems <= LOCAL_SIZE) {
	flagPtr = localFlags;
    } else {
	flagPtr = (char *)ckalloc(numElems);
    }
    for (i=0,cPtr=dict->entryChainHead; i<numElems; i+=2,cPtr=cPtr->nextPtr) {
	/*
	 * Assume that cPtr is never NULL since we know the number of array
	 * elements already.
	 */

	flagPtr[i] = ( i ? TCL_DONT_QUOTE_HASH : 0 );
	keyPtr = (Tcl_Obj *)Tcl_GetHashKey(&dict->table, &cPtr->entry);
	elem = TclGetStringFromObj(keyPtr, &length);
	bytesNeeded += TclScanElement(elem, length, flagPtr+i);
	if (bytesNeeded < 0) {
	    Tcl_Panic("max size for a Tcl value (%d bytes) exceeded", INT_MAX);
	}

	flagPtr[i+1] = TCL_DONT_QUOTE_HASH;
	valuePtr = (Tcl_Obj *)Tcl_GetHashValue(&cPtr->entry);
	elem = TclGetStringFromObj(valuePtr, &length);
	bytesNeeded += TclScanElement(elem, length, flagPtr+i+1);
	if (bytesNeeded < 0) {
	    Tcl_Panic("max size for a Tcl value (%d bytes) exceeded", INT_MAX);
	}
    }
    if (bytesNeeded > INT_MAX - numElems + 1) {
	Tcl_Panic("max size for a Tcl value (%d bytes) exceeded", INT_MAX);
    }
    bytesNeeded += numElems;

    /*
     * Pass 2: copy into string rep buffer.
     */

    dst = Tcl_InitStringRep(dictPtr, NULL, bytesNeeded - 1);
    TclOOM(dst, bytesNeeded);
    for (i=0,cPtr=dict->entryChainHead; i<numElems; i+=2,cPtr=cPtr->nextPtr) {
	flagPtr[i] |= ( i ? TCL_DONT_QUOTE_HASH : 0 );
	keyPtr = (Tcl_Obj *)Tcl_GetHashKey(&dict->table, &cPtr->entry);
	elem = TclGetStringFromObj(keyPtr, &length);
	dst += TclConvertElement(elem, length, dst, flagPtr[i]);
	*dst++ = ' ';

	flagPtr[i+1] |= TCL_DONT_QUOTE_HASH;
	valuePtr = (Tcl_Obj *)Tcl_GetHashValue(&cPtr->entry);
	elem = TclGetStringFromObj(valuePtr, &length);
	dst += TclConvertElement(elem, length, dst, flagPtr[i+1]);
	*dst++ = ' ';
    }
    (void)Tcl_InitStringRep(dictPtr, NULL, bytesNeeded - 1);

    if (flagPtr != localFlags) {
	ckfree(flagPtr);
    }
}

/*
 *----------------------------------------------------------------------
 *
 * SetDictFromAny --
 *
 *	Convert a non-dictionary object into a dictionary object. This code is
 *	very closely related to SetListFromAny in tclListObj.c but does not
 *	actually guarantee that a dictionary object will have a string rep (as
 *	conversions from lists are handled with a special case.)
 *
 * Results:
 *	A standard Tcl result.
 *
 * Side effects:
 *	If the string can be converted, it loses any old internal
 *	representation that it had and gains a dictionary's internalRep.
 *
 *----------------------------------------------------------------------
 */

static int
SetDictFromAny(
    Tcl_Interp *interp,
    Tcl_Obj *objPtr)
{
    Tcl_HashEntry *hPtr;
    int isNew;
    Dict *dict = (Dict *)ckalloc(sizeof(Dict));

    InitChainTable(dict);

    /*
     * Since lists and dictionaries have very closely-related string
     * representations (i.e. the same parsing code) we can safely special-case
     * the conversion from lists to dictionaries.
     */

    if (TclHasIntRep(objPtr, &tclListType)) {
	int objc, i;
	Tcl_Obj **objv;

	/* Cannot fail, we already know the Tcl_ObjType is "list". */
	TclListObjGetElements(NULL, objPtr, &objc, &objv);
	if (objc & 1) {
	    goto missingValue;
	}

	for (i=0 ; i<objc ; i+=2) {

	    /* Store key and value in the hash table we're building. */
	    hPtr = CreateChainEntry(dict, objv[i], &isNew);
	    if (!isNew) {
		Tcl_Obj *discardedValue = (Tcl_Obj *)Tcl_GetHashValue(hPtr);

		/*
		 * Not really a well-formed dictionary as there are duplicate
		 * keys, so better get the string rep here so that we can
		 * convert back.
		 */

		(void) Tcl_GetString(objPtr);

		TclDecrRefCount(discardedValue);
	    }
	    Tcl_SetHashValue(hPtr, objv[i+1]);
	    Tcl_IncrRefCount(objv[i+1]); /* Since hash now holds ref to it */
	}
    } else {
	int length;
	const char *nextElem = TclGetStringFromObj(objPtr, &length);
	const char *limit = (nextElem + length);

	while (nextElem < limit) {
	    Tcl_Obj *keyPtr, *valuePtr;
	    const char *elemStart;
	    int elemSize, literal;

	    if (TclFindDictElement(interp, nextElem, (limit - nextElem),
		    &elemStart, &nextElem, &elemSize, &literal) != TCL_OK) {
		goto errorInFindDictElement;
	    }
	    if (elemStart == limit) {
		break;
	    }
	    if (nextElem == limit) {
		goto missingValue;
	    }

	    if (literal) {
		TclNewStringObj(keyPtr, elemStart, elemSize);
	    } else {
		/* Avoid double copy */
		char *dst;

		TclNewObj(keyPtr);
		Tcl_InvalidateStringRep(keyPtr);
		dst = Tcl_InitStringRep(keyPtr, NULL, elemSize);
		TclOOM(dst, elemSize); /* Consider error */
		(void)Tcl_InitStringRep(keyPtr, NULL,
			TclCopyAndCollapse(elemSize, elemStart, dst));
	    }

	    if (TclFindDictElement(interp, nextElem, (limit - nextElem),
		    &elemStart, &nextElem, &elemSize, &literal) != TCL_OK) {
		TclDecrRefCount(keyPtr);
		goto errorInFindDictElement;
	    }

	    if (literal) {
		TclNewStringObj(valuePtr, elemStart, elemSize);
	    } else {
		/* Avoid double copy */
		char *dst;

		TclNewObj(valuePtr);
		Tcl_InvalidateStringRep(valuePtr);
		dst = Tcl_InitStringRep(valuePtr, NULL, elemSize);
		TclOOM(dst, elemSize); /* Consider error */
		(void)Tcl_InitStringRep(valuePtr, NULL,
			TclCopyAndCollapse(elemSize, elemStart, dst));
	    }

	    /* Store key and value in the hash table we're building. */
	    hPtr = CreateChainEntry(dict, keyPtr, &isNew);
	    if (!isNew) {
		Tcl_Obj *discardedValue = (Tcl_Obj *)Tcl_GetHashValue(hPtr);

		TclDecrRefCount(keyPtr);
		TclDecrRefCount(discardedValue);
	    }
	    Tcl_SetHashValue(hPtr, valuePtr);
	    Tcl_IncrRefCount(valuePtr); /* since hash now holds ref to it */
	}
    }

    /*
     * Free the old internalRep before setting the new one. We do this as late
     * as possible to allow the conversion code, in particular
     * Tcl_GetStringFromObj, to use that old internalRep.
     */

    dict->epoch = 1;
    dict->chain = NULL;
    dict->refCount = 1;
    DictSetIntRep(objPtr, dict);
    return TCL_OK;

  missingValue:
    if (interp != NULL) {
	Tcl_SetObjResult(interp, Tcl_NewStringObj(
		"missing value to go with key", -1));
	Tcl_SetErrorCode(interp, "TCL", "VALUE", "DICTIONARY", NULL);
    }
  errorInFindDictElement:
    DeleteChainTable(dict);
    ckfree(dict);
    return TCL_ERROR;
}

static Dict *
GetDictFromObj(
    Tcl_Interp *interp,
    Tcl_Obj *dictPtr)
{
    Dict *dict;

    DictGetIntRep(dictPtr, dict);
    if (dict == NULL) {
	if (SetDictFromAny(interp, dictPtr) != TCL_OK) {
	    return NULL;
	}
	DictGetIntRep(dictPtr, dict);
    }
    return dict;
}

/*
 *----------------------------------------------------------------------
 *
 * TclTraceDictPath --
 *
 *	Trace through a tree of dictionaries using the array of keys given. If
 *	the flags argument has the DICT_PATH_UPDATE flag is set, a
 *	backward-pointing chain of dictionaries is also built (in the Dict's
 *	chain field) and the chained dictionaries are made into unshared
 *	dictionaries (if they aren't already.)
 *
 * Results:
 *	The object at the end of the path, or NULL if there was an error. Note
 *	that this it is an error for an intermediate dictionary on the path to
 *	not exist. If the flags argument has the DICT_PATH_EXISTS set, a
 *	non-existent path gives a DICT_PATH_NON_EXISTENT result.
 *
 * Side effects:
 *	If the flags argument is zero or DICT_PATH_EXISTS, there are no side
 *	effects (other than potential conversion of objects to dictionaries.)
 *	If the flags argument is DICT_PATH_UPDATE, the following additional
 *	side effects occur. Shared dictionaries along the path are converted
 *	into unshared objects, and a backward-pointing chain is built using
 *	the chain fields of the dictionaries (for easy invalidation of string
 *	representations using InvalidateDictChain). If the flags argument has
 *	the DICT_PATH_CREATE bits set (and not the DICT_PATH_EXISTS bit),
 *	non-existant keys will be inserted with a value of an empty
 *	dictionary, resulting in the path being built.
 *
 *----------------------------------------------------------------------
 */

Tcl_Obj *
TclTraceDictPath(
    Tcl_Interp *interp,
    Tcl_Obj *dictPtr,
    int keyc,
    Tcl_Obj *const keyv[],
    int flags)
{
    Dict *dict, *newDict;
    int i;

    DictGetIntRep(dictPtr, dict);
    if (dict == NULL) {
	if (SetDictFromAny(interp, dictPtr) != TCL_OK) {
	    return NULL;
	}
	DictGetIntRep(dictPtr, dict);
    }
    if (flags & DICT_PATH_UPDATE) {
	dict->chain = NULL;
    }

    for (i=0 ; i<keyc ; i++) {
	Tcl_HashEntry *hPtr = Tcl_FindHashEntry(&dict->table, keyv[i]);
	Tcl_Obj *tmpObj;

	if (hPtr == NULL) {
	    int isNew;			/* Dummy */

	    if (flags & DICT_PATH_EXISTS) {
		return DICT_PATH_NON_EXISTENT;
	    }
	    if ((flags & DICT_PATH_CREATE) != DICT_PATH_CREATE) {
		if (interp != NULL) {
		    Tcl_SetObjResult(interp, Tcl_ObjPrintf(
			    "key \"%s\" not known in dictionary",
			    TclGetString(keyv[i])));
		    Tcl_SetErrorCode(interp, "TCL", "LOOKUP", "DICT",
			    TclGetString(keyv[i]), NULL);
		}
		return NULL;
	    }

	    /*
	     * The next line should always set isNew to 1.
	     */

	    hPtr = CreateChainEntry(dict, keyv[i], &isNew);
	    tmpObj = Tcl_NewDictObj();
	    Tcl_IncrRefCount(tmpObj);
	    Tcl_SetHashValue(hPtr, tmpObj);
	} else {
	    tmpObj = (Tcl_Obj *)Tcl_GetHashValue(hPtr);

	    DictGetIntRep(tmpObj, newDict);

	    if (newDict == NULL) {
		if (SetDictFromAny(interp, tmpObj) != TCL_OK) {
		    return NULL;
		}
	    }
	}

	DictGetIntRep(tmpObj, newDict);
	if (flags & DICT_PATH_UPDATE) {
	    if (Tcl_IsShared(tmpObj)) {
		TclDecrRefCount(tmpObj);
		tmpObj = Tcl_DuplicateObj(tmpObj);
		Tcl_IncrRefCount(tmpObj);
		Tcl_SetHashValue(hPtr, tmpObj);
		dict->epoch++;
		DictGetIntRep(tmpObj, newDict);
	    }

	    newDict->chain = dictPtr;
	}
	dict = newDict;
	dictPtr = tmpObj;
    }
    return dictPtr;
}

/*
 *----------------------------------------------------------------------
 *
 * InvalidateDictChain --
 *
 *	Go through a dictionary chain (built by an updating invokation of
 *	TclTraceDictPath) and invalidate the string representations of all the
 *	dictionaries on the chain.
 *
 * Results:
 *	None
 *
 * Side effects:
 *	String reps are invalidated and epoch counters (for detecting illegal
 *	concurrent modifications) are updated through the chain of updated
 *	dictionaries.
 *
 *----------------------------------------------------------------------
 */

static void
InvalidateDictChain(
    Tcl_Obj *dictObj)
{
    Dict *dict;

    DictGetIntRep(dictObj, dict);
    assert( dict != NULL);

    do {
	dict->refCount++;
	TclInvalidateStringRep(dictObj);
	TclFreeIntRep(dictObj);
	DictSetIntRep(dictObj, dict);

	dict->epoch++;
	dictObj = dict->chain;
	if (dictObj == NULL) {
	    break;
	}
	dict->chain = NULL;
	DictGetIntRep(dictObj, dict);
    } while (dict != NULL);
}

/*
 *----------------------------------------------------------------------
 *
 * Tcl_DictObjPut --
 *
 *	Add a key,value pair to a dictionary, or update the value for a key if
 *	that key already has a mapping in the dictionary.
 *
 * Results:
 *	A standard Tcl result.
 *
 * Side effects:
 *	The object pointed to by dictPtr is converted to a dictionary if it is
 *	not already one, and any string representation that it has is
 *	invalidated.
 *
 *----------------------------------------------------------------------
 */

int
Tcl_DictObjPut(
    Tcl_Interp *interp,
    Tcl_Obj *dictPtr,
    Tcl_Obj *keyPtr,
    Tcl_Obj *valuePtr)
{
    Dict *dict;
    Tcl_HashEntry *hPtr;
    int isNew;

    if (Tcl_IsShared(dictPtr)) {
	Tcl_Panic("%s called with shared object", "Tcl_DictObjPut");
    }

    dict = GetDictFromObj(interp, dictPtr);
    if (dict == NULL) {
	return TCL_ERROR;
    }

    TclInvalidateStringRep(dictPtr);
    hPtr = CreateChainEntry(dict, keyPtr, &isNew);
    dict->refCount++;
    TclFreeIntRep(dictPtr)
    DictSetIntRep(dictPtr, dict);
    Tcl_IncrRefCount(valuePtr);
    if (!isNew) {
	Tcl_Obj *oldValuePtr = (Tcl_Obj *)Tcl_GetHashValue(hPtr);

	TclDecrRefCount(oldValuePtr);
    }
    Tcl_SetHashValue(hPtr, valuePtr);
    dict->epoch++;
    return TCL_OK;
}

/*
 *----------------------------------------------------------------------
 *
 * Tcl_DictObjGet --
 *
 *	Given a key, get its value from the dictionary (or NULL if key is not
 *	found in dictionary.)
 *
 * Results:
 *	A standard Tcl result. The variable pointed to by valuePtrPtr is
 *	updated with the value for the key. Note that it is not an error for
 *	the key to have no mapping in the dictionary.
 *
 * Side effects:
 *	The object pointed to by dictPtr is converted to a dictionary if it is
 *	not already one.
 *
 *----------------------------------------------------------------------
 */

int
Tcl_DictObjGet(
    Tcl_Interp *interp,
    Tcl_Obj *dictPtr,
    Tcl_Obj *keyPtr,
    Tcl_Obj **valuePtrPtr)
{
    Dict *dict;
    Tcl_HashEntry *hPtr;

    dict = GetDictFromObj(interp, dictPtr);
    if (dict == NULL) {
	*valuePtrPtr = NULL;
	return TCL_ERROR;
    }

    hPtr = Tcl_FindHashEntry(&dict->table, keyPtr);
    if (hPtr == NULL) {
	*valuePtrPtr = NULL;
    } else {
	*valuePtrPtr = (Tcl_Obj *)Tcl_GetHashValue(hPtr);
    }
    return TCL_OK;
}

/*
 *----------------------------------------------------------------------
 *
 * Tcl_DictObjRemove --
 *
 *	Remove the key,value pair with the given key from the dictionary; the
 *	key does not need to be present in the dictionary.
 *
 * Results:
 *	A standard Tcl result.
 *
 * Side effects:
 *	The object pointed to by dictPtr is converted to a dictionary if it is
 *	not already one, and any string representation that it has is
 *	invalidated.
 *
 *----------------------------------------------------------------------
 */

int
Tcl_DictObjRemove(
    Tcl_Interp *interp,
    Tcl_Obj *dictPtr,
    Tcl_Obj *keyPtr)
{
    Dict *dict;

    if (Tcl_IsShared(dictPtr)) {
	Tcl_Panic("%s called with shared object", "Tcl_DictObjRemove");
    }

    dict = GetDictFromObj(interp, dictPtr);
    if (dict == NULL) {
	return TCL_ERROR;
    }

    if (DeleteChainEntry(dict, keyPtr)) {
	TclInvalidateStringRep(dictPtr);
	dict->epoch++;
    }
    return TCL_OK;
}

/*
 *----------------------------------------------------------------------
 *
 * Tcl_DictObjSize --
 *
 *	How many key,value pairs are there in the dictionary?
 *
 * Results:
 *	A standard Tcl result. Updates the variable pointed to by sizePtr with
 *	the number of key,value pairs in the dictionary.
 *
 * Side effects:
 *	The dictPtr object is converted to a dictionary type if it is not a
 *	dictionary already.
 *
 *----------------------------------------------------------------------
 */

int
Tcl_DictObjSize(
    Tcl_Interp *interp,
    Tcl_Obj *dictPtr,
    int *sizePtr)
{
    Dict *dict;

    dict = GetDictFromObj(interp, dictPtr);
    if (dict == NULL) {
	return TCL_ERROR;
    }

    *sizePtr = dict->table.numEntries;
    return TCL_OK;
}

/*
 *----------------------------------------------------------------------
 *
 * Tcl_DictObjFirst --
 *
 *	Start a traversal of the dictionary. Caller must supply the search
 *	context, pointers for returning key and value, and a pointer to allow
 *	indication of whether the dictionary has been traversed (i.e. the
 *	dictionary is empty). The order of traversal is undefined.
 *
 * Results:
 *	A standard Tcl result. Updates the variables pointed to by keyPtrPtr,
 *	valuePtrPtr and donePtr. Either of keyPtrPtr and valuePtrPtr may be
 *	NULL, in which case the key/value is not made available to the caller.
 *
 * Side effects:
 *	The dictPtr object is converted to a dictionary type if it is not a
 *	dictionary already. The search context is initialised if the search
 *	has not finished. The dictionary's internal rep is Tcl_Preserve()d if
 *	the dictionary has at least one element.
 *
 *----------------------------------------------------------------------
 */

int
Tcl_DictObjFirst(
    Tcl_Interp *interp,		/* For error messages, or NULL if no error
				 * messages desired. */
    Tcl_Obj *dictPtr,		/* Dictionary to traverse. */
    Tcl_DictSearch *searchPtr,	/* Pointer to a dict search context. */
    Tcl_Obj **keyPtrPtr,	/* Pointer to a variable to have the first key
				 * written into, or NULL. */
    Tcl_Obj **valuePtrPtr,	/* Pointer to a variable to have the first
				 * value written into, or NULL.*/
    int *donePtr)		/* Pointer to a variable which will have a 1
				 * written into when there are no further
				 * values in the dictionary, or a 0
				 * otherwise. */
{
    Dict *dict;
    ChainEntry *cPtr;

    dict = GetDictFromObj(interp, dictPtr);
    if (dict == NULL) {
	return TCL_ERROR;
    }

    cPtr = dict->entryChainHead;
    if (cPtr == NULL) {
	searchPtr->epoch = 0;
	*donePtr = 1;
    } else {
	*donePtr = 0;
	searchPtr->dictionaryPtr = (Tcl_Dict) dict;
	searchPtr->epoch = dict->epoch;
	searchPtr->next = cPtr->nextPtr;
	dict->refCount++;
	if (keyPtrPtr != NULL) {
	    *keyPtrPtr = (Tcl_Obj *)Tcl_GetHashKey(&dict->table, &cPtr->entry);
	}
	if (valuePtrPtr != NULL) {
	    *valuePtrPtr = (Tcl_Obj *)Tcl_GetHashValue(&cPtr->entry);
	}
    }
    return TCL_OK;
}

/*
 *----------------------------------------------------------------------
 *
 * Tcl_DictObjNext --
 *
 *	Continue a traversal of a dictionary previously started with
 *	Tcl_DictObjFirst. This function is safe against concurrent
 *	modification of the underlying object (including type shimmering),
 *	treating such situations as if the search has terminated, though it is
 *	up to the caller to ensure that the object itself is not disposed
 *	until the search has finished. It is _not_ safe against modifications
 *	from other threads.
 *
 * Results:
 *	Updates the variables pointed to by keyPtrPtr, valuePtrPtr and
 *	donePtr. Either of keyPtrPtr and valuePtrPtr may be NULL, in which
 *	case the key/value is not made available to the caller.
 *
 * Side effects:
 *	Removes a reference to the dictionary's internal rep if the search
 *	terminates.
 *
 *----------------------------------------------------------------------
 */

void
Tcl_DictObjNext(
    Tcl_DictSearch *searchPtr,	/* Pointer to a hash search context. */
    Tcl_Obj **keyPtrPtr,	/* Pointer to a variable to have the first key
				 * written into, or NULL. */
    Tcl_Obj **valuePtrPtr,	/* Pointer to a variable to have the first
				 * value written into, or NULL.*/
    int *donePtr)		/* Pointer to a variable which will have a 1
				 * written into when there are no further
				 * values in the dictionary, or a 0
				 * otherwise. */
{
    ChainEntry *cPtr;

    /*
     * If the searh is done; we do no work.
     */

    if (!searchPtr->epoch) {
	*donePtr = 1;
	return;
    }

    /*
     * Bail out if the dictionary has had any elements added, modified or
     * removed. This *shouldn't* happen, but...
     */

    if (((Dict *)searchPtr->dictionaryPtr)->epoch != searchPtr->epoch) {
	Tcl_Panic("concurrent dictionary modification and search");
    }

    cPtr = (ChainEntry *)searchPtr->next;
    if (cPtr == NULL) {
	Tcl_DictObjDone(searchPtr);
	*donePtr = 1;
	return;
    }

    searchPtr->next = cPtr->nextPtr;
    *donePtr = 0;
    if (keyPtrPtr != NULL) {
	*keyPtrPtr = (Tcl_Obj *)Tcl_GetHashKey(
		&((Dict *)searchPtr->dictionaryPtr)->table, &cPtr->entry);
    }
    if (valuePtrPtr != NULL) {
	*valuePtrPtr = (Tcl_Obj *)Tcl_GetHashValue(&cPtr->entry);
    }
}

/*
 *----------------------------------------------------------------------
 *
 * Tcl_DictObjDone --
 *
 *	Call this if you want to stop a search before you reach the end of the
 *	dictionary (e.g. because of abnormal termination of the search). It
 *	need not be used if the search reaches its natural end (i.e. if either
 *	Tcl_DictObjFirst or Tcl_DictObjNext sets its donePtr variable to 1).
 *
 * Results:
 *	None.
 *
 * Side effects:
 *	Removes a reference to the dictionary's internal rep.
 *
 *----------------------------------------------------------------------
 */

void
Tcl_DictObjDone(
    Tcl_DictSearch *searchPtr)		/* Pointer to a hash search context. */
{
    Dict *dict;

    if (searchPtr->epoch) {
	searchPtr->epoch = 0;
	dict = (Dict *) searchPtr->dictionaryPtr;
	if (dict->refCount-- <= 1) {
	    DeleteDict(dict);
	}
    }
}

/*
 *----------------------------------------------------------------------
 *
 * Tcl_DictObjPutKeyList --
 *
 *	Add a key...key,value pair to a dictionary tree. The main dictionary
 *	value must not be shared, though sub-dictionaries may be. All
 *	intermediate dictionaries on the path must exist.
 *
 * Results:
 *	A standard Tcl result. Note that in the error case, a message is left
 *	in interp unless that is NULL.
 *
 * Side effects:
 *	If the dictionary and any of its sub-dictionaries on the path have
 *	string representations, these are invalidated.
 *
 *----------------------------------------------------------------------
 */

int
Tcl_DictObjPutKeyList(
    Tcl_Interp *interp,
    Tcl_Obj *dictPtr,
    int keyc,
    Tcl_Obj *const keyv[],
    Tcl_Obj *valuePtr)
{
    Dict *dict;
    Tcl_HashEntry *hPtr;
    int isNew;

    if (Tcl_IsShared(dictPtr)) {
	Tcl_Panic("%s called with shared object", "Tcl_DictObjPutKeyList");
    }
    if (keyc < 1) {
	Tcl_Panic("%s called with empty key list", "Tcl_DictObjPutKeyList");
    }

    dictPtr = TclTraceDictPath(interp, dictPtr, keyc-1,keyv, DICT_PATH_CREATE);
    if (dictPtr == NULL) {
	return TCL_ERROR;
    }

    DictGetIntRep(dictPtr, dict);
    assert(dict != NULL);
    hPtr = CreateChainEntry(dict, keyv[keyc-1], &isNew);
    Tcl_IncrRefCount(valuePtr);
    if (!isNew) {
	Tcl_Obj *oldValuePtr = (Tcl_Obj *)Tcl_GetHashValue(hPtr);

	TclDecrRefCount(oldValuePtr);
    }
    Tcl_SetHashValue(hPtr, valuePtr);
    InvalidateDictChain(dictPtr);

    return TCL_OK;
}

/*
 *----------------------------------------------------------------------
 *
 * Tcl_DictObjRemoveKeyList --
 *
 *	Remove a key...key,value pair from a dictionary tree (the value
 *	removed is implicit in the key path). The main dictionary value must
 *	not be shared, though sub-dictionaries may be. It is not an error if
 *	there is no value associated with the given key list, but all
 *	intermediate dictionaries on the key path must exist.
 *
 * Results:
 *	A standard Tcl result. Note that in the error case, a message is left
 *	in interp unless that is NULL.
 *
 * Side effects:
 *	If the dictionary and any of its sub-dictionaries on the key path have
 *	string representations, these are invalidated.
 *
 *----------------------------------------------------------------------
 */

int
Tcl_DictObjRemoveKeyList(
    Tcl_Interp *interp,
    Tcl_Obj *dictPtr,
    int keyc,
    Tcl_Obj *const keyv[])
{
    Dict *dict;

    if (Tcl_IsShared(dictPtr)) {
	Tcl_Panic("%s called with shared object", "Tcl_DictObjRemoveKeyList");
    }
    if (keyc < 1) {
	Tcl_Panic("%s called with empty key list", "Tcl_DictObjRemoveKeyList");
    }

    dictPtr = TclTraceDictPath(interp, dictPtr, keyc-1,keyv, DICT_PATH_UPDATE);
    if (dictPtr == NULL) {
	return TCL_ERROR;
    }

    DictGetIntRep(dictPtr, dict);
    assert(dict != NULL);
    DeleteChainEntry(dict, keyv[keyc-1]);
    InvalidateDictChain(dictPtr);
    return TCL_OK;
}

/*
 *----------------------------------------------------------------------
 *
 * Tcl_NewDictObj --
 *
 *	This function is normally called when not debugging: i.e., when
 *	TCL_MEM_DEBUG is not defined. It creates a new dict object without any
 *	content.
 *
 *	When TCL_MEM_DEBUG is defined, this function just returns the result
 *	of calling the debugging version Tcl_DbNewDictObj.
 *
 * Results:
 *	A new dict object is returned; it has no keys defined in it. The new
 *	object's string representation is left NULL, and the ref count of the
 *	object is 0.
 *
 * Side Effects:
 *	None.
 *
 *----------------------------------------------------------------------
 */

Tcl_Obj *
Tcl_NewDictObj(void)
{
#ifdef TCL_MEM_DEBUG
    return Tcl_DbNewDictObj("unknown", 0);
#else /* !TCL_MEM_DEBUG */

    Tcl_Obj *dictPtr;
    Dict *dict;

    TclNewObj(dictPtr);
    TclInvalidateStringRep(dictPtr);
    dict = (Dict *)ckalloc(sizeof(Dict));
    InitChainTable(dict);
    dict->epoch = 1;
    dict->chain = NULL;
    dict->refCount = 1;
    DictSetIntRep(dictPtr, dict);
    return dictPtr;
#endif
}

/*
 *----------------------------------------------------------------------
 *
 * Tcl_DbNewDictObj --
 *
 *	This function is normally called when debugging: i.e., when
 *	TCL_MEM_DEBUG is defined. It creates new dict objects. It is the same
 *	as the Tcl_NewDictObj function above except that it calls
 *	Tcl_DbCkalloc directly with the file name and line number from its
 *	caller. This simplifies debugging since then the [memory active]
 *	command will report the correct file name and line number when
 *	reporting objects that haven't been freed.
 *
 *	When TCL_MEM_DEBUG is not defined, this function just returns the
 *	result of calling Tcl_NewDictObj.
 *
 * Results:
 *	A new dict object is returned; it has no keys defined in it. The new
 *	object's string representation is left NULL, and the ref count of the
 *	object is 0.
 *
 * Side Effects:
 *	None.
 *
 *----------------------------------------------------------------------
 */

#ifdef TCL_MEM_DEBUG
Tcl_Obj *
Tcl_DbNewDictObj(
    const char *file,
    int line)
{
    Tcl_Obj *dictPtr;
    Dict *dict;

    TclDbNewObj(dictPtr, file, line);
    TclInvalidateStringRep(dictPtr);
    dict = (Dict *)ckalloc(sizeof(Dict));
    InitChainTable(dict);
    dict->epoch = 1;
    dict->chain = NULL;
    dict->refCount = 1;
    DictSetIntRep(dictPtr, dict);
    return dictPtr;
}
#else /* !TCL_MEM_DEBUG */
Tcl_Obj *
Tcl_DbNewDictObj(
    TCL_UNUSED(const char *) /*file*/,
    TCL_UNUSED(int) /*line*/)
{
    return Tcl_NewDictObj();
}
#endif

/***** START OF FUNCTIONS IMPLEMENTING TCL COMMANDS *****/

/*
 *----------------------------------------------------------------------
 *
 * DictCreateCmd --
 *
 *	This function implements the "dict create" Tcl command. See the user
 *	documentation for details on what it does, and TIP#111 for the formal
 *	specification.
 *
 * Results:
 *	A standard Tcl result.
 *
 * Side effects:
 *	See the user documentation.
 *
 *----------------------------------------------------------------------
 */

static int
DictCreateCmd(
    TCL_UNUSED(ClientData),
    Tcl_Interp *interp,
    int objc,
    Tcl_Obj *const *objv)
{
    Tcl_Obj *dictObj;
    int i;

    /*
     * Must have an even number of arguments; note that number of preceding
     * arguments (i.e. "dict create" is also even, which makes this much
     * easier.)
     */

    if ((objc & 1) == 0) {
	Tcl_WrongNumArgs(interp, 1, objv, "?key value ...?");
	return TCL_ERROR;
    }

    dictObj = Tcl_NewDictObj();
    for (i=1 ; i<objc ; i+=2) {
	/*
	 * The next command is assumed to never fail...
	 */
	Tcl_DictObjPut(NULL, dictObj, objv[i], objv[i+1]);
    }
    Tcl_SetObjResult(interp, dictObj);
    return TCL_OK;
}

/*
 *----------------------------------------------------------------------
 *
 * DictGetCmd --
 *
 *	This function implements the "dict get" Tcl command. See the user
 *	documentation for details on what it does, and TIP#111 for the formal
 *	specification.
 *
 * Results:
 *	A standard Tcl result.
 *
 * Side effects:
 *	See the user documentation.
 *
 *----------------------------------------------------------------------
 */

static int
DictGetCmd(
    TCL_UNUSED(ClientData),
    Tcl_Interp *interp,
    int objc,
    Tcl_Obj *const *objv)
{
    Tcl_Obj *dictPtr, *valuePtr = NULL;
    int result;

    if (objc < 2) {
	Tcl_WrongNumArgs(interp, 1, objv, "dictionary ?key ...?");
	return TCL_ERROR;
    }

    /*
     * Test for the special case of no keys, which returns a *list* of all
     * key,value pairs. We produce a copy here because that makes subsequent
     * list handling more efficient.
     */

    if (objc == 2) {
	Tcl_Obj *keyPtr = NULL, *listPtr;
	Tcl_DictSearch search;
	int done;

	result = Tcl_DictObjFirst(interp, objv[1], &search,
		&keyPtr, &valuePtr, &done);
	if (result != TCL_OK) {
	    return result;
	}
	listPtr = Tcl_NewListObj(0, NULL);
	while (!done) {
	    /*
	     * Assume these won't fail as we have complete control over the
	     * types of things here.
	     */

	    Tcl_ListObjAppendElement(interp, listPtr, keyPtr);
	    Tcl_ListObjAppendElement(interp, listPtr, valuePtr);

	    Tcl_DictObjNext(&search, &keyPtr, &valuePtr, &done);
	}
	Tcl_SetObjResult(interp, listPtr);
	return TCL_OK;
    }

    /*
     * Loop through the list of keys, looking up the key at the current index
     * in the current dictionary each time. Once we've done the lookup, we set
     * the current dictionary to be the value we looked up (in case the value
     * was not the last one and we are going through a chain of searches.)
     * Note that this loop always executes at least once.
     */

    dictPtr = TclTraceDictPath(interp, objv[1], objc-3,objv+2, DICT_PATH_READ);
    if (dictPtr == NULL) {
	return TCL_ERROR;
    }
    result = Tcl_DictObjGet(interp, dictPtr, objv[objc-1], &valuePtr);
    if (result != TCL_OK) {
	return result;
    }
    if (valuePtr == NULL) {
	Tcl_SetObjResult(interp, Tcl_ObjPrintf(
		"key \"%s\" not known in dictionary",
		TclGetString(objv[objc-1])));
	Tcl_SetErrorCode(interp, "TCL", "LOOKUP", "DICT",
		TclGetString(objv[objc-1]), NULL);
	return TCL_ERROR;
    }
    Tcl_SetObjResult(interp, valuePtr);
    return TCL_OK;
}

/*
 *----------------------------------------------------------------------
 *
 * DictGetDefCmd --
 *
 *	This function implements the "dict getdef" and "dict getwithdefault"
 *	Tcl commands. See the user documentation for details on what it does,
 *	and TIP#342 for the formal specification.
 *
 * Results:
 *	A standard Tcl result.
 *
 * Side effects:
 *	See the user documentation.
 *
 *----------------------------------------------------------------------
 */

static int
DictGetDefCmd(
    TCL_UNUSED(ClientData),
    Tcl_Interp *interp,
    int objc,
    Tcl_Obj *const *objv)
{
    Tcl_Obj *dictPtr, *keyPtr, *valuePtr, *defaultPtr;
    Tcl_Obj *const *keyPath;
    int numKeys;

    if (objc < 4) {
	Tcl_WrongNumArgs(interp, 1, objv, "dictionary ?key ...? key default");
	return TCL_ERROR;
    }

    /*
     * Give the bits of arguments names for clarity.
     */

    dictPtr = objv[1];
    keyPath = &objv[2];
    numKeys = objc - 4;		/* Number of keys in keyPath; there's always
				 * one extra key afterwards too. */
    keyPtr = objv[objc - 2];
    defaultPtr = objv[objc - 1];

    /*
     * Implement the getting-with-default operation.
     */

    dictPtr = TclTraceDictPath(interp, dictPtr, numKeys, keyPath,
	    DICT_PATH_EXISTS);
    if (dictPtr == NULL) {
	return TCL_ERROR;
    } else if (dictPtr == DICT_PATH_NON_EXISTENT) {
	Tcl_SetObjResult(interp, defaultPtr);
    } else if (Tcl_DictObjGet(interp, dictPtr, keyPtr, &valuePtr) != TCL_OK) {
	return TCL_ERROR;
    } else if (valuePtr == NULL) {
	Tcl_SetObjResult(interp, defaultPtr);
    } else {
	Tcl_SetObjResult(interp, valuePtr);
    }
    return TCL_OK;
}

/*
 *----------------------------------------------------------------------
 *
 * DictReplaceCmd --
 *
 *	This function implements the "dict replace" Tcl command. See the user
 *	documentation for details on what it does, and TIP#111 for the formal
 *	specification.
 *
 * Results:
 *	A standard Tcl result.
 *
 * Side effects:
 *	See the user documentation.
 *
 *----------------------------------------------------------------------
 */

static int
DictReplaceCmd(
    TCL_UNUSED(ClientData),
    Tcl_Interp *interp,
    int objc,
    Tcl_Obj *const *objv)
{
    Tcl_Obj *dictPtr;
    int i;

    if ((objc < 2) || (objc & 1)) {
	Tcl_WrongNumArgs(interp, 1, objv, "dictionary ?key value ...?");
	return TCL_ERROR;
    }

    dictPtr = objv[1];
    if (GetDictFromObj(interp, dictPtr) == NULL) {
	return TCL_ERROR;
    }
    if (Tcl_IsShared(dictPtr)) {
	dictPtr = Tcl_DuplicateObj(dictPtr);
    }
    TclInvalidateStringRep(dictPtr);
    for (i=2 ; i<objc ; i+=2) {
	Tcl_DictObjPut(NULL, dictPtr, objv[i], objv[i+1]);
    }
    Tcl_SetObjResult(interp, dictPtr);
    return TCL_OK;
}

/*
 *----------------------------------------------------------------------
 *
 * DictRemoveCmd --
 *
 *	This function implements the "dict remove" Tcl command. See the user
 *	documentation for details on what it does, and TIP#111 for the formal
 *	specification.
 *
 * Results:
 *	A standard Tcl result.
 *
 * Side effects:
 *	See the user documentation.
 *
 *----------------------------------------------------------------------
 */

static int
DictRemoveCmd(
    TCL_UNUSED(ClientData),
    Tcl_Interp *interp,
    int objc,
    Tcl_Obj *const *objv)
{
    Tcl_Obj *dictPtr;
    int i;

    if (objc < 2) {
	Tcl_WrongNumArgs(interp, 1, objv, "dictionary ?key ...?");
	return TCL_ERROR;
    }

    dictPtr = objv[1];
    if (GetDictFromObj(interp, dictPtr) == NULL) {
	return TCL_ERROR;
    }
    if (Tcl_IsShared(dictPtr)) {
	dictPtr = Tcl_DuplicateObj(dictPtr);
    }
    TclInvalidateStringRep(dictPtr);
    for (i=2 ; i<objc ; i++) {
	Tcl_DictObjRemove(NULL, dictPtr, objv[i]);
    }
    Tcl_SetObjResult(interp, dictPtr);
    return TCL_OK;
}

/*
 *----------------------------------------------------------------------
 *
 * DictMergeCmd --
 *
 *	This function implements the "dict merge" Tcl command. See the user
 *	documentation for details on what it does, and TIP#163 for the formal
 *	specification.
 *
 * Results:
 *	A standard Tcl result.
 *
 * Side effects:
 *	See the user documentation.
 *
 *----------------------------------------------------------------------
 */

static int
DictMergeCmd(
    TCL_UNUSED(ClientData),
    Tcl_Interp *interp,
    int objc,
    Tcl_Obj *const *objv)
{
    Tcl_Obj *targetObj, *keyObj = NULL, *valueObj = NULL;
    int allocatedDict = 0;
    int i, done;
    Tcl_DictSearch search;

    if (objc == 1) {
	/*
	 * No dictionary arguments; return default (empty value).
	 */

	return TCL_OK;
    }

    /*
     * Make sure first argument is a dictionary.
     */

    targetObj = objv[1];
    if (GetDictFromObj(interp, targetObj) == NULL) {
	return TCL_ERROR;
    }

    if (objc == 2) {
	/*
	 * Single argument, return it.
	 */

	Tcl_SetObjResult(interp, objv[1]);
	return TCL_OK;
    }

    /*
     * Normal behaviour: combining two (or more) dictionaries.
     */

    if (Tcl_IsShared(targetObj)) {
	targetObj = Tcl_DuplicateObj(targetObj);
	allocatedDict = 1;
    }
    for (i=2 ; i<objc ; i++) {
	if (Tcl_DictObjFirst(interp, objv[i], &search, &keyObj, &valueObj,
		&done) != TCL_OK) {
	    if (allocatedDict) {
		TclDecrRefCount(targetObj);
	    }
	    return TCL_ERROR;
	}
	while (!done) {
	    /*
	     * Next line can't fail; already know we have a dictionary in
	     * targetObj.
	     */

	    Tcl_DictObjPut(NULL, targetObj, keyObj, valueObj);
	    Tcl_DictObjNext(&search, &keyObj, &valueObj, &done);
	}
	Tcl_DictObjDone(&search);
    }
    Tcl_SetObjResult(interp, targetObj);
    return TCL_OK;
}

/*
 *----------------------------------------------------------------------
 *
 * DictKeysCmd --
 *
 *	This function implements the "dict keys" Tcl command. See the user
 *	documentation for details on what it does, and TIP#111 for the formal
 *	specification.
 *
 * Results:
 *	A standard Tcl result.
 *
 * Side effects:
 *	See the user documentation.
 *
 *----------------------------------------------------------------------
 */

static int
DictKeysCmd(
    TCL_UNUSED(ClientData),
    Tcl_Interp *interp,
    int objc,
    Tcl_Obj *const *objv)
{
    Tcl_Obj *listPtr;
    const char *pattern = NULL;

    if (objc!=2 && objc!=3) {
	Tcl_WrongNumArgs(interp, 1, objv, "dictionary ?pattern?");
	return TCL_ERROR;
    }

    /*
     * A direct check that we have a dictionary. We don't start the iteration
     * yet because that might allocate memory or set locks that we do not
     * need. [Bug 1705778, leak K04]
     */

    if (GetDictFromObj(interp, objv[1]) == NULL) {
	return TCL_ERROR;
    }

    if (objc == 3) {
	pattern = TclGetString(objv[2]);
    }
    listPtr = Tcl_NewListObj(0, NULL);
    if ((pattern != NULL) && TclMatchIsTrivial(pattern)) {
	Tcl_Obj *valuePtr = NULL;

	Tcl_DictObjGet(interp, objv[1], objv[2], &valuePtr);
	if (valuePtr != NULL) {
	    Tcl_ListObjAppendElement(NULL, listPtr, objv[2]);
	}
    } else {
	Tcl_DictSearch search;
	Tcl_Obj *keyPtr = NULL;
	int done = 0;

	/*
	 * At this point, we know we have a dictionary (or at least something
	 * that can be represented; it could theoretically have shimmered away
	 * when the pattern was fetched, but that shouldn't be damaging) so we
	 * can start the iteration process without checking for failures.
	 */

	Tcl_DictObjFirst(NULL, objv[1], &search, &keyPtr, NULL, &done);
	for (; !done ; Tcl_DictObjNext(&search, &keyPtr, NULL, &done)) {
	    if (!pattern || Tcl_StringMatch(TclGetString(keyPtr), pattern)) {
		Tcl_ListObjAppendElement(NULL, listPtr, keyPtr);
	    }
	}
	Tcl_DictObjDone(&search);
    }

    Tcl_SetObjResult(interp, listPtr);
    return TCL_OK;
}

/*
 *----------------------------------------------------------------------
 *
 * DictValuesCmd --
 *
 *	This function implements the "dict values" Tcl command. See the user
 *	documentation for details on what it does, and TIP#111 for the formal
 *	specification.
 *
 * Results:
 *	A standard Tcl result.
 *
 * Side effects:
 *	See the user documentation.
 *
 *----------------------------------------------------------------------
 */

static int
DictValuesCmd(
    TCL_UNUSED(ClientData),
    Tcl_Interp *interp,
    int objc,
    Tcl_Obj *const *objv)
{
    Tcl_Obj *valuePtr = NULL, *listPtr;
    Tcl_DictSearch search;
    int done;
    const char *pattern;

    if (objc!=2 && objc!=3) {
	Tcl_WrongNumArgs(interp, 1, objv, "dictionary ?pattern?");
	return TCL_ERROR;
    }

    if (Tcl_DictObjFirst(interp, objv[1], &search, NULL, &valuePtr,
	    &done) != TCL_OK) {
	return TCL_ERROR;
    }
    if (objc == 3) {
	pattern = TclGetString(objv[2]);
    } else {
	pattern = NULL;
    }
    listPtr = Tcl_NewListObj(0, NULL);
    for (; !done ; Tcl_DictObjNext(&search, NULL, &valuePtr, &done)) {
	if (pattern==NULL || Tcl_StringMatch(TclGetString(valuePtr),pattern)) {
	    /*
	     * Assume this operation always succeeds.
	     */

	    Tcl_ListObjAppendElement(interp, listPtr, valuePtr);
	}
    }
    Tcl_DictObjDone(&search);

    Tcl_SetObjResult(interp, listPtr);
    return TCL_OK;
}

/*
 *----------------------------------------------------------------------
 *
 * DictSizeCmd --
 *
 *	This function implements the "dict size" Tcl command. See the user
 *	documentation for details on what it does, and TIP#111 for the formal
 *	specification.
 *
 * Results:
 *	A standard Tcl result.
 *
 * Side effects:
 *	See the user documentation.
 *
 *----------------------------------------------------------------------
 */

static int
DictSizeCmd(
    TCL_UNUSED(ClientData),
    Tcl_Interp *interp,
    int objc,
    Tcl_Obj *const *objv)
{
    int result, size;

    if (objc != 2) {
	Tcl_WrongNumArgs(interp, 1, objv, "dictionary");
	return TCL_ERROR;
    }
    result = Tcl_DictObjSize(interp, objv[1], &size);
    if (result == TCL_OK) {
	Tcl_SetObjResult(interp, Tcl_NewWideIntObj(size));
    }
    return result;
}

/*
 *----------------------------------------------------------------------
 *
 * DictExistsCmd --
 *
 *	This function implements the "dict exists" Tcl command. See the user
 *	documentation for details on what it does, and TIP#111 for the formal
 *	specification.
 *
 * Results:
 *	A standard Tcl result.
 *
 * Side effects:
 *	See the user documentation.
 *
 *----------------------------------------------------------------------
 */

static int
DictExistsCmd(
    TCL_UNUSED(ClientData),
    Tcl_Interp *interp,
    int objc,
    Tcl_Obj *const *objv)
{
    Tcl_Obj *dictPtr, *valuePtr;

    if (objc < 3) {
	Tcl_WrongNumArgs(interp, 1, objv, "dictionary key ?key ...?");
	return TCL_ERROR;
    }

    dictPtr = TclTraceDictPath(NULL, objv[1], objc-3, objv+2,DICT_PATH_EXISTS);
    if (dictPtr == NULL || dictPtr == DICT_PATH_NON_EXISTENT ||
	    Tcl_DictObjGet(NULL, dictPtr, objv[objc-1], &valuePtr) != TCL_OK) {
	Tcl_SetObjResult(interp, Tcl_NewBooleanObj(0));
    } else {
	Tcl_SetObjResult(interp, Tcl_NewBooleanObj(valuePtr != NULL));
    }
    return TCL_OK;
}

/*
 *----------------------------------------------------------------------
 *
 * DictInfoCmd --
 *
 *	This function implements the "dict info" Tcl command. See the user
 *	documentation for details on what it does, and TIP#111 for the formal
 *	specification.
 *
 * Results:
 *	A standard Tcl result.
 *
 * Side effects:
 *	See the user documentation.
 *
 *----------------------------------------------------------------------
 */

static int
DictInfoCmd(
    TCL_UNUSED(ClientData),
    Tcl_Interp *interp,
    int objc,
    Tcl_Obj *const *objv)
{
    Dict *dict;
    char *statsStr;

    if (objc != 2) {
	Tcl_WrongNumArgs(interp, 1, objv, "dictionary");
	return TCL_ERROR;
    }

    dict = GetDictFromObj(interp, objv[1]);
    if (dict == NULL) {
	return TCL_ERROR;
    }

    statsStr = Tcl_HashStats(&dict->table);
    Tcl_SetObjResult(interp, Tcl_NewStringObj(statsStr, -1));
    ckfree(statsStr);
    return TCL_OK;
}

/*
 *----------------------------------------------------------------------
 *
 * DictIncrCmd --
 *
 *	This function implements the "dict incr" Tcl command. See the user
 *	documentation for details on what it does, and TIP#111 for the formal
 *	specification.
 *
 * Results:
 *	A standard Tcl result.
 *
 * Side effects:
 *	See the user documentation.
 *
 *----------------------------------------------------------------------
 */

static int
DictIncrCmd(
    TCL_UNUSED(ClientData),
    Tcl_Interp *interp,
    int objc,
    Tcl_Obj *const *objv)
{
    int code = TCL_OK;
    Tcl_Obj *dictPtr, *valuePtr = NULL;

    if (objc < 3 || objc > 4) {
	Tcl_WrongNumArgs(interp, 1, objv, "dictVarName key ?increment?");
	return TCL_ERROR;
    }

    dictPtr = Tcl_ObjGetVar2(interp, objv[1], NULL, 0);
    if (dictPtr == NULL) {
	/*
	 * Variable didn't yet exist. Create new dictionary value.
	 */

	dictPtr = Tcl_NewDictObj();
    } else if (Tcl_DictObjGet(interp, dictPtr, objv[2], &valuePtr) != TCL_OK) {
	/*
	 * Variable contents are not a dict, report error.
	 */

	return TCL_ERROR;
    }
    if (Tcl_IsShared(dictPtr)) {
	/*
	 * A little internals surgery to avoid copying a string rep that will
	 * soon be no good.
	 */

	Tcl_Obj *oldPtr = dictPtr;

	TclNewObj(dictPtr);
	TclInvalidateStringRep(dictPtr);
	DupDictInternalRep(oldPtr, dictPtr);
    }
    if (valuePtr == NULL) {
	/*
	 * Key not in dictionary. Create new key with increment as value.
	 */

	if (objc == 4) {
	    /*
	     * Verify increment is an integer.
	     */

	    mp_int increment;

	    code = Tcl_GetBignumFromObj(interp, objv[3], &increment);
	    if (code != TCL_OK) {
		Tcl_AddErrorInfo(interp, "\n    (reading increment)");
	    } else {
		/*
		 * Remember to dispose with the bignum as we're not actually
		 * using it directly. [Bug 2874678]
		 */

		mp_clear(&increment);
		Tcl_DictObjPut(NULL, dictPtr, objv[2], objv[3]);
	    }
	} else {
	    Tcl_DictObjPut(NULL, dictPtr, objv[2], Tcl_NewWideIntObj(1));
	}
    } else {
	/*
	 * Key in dictionary. Increment its value with minimum dup.
	 */

	if (Tcl_IsShared(valuePtr)) {
	    valuePtr = Tcl_DuplicateObj(valuePtr);
	    Tcl_DictObjPut(NULL, dictPtr, objv[2], valuePtr);
	}
	if (objc == 4) {
	    code = TclIncrObj(interp, valuePtr, objv[3]);
	} else {
<<<<<<< HEAD
	    Tcl_Obj *incrPtr = Tcl_NewWideIntObj(1);
=======
	    Tcl_Obj *incrPtr;
>>>>>>> edecf530

	    TclNewIntObj(incrPtr, 1);
	    Tcl_IncrRefCount(incrPtr);
	    code = TclIncrObj(interp, valuePtr, incrPtr);
	    TclDecrRefCount(incrPtr);
	}
    }
    if (code == TCL_OK) {
	TclInvalidateStringRep(dictPtr);
	valuePtr = Tcl_ObjSetVar2(interp, objv[1], NULL,
		dictPtr, TCL_LEAVE_ERR_MSG);
	if (valuePtr == NULL) {
	    code = TCL_ERROR;
	} else {
	    Tcl_SetObjResult(interp, valuePtr);
	}
    } else if (dictPtr->refCount == 0) {
	TclDecrRefCount(dictPtr);
    }
    return code;
}

/*
 *----------------------------------------------------------------------
 *
 * DictLappendCmd --
 *
 *	This function implements the "dict lappend" Tcl command. See the user
 *	documentation for details on what it does, and TIP#111 for the formal
 *	specification.
 *
 * Results:
 *	A standard Tcl result.
 *
 * Side effects:
 *	See the user documentation.
 *
 *----------------------------------------------------------------------
 */

static int
DictLappendCmd(
    TCL_UNUSED(ClientData),
    Tcl_Interp *interp,
    int objc,
    Tcl_Obj *const *objv)
{
    Tcl_Obj *dictPtr, *valuePtr, *resultPtr;
    int i, allocatedDict = 0, allocatedValue = 0;

    if (objc < 3) {
	Tcl_WrongNumArgs(interp, 1, objv, "dictVarName key ?value ...?");
	return TCL_ERROR;
    }

    dictPtr = Tcl_ObjGetVar2(interp, objv[1], NULL, 0);
    if (dictPtr == NULL) {
	allocatedDict = 1;
	dictPtr = Tcl_NewDictObj();
    } else if (Tcl_IsShared(dictPtr)) {
	allocatedDict = 1;
	dictPtr = Tcl_DuplicateObj(dictPtr);
    }

    if (Tcl_DictObjGet(interp, dictPtr, objv[2], &valuePtr) != TCL_OK) {
	if (allocatedDict) {
	    TclDecrRefCount(dictPtr);
	}
	return TCL_ERROR;
    }

    if (valuePtr == NULL) {
	valuePtr = Tcl_NewListObj(objc-3, objv+3);
	allocatedValue = 1;
    } else {
	if (Tcl_IsShared(valuePtr)) {
	    allocatedValue = 1;
	    valuePtr = Tcl_DuplicateObj(valuePtr);
	}

	for (i=3 ; i<objc ; i++) {
	    if (Tcl_ListObjAppendElement(interp, valuePtr,
		    objv[i]) != TCL_OK) {
		if (allocatedValue) {
		    TclDecrRefCount(valuePtr);
		}
		if (allocatedDict) {
		    TclDecrRefCount(dictPtr);
		}
		return TCL_ERROR;
	    }
	}
    }

    if (allocatedValue) {
	Tcl_DictObjPut(NULL, dictPtr, objv[2], valuePtr);
    } else {
	TclInvalidateStringRep(dictPtr);
    }

    resultPtr = Tcl_ObjSetVar2(interp, objv[1], NULL, dictPtr,
	    TCL_LEAVE_ERR_MSG);
    if (resultPtr == NULL) {
	return TCL_ERROR;
    }
    Tcl_SetObjResult(interp, resultPtr);
    return TCL_OK;
}

/*
 *----------------------------------------------------------------------
 *
 * DictAppendCmd --
 *
 *	This function implements the "dict append" Tcl command. See the user
 *	documentation for details on what it does, and TIP#111 for the formal
 *	specification.
 *
 * Results:
 *	A standard Tcl result.
 *
 * Side effects:
 *	See the user documentation.
 *
 *----------------------------------------------------------------------
 */

static int
DictAppendCmd(
    TCL_UNUSED(ClientData),
    Tcl_Interp *interp,
    int objc,
    Tcl_Obj *const *objv)
{
    Tcl_Obj *dictPtr, *valuePtr, *resultPtr;
    int allocatedDict = 0;

    if (objc < 3) {
	Tcl_WrongNumArgs(interp, 1, objv, "dictVarName key ?value ...?");
	return TCL_ERROR;
    }

    dictPtr = Tcl_ObjGetVar2(interp, objv[1], NULL, 0);
    if (dictPtr == NULL) {
	allocatedDict = 1;
	dictPtr = Tcl_NewDictObj();
    } else if (Tcl_IsShared(dictPtr)) {
	allocatedDict = 1;
	dictPtr = Tcl_DuplicateObj(dictPtr);
    }

    if (Tcl_DictObjGet(interp, dictPtr, objv[2], &valuePtr) != TCL_OK) {
	if (allocatedDict) {
	    TclDecrRefCount(dictPtr);
	}
	return TCL_ERROR;
    }

    if ((objc > 3) || (valuePtr == NULL)) {
	/* Only go through append activites when something will change. */
	Tcl_Obj *appendObjPtr = NULL;

	if (objc > 3) {
	    /* Something to append */

	    if (objc == 4) {
		appendObjPtr = objv[3];
	    } else {
		appendObjPtr = TclStringCat(interp, objc-3, objv+3,
			TCL_STRING_IN_PLACE);
		if (appendObjPtr == NULL) {
		    return TCL_ERROR;
		}
	    }
	}

	if (appendObjPtr == NULL) {
	    /* => (objc == 3) => (valuePtr == NULL) */
	    TclNewObj(valuePtr);
	} else if (valuePtr == NULL) {
	    valuePtr = appendObjPtr;
	    appendObjPtr = NULL;
	}

	if (appendObjPtr) {
	    if (Tcl_IsShared(valuePtr)) {
		valuePtr = Tcl_DuplicateObj(valuePtr);
	    }

	    Tcl_IncrRefCount(appendObjPtr);
	    Tcl_AppendObjToObj(valuePtr, appendObjPtr);
	    Tcl_DecrRefCount(appendObjPtr);
	}

	Tcl_DictObjPut(NULL, dictPtr, objv[2], valuePtr);
    }

    /*
     * Even if nothing changed, we still overwrite so that variable
     * trace expectations are met.
     */

    resultPtr = Tcl_ObjSetVar2(interp, objv[1], NULL, dictPtr,
	    TCL_LEAVE_ERR_MSG);
    if (resultPtr == NULL) {
	return TCL_ERROR;
    }
    Tcl_SetObjResult(interp, resultPtr);
    return TCL_OK;
}

/*
 *----------------------------------------------------------------------
 *
 * DictForNRCmd --
 *
 *	These functions implement the "dict for" Tcl command.  See the user
 *	documentation for details on what it does, and TIP#111 for the formal
 *	specification.
 *
 * Results:
 *	A standard Tcl result.
 *
 * Side effects:
 *	See the user documentation.
 *
 *----------------------------------------------------------------------
 */

static int
DictForNRCmd(
    TCL_UNUSED(ClientData),
    Tcl_Interp *interp,
    int objc,
    Tcl_Obj *const *objv)
{
    Interp *iPtr = (Interp *) interp;
    Tcl_Obj *scriptObj, *keyVarObj, *valueVarObj;
    Tcl_Obj **varv, *keyObj, *valueObj;
    Tcl_DictSearch *searchPtr;
    int varc, done;

    if (objc != 4) {
	Tcl_WrongNumArgs(interp, 1, objv,
		"{keyVarName valueVarName} dictionary script");
	return TCL_ERROR;
    }

    /*
     * Parse arguments.
     */

    if (TclListObjGetElements(interp, objv[1], &varc, &varv) != TCL_OK) {
	return TCL_ERROR;
    }
    if (varc != 2) {
	Tcl_SetObjResult(interp, Tcl_NewStringObj(
		"must have exactly two variable names", -1));
	Tcl_SetErrorCode(interp, "TCL", "SYNTAX", "dict", "for", NULL);
	return TCL_ERROR;
    }
    searchPtr = (Tcl_DictSearch *)TclStackAlloc(interp, sizeof(Tcl_DictSearch));
    if (Tcl_DictObjFirst(interp, objv[2], searchPtr, &keyObj, &valueObj,
	    &done) != TCL_OK) {
	TclStackFree(interp, searchPtr);
	return TCL_ERROR;
    }
    if (done) {
	TclStackFree(interp, searchPtr);
	return TCL_OK;
    }
    TclListObjGetElements(NULL, objv[1], &varc, &varv);
    keyVarObj = varv[0];
    valueVarObj = varv[1];
    scriptObj = objv[3];

    /*
     * Make sure that these objects (which we need throughout the body of the
     * loop) don't vanish. Note that the dictionary internal rep is locked
     * internally so that updates, shimmering, etc are not a problem.
     */

    Tcl_IncrRefCount(keyVarObj);
    Tcl_IncrRefCount(valueVarObj);
    Tcl_IncrRefCount(scriptObj);

    /*
     * Stop the value from getting hit in any way by any traces on the key
     * variable.
     */

    Tcl_IncrRefCount(valueObj);
    if (Tcl_ObjSetVar2(interp, keyVarObj, NULL, keyObj,
	    TCL_LEAVE_ERR_MSG) == NULL) {
	TclDecrRefCount(valueObj);
	goto error;
    }
    TclDecrRefCount(valueObj);
    if (Tcl_ObjSetVar2(interp, valueVarObj, NULL, valueObj,
	    TCL_LEAVE_ERR_MSG) == NULL) {
	goto error;
    }

    /*
     * Run the script.
     */

    TclNRAddCallback(interp, DictForLoopCallback, searchPtr, keyVarObj,
	    valueVarObj, scriptObj);
    return TclNREvalObjEx(interp, scriptObj, 0, iPtr->cmdFramePtr, 3);

    /*
     * For unwinding everything on error.
     */

  error:
    TclDecrRefCount(keyVarObj);
    TclDecrRefCount(valueVarObj);
    TclDecrRefCount(scriptObj);
    Tcl_DictObjDone(searchPtr);
    TclStackFree(interp, searchPtr);
    return TCL_ERROR;
}

static int
DictForLoopCallback(
    ClientData data[],
    Tcl_Interp *interp,
    int result)
{
    Interp *iPtr = (Interp *) interp;
    Tcl_DictSearch *searchPtr = (Tcl_DictSearch *)data[0];
    Tcl_Obj *keyVarObj = (Tcl_Obj *)data[1];
    Tcl_Obj *valueVarObj = (Tcl_Obj *)data[2];
    Tcl_Obj *scriptObj = (Tcl_Obj *)data[3];
    Tcl_Obj *keyObj, *valueObj;
    int done;

    /*
     * Process the result from the previous execution of the script body.
     */

    if (result == TCL_CONTINUE) {
	result = TCL_OK;
    } else if (result != TCL_OK) {
	if (result == TCL_BREAK) {
	    Tcl_ResetResult(interp);
	    result = TCL_OK;
	} else if (result == TCL_ERROR) {
	    Tcl_AppendObjToErrorInfo(interp, Tcl_ObjPrintf(
		    "\n    (\"dict for\" body line %d)",
		    Tcl_GetErrorLine(interp)));
	}
	goto done;
    }

    /*
     * Get the next mapping from the dictionary.
     */

    Tcl_DictObjNext(searchPtr, &keyObj, &valueObj, &done);
    if (done) {
	Tcl_ResetResult(interp);
	goto done;
    }

    /*
     * Stop the value from getting hit in any way by any traces on the key
     * variable.
     */

    Tcl_IncrRefCount(valueObj);
    if (Tcl_ObjSetVar2(interp, keyVarObj, NULL, keyObj,
	    TCL_LEAVE_ERR_MSG) == NULL) {
	TclDecrRefCount(valueObj);
	result = TCL_ERROR;
	goto done;
    }
    TclDecrRefCount(valueObj);
    if (Tcl_ObjSetVar2(interp, valueVarObj, NULL, valueObj,
	    TCL_LEAVE_ERR_MSG) == NULL) {
	result = TCL_ERROR;
	goto done;
    }

    /*
     * Run the script.
     */

    TclNRAddCallback(interp, DictForLoopCallback, searchPtr, keyVarObj,
	    valueVarObj, scriptObj);
    return TclNREvalObjEx(interp, scriptObj, 0, iPtr->cmdFramePtr, 3);

    /*
     * For unwinding everything once the iterating is done.
     */

  done:
    TclDecrRefCount(keyVarObj);
    TclDecrRefCount(valueVarObj);
    TclDecrRefCount(scriptObj);
    Tcl_DictObjDone(searchPtr);
    TclStackFree(interp, searchPtr);
    return result;
}

/*
 *----------------------------------------------------------------------
 *
 * DictMapNRCmd --
 *
 *	These functions implement the "dict map" Tcl command.  See the user
 *	documentation for details on what it does, and TIP#405 for the formal
 *	specification.
 *
 * Results:
 *	A standard Tcl result.
 *
 * Side effects:
 *	See the user documentation.
 *
 *----------------------------------------------------------------------
 */

static int
DictMapNRCmd(
    TCL_UNUSED(ClientData),
    Tcl_Interp *interp,
    int objc,
    Tcl_Obj *const *objv)
{
    Interp *iPtr = (Interp *) interp;
    Tcl_Obj **varv, *keyObj, *valueObj;
    DictMapStorage *storagePtr;
    int varc, done;

    if (objc != 4) {
	Tcl_WrongNumArgs(interp, 1, objv,
		"{keyVarName valueVarName} dictionary script");
	return TCL_ERROR;
    }

    /*
     * Parse arguments.
     */

    if (TclListObjGetElements(interp, objv[1], &varc, &varv) != TCL_OK) {
	return TCL_ERROR;
    }
    if (varc != 2) {
	Tcl_SetObjResult(interp, Tcl_NewStringObj(
		"must have exactly two variable names", -1));
	Tcl_SetErrorCode(interp, "TCL", "SYNTAX", "dict", "map", NULL);
	return TCL_ERROR;
    }
    storagePtr = (DictMapStorage *)TclStackAlloc(interp, sizeof(DictMapStorage));
    if (Tcl_DictObjFirst(interp, objv[2], &storagePtr->search, &keyObj,
	    &valueObj, &done) != TCL_OK) {
	TclStackFree(interp, storagePtr);
	return TCL_ERROR;
    }
    if (done) {
	/*
	 * Note that this exit leaves an empty value in the result (due to
	 * command calling conventions) but that is OK since an empty value is
	 * an empty dictionary.
	 */

	TclStackFree(interp, storagePtr);
	return TCL_OK;
    }
    TclNewObj(storagePtr->accumulatorObj);
    TclListObjGetElements(NULL, objv[1], &varc, &varv);
    storagePtr->keyVarObj = varv[0];
    storagePtr->valueVarObj = varv[1];
    storagePtr->scriptObj = objv[3];

    /*
     * Make sure that these objects (which we need throughout the body of the
     * loop) don't vanish. Note that the dictionary internal rep is locked
     * internally so that updates, shimmering, etc are not a problem.
     */

    Tcl_IncrRefCount(storagePtr->accumulatorObj);
    Tcl_IncrRefCount(storagePtr->keyVarObj);
    Tcl_IncrRefCount(storagePtr->valueVarObj);
    Tcl_IncrRefCount(storagePtr->scriptObj);

    /*
     * Stop the value from getting hit in any way by any traces on the key
     * variable.
     */

    Tcl_IncrRefCount(valueObj);
    if (Tcl_ObjSetVar2(interp, storagePtr->keyVarObj, NULL, keyObj,
	    TCL_LEAVE_ERR_MSG) == NULL) {
	TclDecrRefCount(valueObj);
	goto error;
    }
    if (Tcl_ObjSetVar2(interp, storagePtr->valueVarObj, NULL, valueObj,
	    TCL_LEAVE_ERR_MSG) == NULL) {
	TclDecrRefCount(valueObj);
	goto error;
    }
    TclDecrRefCount(valueObj);

    /*
     * Run the script.
     */

    TclNRAddCallback(interp, DictMapLoopCallback, storagePtr, NULL,NULL,NULL);
    return TclNREvalObjEx(interp, storagePtr->scriptObj, 0,
	    iPtr->cmdFramePtr, 3);

    /*
     * For unwinding everything on error.
     */

  error:
    TclDecrRefCount(storagePtr->keyVarObj);
    TclDecrRefCount(storagePtr->valueVarObj);
    TclDecrRefCount(storagePtr->scriptObj);
    TclDecrRefCount(storagePtr->accumulatorObj);
    Tcl_DictObjDone(&storagePtr->search);
    TclStackFree(interp, storagePtr);
    return TCL_ERROR;
}

static int
DictMapLoopCallback(
    ClientData data[],
    Tcl_Interp *interp,
    int result)
{
    Interp *iPtr = (Interp *) interp;
    DictMapStorage *storagePtr = (DictMapStorage *)data[0];
    Tcl_Obj *keyObj, *valueObj;
    int done;

    /*
     * Process the result from the previous execution of the script body.
     */

    if (result == TCL_CONTINUE) {
	result = TCL_OK;
    } else if (result != TCL_OK) {
	if (result == TCL_BREAK) {
	    Tcl_ResetResult(interp);
	    result = TCL_OK;
	} else if (result == TCL_ERROR) {
	    Tcl_AppendObjToErrorInfo(interp, Tcl_ObjPrintf(
		    "\n    (\"dict map\" body line %d)",
		    Tcl_GetErrorLine(interp)));
	}
	goto done;
    } else {
	keyObj = Tcl_ObjGetVar2(interp, storagePtr->keyVarObj, NULL,
		TCL_LEAVE_ERR_MSG);
	if (keyObj == NULL) {
	    result = TCL_ERROR;
	    goto done;
	}
	Tcl_DictObjPut(NULL, storagePtr->accumulatorObj, keyObj,
		Tcl_GetObjResult(interp));
    }

    /*
     * Get the next mapping from the dictionary.
     */

    Tcl_DictObjNext(&storagePtr->search, &keyObj, &valueObj, &done);
    if (done) {
	Tcl_SetObjResult(interp, storagePtr->accumulatorObj);
	goto done;
    }

    /*
     * Stop the value from getting hit in any way by any traces on the key
     * variable.
     */

    Tcl_IncrRefCount(valueObj);
    if (Tcl_ObjSetVar2(interp, storagePtr->keyVarObj, NULL, keyObj,
	    TCL_LEAVE_ERR_MSG) == NULL) {
	TclDecrRefCount(valueObj);
	result = TCL_ERROR;
	goto done;
    }
    if (Tcl_ObjSetVar2(interp, storagePtr->valueVarObj, NULL, valueObj,
	    TCL_LEAVE_ERR_MSG) == NULL) {
	TclDecrRefCount(valueObj);
	result = TCL_ERROR;
	goto done;
    }
    TclDecrRefCount(valueObj);

    /*
     * Run the script.
     */

    TclNRAddCallback(interp, DictMapLoopCallback, storagePtr, NULL,NULL,NULL);
    return TclNREvalObjEx(interp, storagePtr->scriptObj, 0,
	    iPtr->cmdFramePtr, 3);

    /*
     * For unwinding everything once the iterating is done.
     */

  done:
    TclDecrRefCount(storagePtr->keyVarObj);
    TclDecrRefCount(storagePtr->valueVarObj);
    TclDecrRefCount(storagePtr->scriptObj);
    TclDecrRefCount(storagePtr->accumulatorObj);
    Tcl_DictObjDone(&storagePtr->search);
    TclStackFree(interp, storagePtr);
    return result;
}

/*
 *----------------------------------------------------------------------
 *
 * DictSetCmd --
 *
 *	This function implements the "dict set" Tcl command. See the user
 *	documentation for details on what it does, and TIP#111 for the formal
 *	specification.
 *
 * Results:
 *	A standard Tcl result.
 *
 * Side effects:
 *	See the user documentation.
 *
 *----------------------------------------------------------------------
 */

static int
DictSetCmd(
    TCL_UNUSED(ClientData),
    Tcl_Interp *interp,
    int objc,
    Tcl_Obj *const *objv)
{
    Tcl_Obj *dictPtr, *resultPtr;
    int result, allocatedDict = 0;

    if (objc < 4) {
	Tcl_WrongNumArgs(interp, 1, objv, "dictVarName key ?key ...? value");
	return TCL_ERROR;
    }

    dictPtr = Tcl_ObjGetVar2(interp, objv[1], NULL, 0);
    if (dictPtr == NULL) {
	allocatedDict = 1;
	dictPtr = Tcl_NewDictObj();
    } else if (Tcl_IsShared(dictPtr)) {
	allocatedDict = 1;
	dictPtr = Tcl_DuplicateObj(dictPtr);
    }

    result = Tcl_DictObjPutKeyList(interp, dictPtr, objc-3, objv+2,
	    objv[objc-1]);
    if (result != TCL_OK) {
	if (allocatedDict) {
	    TclDecrRefCount(dictPtr);
	}
	return TCL_ERROR;
    }

    resultPtr = Tcl_ObjSetVar2(interp, objv[1], NULL, dictPtr,
	    TCL_LEAVE_ERR_MSG);
    if (resultPtr == NULL) {
	return TCL_ERROR;
    }
    Tcl_SetObjResult(interp, resultPtr);
    return TCL_OK;
}

/*
 *----------------------------------------------------------------------
 *
 * DictUnsetCmd --
 *
 *	This function implements the "dict unset" Tcl command. See the user
 *	documentation for details on what it does, and TIP#111 for the formal
 *	specification.
 *
 * Results:
 *	A standard Tcl result.
 *
 * Side effects:
 *	See the user documentation.
 *
 *----------------------------------------------------------------------
 */

static int
DictUnsetCmd(
    TCL_UNUSED(ClientData),
    Tcl_Interp *interp,
    int objc,
    Tcl_Obj *const *objv)
{
    Tcl_Obj *dictPtr, *resultPtr;
    int result, allocatedDict = 0;

    if (objc < 3) {
	Tcl_WrongNumArgs(interp, 1, objv, "dictVarName key ?key ...?");
	return TCL_ERROR;
    }

    dictPtr = Tcl_ObjGetVar2(interp, objv[1], NULL, 0);
    if (dictPtr == NULL) {
	allocatedDict = 1;
	dictPtr = Tcl_NewDictObj();
    } else if (Tcl_IsShared(dictPtr)) {
	allocatedDict = 1;
	dictPtr = Tcl_DuplicateObj(dictPtr);
    }

    result = Tcl_DictObjRemoveKeyList(interp, dictPtr, objc-2, objv+2);
    if (result != TCL_OK) {
	if (allocatedDict) {
	    TclDecrRefCount(dictPtr);
	}
	return TCL_ERROR;
    }

    resultPtr = Tcl_ObjSetVar2(interp, objv[1], NULL, dictPtr,
	    TCL_LEAVE_ERR_MSG);
    if (resultPtr == NULL) {
	return TCL_ERROR;
    }
    Tcl_SetObjResult(interp, resultPtr);
    return TCL_OK;
}

/*
 *----------------------------------------------------------------------
 *
 * DictFilterCmd --
 *
 *	This function implements the "dict filter" Tcl command. See the user
 *	documentation for details on what it does, and TIP#111 for the formal
 *	specification.
 *
 * Results:
 *	A standard Tcl result.
 *
 * Side effects:
 *	See the user documentation.
 *
 *----------------------------------------------------------------------
 */

static int
DictFilterCmd(
    TCL_UNUSED(ClientData),
    Tcl_Interp *interp,
    int objc,
    Tcl_Obj *const *objv)
{
    Interp *iPtr = (Interp *) interp;
    static const char *const filters[] = {
	"key", "script", "value", NULL
    };
    enum FilterTypes {
	FILTER_KEYS, FILTER_SCRIPT, FILTER_VALUES
    };
    Tcl_Obj *scriptObj, *keyVarObj, *valueVarObj;
    Tcl_Obj **varv, *keyObj = NULL, *valueObj = NULL, *resultObj, *boolObj;
    Tcl_DictSearch search;
    int index, varc, done, result, satisfied;
    const char *pattern;

    if (objc < 3) {
	Tcl_WrongNumArgs(interp, 1, objv, "dictionary filterType ?arg ...?");
	return TCL_ERROR;
    }
    if (Tcl_GetIndexFromObj(interp, objv[2], filters, "filterType",
	     0, &index) != TCL_OK) {
	return TCL_ERROR;
    }

    switch ((enum FilterTypes) index) {
    case FILTER_KEYS:
	/*
	 * Create a dictionary whose keys all match a certain pattern.
	 */

	if (Tcl_DictObjFirst(interp, objv[1], &search,
		&keyObj, &valueObj, &done) != TCL_OK) {
	    return TCL_ERROR;
	}
	if (objc == 3) {
	    /*
	     * Nothing to match, so return nothing (== empty dictionary).
	     */

	    Tcl_DictObjDone(&search);
	    return TCL_OK;
	} else if (objc == 4) {
	    pattern = TclGetString(objv[3]);
	    resultObj = Tcl_NewDictObj();
	    if (TclMatchIsTrivial(pattern)) {
		/*
		 * Must release the search lock here to prevent a memory leak
		 * since we are not exhausing the search. [Bug 1705778, leak
		 * K05]
		 */

		Tcl_DictObjDone(&search);
		Tcl_DictObjGet(interp, objv[1], objv[3], &valueObj);
		if (valueObj != NULL) {
		    Tcl_DictObjPut(NULL, resultObj, objv[3], valueObj);
		}
	    } else {
		while (!done) {
		    if (Tcl_StringMatch(TclGetString(keyObj), pattern)) {
			Tcl_DictObjPut(NULL, resultObj, keyObj, valueObj);
		    }
		    Tcl_DictObjNext(&search, &keyObj, &valueObj, &done);
		}
	    }
	} else {
	    /*
	     * Can't optimize this match for trivial globbing: would disturb
	     * order.
	     */

	    resultObj = Tcl_NewDictObj();
	    while (!done) {
		int i;

		for (i=3 ; i<objc ; i++) {
		    pattern = TclGetString(objv[i]);
		    if (Tcl_StringMatch(TclGetString(keyObj), pattern)) {
			Tcl_DictObjPut(NULL, resultObj, keyObj, valueObj);
			break;		/* stop inner loop */
		    }
		}
		Tcl_DictObjNext(&search, &keyObj, &valueObj, &done);
	    }
	}
	Tcl_SetObjResult(interp, resultObj);
	return TCL_OK;

    case FILTER_VALUES:
	/*
	 * Create a dictionary whose values all match a certain pattern.
	 */

	if (Tcl_DictObjFirst(interp, objv[1], &search,
		&keyObj, &valueObj, &done) != TCL_OK) {
	    return TCL_ERROR;
	}
	resultObj = Tcl_NewDictObj();
	while (!done) {
	    int i;

	    for (i=3 ; i<objc ; i++) {
		pattern = TclGetString(objv[i]);
		if (Tcl_StringMatch(TclGetString(valueObj), pattern)) {
		    Tcl_DictObjPut(NULL, resultObj, keyObj, valueObj);
		    break;		/* stop inner loop */
		}
	    }
	    Tcl_DictObjNext(&search, &keyObj, &valueObj, &done);
	}
	Tcl_SetObjResult(interp, resultObj);
	return TCL_OK;

    case FILTER_SCRIPT:
	if (objc != 5) {
	    Tcl_WrongNumArgs(interp, 1, objv,
		    "dictionary script {keyVarName valueVarName} filterScript");
	    return TCL_ERROR;
	}

	/*
	 * Create a dictionary whose key,value pairs all satisfy a script
	 * (i.e. get a true boolean result from its evaluation). Massive
	 * copying from the "dict for" implementation has occurred!
	 */

	if (TclListObjGetElements(interp, objv[3], &varc, &varv) != TCL_OK) {
	    return TCL_ERROR;
	}
	if (varc != 2) {
	    Tcl_SetObjResult(interp, Tcl_NewStringObj(
		    "must have exactly two variable names", -1));
	    Tcl_SetErrorCode(interp, "TCL", "SYNTAX", "dict", "filter", NULL);
	    return TCL_ERROR;
	}
	keyVarObj = varv[0];
	valueVarObj = varv[1];
	scriptObj = objv[4];

	/*
	 * Make sure that these objects (which we need throughout the body of
	 * the loop) don't vanish. Note that the dictionary internal rep is
	 * locked internally so that updates, shimmering, etc are not a
	 * problem.
	 */

	Tcl_IncrRefCount(keyVarObj);
	Tcl_IncrRefCount(valueVarObj);
	Tcl_IncrRefCount(scriptObj);

	result = Tcl_DictObjFirst(interp, objv[1],
		&search, &keyObj, &valueObj, &done);
	if (result != TCL_OK) {
	    TclDecrRefCount(keyVarObj);
	    TclDecrRefCount(valueVarObj);
	    TclDecrRefCount(scriptObj);
	    return TCL_ERROR;
	}

	resultObj = Tcl_NewDictObj();

	while (!done) {
	    /*
	     * Stop the value from getting hit in any way by any traces on the
	     * key variable.
	     */

	    Tcl_IncrRefCount(keyObj);
	    Tcl_IncrRefCount(valueObj);
	    if (Tcl_ObjSetVar2(interp, keyVarObj, NULL, keyObj,
		    TCL_LEAVE_ERR_MSG) == NULL) {
		Tcl_AddErrorInfo(interp,
			"\n    (\"dict filter\" filter script key variable)");
		result = TCL_ERROR;
		goto abnormalResult;
	    }
	    if (Tcl_ObjSetVar2(interp, valueVarObj, NULL, valueObj,
		    TCL_LEAVE_ERR_MSG) == NULL) {
		Tcl_AddErrorInfo(interp,
			"\n    (\"dict filter\" filter script value variable)");
		result = TCL_ERROR;
		goto abnormalResult;
	    }

	    /*
	     * TIP #280. Make invoking context available to loop body.
	     */

	    result = TclEvalObjEx(interp, scriptObj, 0, iPtr->cmdFramePtr, 4);
	    switch (result) {
	    case TCL_OK:
		boolObj = Tcl_GetObjResult(interp);
		Tcl_IncrRefCount(boolObj);
		Tcl_ResetResult(interp);
		if (Tcl_GetBooleanFromObj(interp, boolObj,
			&satisfied) != TCL_OK) {
		    TclDecrRefCount(boolObj);
		    result = TCL_ERROR;
		    goto abnormalResult;
		}
		TclDecrRefCount(boolObj);
		if (satisfied) {
		    Tcl_DictObjPut(NULL, resultObj, keyObj, valueObj);
		}
		break;
	    case TCL_BREAK:
		/*
		 * Force loop termination by calling Tcl_DictObjDone; this
		 * makes the next Tcl_DictObjNext say there is nothing more to
		 * do.
		 */

		Tcl_ResetResult(interp);
		Tcl_DictObjDone(&search);
	    /* FALLTHRU */
	    case TCL_CONTINUE:
		result = TCL_OK;
		break;
	    case TCL_ERROR:
		Tcl_AppendObjToErrorInfo(interp, Tcl_ObjPrintf(
			"\n    (\"dict filter\" script line %d)",
			Tcl_GetErrorLine(interp)));
	    default:
		goto abnormalResult;
	    }

	    TclDecrRefCount(keyObj);
	    TclDecrRefCount(valueObj);

	    Tcl_DictObjNext(&search, &keyObj, &valueObj, &done);
	}

	/*
	 * Stop holding a reference to these objects.
	 */

	TclDecrRefCount(keyVarObj);
	TclDecrRefCount(valueVarObj);
	TclDecrRefCount(scriptObj);
	Tcl_DictObjDone(&search);

	if (result == TCL_OK) {
	    Tcl_SetObjResult(interp, resultObj);
	} else {
	    TclDecrRefCount(resultObj);
	}
	return result;

    abnormalResult:
	Tcl_DictObjDone(&search);
	TclDecrRefCount(keyObj);
	TclDecrRefCount(valueObj);
	TclDecrRefCount(keyVarObj);
	TclDecrRefCount(valueVarObj);
	TclDecrRefCount(scriptObj);
	TclDecrRefCount(resultObj);
	return result;
    }
    Tcl_Panic("unexpected fallthrough");
    /* Control never reaches this point. */
    return TCL_ERROR;
}

/*
 *----------------------------------------------------------------------
 *
 * DictUpdateCmd --
 *
 *	This function implements the "dict update" Tcl command. See the user
 *	documentation for details on what it does, and TIP#212 for the formal
 *	specification.
 *
 * Results:
 *	A standard Tcl result.
 *
 * Side effects:
 *	See the user documentation.
 *
 *----------------------------------------------------------------------
 */

static int
DictUpdateCmd(
    TCL_UNUSED(ClientData),
    Tcl_Interp *interp,
    int objc,
    Tcl_Obj *const *objv)
{
    Interp *iPtr = (Interp *) interp;
    Tcl_Obj *dictPtr, *objPtr;
    int i, dummy;

    if (objc < 5 || !(objc & 1)) {
	Tcl_WrongNumArgs(interp, 1, objv,
		"dictVarName key varName ?key varName ...? script");
	return TCL_ERROR;
    }

    dictPtr = Tcl_ObjGetVar2(interp, objv[1], NULL, TCL_LEAVE_ERR_MSG);
    if (dictPtr == NULL) {
	return TCL_ERROR;
    }
    if (Tcl_DictObjSize(interp, dictPtr, &dummy) != TCL_OK) {
	return TCL_ERROR;
    }
    Tcl_IncrRefCount(dictPtr);
    for (i=2 ; i+2<objc ; i+=2) {
	if (Tcl_DictObjGet(interp, dictPtr, objv[i], &objPtr) != TCL_OK) {
	    TclDecrRefCount(dictPtr);
	    return TCL_ERROR;
	}
	if (objPtr == NULL) {
	    /* ??? */
	    Tcl_UnsetVar2(interp, Tcl_GetString(objv[i+1]), NULL, 0);
	} else if (Tcl_ObjSetVar2(interp, objv[i+1], NULL, objPtr,
		TCL_LEAVE_ERR_MSG) == NULL) {
	    TclDecrRefCount(dictPtr);
	    return TCL_ERROR;
	}
    }
    TclDecrRefCount(dictPtr);

    /*
     * Execute the body after setting up the NRE handler to process the
     * results.
     */

    objPtr = Tcl_NewListObj(objc-3, objv+2);
    Tcl_IncrRefCount(objPtr);
    Tcl_IncrRefCount(objv[1]);
    TclNRAddCallback(interp, FinalizeDictUpdate, objv[1], objPtr, NULL,NULL);

    return TclNREvalObjEx(interp, objv[objc-1], 0, iPtr->cmdFramePtr, objc-1);
}

static int
FinalizeDictUpdate(
    ClientData data[],
    Tcl_Interp *interp,
    int result)
{
    Tcl_Obj *dictPtr, *objPtr, **objv;
    Tcl_InterpState state;
    int i, objc;
    Tcl_Obj *varName = (Tcl_Obj *)data[0];
    Tcl_Obj *argsObj = (Tcl_Obj *)data[1];

    /*
     * ErrorInfo handling.
     */

    if (result == TCL_ERROR) {
	Tcl_AddErrorInfo(interp, "\n    (body of \"dict update\")");
    }

    /*
     * If the dictionary variable doesn't exist, drop everything silently.
     */

    dictPtr = Tcl_ObjGetVar2(interp, varName, NULL, 0);
    if (dictPtr == NULL) {
	TclDecrRefCount(varName);
	TclDecrRefCount(argsObj);
	return result;
    }

    /*
     * Double-check that it is still a dictionary.
     */

    state = Tcl_SaveInterpState(interp, result);
    if (Tcl_DictObjSize(interp, dictPtr, &objc) != TCL_OK) {
	Tcl_DiscardInterpState(state);
	TclDecrRefCount(varName);
	TclDecrRefCount(argsObj);
	return TCL_ERROR;
    }

    if (Tcl_IsShared(dictPtr)) {
	dictPtr = Tcl_DuplicateObj(dictPtr);
    }

    /*
     * Write back the values from the variables, treating failure to read as
     * an instruction to remove the key.
     */

    Tcl_ListObjGetElements(NULL, argsObj, &objc, &objv);
    for (i=0 ; i<objc ; i+=2) {
	objPtr = Tcl_ObjGetVar2(interp, objv[i+1], NULL, 0);
	if (objPtr == NULL) {
	    Tcl_DictObjRemove(NULL, dictPtr, objv[i]);
	} else if (objPtr == dictPtr) {
	    /*
	     * Someone is messing us around, trying to build a recursive
	     * structure. [Bug 1786481]
	     */

	    Tcl_DictObjPut(NULL, dictPtr, objv[i], Tcl_DuplicateObj(objPtr));
	} else {
	    /* Shouldn't fail */
	    Tcl_DictObjPut(NULL, dictPtr, objv[i], objPtr);
	}
    }
    TclDecrRefCount(argsObj);

    /*
     * Write the dictionary back to its variable.
     */

    if (Tcl_ObjSetVar2(interp, varName, NULL, dictPtr,
	    TCL_LEAVE_ERR_MSG) == NULL) {
	Tcl_DiscardInterpState(state);
	TclDecrRefCount(varName);
	return TCL_ERROR;
    }

    TclDecrRefCount(varName);
    return Tcl_RestoreInterpState(interp, state);
}

/*
 *----------------------------------------------------------------------
 *
 * DictWithCmd --
 *
 *	This function implements the "dict with" Tcl command. See the user
 *	documentation for details on what it does, and TIP#212 for the formal
 *	specification.
 *
 * Results:
 *	A standard Tcl result.
 *
 * Side effects:
 *	See the user documentation.
 *
 *----------------------------------------------------------------------
 */

static int
DictWithCmd(
    TCL_UNUSED(ClientData),
    Tcl_Interp *interp,
    int objc,
    Tcl_Obj *const *objv)
{
    Interp *iPtr = (Interp *) interp;
    Tcl_Obj *dictPtr, *keysPtr, *pathPtr;

    if (objc < 3) {
	Tcl_WrongNumArgs(interp, 1, objv, "dictVarName ?key ...? script");
	return TCL_ERROR;
    }

    /*
     * Get the dictionary to open out.
     */

    dictPtr = Tcl_ObjGetVar2(interp, objv[1], NULL, TCL_LEAVE_ERR_MSG);
    if (dictPtr == NULL) {
	return TCL_ERROR;
    }

    keysPtr = TclDictWithInit(interp, dictPtr, objc-3, objv+2);
    if (keysPtr == NULL) {
	return TCL_ERROR;
    }
    Tcl_IncrRefCount(keysPtr);

    /*
     * Execute the body, while making the invoking context available to the
     * loop body (TIP#280) and postponing the cleanup until later (NRE).
     */

    pathPtr = NULL;
    if (objc > 3) {
	pathPtr = Tcl_NewListObj(objc-3, objv+2);
	Tcl_IncrRefCount(pathPtr);
    }
    Tcl_IncrRefCount(objv[1]);
    TclNRAddCallback(interp, FinalizeDictWith, objv[1], keysPtr, pathPtr,
	    NULL);

    return TclNREvalObjEx(interp, objv[objc-1], 0, iPtr->cmdFramePtr, objc-1);
}

static int
FinalizeDictWith(
    ClientData data[],
    Tcl_Interp *interp,
    int result)
{
    Tcl_Obj **pathv;
    int pathc;
    Tcl_InterpState state;
    Tcl_Obj *varName = (Tcl_Obj *)data[0];
    Tcl_Obj *keysPtr = (Tcl_Obj *)data[1];
    Tcl_Obj *pathPtr = (Tcl_Obj *)data[2];
    Var *varPtr, *arrayPtr;

    if (result == TCL_ERROR) {
	Tcl_AddErrorInfo(interp, "\n    (body of \"dict with\")");
    }

    /*
     * Save the result state; TDWF doesn't guarantee to not modify that on
     * TCL_OK result.
     */

    state = Tcl_SaveInterpState(interp, result);
    if (pathPtr != NULL) {
	Tcl_ListObjGetElements(NULL, pathPtr, &pathc, &pathv);
    } else {
	pathc = 0;
	pathv = NULL;
    }

    /*
     * Pack from local variables back into the dictionary.
     */

    varPtr = TclObjLookupVarEx(interp, varName, NULL, TCL_LEAVE_ERR_MSG, "set",
	    /*createPart1*/ 1, /*createPart2*/ 1, &arrayPtr);
    if (varPtr == NULL) {
	result = TCL_ERROR;
    } else {
	result = TclDictWithFinish(interp, varPtr, arrayPtr, varName, NULL, -1,
		pathc, pathv, keysPtr);
    }

    /*
     * Tidy up and return the real result (unless we had an error).
     */

    TclDecrRefCount(varName);
    TclDecrRefCount(keysPtr);
    if (pathPtr != NULL) {
	TclDecrRefCount(pathPtr);
    }
    if (result != TCL_OK) {
	Tcl_DiscardInterpState(state);
	return TCL_ERROR;
    }
    return Tcl_RestoreInterpState(interp, state);
}

/*
 *----------------------------------------------------------------------
 *
 * TclDictWithInit --
 *
 *	Part of the core of [dict with]. Pokes into a dictionary and converts
 *	the mappings there into assignments to (presumably) local variables.
 *	Returns a list of all the names that were mapped so that removal of
 *	either the variable or the dictionary entry won't surprise us when we
 *	come to stuffing everything back.
 *
 * Result:
 *	List of mapped names, or NULL if there was an error.
 *
 * Side effects:
 *	Assigns to variables, so potentially legion due to traces.
 *
 *----------------------------------------------------------------------
 */

Tcl_Obj *
TclDictWithInit(
    Tcl_Interp *interp,
    Tcl_Obj *dictPtr,
    int pathc,
    Tcl_Obj *const pathv[])
{
    Tcl_DictSearch s;
    Tcl_Obj *keyPtr, *valPtr, *keysPtr;
    int done;

    if (pathc > 0) {
	dictPtr = TclTraceDictPath(interp, dictPtr, pathc, pathv,
		DICT_PATH_READ);
	if (dictPtr == NULL) {
	    return NULL;
	}
    }

    /*
     * Go over the list of keys and write each corresponding value to a
     * variable in the current context with the same name. Also keep a copy of
     * the keys so we can write back properly later on even if the dictionary
     * has been structurally modified.
     */

    if (Tcl_DictObjFirst(interp, dictPtr, &s, &keyPtr, &valPtr,
	    &done) != TCL_OK) {
	return NULL;
    }

    TclNewObj(keysPtr);

    for (; !done ; Tcl_DictObjNext(&s, &keyPtr, &valPtr, &done)) {
	Tcl_ListObjAppendElement(NULL, keysPtr, keyPtr);
	if (Tcl_ObjSetVar2(interp, keyPtr, NULL, valPtr,
		TCL_LEAVE_ERR_MSG) == NULL) {
	    TclDecrRefCount(keysPtr);
	    Tcl_DictObjDone(&s);
	    return NULL;
	}
    }

    return keysPtr;
}

/*
 *----------------------------------------------------------------------
 *
 * TclDictWithFinish --
 *
 *	Part of the core of [dict with]. Reassembles the piece of the dict (in
 *	varName, location given by pathc/pathv) from the variables named in
 *	the keysPtr argument. NB, does not try to preserve errors or manage
 *	argument lifetimes.
 *
 * Result:
 *	TCL_OK if we succeeded, or TCL_ERROR if we failed.
 *
 * Side effects:
 *	Assigns to a variable, so potentially legion due to traces. Updates
 *	the dictionary in the named variable.
 *
 *----------------------------------------------------------------------
 */

int
TclDictWithFinish(
    Tcl_Interp *interp,		/* Command interpreter in which variable
				 * exists. Used for state management, traces
				 * and error reporting. */
    Var *varPtr,		/* Reference to the variable holding the
				 * dictionary. */
    Var *arrayPtr,		/* Reference to the array containing the
				 * variable, or NULL if the variable is a
				 * scalar. */
    Tcl_Obj *part1Ptr,		/* Name of an array (if part2 is non-NULL) or
				 * the name of a variable. NULL if the 'index'
				 * parameter is >= 0 */
    Tcl_Obj *part2Ptr,		/* If non-NULL, gives the name of an element
				 * in the array part1. */
    int index,			/* Index into the local variable table of the
				 * variable, or -1. Only used when part1Ptr is
				 * NULL. */
    int pathc,			/* The number of elements in the path into the
				 * dictionary. */
    Tcl_Obj *const pathv[],	/* The elements of the path to the subdict. */
    Tcl_Obj *keysPtr)		/* List of keys to be synchronized. This is
				 * the result value from TclDictWithInit. */
{
    Tcl_Obj *dictPtr, *leafPtr, *valPtr;
    int i, allocdict, keyc;
    Tcl_Obj **keyv;

    /*
     * If the dictionary variable doesn't exist, drop everything silently.
     */

    dictPtr = TclPtrGetVarIdx(interp, varPtr, arrayPtr, part1Ptr, part2Ptr,
	    TCL_LEAVE_ERR_MSG, index);
    if (dictPtr == NULL) {
	return TCL_OK;
    }

    /*
     * Double-check that it is still a dictionary.
     */

    if (Tcl_DictObjSize(interp, dictPtr, &i) != TCL_OK) {
	return TCL_ERROR;
    }

    if (Tcl_IsShared(dictPtr)) {
	dictPtr = Tcl_DuplicateObj(dictPtr);
	allocdict = 1;
    } else {
	allocdict = 0;
    }

    if (pathc > 0) {
	/*
	 * Want to get to the dictionary which we will update; need to do
	 * prepare-for-update de-sharing along the path *but* avoid generating
	 * an error on a non-existant path (we'll treat that the same as a
	 * non-existant variable. Luckily, the de-sharing operation isn't
	 * deeply damaging if we don't go on to update; it's just less than
	 * perfectly efficient (but no memory should be leaked).
	 */

	leafPtr = TclTraceDictPath(interp, dictPtr, pathc, pathv,
		DICT_PATH_EXISTS | DICT_PATH_UPDATE);
	if (leafPtr == NULL) {
	    if (allocdict) {
		TclDecrRefCount(dictPtr);
	    }
	    return TCL_ERROR;
	}
	if (leafPtr == DICT_PATH_NON_EXISTENT) {
	    if (allocdict) {
		TclDecrRefCount(dictPtr);
	    }
	    return TCL_OK;
	}
    } else {
	leafPtr = dictPtr;
    }

    /*
     * Now process our updates on the leaf dictionary.
     */

    TclListObjGetElements(NULL, keysPtr, &keyc, &keyv);
    for (i=0 ; i<keyc ; i++) {
	valPtr = Tcl_ObjGetVar2(interp, keyv[i], NULL, 0);
	if (valPtr == NULL) {
	    Tcl_DictObjRemove(NULL, leafPtr, keyv[i]);
	} else if (leafPtr == valPtr) {
	    /*
	     * Someone is messing us around, trying to build a recursive
	     * structure. [Bug 1786481]
	     */

	    Tcl_DictObjPut(NULL, leafPtr, keyv[i], Tcl_DuplicateObj(valPtr));
	} else {
	    Tcl_DictObjPut(NULL, leafPtr, keyv[i], valPtr);
	}
    }

    /*
     * Ensure that none of the dictionaries in the chain still have a string
     * rep.
     */

    if (pathc > 0) {
	InvalidateDictChain(leafPtr);
    }

    /*
     * Write back the outermost dictionary to the variable.
     */

    if (TclPtrSetVarIdx(interp, varPtr, arrayPtr, part1Ptr, part2Ptr,
	    dictPtr, TCL_LEAVE_ERR_MSG, index) == NULL) {
	if (allocdict) {
	    TclDecrRefCount(dictPtr);
	}
	return TCL_ERROR;
    }
    return TCL_OK;
}

/*
 *----------------------------------------------------------------------
 *
 * TclInitDictCmd --
 *
 *	This function is create the "dict" Tcl command. See the user
 *	documentation for details on what it does, and TIP#111 for the formal
 *	specification.
 *
 * Results:
 *	A Tcl command handle.
 *
 * Side effects:
 *	May advance compilation epoch.
 *
 *----------------------------------------------------------------------
 */

Tcl_Command
TclInitDictCmd(
    Tcl_Interp *interp)
{
    return TclMakeEnsemble(interp, "dict", implementationMap);
}

/*
 * Local Variables:
 * mode: c
 * c-basic-offset: 4
 * fill-column: 78
 * End:
 */<|MERGE_RESOLUTION|>--- conflicted
+++ resolved
@@ -2258,11 +2258,7 @@
 	if (objc == 4) {
 	    code = TclIncrObj(interp, valuePtr, objv[3]);
 	} else {
-<<<<<<< HEAD
-	    Tcl_Obj *incrPtr = Tcl_NewWideIntObj(1);
-=======
 	    Tcl_Obj *incrPtr;
->>>>>>> edecf530
 
 	    TclNewIntObj(incrPtr, 1);
 	    Tcl_IncrRefCount(incrPtr);
