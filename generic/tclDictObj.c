--- conflicted
+++ resolved
@@ -574,13 +574,8 @@
     const char *string;
     char *s;
     const char *elemStart, *nextElem;
-<<<<<<< HEAD
-    int lenRemain, length, elemSize, hasBrace, result, isNew;
+    int lenRemain, length, elemSize, result, isNew;
     const char *limit;	/* Points just after string's last byte. */
-=======
-    int lenRemain, length, elemSize, result, isNew;
-    char *limit;		/* Points just after string's last byte. */
->>>>>>> 4f558942
     register const char *p;
     register Tcl_Obj *keyPtr, *valuePtr;
     Dict *dict;
@@ -680,13 +675,8 @@
 	 * "elemSize" bytes starting at "elemStart".
 	 */
 
-<<<<<<< HEAD
 	s = ckalloc(elemSize + 1);
-	if (hasBrace) {
-=======
-	s = ckalloc((unsigned) elemSize + 1);
 	if (literal) {
->>>>>>> 4f558942
 	    memcpy(s, elemStart, (size_t) elemSize);
 	    s[elemSize] = 0;
 	} else {
@@ -721,15 +711,9 @@
 	 * "elemSize" bytes starting at "elemStart".
 	 */
 
-<<<<<<< HEAD
 	s = ckalloc(elemSize + 1);
-	if (hasBrace) {
+	if (literal) {
 	    memcpy(s, elemStart, (size_t) elemSize);
-=======
-	s = ckalloc((unsigned) elemSize + 1);
-	if (literal) {
-	    memcpy((void *) s, (void *) elemStart, (size_t) elemSize);
->>>>>>> 4f558942
 	    s[elemSize] = 0;
 	} else {
 	    elemSize = TclCopyAndCollapse(elemSize, elemStart, s);
