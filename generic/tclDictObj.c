/*
 * tclDictObj.c --
 *
 *	This file contains functions that implement the Tcl dict object type
 *	and its accessor command.
 *
 * Copyright (c) 2002-2010 by Donal K. Fellows.
 *
 * See the file "license.terms" for information on usage and redistribution of
 * this file, and for a DISCLAIMER OF ALL WARRANTIES.
 */

#include "tclInt.h"
#include "tclTomMath.h"
#include <assert.h>

/*
 * Forward declaration.
 */
struct Dict;

/*
 * Prototypes for functions defined later in this file:
 */

static void		DeleteDict(struct Dict *dict);
static int		DictAppendCmd(ClientData dummy, Tcl_Interp *interp,
			    int objc, Tcl_Obj *const *objv);
static int		DictCreateCmd(ClientData dummy, Tcl_Interp *interp,
			    int objc, Tcl_Obj *const *objv);
static int		DictExistsCmd(ClientData dummy, Tcl_Interp *interp,
			    int objc, Tcl_Obj *const *objv);
static int		DictFilterCmd(ClientData dummy, Tcl_Interp *interp,
			    int objc, Tcl_Obj *const *objv);
static int		DictGetCmd(ClientData dummy, Tcl_Interp *interp,
			    int objc, Tcl_Obj *const *objv);
static int		DictGetDefCmd(ClientData dummy, Tcl_Interp *interp,
			    int objc, Tcl_Obj *const *objv);
static int		DictIncrCmd(ClientData dummy, Tcl_Interp *interp,
			    int objc, Tcl_Obj *const *objv);
static int		DictInfoCmd(ClientData dummy, Tcl_Interp *interp,
			    int objc, Tcl_Obj *const *objv);
static int		DictKeysCmd(ClientData dummy, Tcl_Interp *interp,
			    int objc, Tcl_Obj *const *objv);
static int		DictLappendCmd(ClientData dummy, Tcl_Interp *interp,
			    int objc, Tcl_Obj *const *objv);
static int		DictMergeCmd(ClientData dummy, Tcl_Interp *interp,
			    int objc, Tcl_Obj *const *objv);
static int		DictRemoveCmd(ClientData dummy, Tcl_Interp *interp,
			    int objc, Tcl_Obj *const *objv);
static int		DictReplaceCmd(ClientData dummy, Tcl_Interp *interp,
			    int objc, Tcl_Obj *const *objv);
static int		DictSetCmd(ClientData dummy, Tcl_Interp *interp,
			    int objc, Tcl_Obj *const *objv);
static int		DictSizeCmd(ClientData dummy, Tcl_Interp *interp,
			    int objc, Tcl_Obj *const *objv);
static int		DictUnsetCmd(ClientData dummy, Tcl_Interp *interp,
			    int objc, Tcl_Obj *const *objv);
static int		DictUpdateCmd(ClientData dummy, Tcl_Interp *interp,
			    int objc, Tcl_Obj *const *objv);
static int		DictValuesCmd(ClientData dummy, Tcl_Interp *interp,
			    int objc, Tcl_Obj *const *objv);
static int		DictWithCmd(ClientData dummy, Tcl_Interp *interp,
			    int objc, Tcl_Obj *const *objv);
static void		DupDictInternalRep(Tcl_Obj *srcPtr, Tcl_Obj *copyPtr);
static void		FreeDictInternalRep(Tcl_Obj *dictPtr);
static void		InvalidateDictChain(Tcl_Obj *dictObj);
static int		SetDictFromAny(Tcl_Interp *interp, Tcl_Obj *objPtr);
static void		UpdateStringOfDict(Tcl_Obj *dictPtr);
static Tcl_HashEntry *	AllocChainEntry(Tcl_HashTable *tablePtr, void *keyPtr);
static inline void	InitChainTable(struct Dict *dict);
static inline void	DeleteChainTable(struct Dict *dict);
static inline Tcl_HashEntry *CreateChainEntry(struct Dict *dict,
			    Tcl_Obj *keyPtr, int *newPtr);
static inline int	DeleteChainEntry(struct Dict *dict, Tcl_Obj *keyPtr);
static Tcl_NRPostProc	FinalizeDictUpdate;
static Tcl_NRPostProc	FinalizeDictWith;
static Tcl_ObjCmdProc	DictForNRCmd;
static Tcl_ObjCmdProc	DictMapNRCmd;
static Tcl_NRPostProc	DictForLoopCallback;
static Tcl_NRPostProc	DictMapLoopCallback;

/*
 * Table of dict subcommand names and implementations.
 */

static const EnsembleImplMap implementationMap[] = {
    {"append",	DictAppendCmd,	TclCompileDictAppendCmd, NULL, NULL, 0 },
    {"create",	DictCreateCmd,	TclCompileDictCreateCmd, NULL, NULL, 0 },
    {"exists",	DictExistsCmd,	TclCompileDictExistsCmd, NULL, NULL, 0 },
    {"filter",	DictFilterCmd,	NULL, NULL, NULL, 0 },
    {"for",	NULL,		TclCompileDictForCmd, DictForNRCmd, NULL, 0 },
    {"get",	DictGetCmd,	TclCompileDictGetCmd, NULL, NULL, 0 },
    {"getdef",	DictGetDefCmd,	TclCompileDictGetWithDefaultCmd, NULL,NULL,0},
    {"getwithdefault",	DictGetDefCmd,	TclCompileDictGetWithDefaultCmd,
	NULL, NULL, 0 },
    {"incr",	DictIncrCmd,	TclCompileDictIncrCmd, NULL, NULL, 0 },
    {"info",	DictInfoCmd,	TclCompileBasic1ArgCmd, NULL, NULL, 0 },
    {"keys",	DictKeysCmd,	TclCompileBasic1Or2ArgCmd, NULL, NULL, 0 },
    {"lappend",	DictLappendCmd,	TclCompileDictLappendCmd, NULL, NULL, 0 },
    {"map", 	NULL,       	TclCompileDictMapCmd, DictMapNRCmd, NULL, 0 },
    {"merge",	DictMergeCmd,	TclCompileDictMergeCmd, NULL, NULL, 0 },
    {"remove",	DictRemoveCmd,	TclCompileBasicMin1ArgCmd, NULL, NULL, 0 },
    {"replace",	DictReplaceCmd, NULL, NULL, NULL, 0 },
    {"set",	DictSetCmd,	TclCompileDictSetCmd, NULL, NULL, 0 },
    {"size",	DictSizeCmd,	TclCompileBasic1ArgCmd, NULL, NULL, 0 },
    {"unset",	DictUnsetCmd,	TclCompileDictUnsetCmd, NULL, NULL, 0 },
    {"update",	DictUpdateCmd,	TclCompileDictUpdateCmd, NULL, NULL, 0 },
    {"values",	DictValuesCmd,	TclCompileBasic1Or2ArgCmd, NULL, NULL, 0 },
    {"with",	DictWithCmd,	TclCompileDictWithCmd, NULL, NULL, 0 },
    {NULL, NULL, NULL, NULL, NULL, 0}
};

/*
 * Internal representation of the entries in the hash table that backs a
 * dictionary.
 */

typedef struct ChainEntry {
    Tcl_HashEntry entry;
    struct ChainEntry *prevPtr;
    struct ChainEntry *nextPtr;
} ChainEntry;

/*
 * Internal representation of a dictionary.
 *
 * The internal representation of a dictionary object is a hash table (with
 * Tcl_Objs for both keys and values), a reference count and epoch number for
 * detecting concurrent modifications of the dictionary, and a pointer to the
 * parent object (used when invalidating string reps of pathed dictionary
 * trees) which is NULL in normal use. The fact that hash tables know (with
 * appropriate initialisation) already about objects makes key management /so/
 * much easier!
 *
 * Reference counts are used to enable safe iteration across hashes while
 * allowing the type of the containing object to be modified.
 */

typedef struct Dict {
    Tcl_HashTable table;	/* Object hash table to store mapping in. */
    ChainEntry *entryChainHead;	/* Linked list of all entries in the
				 * dictionary. Used for doing traversal of the
				 * entries in the order that they are
				 * created. */
    ChainEntry *entryChainTail;	/* Other end of linked list of all entries in
				 * the dictionary. Used for doing traversal of
				 * the entries in the order that they are
				 * created. */
    size_t epoch;		/* Epoch counter */
    size_t refCount;		/* Reference counter (see above) */
    Tcl_Obj *chain;		/* Linked list used for invalidating the
				 * string representations of updated nested
				 * dictionaries. */
} Dict;

/*
 * The structure below defines the dictionary object type by means of
 * functions that can be invoked by generic object code.
 */

const Tcl_ObjType tclDictType = {
    "dict",
    FreeDictInternalRep,		/* freeIntRepProc */
    DupDictInternalRep,			/* dupIntRepProc */
    UpdateStringOfDict,			/* updateStringProc */
    SetDictFromAny			/* setFromAnyProc */
};

#define DictSetIntRep(objPtr, dictRepPtr)				\
    do {                                                                \
        Tcl_ObjIntRep ir;                                               \
        ir.twoPtrValue.ptr1 = (dictRepPtr);                             \
        ir.twoPtrValue.ptr2 = NULL;                                     \
        Tcl_StoreIntRep((objPtr), &tclDictType, &ir);                   \
    } while (0)

#define DictGetIntRep(objPtr, dictRepPtr)				\
    do {                                                                \
        const Tcl_ObjIntRep *irPtr;                                     \
        irPtr = TclFetchIntRep((objPtr), &tclDictType);                \
        (dictRepPtr) = irPtr ? (Dict *)irPtr->twoPtrValue.ptr1 : NULL;          \
    } while (0)

/*
 * The type of the specially adapted version of the Tcl_Obj*-containing hash
 * table defined in the tclObj.c code. This version differs in that it
 * allocates a bit more space in each hash entry in order to hold the pointers
 * used to keep the hash entries in a linked list.
 *
 * Note that this type of hash table is *only* suitable for direct use in
 * *this* file. Everything else should use the dict iterator API.
 */

static const Tcl_HashKeyType chainHashType = {
    TCL_HASH_KEY_TYPE_VERSION,
    0,
    TclHashObjKey,
    TclCompareObjKeys,
    AllocChainEntry,
    TclFreeObjEntry
};

/*
 * Structure used in implementation of 'dict map' to hold the state that gets
 * passed between parts of the implementation.
 */

typedef struct {
    Tcl_Obj *keyVarObj;		/* The name of the variable that will have
				 * keys assigned to it. */
    Tcl_Obj *valueVarObj;	/* The name of the variable that will have
				 * values assigned to it. */
    Tcl_DictSearch search;	/* The dictionary search structure. */
    Tcl_Obj *scriptObj;		/* The script to evaluate each time through
				 * the loop. */
    Tcl_Obj *accumulatorObj;	/* The dictionary used to accumulate the
				 * results. */
} DictMapStorage;

/***** START OF FUNCTIONS IMPLEMENTING DICT CORE API *****/

/*
 *----------------------------------------------------------------------
 *
 * AllocChainEntry --
 *
 *	Allocate space for a Tcl_HashEntry containing the Tcl_Obj * key, and
 *	which has a bit of extra space afterwards for storing pointers to the
 *	rest of the chain of entries (the extra pointers are left NULL).
 *
 * Results:
 *	The return value is a pointer to the created entry.
 *
 * Side effects:
 *	Increments the reference count on the object.
 *
 *----------------------------------------------------------------------
 */

static Tcl_HashEntry *
AllocChainEntry(
    Tcl_HashTable *tablePtr,
    void *keyPtr)
{
    Tcl_Obj *objPtr = (Tcl_Obj *)keyPtr;
    ChainEntry *cPtr;
    (void)tablePtr;

<<<<<<< HEAD
    cPtr = Tcl_Alloc(sizeof(ChainEntry));
=======
    cPtr = (ChainEntry *)ckalloc(sizeof(ChainEntry));
>>>>>>> e676594f
    cPtr->entry.key.objPtr = objPtr;
    Tcl_IncrRefCount(objPtr);
    Tcl_SetHashValue(&cPtr->entry, NULL);
    cPtr->prevPtr = cPtr->nextPtr = NULL;

    return &cPtr->entry;
}

/*
 * Helper functions that disguise most of the details relating to how the
 * linked list of hash entries is managed. In particular, these manage the
 * creation of the table and initializing of the chain, the deletion of the
 * table and chain, the adding of an entry to the chain, and the removal of an
 * entry from the chain.
 */

static inline void
InitChainTable(
    Dict *dict)
{
    Tcl_InitCustomHashTable(&dict->table, TCL_CUSTOM_PTR_KEYS,
	    &chainHashType);
    dict->entryChainHead = dict->entryChainTail = NULL;
}

static inline void
DeleteChainTable(
    Dict *dict)
{
    ChainEntry *cPtr;

    for (cPtr=dict->entryChainHead ; cPtr!=NULL ; cPtr=cPtr->nextPtr) {
	Tcl_Obj *valuePtr = (Tcl_Obj *)Tcl_GetHashValue(&cPtr->entry);

	TclDecrRefCount(valuePtr);
    }
    Tcl_DeleteHashTable(&dict->table);
}

static inline Tcl_HashEntry *
CreateChainEntry(
    Dict *dict,
    Tcl_Obj *keyPtr,
    int *newPtr)
{
    ChainEntry *cPtr = (ChainEntry *)
	    Tcl_CreateHashEntry(&dict->table, keyPtr, newPtr);

    /*
     * If this is a new entry in the hash table, stitch it into the chain.
     */

    if (*newPtr) {
	cPtr->nextPtr = NULL;
	if (dict->entryChainHead == NULL) {
	    cPtr->prevPtr = NULL;
	    dict->entryChainHead = cPtr;
	    dict->entryChainTail = cPtr;
	} else {
	    cPtr->prevPtr = dict->entryChainTail;
	    dict->entryChainTail->nextPtr = cPtr;
	    dict->entryChainTail = cPtr;
	}
    }

    return &cPtr->entry;
}

static inline int
DeleteChainEntry(
    Dict *dict,
    Tcl_Obj *keyPtr)
{
    ChainEntry *cPtr = (ChainEntry *)
	    Tcl_FindHashEntry(&dict->table, keyPtr);

    if (cPtr == NULL) {
	return 0;
    } else {
	Tcl_Obj *valuePtr = (Tcl_Obj *)Tcl_GetHashValue(&cPtr->entry);

	TclDecrRefCount(valuePtr);
    }

    /*
     * Unstitch from the chain.
     */

    if (cPtr->nextPtr) {
	cPtr->nextPtr->prevPtr = cPtr->prevPtr;
    } else {
	dict->entryChainTail = cPtr->prevPtr;
    }
    if (cPtr->prevPtr) {
	cPtr->prevPtr->nextPtr = cPtr->nextPtr;
    } else {
	dict->entryChainHead = cPtr->nextPtr;
    }

    Tcl_DeleteHashEntry(&cPtr->entry);
    return 1;
}

/*
 *----------------------------------------------------------------------
 *
 * DupDictInternalRep --
 *
 *	Initialize the internal representation of a dictionary Tcl_Obj to a
 *	copy of the internal representation of an existing dictionary object.
 *
 * Results:
 *	None.
 *
 * Side effects:
 *	"srcPtr"s dictionary internal rep pointer should not be NULL and we
 *	assume it is not NULL. We set "copyPtr"s internal rep to a pointer to
 *	a newly allocated dictionary rep that, in turn, points to "srcPtr"s
 *	key and value objects. Those objects are not actually copied but are
 *	shared between "srcPtr" and "copyPtr". The ref count of each key and
 *	value object is incremented.
 *
 *----------------------------------------------------------------------
 */

static void
DupDictInternalRep(
    Tcl_Obj *srcPtr,
    Tcl_Obj *copyPtr)
{
<<<<<<< HEAD
    Dict *oldDict, *newDict = Tcl_Alloc(sizeof(Dict));
=======
    Dict *oldDict, *newDict = (Dict *)ckalloc(sizeof(Dict));
>>>>>>> e676594f
    ChainEntry *cPtr;

    DictGetIntRep(srcPtr, oldDict);

    /*
     * Copy values across from the old hash table.
     */

    InitChainTable(newDict);
    for (cPtr=oldDict->entryChainHead ; cPtr!=NULL ; cPtr=cPtr->nextPtr) {
	Tcl_Obj *key = (Tcl_Obj *)Tcl_GetHashKey(&oldDict->table, &cPtr->entry);
	Tcl_Obj *valuePtr = (Tcl_Obj *)Tcl_GetHashValue(&cPtr->entry);
	int n;
	Tcl_HashEntry *hPtr = CreateChainEntry(newDict, key, &n);

	/*
	 * Fill in the contents.
	 */

	Tcl_SetHashValue(hPtr, valuePtr);
	Tcl_IncrRefCount(valuePtr);
    }

    /*
     * Initialise other fields.
     */

    newDict->epoch = 1;
    newDict->chain = NULL;
    newDict->refCount = 1;

    /*
     * Store in the object.
     */

    DictSetIntRep(copyPtr, newDict);
}

/*
 *----------------------------------------------------------------------
 *
 * FreeDictInternalRep --
 *
 *	Deallocate the storage associated with a dictionary object's internal
 *	representation.
 *
 * Results:
 *	None
 *
 * Side effects:
 *	Frees the memory holding the dictionary's internal hash table unless
 *	it is locked by an iteration going over it.
 *
 *----------------------------------------------------------------------
 */

static void
FreeDictInternalRep(
    Tcl_Obj *dictPtr)
{
    Dict *dict;

    DictGetIntRep(dictPtr, dict);

    if (dict->refCount-- <= 1) {
	DeleteDict(dict);
    }
}

/*
 *----------------------------------------------------------------------
 *
 * DeleteDict --
 *
 *	Delete the structure that is used to implement a dictionary's internal
 *	representation. Called when either the dictionary object loses its
 *	internal representation or when the last iteration over the dictionary
 *	completes.
 *
 * Results:
 *	None
 *
 * Side effects:
 *	Decrements the reference count of all key and value objects in the
 *	dictionary, which may free them.
 *
 *----------------------------------------------------------------------
 */

static void
DeleteDict(
    Dict *dict)
{
    DeleteChainTable(dict);
    Tcl_Free(dict);
}

/*
 *----------------------------------------------------------------------
 *
 * UpdateStringOfDict --
 *
 *	Update the string representation for a dictionary object. Note: This
 *	function does not invalidate an existing old string rep so storage
 *	will be lost if this has not already been done. This code is based on
 *	UpdateStringOfList in tclListObj.c
 *
 * Results:
 *	None.
 *
 * Side effects:
 *	The object's string is set to a valid string that results from the
 *	dict-to-string conversion. This string will be empty if the dictionary
 *	has no key/value pairs. The dictionary internal representation should
 *	not be NULL and we assume it is not NULL.
 *
 *----------------------------------------------------------------------
 */

static void
UpdateStringOfDict(
    Tcl_Obj *dictPtr)
{
#define LOCAL_SIZE 64
    char localFlags[LOCAL_SIZE], *flagPtr = NULL;
    Dict *dict;
    ChainEntry *cPtr;
    Tcl_Obj *keyPtr, *valuePtr;
    size_t i, length, bytesNeeded = 0;
    const char *elem;
    char *dst;

    /*
     * This field is the most useful one in the whole hash structure, and it
     * is not exposed by any API function...
     */

    size_t numElems;

    DictGetIntRep(dictPtr, dict);

    assert (dict != NULL);

    numElems = dict->table.numEntries * 2;

    /* Handle empty list case first, simplifies what follows */
    if (numElems == 0) {
	Tcl_InitStringRep(dictPtr, NULL, 0);
	return;
    }

    /*
     * Pass 1: estimate space, gather flags.
     */

    if (numElems <= LOCAL_SIZE) {
	flagPtr = localFlags;
    } else {
<<<<<<< HEAD
	flagPtr = Tcl_Alloc(numElems);
=======
	flagPtr = (char *)ckalloc(numElems);
>>>>>>> e676594f
    }
    for (i=0,cPtr=dict->entryChainHead; i<numElems; i+=2,cPtr=cPtr->nextPtr) {
	/*
	 * Assume that cPtr is never NULL since we know the number of array
	 * elements already.
	 */

	flagPtr[i] = ( i ? TCL_DONT_QUOTE_HASH : 0 );
	keyPtr = (Tcl_Obj *)Tcl_GetHashKey(&dict->table, &cPtr->entry);
	elem = TclGetStringFromObj(keyPtr, &length);
	bytesNeeded += TclScanElement(elem, length, flagPtr+i);
	flagPtr[i+1] = TCL_DONT_QUOTE_HASH;
	valuePtr = (Tcl_Obj *)Tcl_GetHashValue(&cPtr->entry);
	elem = TclGetStringFromObj(valuePtr, &length);
	bytesNeeded += TclScanElement(elem, length, flagPtr+i+1);
    }
    bytesNeeded += numElems;

    /*
     * Pass 2: copy into string rep buffer.
     */

    dst = Tcl_InitStringRep(dictPtr, NULL, bytesNeeded - 1);
    TclOOM(dst, bytesNeeded);
    for (i=0,cPtr=dict->entryChainHead; i<numElems; i+=2,cPtr=cPtr->nextPtr) {
	flagPtr[i] |= ( i ? TCL_DONT_QUOTE_HASH : 0 );
	keyPtr = (Tcl_Obj *)Tcl_GetHashKey(&dict->table, &cPtr->entry);
	elem = TclGetStringFromObj(keyPtr, &length);
	dst += TclConvertElement(elem, length, dst, flagPtr[i]);
	*dst++ = ' ';

	flagPtr[i+1] |= TCL_DONT_QUOTE_HASH;
	valuePtr = (Tcl_Obj *)Tcl_GetHashValue(&cPtr->entry);
	elem = TclGetStringFromObj(valuePtr, &length);
	dst += TclConvertElement(elem, length, dst, flagPtr[i+1]);
	*dst++ = ' ';
    }
    (void)Tcl_InitStringRep(dictPtr, NULL, bytesNeeded - 1);

    if (flagPtr != localFlags) {
	Tcl_Free(flagPtr);
    }
}

/*
 *----------------------------------------------------------------------
 *
 * SetDictFromAny --
 *
 *	Convert a non-dictionary object into a dictionary object. This code is
 *	very closely related to SetListFromAny in tclListObj.c but does not
 *	actually guarantee that a dictionary object will have a string rep (as
 *	conversions from lists are handled with a special case.)
 *
 * Results:
 *	A standard Tcl result.
 *
 * Side effects:
 *	If the string can be converted, it loses any old internal
 *	representation that it had and gains a dictionary's internalRep.
 *
 *----------------------------------------------------------------------
 */

static int
SetDictFromAny(
    Tcl_Interp *interp,
    Tcl_Obj *objPtr)
{
    Tcl_HashEntry *hPtr;
    int isNew;
<<<<<<< HEAD
    Dict *dict = Tcl_Alloc(sizeof(Dict));
=======
    Dict *dict = (Dict *)ckalloc(sizeof(Dict));
>>>>>>> e676594f

    InitChainTable(dict);

    /*
     * Since lists and dictionaries have very closely-related string
     * representations (i.e. the same parsing code) we can safely special-case
     * the conversion from lists to dictionaries.
     */

    if (TclHasIntRep(objPtr, &tclListType)) {
	int objc, i;
	Tcl_Obj **objv;

	/* Cannot fail, we already know the Tcl_ObjType is "list". */
	TclListObjGetElements(NULL, objPtr, &objc, &objv);
	if (objc & 1) {
	    goto missingValue;
	}

	for (i=0 ; i<objc ; i+=2) {

	    /* Store key and value in the hash table we're building. */
	    hPtr = CreateChainEntry(dict, objv[i], &isNew);
	    if (!isNew) {
		Tcl_Obj *discardedValue = (Tcl_Obj *)Tcl_GetHashValue(hPtr);

		/*
		 * Not really a well-formed dictionary as there are duplicate
		 * keys, so better get the string rep here so that we can
		 * convert back.
		 */

		(void) TclGetString(objPtr);

		TclDecrRefCount(discardedValue);
	    }
	    Tcl_SetHashValue(hPtr, objv[i+1]);
	    Tcl_IncrRefCount(objv[i+1]); /* Since hash now holds ref to it */
	}
    } else {
	size_t length;
	const char *nextElem = TclGetStringFromObj(objPtr, &length);
	const char *limit = (nextElem + length);

	while (nextElem < limit) {
	    Tcl_Obj *keyPtr, *valuePtr;
	    const char *elemStart;
	    size_t elemSize;
	    int literal;

	    if (TclFindDictElement(interp, nextElem, (limit - nextElem),
		    &elemStart, &nextElem, &elemSize, &literal) != TCL_OK) {
		goto errorInFindDictElement;
	    }
	    if (elemStart == limit) {
		break;
	    }
	    if (nextElem == limit) {
		goto missingValue;
	    }

	    if (literal) {
		TclNewStringObj(keyPtr, elemStart, elemSize);
	    } else {
		/* Avoid double copy */
		char *dst;

		TclNewObj(keyPtr);
		Tcl_InvalidateStringRep(keyPtr);
		dst = Tcl_InitStringRep(keyPtr, NULL, elemSize);
		TclOOM(dst, elemSize); /* Consider error */
		(void)Tcl_InitStringRep(keyPtr, NULL,
			TclCopyAndCollapse(elemSize, elemStart, dst));
	    }

	    if (TclFindDictElement(interp, nextElem, (limit - nextElem),
		    &elemStart, &nextElem, &elemSize, &literal) != TCL_OK) {
		TclDecrRefCount(keyPtr);
		goto errorInFindDictElement;
	    }

	    if (literal) {
		TclNewStringObj(valuePtr, elemStart, elemSize);
	    } else {
		/* Avoid double copy */
		char *dst;

		TclNewObj(valuePtr);
		Tcl_InvalidateStringRep(valuePtr);
		dst = Tcl_InitStringRep(valuePtr, NULL, elemSize);
		TclOOM(dst, elemSize); /* Consider error */
		(void)Tcl_InitStringRep(valuePtr, NULL,
			TclCopyAndCollapse(elemSize, elemStart, dst));
	    }

	    /* Store key and value in the hash table we're building. */
	    hPtr = CreateChainEntry(dict, keyPtr, &isNew);
	    if (!isNew) {
		Tcl_Obj *discardedValue = (Tcl_Obj *)Tcl_GetHashValue(hPtr);

		TclDecrRefCount(keyPtr);
		TclDecrRefCount(discardedValue);
	    }
	    Tcl_SetHashValue(hPtr, valuePtr);
	    Tcl_IncrRefCount(valuePtr); /* since hash now holds ref to it */
	}
    }

    /*
     * Free the old internalRep before setting the new one. We do this as late
     * as possible to allow the conversion code, in particular
     * Tcl_GetStringFromObj, to use that old internalRep.
     */

    dict->epoch = 1;
    dict->chain = NULL;
    dict->refCount = 1;
    DictSetIntRep(objPtr, dict);
    return TCL_OK;

  missingValue:
    if (interp != NULL) {
	Tcl_SetObjResult(interp, Tcl_NewStringObj(
		"missing value to go with key", -1));
	Tcl_SetErrorCode(interp, "TCL", "VALUE", "DICTIONARY", NULL);
    }
  errorInFindDictElement:
    DeleteChainTable(dict);
    Tcl_Free(dict);
    return TCL_ERROR;
}

static Dict *
GetDictFromObj(
    Tcl_Interp *interp,
    Tcl_Obj *dictPtr)
{
    Dict *dict;

    DictGetIntRep(dictPtr, dict);
    if (dict == NULL) {
	if (SetDictFromAny(interp, dictPtr) != TCL_OK) {
	    return NULL;
	}
	DictGetIntRep(dictPtr, dict);
    }
    return dict;
}

/*
 *----------------------------------------------------------------------
 *
 * TclTraceDictPath --
 *
 *	Trace through a tree of dictionaries using the array of keys given. If
 *	the flags argument has the DICT_PATH_UPDATE flag is set, a
 *	backward-pointing chain of dictionaries is also built (in the Dict's
 *	chain field) and the chained dictionaries are made into unshared
 *	dictionaries (if they aren't already.)
 *
 * Results:
 *	The object at the end of the path, or NULL if there was an error. Note
 *	that this it is an error for an intermediate dictionary on the path to
 *	not exist. If the flags argument has the DICT_PATH_EXISTS set, a
 *	non-existent path gives a DICT_PATH_NON_EXISTENT result.
 *
 * Side effects:
 *	If the flags argument is zero or DICT_PATH_EXISTS, there are no side
 *	effects (other than potential conversion of objects to dictionaries.)
 *	If the flags argument is DICT_PATH_UPDATE, the following additional
 *	side effects occur. Shared dictionaries along the path are converted
 *	into unshared objects, and a backward-pointing chain is built using
 *	the chain fields of the dictionaries (for easy invalidation of string
 *	representations using InvalidateDictChain). If the flags argument has
 *	the DICT_PATH_CREATE bits set (and not the DICT_PATH_EXISTS bit),
 *	non-existant keys will be inserted with a value of an empty
 *	dictionary, resulting in the path being built.
 *
 *----------------------------------------------------------------------
 */

Tcl_Obj *
TclTraceDictPath(
    Tcl_Interp *interp,
    Tcl_Obj *dictPtr,
    int keyc,
    Tcl_Obj *const keyv[],
    int flags)
{
    Dict *dict, *newDict;
    int i;

    DictGetIntRep(dictPtr, dict);
    if (dict == NULL) {
	if (SetDictFromAny(interp, dictPtr) != TCL_OK) {
	    return NULL;
	}
	DictGetIntRep(dictPtr, dict);
    }
    if (flags & DICT_PATH_UPDATE) {
	dict->chain = NULL;
    }

    for (i=0 ; i<keyc ; i++) {
	Tcl_HashEntry *hPtr = Tcl_FindHashEntry(&dict->table, keyv[i]);
	Tcl_Obj *tmpObj;

	if (hPtr == NULL) {
	    int isNew;			/* Dummy */

	    if (flags & DICT_PATH_EXISTS) {
		return DICT_PATH_NON_EXISTENT;
	    }
	    if ((flags & DICT_PATH_CREATE) != DICT_PATH_CREATE) {
		if (interp != NULL) {
		    Tcl_SetObjResult(interp, Tcl_ObjPrintf(
			    "key \"%s\" not known in dictionary",
			    TclGetString(keyv[i])));
		    Tcl_SetErrorCode(interp, "TCL", "LOOKUP", "DICT",
			    TclGetString(keyv[i]), NULL);
		}
		return NULL;
	    }

	    /*
	     * The next line should always set isNew to 1.
	     */

	    hPtr = CreateChainEntry(dict, keyv[i], &isNew);
	    tmpObj = Tcl_NewDictObj();
	    Tcl_IncrRefCount(tmpObj);
	    Tcl_SetHashValue(hPtr, tmpObj);
	} else {
	    tmpObj = (Tcl_Obj *)Tcl_GetHashValue(hPtr);

	    DictGetIntRep(tmpObj, newDict);

	    if (newDict == NULL) {
		if (SetDictFromAny(interp, tmpObj) != TCL_OK) {
		    return NULL;
		}
	    }
	}

	DictGetIntRep(tmpObj, newDict);
	if (flags & DICT_PATH_UPDATE) {
	    if (Tcl_IsShared(tmpObj)) {
		TclDecrRefCount(tmpObj);
		tmpObj = Tcl_DuplicateObj(tmpObj);
		Tcl_IncrRefCount(tmpObj);
		Tcl_SetHashValue(hPtr, tmpObj);
		dict->epoch++;
		DictGetIntRep(tmpObj, newDict);
	    }

	    newDict->chain = dictPtr;
	}
	dict = newDict;
	dictPtr = tmpObj;
    }
    return dictPtr;
}

/*
 *----------------------------------------------------------------------
 *
 * InvalidateDictChain --
 *
 *	Go through a dictionary chain (built by an updating invokation of
 *	TclTraceDictPath) and invalidate the string representations of all the
 *	dictionaries on the chain.
 *
 * Results:
 *	None
 *
 * Side effects:
 *	String reps are invalidated and epoch counters (for detecting illegal
 *	concurrent modifications) are updated through the chain of updated
 *	dictionaries.
 *
 *----------------------------------------------------------------------
 */

static void
InvalidateDictChain(
    Tcl_Obj *dictObj)
{
    Dict *dict;

    DictGetIntRep(dictObj, dict);
    assert( dict != NULL);

    do {
	dict->refCount++;
	TclInvalidateStringRep(dictObj);
	TclFreeIntRep(dictObj);
	DictSetIntRep(dictObj, dict);

	dict->epoch++;
	dictObj = dict->chain;
	if (dictObj == NULL) {
	    break;
	}
	dict->chain = NULL;
	DictGetIntRep(dictObj, dict);
    } while (dict != NULL);
}

/*
 *----------------------------------------------------------------------
 *
 * Tcl_DictObjPut --
 *
 *	Add a key,value pair to a dictionary, or update the value for a key if
 *	that key already has a mapping in the dictionary.
 *
 * Results:
 *	A standard Tcl result.
 *
 * Side effects:
 *	The object pointed to by dictPtr is converted to a dictionary if it is
 *	not already one, and any string representation that it has is
 *	invalidated.
 *
 *----------------------------------------------------------------------
 */

int
Tcl_DictObjPut(
    Tcl_Interp *interp,
    Tcl_Obj *dictPtr,
    Tcl_Obj *keyPtr,
    Tcl_Obj *valuePtr)
{
    Dict *dict;
    Tcl_HashEntry *hPtr;
    int isNew;

    if (Tcl_IsShared(dictPtr)) {
	Tcl_Panic("%s called with shared object", "Tcl_DictObjPut");
    }

    dict = GetDictFromObj(interp, dictPtr);
    if (dict == NULL) {
	return TCL_ERROR;
    }

    TclInvalidateStringRep(dictPtr);
    hPtr = CreateChainEntry(dict, keyPtr, &isNew);
    dict->refCount++;
    TclFreeIntRep(dictPtr)
    DictSetIntRep(dictPtr, dict);
    Tcl_IncrRefCount(valuePtr);
    if (!isNew) {
	Tcl_Obj *oldValuePtr = (Tcl_Obj *)Tcl_GetHashValue(hPtr);

	TclDecrRefCount(oldValuePtr);
    }
    Tcl_SetHashValue(hPtr, valuePtr);
    dict->epoch++;
    return TCL_OK;
}

/*
 *----------------------------------------------------------------------
 *
 * Tcl_DictObjGet --
 *
 *	Given a key, get its value from the dictionary (or NULL if key is not
 *	found in dictionary.)
 *
 * Results:
 *	A standard Tcl result. The variable pointed to by valuePtrPtr is
 *	updated with the value for the key. Note that it is not an error for
 *	the key to have no mapping in the dictionary.
 *
 * Side effects:
 *	The object pointed to by dictPtr is converted to a dictionary if it is
 *	not already one.
 *
 *----------------------------------------------------------------------
 */

int
Tcl_DictObjGet(
    Tcl_Interp *interp,
    Tcl_Obj *dictPtr,
    Tcl_Obj *keyPtr,
    Tcl_Obj **valuePtrPtr)
{
    Dict *dict;
    Tcl_HashEntry *hPtr;

    dict = GetDictFromObj(interp, dictPtr);
    if (dict == NULL) {
	*valuePtrPtr = NULL;
	return TCL_ERROR;
    }

    hPtr = Tcl_FindHashEntry(&dict->table, keyPtr);
    if (hPtr == NULL) {
	*valuePtrPtr = NULL;
    } else {
	*valuePtrPtr = (Tcl_Obj *)Tcl_GetHashValue(hPtr);
    }
    return TCL_OK;
}

/*
 *----------------------------------------------------------------------
 *
 * Tcl_DictObjRemove --
 *
 *	Remove the key,value pair with the given key from the dictionary; the
 *	key does not need to be present in the dictionary.
 *
 * Results:
 *	A standard Tcl result.
 *
 * Side effects:
 *	The object pointed to by dictPtr is converted to a dictionary if it is
 *	not already one, and any string representation that it has is
 *	invalidated.
 *
 *----------------------------------------------------------------------
 */

int
Tcl_DictObjRemove(
    Tcl_Interp *interp,
    Tcl_Obj *dictPtr,
    Tcl_Obj *keyPtr)
{
    Dict *dict;

    if (Tcl_IsShared(dictPtr)) {
	Tcl_Panic("%s called with shared object", "Tcl_DictObjRemove");
    }

    dict = GetDictFromObj(interp, dictPtr);
    if (dict == NULL) {
	return TCL_ERROR;
    }

    if (DeleteChainEntry(dict, keyPtr)) {
	TclInvalidateStringRep(dictPtr);
	dict->epoch++;
    }
    return TCL_OK;
}

/*
 *----------------------------------------------------------------------
 *
 * Tcl_DictObjSize --
 *
 *	How many key,value pairs are there in the dictionary?
 *
 * Results:
 *	A standard Tcl result. Updates the variable pointed to by sizePtr with
 *	the number of key,value pairs in the dictionary.
 *
 * Side effects:
 *	The dictPtr object is converted to a dictionary type if it is not a
 *	dictionary already.
 *
 *----------------------------------------------------------------------
 */

int
Tcl_DictObjSize(
    Tcl_Interp *interp,
    Tcl_Obj *dictPtr,
    int *sizePtr)
{
    Dict *dict;

    dict = GetDictFromObj(interp, dictPtr);
    if (dict == NULL) {
	return TCL_ERROR;
    }

    *sizePtr = dict->table.numEntries;
    return TCL_OK;
}

/*
 *----------------------------------------------------------------------
 *
 * Tcl_DictObjFirst --
 *
 *	Start a traversal of the dictionary. Caller must supply the search
 *	context, pointers for returning key and value, and a pointer to allow
 *	indication of whether the dictionary has been traversed (i.e. the
 *	dictionary is empty). The order of traversal is undefined.
 *
 * Results:
 *	A standard Tcl result. Updates the variables pointed to by keyPtrPtr,
 *	valuePtrPtr and donePtr. Either of keyPtrPtr and valuePtrPtr may be
 *	NULL, in which case the key/value is not made available to the caller.
 *
 * Side effects:
 *	The dictPtr object is converted to a dictionary type if it is not a
 *	dictionary already. The search context is initialised if the search
 *	has not finished. The dictionary's internal rep is Tcl_Preserve()d if
 *	the dictionary has at least one element.
 *
 *----------------------------------------------------------------------
 */

int
Tcl_DictObjFirst(
    Tcl_Interp *interp,		/* For error messages, or NULL if no error
				 * messages desired. */
    Tcl_Obj *dictPtr,		/* Dictionary to traverse. */
    Tcl_DictSearch *searchPtr,	/* Pointer to a dict search context. */
    Tcl_Obj **keyPtrPtr,	/* Pointer to a variable to have the first key
				 * written into, or NULL. */
    Tcl_Obj **valuePtrPtr,	/* Pointer to a variable to have the first
				 * value written into, or NULL.*/
    int *donePtr)		/* Pointer to a variable which will have a 1
				 * written into when there are no further
				 * values in the dictionary, or a 0
				 * otherwise. */
{
    Dict *dict;
    ChainEntry *cPtr;

    dict = GetDictFromObj(interp, dictPtr);
    if (dict == NULL) {
	return TCL_ERROR;
    }

    cPtr = dict->entryChainHead;
    if (cPtr == NULL) {
	searchPtr->epoch = 0;
	*donePtr = 1;
    } else {
	*donePtr = 0;
	searchPtr->dictionaryPtr = (Tcl_Dict) dict;
	searchPtr->epoch = dict->epoch;
	searchPtr->next = cPtr->nextPtr;
	dict->refCount++;
	if (keyPtrPtr != NULL) {
	    *keyPtrPtr = (Tcl_Obj *)Tcl_GetHashKey(&dict->table, &cPtr->entry);
	}
	if (valuePtrPtr != NULL) {
	    *valuePtrPtr = (Tcl_Obj *)Tcl_GetHashValue(&cPtr->entry);
	}
    }
    return TCL_OK;
}

/*
 *----------------------------------------------------------------------
 *
 * Tcl_DictObjNext --
 *
 *	Continue a traversal of a dictionary previously started with
 *	Tcl_DictObjFirst. This function is safe against concurrent
 *	modification of the underlying object (including type shimmering),
 *	treating such situations as if the search has terminated, though it is
 *	up to the caller to ensure that the object itself is not disposed
 *	until the search has finished. It is _not_ safe against modifications
 *	from other threads.
 *
 * Results:
 *	Updates the variables pointed to by keyPtrPtr, valuePtrPtr and
 *	donePtr. Either of keyPtrPtr and valuePtrPtr may be NULL, in which
 *	case the key/value is not made available to the caller.
 *
 * Side effects:
 *	Removes a reference to the dictionary's internal rep if the search
 *	terminates.
 *
 *----------------------------------------------------------------------
 */

void
Tcl_DictObjNext(
    Tcl_DictSearch *searchPtr,	/* Pointer to a hash search context. */
    Tcl_Obj **keyPtrPtr,	/* Pointer to a variable to have the first key
				 * written into, or NULL. */
    Tcl_Obj **valuePtrPtr,	/* Pointer to a variable to have the first
				 * value written into, or NULL.*/
    int *donePtr)		/* Pointer to a variable which will have a 1
				 * written into when there are no further
				 * values in the dictionary, or a 0
				 * otherwise. */
{
    ChainEntry *cPtr;

    /*
     * If the searh is done; we do no work.
     */

    if (!searchPtr->epoch) {
	*donePtr = 1;
	return;
    }

    /*
     * Bail out if the dictionary has had any elements added, modified or
     * removed. This *shouldn't* happen, but...
     */

    if (((Dict *)searchPtr->dictionaryPtr)->epoch != searchPtr->epoch) {
	Tcl_Panic("concurrent dictionary modification and search");
    }

    cPtr = (ChainEntry *)searchPtr->next;
    if (cPtr == NULL) {
	Tcl_DictObjDone(searchPtr);
	*donePtr = 1;
	return;
    }

    searchPtr->next = cPtr->nextPtr;
    *donePtr = 0;
    if (keyPtrPtr != NULL) {
	*keyPtrPtr = (Tcl_Obj *)Tcl_GetHashKey(
		&((Dict *)searchPtr->dictionaryPtr)->table, &cPtr->entry);
    }
    if (valuePtrPtr != NULL) {
	*valuePtrPtr = (Tcl_Obj *)Tcl_GetHashValue(&cPtr->entry);
    }
}

/*
 *----------------------------------------------------------------------
 *
 * Tcl_DictObjDone --
 *
 *	Call this if you want to stop a search before you reach the end of the
 *	dictionary (e.g. because of abnormal termination of the search). It
 *	need not be used if the search reaches its natural end (i.e. if either
 *	Tcl_DictObjFirst or Tcl_DictObjNext sets its donePtr variable to 1).
 *
 * Results:
 *	None.
 *
 * Side effects:
 *	Removes a reference to the dictionary's internal rep.
 *
 *----------------------------------------------------------------------
 */

void
Tcl_DictObjDone(
    Tcl_DictSearch *searchPtr)		/* Pointer to a hash search context. */
{
    Dict *dict;

    if (searchPtr->epoch) {
	searchPtr->epoch = 0;
	dict = (Dict *) searchPtr->dictionaryPtr;
	if (dict->refCount-- <= 1) {
	    DeleteDict(dict);
	}
    }
}

/*
 *----------------------------------------------------------------------
 *
 * Tcl_DictObjPutKeyList --
 *
 *	Add a key...key,value pair to a dictionary tree. The main dictionary
 *	value must not be shared, though sub-dictionaries may be. All
 *	intermediate dictionaries on the path must exist.
 *
 * Results:
 *	A standard Tcl result. Note that in the error case, a message is left
 *	in interp unless that is NULL.
 *
 * Side effects:
 *	If the dictionary and any of its sub-dictionaries on the path have
 *	string representations, these are invalidated.
 *
 *----------------------------------------------------------------------
 */

int
Tcl_DictObjPutKeyList(
    Tcl_Interp *interp,
    Tcl_Obj *dictPtr,
    int keyc,
    Tcl_Obj *const keyv[],
    Tcl_Obj *valuePtr)
{
    Dict *dict;
    Tcl_HashEntry *hPtr;
    int isNew;

    if (Tcl_IsShared(dictPtr)) {
	Tcl_Panic("%s called with shared object", "Tcl_DictObjPutKeyList");
    }
    if (keyc < 1) {
	Tcl_Panic("%s called with empty key list", "Tcl_DictObjPutKeyList");
    }

    dictPtr = TclTraceDictPath(interp, dictPtr, keyc-1,keyv, DICT_PATH_CREATE);
    if (dictPtr == NULL) {
	return TCL_ERROR;
    }

    DictGetIntRep(dictPtr, dict);
    assert(dict != NULL);
    hPtr = CreateChainEntry(dict, keyv[keyc-1], &isNew);
    Tcl_IncrRefCount(valuePtr);
    if (!isNew) {
	Tcl_Obj *oldValuePtr = (Tcl_Obj *)Tcl_GetHashValue(hPtr);

	TclDecrRefCount(oldValuePtr);
    }
    Tcl_SetHashValue(hPtr, valuePtr);
    InvalidateDictChain(dictPtr);

    return TCL_OK;
}

/*
 *----------------------------------------------------------------------
 *
 * Tcl_DictObjRemoveKeyList --
 *
 *	Remove a key...key,value pair from a dictionary tree (the value
 *	removed is implicit in the key path). The main dictionary value must
 *	not be shared, though sub-dictionaries may be. It is not an error if
 *	there is no value associated with the given key list, but all
 *	intermediate dictionaries on the key path must exist.
 *
 * Results:
 *	A standard Tcl result. Note that in the error case, a message is left
 *	in interp unless that is NULL.
 *
 * Side effects:
 *	If the dictionary and any of its sub-dictionaries on the key path have
 *	string representations, these are invalidated.
 *
 *----------------------------------------------------------------------
 */

int
Tcl_DictObjRemoveKeyList(
    Tcl_Interp *interp,
    Tcl_Obj *dictPtr,
    int keyc,
    Tcl_Obj *const keyv[])
{
    Dict *dict;

    if (Tcl_IsShared(dictPtr)) {
	Tcl_Panic("%s called with shared object", "Tcl_DictObjRemoveKeyList");
    }
    if (keyc < 1) {
	Tcl_Panic("%s called with empty key list", "Tcl_DictObjRemoveKeyList");
    }

    dictPtr = TclTraceDictPath(interp, dictPtr, keyc-1,keyv, DICT_PATH_UPDATE);
    if (dictPtr == NULL) {
	return TCL_ERROR;
    }

    DictGetIntRep(dictPtr, dict);
    assert(dict != NULL);
    DeleteChainEntry(dict, keyv[keyc-1]);
    InvalidateDictChain(dictPtr);
    return TCL_OK;
}

/*
 *----------------------------------------------------------------------
 *
 * Tcl_NewDictObj --
 *
 *	This function is normally called when not debugging: i.e., when
 *	TCL_MEM_DEBUG is not defined. It creates a new dict object without any
 *	content.
 *
 *	When TCL_MEM_DEBUG is defined, this function just returns the result
 *	of calling the debugging version Tcl_DbNewDictObj.
 *
 * Results:
 *	A new dict object is returned; it has no keys defined in it. The new
 *	object's string representation is left NULL, and the ref count of the
 *	object is 0.
 *
 * Side Effects:
 *	None.
 *
 *----------------------------------------------------------------------
 */

Tcl_Obj *
Tcl_NewDictObj(void)
{
#ifdef TCL_MEM_DEBUG
    return Tcl_DbNewDictObj("unknown", 0);
#else /* !TCL_MEM_DEBUG */

    Tcl_Obj *dictPtr;
    Dict *dict;

    TclNewObj(dictPtr);
    TclInvalidateStringRep(dictPtr);
<<<<<<< HEAD
    dict = Tcl_Alloc(sizeof(Dict));
=======
    dict = (Dict *)ckalloc(sizeof(Dict));
>>>>>>> e676594f
    InitChainTable(dict);
    dict->epoch = 1;
    dict->chain = NULL;
    dict->refCount = 1;
    DictSetIntRep(dictPtr, dict);
    return dictPtr;
#endif
}

/*
 *----------------------------------------------------------------------
 *
 * Tcl_DbNewDictObj --
 *
 *	This function is normally called when debugging: i.e., when
 *	TCL_MEM_DEBUG is defined. It creates new dict objects. It is the same
 *	as the Tcl_NewDictObj function above except that it calls
 *	Tcl_DbCkalloc directly with the file name and line number from its
 *	caller. This simplifies debugging since then the [memory active]
 *	command will report the correct file name and line number when
 *	reporting objects that haven't been freed.
 *
 *	When TCL_MEM_DEBUG is not defined, this function just returns the
 *	result of calling Tcl_NewDictObj.
 *
 * Results:
 *	A new dict object is returned; it has no keys defined in it. The new
 *	object's string representation is left NULL, and the ref count of the
 *	object is 0.
 *
 * Side Effects:
 *	None.
 *
 *----------------------------------------------------------------------
 */

Tcl_Obj *
Tcl_DbNewDictObj(
    const char *file,
    int line)
{
#ifdef TCL_MEM_DEBUG
    Tcl_Obj *dictPtr;
    Dict *dict;

    TclDbNewObj(dictPtr, file, line);
    TclInvalidateStringRep(dictPtr);
<<<<<<< HEAD
    dict = Tcl_Alloc(sizeof(Dict));
=======
    dict = (Dict *)ckalloc(sizeof(Dict));
>>>>>>> e676594f
    InitChainTable(dict);
    dict->epoch = 1;
    dict->chain = NULL;
    dict->refCount = 1;
    DictSetIntRep(dictPtr, dict);
    return dictPtr;
#else /* !TCL_MEM_DEBUG */
    (void)file;
    (void)line;
    return Tcl_NewDictObj();
#endif
}

/***** START OF FUNCTIONS IMPLEMENTING TCL COMMANDS *****/

/*
 *----------------------------------------------------------------------
 *
 * DictCreateCmd --
 *
 *	This function implements the "dict create" Tcl command. See the user
 *	documentation for details on what it does, and TIP#111 for the formal
 *	specification.
 *
 * Results:
 *	A standard Tcl result.
 *
 * Side effects:
 *	See the user documentation.
 *
 *----------------------------------------------------------------------
 */

static int
DictCreateCmd(
    ClientData dummy,		/* Not used. */
    Tcl_Interp *interp,
    int objc,
    Tcl_Obj *const *objv)
{
    Tcl_Obj *dictObj;
    int i;
    (void)dummy;

    /*
     * Must have an even number of arguments; note that number of preceding
     * arguments (i.e. "dict create" is also even, which makes this much
     * easier.)
     */

    if ((objc & 1) == 0) {
	Tcl_WrongNumArgs(interp, 1, objv, "?key value ...?");
	return TCL_ERROR;
    }

    dictObj = Tcl_NewDictObj();
    for (i=1 ; i<objc ; i+=2) {
	/*
	 * The next command is assumed to never fail...
	 */
	Tcl_DictObjPut(NULL, dictObj, objv[i], objv[i+1]);
    }
    Tcl_SetObjResult(interp, dictObj);
    return TCL_OK;
}

/*
 *----------------------------------------------------------------------
 *
 * DictGetCmd --
 *
 *	This function implements the "dict get" Tcl command. See the user
 *	documentation for details on what it does, and TIP#111 for the formal
 *	specification.
 *
 * Results:
 *	A standard Tcl result.
 *
 * Side effects:
 *	See the user documentation.
 *
 *----------------------------------------------------------------------
 */

static int
DictGetCmd(
    ClientData dummy,		/* Not used. */
    Tcl_Interp *interp,
    int objc,
    Tcl_Obj *const *objv)
{
    Tcl_Obj *dictPtr, *valuePtr = NULL;
    int result;
    (void)dummy;

    if (objc < 2) {
	Tcl_WrongNumArgs(interp, 1, objv, "dictionary ?key ...?");
	return TCL_ERROR;
    }

    /*
     * Test for the special case of no keys, which returns a *list* of all
     * key,value pairs. We produce a copy here because that makes subsequent
     * list handling more efficient.
     */

    if (objc == 2) {
	Tcl_Obj *keyPtr = NULL, *listPtr;
	Tcl_DictSearch search;
	int done;

	result = Tcl_DictObjFirst(interp, objv[1], &search,
		&keyPtr, &valuePtr, &done);
	if (result != TCL_OK) {
	    return result;
	}
	listPtr = Tcl_NewListObj(0, NULL);
	while (!done) {
	    /*
	     * Assume these won't fail as we have complete control over the
	     * types of things here.
	     */

	    Tcl_ListObjAppendElement(interp, listPtr, keyPtr);
	    Tcl_ListObjAppendElement(interp, listPtr, valuePtr);

	    Tcl_DictObjNext(&search, &keyPtr, &valuePtr, &done);
	}
	Tcl_SetObjResult(interp, listPtr);
	return TCL_OK;
    }

    /*
     * Loop through the list of keys, looking up the key at the current index
     * in the current dictionary each time. Once we've done the lookup, we set
     * the current dictionary to be the value we looked up (in case the value
     * was not the last one and we are going through a chain of searches.)
     * Note that this loop always executes at least once.
     */

    dictPtr = TclTraceDictPath(interp, objv[1], objc-3,objv+2, DICT_PATH_READ);
    if (dictPtr == NULL) {
	return TCL_ERROR;
    }
    result = Tcl_DictObjGet(interp, dictPtr, objv[objc-1], &valuePtr);
    if (result != TCL_OK) {
	return result;
    }
    if (valuePtr == NULL) {
	Tcl_SetObjResult(interp, Tcl_ObjPrintf(
		"key \"%s\" not known in dictionary",
		TclGetString(objv[objc-1])));
	Tcl_SetErrorCode(interp, "TCL", "LOOKUP", "DICT",
		TclGetString(objv[objc-1]), NULL);
	return TCL_ERROR;
    }
    Tcl_SetObjResult(interp, valuePtr);
    return TCL_OK;
}

/*
 *----------------------------------------------------------------------
 *
 * DictGetDefCmd --
 *
 *	This function implements the "dict getdef" and "dict getwithdefault"
 *	Tcl commands. See the user documentation for details on what it does,
 *	and TIP#342 for the formal specification.
 *
 * Results:
 *	A standard Tcl result.
 *
 * Side effects:
 *	See the user documentation.
 *
 *----------------------------------------------------------------------
 */

static int
DictGetDefCmd(
    ClientData dummy,		/* Not used. */
    Tcl_Interp *interp,
    int objc,
    Tcl_Obj *const *objv)
{
    Tcl_Obj *dictPtr, *keyPtr, *valuePtr, *defaultPtr;
    Tcl_Obj *const *keyPath;
    int numKeys;
    (void)dummy;

    if (objc < 4) {
	Tcl_WrongNumArgs(interp, 1, objv, "dictionary ?key ...? key default");
	return TCL_ERROR;
    }

    /*
     * Give the bits of arguments names for clarity.
     */

    dictPtr = objv[1];
    keyPath = &objv[2];
    numKeys = objc - 4;		/* Number of keys in keyPath; there's always
				 * one extra key afterwards too. */
    keyPtr = objv[objc - 2];
    defaultPtr = objv[objc - 1];

    /*
     * Implement the getting-with-default operation.
     */

    dictPtr = TclTraceDictPath(interp, dictPtr, numKeys, keyPath,
	    DICT_PATH_EXISTS);
    if (dictPtr == NULL) {
	return TCL_ERROR;
    } else if (dictPtr == DICT_PATH_NON_EXISTENT) {
	Tcl_SetObjResult(interp, defaultPtr);
    } else if (Tcl_DictObjGet(interp, dictPtr, keyPtr, &valuePtr) != TCL_OK) {
	return TCL_ERROR;
    } else if (valuePtr == NULL) {
	Tcl_SetObjResult(interp, defaultPtr);
    } else {
	Tcl_SetObjResult(interp, valuePtr);
    }
    return TCL_OK;
}

/*
 *----------------------------------------------------------------------
 *
 * DictReplaceCmd --
 *
 *	This function implements the "dict replace" Tcl command. See the user
 *	documentation for details on what it does, and TIP#111 for the formal
 *	specification.
 *
 * Results:
 *	A standard Tcl result.
 *
 * Side effects:
 *	See the user documentation.
 *
 *----------------------------------------------------------------------
 */

static int
DictReplaceCmd(
    ClientData dummy,		/* Not used. */
    Tcl_Interp *interp,
    int objc,
    Tcl_Obj *const *objv)
{
    Tcl_Obj *dictPtr;
    int i;
    (void)dummy;

    if ((objc < 2) || (objc & 1)) {
	Tcl_WrongNumArgs(interp, 1, objv, "dictionary ?key value ...?");
	return TCL_ERROR;
    }

    dictPtr = objv[1];
    if (GetDictFromObj(interp, dictPtr) == NULL) {
	return TCL_ERROR;
    }
    if (Tcl_IsShared(dictPtr)) {
	dictPtr = Tcl_DuplicateObj(dictPtr);
    }
    TclInvalidateStringRep(dictPtr);
    for (i=2 ; i<objc ; i+=2) {
	Tcl_DictObjPut(NULL, dictPtr, objv[i], objv[i+1]);
    }
    Tcl_SetObjResult(interp, dictPtr);
    return TCL_OK;
}

/*
 *----------------------------------------------------------------------
 *
 * DictRemoveCmd --
 *
 *	This function implements the "dict remove" Tcl command. See the user
 *	documentation for details on what it does, and TIP#111 for the formal
 *	specification.
 *
 * Results:
 *	A standard Tcl result.
 *
 * Side effects:
 *	See the user documentation.
 *
 *----------------------------------------------------------------------
 */

static int
DictRemoveCmd(
    ClientData dummy,		/* Not used. */
    Tcl_Interp *interp,
    int objc,
    Tcl_Obj *const *objv)
{
    Tcl_Obj *dictPtr;
    int i;
    (void)dummy;

    if (objc < 2) {
	Tcl_WrongNumArgs(interp, 1, objv, "dictionary ?key ...?");
	return TCL_ERROR;
    }

    dictPtr = objv[1];
    if (GetDictFromObj(interp, dictPtr) == NULL) {
	return TCL_ERROR;
    }
    if (Tcl_IsShared(dictPtr)) {
	dictPtr = Tcl_DuplicateObj(dictPtr);
    }
    TclInvalidateStringRep(dictPtr);
    for (i=2 ; i<objc ; i++) {
	Tcl_DictObjRemove(NULL, dictPtr, objv[i]);
    }
    Tcl_SetObjResult(interp, dictPtr);
    return TCL_OK;
}

/*
 *----------------------------------------------------------------------
 *
 * DictMergeCmd --
 *
 *	This function implements the "dict merge" Tcl command. See the user
 *	documentation for details on what it does, and TIP#163 for the formal
 *	specification.
 *
 * Results:
 *	A standard Tcl result.
 *
 * Side effects:
 *	See the user documentation.
 *
 *----------------------------------------------------------------------
 */

static int
DictMergeCmd(
    ClientData dummy,		/* Not used. */
    Tcl_Interp *interp,
    int objc,
    Tcl_Obj *const *objv)
{
    Tcl_Obj *targetObj, *keyObj = NULL, *valueObj = NULL;
    int allocatedDict = 0;
    int i, done;
    Tcl_DictSearch search;
    (void)dummy;

    if (objc == 1) {
	/*
	 * No dictionary arguments; return default (empty value).
	 */

	return TCL_OK;
    }

    /*
     * Make sure first argument is a dictionary.
     */

    targetObj = objv[1];
    if (GetDictFromObj(interp, targetObj) == NULL) {
	return TCL_ERROR;
    }

    if (objc == 2) {
	/*
	 * Single argument, return it.
	 */

	Tcl_SetObjResult(interp, objv[1]);
	return TCL_OK;
    }

    /*
     * Normal behaviour: combining two (or more) dictionaries.
     */

    if (Tcl_IsShared(targetObj)) {
	targetObj = Tcl_DuplicateObj(targetObj);
	allocatedDict = 1;
    }
    for (i=2 ; i<objc ; i++) {
	if (Tcl_DictObjFirst(interp, objv[i], &search, &keyObj, &valueObj,
		&done) != TCL_OK) {
	    if (allocatedDict) {
		TclDecrRefCount(targetObj);
	    }
	    return TCL_ERROR;
	}
	while (!done) {
	    /*
	     * Next line can't fail; already know we have a dictionary in
	     * targetObj.
	     */

	    Tcl_DictObjPut(NULL, targetObj, keyObj, valueObj);
	    Tcl_DictObjNext(&search, &keyObj, &valueObj, &done);
	}
	Tcl_DictObjDone(&search);
    }
    Tcl_SetObjResult(interp, targetObj);
    return TCL_OK;
}

/*
 *----------------------------------------------------------------------
 *
 * DictKeysCmd --
 *
 *	This function implements the "dict keys" Tcl command. See the user
 *	documentation for details on what it does, and TIP#111 for the formal
 *	specification.
 *
 * Results:
 *	A standard Tcl result.
 *
 * Side effects:
 *	See the user documentation.
 *
 *----------------------------------------------------------------------
 */

static int
DictKeysCmd(
    ClientData dummy,		/* Not used. */
    Tcl_Interp *interp,
    int objc,
    Tcl_Obj *const *objv)
{
    Tcl_Obj *listPtr;
    const char *pattern = NULL;
    (void)dummy;

    if (objc!=2 && objc!=3) {
	Tcl_WrongNumArgs(interp, 1, objv, "dictionary ?pattern?");
	return TCL_ERROR;
    }

    /*
     * A direct check that we have a dictionary. We don't start the iteration
     * yet because that might allocate memory or set locks that we do not
     * need. [Bug 1705778, leak K04]
     */

    if (GetDictFromObj(interp, objv[1]) == NULL) {
	return TCL_ERROR;
    }

    if (objc == 3) {
	pattern = TclGetString(objv[2]);
    }
    listPtr = Tcl_NewListObj(0, NULL);
    if ((pattern != NULL) && TclMatchIsTrivial(pattern)) {
	Tcl_Obj *valuePtr = NULL;

	Tcl_DictObjGet(interp, objv[1], objv[2], &valuePtr);
	if (valuePtr != NULL) {
	    Tcl_ListObjAppendElement(NULL, listPtr, objv[2]);
	}
    } else {
	Tcl_DictSearch search;
	Tcl_Obj *keyPtr = NULL;
	int done = 0;

	/*
	 * At this point, we know we have a dictionary (or at least something
	 * that can be represented; it could theoretically have shimmered away
	 * when the pattern was fetched, but that shouldn't be damaging) so we
	 * can start the iteration process without checking for failures.
	 */

	Tcl_DictObjFirst(NULL, objv[1], &search, &keyPtr, NULL, &done);
	for (; !done ; Tcl_DictObjNext(&search, &keyPtr, NULL, &done)) {
	    if (!pattern || Tcl_StringMatch(TclGetString(keyPtr), pattern)) {
		Tcl_ListObjAppendElement(NULL, listPtr, keyPtr);
	    }
	}
	Tcl_DictObjDone(&search);
    }

    Tcl_SetObjResult(interp, listPtr);
    return TCL_OK;
}

/*
 *----------------------------------------------------------------------
 *
 * DictValuesCmd --
 *
 *	This function implements the "dict values" Tcl command. See the user
 *	documentation for details on what it does, and TIP#111 for the formal
 *	specification.
 *
 * Results:
 *	A standard Tcl result.
 *
 * Side effects:
 *	See the user documentation.
 *
 *----------------------------------------------------------------------
 */

static int
DictValuesCmd(
    ClientData dummy,		/* Not used. */
    Tcl_Interp *interp,
    int objc,
    Tcl_Obj *const *objv)
{
    Tcl_Obj *valuePtr = NULL, *listPtr;
    Tcl_DictSearch search;
    int done;
    const char *pattern;
    (void)dummy;

    if (objc!=2 && objc!=3) {
	Tcl_WrongNumArgs(interp, 1, objv, "dictionary ?pattern?");
	return TCL_ERROR;
    }

    if (Tcl_DictObjFirst(interp, objv[1], &search, NULL, &valuePtr,
	    &done) != TCL_OK) {
	return TCL_ERROR;
    }
    if (objc == 3) {
	pattern = TclGetString(objv[2]);
    } else {
	pattern = NULL;
    }
    listPtr = Tcl_NewListObj(0, NULL);
    for (; !done ; Tcl_DictObjNext(&search, NULL, &valuePtr, &done)) {
	if (pattern==NULL || Tcl_StringMatch(TclGetString(valuePtr),pattern)) {
	    /*
	     * Assume this operation always succeeds.
	     */

	    Tcl_ListObjAppendElement(interp, listPtr, valuePtr);
	}
    }
    Tcl_DictObjDone(&search);

    Tcl_SetObjResult(interp, listPtr);
    return TCL_OK;
}

/*
 *----------------------------------------------------------------------
 *
 * DictSizeCmd --
 *
 *	This function implements the "dict size" Tcl command. See the user
 *	documentation for details on what it does, and TIP#111 for the formal
 *	specification.
 *
 * Results:
 *	A standard Tcl result.
 *
 * Side effects:
 *	See the user documentation.
 *
 *----------------------------------------------------------------------
 */

static int
DictSizeCmd(
    ClientData dummy,		/* Not used. */
    Tcl_Interp *interp,
    int objc,
    Tcl_Obj *const *objv)
{
    int result, size;
    (void)dummy;

    if (objc != 2) {
	Tcl_WrongNumArgs(interp, 1, objv, "dictionary");
	return TCL_ERROR;
    }
    result = Tcl_DictObjSize(interp, objv[1], &size);
    if (result == TCL_OK) {
	Tcl_SetObjResult(interp, Tcl_NewIntObj(size));
    }
    return result;
}

/*
 *----------------------------------------------------------------------
 *
 * DictExistsCmd --
 *
 *	This function implements the "dict exists" Tcl command. See the user
 *	documentation for details on what it does, and TIP#111 for the formal
 *	specification.
 *
 * Results:
 *	A standard Tcl result.
 *
 * Side effects:
 *	See the user documentation.
 *
 *----------------------------------------------------------------------
 */

static int
DictExistsCmd(
    ClientData dummy,		/* Not used. */
    Tcl_Interp *interp,
    int objc,
    Tcl_Obj *const *objv)
{
    Tcl_Obj *dictPtr, *valuePtr;
    (void)dummy;

    if (objc < 3) {
	Tcl_WrongNumArgs(interp, 1, objv, "dictionary key ?key ...?");
	return TCL_ERROR;
    }

    dictPtr = TclTraceDictPath(NULL, objv[1], objc-3, objv+2,DICT_PATH_EXISTS);
    if (dictPtr == NULL || dictPtr == DICT_PATH_NON_EXISTENT ||
	    Tcl_DictObjGet(NULL, dictPtr, objv[objc-1], &valuePtr) != TCL_OK) {
	Tcl_SetObjResult(interp, Tcl_NewBooleanObj(0));
    } else {
	Tcl_SetObjResult(interp, Tcl_NewBooleanObj(valuePtr != NULL));
    }
    return TCL_OK;
}

/*
 *----------------------------------------------------------------------
 *
 * DictInfoCmd --
 *
 *	This function implements the "dict info" Tcl command. See the user
 *	documentation for details on what it does, and TIP#111 for the formal
 *	specification.
 *
 * Results:
 *	A standard Tcl result.
 *
 * Side effects:
 *	See the user documentation.
 *
 *----------------------------------------------------------------------
 */

static int
DictInfoCmd(
    ClientData dummy,		/* Not used. */
    Tcl_Interp *interp,
    int objc,
    Tcl_Obj *const *objv)
{
    Dict *dict;
    char *statsStr;
    (void)dummy;

    if (objc != 2) {
	Tcl_WrongNumArgs(interp, 1, objv, "dictionary");
	return TCL_ERROR;
    }

    dict = GetDictFromObj(interp, objv[1]);
    if (dict == NULL) {
	return TCL_ERROR;
    }

    statsStr = Tcl_HashStats(&dict->table);
    Tcl_SetObjResult(interp, Tcl_NewStringObj(statsStr, -1));
    Tcl_Free(statsStr);
    return TCL_OK;
}

/*
 *----------------------------------------------------------------------
 *
 * DictIncrCmd --
 *
 *	This function implements the "dict incr" Tcl command. See the user
 *	documentation for details on what it does, and TIP#111 for the formal
 *	specification.
 *
 * Results:
 *	A standard Tcl result.
 *
 * Side effects:
 *	See the user documentation.
 *
 *----------------------------------------------------------------------
 */

static int
DictIncrCmd(
    ClientData dummy,		/* Not used. */
    Tcl_Interp *interp,
    int objc,
    Tcl_Obj *const *objv)
{
    int code = TCL_OK;
    Tcl_Obj *dictPtr, *valuePtr = NULL;
    (void)dummy;

    if (objc < 3 || objc > 4) {
	Tcl_WrongNumArgs(interp, 1, objv, "dictVarName key ?increment?");
	return TCL_ERROR;
    }

    dictPtr = Tcl_ObjGetVar2(interp, objv[1], NULL, 0);
    if (dictPtr == NULL) {
	/*
	 * Variable didn't yet exist. Create new dictionary value.
	 */

	dictPtr = Tcl_NewDictObj();
    } else if (Tcl_DictObjGet(interp, dictPtr, objv[2], &valuePtr) != TCL_OK) {
	/*
	 * Variable contents are not a dict, report error.
	 */

	return TCL_ERROR;
    }
    if (Tcl_IsShared(dictPtr)) {
	/*
	 * A little internals surgery to avoid copying a string rep that will
	 * soon be no good.
	 */

	Tcl_Obj *oldPtr = dictPtr;

	TclNewObj(dictPtr);
	TclInvalidateStringRep(dictPtr);
	DupDictInternalRep(oldPtr, dictPtr);
    }
    if (valuePtr == NULL) {
	/*
	 * Key not in dictionary. Create new key with increment as value.
	 */

	if (objc == 4) {
	    /*
	     * Verify increment is an integer.
	     */

	    mp_int increment;

	    code = Tcl_GetBignumFromObj(interp, objv[3], &increment);
	    if (code != TCL_OK) {
		Tcl_AddErrorInfo(interp, "\n    (reading increment)");
	    } else {
		/*
		 * Remember to dispose with the bignum as we're not actually
		 * using it directly. [Bug 2874678]
		 */

		mp_clear(&increment);
		Tcl_DictObjPut(NULL, dictPtr, objv[2], objv[3]);
	    }
	} else {
	    Tcl_DictObjPut(NULL, dictPtr, objv[2], Tcl_NewIntObj(1));
	}
    } else {
	/*
	 * Key in dictionary. Increment its value with minimum dup.
	 */

	if (Tcl_IsShared(valuePtr)) {
	    valuePtr = Tcl_DuplicateObj(valuePtr);
	    Tcl_DictObjPut(NULL, dictPtr, objv[2], valuePtr);
	}
	if (objc == 4) {
	    code = TclIncrObj(interp, valuePtr, objv[3]);
	} else {
	    Tcl_Obj *incrPtr = Tcl_NewIntObj(1);

	    Tcl_IncrRefCount(incrPtr);
	    code = TclIncrObj(interp, valuePtr, incrPtr);
	    TclDecrRefCount(incrPtr);
	}
    }
    if (code == TCL_OK) {
	TclInvalidateStringRep(dictPtr);
	valuePtr = Tcl_ObjSetVar2(interp, objv[1], NULL,
		dictPtr, TCL_LEAVE_ERR_MSG);
	if (valuePtr == NULL) {
	    code = TCL_ERROR;
	} else {
	    Tcl_SetObjResult(interp, valuePtr);
	}
    } else if (dictPtr->refCount == 0) {
	TclDecrRefCount(dictPtr);
    }
    return code;
}

/*
 *----------------------------------------------------------------------
 *
 * DictLappendCmd --
 *
 *	This function implements the "dict lappend" Tcl command. See the user
 *	documentation for details on what it does, and TIP#111 for the formal
 *	specification.
 *
 * Results:
 *	A standard Tcl result.
 *
 * Side effects:
 *	See the user documentation.
 *
 *----------------------------------------------------------------------
 */

static int
DictLappendCmd(
    ClientData dummy,		/* Not used. */
    Tcl_Interp *interp,
    int objc,
    Tcl_Obj *const *objv)
{
    Tcl_Obj *dictPtr, *valuePtr, *resultPtr;
    int i, allocatedDict = 0, allocatedValue = 0;
    (void)dummy;

    if (objc < 3) {
	Tcl_WrongNumArgs(interp, 1, objv, "dictVarName key ?value ...?");
	return TCL_ERROR;
    }

    dictPtr = Tcl_ObjGetVar2(interp, objv[1], NULL, 0);
    if (dictPtr == NULL) {
	allocatedDict = 1;
	dictPtr = Tcl_NewDictObj();
    } else if (Tcl_IsShared(dictPtr)) {
	allocatedDict = 1;
	dictPtr = Tcl_DuplicateObj(dictPtr);
    }

    if (Tcl_DictObjGet(interp, dictPtr, objv[2], &valuePtr) != TCL_OK) {
	if (allocatedDict) {
	    TclDecrRefCount(dictPtr);
	}
	return TCL_ERROR;
    }

    if (valuePtr == NULL) {
	valuePtr = Tcl_NewListObj(objc-3, objv+3);
	allocatedValue = 1;
    } else {
	if (Tcl_IsShared(valuePtr)) {
	    allocatedValue = 1;
	    valuePtr = Tcl_DuplicateObj(valuePtr);
	}

	for (i=3 ; i<objc ; i++) {
	    if (Tcl_ListObjAppendElement(interp, valuePtr,
		    objv[i]) != TCL_OK) {
		if (allocatedValue) {
		    TclDecrRefCount(valuePtr);
		}
		if (allocatedDict) {
		    TclDecrRefCount(dictPtr);
		}
		return TCL_ERROR;
	    }
	}
    }

    if (allocatedValue) {
	Tcl_DictObjPut(NULL, dictPtr, objv[2], valuePtr);
    } else {
	TclInvalidateStringRep(dictPtr);
    }

    resultPtr = Tcl_ObjSetVar2(interp, objv[1], NULL, dictPtr,
	    TCL_LEAVE_ERR_MSG);
    if (resultPtr == NULL) {
	return TCL_ERROR;
    }
    Tcl_SetObjResult(interp, resultPtr);
    return TCL_OK;
}

/*
 *----------------------------------------------------------------------
 *
 * DictAppendCmd --
 *
 *	This function implements the "dict append" Tcl command. See the user
 *	documentation for details on what it does, and TIP#111 for the formal
 *	specification.
 *
 * Results:
 *	A standard Tcl result.
 *
 * Side effects:
 *	See the user documentation.
 *
 *----------------------------------------------------------------------
 */

static int
DictAppendCmd(
    ClientData dummy,		/* Not used. */
    Tcl_Interp *interp,
    int objc,
    Tcl_Obj *const *objv)
{
    Tcl_Obj *dictPtr, *valuePtr, *resultPtr;
    int allocatedDict = 0;
    (void)dummy;

    if (objc < 3) {
	Tcl_WrongNumArgs(interp, 1, objv, "dictVarName key ?value ...?");
	return TCL_ERROR;
    }

    dictPtr = Tcl_ObjGetVar2(interp, objv[1], NULL, 0);
    if (dictPtr == NULL) {
	allocatedDict = 1;
	dictPtr = Tcl_NewDictObj();
    } else if (Tcl_IsShared(dictPtr)) {
	allocatedDict = 1;
	dictPtr = Tcl_DuplicateObj(dictPtr);
    }

    if (Tcl_DictObjGet(interp, dictPtr, objv[2], &valuePtr) != TCL_OK) {
	if (allocatedDict) {
	    TclDecrRefCount(dictPtr);
	}
	return TCL_ERROR;
    }

    if ((objc > 3) || (valuePtr == NULL)) {
	/* Only go through append activites when something will change. */
	Tcl_Obj *appendObjPtr = NULL;

	if (objc > 3) {
	    /* Something to append */

	    if (objc == 4) {
		appendObjPtr = objv[3];
	    } else {
		appendObjPtr = TclStringCat(interp, objc-3, objv+3,
			TCL_STRING_IN_PLACE);
		if (appendObjPtr == NULL) {
		    return TCL_ERROR;
		}
	    }
	}

	if (appendObjPtr == NULL) {
	    /* => (objc == 3) => (valuePtr == NULL) */
	    TclNewObj(valuePtr);
	} else if (valuePtr == NULL) {
	    valuePtr = appendObjPtr;
	    appendObjPtr = NULL;
	}

	if (appendObjPtr) {
	    if (Tcl_IsShared(valuePtr)) {
		valuePtr = Tcl_DuplicateObj(valuePtr);
	    }

	    Tcl_IncrRefCount(appendObjPtr);
	    Tcl_AppendObjToObj(valuePtr, appendObjPtr);
	    Tcl_DecrRefCount(appendObjPtr);
	}

	Tcl_DictObjPut(NULL, dictPtr, objv[2], valuePtr);
    }

    /*
     * Even if nothing changed, we still overwrite so that variable
     * trace expectations are met.
     */

    resultPtr = Tcl_ObjSetVar2(interp, objv[1], NULL, dictPtr,
	    TCL_LEAVE_ERR_MSG);
    if (resultPtr == NULL) {
	return TCL_ERROR;
    }
    Tcl_SetObjResult(interp, resultPtr);
    return TCL_OK;
}

/*
 *----------------------------------------------------------------------
 *
 * DictForNRCmd --
 *
 *	These functions implement the "dict for" Tcl command.  See the user
 *	documentation for details on what it does, and TIP#111 for the formal
 *	specification.
 *
 * Results:
 *	A standard Tcl result.
 *
 * Side effects:
 *	See the user documentation.
 *
 *----------------------------------------------------------------------
 */

static int
DictForNRCmd(
    ClientData dummy,		/* Not used. */
    Tcl_Interp *interp,
    int objc,
    Tcl_Obj *const *objv)
{
    Interp *iPtr = (Interp *) interp;
    Tcl_Obj *scriptObj, *keyVarObj, *valueVarObj;
    Tcl_Obj **varv, *keyObj, *valueObj;
    Tcl_DictSearch *searchPtr;
    int varc, done;
    (void)dummy;

    if (objc != 4) {
	Tcl_WrongNumArgs(interp, 1, objv,
		"{keyVarName valueVarName} dictionary script");
	return TCL_ERROR;
    }

    /*
     * Parse arguments.
     */

    if (TclListObjGetElements(interp, objv[1], &varc, &varv) != TCL_OK) {
	return TCL_ERROR;
    }
    if (varc != 2) {
	Tcl_SetObjResult(interp, Tcl_NewStringObj(
		"must have exactly two variable names", -1));
	Tcl_SetErrorCode(interp, "TCL", "SYNTAX", "dict", "for", NULL);
	return TCL_ERROR;
    }
    searchPtr = (Tcl_DictSearch *)TclStackAlloc(interp, sizeof(Tcl_DictSearch));
    if (Tcl_DictObjFirst(interp, objv[2], searchPtr, &keyObj, &valueObj,
	    &done) != TCL_OK) {
	TclStackFree(interp, searchPtr);
	return TCL_ERROR;
    }
    if (done) {
	TclStackFree(interp, searchPtr);
	return TCL_OK;
    }
    TclListObjGetElements(NULL, objv[1], &varc, &varv);
    keyVarObj = varv[0];
    valueVarObj = varv[1];
    scriptObj = objv[3];

    /*
     * Make sure that these objects (which we need throughout the body of the
     * loop) don't vanish. Note that the dictionary internal rep is locked
     * internally so that updates, shimmering, etc are not a problem.
     */

    Tcl_IncrRefCount(keyVarObj);
    Tcl_IncrRefCount(valueVarObj);
    Tcl_IncrRefCount(scriptObj);

    /*
     * Stop the value from getting hit in any way by any traces on the key
     * variable.
     */

    Tcl_IncrRefCount(valueObj);
    if (Tcl_ObjSetVar2(interp, keyVarObj, NULL, keyObj,
	    TCL_LEAVE_ERR_MSG) == NULL) {
	TclDecrRefCount(valueObj);
	goto error;
    }
    TclDecrRefCount(valueObj);
    if (Tcl_ObjSetVar2(interp, valueVarObj, NULL, valueObj,
	    TCL_LEAVE_ERR_MSG) == NULL) {
	goto error;
    }

    /*
     * Run the script.
     */

    TclNRAddCallback(interp, DictForLoopCallback, searchPtr, keyVarObj,
	    valueVarObj, scriptObj);
    return TclNREvalObjEx(interp, scriptObj, 0, iPtr->cmdFramePtr, 3);

    /*
     * For unwinding everything on error.
     */

  error:
    TclDecrRefCount(keyVarObj);
    TclDecrRefCount(valueVarObj);
    TclDecrRefCount(scriptObj);
    Tcl_DictObjDone(searchPtr);
    TclStackFree(interp, searchPtr);
    return TCL_ERROR;
}

static int
DictForLoopCallback(
    ClientData data[],
    Tcl_Interp *interp,
    int result)
{
    Interp *iPtr = (Interp *) interp;
    Tcl_DictSearch *searchPtr = (Tcl_DictSearch *)data[0];
    Tcl_Obj *keyVarObj = (Tcl_Obj *)data[1];
    Tcl_Obj *valueVarObj = (Tcl_Obj *)data[2];
    Tcl_Obj *scriptObj = (Tcl_Obj *)data[3];
    Tcl_Obj *keyObj, *valueObj;
    int done;

    /*
     * Process the result from the previous execution of the script body.
     */

    if (result == TCL_CONTINUE) {
	result = TCL_OK;
    } else if (result != TCL_OK) {
	if (result == TCL_BREAK) {
	    Tcl_ResetResult(interp);
	    result = TCL_OK;
	} else if (result == TCL_ERROR) {
	    Tcl_AppendObjToErrorInfo(interp, Tcl_ObjPrintf(
		    "\n    (\"dict for\" body line %d)",
		    Tcl_GetErrorLine(interp)));
	}
	goto done;
    }

    /*
     * Get the next mapping from the dictionary.
     */

    Tcl_DictObjNext(searchPtr, &keyObj, &valueObj, &done);
    if (done) {
	Tcl_ResetResult(interp);
	goto done;
    }

    /*
     * Stop the value from getting hit in any way by any traces on the key
     * variable.
     */

    Tcl_IncrRefCount(valueObj);
    if (Tcl_ObjSetVar2(interp, keyVarObj, NULL, keyObj,
	    TCL_LEAVE_ERR_MSG) == NULL) {
	TclDecrRefCount(valueObj);
	result = TCL_ERROR;
	goto done;
    }
    TclDecrRefCount(valueObj);
    if (Tcl_ObjSetVar2(interp, valueVarObj, NULL, valueObj,
	    TCL_LEAVE_ERR_MSG) == NULL) {
	result = TCL_ERROR;
	goto done;
    }

    /*
     * Run the script.
     */

    TclNRAddCallback(interp, DictForLoopCallback, searchPtr, keyVarObj,
	    valueVarObj, scriptObj);
    return TclNREvalObjEx(interp, scriptObj, 0, iPtr->cmdFramePtr, 3);

    /*
     * For unwinding everything once the iterating is done.
     */

  done:
    TclDecrRefCount(keyVarObj);
    TclDecrRefCount(valueVarObj);
    TclDecrRefCount(scriptObj);
    Tcl_DictObjDone(searchPtr);
    TclStackFree(interp, searchPtr);
    return result;
}

/*
 *----------------------------------------------------------------------
 *
 * DictMapNRCmd --
 *
 *	These functions implement the "dict map" Tcl command.  See the user
 *	documentation for details on what it does, and TIP#405 for the formal
 *	specification.
 *
 * Results:
 *	A standard Tcl result.
 *
 * Side effects:
 *	See the user documentation.
 *
 *----------------------------------------------------------------------
 */

static int
DictMapNRCmd(
    ClientData dummy,		/* Not used. */
    Tcl_Interp *interp,
    int objc,
    Tcl_Obj *const *objv)
{
    Interp *iPtr = (Interp *) interp;
    Tcl_Obj **varv, *keyObj, *valueObj;
    DictMapStorage *storagePtr;
    int varc, done;
    (void)dummy;

    if (objc != 4) {
	Tcl_WrongNumArgs(interp, 1, objv,
		"{keyVarName valueVarName} dictionary script");
	return TCL_ERROR;
    }

    /*
     * Parse arguments.
     */

    if (TclListObjGetElements(interp, objv[1], &varc, &varv) != TCL_OK) {
	return TCL_ERROR;
    }
    if (varc != 2) {
	Tcl_SetObjResult(interp, Tcl_NewStringObj(
		"must have exactly two variable names", -1));
	Tcl_SetErrorCode(interp, "TCL", "SYNTAX", "dict", "map", NULL);
	return TCL_ERROR;
    }
    storagePtr = (DictMapStorage *)TclStackAlloc(interp, sizeof(DictMapStorage));
    if (Tcl_DictObjFirst(interp, objv[2], &storagePtr->search, &keyObj,
	    &valueObj, &done) != TCL_OK) {
	TclStackFree(interp, storagePtr);
	return TCL_ERROR;
    }
    if (done) {
	/*
	 * Note that this exit leaves an empty value in the result (due to
	 * command calling conventions) but that is OK since an empty value is
	 * an empty dictionary.
	 */

	TclStackFree(interp, storagePtr);
	return TCL_OK;
    }
    TclNewObj(storagePtr->accumulatorObj);
    TclListObjGetElements(NULL, objv[1], &varc, &varv);
    storagePtr->keyVarObj = varv[0];
    storagePtr->valueVarObj = varv[1];
    storagePtr->scriptObj = objv[3];

    /*
     * Make sure that these objects (which we need throughout the body of the
     * loop) don't vanish. Note that the dictionary internal rep is locked
     * internally so that updates, shimmering, etc are not a problem.
     */

    Tcl_IncrRefCount(storagePtr->accumulatorObj);
    Tcl_IncrRefCount(storagePtr->keyVarObj);
    Tcl_IncrRefCount(storagePtr->valueVarObj);
    Tcl_IncrRefCount(storagePtr->scriptObj);

    /*
     * Stop the value from getting hit in any way by any traces on the key
     * variable.
     */

    Tcl_IncrRefCount(valueObj);
    if (Tcl_ObjSetVar2(interp, storagePtr->keyVarObj, NULL, keyObj,
	    TCL_LEAVE_ERR_MSG) == NULL) {
	TclDecrRefCount(valueObj);
	goto error;
    }
    if (Tcl_ObjSetVar2(interp, storagePtr->valueVarObj, NULL, valueObj,
	    TCL_LEAVE_ERR_MSG) == NULL) {
	TclDecrRefCount(valueObj);
	goto error;
    }
    TclDecrRefCount(valueObj);

    /*
     * Run the script.
     */

    TclNRAddCallback(interp, DictMapLoopCallback, storagePtr, NULL,NULL,NULL);
    return TclNREvalObjEx(interp, storagePtr->scriptObj, 0,
	    iPtr->cmdFramePtr, 3);

    /*
     * For unwinding everything on error.
     */

  error:
    TclDecrRefCount(storagePtr->keyVarObj);
    TclDecrRefCount(storagePtr->valueVarObj);
    TclDecrRefCount(storagePtr->scriptObj);
    TclDecrRefCount(storagePtr->accumulatorObj);
    Tcl_DictObjDone(&storagePtr->search);
    TclStackFree(interp, storagePtr);
    return TCL_ERROR;
}

static int
DictMapLoopCallback(
    ClientData data[],
    Tcl_Interp *interp,
    int result)
{
    Interp *iPtr = (Interp *) interp;
    DictMapStorage *storagePtr = (DictMapStorage *)data[0];
    Tcl_Obj *keyObj, *valueObj;
    int done;

    /*
     * Process the result from the previous execution of the script body.
     */

    if (result == TCL_CONTINUE) {
	result = TCL_OK;
    } else if (result != TCL_OK) {
	if (result == TCL_BREAK) {
	    Tcl_ResetResult(interp);
	    result = TCL_OK;
	} else if (result == TCL_ERROR) {
	    Tcl_AppendObjToErrorInfo(interp, Tcl_ObjPrintf(
		    "\n    (\"dict map\" body line %d)",
		    Tcl_GetErrorLine(interp)));
	}
	goto done;
    } else {
	keyObj = Tcl_ObjGetVar2(interp, storagePtr->keyVarObj, NULL,
		TCL_LEAVE_ERR_MSG);
	if (keyObj == NULL) {
	    result = TCL_ERROR;
	    goto done;
	}
	Tcl_DictObjPut(NULL, storagePtr->accumulatorObj, keyObj,
		Tcl_GetObjResult(interp));
    }

    /*
     * Get the next mapping from the dictionary.
     */

    Tcl_DictObjNext(&storagePtr->search, &keyObj, &valueObj, &done);
    if (done) {
	Tcl_SetObjResult(interp, storagePtr->accumulatorObj);
	goto done;
    }

    /*
     * Stop the value from getting hit in any way by any traces on the key
     * variable.
     */

    Tcl_IncrRefCount(valueObj);
    if (Tcl_ObjSetVar2(interp, storagePtr->keyVarObj, NULL, keyObj,
	    TCL_LEAVE_ERR_MSG) == NULL) {
	TclDecrRefCount(valueObj);
	result = TCL_ERROR;
	goto done;
    }
    if (Tcl_ObjSetVar2(interp, storagePtr->valueVarObj, NULL, valueObj,
	    TCL_LEAVE_ERR_MSG) == NULL) {
	TclDecrRefCount(valueObj);
	result = TCL_ERROR;
	goto done;
    }
    TclDecrRefCount(valueObj);

    /*
     * Run the script.
     */

    TclNRAddCallback(interp, DictMapLoopCallback, storagePtr, NULL,NULL,NULL);
    return TclNREvalObjEx(interp, storagePtr->scriptObj, 0,
	    iPtr->cmdFramePtr, 3);

    /*
     * For unwinding everything once the iterating is done.
     */

  done:
    TclDecrRefCount(storagePtr->keyVarObj);
    TclDecrRefCount(storagePtr->valueVarObj);
    TclDecrRefCount(storagePtr->scriptObj);
    TclDecrRefCount(storagePtr->accumulatorObj);
    Tcl_DictObjDone(&storagePtr->search);
    TclStackFree(interp, storagePtr);
    return result;
}

/*
 *----------------------------------------------------------------------
 *
 * DictSetCmd --
 *
 *	This function implements the "dict set" Tcl command. See the user
 *	documentation for details on what it does, and TIP#111 for the formal
 *	specification.
 *
 * Results:
 *	A standard Tcl result.
 *
 * Side effects:
 *	See the user documentation.
 *
 *----------------------------------------------------------------------
 */

static int
DictSetCmd(
    ClientData dummy,		/* Not used. */
    Tcl_Interp *interp,
    int objc,
    Tcl_Obj *const *objv)
{
    Tcl_Obj *dictPtr, *resultPtr;
    int result, allocatedDict = 0;
    (void)dummy;

    if (objc < 4) {
	Tcl_WrongNumArgs(interp, 1, objv, "dictVarName key ?key ...? value");
	return TCL_ERROR;
    }

    dictPtr = Tcl_ObjGetVar2(interp, objv[1], NULL, 0);
    if (dictPtr == NULL) {
	allocatedDict = 1;
	dictPtr = Tcl_NewDictObj();
    } else if (Tcl_IsShared(dictPtr)) {
	allocatedDict = 1;
	dictPtr = Tcl_DuplicateObj(dictPtr);
    }

    result = Tcl_DictObjPutKeyList(interp, dictPtr, objc-3, objv+2,
	    objv[objc-1]);
    if (result != TCL_OK) {
	if (allocatedDict) {
	    TclDecrRefCount(dictPtr);
	}
	return TCL_ERROR;
    }

    resultPtr = Tcl_ObjSetVar2(interp, objv[1], NULL, dictPtr,
	    TCL_LEAVE_ERR_MSG);
    if (resultPtr == NULL) {
	return TCL_ERROR;
    }
    Tcl_SetObjResult(interp, resultPtr);
    return TCL_OK;
}

/*
 *----------------------------------------------------------------------
 *
 * DictUnsetCmd --
 *
 *	This function implements the "dict unset" Tcl command. See the user
 *	documentation for details on what it does, and TIP#111 for the formal
 *	specification.
 *
 * Results:
 *	A standard Tcl result.
 *
 * Side effects:
 *	See the user documentation.
 *
 *----------------------------------------------------------------------
 */

static int
DictUnsetCmd(
    ClientData dummy,		/* Not used. */
    Tcl_Interp *interp,
    int objc,
    Tcl_Obj *const *objv)
{
    Tcl_Obj *dictPtr, *resultPtr;
    int result, allocatedDict = 0;
    (void)dummy;

    if (objc < 3) {
	Tcl_WrongNumArgs(interp, 1, objv, "dictVarName key ?key ...?");
	return TCL_ERROR;
    }

    dictPtr = Tcl_ObjGetVar2(interp, objv[1], NULL, 0);
    if (dictPtr == NULL) {
	allocatedDict = 1;
	dictPtr = Tcl_NewDictObj();
    } else if (Tcl_IsShared(dictPtr)) {
	allocatedDict = 1;
	dictPtr = Tcl_DuplicateObj(dictPtr);
    }

    result = Tcl_DictObjRemoveKeyList(interp, dictPtr, objc-2, objv+2);
    if (result != TCL_OK) {
	if (allocatedDict) {
	    TclDecrRefCount(dictPtr);
	}
	return TCL_ERROR;
    }

    resultPtr = Tcl_ObjSetVar2(interp, objv[1], NULL, dictPtr,
	    TCL_LEAVE_ERR_MSG);
    if (resultPtr == NULL) {
	return TCL_ERROR;
    }
    Tcl_SetObjResult(interp, resultPtr);
    return TCL_OK;
}

/*
 *----------------------------------------------------------------------
 *
 * DictFilterCmd --
 *
 *	This function implements the "dict filter" Tcl command. See the user
 *	documentation for details on what it does, and TIP#111 for the formal
 *	specification.
 *
 * Results:
 *	A standard Tcl result.
 *
 * Side effects:
 *	See the user documentation.
 *
 *----------------------------------------------------------------------
 */

static int
DictFilterCmd(
    ClientData dummy,		/* Not used. */
    Tcl_Interp *interp,
    int objc,
    Tcl_Obj *const *objv)
{
    Interp *iPtr = (Interp *) interp;
    static const char *const filters[] = {
	"key", "script", "value", NULL
    };
    enum FilterTypes {
	FILTER_KEYS, FILTER_SCRIPT, FILTER_VALUES
    };
    Tcl_Obj *scriptObj, *keyVarObj, *valueVarObj;
    Tcl_Obj **varv, *keyObj = NULL, *valueObj = NULL, *resultObj, *boolObj;
    Tcl_DictSearch search;
    int index, varc, done, result, satisfied;
    const char *pattern;
    (void)dummy;

    if (objc < 3) {
	Tcl_WrongNumArgs(interp, 1, objv, "dictionary filterType ?arg ...?");
	return TCL_ERROR;
    }
    if (Tcl_GetIndexFromObj(interp, objv[2], filters, "filterType",
	     0, &index) != TCL_OK) {
	return TCL_ERROR;
    }

    switch ((enum FilterTypes) index) {
    case FILTER_KEYS:
	/*
	 * Create a dictionary whose keys all match a certain pattern.
	 */

	if (Tcl_DictObjFirst(interp, objv[1], &search,
		&keyObj, &valueObj, &done) != TCL_OK) {
	    return TCL_ERROR;
	}
	if (objc == 3) {
	    /*
	     * Nothing to match, so return nothing (== empty dictionary).
	     */

	    Tcl_DictObjDone(&search);
	    return TCL_OK;
	} else if (objc == 4) {
	    pattern = TclGetString(objv[3]);
	    resultObj = Tcl_NewDictObj();
	    if (TclMatchIsTrivial(pattern)) {
		/*
		 * Must release the search lock here to prevent a memory leak
		 * since we are not exhausing the search. [Bug 1705778, leak
		 * K05]
		 */

		Tcl_DictObjDone(&search);
		Tcl_DictObjGet(interp, objv[1], objv[3], &valueObj);
		if (valueObj != NULL) {
		    Tcl_DictObjPut(NULL, resultObj, objv[3], valueObj);
		}
	    } else {
		while (!done) {
		    if (Tcl_StringMatch(TclGetString(keyObj), pattern)) {
			Tcl_DictObjPut(NULL, resultObj, keyObj, valueObj);
		    }
		    Tcl_DictObjNext(&search, &keyObj, &valueObj, &done);
		}
	    }
	} else {
	    /*
	     * Can't optimize this match for trivial globbing: would disturb
	     * order.
	     */

	    resultObj = Tcl_NewDictObj();
	    while (!done) {
		int i;

		for (i=3 ; i<objc ; i++) {
		    pattern = TclGetString(objv[i]);
		    if (Tcl_StringMatch(TclGetString(keyObj), pattern)) {
			Tcl_DictObjPut(NULL, resultObj, keyObj, valueObj);
			break;		/* stop inner loop */
		    }
		}
		Tcl_DictObjNext(&search, &keyObj, &valueObj, &done);
	    }
	}
	Tcl_SetObjResult(interp, resultObj);
	return TCL_OK;

    case FILTER_VALUES:
	/*
	 * Create a dictionary whose values all match a certain pattern.
	 */

	if (Tcl_DictObjFirst(interp, objv[1], &search,
		&keyObj, &valueObj, &done) != TCL_OK) {
	    return TCL_ERROR;
	}
	resultObj = Tcl_NewDictObj();
	while (!done) {
	    int i;

	    for (i=3 ; i<objc ; i++) {
		pattern = TclGetString(objv[i]);
		if (Tcl_StringMatch(TclGetString(valueObj), pattern)) {
		    Tcl_DictObjPut(NULL, resultObj, keyObj, valueObj);
		    break;		/* stop inner loop */
		}
	    }
	    Tcl_DictObjNext(&search, &keyObj, &valueObj, &done);
	}
	Tcl_SetObjResult(interp, resultObj);
	return TCL_OK;

    case FILTER_SCRIPT:
	if (objc != 5) {
	    Tcl_WrongNumArgs(interp, 1, objv,
		    "dictionary script {keyVarName valueVarName} filterScript");
	    return TCL_ERROR;
	}

	/*
	 * Create a dictionary whose key,value pairs all satisfy a script
	 * (i.e. get a true boolean result from its evaluation). Massive
	 * copying from the "dict for" implementation has occurred!
	 */

	if (TclListObjGetElements(interp, objv[3], &varc, &varv) != TCL_OK) {
	    return TCL_ERROR;
	}
	if (varc != 2) {
	    Tcl_SetObjResult(interp, Tcl_NewStringObj(
		    "must have exactly two variable names", -1));
	    Tcl_SetErrorCode(interp, "TCL", "SYNTAX", "dict", "filter", NULL);
	    return TCL_ERROR;
	}
	keyVarObj = varv[0];
	valueVarObj = varv[1];
	scriptObj = objv[4];

	/*
	 * Make sure that these objects (which we need throughout the body of
	 * the loop) don't vanish. Note that the dictionary internal rep is
	 * locked internally so that updates, shimmering, etc are not a
	 * problem.
	 */

	Tcl_IncrRefCount(keyVarObj);
	Tcl_IncrRefCount(valueVarObj);
	Tcl_IncrRefCount(scriptObj);

	result = Tcl_DictObjFirst(interp, objv[1],
		&search, &keyObj, &valueObj, &done);
	if (result != TCL_OK) {
	    TclDecrRefCount(keyVarObj);
	    TclDecrRefCount(valueVarObj);
	    TclDecrRefCount(scriptObj);
	    return TCL_ERROR;
	}

	resultObj = Tcl_NewDictObj();

	while (!done) {
	    /*
	     * Stop the value from getting hit in any way by any traces on the
	     * key variable.
	     */

	    Tcl_IncrRefCount(keyObj);
	    Tcl_IncrRefCount(valueObj);
	    if (Tcl_ObjSetVar2(interp, keyVarObj, NULL, keyObj,
		    TCL_LEAVE_ERR_MSG) == NULL) {
		Tcl_AddErrorInfo(interp,
			"\n    (\"dict filter\" filter script key variable)");
		result = TCL_ERROR;
		goto abnormalResult;
	    }
	    if (Tcl_ObjSetVar2(interp, valueVarObj, NULL, valueObj,
		    TCL_LEAVE_ERR_MSG) == NULL) {
		Tcl_AddErrorInfo(interp,
			"\n    (\"dict filter\" filter script value variable)");
		result = TCL_ERROR;
		goto abnormalResult;
	    }

	    /*
	     * TIP #280. Make invoking context available to loop body.
	     */

	    result = TclEvalObjEx(interp, scriptObj, 0, iPtr->cmdFramePtr, 4);
	    switch (result) {
	    case TCL_OK:
		boolObj = Tcl_GetObjResult(interp);
		Tcl_IncrRefCount(boolObj);
		Tcl_ResetResult(interp);
		if (Tcl_GetBooleanFromObj(interp, boolObj,
			&satisfied) != TCL_OK) {
		    TclDecrRefCount(boolObj);
		    result = TCL_ERROR;
		    goto abnormalResult;
		}
		TclDecrRefCount(boolObj);
		if (satisfied) {
		    Tcl_DictObjPut(NULL, resultObj, keyObj, valueObj);
		}
		break;
	    case TCL_BREAK:
		/*
		 * Force loop termination by calling Tcl_DictObjDone; this
		 * makes the next Tcl_DictObjNext say there is nothing more to
		 * do.
		 */

		Tcl_ResetResult(interp);
		Tcl_DictObjDone(&search);
	    /* FALLTHRU */
	    case TCL_CONTINUE:
		result = TCL_OK;
		break;
	    case TCL_ERROR:
		Tcl_AppendObjToErrorInfo(interp, Tcl_ObjPrintf(
			"\n    (\"dict filter\" script line %d)",
			Tcl_GetErrorLine(interp)));
	    default:
		goto abnormalResult;
	    }

	    TclDecrRefCount(keyObj);
	    TclDecrRefCount(valueObj);

	    Tcl_DictObjNext(&search, &keyObj, &valueObj, &done);
	}

	/*
	 * Stop holding a reference to these objects.
	 */

	TclDecrRefCount(keyVarObj);
	TclDecrRefCount(valueVarObj);
	TclDecrRefCount(scriptObj);
	Tcl_DictObjDone(&search);

	if (result == TCL_OK) {
	    Tcl_SetObjResult(interp, resultObj);
	} else {
	    TclDecrRefCount(resultObj);
	}
	return result;

    abnormalResult:
	Tcl_DictObjDone(&search);
	TclDecrRefCount(keyObj);
	TclDecrRefCount(valueObj);
	TclDecrRefCount(keyVarObj);
	TclDecrRefCount(valueVarObj);
	TclDecrRefCount(scriptObj);
	TclDecrRefCount(resultObj);
	return result;
    }
    Tcl_Panic("unexpected fallthrough");
    /* Control never reaches this point. */
    return TCL_ERROR;
}

/*
 *----------------------------------------------------------------------
 *
 * DictUpdateCmd --
 *
 *	This function implements the "dict update" Tcl command. See the user
 *	documentation for details on what it does, and TIP#212 for the formal
 *	specification.
 *
 * Results:
 *	A standard Tcl result.
 *
 * Side effects:
 *	See the user documentation.
 *
 *----------------------------------------------------------------------
 */

static int
DictUpdateCmd(
    ClientData clientData,
    Tcl_Interp *interp,
    int objc,
    Tcl_Obj *const *objv)
{
    Interp *iPtr = (Interp *) interp;
    Tcl_Obj *dictPtr, *objPtr;
    int i, dummy;
    (void)clientData;

    if (objc < 5 || !(objc & 1)) {
	Tcl_WrongNumArgs(interp, 1, objv,
		"dictVarName key varName ?key varName ...? script");
	return TCL_ERROR;
    }

    dictPtr = Tcl_ObjGetVar2(interp, objv[1], NULL, TCL_LEAVE_ERR_MSG);
    if (dictPtr == NULL) {
	return TCL_ERROR;
    }
    if (Tcl_DictObjSize(interp, dictPtr, &dummy) != TCL_OK) {
	return TCL_ERROR;
    }
    Tcl_IncrRefCount(dictPtr);
    for (i=2 ; i+2<objc ; i+=2) {
	if (Tcl_DictObjGet(interp, dictPtr, objv[i], &objPtr) != TCL_OK) {
	    TclDecrRefCount(dictPtr);
	    return TCL_ERROR;
	}
	if (objPtr == NULL) {
	    /* ??? */
	    Tcl_UnsetVar2(interp, TclGetString(objv[i+1]), NULL, 0);
	} else if (Tcl_ObjSetVar2(interp, objv[i+1], NULL, objPtr,
		TCL_LEAVE_ERR_MSG) == NULL) {
	    TclDecrRefCount(dictPtr);
	    return TCL_ERROR;
	}
    }
    TclDecrRefCount(dictPtr);

    /*
     * Execute the body after setting up the NRE handler to process the
     * results.
     */

    objPtr = Tcl_NewListObj(objc-3, objv+2);
    Tcl_IncrRefCount(objPtr);
    Tcl_IncrRefCount(objv[1]);
    TclNRAddCallback(interp, FinalizeDictUpdate, objv[1], objPtr, NULL,NULL);

    return TclNREvalObjEx(interp, objv[objc-1], 0, iPtr->cmdFramePtr, objc-1);
}

static int
FinalizeDictUpdate(
    ClientData data[],
    Tcl_Interp *interp,
    int result)
{
    Tcl_Obj *dictPtr, *objPtr, **objv;
    Tcl_InterpState state;
    int i, objc;
    Tcl_Obj *varName = (Tcl_Obj *)data[0];
    Tcl_Obj *argsObj = (Tcl_Obj *)data[1];

    /*
     * ErrorInfo handling.
     */

    if (result == TCL_ERROR) {
	Tcl_AddErrorInfo(interp, "\n    (body of \"dict update\")");
    }

    /*
     * If the dictionary variable doesn't exist, drop everything silently.
     */

    dictPtr = Tcl_ObjGetVar2(interp, varName, NULL, 0);
    if (dictPtr == NULL) {
	TclDecrRefCount(varName);
	TclDecrRefCount(argsObj);
	return result;
    }

    /*
     * Double-check that it is still a dictionary.
     */

    state = Tcl_SaveInterpState(interp, result);
    if (Tcl_DictObjSize(interp, dictPtr, &objc) != TCL_OK) {
	Tcl_DiscardInterpState(state);
	TclDecrRefCount(varName);
	TclDecrRefCount(argsObj);
	return TCL_ERROR;
    }

    if (Tcl_IsShared(dictPtr)) {
	dictPtr = Tcl_DuplicateObj(dictPtr);
    }

    /*
     * Write back the values from the variables, treating failure to read as
     * an instruction to remove the key.
     */

    Tcl_ListObjGetElements(NULL, argsObj, &objc, &objv);
    for (i=0 ; i<objc ; i+=2) {
	objPtr = Tcl_ObjGetVar2(interp, objv[i+1], NULL, 0);
	if (objPtr == NULL) {
	    Tcl_DictObjRemove(NULL, dictPtr, objv[i]);
	} else if (objPtr == dictPtr) {
	    /*
	     * Someone is messing us around, trying to build a recursive
	     * structure. [Bug 1786481]
	     */

	    Tcl_DictObjPut(NULL, dictPtr, objv[i], Tcl_DuplicateObj(objPtr));
	} else {
	    /* Shouldn't fail */
	    Tcl_DictObjPut(NULL, dictPtr, objv[i], objPtr);
	}
    }
    TclDecrRefCount(argsObj);

    /*
     * Write the dictionary back to its variable.
     */

    if (Tcl_ObjSetVar2(interp, varName, NULL, dictPtr,
	    TCL_LEAVE_ERR_MSG) == NULL) {
	Tcl_DiscardInterpState(state);
	TclDecrRefCount(varName);
	return TCL_ERROR;
    }

    TclDecrRefCount(varName);
    return Tcl_RestoreInterpState(interp, state);
}

/*
 *----------------------------------------------------------------------
 *
 * DictWithCmd --
 *
 *	This function implements the "dict with" Tcl command. See the user
 *	documentation for details on what it does, and TIP#212 for the formal
 *	specification.
 *
 * Results:
 *	A standard Tcl result.
 *
 * Side effects:
 *	See the user documentation.
 *
 *----------------------------------------------------------------------
 */

static int
DictWithCmd(
    ClientData dummy,		/* Not used. */
    Tcl_Interp *interp,
    int objc,
    Tcl_Obj *const *objv)
{
    Interp *iPtr = (Interp *) interp;
    Tcl_Obj *dictPtr, *keysPtr, *pathPtr;
    (void)dummy;

    if (objc < 3) {
	Tcl_WrongNumArgs(interp, 1, objv, "dictVarName ?key ...? script");
	return TCL_ERROR;
    }

    /*
     * Get the dictionary to open out.
     */

    dictPtr = Tcl_ObjGetVar2(interp, objv[1], NULL, TCL_LEAVE_ERR_MSG);
    if (dictPtr == NULL) {
	return TCL_ERROR;
    }

    keysPtr = TclDictWithInit(interp, dictPtr, objc-3, objv+2);
    if (keysPtr == NULL) {
	return TCL_ERROR;
    }
    Tcl_IncrRefCount(keysPtr);

    /*
     * Execute the body, while making the invoking context available to the
     * loop body (TIP#280) and postponing the cleanup until later (NRE).
     */

    pathPtr = NULL;
    if (objc > 3) {
	pathPtr = Tcl_NewListObj(objc-3, objv+2);
	Tcl_IncrRefCount(pathPtr);
    }
    Tcl_IncrRefCount(objv[1]);
    TclNRAddCallback(interp, FinalizeDictWith, objv[1], keysPtr, pathPtr,
	    NULL);

    return TclNREvalObjEx(interp, objv[objc-1], 0, iPtr->cmdFramePtr, objc-1);
}

static int
FinalizeDictWith(
    ClientData data[],
    Tcl_Interp *interp,
    int result)
{
    Tcl_Obj **pathv;
    int pathc;
    Tcl_InterpState state;
    Tcl_Obj *varName = (Tcl_Obj *)data[0];
    Tcl_Obj *keysPtr = (Tcl_Obj *)data[1];
    Tcl_Obj *pathPtr = (Tcl_Obj *)data[2];
    Var *varPtr, *arrayPtr;

    if (result == TCL_ERROR) {
	Tcl_AddErrorInfo(interp, "\n    (body of \"dict with\")");
    }

    /*
     * Save the result state; TDWF doesn't guarantee to not modify that on
     * TCL_OK result.
     */

    state = Tcl_SaveInterpState(interp, result);
    if (pathPtr != NULL) {
	Tcl_ListObjGetElements(NULL, pathPtr, &pathc, &pathv);
    } else {
	pathc = 0;
	pathv = NULL;
    }

    /*
     * Pack from local variables back into the dictionary.
     */

    varPtr = TclObjLookupVarEx(interp, varName, NULL, TCL_LEAVE_ERR_MSG, "set",
	    /*createPart1*/ 1, /*createPart2*/ 1, &arrayPtr);
    if (varPtr == NULL) {
	result = TCL_ERROR;
    } else {
	result = TclDictWithFinish(interp, varPtr, arrayPtr, varName, NULL, -1,
		pathc, pathv, keysPtr);
    }

    /*
     * Tidy up and return the real result (unless we had an error).
     */

    TclDecrRefCount(varName);
    TclDecrRefCount(keysPtr);
    if (pathPtr != NULL) {
	TclDecrRefCount(pathPtr);
    }
    if (result != TCL_OK) {
	Tcl_DiscardInterpState(state);
	return TCL_ERROR;
    }
    return Tcl_RestoreInterpState(interp, state);
}

/*
 *----------------------------------------------------------------------
 *
 * TclDictWithInit --
 *
 *	Part of the core of [dict with]. Pokes into a dictionary and converts
 *	the mappings there into assignments to (presumably) local variables.
 *	Returns a list of all the names that were mapped so that removal of
 *	either the variable or the dictionary entry won't surprise us when we
 *	come to stuffing everything back.
 *
 * Result:
 *	List of mapped names, or NULL if there was an error.
 *
 * Side effects:
 *	Assigns to variables, so potentially legion due to traces.
 *
 *----------------------------------------------------------------------
 */

Tcl_Obj *
TclDictWithInit(
    Tcl_Interp *interp,
    Tcl_Obj *dictPtr,
    int pathc,
    Tcl_Obj *const pathv[])
{
    Tcl_DictSearch s;
    Tcl_Obj *keyPtr, *valPtr, *keysPtr;
    int done;

    if (pathc > 0) {
	dictPtr = TclTraceDictPath(interp, dictPtr, pathc, pathv,
		DICT_PATH_READ);
	if (dictPtr == NULL) {
	    return NULL;
	}
    }

    /*
     * Go over the list of keys and write each corresponding value to a
     * variable in the current context with the same name. Also keep a copy of
     * the keys so we can write back properly later on even if the dictionary
     * has been structurally modified.
     */

    if (Tcl_DictObjFirst(interp, dictPtr, &s, &keyPtr, &valPtr,
	    &done) != TCL_OK) {
	return NULL;
    }

    TclNewObj(keysPtr);

    for (; !done ; Tcl_DictObjNext(&s, &keyPtr, &valPtr, &done)) {
	Tcl_ListObjAppendElement(NULL, keysPtr, keyPtr);
	if (Tcl_ObjSetVar2(interp, keyPtr, NULL, valPtr,
		TCL_LEAVE_ERR_MSG) == NULL) {
	    TclDecrRefCount(keysPtr);
	    Tcl_DictObjDone(&s);
	    return NULL;
	}
    }

    return keysPtr;
}

/*
 *----------------------------------------------------------------------
 *
 * TclDictWithFinish --
 *
 *	Part of the core of [dict with]. Reassembles the piece of the dict (in
 *	varName, location given by pathc/pathv) from the variables named in
 *	the keysPtr argument. NB, does not try to preserve errors or manage
 *	argument lifetimes.
 *
 * Result:
 *	TCL_OK if we succeeded, or TCL_ERROR if we failed.
 *
 * Side effects:
 *	Assigns to a variable, so potentially legion due to traces. Updates
 *	the dictionary in the named variable.
 *
 *----------------------------------------------------------------------
 */

int
TclDictWithFinish(
    Tcl_Interp *interp,		/* Command interpreter in which variable
				 * exists. Used for state management, traces
				 * and error reporting. */
    Var *varPtr,		/* Reference to the variable holding the
				 * dictionary. */
    Var *arrayPtr,		/* Reference to the array containing the
				 * variable, or NULL if the variable is a
				 * scalar. */
    Tcl_Obj *part1Ptr,		/* Name of an array (if part2 is non-NULL) or
				 * the name of a variable. NULL if the 'index'
				 * parameter is >= 0 */
    Tcl_Obj *part2Ptr,		/* If non-NULL, gives the name of an element
				 * in the array part1. */
    int index,			/* Index into the local variable table of the
				 * variable, or -1. Only used when part1Ptr is
				 * NULL. */
    int pathc,			/* The number of elements in the path into the
				 * dictionary. */
    Tcl_Obj *const pathv[],	/* The elements of the path to the subdict. */
    Tcl_Obj *keysPtr)		/* List of keys to be synchronized. This is
				 * the result value from TclDictWithInit. */
{
    Tcl_Obj *dictPtr, *leafPtr, *valPtr;
    int i, allocdict, keyc;
    Tcl_Obj **keyv;

    /*
     * If the dictionary variable doesn't exist, drop everything silently.
     */

    dictPtr = TclPtrGetVarIdx(interp, varPtr, arrayPtr, part1Ptr, part2Ptr,
	    TCL_LEAVE_ERR_MSG, index);
    if (dictPtr == NULL) {
	return TCL_OK;
    }

    /*
     * Double-check that it is still a dictionary.
     */

    if (Tcl_DictObjSize(interp, dictPtr, &i) != TCL_OK) {
	return TCL_ERROR;
    }

    if (Tcl_IsShared(dictPtr)) {
	dictPtr = Tcl_DuplicateObj(dictPtr);
	allocdict = 1;
    } else {
	allocdict = 0;
    }

    if (pathc > 0) {
	/*
	 * Want to get to the dictionary which we will update; need to do
	 * prepare-for-update de-sharing along the path *but* avoid generating
	 * an error on a non-existant path (we'll treat that the same as a
	 * non-existant variable. Luckily, the de-sharing operation isn't
	 * deeply damaging if we don't go on to update; it's just less than
	 * perfectly efficient (but no memory should be leaked).
	 */

	leafPtr = TclTraceDictPath(interp, dictPtr, pathc, pathv,
		DICT_PATH_EXISTS | DICT_PATH_UPDATE);
	if (leafPtr == NULL) {
	    if (allocdict) {
		TclDecrRefCount(dictPtr);
	    }
	    return TCL_ERROR;
	}
	if (leafPtr == DICT_PATH_NON_EXISTENT) {
	    if (allocdict) {
		TclDecrRefCount(dictPtr);
	    }
	    return TCL_OK;
	}
    } else {
	leafPtr = dictPtr;
    }

    /*
     * Now process our updates on the leaf dictionary.
     */

    TclListObjGetElements(NULL, keysPtr, &keyc, &keyv);
    for (i=0 ; i<keyc ; i++) {
	valPtr = Tcl_ObjGetVar2(interp, keyv[i], NULL, 0);
	if (valPtr == NULL) {
	    Tcl_DictObjRemove(NULL, leafPtr, keyv[i]);
	} else if (leafPtr == valPtr) {
	    /*
	     * Someone is messing us around, trying to build a recursive
	     * structure. [Bug 1786481]
	     */

	    Tcl_DictObjPut(NULL, leafPtr, keyv[i], Tcl_DuplicateObj(valPtr));
	} else {
	    Tcl_DictObjPut(NULL, leafPtr, keyv[i], valPtr);
	}
    }

    /*
     * Ensure that none of the dictionaries in the chain still have a string
     * rep.
     */

    if (pathc > 0) {
	InvalidateDictChain(leafPtr);
    }

    /*
     * Write back the outermost dictionary to the variable.
     */

    if (TclPtrSetVarIdx(interp, varPtr, arrayPtr, part1Ptr, part2Ptr,
	    dictPtr, TCL_LEAVE_ERR_MSG, index) == NULL) {
	if (allocdict) {
	    TclDecrRefCount(dictPtr);
	}
	return TCL_ERROR;
    }
    return TCL_OK;
}

/*
 *----------------------------------------------------------------------
 *
 * TclInitDictCmd --
 *
 *	This function is create the "dict" Tcl command. See the user
 *	documentation for details on what it does, and TIP#111 for the formal
 *	specification.
 *
 * Results:
 *	A Tcl command handle.
 *
 * Side effects:
 *	May advance compilation epoch.
 *
 *----------------------------------------------------------------------
 */

Tcl_Command
TclInitDictCmd(
    Tcl_Interp *interp)
{
    return TclMakeEnsemble(interp, "dict", implementationMap);
}

/*
 * Local Variables:
 * mode: c
 * c-basic-offset: 4
 * fill-column: 78
 * End:
 */<|MERGE_RESOLUTION|>--- conflicted
+++ resolved
@@ -248,11 +248,7 @@
     ChainEntry *cPtr;
     (void)tablePtr;
 
-<<<<<<< HEAD
-    cPtr = Tcl_Alloc(sizeof(ChainEntry));
-=======
-    cPtr = (ChainEntry *)ckalloc(sizeof(ChainEntry));
->>>>>>> e676594f
+    cPtr = (ChainEntry *)Tcl_Alloc(sizeof(ChainEntry));
     cPtr->entry.key.objPtr = objPtr;
     Tcl_IncrRefCount(objPtr);
     Tcl_SetHashValue(&cPtr->entry, NULL);
@@ -385,11 +381,7 @@
     Tcl_Obj *srcPtr,
     Tcl_Obj *copyPtr)
 {
-<<<<<<< HEAD
-    Dict *oldDict, *newDict = Tcl_Alloc(sizeof(Dict));
-=======
-    Dict *oldDict, *newDict = (Dict *)ckalloc(sizeof(Dict));
->>>>>>> e676594f
+    Dict *oldDict, *newDict = (Dict *)Tcl_Alloc(sizeof(Dict));
     ChainEntry *cPtr;
 
     DictGetIntRep(srcPtr, oldDict);
@@ -551,11 +543,7 @@
     if (numElems <= LOCAL_SIZE) {
 	flagPtr = localFlags;
     } else {
-<<<<<<< HEAD
-	flagPtr = Tcl_Alloc(numElems);
-=======
-	flagPtr = (char *)ckalloc(numElems);
->>>>>>> e676594f
+	flagPtr = (char *)Tcl_Alloc(numElems);
     }
     for (i=0,cPtr=dict->entryChainHead; i<numElems; i+=2,cPtr=cPtr->nextPtr) {
 	/*
@@ -628,11 +616,7 @@
 {
     Tcl_HashEntry *hPtr;
     int isNew;
-<<<<<<< HEAD
-    Dict *dict = Tcl_Alloc(sizeof(Dict));
-=======
-    Dict *dict = (Dict *)ckalloc(sizeof(Dict));
->>>>>>> e676594f
+    Dict *dict = (Dict *)Tcl_Alloc(sizeof(Dict));
 
     InitChainTable(dict);
 
@@ -1451,11 +1435,7 @@
 
     TclNewObj(dictPtr);
     TclInvalidateStringRep(dictPtr);
-<<<<<<< HEAD
-    dict = Tcl_Alloc(sizeof(Dict));
-=======
-    dict = (Dict *)ckalloc(sizeof(Dict));
->>>>>>> e676594f
+    dict = (Dict *)Tcl_Alloc(sizeof(Dict));
     InitChainTable(dict);
     dict->epoch = 1;
     dict->chain = NULL;
@@ -1504,11 +1484,7 @@
 
     TclDbNewObj(dictPtr, file, line);
     TclInvalidateStringRep(dictPtr);
-<<<<<<< HEAD
-    dict = Tcl_Alloc(sizeof(Dict));
-=======
-    dict = (Dict *)ckalloc(sizeof(Dict));
->>>>>>> e676594f
+    dict = (Dict *)Tcl_Alloc(sizeof(Dict));
     InitChainTable(dict);
     dict->epoch = 1;
     dict->chain = NULL;
