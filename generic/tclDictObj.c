/*
 * tclDictObj.c --
 *
 *	This file contains functions that implement the Tcl dict object type
 *	and its accessor command.
 *
 * Copyright © 2002-2010 Donal K. Fellows.
 *
 * See the file "license.terms" for information on usage and redistribution of
 * this file, and for a DISCLAIMER OF ALL WARRANTIES.
 */

#include "tclInt.h"
#include "tclTomMath.h"
#include <assert.h>

/*
 * Forward declaration.
 */
struct Dict;

/*
 * Prototypes for functions defined later in this file:
 */

static void			DeleteDict(struct Dict *dict);
static Tcl_ObjCmdProc		DictAppendCmd;
static Tcl_ObjCmdProc		DictCreateCmd;
static Tcl_ObjCmdProc		DictExistsCmd;
static Tcl_ObjCmdProc		DictFilterCmd;
static Tcl_ObjCmdProc		DictGetCmd;
static Tcl_ObjCmdProc		DictGetDefCmd;
static Tcl_ObjCmdProc		DictIncrCmd;
static Tcl_ObjCmdProc		DictInfoCmd;
static Tcl_ObjCmdProc		DictKeysCmd;
static Tcl_ObjCmdProc		DictLappendCmd;
static Tcl_ObjCmdProc		DictMergeCmd;
static Tcl_ObjCmdProc		DictRemoveCmd;
static Tcl_ObjCmdProc		DictReplaceCmd;
static Tcl_ObjCmdProc		DictSetCmd;
static Tcl_ObjCmdProc		DictSizeCmd;
static Tcl_ObjCmdProc		DictUnsetCmd;
static Tcl_ObjCmdProc		DictUpdateCmd;
static Tcl_ObjCmdProc		DictValuesCmd;
static Tcl_ObjCmdProc		DictWithCmd;
static Tcl_DupInternalRepProc	DupDictInternalRep;
static Tcl_FreeInternalRepProc	FreeDictInternalRep;
static void			InvalidateDictChain(Tcl_Obj *dictObj);
static Tcl_SetFromAnyProc	SetDictFromAny;
static Tcl_UpdateStringProc	UpdateStringOfDict;
static Tcl_AllocHashEntryProc	AllocChainEntry;
static inline void		InitChainTable(struct Dict *dict);
static inline void		DeleteChainTable(struct Dict *dict);
static inline Tcl_HashEntry *	CreateChainEntry(struct Dict *dict,
					Tcl_Obj *keyPtr, int *newPtr);
static inline int		DeleteChainEntry(struct Dict *dict,
					Tcl_Obj *keyPtr);
static Tcl_NRPostProc		FinalizeDictUpdate;
static Tcl_NRPostProc		FinalizeDictWith;
static Tcl_ObjCmdProc		DictForNRCmd;
static Tcl_ObjCmdProc		DictMapNRCmd;
static Tcl_NRPostProc		DictForLoopCallback;
static Tcl_NRPostProc		DictMapLoopCallback;

/*
 * Table of dict subcommand names and implementations.
 */

static const EnsembleImplMap implementationMap[] = {
    {"append",	DictAppendCmd,	TclCompileDictAppendCmd, NULL, NULL, 0 },
    {"create",	DictCreateCmd,	TclCompileDictCreateCmd, NULL, NULL, 0 },
    {"exists",	DictExistsCmd,	TclCompileDictExistsCmd, NULL, NULL, 0 },
    {"filter",	DictFilterCmd,	NULL, NULL, NULL, 0 },
    {"for",	NULL,		TclCompileDictForCmd, DictForNRCmd, NULL, 0 },
    {"get",	DictGetCmd,	TclCompileDictGetCmd, NULL, NULL, 0 },
    {"getdef",	DictGetDefCmd,	TclCompileDictGetWithDefaultCmd, NULL,NULL,0},
    {"getwithdefault",	DictGetDefCmd,	TclCompileDictGetWithDefaultCmd,
	NULL, NULL, 0 },
    {"incr",	DictIncrCmd,	TclCompileDictIncrCmd, NULL, NULL, 0 },
    {"info",	DictInfoCmd,	TclCompileBasic1ArgCmd, NULL, NULL, 0 },
    {"keys",	DictKeysCmd,	TclCompileBasic1Or2ArgCmd, NULL, NULL, 0 },
    {"lappend",	DictLappendCmd,	TclCompileDictLappendCmd, NULL, NULL, 0 },
    {"map", 	NULL,       	TclCompileDictMapCmd, DictMapNRCmd, NULL, 0 },
    {"merge",	DictMergeCmd,	TclCompileDictMergeCmd, NULL, NULL, 0 },
    {"remove",	DictRemoveCmd,	TclCompileBasicMin1ArgCmd, NULL, NULL, 0 },
    {"replace",	DictReplaceCmd, NULL, NULL, NULL, 0 },
    {"set",	DictSetCmd,	TclCompileDictSetCmd, NULL, NULL, 0 },
    {"size",	DictSizeCmd,	TclCompileBasic1ArgCmd, NULL, NULL, 0 },
    {"unset",	DictUnsetCmd,	TclCompileDictUnsetCmd, NULL, NULL, 0 },
    {"update",	DictUpdateCmd,	TclCompileDictUpdateCmd, NULL, NULL, 0 },
    {"values",	DictValuesCmd,	TclCompileBasic1Or2ArgCmd, NULL, NULL, 0 },
    {"with",	DictWithCmd,	TclCompileDictWithCmd, NULL, NULL, 0 },
    {NULL, NULL, NULL, NULL, NULL, 0}
};

/*
 * Internal representation of the entries in the hash table that backs a
 * dictionary.
 */

typedef struct ChainEntry {
    Tcl_HashEntry entry;
    struct ChainEntry *prevPtr;
    struct ChainEntry *nextPtr;
} ChainEntry;

/*
 * Internal representation of a dictionary.
 *
 * The internal representation of a dictionary object is a hash table (with
 * Tcl_Objs for both keys and values), a reference count and epoch number for
 * detecting concurrent modifications of the dictionary, and a pointer to the
 * parent object (used when invalidating string reps of pathed dictionary
 * trees) which is NULL in normal use. The fact that hash tables know (with
 * appropriate initialisation) already about objects makes key management /so/
 * much easier!
 *
 * Reference counts are used to enable safe iteration across hashes while
 * allowing the type of the containing object to be modified.
 */

typedef struct Dict {
    Tcl_HashTable table;	/* Object hash table to store mapping in. */
    ChainEntry *entryChainHead;	/* Linked list of all entries in the
				 * dictionary. Used for doing traversal of the
				 * entries in the order that they are
				 * created. */
    ChainEntry *entryChainTail;	/* Other end of linked list of all entries in
				 * the dictionary. Used for doing traversal of
				 * the entries in the order that they are
				 * created. */
    size_t epoch;		/* Epoch counter */
    size_t refCount;		/* Reference counter (see above) */
    Tcl_Obj *chain;		/* Linked list used for invalidating the
				 * string representations of updated nested
				 * dictionaries. */
} Dict;

/*
 * The structure below defines the dictionary object type by means of
 * functions that can be invoked by generic object code.
 */

const Tcl_ObjType tclDictType = {
    "dict",
    FreeDictInternalRep,		/* freeIntRepProc */
    DupDictInternalRep,			/* dupIntRepProc */
    UpdateStringOfDict,			/* updateStringProc */
    SetDictFromAny			/* setFromAnyProc */
};

#define DictSetInternalRep(objPtr, dictRepPtr)				\
    do {                                                                \
        Tcl_ObjInternalRep ir;                                               \
        ir.twoPtrValue.ptr1 = (dictRepPtr);                             \
        ir.twoPtrValue.ptr2 = NULL;                                     \
        Tcl_StoreInternalRep((objPtr), &tclDictType, &ir);                   \
    } while (0)

#define DictGetInternalRep(objPtr, dictRepPtr)				\
    do {                                                                \
        const Tcl_ObjInternalRep *irPtr;                                     \
        irPtr = TclFetchInternalRep((objPtr), &tclDictType);                \
        (dictRepPtr) = irPtr ? (Dict *)irPtr->twoPtrValue.ptr1 : NULL;          \
    } while (0)

/*
 * The type of the specially adapted version of the Tcl_Obj*-containing hash
 * table defined in the tclObj.c code. This version differs in that it
 * allocates a bit more space in each hash entry in order to hold the pointers
 * used to keep the hash entries in a linked list.
 *
 * Note that this type of hash table is *only* suitable for direct use in
 * *this* file. Everything else should use the dict iterator API.
 */

static const Tcl_HashKeyType chainHashType = {
    TCL_HASH_KEY_TYPE_VERSION,
    0,
    TclHashObjKey,
    TclCompareObjKeys,
    AllocChainEntry,
    TclFreeObjEntry
};

/*
 * Structure used in implementation of 'dict map' to hold the state that gets
 * passed between parts of the implementation.
 */

typedef struct {
    Tcl_Obj *keyVarObj;		/* The name of the variable that will have
				 * keys assigned to it. */
    Tcl_Obj *valueVarObj;	/* The name of the variable that will have
				 * values assigned to it. */
    Tcl_DictSearch search;	/* The dictionary search structure. */
    Tcl_Obj *scriptObj;		/* The script to evaluate each time through
				 * the loop. */
    Tcl_Obj *accumulatorObj;	/* The dictionary used to accumulate the
				 * results. */
} DictMapStorage;

/***** START OF FUNCTIONS IMPLEMENTING DICT CORE API *****/

/*
 *----------------------------------------------------------------------
 *
 * AllocChainEntry --
 *
 *	Allocate space for a Tcl_HashEntry containing the Tcl_Obj * key, and
 *	which has a bit of extra space afterwards for storing pointers to the
 *	rest of the chain of entries (the extra pointers are left NULL).
 *
 * Results:
 *	The return value is a pointer to the created entry.
 *
 * Side effects:
 *	Increments the reference count on the object.
 *
 *----------------------------------------------------------------------
 */

static Tcl_HashEntry *
AllocChainEntry(
    TCL_UNUSED(Tcl_HashTable *),
    void *keyPtr)
{
    Tcl_Obj *objPtr = (Tcl_Obj *)keyPtr;
    ChainEntry *cPtr;

    cPtr = (ChainEntry *)Tcl_Alloc(sizeof(ChainEntry));
    cPtr->entry.key.objPtr = objPtr;
    Tcl_IncrRefCount(objPtr);
    Tcl_SetHashValue(&cPtr->entry, NULL);
    cPtr->prevPtr = cPtr->nextPtr = NULL;

    return &cPtr->entry;
}

/*
 * Helper functions that disguise most of the details relating to how the
 * linked list of hash entries is managed. In particular, these manage the
 * creation of the table and initializing of the chain, the deletion of the
 * table and chain, the adding of an entry to the chain, and the removal of an
 * entry from the chain.
 */

static inline void
InitChainTable(
    Dict *dict)
{
    Tcl_InitCustomHashTable(&dict->table, TCL_CUSTOM_PTR_KEYS,
	    &chainHashType);
    dict->entryChainHead = dict->entryChainTail = NULL;
}

static inline void
DeleteChainTable(
    Dict *dict)
{
    ChainEntry *cPtr;

    for (cPtr=dict->entryChainHead ; cPtr!=NULL ; cPtr=cPtr->nextPtr) {
	Tcl_Obj *valuePtr = (Tcl_Obj *)Tcl_GetHashValue(&cPtr->entry);

	TclDecrRefCount(valuePtr);
    }
    Tcl_DeleteHashTable(&dict->table);
}

static inline Tcl_HashEntry *
CreateChainEntry(
    Dict *dict,
    Tcl_Obj *keyPtr,
    int *newPtr)
{
    ChainEntry *cPtr = (ChainEntry *)
	    Tcl_CreateHashEntry(&dict->table, keyPtr, newPtr);

    /*
     * If this is a new entry in the hash table, stitch it into the chain.
     */

    if (*newPtr) {
	cPtr->nextPtr = NULL;
	if (dict->entryChainHead == NULL) {
	    cPtr->prevPtr = NULL;
	    dict->entryChainHead = cPtr;
	    dict->entryChainTail = cPtr;
	} else {
	    cPtr->prevPtr = dict->entryChainTail;
	    dict->entryChainTail->nextPtr = cPtr;
	    dict->entryChainTail = cPtr;
	}
    }

    return &cPtr->entry;
}

static inline int
DeleteChainEntry(
    Dict *dict,
    Tcl_Obj *keyPtr)
{
    ChainEntry *cPtr = (ChainEntry *)
	    Tcl_FindHashEntry(&dict->table, keyPtr);

    if (cPtr == NULL) {
	return 0;
    } else {
	Tcl_Obj *valuePtr = (Tcl_Obj *)Tcl_GetHashValue(&cPtr->entry);

	TclDecrRefCount(valuePtr);
    }

    /*
     * Unstitch from the chain.
     */

    if (cPtr->nextPtr) {
	cPtr->nextPtr->prevPtr = cPtr->prevPtr;
    } else {
	dict->entryChainTail = cPtr->prevPtr;
    }
    if (cPtr->prevPtr) {
	cPtr->prevPtr->nextPtr = cPtr->nextPtr;
    } else {
	dict->entryChainHead = cPtr->nextPtr;
    }

    Tcl_DeleteHashEntry(&cPtr->entry);
    return 1;
}

/*
 *----------------------------------------------------------------------
 *
 * DupDictInternalRep --
 *
 *	Initialize the internal representation of a dictionary Tcl_Obj to a
 *	copy of the internal representation of an existing dictionary object.
 *
 * Results:
 *	None.
 *
 * Side effects:
 *	"srcPtr"s dictionary internal rep pointer should not be NULL and we
 *	assume it is not NULL. We set "copyPtr"s internal rep to a pointer to
 *	a newly allocated dictionary rep that, in turn, points to "srcPtr"s
 *	key and value objects. Those objects are not actually copied but are
 *	shared between "srcPtr" and "copyPtr". The ref count of each key and
 *	value object is incremented.
 *
 *----------------------------------------------------------------------
 */

static void
DupDictInternalRep(
    Tcl_Obj *srcPtr,
    Tcl_Obj *copyPtr)
{
    Dict *oldDict, *newDict = (Dict *)Tcl_Alloc(sizeof(Dict));
    ChainEntry *cPtr;

    DictGetInternalRep(srcPtr, oldDict);

    /*
     * Copy values across from the old hash table.
     */

    InitChainTable(newDict);
    for (cPtr=oldDict->entryChainHead ; cPtr!=NULL ; cPtr=cPtr->nextPtr) {
	Tcl_Obj *key = (Tcl_Obj *)Tcl_GetHashKey(&oldDict->table, &cPtr->entry);
	Tcl_Obj *valuePtr = (Tcl_Obj *)Tcl_GetHashValue(&cPtr->entry);
	int n;
	Tcl_HashEntry *hPtr = CreateChainEntry(newDict, key, &n);

	/*
	 * Fill in the contents.
	 */

	Tcl_SetHashValue(hPtr, valuePtr);
	Tcl_IncrRefCount(valuePtr);
    }

    /*
     * Initialise other fields.
     */

    newDict->epoch = 1;
    newDict->chain = NULL;
    newDict->refCount = 1;

    /*
     * Store in the object.
     */

    DictSetInternalRep(copyPtr, newDict);
}

/*
 *----------------------------------------------------------------------
 *
 * FreeDictInternalRep --
 *
 *	Deallocate the storage associated with a dictionary object's internal
 *	representation.
 *
 * Results:
 *	None
 *
 * Side effects:
 *	Frees the memory holding the dictionary's internal hash table unless
 *	it is locked by an iteration going over it.
 *
 *----------------------------------------------------------------------
 */

static void
FreeDictInternalRep(
    Tcl_Obj *dictPtr)
{
    Dict *dict;

    DictGetInternalRep(dictPtr, dict);

    if (dict->refCount-- <= 1) {
	DeleteDict(dict);
    }
}

/*
 *----------------------------------------------------------------------
 *
 * DeleteDict --
 *
 *	Delete the structure that is used to implement a dictionary's internal
 *	representation. Called when either the dictionary object loses its
 *	internal representation or when the last iteration over the dictionary
 *	completes.
 *
 * Results:
 *	None
 *
 * Side effects:
 *	Decrements the reference count of all key and value objects in the
 *	dictionary, which may free them.
 *
 *----------------------------------------------------------------------
 */

static void
DeleteDict(
    Dict *dict)
{
    DeleteChainTable(dict);
    Tcl_Free(dict);
}

/*
 *----------------------------------------------------------------------
 *
 * UpdateStringOfDict --
 *
 *	Update the string representation for a dictionary object. Note: This
 *	function does not invalidate an existing old string rep so storage
 *	will be lost if this has not already been done. This code is based on
 *	UpdateStringOfList in tclListObj.c
 *
 * Results:
 *	None.
 *
 * Side effects:
 *	The object's string is set to a valid string that results from the
 *	dict-to-string conversion. This string will be empty if the dictionary
 *	has no key/value pairs. The dictionary internal representation should
 *	not be NULL and we assume it is not NULL.
 *
 *----------------------------------------------------------------------
 */

static void
UpdateStringOfDict(
    Tcl_Obj *dictPtr)
{
#define LOCAL_SIZE 64
    char localFlags[LOCAL_SIZE], *flagPtr = NULL;
    Dict *dict;
    ChainEntry *cPtr;
    Tcl_Obj *keyPtr, *valuePtr;
    size_t i, length, bytesNeeded = 0;
    const char *elem;
    char *dst;

    /*
     * This field is the most useful one in the whole hash structure, and it
     * is not exposed by any API function...
     */

    size_t numElems;

    DictGetInternalRep(dictPtr, dict);

    assert (dict != NULL);

    numElems = dict->table.numEntries * 2;

    /* Handle empty list case first, simplifies what follows */
    if (numElems == 0) {
	Tcl_InitStringRep(dictPtr, NULL, 0);
	return;
    }

    /*
     * Pass 1: estimate space, gather flags.
     */

    if (numElems <= LOCAL_SIZE) {
	flagPtr = localFlags;
    } else {
	flagPtr = (char *)Tcl_Alloc(numElems);
    }
    for (i=0,cPtr=dict->entryChainHead; i<numElems; i+=2,cPtr=cPtr->nextPtr) {
	/*
	 * Assume that cPtr is never NULL since we know the number of array
	 * elements already.
	 */

	flagPtr[i] = ( i ? TCL_DONT_QUOTE_HASH : 0 );
	keyPtr = (Tcl_Obj *)Tcl_GetHashKey(&dict->table, &cPtr->entry);
	elem = Tcl_GetStringFromObj(keyPtr, &length);
	bytesNeeded += TclScanElement(elem, length, flagPtr+i);
	flagPtr[i+1] = TCL_DONT_QUOTE_HASH;
	valuePtr = (Tcl_Obj *)Tcl_GetHashValue(&cPtr->entry);
	elem = Tcl_GetStringFromObj(valuePtr, &length);
	bytesNeeded += TclScanElement(elem, length, flagPtr+i+1);
    }
    bytesNeeded += numElems;

    /*
     * Pass 2: copy into string rep buffer.
     */

    dst = Tcl_InitStringRep(dictPtr, NULL, bytesNeeded - 1);
    TclOOM(dst, bytesNeeded);
    for (i=0,cPtr=dict->entryChainHead; i<numElems; i+=2,cPtr=cPtr->nextPtr) {
	flagPtr[i] |= ( i ? TCL_DONT_QUOTE_HASH : 0 );
	keyPtr = (Tcl_Obj *)Tcl_GetHashKey(&dict->table, &cPtr->entry);
	elem = Tcl_GetStringFromObj(keyPtr, &length);
	dst += TclConvertElement(elem, length, dst, flagPtr[i]);
	*dst++ = ' ';

	flagPtr[i+1] |= TCL_DONT_QUOTE_HASH;
	valuePtr = (Tcl_Obj *)Tcl_GetHashValue(&cPtr->entry);
	elem = Tcl_GetStringFromObj(valuePtr, &length);
	dst += TclConvertElement(elem, length, dst, flagPtr[i+1]);
	*dst++ = ' ';
    }
    (void)Tcl_InitStringRep(dictPtr, NULL, bytesNeeded - 1);

    if (flagPtr != localFlags) {
	Tcl_Free(flagPtr);
    }
}

/*
 *----------------------------------------------------------------------
 *
 * SetDictFromAny --
 *
 *	Convert a non-dictionary object into a dictionary object. This code is
 *	very closely related to SetListFromAny in tclListObj.c but does not
 *	actually guarantee that a dictionary object will have a string rep (as
 *	conversions from lists are handled with a special case.)
 *
 * Results:
 *	A standard Tcl result.
 *
 * Side effects:
 *	If the string can be converted, it loses any old internal
 *	representation that it had and gains a dictionary's internalRep.
 *
 *----------------------------------------------------------------------
 */

static int
SetDictFromAny(
    Tcl_Interp *interp,
    Tcl_Obj *objPtr)
{
    Tcl_HashEntry *hPtr;
    int isNew;
    Dict *dict = (Dict *)Tcl_Alloc(sizeof(Dict));

    InitChainTable(dict);

    /*
     * Since lists and dictionaries have very closely-related string
     * representations (i.e. the same parsing code) we can safely special-case
     * the conversion from lists to dictionaries.
     */

<<<<<<< HEAD
    if (TclHasIntRep(objPtr, tclListType)) {
=======
    if (TclHasInternalRep(objPtr, &tclListType)) {
>>>>>>> 3ad4ff49
	int objc, i;
	Tcl_Obj **objv;

	/* Cannot fail, we already know the Tcl_ObjType is "list". */
	TclListObjGetElements(NULL, objPtr, &objc, &objv);
	if (objc & 1) {
	    goto missingValue;
	}

	for (i=0 ; i<objc ; i+=2) {

	    /* Store key and value in the hash table we're building. */
	    hPtr = CreateChainEntry(dict, objv[i], &isNew);
	    if (!isNew) {
		Tcl_Obj *discardedValue = (Tcl_Obj *)Tcl_GetHashValue(hPtr);

		/*
		 * Not really a well-formed dictionary as there are duplicate
		 * keys, so better get the string rep here so that we can
		 * convert back.
		 */

		(void) TclGetString(objPtr);

		TclDecrRefCount(discardedValue);
	    }
	    Tcl_SetHashValue(hPtr, objv[i+1]);
	    Tcl_IncrRefCount(objv[i+1]); /* Since hash now holds ref to it */
	}
    } else {
	size_t length;
	const char *nextElem = Tcl_GetStringFromObj(objPtr, &length);
	const char *limit = (nextElem + length);

	while (nextElem < limit) {
	    Tcl_Obj *keyPtr, *valuePtr;
	    const char *elemStart;
	    size_t elemSize;
	    int literal;

	    if (TclFindDictElement(interp, nextElem, (limit - nextElem),
		    &elemStart, &nextElem, &elemSize, &literal) != TCL_OK) {
		goto errorInFindDictElement;
	    }
	    if (elemStart == limit) {
		break;
	    }
	    if (nextElem == limit) {
		goto missingValue;
	    }

	    if (literal) {
		TclNewStringObj(keyPtr, elemStart, elemSize);
	    } else {
		/* Avoid double copy */
		char *dst;

		TclNewObj(keyPtr);
		Tcl_InvalidateStringRep(keyPtr);
		dst = Tcl_InitStringRep(keyPtr, NULL, elemSize);
		TclOOM(dst, elemSize); /* Consider error */
		(void)Tcl_InitStringRep(keyPtr, NULL,
			TclCopyAndCollapse(elemSize, elemStart, dst));
	    }

	    if (TclFindDictElement(interp, nextElem, (limit - nextElem),
		    &elemStart, &nextElem, &elemSize, &literal) != TCL_OK) {
		TclDecrRefCount(keyPtr);
		goto errorInFindDictElement;
	    }

	    if (literal) {
		TclNewStringObj(valuePtr, elemStart, elemSize);
	    } else {
		/* Avoid double copy */
		char *dst;

		TclNewObj(valuePtr);
		Tcl_InvalidateStringRep(valuePtr);
		dst = Tcl_InitStringRep(valuePtr, NULL, elemSize);
		TclOOM(dst, elemSize); /* Consider error */
		(void)Tcl_InitStringRep(valuePtr, NULL,
			TclCopyAndCollapse(elemSize, elemStart, dst));
	    }

	    /* Store key and value in the hash table we're building. */
	    hPtr = CreateChainEntry(dict, keyPtr, &isNew);
	    if (!isNew) {
		Tcl_Obj *discardedValue = (Tcl_Obj *)Tcl_GetHashValue(hPtr);

		TclDecrRefCount(keyPtr);
		TclDecrRefCount(discardedValue);
	    }
	    Tcl_SetHashValue(hPtr, valuePtr);
	    Tcl_IncrRefCount(valuePtr); /* since hash now holds ref to it */
	}
    }

    /*
     * Free the old internalRep before setting the new one. We do this as late
     * as possible to allow the conversion code, in particular
     * Tcl_GetStringFromObj, to use that old internalRep.
     */

    dict->epoch = 1;
    dict->chain = NULL;
    dict->refCount = 1;
    DictSetInternalRep(objPtr, dict);
    return TCL_OK;

  missingValue:
    if (interp != NULL) {
	Tcl_SetObjResult(interp, Tcl_NewStringObj(
		"missing value to go with key", -1));
	Tcl_SetErrorCode(interp, "TCL", "VALUE", "DICTIONARY", NULL);
    }
  errorInFindDictElement:
    DeleteChainTable(dict);
    Tcl_Free(dict);
    return TCL_ERROR;
}

static Dict *
GetDictFromObj(
    Tcl_Interp *interp,
    Tcl_Obj *dictPtr)
{
    Dict *dict;

    DictGetInternalRep(dictPtr, dict);
    if (dict == NULL) {
	if (SetDictFromAny(interp, dictPtr) != TCL_OK) {
	    return NULL;
	}
	DictGetInternalRep(dictPtr, dict);
    }
    return dict;
}

/*
 *----------------------------------------------------------------------
 *
 * TclTraceDictPath --
 *
 *	Trace through a tree of dictionaries using the array of keys given. If
 *	the flags argument has the DICT_PATH_UPDATE flag is set, a
 *	backward-pointing chain of dictionaries is also built (in the Dict's
 *	chain field) and the chained dictionaries are made into unshared
 *	dictionaries (if they aren't already.)
 *
 * Results:
 *	The object at the end of the path, or NULL if there was an error. Note
 *	that this it is an error for an intermediate dictionary on the path to
 *	not exist. If the flags argument has the DICT_PATH_EXISTS set, a
 *	non-existent path gives a DICT_PATH_NON_EXISTENT result.
 *
 * Side effects:
 *	If the flags argument is zero or DICT_PATH_EXISTS, there are no side
 *	effects (other than potential conversion of objects to dictionaries.)
 *	If the flags argument is DICT_PATH_UPDATE, the following additional
 *	side effects occur. Shared dictionaries along the path are converted
 *	into unshared objects, and a backward-pointing chain is built using
 *	the chain fields of the dictionaries (for easy invalidation of string
 *	representations using InvalidateDictChain). If the flags argument has
 *	the DICT_PATH_CREATE bits set (and not the DICT_PATH_EXISTS bit),
 *	non-existant keys will be inserted with a value of an empty
 *	dictionary, resulting in the path being built.
 *
 *----------------------------------------------------------------------
 */

Tcl_Obj *
TclTraceDictPath(
    Tcl_Interp *interp,
    Tcl_Obj *dictPtr,
    int keyc,
    Tcl_Obj *const keyv[],
    int flags)
{
    Dict *dict, *newDict;
    int i;

    DictGetInternalRep(dictPtr, dict);
    if (dict == NULL) {
	if (SetDictFromAny(interp, dictPtr) != TCL_OK) {
	    return NULL;
	}
	DictGetInternalRep(dictPtr, dict);
    }
    if (flags & DICT_PATH_UPDATE) {
	dict->chain = NULL;
    }

    for (i=0 ; i<keyc ; i++) {
	Tcl_HashEntry *hPtr = Tcl_FindHashEntry(&dict->table, keyv[i]);
	Tcl_Obj *tmpObj;

	if (hPtr == NULL) {
	    int isNew;			/* Dummy */

	    if (flags & DICT_PATH_EXISTS) {
		return DICT_PATH_NON_EXISTENT;
	    }
	    if ((flags & DICT_PATH_CREATE) != DICT_PATH_CREATE) {
		if (interp != NULL) {
		    Tcl_SetObjResult(interp, Tcl_ObjPrintf(
			    "key \"%s\" not known in dictionary",
			    TclGetString(keyv[i])));
		    Tcl_SetErrorCode(interp, "TCL", "LOOKUP", "DICT",
			    TclGetString(keyv[i]), NULL);
		}
		return NULL;
	    }

	    /*
	     * The next line should always set isNew to 1.
	     */

	    hPtr = CreateChainEntry(dict, keyv[i], &isNew);
	    tmpObj = Tcl_NewDictObj();
	    Tcl_IncrRefCount(tmpObj);
	    Tcl_SetHashValue(hPtr, tmpObj);
	} else {
	    tmpObj = (Tcl_Obj *)Tcl_GetHashValue(hPtr);

	    DictGetInternalRep(tmpObj, newDict);

	    if (newDict == NULL) {
		if (SetDictFromAny(interp, tmpObj) != TCL_OK) {
		    return NULL;
		}
	    }
	}

	DictGetInternalRep(tmpObj, newDict);
	if (flags & DICT_PATH_UPDATE) {
	    if (Tcl_IsShared(tmpObj)) {
		TclDecrRefCount(tmpObj);
		tmpObj = Tcl_DuplicateObj(tmpObj);
		Tcl_IncrRefCount(tmpObj);
		Tcl_SetHashValue(hPtr, tmpObj);
		dict->epoch++;
		DictGetInternalRep(tmpObj, newDict);
	    }

	    newDict->chain = dictPtr;
	}
	dict = newDict;
	dictPtr = tmpObj;
    }
    return dictPtr;
}

/*
 *----------------------------------------------------------------------
 *
 * InvalidateDictChain --
 *
 *	Go through a dictionary chain (built by an updating invokation of
 *	TclTraceDictPath) and invalidate the string representations of all the
 *	dictionaries on the chain.
 *
 * Results:
 *	None
 *
 * Side effects:
 *	String reps are invalidated and epoch counters (for detecting illegal
 *	concurrent modifications) are updated through the chain of updated
 *	dictionaries.
 *
 *----------------------------------------------------------------------
 */

static void
InvalidateDictChain(
    Tcl_Obj *dictObj)
{
    Dict *dict;

    DictGetInternalRep(dictObj, dict);
    assert( dict != NULL);

    do {
	dict->refCount++;
	TclInvalidateStringRep(dictObj);
	TclFreeInternalRep(dictObj);
	DictSetInternalRep(dictObj, dict);

	dict->epoch++;
	dictObj = dict->chain;
	if (dictObj == NULL) {
	    break;
	}
	dict->chain = NULL;
	DictGetInternalRep(dictObj, dict);
    } while (dict != NULL);
}

/*
 *----------------------------------------------------------------------
 *
 * Tcl_DictObjPut --
 *
 *	Add a key,value pair to a dictionary, or update the value for a key if
 *	that key already has a mapping in the dictionary.
 *
 * Results:
 *	A standard Tcl result.
 *
 * Side effects:
 *	The object pointed to by dictPtr is converted to a dictionary if it is
 *	not already one, and any string representation that it has is
 *	invalidated.
 *
 *----------------------------------------------------------------------
 */

int
Tcl_DictObjPut(
    Tcl_Interp *interp,
    Tcl_Obj *dictPtr,
    Tcl_Obj *keyPtr,
    Tcl_Obj *valuePtr)
{
    Dict *dict;
    Tcl_HashEntry *hPtr;
    int isNew;

    if (Tcl_IsShared(dictPtr)) {
	Tcl_Panic("%s called with shared object", "Tcl_DictObjPut");
    }

    dict = GetDictFromObj(interp, dictPtr);
    if (dict == NULL) {
	return TCL_ERROR;
    }

    TclInvalidateStringRep(dictPtr);
    hPtr = CreateChainEntry(dict, keyPtr, &isNew);
    dict->refCount++;
    TclFreeInternalRep(dictPtr)
    DictSetInternalRep(dictPtr, dict);
    Tcl_IncrRefCount(valuePtr);
    if (!isNew) {
	Tcl_Obj *oldValuePtr = (Tcl_Obj *)Tcl_GetHashValue(hPtr);

	TclDecrRefCount(oldValuePtr);
    }
    Tcl_SetHashValue(hPtr, valuePtr);
    dict->epoch++;
    return TCL_OK;
}

/*
 *----------------------------------------------------------------------
 *
 * Tcl_DictObjGet --
 *
 *	Given a key, get its value from the dictionary (or NULL if key is not
 *	found in dictionary.)
 *
 * Results:
 *	A standard Tcl result. The variable pointed to by valuePtrPtr is
 *	updated with the value for the key. Note that it is not an error for
 *	the key to have no mapping in the dictionary.
 *
 * Side effects:
 *	The object pointed to by dictPtr is converted to a dictionary if it is
 *	not already one.
 *
 *----------------------------------------------------------------------
 */

int
Tcl_DictObjGet(
    Tcl_Interp *interp,
    Tcl_Obj *dictPtr,
    Tcl_Obj *keyPtr,
    Tcl_Obj **valuePtrPtr)
{
    Dict *dict;
    Tcl_HashEntry *hPtr;

    dict = GetDictFromObj(interp, dictPtr);
    if (dict == NULL) {
	*valuePtrPtr = NULL;
	return TCL_ERROR;
    }

    hPtr = Tcl_FindHashEntry(&dict->table, keyPtr);
    if (hPtr == NULL) {
	*valuePtrPtr = NULL;
    } else {
	*valuePtrPtr = (Tcl_Obj *)Tcl_GetHashValue(hPtr);
    }
    return TCL_OK;
}

/*
 *----------------------------------------------------------------------
 *
 * Tcl_DictObjRemove --
 *
 *	Remove the key,value pair with the given key from the dictionary; the
 *	key does not need to be present in the dictionary.
 *
 * Results:
 *	A standard Tcl result.
 *
 * Side effects:
 *	The object pointed to by dictPtr is converted to a dictionary if it is
 *	not already one, and any string representation that it has is
 *	invalidated.
 *
 *----------------------------------------------------------------------
 */

int
Tcl_DictObjRemove(
    Tcl_Interp *interp,
    Tcl_Obj *dictPtr,
    Tcl_Obj *keyPtr)
{
    Dict *dict;

    if (Tcl_IsShared(dictPtr)) {
	Tcl_Panic("%s called with shared object", "Tcl_DictObjRemove");
    }

    dict = GetDictFromObj(interp, dictPtr);
    if (dict == NULL) {
	return TCL_ERROR;
    }

    if (DeleteChainEntry(dict, keyPtr)) {
	TclInvalidateStringRep(dictPtr);
	dict->epoch++;
    }
    return TCL_OK;
}

/*
 *----------------------------------------------------------------------
 *
 * Tcl_DictObjSize --
 *
 *	How many key,value pairs are there in the dictionary?
 *
 * Results:
 *	A standard Tcl result. Updates the variable pointed to by sizePtr with
 *	the number of key,value pairs in the dictionary.
 *
 * Side effects:
 *	The dictPtr object is converted to a dictionary type if it is not a
 *	dictionary already.
 *
 *----------------------------------------------------------------------
 */

int
Tcl_DictObjSize(
    Tcl_Interp *interp,
    Tcl_Obj *dictPtr,
    int *sizePtr)
{
    Dict *dict;

    dict = GetDictFromObj(interp, dictPtr);
    if (dict == NULL) {
	return TCL_ERROR;
    }

    *sizePtr = dict->table.numEntries;
    return TCL_OK;
}

/*
 *----------------------------------------------------------------------
 *
 * Tcl_DictObjFirst --
 *
 *	Start a traversal of the dictionary. Caller must supply the search
 *	context, pointers for returning key and value, and a pointer to allow
 *	indication of whether the dictionary has been traversed (i.e. the
 *	dictionary is empty). The order of traversal is undefined.
 *
 * Results:
 *	A standard Tcl result. Updates the variables pointed to by keyPtrPtr,
 *	valuePtrPtr and donePtr. Either of keyPtrPtr and valuePtrPtr may be
 *	NULL, in which case the key/value is not made available to the caller.
 *
 * Side effects:
 *	The dictPtr object is converted to a dictionary type if it is not a
 *	dictionary already. The search context is initialised if the search
 *	has not finished. The dictionary's internal rep is Tcl_Preserve()d if
 *	the dictionary has at least one element.
 *
 *----------------------------------------------------------------------
 */

int
Tcl_DictObjFirst(
    Tcl_Interp *interp,		/* For error messages, or NULL if no error
				 * messages desired. */
    Tcl_Obj *dictPtr,		/* Dictionary to traverse. */
    Tcl_DictSearch *searchPtr,	/* Pointer to a dict search context. */
    Tcl_Obj **keyPtrPtr,	/* Pointer to a variable to have the first key
				 * written into, or NULL. */
    Tcl_Obj **valuePtrPtr,	/* Pointer to a variable to have the first
				 * value written into, or NULL.*/
    int *donePtr)		/* Pointer to a variable which will have a 1
				 * written into when there are no further
				 * values in the dictionary, or a 0
				 * otherwise. */
{
    Dict *dict;
    ChainEntry *cPtr;

    dict = GetDictFromObj(interp, dictPtr);
    if (dict == NULL) {
	return TCL_ERROR;
    }

    cPtr = dict->entryChainHead;
    if (cPtr == NULL) {
	searchPtr->epoch = 0;
	*donePtr = 1;
    } else {
	*donePtr = 0;
	searchPtr->dictionaryPtr = (Tcl_Dict) dict;
	searchPtr->epoch = dict->epoch;
	searchPtr->next = cPtr->nextPtr;
	dict->refCount++;
	if (keyPtrPtr != NULL) {
	    *keyPtrPtr = (Tcl_Obj *)Tcl_GetHashKey(&dict->table, &cPtr->entry);
	}
	if (valuePtrPtr != NULL) {
	    *valuePtrPtr = (Tcl_Obj *)Tcl_GetHashValue(&cPtr->entry);
	}
    }
    return TCL_OK;
}

/*
 *----------------------------------------------------------------------
 *
 * Tcl_DictObjNext --
 *
 *	Continue a traversal of a dictionary previously started with
 *	Tcl_DictObjFirst. This function is safe against concurrent
 *	modification of the underlying object (including type shimmering),
 *	treating such situations as if the search has terminated, though it is
 *	up to the caller to ensure that the object itself is not disposed
 *	until the search has finished. It is _not_ safe against modifications
 *	from other threads.
 *
 * Results:
 *	Updates the variables pointed to by keyPtrPtr, valuePtrPtr and
 *	donePtr. Either of keyPtrPtr and valuePtrPtr may be NULL, in which
 *	case the key/value is not made available to the caller.
 *
 * Side effects:
 *	Removes a reference to the dictionary's internal rep if the search
 *	terminates.
 *
 *----------------------------------------------------------------------
 */

void
Tcl_DictObjNext(
    Tcl_DictSearch *searchPtr,	/* Pointer to a hash search context. */
    Tcl_Obj **keyPtrPtr,	/* Pointer to a variable to have the first key
				 * written into, or NULL. */
    Tcl_Obj **valuePtrPtr,	/* Pointer to a variable to have the first
				 * value written into, or NULL.*/
    int *donePtr)		/* Pointer to a variable which will have a 1
				 * written into when there are no further
				 * values in the dictionary, or a 0
				 * otherwise. */
{
    ChainEntry *cPtr;

    /*
     * If the searh is done; we do no work.
     */

    if (!searchPtr->epoch) {
	*donePtr = 1;
	return;
    }

    /*
     * Bail out if the dictionary has had any elements added, modified or
     * removed. This *shouldn't* happen, but...
     */

    if (((Dict *)searchPtr->dictionaryPtr)->epoch != searchPtr->epoch) {
	Tcl_Panic("concurrent dictionary modification and search");
    }

    cPtr = (ChainEntry *)searchPtr->next;
    if (cPtr == NULL) {
	Tcl_DictObjDone(searchPtr);
	*donePtr = 1;
	return;
    }

    searchPtr->next = cPtr->nextPtr;
    *donePtr = 0;
    if (keyPtrPtr != NULL) {
	*keyPtrPtr = (Tcl_Obj *)Tcl_GetHashKey(
		&((Dict *)searchPtr->dictionaryPtr)->table, &cPtr->entry);
    }
    if (valuePtrPtr != NULL) {
	*valuePtrPtr = (Tcl_Obj *)Tcl_GetHashValue(&cPtr->entry);
    }
}

/*
 *----------------------------------------------------------------------
 *
 * Tcl_DictObjDone --
 *
 *	Call this if you want to stop a search before you reach the end of the
 *	dictionary (e.g. because of abnormal termination of the search). It
 *	need not be used if the search reaches its natural end (i.e. if either
 *	Tcl_DictObjFirst or Tcl_DictObjNext sets its donePtr variable to 1).
 *
 * Results:
 *	None.
 *
 * Side effects:
 *	Removes a reference to the dictionary's internal rep.
 *
 *----------------------------------------------------------------------
 */

void
Tcl_DictObjDone(
    Tcl_DictSearch *searchPtr)		/* Pointer to a hash search context. */
{
    Dict *dict;

    if (searchPtr->epoch) {
	searchPtr->epoch = 0;
	dict = (Dict *) searchPtr->dictionaryPtr;
	if (dict->refCount-- <= 1) {
	    DeleteDict(dict);
	}
    }
}

/*
 *----------------------------------------------------------------------
 *
 * Tcl_DictObjPutKeyList --
 *
 *	Add a key...key,value pair to a dictionary tree. The main dictionary
 *	value must not be shared, though sub-dictionaries may be. All
 *	intermediate dictionaries on the path must exist.
 *
 * Results:
 *	A standard Tcl result. Note that in the error case, a message is left
 *	in interp unless that is NULL.
 *
 * Side effects:
 *	If the dictionary and any of its sub-dictionaries on the path have
 *	string representations, these are invalidated.
 *
 *----------------------------------------------------------------------
 */

int
Tcl_DictObjPutKeyList(
    Tcl_Interp *interp,
    Tcl_Obj *dictPtr,
    int keyc,
    Tcl_Obj *const keyv[],
    Tcl_Obj *valuePtr)
{
    Dict *dict;
    Tcl_HashEntry *hPtr;
    int isNew;

    if (Tcl_IsShared(dictPtr)) {
	Tcl_Panic("%s called with shared object", "Tcl_DictObjPutKeyList");
    }
    if (keyc < 1) {
	Tcl_Panic("%s called with empty key list", "Tcl_DictObjPutKeyList");
    }

    dictPtr = TclTraceDictPath(interp, dictPtr, keyc-1,keyv, DICT_PATH_CREATE);
    if (dictPtr == NULL) {
	return TCL_ERROR;
    }

    DictGetInternalRep(dictPtr, dict);
    assert(dict != NULL);
    hPtr = CreateChainEntry(dict, keyv[keyc-1], &isNew);
    Tcl_IncrRefCount(valuePtr);
    if (!isNew) {
	Tcl_Obj *oldValuePtr = (Tcl_Obj *)Tcl_GetHashValue(hPtr);

	TclDecrRefCount(oldValuePtr);
    }
    Tcl_SetHashValue(hPtr, valuePtr);
    InvalidateDictChain(dictPtr);

    return TCL_OK;
}

/*
 *----------------------------------------------------------------------
 *
 * Tcl_DictObjRemoveKeyList --
 *
 *	Remove a key...key,value pair from a dictionary tree (the value
 *	removed is implicit in the key path). The main dictionary value must
 *	not be shared, though sub-dictionaries may be. It is not an error if
 *	there is no value associated with the given key list, but all
 *	intermediate dictionaries on the key path must exist.
 *
 * Results:
 *	A standard Tcl result. Note that in the error case, a message is left
 *	in interp unless that is NULL.
 *
 * Side effects:
 *	If the dictionary and any of its sub-dictionaries on the key path have
 *	string representations, these are invalidated.
 *
 *----------------------------------------------------------------------
 */

int
Tcl_DictObjRemoveKeyList(
    Tcl_Interp *interp,
    Tcl_Obj *dictPtr,
    int keyc,
    Tcl_Obj *const keyv[])
{
    Dict *dict;

    if (Tcl_IsShared(dictPtr)) {
	Tcl_Panic("%s called with shared object", "Tcl_DictObjRemoveKeyList");
    }
    if (keyc < 1) {
	Tcl_Panic("%s called with empty key list", "Tcl_DictObjRemoveKeyList");
    }

    dictPtr = TclTraceDictPath(interp, dictPtr, keyc-1,keyv, DICT_PATH_UPDATE);
    if (dictPtr == NULL) {
	return TCL_ERROR;
    }

    DictGetInternalRep(dictPtr, dict);
    assert(dict != NULL);
    DeleteChainEntry(dict, keyv[keyc-1]);
    InvalidateDictChain(dictPtr);
    return TCL_OK;
}

/*
 *----------------------------------------------------------------------
 *
 * Tcl_NewDictObj --
 *
 *	This function is normally called when not debugging: i.e., when
 *	TCL_MEM_DEBUG is not defined. It creates a new dict object without any
 *	content.
 *
 *	When TCL_MEM_DEBUG is defined, this function just returns the result
 *	of calling the debugging version Tcl_DbNewDictObj.
 *
 * Results:
 *	A new dict object is returned; it has no keys defined in it. The new
 *	object's string representation is left NULL, and the ref count of the
 *	object is 0.
 *
 * Side Effects:
 *	None.
 *
 *----------------------------------------------------------------------
 */

Tcl_Obj *
Tcl_NewDictObj(void)
{
#ifdef TCL_MEM_DEBUG
    return Tcl_DbNewDictObj("unknown", 0);
#else /* !TCL_MEM_DEBUG */

    Tcl_Obj *dictPtr;
    Dict *dict;

    TclNewObj(dictPtr);
    TclInvalidateStringRep(dictPtr);
    dict = (Dict *)Tcl_Alloc(sizeof(Dict));
    InitChainTable(dict);
    dict->epoch = 1;
    dict->chain = NULL;
    dict->refCount = 1;
    DictSetInternalRep(dictPtr, dict);
    return dictPtr;
#endif
}

/*
 *----------------------------------------------------------------------
 *
 * Tcl_DbNewDictObj --
 *
 *	This function is normally called when debugging: i.e., when
 *	TCL_MEM_DEBUG is defined. It creates new dict objects. It is the same
 *	as the Tcl_NewDictObj function above except that it calls
 *	Tcl_DbCkalloc directly with the file name and line number from its
 *	caller. This simplifies debugging since then the [memory active]
 *	command will report the correct file name and line number when
 *	reporting objects that haven't been freed.
 *
 *	When TCL_MEM_DEBUG is not defined, this function just returns the
 *	result of calling Tcl_NewDictObj.
 *
 * Results:
 *	A new dict object is returned; it has no keys defined in it. The new
 *	object's string representation is left NULL, and the ref count of the
 *	object is 0.
 *
 * Side Effects:
 *	None.
 *
 *----------------------------------------------------------------------
 */

#ifdef TCL_MEM_DEBUG
Tcl_Obj *
Tcl_DbNewDictObj(
    const char *file,
    int line)
{
    Tcl_Obj *dictPtr;
    Dict *dict;

    TclDbNewObj(dictPtr, file, line);
    TclInvalidateStringRep(dictPtr);
    dict = (Dict *)Tcl_Alloc(sizeof(Dict));
    InitChainTable(dict);
    dict->epoch = 1;
    dict->chain = NULL;
    dict->refCount = 1;
    DictSetInternalRep(dictPtr, dict);
    return dictPtr;
}
#else /* !TCL_MEM_DEBUG */
Tcl_Obj *
Tcl_DbNewDictObj(
    TCL_UNUSED(const char *) /*file*/,
    TCL_UNUSED(int) /*line*/)
{
    return Tcl_NewDictObj();
}
#endif

/***** START OF FUNCTIONS IMPLEMENTING TCL COMMANDS *****/

/*
 *----------------------------------------------------------------------
 *
 * DictCreateCmd --
 *
 *	This function implements the "dict create" Tcl command. See the user
 *	documentation for details on what it does, and TIP#111 for the formal
 *	specification.
 *
 * Results:
 *	A standard Tcl result.
 *
 * Side effects:
 *	See the user documentation.
 *
 *----------------------------------------------------------------------
 */

static int
DictCreateCmd(
    TCL_UNUSED(void *),
    Tcl_Interp *interp,
    int objc,
    Tcl_Obj *const *objv)
{
    Tcl_Obj *dictObj;
    int i;

    /*
     * Must have an even number of arguments; note that number of preceding
     * arguments (i.e. "dict create" is also even, which makes this much
     * easier.)
     */

    if ((objc & 1) == 0) {
	Tcl_WrongNumArgs(interp, 1, objv, "?key value ...?");
	return TCL_ERROR;
    }

    dictObj = Tcl_NewDictObj();
    for (i=1 ; i<objc ; i+=2) {
	/*
	 * The next command is assumed to never fail...
	 */
	Tcl_DictObjPut(NULL, dictObj, objv[i], objv[i+1]);
    }
    Tcl_SetObjResult(interp, dictObj);
    return TCL_OK;
}

/*
 *----------------------------------------------------------------------
 *
 * DictGetCmd --
 *
 *	This function implements the "dict get" Tcl command. See the user
 *	documentation for details on what it does, and TIP#111 for the formal
 *	specification.
 *
 * Results:
 *	A standard Tcl result.
 *
 * Side effects:
 *	See the user documentation.
 *
 *----------------------------------------------------------------------
 */

static int
DictGetCmd(
    TCL_UNUSED(void *),
    Tcl_Interp *interp,
    int objc,
    Tcl_Obj *const *objv)
{
    Tcl_Obj *dictPtr, *valuePtr = NULL;
    int result;

    if (objc < 2) {
	Tcl_WrongNumArgs(interp, 1, objv, "dictionary ?key ...?");
	return TCL_ERROR;
    }

    /*
     * Test for the special case of no keys, which returns a *list* of all
     * key,value pairs. We produce a copy here because that makes subsequent
     * list handling more efficient.
     */

    if (objc == 2) {
	Tcl_Obj *keyPtr = NULL, *listPtr;
	Tcl_DictSearch search;
	int done;

	result = Tcl_DictObjFirst(interp, objv[1], &search,
		&keyPtr, &valuePtr, &done);
	if (result != TCL_OK) {
	    return result;
	}
	listPtr = Tcl_NewListObj(0, NULL);
	while (!done) {
	    /*
	     * Assume these won't fail as we have complete control over the
	     * types of things here.
	     */

	    Tcl_ListObjAppendElement(interp, listPtr, keyPtr);
	    Tcl_ListObjAppendElement(interp, listPtr, valuePtr);

	    Tcl_DictObjNext(&search, &keyPtr, &valuePtr, &done);
	}
	Tcl_SetObjResult(interp, listPtr);
	return TCL_OK;
    }

    /*
     * Loop through the list of keys, looking up the key at the current index
     * in the current dictionary each time. Once we've done the lookup, we set
     * the current dictionary to be the value we looked up (in case the value
     * was not the last one and we are going through a chain of searches.)
     * Note that this loop always executes at least once.
     */

    dictPtr = TclTraceDictPath(interp, objv[1], objc-3,objv+2, DICT_PATH_READ);
    if (dictPtr == NULL) {
	return TCL_ERROR;
    }
    result = Tcl_DictObjGet(interp, dictPtr, objv[objc-1], &valuePtr);
    if (result != TCL_OK) {
	return result;
    }
    if (valuePtr == NULL) {
	Tcl_SetObjResult(interp, Tcl_ObjPrintf(
		"key \"%s\" not known in dictionary",
		TclGetString(objv[objc-1])));
	Tcl_SetErrorCode(interp, "TCL", "LOOKUP", "DICT",
		TclGetString(objv[objc-1]), NULL);
	return TCL_ERROR;
    }
    Tcl_SetObjResult(interp, valuePtr);
    return TCL_OK;
}

/*
 *----------------------------------------------------------------------
 *
 * DictGetDefCmd --
 *
 *	This function implements the "dict getdef" and "dict getwithdefault"
 *	Tcl commands. See the user documentation for details on what it does,
 *	and TIP#342 for the formal specification.
 *
 * Results:
 *	A standard Tcl result.
 *
 * Side effects:
 *	See the user documentation.
 *
 *----------------------------------------------------------------------
 */

static int
DictGetDefCmd(
    TCL_UNUSED(void *),
    Tcl_Interp *interp,
    int objc,
    Tcl_Obj *const *objv)
{
    Tcl_Obj *dictPtr, *keyPtr, *valuePtr, *defaultPtr;
    Tcl_Obj *const *keyPath;
    int numKeys;

    if (objc < 4) {
	Tcl_WrongNumArgs(interp, 1, objv, "dictionary ?key ...? key default");
	return TCL_ERROR;
    }

    /*
     * Give the bits of arguments names for clarity.
     */

    dictPtr = objv[1];
    keyPath = &objv[2];
    numKeys = objc - 4;		/* Number of keys in keyPath; there's always
				 * one extra key afterwards too. */
    keyPtr = objv[objc - 2];
    defaultPtr = objv[objc - 1];

    /*
     * Implement the getting-with-default operation.
     */

    dictPtr = TclTraceDictPath(interp, dictPtr, numKeys, keyPath,
	    DICT_PATH_EXISTS);
    if (dictPtr == NULL) {
	return TCL_ERROR;
    } else if (dictPtr == DICT_PATH_NON_EXISTENT) {
	Tcl_SetObjResult(interp, defaultPtr);
    } else if (Tcl_DictObjGet(interp, dictPtr, keyPtr, &valuePtr) != TCL_OK) {
	return TCL_ERROR;
    } else if (valuePtr == NULL) {
	Tcl_SetObjResult(interp, defaultPtr);
    } else {
	Tcl_SetObjResult(interp, valuePtr);
    }
    return TCL_OK;
}

/*
 *----------------------------------------------------------------------
 *
 * DictReplaceCmd --
 *
 *	This function implements the "dict replace" Tcl command. See the user
 *	documentation for details on what it does, and TIP#111 for the formal
 *	specification.
 *
 * Results:
 *	A standard Tcl result.
 *
 * Side effects:
 *	See the user documentation.
 *
 *----------------------------------------------------------------------
 */

static int
DictReplaceCmd(
    TCL_UNUSED(void *),
    Tcl_Interp *interp,
    int objc,
    Tcl_Obj *const *objv)
{
    Tcl_Obj *dictPtr;
    int i;

    if ((objc < 2) || (objc & 1)) {
	Tcl_WrongNumArgs(interp, 1, objv, "dictionary ?key value ...?");
	return TCL_ERROR;
    }

    dictPtr = objv[1];
    if (GetDictFromObj(interp, dictPtr) == NULL) {
	return TCL_ERROR;
    }
    if (Tcl_IsShared(dictPtr)) {
	dictPtr = Tcl_DuplicateObj(dictPtr);
    }
    TclInvalidateStringRep(dictPtr);
    for (i=2 ; i<objc ; i+=2) {
	Tcl_DictObjPut(NULL, dictPtr, objv[i], objv[i+1]);
    }
    Tcl_SetObjResult(interp, dictPtr);
    return TCL_OK;
}

/*
 *----------------------------------------------------------------------
 *
 * DictRemoveCmd --
 *
 *	This function implements the "dict remove" Tcl command. See the user
 *	documentation for details on what it does, and TIP#111 for the formal
 *	specification.
 *
 * Results:
 *	A standard Tcl result.
 *
 * Side effects:
 *	See the user documentation.
 *
 *----------------------------------------------------------------------
 */

static int
DictRemoveCmd(
    TCL_UNUSED(void *),
    Tcl_Interp *interp,
    int objc,
    Tcl_Obj *const *objv)
{
    Tcl_Obj *dictPtr;
    int i;

    if (objc < 2) {
	Tcl_WrongNumArgs(interp, 1, objv, "dictionary ?key ...?");
	return TCL_ERROR;
    }

    dictPtr = objv[1];
    if (GetDictFromObj(interp, dictPtr) == NULL) {
	return TCL_ERROR;
    }
    if (Tcl_IsShared(dictPtr)) {
	dictPtr = Tcl_DuplicateObj(dictPtr);
    }
    TclInvalidateStringRep(dictPtr);
    for (i=2 ; i<objc ; i++) {
	Tcl_DictObjRemove(NULL, dictPtr, objv[i]);
    }
    Tcl_SetObjResult(interp, dictPtr);
    return TCL_OK;
}

/*
 *----------------------------------------------------------------------
 *
 * DictMergeCmd --
 *
 *	This function implements the "dict merge" Tcl command. See the user
 *	documentation for details on what it does, and TIP#163 for the formal
 *	specification.
 *
 * Results:
 *	A standard Tcl result.
 *
 * Side effects:
 *	See the user documentation.
 *
 *----------------------------------------------------------------------
 */

static int
DictMergeCmd(
    TCL_UNUSED(void *),
    Tcl_Interp *interp,
    int objc,
    Tcl_Obj *const *objv)
{
    Tcl_Obj *targetObj, *keyObj = NULL, *valueObj = NULL;
    int allocatedDict = 0;
    int i, done;
    Tcl_DictSearch search;

    if (objc == 1) {
	/*
	 * No dictionary arguments; return default (empty value).
	 */

	return TCL_OK;
    }

    /*
     * Make sure first argument is a dictionary.
     */

    targetObj = objv[1];
    if (GetDictFromObj(interp, targetObj) == NULL) {
	return TCL_ERROR;
    }

    if (objc == 2) {
	/*
	 * Single argument, return it.
	 */

	Tcl_SetObjResult(interp, objv[1]);
	return TCL_OK;
    }

    /*
     * Normal behaviour: combining two (or more) dictionaries.
     */

    if (Tcl_IsShared(targetObj)) {
	targetObj = Tcl_DuplicateObj(targetObj);
	allocatedDict = 1;
    }
    for (i=2 ; i<objc ; i++) {
	if (Tcl_DictObjFirst(interp, objv[i], &search, &keyObj, &valueObj,
		&done) != TCL_OK) {
	    if (allocatedDict) {
		TclDecrRefCount(targetObj);
	    }
	    return TCL_ERROR;
	}
	while (!done) {
	    /*
	     * Next line can't fail; already know we have a dictionary in
	     * targetObj.
	     */

	    Tcl_DictObjPut(NULL, targetObj, keyObj, valueObj);
	    Tcl_DictObjNext(&search, &keyObj, &valueObj, &done);
	}
	Tcl_DictObjDone(&search);
    }
    Tcl_SetObjResult(interp, targetObj);
    return TCL_OK;
}

/*
 *----------------------------------------------------------------------
 *
 * DictKeysCmd --
 *
 *	This function implements the "dict keys" Tcl command. See the user
 *	documentation for details on what it does, and TIP#111 for the formal
 *	specification.
 *
 * Results:
 *	A standard Tcl result.
 *
 * Side effects:
 *	See the user documentation.
 *
 *----------------------------------------------------------------------
 */

static int
DictKeysCmd(
    TCL_UNUSED(void *),
    Tcl_Interp *interp,
    int objc,
    Tcl_Obj *const *objv)
{
    Tcl_Obj *listPtr;
    const char *pattern = NULL;

    if (objc!=2 && objc!=3) {
	Tcl_WrongNumArgs(interp, 1, objv, "dictionary ?pattern?");
	return TCL_ERROR;
    }

    /*
     * A direct check that we have a dictionary. We don't start the iteration
     * yet because that might allocate memory or set locks that we do not
     * need. [Bug 1705778, leak K04]
     */

    if (GetDictFromObj(interp, objv[1]) == NULL) {
	return TCL_ERROR;
    }

    if (objc == 3) {
	pattern = TclGetString(objv[2]);
    }
    listPtr = Tcl_NewListObj(0, NULL);
    if ((pattern != NULL) && TclMatchIsTrivial(pattern)) {
	Tcl_Obj *valuePtr = NULL;

	Tcl_DictObjGet(interp, objv[1], objv[2], &valuePtr);
	if (valuePtr != NULL) {
	    Tcl_ListObjAppendElement(NULL, listPtr, objv[2]);
	}
    } else {
	Tcl_DictSearch search;
	Tcl_Obj *keyPtr = NULL;
	int done = 0;

	/*
	 * At this point, we know we have a dictionary (or at least something
	 * that can be represented; it could theoretically have shimmered away
	 * when the pattern was fetched, but that shouldn't be damaging) so we
	 * can start the iteration process without checking for failures.
	 */

	Tcl_DictObjFirst(NULL, objv[1], &search, &keyPtr, NULL, &done);
	for (; !done ; Tcl_DictObjNext(&search, &keyPtr, NULL, &done)) {
	    if (!pattern || Tcl_StringMatch(TclGetString(keyPtr), pattern)) {
		Tcl_ListObjAppendElement(NULL, listPtr, keyPtr);
	    }
	}
	Tcl_DictObjDone(&search);
    }

    Tcl_SetObjResult(interp, listPtr);
    return TCL_OK;
}

/*
 *----------------------------------------------------------------------
 *
 * DictValuesCmd --
 *
 *	This function implements the "dict values" Tcl command. See the user
 *	documentation for details on what it does, and TIP#111 for the formal
 *	specification.
 *
 * Results:
 *	A standard Tcl result.
 *
 * Side effects:
 *	See the user documentation.
 *
 *----------------------------------------------------------------------
 */

static int
DictValuesCmd(
    TCL_UNUSED(void *),
    Tcl_Interp *interp,
    int objc,
    Tcl_Obj *const *objv)
{
    Tcl_Obj *valuePtr = NULL, *listPtr;
    Tcl_DictSearch search;
    int done;
    const char *pattern;

    if (objc!=2 && objc!=3) {
	Tcl_WrongNumArgs(interp, 1, objv, "dictionary ?pattern?");
	return TCL_ERROR;
    }

    if (Tcl_DictObjFirst(interp, objv[1], &search, NULL, &valuePtr,
	    &done) != TCL_OK) {
	return TCL_ERROR;
    }
    if (objc == 3) {
	pattern = TclGetString(objv[2]);
    } else {
	pattern = NULL;
    }
    listPtr = Tcl_NewListObj(0, NULL);
    for (; !done ; Tcl_DictObjNext(&search, NULL, &valuePtr, &done)) {
	if (pattern==NULL || Tcl_StringMatch(TclGetString(valuePtr),pattern)) {
	    /*
	     * Assume this operation always succeeds.
	     */

	    Tcl_ListObjAppendElement(interp, listPtr, valuePtr);
	}
    }
    Tcl_DictObjDone(&search);

    Tcl_SetObjResult(interp, listPtr);
    return TCL_OK;
}

/*
 *----------------------------------------------------------------------
 *
 * DictSizeCmd --
 *
 *	This function implements the "dict size" Tcl command. See the user
 *	documentation for details on what it does, and TIP#111 for the formal
 *	specification.
 *
 * Results:
 *	A standard Tcl result.
 *
 * Side effects:
 *	See the user documentation.
 *
 *----------------------------------------------------------------------
 */

static int
DictSizeCmd(
    TCL_UNUSED(void *),
    Tcl_Interp *interp,
    int objc,
    Tcl_Obj *const *objv)
{
    int result, size;

    if (objc != 2) {
	Tcl_WrongNumArgs(interp, 1, objv, "dictionary");
	return TCL_ERROR;
    }
    result = Tcl_DictObjSize(interp, objv[1], &size);
    if (result == TCL_OK) {
	Tcl_SetObjResult(interp, Tcl_NewWideIntObj(size));
    }
    return result;
}

/*
 *----------------------------------------------------------------------
 *
 * DictExistsCmd --
 *
 *	This function implements the "dict exists" Tcl command. See the user
 *	documentation for details on what it does, and TIP#111 for the formal
 *	specification.
 *
 * Results:
 *	A standard Tcl result.
 *
 * Side effects:
 *	See the user documentation.
 *
 *----------------------------------------------------------------------
 */

static int
DictExistsCmd(
    TCL_UNUSED(void *),
    Tcl_Interp *interp,
    int objc,
    Tcl_Obj *const *objv)
{
    Tcl_Obj *dictPtr, *valuePtr;

    if (objc < 3) {
	Tcl_WrongNumArgs(interp, 1, objv, "dictionary key ?key ...?");
	return TCL_ERROR;
    }

    dictPtr = TclTraceDictPath(NULL, objv[1], objc-3, objv+2,DICT_PATH_EXISTS);
    if (dictPtr == NULL || dictPtr == DICT_PATH_NON_EXISTENT ||
	    Tcl_DictObjGet(NULL, dictPtr, objv[objc-1], &valuePtr) != TCL_OK) {
	Tcl_SetObjResult(interp, Tcl_NewBooleanObj(0));
    } else {
	Tcl_SetObjResult(interp, Tcl_NewBooleanObj(valuePtr != NULL));
    }
    return TCL_OK;
}

/*
 *----------------------------------------------------------------------
 *
 * DictInfoCmd --
 *
 *	This function implements the "dict info" Tcl command. See the user
 *	documentation for details on what it does, and TIP#111 for the formal
 *	specification.
 *
 * Results:
 *	A standard Tcl result.
 *
 * Side effects:
 *	See the user documentation.
 *
 *----------------------------------------------------------------------
 */

static int
DictInfoCmd(
    TCL_UNUSED(void *),
    Tcl_Interp *interp,
    int objc,
    Tcl_Obj *const *objv)
{
    Dict *dict;
    char *statsStr;

    if (objc != 2) {
	Tcl_WrongNumArgs(interp, 1, objv, "dictionary");
	return TCL_ERROR;
    }

    dict = GetDictFromObj(interp, objv[1]);
    if (dict == NULL) {
	return TCL_ERROR;
    }

    statsStr = Tcl_HashStats(&dict->table);
    Tcl_SetObjResult(interp, Tcl_NewStringObj(statsStr, -1));
    Tcl_Free(statsStr);
    return TCL_OK;
}

/*
 *----------------------------------------------------------------------
 *
 * DictIncrCmd --
 *
 *	This function implements the "dict incr" Tcl command. See the user
 *	documentation for details on what it does, and TIP#111 for the formal
 *	specification.
 *
 * Results:
 *	A standard Tcl result.
 *
 * Side effects:
 *	See the user documentation.
 *
 *----------------------------------------------------------------------
 */

static int
DictIncrCmd(
    TCL_UNUSED(void *),
    Tcl_Interp *interp,
    int objc,
    Tcl_Obj *const *objv)
{
    int code = TCL_OK;
    Tcl_Obj *dictPtr, *valuePtr = NULL;

    if (objc < 3 || objc > 4) {
	Tcl_WrongNumArgs(interp, 1, objv, "dictVarName key ?increment?");
	return TCL_ERROR;
    }

    dictPtr = Tcl_ObjGetVar2(interp, objv[1], NULL, 0);
    if (dictPtr == NULL) {
	/*
	 * Variable didn't yet exist. Create new dictionary value.
	 */

	dictPtr = Tcl_NewDictObj();
    } else if (Tcl_DictObjGet(interp, dictPtr, objv[2], &valuePtr) != TCL_OK) {
	/*
	 * Variable contents are not a dict, report error.
	 */

	return TCL_ERROR;
    }
    if (Tcl_IsShared(dictPtr)) {
	/*
	 * A little internals surgery to avoid copying a string rep that will
	 * soon be no good.
	 */

	Tcl_Obj *oldPtr = dictPtr;

	TclNewObj(dictPtr);
	TclInvalidateStringRep(dictPtr);
	DupDictInternalRep(oldPtr, dictPtr);
    }
    if (valuePtr == NULL) {
	/*
	 * Key not in dictionary. Create new key with increment as value.
	 */

	if (objc == 4) {
	    /*
	     * Verify increment is an integer.
	     */

	    mp_int increment;

	    code = Tcl_GetBignumFromObj(interp, objv[3], &increment);
	    if (code != TCL_OK) {
		Tcl_AddErrorInfo(interp, "\n    (reading increment)");
	    } else {
		/*
		 * Remember to dispose with the bignum as we're not actually
		 * using it directly. [Bug 2874678]
		 */

		mp_clear(&increment);
		Tcl_DictObjPut(NULL, dictPtr, objv[2], objv[3]);
	    }
	} else {
	    Tcl_DictObjPut(NULL, dictPtr, objv[2], Tcl_NewWideIntObj(1));
	}
    } else {
	/*
	 * Key in dictionary. Increment its value with minimum dup.
	 */

	if (Tcl_IsShared(valuePtr)) {
	    valuePtr = Tcl_DuplicateObj(valuePtr);
	    Tcl_DictObjPut(NULL, dictPtr, objv[2], valuePtr);
	}
	if (objc == 4) {
	    code = TclIncrObj(interp, valuePtr, objv[3]);
	} else {
	    Tcl_Obj *incrPtr;

	    TclNewIntObj(incrPtr, 1);
	    Tcl_IncrRefCount(incrPtr);
	    code = TclIncrObj(interp, valuePtr, incrPtr);
	    TclDecrRefCount(incrPtr);
	}
    }
    if (code == TCL_OK) {
	TclInvalidateStringRep(dictPtr);
	valuePtr = Tcl_ObjSetVar2(interp, objv[1], NULL,
		dictPtr, TCL_LEAVE_ERR_MSG);
	if (valuePtr == NULL) {
	    code = TCL_ERROR;
	} else {
	    Tcl_SetObjResult(interp, valuePtr);
	}
    } else if (dictPtr->refCount == 0) {
	TclDecrRefCount(dictPtr);
    }
    return code;
}

/*
 *----------------------------------------------------------------------
 *
 * DictLappendCmd --
 *
 *	This function implements the "dict lappend" Tcl command. See the user
 *	documentation for details on what it does, and TIP#111 for the formal
 *	specification.
 *
 * Results:
 *	A standard Tcl result.
 *
 * Side effects:
 *	See the user documentation.
 *
 *----------------------------------------------------------------------
 */

static int
DictLappendCmd(
    TCL_UNUSED(void *),
    Tcl_Interp *interp,
    int objc,
    Tcl_Obj *const *objv)
{
    Tcl_Obj *dictPtr, *valuePtr, *resultPtr;
    int i, allocatedDict = 0, allocatedValue = 0;

    if (objc < 3) {
	Tcl_WrongNumArgs(interp, 1, objv, "dictVarName key ?value ...?");
	return TCL_ERROR;
    }

    dictPtr = Tcl_ObjGetVar2(interp, objv[1], NULL, 0);
    if (dictPtr == NULL) {
	allocatedDict = 1;
	dictPtr = Tcl_NewDictObj();
    } else if (Tcl_IsShared(dictPtr)) {
	allocatedDict = 1;
	dictPtr = Tcl_DuplicateObj(dictPtr);
    }

    if (Tcl_DictObjGet(interp, dictPtr, objv[2], &valuePtr) != TCL_OK) {
	if (allocatedDict) {
	    TclDecrRefCount(dictPtr);
	}
	return TCL_ERROR;
    }

    if (valuePtr == NULL) {
	valuePtr = Tcl_NewListObj(objc-3, objv+3);
	allocatedValue = 1;
    } else {
	if (Tcl_IsShared(valuePtr)) {
	    allocatedValue = 1;
	    valuePtr = Tcl_DuplicateObj(valuePtr);
	}

	for (i=3 ; i<objc ; i++) {
	    if (Tcl_ListObjAppendElement(interp, valuePtr,
		    objv[i]) != TCL_OK) {
		if (allocatedValue) {
		    TclDecrRefCount(valuePtr);
		}
		if (allocatedDict) {
		    TclDecrRefCount(dictPtr);
		}
		return TCL_ERROR;
	    }
	}
    }

    if (allocatedValue) {
	Tcl_DictObjPut(NULL, dictPtr, objv[2], valuePtr);
    } else {
	TclInvalidateStringRep(dictPtr);
    }

    resultPtr = Tcl_ObjSetVar2(interp, objv[1], NULL, dictPtr,
	    TCL_LEAVE_ERR_MSG);
    if (resultPtr == NULL) {
	return TCL_ERROR;
    }
    Tcl_SetObjResult(interp, resultPtr);
    return TCL_OK;
}

/*
 *----------------------------------------------------------------------
 *
 * DictAppendCmd --
 *
 *	This function implements the "dict append" Tcl command. See the user
 *	documentation for details on what it does, and TIP#111 for the formal
 *	specification.
 *
 * Results:
 *	A standard Tcl result.
 *
 * Side effects:
 *	See the user documentation.
 *
 *----------------------------------------------------------------------
 */

static int
DictAppendCmd(
    TCL_UNUSED(void *),
    Tcl_Interp *interp,
    int objc,
    Tcl_Obj *const *objv)
{
    Tcl_Obj *dictPtr, *valuePtr, *resultPtr;
    int allocatedDict = 0;

    if (objc < 3) {
	Tcl_WrongNumArgs(interp, 1, objv, "dictVarName key ?value ...?");
	return TCL_ERROR;
    }

    dictPtr = Tcl_ObjGetVar2(interp, objv[1], NULL, 0);
    if (dictPtr == NULL) {
	allocatedDict = 1;
	dictPtr = Tcl_NewDictObj();
    } else if (Tcl_IsShared(dictPtr)) {
	allocatedDict = 1;
	dictPtr = Tcl_DuplicateObj(dictPtr);
    }

    if (Tcl_DictObjGet(interp, dictPtr, objv[2], &valuePtr) != TCL_OK) {
	if (allocatedDict) {
	    TclDecrRefCount(dictPtr);
	}
	return TCL_ERROR;
    }

    if ((objc > 3) || (valuePtr == NULL)) {
	/* Only go through append activites when something will change. */
	Tcl_Obj *appendObjPtr = NULL;

	if (objc > 3) {
	    /* Something to append */

	    if (objc == 4) {
		appendObjPtr = objv[3];
	    } else {
		appendObjPtr = TclStringCat(interp, objc-3, objv+3,
			TCL_STRING_IN_PLACE);
		if (appendObjPtr == NULL) {
		    return TCL_ERROR;
		}
	    }
	}

	if (appendObjPtr == NULL) {
	    /* => (objc == 3) => (valuePtr == NULL) */
	    TclNewObj(valuePtr);
	} else if (valuePtr == NULL) {
	    valuePtr = appendObjPtr;
	    appendObjPtr = NULL;
	}

	if (appendObjPtr) {
	    if (Tcl_IsShared(valuePtr)) {
		valuePtr = Tcl_DuplicateObj(valuePtr);
	    }

	    Tcl_IncrRefCount(appendObjPtr);
	    Tcl_AppendObjToObj(valuePtr, appendObjPtr);
	    Tcl_DecrRefCount(appendObjPtr);
	}

	Tcl_DictObjPut(NULL, dictPtr, objv[2], valuePtr);
    }

    /*
     * Even if nothing changed, we still overwrite so that variable
     * trace expectations are met.
     */

    resultPtr = Tcl_ObjSetVar2(interp, objv[1], NULL, dictPtr,
	    TCL_LEAVE_ERR_MSG);
    if (resultPtr == NULL) {
	return TCL_ERROR;
    }
    Tcl_SetObjResult(interp, resultPtr);
    return TCL_OK;
}

/*
 *----------------------------------------------------------------------
 *
 * DictForNRCmd --
 *
 *	These functions implement the "dict for" Tcl command.  See the user
 *	documentation for details on what it does, and TIP#111 for the formal
 *	specification.
 *
 * Results:
 *	A standard Tcl result.
 *
 * Side effects:
 *	See the user documentation.
 *
 *----------------------------------------------------------------------
 */

static int
DictForNRCmd(
    TCL_UNUSED(void *),
    Tcl_Interp *interp,
    int objc,
    Tcl_Obj *const *objv)
{
    Interp *iPtr = (Interp *) interp;
    Tcl_Obj *scriptObj, *keyVarObj, *valueVarObj;
    Tcl_Obj **varv, *keyObj, *valueObj;
    Tcl_DictSearch *searchPtr;
    int varc, done;

    if (objc != 4) {
	Tcl_WrongNumArgs(interp, 1, objv,
		"{keyVarName valueVarName} dictionary script");
	return TCL_ERROR;
    }

    /*
     * Parse arguments.
     */

    if (TclListObjGetElements(interp, objv[1], &varc, &varv) != TCL_OK) {
	return TCL_ERROR;
    }
    if (varc != 2) {
	Tcl_SetObjResult(interp, Tcl_NewStringObj(
		"must have exactly two variable names", -1));
	Tcl_SetErrorCode(interp, "TCL", "SYNTAX", "dict", "for", NULL);
	return TCL_ERROR;
    }
    searchPtr = (Tcl_DictSearch *)TclStackAlloc(interp, sizeof(Tcl_DictSearch));
    if (Tcl_DictObjFirst(interp, objv[2], searchPtr, &keyObj, &valueObj,
	    &done) != TCL_OK) {
	TclStackFree(interp, searchPtr);
	return TCL_ERROR;
    }
    if (done) {
	TclStackFree(interp, searchPtr);
	return TCL_OK;
    }
    TclListObjGetElements(NULL, objv[1], &varc, &varv);
    keyVarObj = varv[0];
    valueVarObj = varv[1];
    scriptObj = objv[3];

    /*
     * Make sure that these objects (which we need throughout the body of the
     * loop) don't vanish. Note that the dictionary internal rep is locked
     * internally so that updates, shimmering, etc are not a problem.
     */

    Tcl_IncrRefCount(keyVarObj);
    Tcl_IncrRefCount(valueVarObj);
    Tcl_IncrRefCount(scriptObj);

    /*
     * Stop the value from getting hit in any way by any traces on the key
     * variable.
     */

    Tcl_IncrRefCount(valueObj);
    if (Tcl_ObjSetVar2(interp, keyVarObj, NULL, keyObj,
	    TCL_LEAVE_ERR_MSG) == NULL) {
	TclDecrRefCount(valueObj);
	goto error;
    }
    TclDecrRefCount(valueObj);
    if (Tcl_ObjSetVar2(interp, valueVarObj, NULL, valueObj,
	    TCL_LEAVE_ERR_MSG) == NULL) {
	goto error;
    }

    /*
     * Run the script.
     */

    TclNRAddCallback(interp, DictForLoopCallback, searchPtr, keyVarObj,
	    valueVarObj, scriptObj);
    return TclNREvalObjEx(interp, scriptObj, 0, iPtr->cmdFramePtr, 3);

    /*
     * For unwinding everything on error.
     */

  error:
    TclDecrRefCount(keyVarObj);
    TclDecrRefCount(valueVarObj);
    TclDecrRefCount(scriptObj);
    Tcl_DictObjDone(searchPtr);
    TclStackFree(interp, searchPtr);
    return TCL_ERROR;
}

static int
DictForLoopCallback(
    ClientData data[],
    Tcl_Interp *interp,
    int result)
{
    Interp *iPtr = (Interp *) interp;
    Tcl_DictSearch *searchPtr = (Tcl_DictSearch *)data[0];
    Tcl_Obj *keyVarObj = (Tcl_Obj *)data[1];
    Tcl_Obj *valueVarObj = (Tcl_Obj *)data[2];
    Tcl_Obj *scriptObj = (Tcl_Obj *)data[3];
    Tcl_Obj *keyObj, *valueObj;
    int done;

    /*
     * Process the result from the previous execution of the script body.
     */

    if (result == TCL_CONTINUE) {
	result = TCL_OK;
    } else if (result != TCL_OK) {
	if (result == TCL_BREAK) {
	    Tcl_ResetResult(interp);
	    result = TCL_OK;
	} else if (result == TCL_ERROR) {
	    Tcl_AppendObjToErrorInfo(interp, Tcl_ObjPrintf(
		    "\n    (\"dict for\" body line %d)",
		    Tcl_GetErrorLine(interp)));
	}
	goto done;
    }

    /*
     * Get the next mapping from the dictionary.
     */

    Tcl_DictObjNext(searchPtr, &keyObj, &valueObj, &done);
    if (done) {
	Tcl_ResetResult(interp);
	goto done;
    }

    /*
     * Stop the value from getting hit in any way by any traces on the key
     * variable.
     */

    Tcl_IncrRefCount(valueObj);
    if (Tcl_ObjSetVar2(interp, keyVarObj, NULL, keyObj,
	    TCL_LEAVE_ERR_MSG) == NULL) {
	TclDecrRefCount(valueObj);
	result = TCL_ERROR;
	goto done;
    }
    TclDecrRefCount(valueObj);
    if (Tcl_ObjSetVar2(interp, valueVarObj, NULL, valueObj,
	    TCL_LEAVE_ERR_MSG) == NULL) {
	result = TCL_ERROR;
	goto done;
    }

    /*
     * Run the script.
     */

    TclNRAddCallback(interp, DictForLoopCallback, searchPtr, keyVarObj,
	    valueVarObj, scriptObj);
    return TclNREvalObjEx(interp, scriptObj, 0, iPtr->cmdFramePtr, 3);

    /*
     * For unwinding everything once the iterating is done.
     */

  done:
    TclDecrRefCount(keyVarObj);
    TclDecrRefCount(valueVarObj);
    TclDecrRefCount(scriptObj);
    Tcl_DictObjDone(searchPtr);
    TclStackFree(interp, searchPtr);
    return result;
}

/*
 *----------------------------------------------------------------------
 *
 * DictMapNRCmd --
 *
 *	These functions implement the "dict map" Tcl command.  See the user
 *	documentation for details on what it does, and TIP#405 for the formal
 *	specification.
 *
 * Results:
 *	A standard Tcl result.
 *
 * Side effects:
 *	See the user documentation.
 *
 *----------------------------------------------------------------------
 */

static int
DictMapNRCmd(
    TCL_UNUSED(void *),
    Tcl_Interp *interp,
    int objc,
    Tcl_Obj *const *objv)
{
    Interp *iPtr = (Interp *) interp;
    Tcl_Obj **varv, *keyObj, *valueObj;
    DictMapStorage *storagePtr;
    int varc, done;

    if (objc != 4) {
	Tcl_WrongNumArgs(interp, 1, objv,
		"{keyVarName valueVarName} dictionary script");
	return TCL_ERROR;
    }

    /*
     * Parse arguments.
     */

    if (TclListObjGetElements(interp, objv[1], &varc, &varv) != TCL_OK) {
	return TCL_ERROR;
    }
    if (varc != 2) {
	Tcl_SetObjResult(interp, Tcl_NewStringObj(
		"must have exactly two variable names", -1));
	Tcl_SetErrorCode(interp, "TCL", "SYNTAX", "dict", "map", NULL);
	return TCL_ERROR;
    }
    storagePtr = (DictMapStorage *)TclStackAlloc(interp, sizeof(DictMapStorage));
    if (Tcl_DictObjFirst(interp, objv[2], &storagePtr->search, &keyObj,
	    &valueObj, &done) != TCL_OK) {
	TclStackFree(interp, storagePtr);
	return TCL_ERROR;
    }
    if (done) {
	/*
	 * Note that this exit leaves an empty value in the result (due to
	 * command calling conventions) but that is OK since an empty value is
	 * an empty dictionary.
	 */

	TclStackFree(interp, storagePtr);
	return TCL_OK;
    }
    TclNewObj(storagePtr->accumulatorObj);
    TclListObjGetElements(NULL, objv[1], &varc, &varv);
    storagePtr->keyVarObj = varv[0];
    storagePtr->valueVarObj = varv[1];
    storagePtr->scriptObj = objv[3];

    /*
     * Make sure that these objects (which we need throughout the body of the
     * loop) don't vanish. Note that the dictionary internal rep is locked
     * internally so that updates, shimmering, etc are not a problem.
     */

    Tcl_IncrRefCount(storagePtr->accumulatorObj);
    Tcl_IncrRefCount(storagePtr->keyVarObj);
    Tcl_IncrRefCount(storagePtr->valueVarObj);
    Tcl_IncrRefCount(storagePtr->scriptObj);

    /*
     * Stop the value from getting hit in any way by any traces on the key
     * variable.
     */

    Tcl_IncrRefCount(valueObj);
    if (Tcl_ObjSetVar2(interp, storagePtr->keyVarObj, NULL, keyObj,
	    TCL_LEAVE_ERR_MSG) == NULL) {
	TclDecrRefCount(valueObj);
	goto error;
    }
    if (Tcl_ObjSetVar2(interp, storagePtr->valueVarObj, NULL, valueObj,
	    TCL_LEAVE_ERR_MSG) == NULL) {
	TclDecrRefCount(valueObj);
	goto error;
    }
    TclDecrRefCount(valueObj);

    /*
     * Run the script.
     */

    TclNRAddCallback(interp, DictMapLoopCallback, storagePtr, NULL,NULL,NULL);
    return TclNREvalObjEx(interp, storagePtr->scriptObj, 0,
	    iPtr->cmdFramePtr, 3);

    /*
     * For unwinding everything on error.
     */

  error:
    TclDecrRefCount(storagePtr->keyVarObj);
    TclDecrRefCount(storagePtr->valueVarObj);
    TclDecrRefCount(storagePtr->scriptObj);
    TclDecrRefCount(storagePtr->accumulatorObj);
    Tcl_DictObjDone(&storagePtr->search);
    TclStackFree(interp, storagePtr);
    return TCL_ERROR;
}

static int
DictMapLoopCallback(
    ClientData data[],
    Tcl_Interp *interp,
    int result)
{
    Interp *iPtr = (Interp *) interp;
    DictMapStorage *storagePtr = (DictMapStorage *)data[0];
    Tcl_Obj *keyObj, *valueObj;
    int done;

    /*
     * Process the result from the previous execution of the script body.
     */

    if (result == TCL_CONTINUE) {
	result = TCL_OK;
    } else if (result != TCL_OK) {
	if (result == TCL_BREAK) {
	    Tcl_ResetResult(interp);
	    result = TCL_OK;
	} else if (result == TCL_ERROR) {
	    Tcl_AppendObjToErrorInfo(interp, Tcl_ObjPrintf(
		    "\n    (\"dict map\" body line %d)",
		    Tcl_GetErrorLine(interp)));
	}
	goto done;
    } else {
	keyObj = Tcl_ObjGetVar2(interp, storagePtr->keyVarObj, NULL,
		TCL_LEAVE_ERR_MSG);
	if (keyObj == NULL) {
	    result = TCL_ERROR;
	    goto done;
	}
	Tcl_DictObjPut(NULL, storagePtr->accumulatorObj, keyObj,
		Tcl_GetObjResult(interp));
    }

    /*
     * Get the next mapping from the dictionary.
     */

    Tcl_DictObjNext(&storagePtr->search, &keyObj, &valueObj, &done);
    if (done) {
	Tcl_SetObjResult(interp, storagePtr->accumulatorObj);
	goto done;
    }

    /*
     * Stop the value from getting hit in any way by any traces on the key
     * variable.
     */

    Tcl_IncrRefCount(valueObj);
    if (Tcl_ObjSetVar2(interp, storagePtr->keyVarObj, NULL, keyObj,
	    TCL_LEAVE_ERR_MSG) == NULL) {
	TclDecrRefCount(valueObj);
	result = TCL_ERROR;
	goto done;
    }
    if (Tcl_ObjSetVar2(interp, storagePtr->valueVarObj, NULL, valueObj,
	    TCL_LEAVE_ERR_MSG) == NULL) {
	TclDecrRefCount(valueObj);
	result = TCL_ERROR;
	goto done;
    }
    TclDecrRefCount(valueObj);

    /*
     * Run the script.
     */

    TclNRAddCallback(interp, DictMapLoopCallback, storagePtr, NULL,NULL,NULL);
    return TclNREvalObjEx(interp, storagePtr->scriptObj, 0,
	    iPtr->cmdFramePtr, 3);

    /*
     * For unwinding everything once the iterating is done.
     */

  done:
    TclDecrRefCount(storagePtr->keyVarObj);
    TclDecrRefCount(storagePtr->valueVarObj);
    TclDecrRefCount(storagePtr->scriptObj);
    TclDecrRefCount(storagePtr->accumulatorObj);
    Tcl_DictObjDone(&storagePtr->search);
    TclStackFree(interp, storagePtr);
    return result;
}

/*
 *----------------------------------------------------------------------
 *
 * DictSetCmd --
 *
 *	This function implements the "dict set" Tcl command. See the user
 *	documentation for details on what it does, and TIP#111 for the formal
 *	specification.
 *
 * Results:
 *	A standard Tcl result.
 *
 * Side effects:
 *	See the user documentation.
 *
 *----------------------------------------------------------------------
 */

static int
DictSetCmd(
    TCL_UNUSED(void *),
    Tcl_Interp *interp,
    int objc,
    Tcl_Obj *const *objv)
{
    Tcl_Obj *dictPtr, *resultPtr;
    int result, allocatedDict = 0;

    if (objc < 4) {
	Tcl_WrongNumArgs(interp, 1, objv, "dictVarName key ?key ...? value");
	return TCL_ERROR;
    }

    dictPtr = Tcl_ObjGetVar2(interp, objv[1], NULL, 0);
    if (dictPtr == NULL) {
	allocatedDict = 1;
	dictPtr = Tcl_NewDictObj();
    } else if (Tcl_IsShared(dictPtr)) {
	allocatedDict = 1;
	dictPtr = Tcl_DuplicateObj(dictPtr);
    }

    result = Tcl_DictObjPutKeyList(interp, dictPtr, objc-3, objv+2,
	    objv[objc-1]);
    if (result != TCL_OK) {
	if (allocatedDict) {
	    TclDecrRefCount(dictPtr);
	}
	return TCL_ERROR;
    }

    resultPtr = Tcl_ObjSetVar2(interp, objv[1], NULL, dictPtr,
	    TCL_LEAVE_ERR_MSG);
    if (resultPtr == NULL) {
	return TCL_ERROR;
    }
    Tcl_SetObjResult(interp, resultPtr);
    return TCL_OK;
}

/*
 *----------------------------------------------------------------------
 *
 * DictUnsetCmd --
 *
 *	This function implements the "dict unset" Tcl command. See the user
 *	documentation for details on what it does, and TIP#111 for the formal
 *	specification.
 *
 * Results:
 *	A standard Tcl result.
 *
 * Side effects:
 *	See the user documentation.
 *
 *----------------------------------------------------------------------
 */

static int
DictUnsetCmd(
    TCL_UNUSED(void *),
    Tcl_Interp *interp,
    int objc,
    Tcl_Obj *const *objv)
{
    Tcl_Obj *dictPtr, *resultPtr;
    int result, allocatedDict = 0;

    if (objc < 3) {
	Tcl_WrongNumArgs(interp, 1, objv, "dictVarName key ?key ...?");
	return TCL_ERROR;
    }

    dictPtr = Tcl_ObjGetVar2(interp, objv[1], NULL, 0);
    if (dictPtr == NULL) {
	allocatedDict = 1;
	dictPtr = Tcl_NewDictObj();
    } else if (Tcl_IsShared(dictPtr)) {
	allocatedDict = 1;
	dictPtr = Tcl_DuplicateObj(dictPtr);
    }

    result = Tcl_DictObjRemoveKeyList(interp, dictPtr, objc-2, objv+2);
    if (result != TCL_OK) {
	if (allocatedDict) {
	    TclDecrRefCount(dictPtr);
	}
	return TCL_ERROR;
    }

    resultPtr = Tcl_ObjSetVar2(interp, objv[1], NULL, dictPtr,
	    TCL_LEAVE_ERR_MSG);
    if (resultPtr == NULL) {
	return TCL_ERROR;
    }
    Tcl_SetObjResult(interp, resultPtr);
    return TCL_OK;
}

/*
 *----------------------------------------------------------------------
 *
 * DictFilterCmd --
 *
 *	This function implements the "dict filter" Tcl command. See the user
 *	documentation for details on what it does, and TIP#111 for the formal
 *	specification.
 *
 * Results:
 *	A standard Tcl result.
 *
 * Side effects:
 *	See the user documentation.
 *
 *----------------------------------------------------------------------
 */

static int
DictFilterCmd(
    TCL_UNUSED(void *),
    Tcl_Interp *interp,
    int objc,
    Tcl_Obj *const *objv)
{
    Interp *iPtr = (Interp *) interp;
    static const char *const filters[] = {
	"key", "script", "value", NULL
    };
    enum FilterTypes {
	FILTER_KEYS, FILTER_SCRIPT, FILTER_VALUES
    };
    Tcl_Obj *scriptObj, *keyVarObj, *valueVarObj;
    Tcl_Obj **varv, *keyObj = NULL, *valueObj = NULL, *resultObj, *boolObj;
    Tcl_DictSearch search;
    int index, varc, done, result, satisfied;
    const char *pattern;

    if (objc < 3) {
	Tcl_WrongNumArgs(interp, 1, objv, "dictionary filterType ?arg ...?");
	return TCL_ERROR;
    }
    if (Tcl_GetIndexFromObj(interp, objv[2], filters, "filterType",
	     0, &index) != TCL_OK) {
	return TCL_ERROR;
    }

    switch ((enum FilterTypes) index) {
    case FILTER_KEYS:
	/*
	 * Create a dictionary whose keys all match a certain pattern.
	 */

	if (Tcl_DictObjFirst(interp, objv[1], &search,
		&keyObj, &valueObj, &done) != TCL_OK) {
	    return TCL_ERROR;
	}
	if (objc == 3) {
	    /*
	     * Nothing to match, so return nothing (== empty dictionary).
	     */

	    Tcl_DictObjDone(&search);
	    return TCL_OK;
	} else if (objc == 4) {
	    pattern = TclGetString(objv[3]);
	    resultObj = Tcl_NewDictObj();
	    if (TclMatchIsTrivial(pattern)) {
		/*
		 * Must release the search lock here to prevent a memory leak
		 * since we are not exhausing the search. [Bug 1705778, leak
		 * K05]
		 */

		Tcl_DictObjDone(&search);
		Tcl_DictObjGet(interp, objv[1], objv[3], &valueObj);
		if (valueObj != NULL) {
		    Tcl_DictObjPut(NULL, resultObj, objv[3], valueObj);
		}
	    } else {
		while (!done) {
		    if (Tcl_StringMatch(TclGetString(keyObj), pattern)) {
			Tcl_DictObjPut(NULL, resultObj, keyObj, valueObj);
		    }
		    Tcl_DictObjNext(&search, &keyObj, &valueObj, &done);
		}
	    }
	} else {
	    /*
	     * Can't optimize this match for trivial globbing: would disturb
	     * order.
	     */

	    resultObj = Tcl_NewDictObj();
	    while (!done) {
		int i;

		for (i=3 ; i<objc ; i++) {
		    pattern = TclGetString(objv[i]);
		    if (Tcl_StringMatch(TclGetString(keyObj), pattern)) {
			Tcl_DictObjPut(NULL, resultObj, keyObj, valueObj);
			break;		/* stop inner loop */
		    }
		}
		Tcl_DictObjNext(&search, &keyObj, &valueObj, &done);
	    }
	}
	Tcl_SetObjResult(interp, resultObj);
	return TCL_OK;

    case FILTER_VALUES:
	/*
	 * Create a dictionary whose values all match a certain pattern.
	 */

	if (Tcl_DictObjFirst(interp, objv[1], &search,
		&keyObj, &valueObj, &done) != TCL_OK) {
	    return TCL_ERROR;
	}
	resultObj = Tcl_NewDictObj();
	while (!done) {
	    int i;

	    for (i=3 ; i<objc ; i++) {
		pattern = TclGetString(objv[i]);
		if (Tcl_StringMatch(TclGetString(valueObj), pattern)) {
		    Tcl_DictObjPut(NULL, resultObj, keyObj, valueObj);
		    break;		/* stop inner loop */
		}
	    }
	    Tcl_DictObjNext(&search, &keyObj, &valueObj, &done);
	}
	Tcl_SetObjResult(interp, resultObj);
	return TCL_OK;

    case FILTER_SCRIPT:
	if (objc != 5) {
	    Tcl_WrongNumArgs(interp, 1, objv,
		    "dictionary script {keyVarName valueVarName} filterScript");
	    return TCL_ERROR;
	}

	/*
	 * Create a dictionary whose key,value pairs all satisfy a script
	 * (i.e. get a true boolean result from its evaluation). Massive
	 * copying from the "dict for" implementation has occurred!
	 */

	if (TclListObjGetElements(interp, objv[3], &varc, &varv) != TCL_OK) {
	    return TCL_ERROR;
	}
	if (varc != 2) {
	    Tcl_SetObjResult(interp, Tcl_NewStringObj(
		    "must have exactly two variable names", -1));
	    Tcl_SetErrorCode(interp, "TCL", "SYNTAX", "dict", "filter", NULL);
	    return TCL_ERROR;
	}
	keyVarObj = varv[0];
	valueVarObj = varv[1];
	scriptObj = objv[4];

	/*
	 * Make sure that these objects (which we need throughout the body of
	 * the loop) don't vanish. Note that the dictionary internal rep is
	 * locked internally so that updates, shimmering, etc are not a
	 * problem.
	 */

	Tcl_IncrRefCount(keyVarObj);
	Tcl_IncrRefCount(valueVarObj);
	Tcl_IncrRefCount(scriptObj);

	result = Tcl_DictObjFirst(interp, objv[1],
		&search, &keyObj, &valueObj, &done);
	if (result != TCL_OK) {
	    TclDecrRefCount(keyVarObj);
	    TclDecrRefCount(valueVarObj);
	    TclDecrRefCount(scriptObj);
	    return TCL_ERROR;
	}

	resultObj = Tcl_NewDictObj();

	while (!done) {
	    /*
	     * Stop the value from getting hit in any way by any traces on the
	     * key variable.
	     */

	    Tcl_IncrRefCount(keyObj);
	    Tcl_IncrRefCount(valueObj);
	    if (Tcl_ObjSetVar2(interp, keyVarObj, NULL, keyObj,
		    TCL_LEAVE_ERR_MSG) == NULL) {
		Tcl_AddErrorInfo(interp,
			"\n    (\"dict filter\" filter script key variable)");
		result = TCL_ERROR;
		goto abnormalResult;
	    }
	    if (Tcl_ObjSetVar2(interp, valueVarObj, NULL, valueObj,
		    TCL_LEAVE_ERR_MSG) == NULL) {
		Tcl_AddErrorInfo(interp,
			"\n    (\"dict filter\" filter script value variable)");
		result = TCL_ERROR;
		goto abnormalResult;
	    }

	    /*
	     * TIP #280. Make invoking context available to loop body.
	     */

	    result = TclEvalObjEx(interp, scriptObj, 0, iPtr->cmdFramePtr, 4);
	    switch (result) {
	    case TCL_OK:
		boolObj = Tcl_GetObjResult(interp);
		Tcl_IncrRefCount(boolObj);
		Tcl_ResetResult(interp);
		if (Tcl_GetBooleanFromObj(interp, boolObj,
			&satisfied) != TCL_OK) {
		    TclDecrRefCount(boolObj);
		    result = TCL_ERROR;
		    goto abnormalResult;
		}
		TclDecrRefCount(boolObj);
		if (satisfied) {
		    Tcl_DictObjPut(NULL, resultObj, keyObj, valueObj);
		}
		break;
	    case TCL_BREAK:
		/*
		 * Force loop termination by calling Tcl_DictObjDone; this
		 * makes the next Tcl_DictObjNext say there is nothing more to
		 * do.
		 */

		Tcl_ResetResult(interp);
		Tcl_DictObjDone(&search);
	    /* FALLTHRU */
	    case TCL_CONTINUE:
		result = TCL_OK;
		break;
	    case TCL_ERROR:
		Tcl_AppendObjToErrorInfo(interp, Tcl_ObjPrintf(
			"\n    (\"dict filter\" script line %d)",
			Tcl_GetErrorLine(interp)));
	    default:
		goto abnormalResult;
	    }

	    TclDecrRefCount(keyObj);
	    TclDecrRefCount(valueObj);

	    Tcl_DictObjNext(&search, &keyObj, &valueObj, &done);
	}

	/*
	 * Stop holding a reference to these objects.
	 */

	TclDecrRefCount(keyVarObj);
	TclDecrRefCount(valueVarObj);
	TclDecrRefCount(scriptObj);
	Tcl_DictObjDone(&search);

	if (result == TCL_OK) {
	    Tcl_SetObjResult(interp, resultObj);
	} else {
	    TclDecrRefCount(resultObj);
	}
	return result;

    abnormalResult:
	Tcl_DictObjDone(&search);
	TclDecrRefCount(keyObj);
	TclDecrRefCount(valueObj);
	TclDecrRefCount(keyVarObj);
	TclDecrRefCount(valueVarObj);
	TclDecrRefCount(scriptObj);
	TclDecrRefCount(resultObj);
	return result;
    }
    Tcl_Panic("unexpected fallthrough");
    /* Control never reaches this point. */
    return TCL_ERROR;
}

/*
 *----------------------------------------------------------------------
 *
 * DictUpdateCmd --
 *
 *	This function implements the "dict update" Tcl command. See the user
 *	documentation for details on what it does, and TIP#212 for the formal
 *	specification.
 *
 * Results:
 *	A standard Tcl result.
 *
 * Side effects:
 *	See the user documentation.
 *
 *----------------------------------------------------------------------
 */

static int
DictUpdateCmd(
    TCL_UNUSED(void *),
    Tcl_Interp *interp,
    int objc,
    Tcl_Obj *const *objv)
{
    Interp *iPtr = (Interp *) interp;
    Tcl_Obj *dictPtr, *objPtr;
    int i, dummy;

    if (objc < 5 || !(objc & 1)) {
	Tcl_WrongNumArgs(interp, 1, objv,
		"dictVarName key varName ?key varName ...? script");
	return TCL_ERROR;
    }

    dictPtr = Tcl_ObjGetVar2(interp, objv[1], NULL, TCL_LEAVE_ERR_MSG);
    if (dictPtr == NULL) {
	return TCL_ERROR;
    }
    if (Tcl_DictObjSize(interp, dictPtr, &dummy) != TCL_OK) {
	return TCL_ERROR;
    }
    Tcl_IncrRefCount(dictPtr);
    for (i=2 ; i+2<objc ; i+=2) {
	if (Tcl_DictObjGet(interp, dictPtr, objv[i], &objPtr) != TCL_OK) {
	    TclDecrRefCount(dictPtr);
	    return TCL_ERROR;
	}
	if (objPtr == NULL) {
	    /* ??? */
	    Tcl_UnsetVar2(interp, TclGetString(objv[i+1]), NULL, 0);
	} else if (Tcl_ObjSetVar2(interp, objv[i+1], NULL, objPtr,
		TCL_LEAVE_ERR_MSG) == NULL) {
	    TclDecrRefCount(dictPtr);
	    return TCL_ERROR;
	}
    }
    TclDecrRefCount(dictPtr);

    /*
     * Execute the body after setting up the NRE handler to process the
     * results.
     */

    objPtr = Tcl_NewListObj(objc-3, objv+2);
    Tcl_IncrRefCount(objPtr);
    Tcl_IncrRefCount(objv[1]);
    TclNRAddCallback(interp, FinalizeDictUpdate, objv[1], objPtr, NULL,NULL);

    return TclNREvalObjEx(interp, objv[objc-1], 0, iPtr->cmdFramePtr, objc-1);
}

static int
FinalizeDictUpdate(
    ClientData data[],
    Tcl_Interp *interp,
    int result)
{
    Tcl_Obj *dictPtr, *objPtr, **objv;
    Tcl_InterpState state;
    int i, objc;
    Tcl_Obj *varName = (Tcl_Obj *)data[0];
    Tcl_Obj *argsObj = (Tcl_Obj *)data[1];

    /*
     * ErrorInfo handling.
     */

    if (result == TCL_ERROR) {
	Tcl_AddErrorInfo(interp, "\n    (body of \"dict update\")");
    }

    /*
     * If the dictionary variable doesn't exist, drop everything silently.
     */

    dictPtr = Tcl_ObjGetVar2(interp, varName, NULL, 0);
    if (dictPtr == NULL) {
	TclDecrRefCount(varName);
	TclDecrRefCount(argsObj);
	return result;
    }

    /*
     * Double-check that it is still a dictionary.
     */

    state = Tcl_SaveInterpState(interp, result);
    if (Tcl_DictObjSize(interp, dictPtr, &objc) != TCL_OK) {
	Tcl_DiscardInterpState(state);
	TclDecrRefCount(varName);
	TclDecrRefCount(argsObj);
	return TCL_ERROR;
    }

    if (Tcl_IsShared(dictPtr)) {
	dictPtr = Tcl_DuplicateObj(dictPtr);
    }

    /*
     * Write back the values from the variables, treating failure to read as
     * an instruction to remove the key.
     */

    Tcl_ListObjGetElements(NULL, argsObj, &objc, &objv);
    for (i=0 ; i<objc ; i+=2) {
	objPtr = Tcl_ObjGetVar2(interp, objv[i+1], NULL, 0);
	if (objPtr == NULL) {
	    Tcl_DictObjRemove(NULL, dictPtr, objv[i]);
	} else if (objPtr == dictPtr) {
	    /*
	     * Someone is messing us around, trying to build a recursive
	     * structure. [Bug 1786481]
	     */

	    Tcl_DictObjPut(NULL, dictPtr, objv[i], Tcl_DuplicateObj(objPtr));
	} else {
	    /* Shouldn't fail */
	    Tcl_DictObjPut(NULL, dictPtr, objv[i], objPtr);
	}
    }
    TclDecrRefCount(argsObj);

    /*
     * Write the dictionary back to its variable.
     */

    if (Tcl_ObjSetVar2(interp, varName, NULL, dictPtr,
	    TCL_LEAVE_ERR_MSG) == NULL) {
	Tcl_DiscardInterpState(state);
	TclDecrRefCount(varName);
	return TCL_ERROR;
    }

    TclDecrRefCount(varName);
    return Tcl_RestoreInterpState(interp, state);
}

/*
 *----------------------------------------------------------------------
 *
 * DictWithCmd --
 *
 *	This function implements the "dict with" Tcl command. See the user
 *	documentation for details on what it does, and TIP#212 for the formal
 *	specification.
 *
 * Results:
 *	A standard Tcl result.
 *
 * Side effects:
 *	See the user documentation.
 *
 *----------------------------------------------------------------------
 */

static int
DictWithCmd(
    TCL_UNUSED(void *),
    Tcl_Interp *interp,
    int objc,
    Tcl_Obj *const *objv)
{
    Interp *iPtr = (Interp *) interp;
    Tcl_Obj *dictPtr, *keysPtr, *pathPtr;

    if (objc < 3) {
	Tcl_WrongNumArgs(interp, 1, objv, "dictVarName ?key ...? script");
	return TCL_ERROR;
    }

    /*
     * Get the dictionary to open out.
     */

    dictPtr = Tcl_ObjGetVar2(interp, objv[1], NULL, TCL_LEAVE_ERR_MSG);
    if (dictPtr == NULL) {
	return TCL_ERROR;
    }

    keysPtr = TclDictWithInit(interp, dictPtr, objc-3, objv+2);
    if (keysPtr == NULL) {
	return TCL_ERROR;
    }
    Tcl_IncrRefCount(keysPtr);

    /*
     * Execute the body, while making the invoking context available to the
     * loop body (TIP#280) and postponing the cleanup until later (NRE).
     */

    pathPtr = NULL;
    if (objc > 3) {
	pathPtr = Tcl_NewListObj(objc-3, objv+2);
	Tcl_IncrRefCount(pathPtr);
    }
    Tcl_IncrRefCount(objv[1]);
    TclNRAddCallback(interp, FinalizeDictWith, objv[1], keysPtr, pathPtr,
	    NULL);

    return TclNREvalObjEx(interp, objv[objc-1], 0, iPtr->cmdFramePtr, objc-1);
}

static int
FinalizeDictWith(
    ClientData data[],
    Tcl_Interp *interp,
    int result)
{
    Tcl_Obj **pathv;
    int pathc;
    Tcl_InterpState state;
    Tcl_Obj *varName = (Tcl_Obj *)data[0];
    Tcl_Obj *keysPtr = (Tcl_Obj *)data[1];
    Tcl_Obj *pathPtr = (Tcl_Obj *)data[2];
    Var *varPtr, *arrayPtr;

    if (result == TCL_ERROR) {
	Tcl_AddErrorInfo(interp, "\n    (body of \"dict with\")");
    }

    /*
     * Save the result state; TDWF doesn't guarantee to not modify that on
     * TCL_OK result.
     */

    state = Tcl_SaveInterpState(interp, result);
    if (pathPtr != NULL) {
	Tcl_ListObjGetElements(NULL, pathPtr, &pathc, &pathv);
    } else {
	pathc = 0;
	pathv = NULL;
    }

    /*
     * Pack from local variables back into the dictionary.
     */

    varPtr = TclObjLookupVarEx(interp, varName, NULL, TCL_LEAVE_ERR_MSG, "set",
	    /*createPart1*/ 1, /*createPart2*/ 1, &arrayPtr);
    if (varPtr == NULL) {
	result = TCL_ERROR;
    } else {
	result = TclDictWithFinish(interp, varPtr, arrayPtr, varName, NULL, -1,
		pathc, pathv, keysPtr);
    }

    /*
     * Tidy up and return the real result (unless we had an error).
     */

    TclDecrRefCount(varName);
    TclDecrRefCount(keysPtr);
    if (pathPtr != NULL) {
	TclDecrRefCount(pathPtr);
    }
    if (result != TCL_OK) {
	Tcl_DiscardInterpState(state);
	return TCL_ERROR;
    }
    return Tcl_RestoreInterpState(interp, state);
}

/*
 *----------------------------------------------------------------------
 *
 * TclDictWithInit --
 *
 *	Part of the core of [dict with]. Pokes into a dictionary and converts
 *	the mappings there into assignments to (presumably) local variables.
 *	Returns a list of all the names that were mapped so that removal of
 *	either the variable or the dictionary entry won't surprise us when we
 *	come to stuffing everything back.
 *
 * Result:
 *	List of mapped names, or NULL if there was an error.
 *
 * Side effects:
 *	Assigns to variables, so potentially legion due to traces.
 *
 *----------------------------------------------------------------------
 */

Tcl_Obj *
TclDictWithInit(
    Tcl_Interp *interp,
    Tcl_Obj *dictPtr,
    int pathc,
    Tcl_Obj *const pathv[])
{
    Tcl_DictSearch s;
    Tcl_Obj *keyPtr, *valPtr, *keysPtr;
    int done;

    if (pathc > 0) {
	dictPtr = TclTraceDictPath(interp, dictPtr, pathc, pathv,
		DICT_PATH_READ);
	if (dictPtr == NULL) {
	    return NULL;
	}
    }

    /*
     * Go over the list of keys and write each corresponding value to a
     * variable in the current context with the same name. Also keep a copy of
     * the keys so we can write back properly later on even if the dictionary
     * has been structurally modified.
     */

    if (Tcl_DictObjFirst(interp, dictPtr, &s, &keyPtr, &valPtr,
	    &done) != TCL_OK) {
	return NULL;
    }

    TclNewObj(keysPtr);

    for (; !done ; Tcl_DictObjNext(&s, &keyPtr, &valPtr, &done)) {
	Tcl_ListObjAppendElement(NULL, keysPtr, keyPtr);
	if (Tcl_ObjSetVar2(interp, keyPtr, NULL, valPtr,
		TCL_LEAVE_ERR_MSG) == NULL) {
	    TclDecrRefCount(keysPtr);
	    Tcl_DictObjDone(&s);
	    return NULL;
	}
    }

    return keysPtr;
}

/*
 *----------------------------------------------------------------------
 *
 * TclDictWithFinish --
 *
 *	Part of the core of [dict with]. Reassembles the piece of the dict (in
 *	varName, location given by pathc/pathv) from the variables named in
 *	the keysPtr argument. NB, does not try to preserve errors or manage
 *	argument lifetimes.
 *
 * Result:
 *	TCL_OK if we succeeded, or TCL_ERROR if we failed.
 *
 * Side effects:
 *	Assigns to a variable, so potentially legion due to traces. Updates
 *	the dictionary in the named variable.
 *
 *----------------------------------------------------------------------
 */

int
TclDictWithFinish(
    Tcl_Interp *interp,		/* Command interpreter in which variable
				 * exists. Used for state management, traces
				 * and error reporting. */
    Var *varPtr,		/* Reference to the variable holding the
				 * dictionary. */
    Var *arrayPtr,		/* Reference to the array containing the
				 * variable, or NULL if the variable is a
				 * scalar. */
    Tcl_Obj *part1Ptr,		/* Name of an array (if part2 is non-NULL) or
				 * the name of a variable. NULL if the 'index'
				 * parameter is >= 0 */
    Tcl_Obj *part2Ptr,		/* If non-NULL, gives the name of an element
				 * in the array part1. */
    int index,			/* Index into the local variable table of the
				 * variable, or -1. Only used when part1Ptr is
				 * NULL. */
    int pathc,			/* The number of elements in the path into the
				 * dictionary. */
    Tcl_Obj *const pathv[],	/* The elements of the path to the subdict. */
    Tcl_Obj *keysPtr)		/* List of keys to be synchronized. This is
				 * the result value from TclDictWithInit. */
{
    Tcl_Obj *dictPtr, *leafPtr, *valPtr;
    int i, allocdict, keyc;
    Tcl_Obj **keyv;

    /*
     * If the dictionary variable doesn't exist, drop everything silently.
     */

    dictPtr = TclPtrGetVarIdx(interp, varPtr, arrayPtr, part1Ptr, part2Ptr,
	    TCL_LEAVE_ERR_MSG, index);
    if (dictPtr == NULL) {
	return TCL_OK;
    }

    /*
     * Double-check that it is still a dictionary.
     */

    if (Tcl_DictObjSize(interp, dictPtr, &i) != TCL_OK) {
	return TCL_ERROR;
    }

    if (Tcl_IsShared(dictPtr)) {
	dictPtr = Tcl_DuplicateObj(dictPtr);
	allocdict = 1;
    } else {
	allocdict = 0;
    }

    if (pathc > 0) {
	/*
	 * Want to get to the dictionary which we will update; need to do
	 * prepare-for-update de-sharing along the path *but* avoid generating
	 * an error on a non-existant path (we'll treat that the same as a
	 * non-existant variable. Luckily, the de-sharing operation isn't
	 * deeply damaging if we don't go on to update; it's just less than
	 * perfectly efficient (but no memory should be leaked).
	 */

	leafPtr = TclTraceDictPath(interp, dictPtr, pathc, pathv,
		DICT_PATH_EXISTS | DICT_PATH_UPDATE);
	if (leafPtr == NULL) {
	    if (allocdict) {
		TclDecrRefCount(dictPtr);
	    }
	    return TCL_ERROR;
	}
	if (leafPtr == DICT_PATH_NON_EXISTENT) {
	    if (allocdict) {
		TclDecrRefCount(dictPtr);
	    }
	    return TCL_OK;
	}
    } else {
	leafPtr = dictPtr;
    }

    /*
     * Now process our updates on the leaf dictionary.
     */

    TclListObjGetElements(NULL, keysPtr, &keyc, &keyv);
    for (i=0 ; i<keyc ; i++) {
	valPtr = Tcl_ObjGetVar2(interp, keyv[i], NULL, 0);
	if (valPtr == NULL) {
	    Tcl_DictObjRemove(NULL, leafPtr, keyv[i]);
	} else if (leafPtr == valPtr) {
	    /*
	     * Someone is messing us around, trying to build a recursive
	     * structure. [Bug 1786481]
	     */

	    Tcl_DictObjPut(NULL, leafPtr, keyv[i], Tcl_DuplicateObj(valPtr));
	} else {
	    Tcl_DictObjPut(NULL, leafPtr, keyv[i], valPtr);
	}
    }

    /*
     * Ensure that none of the dictionaries in the chain still have a string
     * rep.
     */

    if (pathc > 0) {
	InvalidateDictChain(leafPtr);
    }

    /*
     * Write back the outermost dictionary to the variable.
     */

    if (TclPtrSetVarIdx(interp, varPtr, arrayPtr, part1Ptr, part2Ptr,
	    dictPtr, TCL_LEAVE_ERR_MSG, index) == NULL) {
	if (allocdict) {
	    TclDecrRefCount(dictPtr);
	}
	return TCL_ERROR;
    }
    return TCL_OK;
}

/*
 *----------------------------------------------------------------------
 *
 * TclInitDictCmd --
 *
 *	This function is create the "dict" Tcl command. See the user
 *	documentation for details on what it does, and TIP#111 for the formal
 *	specification.
 *
 * Results:
 *	A Tcl command handle.
 *
 * Side effects:
 *	May advance compilation epoch.
 *
 *----------------------------------------------------------------------
 */

Tcl_Command
TclInitDictCmd(
    Tcl_Interp *interp)
{
    return TclMakeEnsemble(interp, "dict", implementationMap);
}

/*
 * Local Variables:
 * mode: c
 * c-basic-offset: 4
 * fill-column: 78
 * End:
 */<|MERGE_RESOLUTION|>--- conflicted
+++ resolved
@@ -149,7 +149,7 @@
     SetDictFromAny			/* setFromAnyProc */
 };
 
-#define DictSetInternalRep(objPtr, dictRepPtr)				\
+#define DictSetIntRep(objPtr, dictRepPtr)				\
     do {                                                                \
         Tcl_ObjInternalRep ir;                                               \
         ir.twoPtrValue.ptr1 = (dictRepPtr);                             \
@@ -157,7 +157,7 @@
         Tcl_StoreInternalRep((objPtr), &tclDictType, &ir);                   \
     } while (0)
 
-#define DictGetInternalRep(objPtr, dictRepPtr)				\
+#define DictGetIntRep(objPtr, dictRepPtr)				\
     do {                                                                \
         const Tcl_ObjInternalRep *irPtr;                                     \
         irPtr = TclFetchInternalRep((objPtr), &tclDictType);                \
@@ -365,7 +365,7 @@
     Dict *oldDict, *newDict = (Dict *)Tcl_Alloc(sizeof(Dict));
     ChainEntry *cPtr;
 
-    DictGetInternalRep(srcPtr, oldDict);
+    DictGetIntRep(srcPtr, oldDict);
 
     /*
      * Copy values across from the old hash table.
@@ -398,7 +398,7 @@
      * Store in the object.
      */
 
-    DictSetInternalRep(copyPtr, newDict);
+    DictSetIntRep(copyPtr, newDict);
 }
  
@@ -426,7 +426,7 @@
 {
     Dict *dict;
 
-    DictGetInternalRep(dictPtr, dict);
+    DictGetIntRep(dictPtr, dict);
 
     if (dict->refCount-- <= 1) {
 	DeleteDict(dict);
@@ -505,7 +505,7 @@
 
     size_t numElems;
 
-    DictGetInternalRep(dictPtr, dict);
+    DictGetIntRep(dictPtr, dict);
 
     assert (dict != NULL);
 
@@ -607,11 +607,7 @@
      * the conversion from lists to dictionaries.
      */
 
-<<<<<<< HEAD
-    if (TclHasIntRep(objPtr, tclListType)) {
-=======
-    if (TclHasInternalRep(objPtr, &tclListType)) {
->>>>>>> 3ad4ff49
+    if (TclHasInternalRep(objPtr, tclListType)) {
 	int objc, i;
 	Tcl_Obj **objv;
 
@@ -719,7 +715,7 @@
     dict->epoch = 1;
     dict->chain = NULL;
     dict->refCount = 1;
-    DictSetInternalRep(objPtr, dict);
+    DictSetIntRep(objPtr, dict);
     return TCL_OK;
 
   missingValue:
@@ -741,12 +737,12 @@
 {
     Dict *dict;
 
-    DictGetInternalRep(dictPtr, dict);
+    DictGetIntRep(dictPtr, dict);
     if (dict == NULL) {
 	if (SetDictFromAny(interp, dictPtr) != TCL_OK) {
 	    return NULL;
 	}
-	DictGetInternalRep(dictPtr, dict);
+	DictGetIntRep(dictPtr, dict);
     }
     return dict;
 }
@@ -795,12 +791,12 @@
     Dict *dict, *newDict;
     int i;
 
-    DictGetInternalRep(dictPtr, dict);
+    DictGetIntRep(dictPtr, dict);
     if (dict == NULL) {
 	if (SetDictFromAny(interp, dictPtr) != TCL_OK) {
 	    return NULL;
 	}
-	DictGetInternalRep(dictPtr, dict);
+	DictGetIntRep(dictPtr, dict);
     }
     if (flags & DICT_PATH_UPDATE) {
 	dict->chain = NULL;
@@ -838,7 +834,7 @@
 	} else {
 	    tmpObj = (Tcl_Obj *)Tcl_GetHashValue(hPtr);
 
-	    DictGetInternalRep(tmpObj, newDict);
+	    DictGetIntRep(tmpObj, newDict);
 
 	    if (newDict == NULL) {
 		if (SetDictFromAny(interp, tmpObj) != TCL_OK) {
@@ -847,7 +843,7 @@
 	    }
 	}
 
-	DictGetInternalRep(tmpObj, newDict);
+	DictGetIntRep(tmpObj, newDict);
 	if (flags & DICT_PATH_UPDATE) {
 	    if (Tcl_IsShared(tmpObj)) {
 		TclDecrRefCount(tmpObj);
@@ -855,7 +851,7 @@
 		Tcl_IncrRefCount(tmpObj);
 		Tcl_SetHashValue(hPtr, tmpObj);
 		dict->epoch++;
-		DictGetInternalRep(tmpObj, newDict);
+		DictGetIntRep(tmpObj, newDict);
 	    }
 
 	    newDict->chain = dictPtr;
@@ -893,14 +889,14 @@
 {
     Dict *dict;
 
-    DictGetInternalRep(dictObj, dict);
+    DictGetIntRep(dictObj, dict);
     assert( dict != NULL);
 
     do {
 	dict->refCount++;
 	TclInvalidateStringRep(dictObj);
 	TclFreeInternalRep(dictObj);
-	DictSetInternalRep(dictObj, dict);
+	DictSetIntRep(dictObj, dict);
 
 	dict->epoch++;
 	dictObj = dict->chain;
@@ -908,7 +904,7 @@
 	    break;
 	}
 	dict->chain = NULL;
-	DictGetInternalRep(dictObj, dict);
+	DictGetIntRep(dictObj, dict);
     } while (dict != NULL);
 }
 @@ -956,7 +952,7 @@
     hPtr = CreateChainEntry(dict, keyPtr, &isNew);
     dict->refCount++;
     TclFreeInternalRep(dictPtr)
-    DictSetInternalRep(dictPtr, dict);
+    DictSetIntRep(dictPtr, dict);
     Tcl_IncrRefCount(valuePtr);
     if (!isNew) {
 	Tcl_Obj *oldValuePtr = (Tcl_Obj *)Tcl_GetHashValue(hPtr);
@@ -1318,7 +1314,7 @@
 	return TCL_ERROR;
     }
 
-    DictGetInternalRep(dictPtr, dict);
+    DictGetIntRep(dictPtr, dict);
     assert(dict != NULL);
     hPtr = CreateChainEntry(dict, keyv[keyc-1], &isNew);
     Tcl_IncrRefCount(valuePtr);
@@ -1377,7 +1373,7 @@
 	return TCL_ERROR;
     }
 
-    DictGetInternalRep(dictPtr, dict);
+    DictGetIntRep(dictPtr, dict);
     assert(dict != NULL);
     DeleteChainEntry(dict, keyv[keyc-1]);
     InvalidateDictChain(dictPtr);
@@ -1425,7 +1421,7 @@
     dict->epoch = 1;
     dict->chain = NULL;
     dict->refCount = 1;
-    DictSetInternalRep(dictPtr, dict);
+    DictSetIntRep(dictPtr, dict);
     return dictPtr;
 #endif
 }
@@ -1474,7 +1470,7 @@
     dict->epoch = 1;
     dict->chain = NULL;
     dict->refCount = 1;
-    DictSetInternalRep(dictPtr, dict);
+    DictSetIntRep(dictPtr, dict);
     return dictPtr;
 }
 #else /* !TCL_MEM_DEBUG */
@@ -1510,7 +1506,7 @@
 
 static int
 DictCreateCmd(
-    TCL_UNUSED(void *),
+    TCL_UNUSED(ClientData),
     Tcl_Interp *interp,
     int objc,
     Tcl_Obj *const *objv)
@@ -1561,7 +1557,7 @@
 
 static int
 DictGetCmd(
-    TCL_UNUSED(void *),
+    TCL_UNUSED(ClientData),
     Tcl_Interp *interp,
     int objc,
     Tcl_Obj *const *objv)
@@ -1655,7 +1651,7 @@
 
 static int
 DictGetDefCmd(
-    TCL_UNUSED(void *),
+    TCL_UNUSED(ClientData),
     Tcl_Interp *interp,
     int objc,
     Tcl_Obj *const *objv)
@@ -1721,7 +1717,7 @@
 
 static int
 DictReplaceCmd(
-    TCL_UNUSED(void *),
+    TCL_UNUSED(ClientData),
     Tcl_Interp *interp,
     int objc,
     Tcl_Obj *const *objv)
@@ -1770,7 +1766,7 @@
 
 static int
 DictRemoveCmd(
-    TCL_UNUSED(void *),
+    TCL_UNUSED(ClientData),
     Tcl_Interp *interp,
     int objc,
     Tcl_Obj *const *objv)
@@ -1819,7 +1815,7 @@
 
 static int
 DictMergeCmd(
-    TCL_UNUSED(void *),
+    TCL_UNUSED(ClientData),
     Tcl_Interp *interp,
     int objc,
     Tcl_Obj *const *objv)
@@ -1907,7 +1903,7 @@
 
 static int
 DictKeysCmd(
-    TCL_UNUSED(void *),
+    TCL_UNUSED(ClientData),
     Tcl_Interp *interp,
     int objc,
     Tcl_Obj *const *objv)
@@ -1987,7 +1983,7 @@
 
 static int
 DictValuesCmd(
-    TCL_UNUSED(void *),
+    TCL_UNUSED(ClientData),
     Tcl_Interp *interp,
     int objc,
     Tcl_Obj *const *objv)
@@ -2048,7 +2044,7 @@
 
 static int
 DictSizeCmd(
-    TCL_UNUSED(void *),
+    TCL_UNUSED(ClientData),
     Tcl_Interp *interp,
     int objc,
     Tcl_Obj *const *objv)
@@ -2087,7 +2083,7 @@
 
 static int
 DictExistsCmd(
-    TCL_UNUSED(void *),
+    TCL_UNUSED(ClientData),
     Tcl_Interp *interp,
     int objc,
     Tcl_Obj *const *objv)
@@ -2130,7 +2126,7 @@
 
 static int
 DictInfoCmd(
-    TCL_UNUSED(void *),
+    TCL_UNUSED(ClientData),
     Tcl_Interp *interp,
     int objc,
     Tcl_Obj *const *objv)
@@ -2175,7 +2171,7 @@
 
 static int
 DictIncrCmd(
-    TCL_UNUSED(void *),
+    TCL_UNUSED(ClientData),
     Tcl_Interp *interp,
     int objc,
     Tcl_Obj *const *objv)
@@ -2297,7 +2293,7 @@
 
 static int
 DictLappendCmd(
-    TCL_UNUSED(void *),
+    TCL_UNUSED(ClientData),
     Tcl_Interp *interp,
     int objc,
     Tcl_Obj *const *objv)
@@ -2385,7 +2381,7 @@
 
 static int
 DictAppendCmd(
-    TCL_UNUSED(void *),
+    TCL_UNUSED(ClientData),
     Tcl_Interp *interp,
     int objc,
     Tcl_Obj *const *objv)
@@ -2488,7 +2484,7 @@
 
 static int
 DictForNRCmd(
-    TCL_UNUSED(void *),
+    TCL_UNUSED(ClientData),
     Tcl_Interp *interp,
     int objc,
     Tcl_Obj *const *objv)
@@ -2684,7 +2680,7 @@
 
 static int
 DictMapNRCmd(
-    TCL_UNUSED(void *),
+    TCL_UNUSED(ClientData),
     Tcl_Interp *interp,
     int objc,
     Tcl_Obj *const *objv)
@@ -2897,7 +2893,7 @@
 
 static int
 DictSetCmd(
-    TCL_UNUSED(void *),
+    TCL_UNUSED(ClientData),
     Tcl_Interp *interp,
     int objc,
     Tcl_Obj *const *objv)
@@ -2958,7 +2954,7 @@
 
 static int
 DictUnsetCmd(
-    TCL_UNUSED(void *),
+    TCL_UNUSED(ClientData),
     Tcl_Interp *interp,
     int objc,
     Tcl_Obj *const *objv)
@@ -3018,7 +3014,7 @@
 
 static int
 DictFilterCmd(
-    TCL_UNUSED(void *),
+    TCL_UNUSED(ClientData),
     Tcl_Interp *interp,
     int objc,
     Tcl_Obj *const *objv)
@@ -3304,7 +3300,7 @@
 
 static int
 DictUpdateCmd(
-    TCL_UNUSED(void *),
+    TCL_UNUSED(ClientData),
     Tcl_Interp *interp,
     int objc,
     Tcl_Obj *const *objv)
@@ -3463,7 +3459,7 @@
 
 static int
 DictWithCmd(
-    TCL_UNUSED(void *),
+    TCL_UNUSED(ClientData),
     Tcl_Interp *interp,
     int objc,
     Tcl_Obj *const *objv)
