/*
 * tclDictObj.c --
 *
 *	This file contains functions that implement the Tcl dict object type
 *	and its accessor command.
 *
 * Copyright (c) 2002-2010 by Donal K. Fellows.
 *
 * See the file "license.terms" for information on usage and redistribution of
 * this file, and for a DISCLAIMER OF ALL WARRANTIES.
 */

#include "tclInt.h"
#include "tommath.h"
#include <assert.h>

/*
 * Forward declaration.
 */
struct Dict;

/*
 * Prototypes for functions defined later in this file:
 */

static void		DeleteDict(struct Dict *dict);
static int		DictAppendCmd(ClientData dummy, Tcl_Interp *interp,
			    int objc, Tcl_Obj *const *objv);
static int		DictCreateCmd(ClientData dummy, Tcl_Interp *interp,
			    int objc, Tcl_Obj *const *objv);
static int		DictExistsCmd(ClientData dummy, Tcl_Interp *interp,
			    int objc, Tcl_Obj *const *objv);
static int		DictFilterCmd(ClientData dummy, Tcl_Interp *interp,
			    int objc, Tcl_Obj *const *objv);
static int		DictGetCmd(ClientData dummy, Tcl_Interp *interp,
			    int objc, Tcl_Obj *const *objv);
static int		DictGetDefCmd(ClientData dummy, Tcl_Interp *interp,
			    int objc, Tcl_Obj *const *objv);
static int		DictIncrCmd(ClientData dummy, Tcl_Interp *interp,
			    int objc, Tcl_Obj *const *objv);
static int		DictInfoCmd(ClientData dummy, Tcl_Interp *interp,
			    int objc, Tcl_Obj *const *objv);
static int		DictKeysCmd(ClientData dummy, Tcl_Interp *interp,
			    int objc, Tcl_Obj *const *objv);
static int		DictLappendCmd(ClientData dummy, Tcl_Interp *interp,
			    int objc, Tcl_Obj *const *objv);
static int		DictMergeCmd(ClientData dummy, Tcl_Interp *interp,
			    int objc, Tcl_Obj *const *objv);
static int		DictRemoveCmd(ClientData dummy, Tcl_Interp *interp,
			    int objc, Tcl_Obj *const *objv);
static int		DictReplaceCmd(ClientData dummy, Tcl_Interp *interp,
			    int objc, Tcl_Obj *const *objv);
static int		DictSetCmd(ClientData dummy, Tcl_Interp *interp,
			    int objc, Tcl_Obj *const *objv);
static int		DictSizeCmd(ClientData dummy, Tcl_Interp *interp,
			    int objc, Tcl_Obj *const *objv);
static int		DictUnsetCmd(ClientData dummy, Tcl_Interp *interp,
			    int objc, Tcl_Obj *const *objv);
static int		DictUpdateCmd(ClientData dummy, Tcl_Interp *interp,
			    int objc, Tcl_Obj *const *objv);
static int		DictValuesCmd(ClientData dummy, Tcl_Interp *interp,
			    int objc, Tcl_Obj *const *objv);
static int		DictWithCmd(ClientData dummy, Tcl_Interp *interp,
			    int objc, Tcl_Obj *const *objv);
static void		DupDictInternalRep(Tcl_Obj *srcPtr, Tcl_Obj *copyPtr);
static void		FreeDictInternalRep(Tcl_Obj *dictPtr);
static void		InvalidateDictChain(Tcl_Obj *dictObj);
static int		SetDictFromAny(Tcl_Interp *interp, Tcl_Obj *objPtr);
static void		UpdateStringOfDict(Tcl_Obj *dictPtr);
static Tcl_HashEntry *	AllocChainEntry(Tcl_HashTable *tablePtr, void *keyPtr);
static inline void	InitChainTable(struct Dict *dict);
static inline void	DeleteChainTable(struct Dict *dict);
static inline Tcl_HashEntry *CreateChainEntry(struct Dict *dict,
			    Tcl_Obj *keyPtr, int *newPtr);
static inline int	DeleteChainEntry(struct Dict *dict, Tcl_Obj *keyPtr);
static Tcl_NRPostProc	FinalizeDictUpdate;
static Tcl_NRPostProc	FinalizeDictWith;
static Tcl_ObjCmdProc	DictForNRCmd;
static Tcl_ObjCmdProc	DictMapNRCmd;
static Tcl_NRPostProc	DictForLoopCallback;
static Tcl_NRPostProc	DictMapLoopCallback;

/*
 * Table of dict subcommand names and implementations.
 */

static const EnsembleImplMap implementationMap[] = {
    {"append",	DictAppendCmd,	TclCompileDictAppendCmd, NULL, NULL, 0 },
    {"create",	DictCreateCmd,	TclCompileDictCreateCmd, NULL, NULL, 0 },
    {"exists",	DictExistsCmd,	TclCompileDictExistsCmd, NULL, NULL, 0 },
    {"filter",	DictFilterCmd,	NULL, NULL, NULL, 0 },
    {"for",	NULL,		TclCompileDictForCmd, DictForNRCmd, NULL, 0 },
    {"get",	DictGetCmd,	TclCompileDictGetCmd, NULL, NULL, 0 },
    {"getdef",	DictGetDefCmd,	TclCompileDictGetWithDefaultCmd, NULL,NULL,0},
    {"getwithdefault",	DictGetDefCmd,	TclCompileDictGetWithDefaultCmd,
	NULL, NULL, 0 },
    {"incr",	DictIncrCmd,	TclCompileDictIncrCmd, NULL, NULL, 0 },
    {"info",	DictInfoCmd,	TclCompileBasic1ArgCmd, NULL, NULL, 0 },
    {"keys",	DictKeysCmd,	TclCompileBasic1Or2ArgCmd, NULL, NULL, 0 },
    {"lappend",	DictLappendCmd,	TclCompileDictLappendCmd, NULL, NULL, 0 },
    {"map", 	NULL,       	TclCompileDictMapCmd, DictMapNRCmd, NULL, 0 },
    {"merge",	DictMergeCmd,	TclCompileDictMergeCmd, NULL, NULL, 0 },
    {"remove",	DictRemoveCmd,	TclCompileBasicMin1ArgCmd, NULL, NULL, 0 },
    {"replace",	DictReplaceCmd, NULL, NULL, NULL, 0 },
    {"set",	DictSetCmd,	TclCompileDictSetCmd, NULL, NULL, 0 },
    {"size",	DictSizeCmd,	TclCompileBasic1ArgCmd, NULL, NULL, 0 },
    {"unset",	DictUnsetCmd,	TclCompileDictUnsetCmd, NULL, NULL, 0 },
    {"update",	DictUpdateCmd,	TclCompileDictUpdateCmd, NULL, NULL, 0 },
    {"values",	DictValuesCmd,	TclCompileBasic1Or2ArgCmd, NULL, NULL, 0 },
    {"with",	DictWithCmd,	TclCompileDictWithCmd, NULL, NULL, 0 },
    {NULL, NULL, NULL, NULL, NULL, 0}
};

/*
 * Internal representation of the entries in the hash table that backs a
 * dictionary.
 */

typedef struct ChainEntry {
    Tcl_HashEntry entry;
    struct ChainEntry *prevPtr;
    struct ChainEntry *nextPtr;
} ChainEntry;

/*
 * Internal representation of a dictionary.
 *
 * The internal representation of a dictionary object is a hash table (with
 * Tcl_Objs for both keys and values), a reference count and epoch number for
 * detecting concurrent modifications of the dictionary, and a pointer to the
 * parent object (used when invalidating string reps of pathed dictionary
 * trees) which is NULL in normal use. The fact that hash tables know (with
 * appropriate initialisation) already about objects makes key management /so/
 * much easier!
 *
 * Reference counts are used to enable safe iteration across hashes while
 * allowing the type of the containing object to be modified.
 */

typedef struct Dict {
    Tcl_HashTable table;	/* Object hash table to store mapping in. */
    ChainEntry *entryChainHead;	/* Linked list of all entries in the
				 * dictionary. Used for doing traversal of the
				 * entries in the order that they are
				 * created. */
    ChainEntry *entryChainTail;	/* Other end of linked list of all entries in
				 * the dictionary. Used for doing traversal of
				 * the entries in the order that they are
				 * created. */
    size_t epoch;		/* Epoch counter */
    size_t refCount;		/* Reference counter (see above) */
    Tcl_Obj *chain;		/* Linked list used for invalidating the
				 * string representations of updated nested
				 * dictionaries. */
} Dict;

/*
 * The structure below defines the dictionary object type by means of
 * functions that can be invoked by generic object code.
 */

const Tcl_ObjType tclDictType = {
    "dict",
    FreeDictInternalRep,		/* freeIntRepProc */
    DupDictInternalRep,			/* dupIntRepProc */
    UpdateStringOfDict,			/* updateStringProc */
    SetDictFromAny			/* setFromAnyProc */
};

#define DictSetIntRep(objPtr, dictRepPtr)				\
    do {                                                                \
        Tcl_ObjIntRep ir;                                               \
        ir.twoPtrValue.ptr1 = (dictRepPtr);                             \
        ir.twoPtrValue.ptr2 = NULL;                                     \
        Tcl_StoreIntRep((objPtr), &tclDictType, &ir);                   \
    } while (0)

#define DictGetIntRep(objPtr, dictRepPtr)				\
    do {                                                                \
        const Tcl_ObjIntRep *irPtr;                                     \
        irPtr = TclFetchIntRep((objPtr), &tclDictType);                \
        (dictRepPtr) = irPtr ? irPtr->twoPtrValue.ptr1 : NULL;          \
    } while (0)

/*
 * The type of the specially adapted version of the Tcl_Obj*-containing hash
 * table defined in the tclObj.c code. This version differs in that it
 * allocates a bit more space in each hash entry in order to hold the pointers
 * used to keep the hash entries in a linked list.
 *
 * Note that this type of hash table is *only* suitable for direct use in
 * *this* file. Everything else should use the dict iterator API.
 */

static const Tcl_HashKeyType chainHashType = {
    TCL_HASH_KEY_TYPE_VERSION,
    0,
    TclHashObjKey,
    TclCompareObjKeys,
    AllocChainEntry,
    TclFreeObjEntry
};

/*
 * Structure used in implementation of 'dict map' to hold the state that gets
 * passed between parts of the implementation.
 */

typedef struct {
    Tcl_Obj *keyVarObj;		/* The name of the variable that will have
				 * keys assigned to it. */
    Tcl_Obj *valueVarObj;	/* The name of the variable that will have
				 * values assigned to it. */
    Tcl_DictSearch search;	/* The dictionary search structure. */
    Tcl_Obj *scriptObj;		/* The script to evaluate each time through
				 * the loop. */
    Tcl_Obj *accumulatorObj;	/* The dictionary used to accumulate the
				 * results. */
} DictMapStorage;

/***** START OF FUNCTIONS IMPLEMENTING DICT CORE API *****/

/*
 *----------------------------------------------------------------------
 *
 * AllocChainEntry --
 *
 *	Allocate space for a Tcl_HashEntry containing the Tcl_Obj * key, and
 *	which has a bit of extra space afterwards for storing pointers to the
 *	rest of the chain of entries (the extra pointers are left NULL).
 *
 * Results:
 *	The return value is a pointer to the created entry.
 *
 * Side effects:
 *	Increments the reference count on the object.
 *
 *----------------------------------------------------------------------
 */

static Tcl_HashEntry *
AllocChainEntry(
    Tcl_HashTable *tablePtr,
    void *keyPtr)
{
    Tcl_Obj *objPtr = (Tcl_Obj *)keyPtr;
    ChainEntry *cPtr;

    cPtr = Tcl_Alloc(sizeof(ChainEntry));
    cPtr->entry.key.objPtr = objPtr;
    Tcl_IncrRefCount(objPtr);
    Tcl_SetHashValue(&cPtr->entry, NULL);
    cPtr->prevPtr = cPtr->nextPtr = NULL;

    return &cPtr->entry;
}

/*
 * Helper functions that disguise most of the details relating to how the
 * linked list of hash entries is managed. In particular, these manage the
 * creation of the table and initializing of the chain, the deletion of the
 * table and chain, the adding of an entry to the chain, and the removal of an
 * entry from the chain.
 */

static inline void
InitChainTable(
    Dict *dict)
{
    Tcl_InitCustomHashTable(&dict->table, TCL_CUSTOM_PTR_KEYS,
	    &chainHashType);
    dict->entryChainHead = dict->entryChainTail = NULL;
}

static inline void
DeleteChainTable(
    Dict *dict)
{
    ChainEntry *cPtr;

    for (cPtr=dict->entryChainHead ; cPtr!=NULL ; cPtr=cPtr->nextPtr) {
	Tcl_Obj *valuePtr = Tcl_GetHashValue(&cPtr->entry);

	TclDecrRefCount(valuePtr);
    }
    Tcl_DeleteHashTable(&dict->table);
}

static inline Tcl_HashEntry *
CreateChainEntry(
    Dict *dict,
    Tcl_Obj *keyPtr,
    int *newPtr)
{
    ChainEntry *cPtr = (ChainEntry *)
	    Tcl_CreateHashEntry(&dict->table, keyPtr, newPtr);

    /*
     * If this is a new entry in the hash table, stitch it into the chain.
     */

    if (*newPtr) {
	cPtr->nextPtr = NULL;
	if (dict->entryChainHead == NULL) {
	    cPtr->prevPtr = NULL;
	    dict->entryChainHead = cPtr;
	    dict->entryChainTail = cPtr;
	} else {
	    cPtr->prevPtr = dict->entryChainTail;
	    dict->entryChainTail->nextPtr = cPtr;
	    dict->entryChainTail = cPtr;
	}
    }

    return &cPtr->entry;
}

static inline int
DeleteChainEntry(
    Dict *dict,
    Tcl_Obj *keyPtr)
{
    ChainEntry *cPtr = (ChainEntry *)
	    Tcl_FindHashEntry(&dict->table, keyPtr);

    if (cPtr == NULL) {
	return 0;
    } else {
	Tcl_Obj *valuePtr = Tcl_GetHashValue(&cPtr->entry);

	TclDecrRefCount(valuePtr);
    }

    /*
     * Unstitch from the chain.
     */

    if (cPtr->nextPtr) {
	cPtr->nextPtr->prevPtr = cPtr->prevPtr;
    } else {
	dict->entryChainTail = cPtr->prevPtr;
    }
    if (cPtr->prevPtr) {
	cPtr->prevPtr->nextPtr = cPtr->nextPtr;
    } else {
	dict->entryChainHead = cPtr->nextPtr;
    }

    Tcl_DeleteHashEntry(&cPtr->entry);
    return 1;
}

/*
 *----------------------------------------------------------------------
 *
 * DupDictInternalRep --
 *
 *	Initialize the internal representation of a dictionary Tcl_Obj to a
 *	copy of the internal representation of an existing dictionary object.
 *
 * Results:
 *	None.
 *
 * Side effects:
 *	"srcPtr"s dictionary internal rep pointer should not be NULL and we
 *	assume it is not NULL. We set "copyPtr"s internal rep to a pointer to
 *	a newly allocated dictionary rep that, in turn, points to "srcPtr"s
 *	key and value objects. Those objects are not actually copied but are
 *	shared between "srcPtr" and "copyPtr". The ref count of each key and
 *	value object is incremented.
 *
 *----------------------------------------------------------------------
 */

static void
DupDictInternalRep(
    Tcl_Obj *srcPtr,
    Tcl_Obj *copyPtr)
{
    Dict *oldDict, *newDict = Tcl_Alloc(sizeof(Dict));
    ChainEntry *cPtr;

    DictGetIntRep(srcPtr, oldDict);

    /*
     * Copy values across from the old hash table.
     */

    InitChainTable(newDict);
    for (cPtr=oldDict->entryChainHead ; cPtr!=NULL ; cPtr=cPtr->nextPtr) {
	Tcl_Obj *key = Tcl_GetHashKey(&oldDict->table, &cPtr->entry);
	Tcl_Obj *valuePtr = Tcl_GetHashValue(&cPtr->entry);
	int n;
	Tcl_HashEntry *hPtr = CreateChainEntry(newDict, key, &n);

	/*
	 * Fill in the contents.
	 */

	Tcl_SetHashValue(hPtr, valuePtr);
	Tcl_IncrRefCount(valuePtr);
    }

    /*
     * Initialise other fields.
     */

    newDict->epoch = 1;
    newDict->chain = NULL;
    newDict->refCount = 1;

    /*
     * Store in the object.
     */

    DictSetIntRep(copyPtr, newDict);
}

/*
 *----------------------------------------------------------------------
 *
 * FreeDictInternalRep --
 *
 *	Deallocate the storage associated with a dictionary object's internal
 *	representation.
 *
 * Results:
 *	None
 *
 * Side effects:
 *	Frees the memory holding the dictionary's internal hash table unless
 *	it is locked by an iteration going over it.
 *
 *----------------------------------------------------------------------
 */

static void
FreeDictInternalRep(
    Tcl_Obj *dictPtr)
{
    Dict *dict;

    DictGetIntRep(dictPtr, dict);

    if (dict->refCount-- <= 1) {
	DeleteDict(dict);
    }
}

/*
 *----------------------------------------------------------------------
 *
 * DeleteDict --
 *
 *	Delete the structure that is used to implement a dictionary's internal
 *	representation. Called when either the dictionary object loses its
 *	internal representation or when the last iteration over the dictionary
 *	completes.
 *
 * Results:
 *	None
 *
 * Side effects:
 *	Decrements the reference count of all key and value objects in the
 *	dictionary, which may free them.
 *
 *----------------------------------------------------------------------
 */

static void
DeleteDict(
    Dict *dict)
{
    DeleteChainTable(dict);
    Tcl_Free(dict);
}

/*
 *----------------------------------------------------------------------
 *
 * UpdateStringOfDict --
 *
 *	Update the string representation for a dictionary object. Note: This
 *	function does not invalidate an existing old string rep so storage
 *	will be lost if this has not already been done. This code is based on
 *	UpdateStringOfList in tclListObj.c
 *
 * Results:
 *	None.
 *
 * Side effects:
 *	The object's string is set to a valid string that results from the
 *	dict-to-string conversion. This string will be empty if the dictionary
 *	has no key/value pairs. The dictionary internal representation should
 *	not be NULL and we assume it is not NULL.
 *
 *----------------------------------------------------------------------
 */

static void
UpdateStringOfDict(
    Tcl_Obj *dictPtr)
{
#define LOCAL_SIZE 64
    char localFlags[LOCAL_SIZE], *flagPtr = NULL;
    Dict *dict;
    ChainEntry *cPtr;
    Tcl_Obj *keyPtr, *valuePtr;
    size_t i, length, bytesNeeded = 0;
    const char *elem;
    char *dst;

    /*
     * This field is the most useful one in the whole hash structure, and it
     * is not exposed by any API function...
     */

    size_t numElems;

    DictGetIntRep(dictPtr, dict);

    assert (dict != NULL);

    numElems = dict->table.numEntries * 2;

    /* Handle empty list case first, simplifies what follows */
    if (numElems == 0) {
	Tcl_InitStringRep(dictPtr, NULL, 0);
	return;
    }

    /*
     * Pass 1: estimate space, gather flags.
     */

    if (numElems <= LOCAL_SIZE) {
	flagPtr = localFlags;
    } else {
	flagPtr = Tcl_Alloc(numElems);
    }
    for (i=0,cPtr=dict->entryChainHead; i<numElems; i+=2,cPtr=cPtr->nextPtr) {
	/*
	 * Assume that cPtr is never NULL since we know the number of array
	 * elements already.
	 */

	flagPtr[i] = ( i ? TCL_DONT_QUOTE_HASH : 0 );
	keyPtr = Tcl_GetHashKey(&dict->table, &cPtr->entry);
	elem = TclGetStringFromObj(keyPtr, &length);
	bytesNeeded += TclScanElement(elem, length, flagPtr+i);
	flagPtr[i+1] = TCL_DONT_QUOTE_HASH;
	valuePtr = Tcl_GetHashValue(&cPtr->entry);
	elem = TclGetStringFromObj(valuePtr, &length);
	bytesNeeded += TclScanElement(elem, length, flagPtr+i+1);
    }
    bytesNeeded += numElems;

    /*
     * Pass 2: copy into string rep buffer.
     */

    dst = Tcl_InitStringRep(dictPtr, NULL, bytesNeeded - 1);
    TclOOM(dst, bytesNeeded);
    for (i=0,cPtr=dict->entryChainHead; i<numElems; i+=2,cPtr=cPtr->nextPtr) {
	flagPtr[i] |= ( i ? TCL_DONT_QUOTE_HASH : 0 );
	keyPtr = Tcl_GetHashKey(&dict->table, &cPtr->entry);
	elem = TclGetStringFromObj(keyPtr, &length);
	dst += TclConvertElement(elem, length, dst, flagPtr[i]);
	*dst++ = ' ';

	flagPtr[i+1] |= TCL_DONT_QUOTE_HASH;
	valuePtr = Tcl_GetHashValue(&cPtr->entry);
	elem = TclGetStringFromObj(valuePtr, &length);
	dst += TclConvertElement(elem, length, dst, flagPtr[i+1]);
	*dst++ = ' ';
    }
    (void)Tcl_InitStringRep(dictPtr, NULL, bytesNeeded - 1);

    if (flagPtr != localFlags) {
	Tcl_Free(flagPtr);
    }
}

/*
 *----------------------------------------------------------------------
 *
 * SetDictFromAny --
 *
 *	Convert a non-dictionary object into a dictionary object. This code is
 *	very closely related to SetListFromAny in tclListObj.c but does not
 *	actually guarantee that a dictionary object will have a string rep (as
 *	conversions from lists are handled with a special case.)
 *
 * Results:
 *	A standard Tcl result.
 *
 * Side effects:
 *	If the string can be converted, it loses any old internal
 *	representation that it had and gains a dictionary's internalRep.
 *
 *----------------------------------------------------------------------
 */

static int
SetDictFromAny(
    Tcl_Interp *interp,
    Tcl_Obj *objPtr)
{
    Tcl_HashEntry *hPtr;
    int isNew;
    Dict *dict = Tcl_Alloc(sizeof(Dict));

    InitChainTable(dict);

    /*
     * Since lists and dictionaries have very closely-related string
     * representations (i.e. the same parsing code) we can safely special-case
     * the conversion from lists to dictionaries.
     */

    if (TclHasIntRep(objPtr, &tclListType)) {
	int objc, i;
	Tcl_Obj **objv;

	/* Cannot fail, we already know the Tcl_ObjType is "list". */
	TclListObjGetElements(NULL, objPtr, &objc, &objv);
	if (objc & 1) {
	    goto missingValue;
	}

	for (i=0 ; i<objc ; i+=2) {

	    /* Store key and value in the hash table we're building. */
	    hPtr = CreateChainEntry(dict, objv[i], &isNew);
	    if (!isNew) {
		Tcl_Obj *discardedValue = Tcl_GetHashValue(hPtr);

		/*
		 * Not really a well-formed dictionary as there are duplicate
		 * keys, so better get the string rep here so that we can
		 * convert back.
		 */

		(void) TclGetString(objPtr);

		TclDecrRefCount(discardedValue);
	    }
	    Tcl_SetHashValue(hPtr, objv[i+1]);
	    Tcl_IncrRefCount(objv[i+1]); /* Since hash now holds ref to it */
	}
    } else {
	size_t length;
	const char *nextElem = TclGetStringFromObj(objPtr, &length);
	const char *limit = (nextElem + length);

	while (nextElem < limit) {
	    Tcl_Obj *keyPtr, *valuePtr;
	    const char *elemStart;
	    size_t elemSize;
	    int literal;

	    if (TclFindDictElement(interp, nextElem, (limit - nextElem),
		    &elemStart, &nextElem, &elemSize, &literal) != TCL_OK) {
		goto errorInFindDictElement;
	    }
	    if (elemStart == limit) {
		break;
	    }
	    if (nextElem == limit) {
		goto missingValue;
	    }

	    if (literal) {
		TclNewStringObj(keyPtr, elemStart, elemSize);
	    } else {
		/* Avoid double copy */
		char *dst;

		TclNewObj(keyPtr);
		Tcl_InvalidateStringRep(keyPtr);
		dst = Tcl_InitStringRep(keyPtr, NULL, elemSize);
		TclOOM(dst, elemSize); /* Consider error */
		(void)Tcl_InitStringRep(keyPtr, NULL,
			TclCopyAndCollapse(elemSize, elemStart, dst));
	    }

	    if (TclFindDictElement(interp, nextElem, (limit - nextElem),
		    &elemStart, &nextElem, &elemSize, &literal) != TCL_OK) {
		TclDecrRefCount(keyPtr);
		goto errorInFindDictElement;
	    }

	    if (literal) {
		TclNewStringObj(valuePtr, elemStart, elemSize);
	    } else {
		/* Avoid double copy */
		char *dst;

		TclNewObj(valuePtr);
		Tcl_InvalidateStringRep(valuePtr);
		dst = Tcl_InitStringRep(valuePtr, NULL, elemSize);
		TclOOM(dst, elemSize); /* Consider error */
		(void)Tcl_InitStringRep(valuePtr, NULL,
			TclCopyAndCollapse(elemSize, elemStart, dst));
	    }

	    /* Store key and value in the hash table we're building. */
	    hPtr = CreateChainEntry(dict, keyPtr, &isNew);
	    if (!isNew) {
		Tcl_Obj *discardedValue = Tcl_GetHashValue(hPtr);

		TclDecrRefCount(keyPtr);
		TclDecrRefCount(discardedValue);
	    }
	    Tcl_SetHashValue(hPtr, valuePtr);
	    Tcl_IncrRefCount(valuePtr); /* since hash now holds ref to it */
	}
    }

    /*
     * Free the old internalRep before setting the new one. We do this as late
     * as possible to allow the conversion code, in particular
     * Tcl_GetStringFromObj, to use that old internalRep.
     */

    dict->epoch = 1;
    dict->chain = NULL;
    dict->refCount = 1;
    DictSetIntRep(objPtr, dict);
    return TCL_OK;

  missingValue:
    if (interp != NULL) {
	Tcl_SetObjResult(interp, Tcl_NewStringObj(
		"missing value to go with key", -1));
	Tcl_SetErrorCode(interp, "TCL", "VALUE", "DICTIONARY", NULL);
    }
  errorInFindDictElement:
    DeleteChainTable(dict);
    Tcl_Free(dict);
    return TCL_ERROR;
}

static Dict *
GetDictFromObj(
    Tcl_Interp *interp,
    Tcl_Obj *dictPtr)
{
    Dict *dict;

    DictGetIntRep(dictPtr, dict);
    if (dict == NULL) {
	if (SetDictFromAny(interp, dictPtr) != TCL_OK) {
	    return NULL;
	}
	DictGetIntRep(dictPtr, dict);
    }
    return dict;
}

/*
 *----------------------------------------------------------------------
 *
 * TclTraceDictPath --
 *
 *	Trace through a tree of dictionaries using the array of keys given. If
 *	the flags argument has the DICT_PATH_UPDATE flag is set, a
 *	backward-pointing chain of dictionaries is also built (in the Dict's
 *	chain field) and the chained dictionaries are made into unshared
 *	dictionaries (if they aren't already.)
 *
 * Results:
 *	The object at the end of the path, or NULL if there was an error. Note
 *	that this it is an error for an intermediate dictionary on the path to
 *	not exist. If the flags argument has the DICT_PATH_EXISTS set, a
 *	non-existent path gives a DICT_PATH_NON_EXISTENT result.
 *
 * Side effects:
 *	If the flags argument is zero or DICT_PATH_EXISTS, there are no side
 *	effects (other than potential conversion of objects to dictionaries.)
 *	If the flags argument is DICT_PATH_UPDATE, the following additional
 *	side effects occur. Shared dictionaries along the path are converted
 *	into unshared objects, and a backward-pointing chain is built using
 *	the chain fields of the dictionaries (for easy invalidation of string
 *	representations using InvalidateDictChain). If the flags argument has
 *	the DICT_PATH_CREATE bits set (and not the DICT_PATH_EXISTS bit),
 *	non-existant keys will be inserted with a value of an empty
 *	dictionary, resulting in the path being built.
 *
 *----------------------------------------------------------------------
 */

Tcl_Obj *
TclTraceDictPath(
    Tcl_Interp *interp,
    Tcl_Obj *dictPtr,
    int keyc,
    Tcl_Obj *const keyv[],
    int flags)
{
    Dict *dict, *newDict;
    int i;

    DictGetIntRep(dictPtr, dict);
    if (dict == NULL) {
	if (SetDictFromAny(interp, dictPtr) != TCL_OK) {
	    return NULL;
	}
	DictGetIntRep(dictPtr, dict);
    }
    if (flags & DICT_PATH_UPDATE) {
	dict->chain = NULL;
    }

    for (i=0 ; i<keyc ; i++) {
	Tcl_HashEntry *hPtr = Tcl_FindHashEntry(&dict->table, keyv[i]);
	Tcl_Obj *tmpObj;

	if (hPtr == NULL) {
	    int isNew;			/* Dummy */

	    if (flags & DICT_PATH_EXISTS) {
		return DICT_PATH_NON_EXISTENT;
	    }
	    if ((flags & DICT_PATH_CREATE) != DICT_PATH_CREATE) {
		if (interp != NULL) {
		    Tcl_SetObjResult(interp, Tcl_ObjPrintf(
			    "key \"%s\" not known in dictionary",
			    TclGetString(keyv[i])));
		    Tcl_SetErrorCode(interp, "TCL", "LOOKUP", "DICT",
			    TclGetString(keyv[i]), NULL);
		}
		return NULL;
	    }

	    /*
	     * The next line should always set isNew to 1.
	     */

	    hPtr = CreateChainEntry(dict, keyv[i], &isNew);
	    tmpObj = Tcl_NewDictObj();
	    Tcl_IncrRefCount(tmpObj);
	    Tcl_SetHashValue(hPtr, tmpObj);
	} else {
	    tmpObj = Tcl_GetHashValue(hPtr);

	    DictGetIntRep(tmpObj, newDict);

	    if (newDict == NULL) {
		if (SetDictFromAny(interp, tmpObj) != TCL_OK) {
		    return NULL;
		}
	    }
	}

	DictGetIntRep(tmpObj, newDict);
	if (flags & DICT_PATH_UPDATE) {
	    if (Tcl_IsShared(tmpObj)) {
		TclDecrRefCount(tmpObj);
		tmpObj = Tcl_DuplicateObj(tmpObj);
		Tcl_IncrRefCount(tmpObj);
		Tcl_SetHashValue(hPtr, tmpObj);
		dict->epoch++;
		DictGetIntRep(tmpObj, newDict);
	    }

	    newDict->chain = dictPtr;
	}
	dict = newDict;
	dictPtr = tmpObj;
    }
    return dictPtr;
}

/*
 *----------------------------------------------------------------------
 *
 * InvalidateDictChain --
 *
 *	Go through a dictionary chain (built by an updating invokation of
 *	TclTraceDictPath) and invalidate the string representations of all the
 *	dictionaries on the chain.
 *
 * Results:
 *	None
 *
 * Side effects:
 *	String reps are invalidated and epoch counters (for detecting illegal
 *	concurrent modifications) are updated through the chain of updated
 *	dictionaries.
 *
 *----------------------------------------------------------------------
 */

static void
InvalidateDictChain(
    Tcl_Obj *dictObj)
{
    Dict *dict;

    DictGetIntRep(dictObj, dict);
    assert( dict != NULL);

    do {
	dict->refCount++;
	TclInvalidateStringRep(dictObj);
	TclFreeIntRep(dictObj);
	DictSetIntRep(dictObj, dict);

	dict->epoch++;
	dictObj = dict->chain;
	if (dictObj == NULL) {
	    break;
	}
	dict->chain = NULL;
	DictGetIntRep(dictObj, dict);
    } while (dict != NULL);
}

/*
 *----------------------------------------------------------------------
 *
 * Tcl_DictObjPut --
 *
 *	Add a key,value pair to a dictionary, or update the value for a key if
 *	that key already has a mapping in the dictionary.
 *
 * Results:
 *	A standard Tcl result.
 *
 * Side effects:
 *	The object pointed to by dictPtr is converted to a dictionary if it is
 *	not already one, and any string representation that it has is
 *	invalidated.
 *
 *----------------------------------------------------------------------
 */

int
Tcl_DictObjPut(
    Tcl_Interp *interp,
    Tcl_Obj *dictPtr,
    Tcl_Obj *keyPtr,
    Tcl_Obj *valuePtr)
{
    Dict *dict;
    Tcl_HashEntry *hPtr;
    int isNew;

    if (Tcl_IsShared(dictPtr)) {
	Tcl_Panic("%s called with shared object", "Tcl_DictObjPut");
    }

    dict = GetDictFromObj(interp, dictPtr);
    if (dict == NULL) {
	return TCL_ERROR;
    }

    TclInvalidateStringRep(dictPtr);
    hPtr = CreateChainEntry(dict, keyPtr, &isNew);
    dict->refCount++;
    TclFreeIntRep(dictPtr)
    DictSetIntRep(dictPtr, dict);
    Tcl_IncrRefCount(valuePtr);
    if (!isNew) {
	Tcl_Obj *oldValuePtr = Tcl_GetHashValue(hPtr);

	TclDecrRefCount(oldValuePtr);
    }
    Tcl_SetHashValue(hPtr, valuePtr);
    dict->epoch++;
    return TCL_OK;
}

/*
 *----------------------------------------------------------------------
 *
 * Tcl_DictObjGet --
 *
 *	Given a key, get its value from the dictionary (or NULL if key is not
 *	found in dictionary.)
 *
 * Results:
 *	A standard Tcl result. The variable pointed to by valuePtrPtr is
 *	updated with the value for the key. Note that it is not an error for
 *	the key to have no mapping in the dictionary.
 *
 * Side effects:
 *	The object pointed to by dictPtr is converted to a dictionary if it is
 *	not already one.
 *
 *----------------------------------------------------------------------
 */

int
Tcl_DictObjGet(
    Tcl_Interp *interp,
    Tcl_Obj *dictPtr,
    Tcl_Obj *keyPtr,
    Tcl_Obj **valuePtrPtr)
{
    Dict *dict;
    Tcl_HashEntry *hPtr;

    dict = GetDictFromObj(interp, dictPtr);
    if (dict == NULL) {
	*valuePtrPtr = NULL;
	return TCL_ERROR;
    }

    hPtr = Tcl_FindHashEntry(&dict->table, keyPtr);
    if (hPtr == NULL) {
	*valuePtrPtr = NULL;
    } else {
	*valuePtrPtr = Tcl_GetHashValue(hPtr);
    }
    return TCL_OK;
}

/*
 *----------------------------------------------------------------------
 *
 * Tcl_DictObjRemove --
 *
 *	Remove the key,value pair with the given key from the dictionary; the
 *	key does not need to be present in the dictionary.
 *
 * Results:
 *	A standard Tcl result.
 *
 * Side effects:
 *	The object pointed to by dictPtr is converted to a dictionary if it is
 *	not already one, and any string representation that it has is
 *	invalidated.
 *
 *----------------------------------------------------------------------
 */

int
Tcl_DictObjRemove(
    Tcl_Interp *interp,
    Tcl_Obj *dictPtr,
    Tcl_Obj *keyPtr)
{
    Dict *dict;

    if (Tcl_IsShared(dictPtr)) {
	Tcl_Panic("%s called with shared object", "Tcl_DictObjRemove");
    }

    dict = GetDictFromObj(interp, dictPtr);
    if (dict == NULL) {
	return TCL_ERROR;
    }

    if (DeleteChainEntry(dict, keyPtr)) {
	TclInvalidateStringRep(dictPtr);
	dict->epoch++;
    }
    return TCL_OK;
}

/*
 *----------------------------------------------------------------------
 *
 * Tcl_DictObjSize --
 *
 *	How many key,value pairs are there in the dictionary?
 *
 * Results:
 *	A standard Tcl result. Updates the variable pointed to by sizePtr with
 *	the number of key,value pairs in the dictionary.
 *
 * Side effects:
 *	The dictPtr object is converted to a dictionary type if it is not a
 *	dictionary already.
 *
 *----------------------------------------------------------------------
 */

int
Tcl_DictObjSize(
    Tcl_Interp *interp,
    Tcl_Obj *dictPtr,
    int *sizePtr)
{
    Dict *dict;

    dict = GetDictFromObj(interp, dictPtr);
    if (dict == NULL) {
	return TCL_ERROR;
    }

    *sizePtr = dict->table.numEntries;
    return TCL_OK;
}

/*
 *----------------------------------------------------------------------
 *
 * Tcl_DictObjFirst --
 *
 *	Start a traversal of the dictionary. Caller must supply the search
 *	context, pointers for returning key and value, and a pointer to allow
 *	indication of whether the dictionary has been traversed (i.e. the
 *	dictionary is empty). The order of traversal is undefined.
 *
 * Results:
 *	A standard Tcl result. Updates the variables pointed to by keyPtrPtr,
 *	valuePtrPtr and donePtr. Either of keyPtrPtr and valuePtrPtr may be
 *	NULL, in which case the key/value is not made available to the caller.
 *
 * Side effects:
 *	The dictPtr object is converted to a dictionary type if it is not a
 *	dictionary already. The search context is initialised if the search
 *	has not finished. The dictionary's internal rep is Tcl_Preserve()d if
 *	the dictionary has at least one element.
 *
 *----------------------------------------------------------------------
 */

int
Tcl_DictObjFirst(
    Tcl_Interp *interp,		/* For error messages, or NULL if no error
				 * messages desired. */
    Tcl_Obj *dictPtr,		/* Dictionary to traverse. */
    Tcl_DictSearch *searchPtr,	/* Pointer to a dict search context. */
    Tcl_Obj **keyPtrPtr,	/* Pointer to a variable to have the first key
				 * written into, or NULL. */
    Tcl_Obj **valuePtrPtr,	/* Pointer to a variable to have the first
				 * value written into, or NULL.*/
    int *donePtr)		/* Pointer to a variable which will have a 1
				 * written into when there are no further
				 * values in the dictionary, or a 0
				 * otherwise. */
{
    Dict *dict;
    ChainEntry *cPtr;

    dict = GetDictFromObj(interp, dictPtr);
    if (dict == NULL) {
	return TCL_ERROR;
    }

    cPtr = dict->entryChainHead;
    if (cPtr == NULL) {
	searchPtr->epoch = 0;
	*donePtr = 1;
    } else {
	*donePtr = 0;
	searchPtr->dictionaryPtr = (Tcl_Dict) dict;
	searchPtr->epoch = dict->epoch;
	searchPtr->next = cPtr->nextPtr;
	dict->refCount++;
	if (keyPtrPtr != NULL) {
	    *keyPtrPtr = Tcl_GetHashKey(&dict->table, &cPtr->entry);
	}
	if (valuePtrPtr != NULL) {
	    *valuePtrPtr = Tcl_GetHashValue(&cPtr->entry);
	}
    }
    return TCL_OK;
}

/*
 *----------------------------------------------------------------------
 *
 * Tcl_DictObjNext --
 *
 *	Continue a traversal of a dictionary previously started with
 *	Tcl_DictObjFirst. This function is safe against concurrent
 *	modification of the underlying object (including type shimmering),
 *	treating such situations as if the search has terminated, though it is
 *	up to the caller to ensure that the object itself is not disposed
 *	until the search has finished. It is _not_ safe against modifications
 *	from other threads.
 *
 * Results:
 *	Updates the variables pointed to by keyPtrPtr, valuePtrPtr and
 *	donePtr. Either of keyPtrPtr and valuePtrPtr may be NULL, in which
 *	case the key/value is not made available to the caller.
 *
 * Side effects:
 *	Removes a reference to the dictionary's internal rep if the search
 *	terminates.
 *
 *----------------------------------------------------------------------
 */

void
Tcl_DictObjNext(
    Tcl_DictSearch *searchPtr,	/* Pointer to a hash search context. */
    Tcl_Obj **keyPtrPtr,	/* Pointer to a variable to have the first key
				 * written into, or NULL. */
    Tcl_Obj **valuePtrPtr,	/* Pointer to a variable to have the first
				 * value written into, or NULL.*/
    int *donePtr)		/* Pointer to a variable which will have a 1
				 * written into when there are no further
				 * values in the dictionary, or a 0
				 * otherwise. */
{
    ChainEntry *cPtr;

    /*
     * If the searh is done; we do no work.
     */

    if (!searchPtr->epoch) {
	*donePtr = 1;
	return;
    }

    /*
     * Bail out if the dictionary has had any elements added, modified or
     * removed. This *shouldn't* happen, but...
     */

    if (((Dict *)searchPtr->dictionaryPtr)->epoch != searchPtr->epoch) {
	Tcl_Panic("concurrent dictionary modification and search");
    }

    cPtr = searchPtr->next;
    if (cPtr == NULL) {
	Tcl_DictObjDone(searchPtr);
	*donePtr = 1;
	return;
    }

    searchPtr->next = cPtr->nextPtr;
    *donePtr = 0;
    if (keyPtrPtr != NULL) {
	*keyPtrPtr = Tcl_GetHashKey(
		&((Dict *)searchPtr->dictionaryPtr)->table, &cPtr->entry);
    }
    if (valuePtrPtr != NULL) {
	*valuePtrPtr = Tcl_GetHashValue(&cPtr->entry);
    }
}

/*
 *----------------------------------------------------------------------
 *
 * Tcl_DictObjDone --
 *
 *	Call this if you want to stop a search before you reach the end of the
 *	dictionary (e.g. because of abnormal termination of the search). It
 *	need not be used if the search reaches its natural end (i.e. if either
 *	Tcl_DictObjFirst or Tcl_DictObjNext sets its donePtr variable to 1).
 *
 * Results:
 *	None.
 *
 * Side effects:
 *	Removes a reference to the dictionary's internal rep.
 *
 *----------------------------------------------------------------------
 */

void
Tcl_DictObjDone(
    Tcl_DictSearch *searchPtr)		/* Pointer to a hash search context. */
{
    Dict *dict;

    if (searchPtr->epoch) {
	searchPtr->epoch = 0;
	dict = (Dict *) searchPtr->dictionaryPtr;
	if (dict->refCount-- <= 1) {
	    DeleteDict(dict);
	}
    }
}

/*
 *----------------------------------------------------------------------
 *
 * Tcl_DictObjPutKeyList --
 *
 *	Add a key...key,value pair to a dictionary tree. The main dictionary
 *	value must not be shared, though sub-dictionaries may be. All
 *	intermediate dictionaries on the path must exist.
 *
 * Results:
 *	A standard Tcl result. Note that in the error case, a message is left
 *	in interp unless that is NULL.
 *
 * Side effects:
 *	If the dictionary and any of its sub-dictionaries on the path have
 *	string representations, these are invalidated.
 *
 *----------------------------------------------------------------------
 */

int
Tcl_DictObjPutKeyList(
    Tcl_Interp *interp,
    Tcl_Obj *dictPtr,
    int keyc,
    Tcl_Obj *const keyv[],
    Tcl_Obj *valuePtr)
{
    Dict *dict;
    Tcl_HashEntry *hPtr;
    int isNew;

    if (Tcl_IsShared(dictPtr)) {
	Tcl_Panic("%s called with shared object", "Tcl_DictObjPutKeyList");
    }
    if (keyc < 1) {
	Tcl_Panic("%s called with empty key list", "Tcl_DictObjPutKeyList");
    }

    dictPtr = TclTraceDictPath(interp, dictPtr, keyc-1,keyv, DICT_PATH_CREATE);
    if (dictPtr == NULL) {
	return TCL_ERROR;
    }

    DictGetIntRep(dictPtr, dict);
    assert(dict != NULL);
    hPtr = CreateChainEntry(dict, keyv[keyc-1], &isNew);
    Tcl_IncrRefCount(valuePtr);
    if (!isNew) {
	Tcl_Obj *oldValuePtr = Tcl_GetHashValue(hPtr);

	TclDecrRefCount(oldValuePtr);
    }
    Tcl_SetHashValue(hPtr, valuePtr);
    InvalidateDictChain(dictPtr);

    return TCL_OK;
}

/*
 *----------------------------------------------------------------------
 *
 * Tcl_DictObjRemoveKeyList --
 *
 *	Remove a key...key,value pair from a dictionary tree (the value
 *	removed is implicit in the key path). The main dictionary value must
 *	not be shared, though sub-dictionaries may be. It is not an error if
 *	there is no value associated with the given key list, but all
 *	intermediate dictionaries on the key path must exist.
 *
 * Results:
 *	A standard Tcl result. Note that in the error case, a message is left
 *	in interp unless that is NULL.
 *
 * Side effects:
 *	If the dictionary and any of its sub-dictionaries on the key path have
 *	string representations, these are invalidated.
 *
 *----------------------------------------------------------------------
 */

int
Tcl_DictObjRemoveKeyList(
    Tcl_Interp *interp,
    Tcl_Obj *dictPtr,
    int keyc,
    Tcl_Obj *const keyv[])
{
    Dict *dict;

    if (Tcl_IsShared(dictPtr)) {
	Tcl_Panic("%s called with shared object", "Tcl_DictObjRemoveKeyList");
    }
    if (keyc < 1) {
	Tcl_Panic("%s called with empty key list", "Tcl_DictObjRemoveKeyList");
    }

    dictPtr = TclTraceDictPath(interp, dictPtr, keyc-1,keyv, DICT_PATH_UPDATE);
    if (dictPtr == NULL) {
	return TCL_ERROR;
    }

    DictGetIntRep(dictPtr, dict);
    assert(dict != NULL);
    DeleteChainEntry(dict, keyv[keyc-1]);
    InvalidateDictChain(dictPtr);
    return TCL_OK;
}

/*
 *----------------------------------------------------------------------
 *
 * Tcl_NewDictObj --
 *
 *	This function is normally called when not debugging: i.e., when
 *	TCL_MEM_DEBUG is not defined. It creates a new dict object without any
 *	content.
 *
 *	When TCL_MEM_DEBUG is defined, this function just returns the result
 *	of calling the debugging version Tcl_DbNewDictObj.
 *
 * Results:
 *	A new dict object is returned; it has no keys defined in it. The new
 *	object's string representation is left NULL, and the ref count of the
 *	object is 0.
 *
 * Side Effects:
 *	None.
 *
 *----------------------------------------------------------------------
 */

Tcl_Obj *
Tcl_NewDictObj(void)
{
#ifdef TCL_MEM_DEBUG
    return Tcl_DbNewDictObj("unknown", 0);
#else /* !TCL_MEM_DEBUG */

    Tcl_Obj *dictPtr;
    Dict *dict;

    TclNewObj(dictPtr);
    TclInvalidateStringRep(dictPtr);
    dict = Tcl_Alloc(sizeof(Dict));
    InitChainTable(dict);
    dict->epoch = 1;
    dict->chain = NULL;
    dict->refCount = 1;
    DictSetIntRep(dictPtr, dict);
    return dictPtr;
#endif
}

/*
 *----------------------------------------------------------------------
 *
 * Tcl_DbNewDictObj --
 *
 *	This function is normally called when debugging: i.e., when
 *	TCL_MEM_DEBUG is defined. It creates new dict objects. It is the same
 *	as the Tcl_NewDictObj function above except that it calls
 *	Tcl_DbCkalloc directly with the file name and line number from its
 *	caller. This simplifies debugging since then the [memory active]
 *	command will report the correct file name and line number when
 *	reporting objects that haven't been freed.
 *
 *	When TCL_MEM_DEBUG is not defined, this function just returns the
 *	result of calling Tcl_NewDictObj.
 *
 * Results:
 *	A new dict object is returned; it has no keys defined in it. The new
 *	object's string representation is left NULL, and the ref count of the
 *	object is 0.
 *
 * Side Effects:
 *	None.
 *
 *----------------------------------------------------------------------
 */

Tcl_Obj *
Tcl_DbNewDictObj(
    const char *file,
    int line)
{
#ifdef TCL_MEM_DEBUG
    Tcl_Obj *dictPtr;
    Dict *dict;

    TclDbNewObj(dictPtr, file, line);
    TclInvalidateStringRep(dictPtr);
    dict = Tcl_Alloc(sizeof(Dict));
    InitChainTable(dict);
    dict->epoch = 1;
    dict->chain = NULL;
    dict->refCount = 1;
    DictSetIntRep(dictPtr, dict);
    return dictPtr;
#else /* !TCL_MEM_DEBUG */
    return Tcl_NewDictObj();
#endif
}

/***** START OF FUNCTIONS IMPLEMENTING TCL COMMANDS *****/

/*
 *----------------------------------------------------------------------
 *
 * DictCreateCmd --
 *
 *	This function implements the "dict create" Tcl command. See the user
 *	documentation for details on what it does, and TIP#111 for the formal
 *	specification.
 *
 * Results:
 *	A standard Tcl result.
 *
 * Side effects:
 *	See the user documentation.
 *
 *----------------------------------------------------------------------
 */

static int
DictCreateCmd(
    ClientData dummy,
    Tcl_Interp *interp,
    int objc,
    Tcl_Obj *const *objv)
{
    Tcl_Obj *dictObj;
    int i;

    /*
     * Must have an even number of arguments; note that number of preceding
     * arguments (i.e. "dict create" is also even, which makes this much
     * easier.)
     */

    if ((objc & 1) == 0) {
	Tcl_WrongNumArgs(interp, 1, objv, "?key value ...?");
	return TCL_ERROR;
    }

    dictObj = Tcl_NewDictObj();
    for (i=1 ; i<objc ; i+=2) {
	/*
	 * The next command is assumed to never fail...
	 */
	Tcl_DictObjPut(NULL, dictObj, objv[i], objv[i+1]);
    }
    Tcl_SetObjResult(interp, dictObj);
    return TCL_OK;
}

/*
 *----------------------------------------------------------------------
 *
 * DictGetCmd --
 *
 *	This function implements the "dict get" Tcl command. See the user
 *	documentation for details on what it does, and TIP#111 for the formal
 *	specification.
 *
 * Results:
 *	A standard Tcl result.
 *
 * Side effects:
 *	See the user documentation.
 *
 *----------------------------------------------------------------------
 */

static int
DictGetCmd(
    ClientData dummy,
    Tcl_Interp *interp,
    int objc,
    Tcl_Obj *const *objv)
{
    Tcl_Obj *dictPtr, *valuePtr = NULL;
    int result;

    if (objc < 2) {
	Tcl_WrongNumArgs(interp, 1, objv, "dictionary ?key ...?");
	return TCL_ERROR;
    }

    /*
     * Test for the special case of no keys, which returns a *list* of all
     * key,value pairs. We produce a copy here because that makes subsequent
     * list handling more efficient.
     */

    if (objc == 2) {
	Tcl_Obj *keyPtr = NULL, *listPtr;
	Tcl_DictSearch search;
	int done;

	result = Tcl_DictObjFirst(interp, objv[1], &search,
		&keyPtr, &valuePtr, &done);
	if (result != TCL_OK) {
	    return result;
	}
	listPtr = Tcl_NewListObj(0, NULL);
	while (!done) {
	    /*
	     * Assume these won't fail as we have complete control over the
	     * types of things here.
	     */

	    Tcl_ListObjAppendElement(interp, listPtr, keyPtr);
	    Tcl_ListObjAppendElement(interp, listPtr, valuePtr);

	    Tcl_DictObjNext(&search, &keyPtr, &valuePtr, &done);
	}
	Tcl_SetObjResult(interp, listPtr);
	return TCL_OK;
    }

    /*
     * Loop through the list of keys, looking up the key at the current index
     * in the current dictionary each time. Once we've done the lookup, we set
     * the current dictionary to be the value we looked up (in case the value
     * was not the last one and we are going through a chain of searches.)
     * Note that this loop always executes at least once.
     */

    dictPtr = TclTraceDictPath(interp, objv[1], objc-3,objv+2, DICT_PATH_READ);
    if (dictPtr == NULL) {
	return TCL_ERROR;
    }
    result = Tcl_DictObjGet(interp, dictPtr, objv[objc-1], &valuePtr);
    if (result != TCL_OK) {
	return result;
    }
    if (valuePtr == NULL) {
	Tcl_SetObjResult(interp, Tcl_ObjPrintf(
		"key \"%s\" not known in dictionary",
		TclGetString(objv[objc-1])));
	Tcl_SetErrorCode(interp, "TCL", "LOOKUP", "DICT",
		TclGetString(objv[objc-1]), NULL);
	return TCL_ERROR;
    }
    Tcl_SetObjResult(interp, valuePtr);
    return TCL_OK;
}

/*
 *----------------------------------------------------------------------
 *
 * DictGetDefCmd --
 *
 *	This function implements the "dict getdef" and "dict getwithdefault"
 *	Tcl commands. See the user documentation for details on what it does,
 *	and TIP#342 for the formal specification.
 *
 * Results:
 *	A standard Tcl result.
 *
 * Side effects:
 *	See the user documentation.
 *
 *----------------------------------------------------------------------
 */

static int
DictGetDefCmd(
    ClientData dummy,
    Tcl_Interp *interp,
    int objc,
    Tcl_Obj *const *objv)
{
    Tcl_Obj *dictPtr, *keyPtr, *valuePtr, *defaultPtr;
    Tcl_Obj *const *keyPath;
    int numKeys;

    if (objc < 4) {
	Tcl_WrongNumArgs(interp, 1, objv, "dictionary ?key ...? key default");
	return TCL_ERROR;
    }

    /*
     * Give the bits of arguments names for clarity.
     */

    dictPtr = objv[1];
    keyPath = &objv[2];
    numKeys = objc - 4;		/* Number of keys in keyPath; there's always
				 * one extra key afterwards too. */
    keyPtr = objv[objc - 2];
    defaultPtr = objv[objc - 1];

    /*
     * Implement the getting-with-default operation.
     */

    dictPtr = TclTraceDictPath(interp, dictPtr, numKeys, keyPath,
	    DICT_PATH_EXISTS);
    if (dictPtr == NULL) {
	return TCL_ERROR;
    } else if (dictPtr == DICT_PATH_NON_EXISTENT) {
	Tcl_SetObjResult(interp, defaultPtr);
    } else if (Tcl_DictObjGet(interp, dictPtr, keyPtr, &valuePtr) != TCL_OK) {
	return TCL_ERROR;
    } else if (valuePtr == NULL) {
	Tcl_SetObjResult(interp, defaultPtr);
    } else {
	Tcl_SetObjResult(interp, valuePtr);
    }
    return TCL_OK;
}

/*
 *----------------------------------------------------------------------
 *
 * DictReplaceCmd --
 *
 *	This function implements the "dict replace" Tcl command. See the user
 *	documentation for details on what it does, and TIP#111 for the formal
 *	specification.
 *
 * Results:
 *	A standard Tcl result.
 *
 * Side effects:
 *	See the user documentation.
 *
 *----------------------------------------------------------------------
 */

static int
DictReplaceCmd(
    ClientData dummy,
    Tcl_Interp *interp,
    int objc,
    Tcl_Obj *const *objv)
{
    Tcl_Obj *dictPtr;
    int i;

    if ((objc < 2) || (objc & 1)) {
	Tcl_WrongNumArgs(interp, 1, objv, "dictionary ?key value ...?");
	return TCL_ERROR;
    }

    dictPtr = objv[1];
    if (GetDictFromObj(interp, dictPtr) == NULL) {
	return TCL_ERROR;
    }
    if (Tcl_IsShared(dictPtr)) {
	dictPtr = Tcl_DuplicateObj(dictPtr);
    }
    TclInvalidateStringRep(dictPtr);
    for (i=2 ; i<objc ; i+=2) {
	Tcl_DictObjPut(NULL, dictPtr, objv[i], objv[i+1]);
    }
    Tcl_SetObjResult(interp, dictPtr);
    return TCL_OK;
}

/*
 *----------------------------------------------------------------------
 *
 * DictRemoveCmd --
 *
 *	This function implements the "dict remove" Tcl command. See the user
 *	documentation for details on what it does, and TIP#111 for the formal
 *	specification.
 *
 * Results:
 *	A standard Tcl result.
 *
 * Side effects:
 *	See the user documentation.
 *
 *----------------------------------------------------------------------
 */

static int
DictRemoveCmd(
    ClientData dummy,
    Tcl_Interp *interp,
    int objc,
    Tcl_Obj *const *objv)
{
    Tcl_Obj *dictPtr;
    int i;

    if (objc < 2) {
	Tcl_WrongNumArgs(interp, 1, objv, "dictionary ?key ...?");
	return TCL_ERROR;
    }

    dictPtr = objv[1];
    if (GetDictFromObj(interp, dictPtr) == NULL) {
	return TCL_ERROR;
    }
    if (Tcl_IsShared(dictPtr)) {
	dictPtr = Tcl_DuplicateObj(dictPtr);
    }
    TclInvalidateStringRep(dictPtr);
    for (i=2 ; i<objc ; i++) {
	Tcl_DictObjRemove(NULL, dictPtr, objv[i]);
    }
    Tcl_SetObjResult(interp, dictPtr);
    return TCL_OK;
}

/*
 *----------------------------------------------------------------------
 *
 * DictMergeCmd --
 *
 *	This function implements the "dict merge" Tcl command. See the user
 *	documentation for details on what it does, and TIP#163 for the formal
 *	specification.
 *
 * Results:
 *	A standard Tcl result.
 *
 * Side effects:
 *	See the user documentation.
 *
 *----------------------------------------------------------------------
 */

static int
DictMergeCmd(
    ClientData dummy,
    Tcl_Interp *interp,
    int objc,
    Tcl_Obj *const *objv)
{
    Tcl_Obj *targetObj, *keyObj = NULL, *valueObj = NULL;
    int allocatedDict = 0;
    int i, done;
    Tcl_DictSearch search;

    if (objc == 1) {
	/*
	 * No dictionary arguments; return default (empty value).
	 */

	return TCL_OK;
    }

    /*
     * Make sure first argument is a dictionary.
     */

    targetObj = objv[1];
    if (GetDictFromObj(interp, targetObj) == NULL) {
	return TCL_ERROR;
    }

    if (objc == 2) {
	/*
	 * Single argument, return it.
	 */

	Tcl_SetObjResult(interp, objv[1]);
	return TCL_OK;
    }

    /*
     * Normal behaviour: combining two (or more) dictionaries.
     */

    if (Tcl_IsShared(targetObj)) {
	targetObj = Tcl_DuplicateObj(targetObj);
	allocatedDict = 1;
    }
    for (i=2 ; i<objc ; i++) {
	if (Tcl_DictObjFirst(interp, objv[i], &search, &keyObj, &valueObj,
		&done) != TCL_OK) {
	    if (allocatedDict) {
		TclDecrRefCount(targetObj);
	    }
	    return TCL_ERROR;
	}
	while (!done) {
	    /*
	     * Next line can't fail; already know we have a dictionary in
	     * targetObj.
	     */

	    Tcl_DictObjPut(NULL, targetObj, keyObj, valueObj);
	    Tcl_DictObjNext(&search, &keyObj, &valueObj, &done);
	}
	Tcl_DictObjDone(&search);
    }
    Tcl_SetObjResult(interp, targetObj);
    return TCL_OK;
}

/*
 *----------------------------------------------------------------------
 *
 * DictKeysCmd --
 *
 *	This function implements the "dict keys" Tcl command. See the user
 *	documentation for details on what it does, and TIP#111 for the formal
 *	specification.
 *
 * Results:
 *	A standard Tcl result.
 *
 * Side effects:
 *	See the user documentation.
 *
 *----------------------------------------------------------------------
 */

static int
DictKeysCmd(
    ClientData dummy,
    Tcl_Interp *interp,
    int objc,
    Tcl_Obj *const *objv)
{
    Tcl_Obj *listPtr;
    const char *pattern = NULL;

    if (objc!=2 && objc!=3) {
	Tcl_WrongNumArgs(interp, 1, objv, "dictionary ?pattern?");
	return TCL_ERROR;
    }

    /*
     * A direct check that we have a dictionary. We don't start the iteration
     * yet because that might allocate memory or set locks that we do not
     * need. [Bug 1705778, leak K04]
     */

    if (GetDictFromObj(interp, objv[1]) == NULL) {
	return TCL_ERROR;
    }

    if (objc == 3) {
	pattern = TclGetString(objv[2]);
    }
    listPtr = Tcl_NewListObj(0, NULL);
    if ((pattern != NULL) && TclMatchIsTrivial(pattern)) {
	Tcl_Obj *valuePtr = NULL;

	Tcl_DictObjGet(interp, objv[1], objv[2], &valuePtr);
	if (valuePtr != NULL) {
	    Tcl_ListObjAppendElement(NULL, listPtr, objv[2]);
	}
    } else {
	Tcl_DictSearch search;
	Tcl_Obj *keyPtr = NULL;
	int done = 0;

	/*
	 * At this point, we know we have a dictionary (or at least something
	 * that can be represented; it could theoretically have shimmered away
	 * when the pattern was fetched, but that shouldn't be damaging) so we
	 * can start the iteration process without checking for failures.
	 */

	Tcl_DictObjFirst(NULL, objv[1], &search, &keyPtr, NULL, &done);
	for (; !done ; Tcl_DictObjNext(&search, &keyPtr, NULL, &done)) {
	    if (!pattern || Tcl_StringMatch(TclGetString(keyPtr), pattern)) {
		Tcl_ListObjAppendElement(NULL, listPtr, keyPtr);
	    }
	}
	Tcl_DictObjDone(&search);
    }

    Tcl_SetObjResult(interp, listPtr);
    return TCL_OK;
}

/*
 *----------------------------------------------------------------------
 *
 * DictValuesCmd --
 *
 *	This function implements the "dict values" Tcl command. See the user
 *	documentation for details on what it does, and TIP#111 for the formal
 *	specification.
 *
 * Results:
 *	A standard Tcl result.
 *
 * Side effects:
 *	See the user documentation.
 *
 *----------------------------------------------------------------------
 */

static int
DictValuesCmd(
    ClientData dummy,
    Tcl_Interp *interp,
    int objc,
    Tcl_Obj *const *objv)
{
    Tcl_Obj *valuePtr = NULL, *listPtr;
    Tcl_DictSearch search;
    int done;
    const char *pattern;

    if (objc!=2 && objc!=3) {
	Tcl_WrongNumArgs(interp, 1, objv, "dictionary ?pattern?");
	return TCL_ERROR;
    }

    if (Tcl_DictObjFirst(interp, objv[1], &search, NULL, &valuePtr,
	    &done) != TCL_OK) {
	return TCL_ERROR;
    }
    if (objc == 3) {
	pattern = TclGetString(objv[2]);
    } else {
	pattern = NULL;
    }
    listPtr = Tcl_NewListObj(0, NULL);
    for (; !done ; Tcl_DictObjNext(&search, NULL, &valuePtr, &done)) {
	if (pattern==NULL || Tcl_StringMatch(TclGetString(valuePtr),pattern)) {
	    /*
	     * Assume this operation always succeeds.
	     */

	    Tcl_ListObjAppendElement(interp, listPtr, valuePtr);
	}
    }
    Tcl_DictObjDone(&search);

    Tcl_SetObjResult(interp, listPtr);
    return TCL_OK;
}

/*
 *----------------------------------------------------------------------
 *
 * DictSizeCmd --
 *
 *	This function implements the "dict size" Tcl command. See the user
 *	documentation for details on what it does, and TIP#111 for the formal
 *	specification.
 *
 * Results:
 *	A standard Tcl result.
 *
 * Side effects:
 *	See the user documentation.
 *
 *----------------------------------------------------------------------
 */

static int
DictSizeCmd(
    ClientData dummy,
    Tcl_Interp *interp,
    int objc,
    Tcl_Obj *const *objv)
{
    int result, size;

    if (objc != 2) {
	Tcl_WrongNumArgs(interp, 1, objv, "dictionary");
	return TCL_ERROR;
    }
    result = Tcl_DictObjSize(interp, objv[1], &size);
    if (result == TCL_OK) {
	Tcl_SetObjResult(interp, Tcl_NewIntObj(size));
    }
    return result;
}

/*
 *----------------------------------------------------------------------
 *
 * DictExistsCmd --
 *
 *	This function implements the "dict exists" Tcl command. See the user
 *	documentation for details on what it does, and TIP#111 for the formal
 *	specification.
 *
 * Results:
 *	A standard Tcl result.
 *
 * Side effects:
 *	See the user documentation.
 *
 *----------------------------------------------------------------------
 */

static int
DictExistsCmd(
    ClientData dummy,
    Tcl_Interp *interp,
    int objc,
    Tcl_Obj *const *objv)
{
    Tcl_Obj *dictPtr, *valuePtr;

    if (objc < 3) {
	Tcl_WrongNumArgs(interp, 1, objv, "dictionary key ?key ...?");
	return TCL_ERROR;
    }

    dictPtr = TclTraceDictPath(NULL, objv[1], objc-3, objv+2,DICT_PATH_EXISTS);
    if (dictPtr == NULL || dictPtr == DICT_PATH_NON_EXISTENT ||
	    Tcl_DictObjGet(NULL, dictPtr, objv[objc-1], &valuePtr) != TCL_OK) {
	Tcl_SetObjResult(interp, Tcl_NewBooleanObj(0));
    } else {
	Tcl_SetObjResult(interp, Tcl_NewBooleanObj(valuePtr != NULL));
    }
    return TCL_OK;
}

/*
 *----------------------------------------------------------------------
 *
 * DictInfoCmd --
 *
 *	This function implements the "dict info" Tcl command. See the user
 *	documentation for details on what it does, and TIP#111 for the formal
 *	specification.
 *
 * Results:
 *	A standard Tcl result.
 *
 * Side effects:
 *	See the user documentation.
 *
 *----------------------------------------------------------------------
 */

static int
DictInfoCmd(
    ClientData dummy,
    Tcl_Interp *interp,
    int objc,
    Tcl_Obj *const *objv)
{
    Dict *dict;
    char *statsStr;

    if (objc != 2) {
	Tcl_WrongNumArgs(interp, 1, objv, "dictionary");
	return TCL_ERROR;
    }

    dict = GetDictFromObj(interp, objv[1]);
    if (dict == NULL) {
	return TCL_ERROR;
    }

    statsStr = Tcl_HashStats(&dict->table);
    Tcl_SetObjResult(interp, Tcl_NewStringObj(statsStr, -1));
    Tcl_Free(statsStr);
    return TCL_OK;
}

/*
 *----------------------------------------------------------------------
 *
 * DictIncrCmd --
 *
 *	This function implements the "dict incr" Tcl command. See the user
 *	documentation for details on what it does, and TIP#111 for the formal
 *	specification.
 *
 * Results:
 *	A standard Tcl result.
 *
 * Side effects:
 *	See the user documentation.
 *
 *----------------------------------------------------------------------
 */

static int
DictIncrCmd(
    ClientData dummy,
    Tcl_Interp *interp,
    int objc,
    Tcl_Obj *const *objv)
{
    int code = TCL_OK;
    Tcl_Obj *dictPtr, *valuePtr = NULL;

    if (objc < 3 || objc > 4) {
	Tcl_WrongNumArgs(interp, 1, objv, "dictVarName key ?increment?");
	return TCL_ERROR;
    }

    dictPtr = Tcl_ObjGetVar2(interp, objv[1], NULL, 0);
    if (dictPtr == NULL) {
	/*
	 * Variable didn't yet exist. Create new dictionary value.
	 */

	dictPtr = Tcl_NewDictObj();
    } else if (Tcl_DictObjGet(interp, dictPtr, objv[2], &valuePtr) != TCL_OK) {
	/*
	 * Variable contents are not a dict, report error.
	 */

	return TCL_ERROR;
    }
    if (Tcl_IsShared(dictPtr)) {
	/*
	 * A little internals surgery to avoid copying a string rep that will
	 * soon be no good.
	 */

	Tcl_Obj *oldPtr = dictPtr;

	TclNewObj(dictPtr);
	TclInvalidateStringRep(dictPtr);
	DupDictInternalRep(oldPtr, dictPtr);
    }
    if (valuePtr == NULL) {
	/*
	 * Key not in dictionary. Create new key with increment as value.
	 */

	if (objc == 4) {
	    /*
	     * Verify increment is an integer.
	     */

	    mp_int increment;

	    code = Tcl_GetBignumFromObj(interp, objv[3], &increment);
	    if (code != TCL_OK) {
		Tcl_AddErrorInfo(interp, "\n    (reading increment)");
	    } else {
		/*
		 * Remember to dispose with the bignum as we're not actually
		 * using it directly. [Bug 2874678]
		 */

		mp_clear(&increment);
		Tcl_DictObjPut(NULL, dictPtr, objv[2], objv[3]);
	    }
	} else {
	    Tcl_DictObjPut(NULL, dictPtr, objv[2], Tcl_NewIntObj(1));
	}
    } else {
	/*
	 * Key in dictionary. Increment its value with minimum dup.
	 */

	if (Tcl_IsShared(valuePtr)) {
	    valuePtr = Tcl_DuplicateObj(valuePtr);
	    Tcl_DictObjPut(NULL, dictPtr, objv[2], valuePtr);
	}
	if (objc == 4) {
	    code = TclIncrObj(interp, valuePtr, objv[3]);
	} else {
	    Tcl_Obj *incrPtr = Tcl_NewIntObj(1);

	    Tcl_IncrRefCount(incrPtr);
	    code = TclIncrObj(interp, valuePtr, incrPtr);
	    TclDecrRefCount(incrPtr);
	}
    }
    if (code == TCL_OK) {
	TclInvalidateStringRep(dictPtr);
	valuePtr = Tcl_ObjSetVar2(interp, objv[1], NULL,
		dictPtr, TCL_LEAVE_ERR_MSG);
	if (valuePtr == NULL) {
	    code = TCL_ERROR;
	} else {
	    Tcl_SetObjResult(interp, valuePtr);
	}
    } else if (dictPtr->refCount == 0) {
	TclDecrRefCount(dictPtr);
    }
    return code;
}

/*
 *----------------------------------------------------------------------
 *
 * DictLappendCmd --
 *
 *	This function implements the "dict lappend" Tcl command. See the user
 *	documentation for details on what it does, and TIP#111 for the formal
 *	specification.
 *
 * Results:
 *	A standard Tcl result.
 *
 * Side effects:
 *	See the user documentation.
 *
 *----------------------------------------------------------------------
 */

static int
DictLappendCmd(
    ClientData dummy,
    Tcl_Interp *interp,
    int objc,
    Tcl_Obj *const *objv)
{
    Tcl_Obj *dictPtr, *valuePtr, *resultPtr;
    int i, allocatedDict = 0, allocatedValue = 0;

    if (objc < 3) {
	Tcl_WrongNumArgs(interp, 1, objv, "dictVarName key ?value ...?");
	return TCL_ERROR;
    }

    dictPtr = Tcl_ObjGetVar2(interp, objv[1], NULL, 0);
    if (dictPtr == NULL) {
	allocatedDict = 1;
	dictPtr = Tcl_NewDictObj();
    } else if (Tcl_IsShared(dictPtr)) {
	allocatedDict = 1;
	dictPtr = Tcl_DuplicateObj(dictPtr);
    }

    if (Tcl_DictObjGet(interp, dictPtr, objv[2], &valuePtr) != TCL_OK) {
	if (allocatedDict) {
	    TclDecrRefCount(dictPtr);
	}
	return TCL_ERROR;
    }

    if (valuePtr == NULL) {
	valuePtr = Tcl_NewListObj(objc-3, objv+3);
	allocatedValue = 1;
    } else {
	if (Tcl_IsShared(valuePtr)) {
	    allocatedValue = 1;
	    valuePtr = Tcl_DuplicateObj(valuePtr);
	}

	for (i=3 ; i<objc ; i++) {
	    if (Tcl_ListObjAppendElement(interp, valuePtr,
		    objv[i]) != TCL_OK) {
		if (allocatedValue) {
		    TclDecrRefCount(valuePtr);
		}
		if (allocatedDict) {
		    TclDecrRefCount(dictPtr);
		}
		return TCL_ERROR;
	    }
	}
    }

    if (allocatedValue) {
	Tcl_DictObjPut(NULL, dictPtr, objv[2], valuePtr);
    } else {
	TclInvalidateStringRep(dictPtr);
    }

    resultPtr = Tcl_ObjSetVar2(interp, objv[1], NULL, dictPtr,
	    TCL_LEAVE_ERR_MSG);
    if (resultPtr == NULL) {
	return TCL_ERROR;
    }
    Tcl_SetObjResult(interp, resultPtr);
    return TCL_OK;
}

/*
 *----------------------------------------------------------------------
 *
 * DictAppendCmd --
 *
 *	This function implements the "dict append" Tcl command. See the user
 *	documentation for details on what it does, and TIP#111 for the formal
 *	specification.
 *
 * Results:
 *	A standard Tcl result.
 *
 * Side effects:
 *	See the user documentation.
 *
 *----------------------------------------------------------------------
 */

static int
DictAppendCmd(
    ClientData dummy,
    Tcl_Interp *interp,
    int objc,
    Tcl_Obj *const *objv)
{
    Tcl_Obj *dictPtr, *valuePtr, *resultPtr;
    int allocatedDict = 0;

    if (objc < 3) {
	Tcl_WrongNumArgs(interp, 1, objv, "dictVarName key ?value ...?");
	return TCL_ERROR;
    }

    dictPtr = Tcl_ObjGetVar2(interp, objv[1], NULL, 0);
    if (dictPtr == NULL) {
	allocatedDict = 1;
	dictPtr = Tcl_NewDictObj();
    } else if (Tcl_IsShared(dictPtr)) {
	allocatedDict = 1;
	dictPtr = Tcl_DuplicateObj(dictPtr);
    }

    if (Tcl_DictObjGet(interp, dictPtr, objv[2], &valuePtr) != TCL_OK) {
	if (allocatedDict) {
	    TclDecrRefCount(dictPtr);
	}
	return TCL_ERROR;
    }

    if ((objc > 3) || (valuePtr == NULL)) {
	/* Only go through append activites when something will change. */
	Tcl_Obj *appendObjPtr = NULL;

	if (objc > 3) {
	    /* Something to append */

	    if (objc == 4) {
		appendObjPtr = objv[3];
	    } else {
		appendObjPtr = TclStringCat(interp, objc-3, objv+3,
			TCL_STRING_IN_PLACE);
		if (appendObjPtr == NULL) {
		    return TCL_ERROR;
		}
	    }
	}

	if (appendObjPtr == NULL) {
	    /* => (objc == 3) => (valuePtr == NULL) */
	    TclNewObj(valuePtr);
	} else if (valuePtr == NULL) {
	    valuePtr = appendObjPtr;
	    appendObjPtr = NULL;
	}

	if (appendObjPtr) {
	    if (Tcl_IsShared(valuePtr)) {
		valuePtr = Tcl_DuplicateObj(valuePtr);
	    }

	    Tcl_IncrRefCount(appendObjPtr);
	    Tcl_AppendObjToObj(valuePtr, appendObjPtr);
	    Tcl_DecrRefCount(appendObjPtr);
	}

	Tcl_DictObjPut(NULL, dictPtr, objv[2], valuePtr);
    }

    /*
     * Even if nothing changed, we still overwrite so that variable
     * trace expectations are met.
     */

    resultPtr = Tcl_ObjSetVar2(interp, objv[1], NULL, dictPtr,
	    TCL_LEAVE_ERR_MSG);
    if (resultPtr == NULL) {
	return TCL_ERROR;
    }
    Tcl_SetObjResult(interp, resultPtr);
    return TCL_OK;
}

/*
 *----------------------------------------------------------------------
 *
 * DictForNRCmd --
 *
 *	These functions implement the "dict for" Tcl command.  See the user
 *	documentation for details on what it does, and TIP#111 for the formal
 *	specification.
 *
 * Results:
 *	A standard Tcl result.
 *
 * Side effects:
 *	See the user documentation.
 *
 *----------------------------------------------------------------------
 */

static int
DictForNRCmd(
    ClientData dummy,
    Tcl_Interp *interp,
    int objc,
    Tcl_Obj *const *objv)
{
    Interp *iPtr = (Interp *) interp;
    Tcl_Obj *scriptObj, *keyVarObj, *valueVarObj;
    Tcl_Obj **varv, *keyObj, *valueObj;
    Tcl_DictSearch *searchPtr;
    int varc, done;

    if (objc != 4) {
	Tcl_WrongNumArgs(interp, 1, objv,
		"{keyVarName valueVarName} dictionary script");
	return TCL_ERROR;
    }

    /*
     * Parse arguments.
     */

    if (TclListObjGetElements(interp, objv[1], &varc, &varv) != TCL_OK) {
	return TCL_ERROR;
    }
    if (varc != 2) {
	Tcl_SetObjResult(interp, Tcl_NewStringObj(
		"must have exactly two variable names", -1));
	Tcl_SetErrorCode(interp, "TCL", "SYNTAX", "dict", "for", NULL);
	return TCL_ERROR;
    }
    searchPtr = TclStackAlloc(interp, sizeof(Tcl_DictSearch));
    if (Tcl_DictObjFirst(interp, objv[2], searchPtr, &keyObj, &valueObj,
	    &done) != TCL_OK) {
	TclStackFree(interp, searchPtr);
	return TCL_ERROR;
    }
    if (done) {
	TclStackFree(interp, searchPtr);
	return TCL_OK;
    }
    TclListObjGetElements(NULL, objv[1], &varc, &varv);
    keyVarObj = varv[0];
    valueVarObj = varv[1];
    scriptObj = objv[3];

    /*
     * Make sure that these objects (which we need throughout the body of the
     * loop) don't vanish. Note that the dictionary internal rep is locked
     * internally so that updates, shimmering, etc are not a problem.
     */

    Tcl_IncrRefCount(keyVarObj);
    Tcl_IncrRefCount(valueVarObj);
    Tcl_IncrRefCount(scriptObj);

    /*
     * Stop the value from getting hit in any way by any traces on the key
     * variable.
     */

    Tcl_IncrRefCount(valueObj);
    if (Tcl_ObjSetVar2(interp, keyVarObj, NULL, keyObj,
	    TCL_LEAVE_ERR_MSG) == NULL) {
	TclDecrRefCount(valueObj);
	goto error;
    }
    TclDecrRefCount(valueObj);
    if (Tcl_ObjSetVar2(interp, valueVarObj, NULL, valueObj,
	    TCL_LEAVE_ERR_MSG) == NULL) {
	goto error;
    }

    /*
     * Run the script.
     */

    TclNRAddCallback(interp, DictForLoopCallback, searchPtr, keyVarObj,
	    valueVarObj, scriptObj);
    return TclNREvalObjEx(interp, scriptObj, 0, iPtr->cmdFramePtr, 3);

    /*
     * For unwinding everything on error.
     */

  error:
    TclDecrRefCount(keyVarObj);
    TclDecrRefCount(valueVarObj);
    TclDecrRefCount(scriptObj);
    Tcl_DictObjDone(searchPtr);
    TclStackFree(interp, searchPtr);
    return TCL_ERROR;
}

static int
DictForLoopCallback(
    ClientData data[],
    Tcl_Interp *interp,
    int result)
{
    Interp *iPtr = (Interp *) interp;
    Tcl_DictSearch *searchPtr = data[0];
    Tcl_Obj *keyVarObj = data[1];
    Tcl_Obj *valueVarObj = data[2];
    Tcl_Obj *scriptObj = data[3];
    Tcl_Obj *keyObj, *valueObj;
    int done;

    /*
     * Process the result from the previous execution of the script body.
     */

    if (result == TCL_CONTINUE) {
	result = TCL_OK;
    } else if (result != TCL_OK) {
	if (result == TCL_BREAK) {
	    Tcl_ResetResult(interp);
	    result = TCL_OK;
	} else if (result == TCL_ERROR) {
	    Tcl_AppendObjToErrorInfo(interp, Tcl_ObjPrintf(
		    "\n    (\"dict for\" body line %d)",
		    Tcl_GetErrorLine(interp)));
	}
	goto done;
    }

    /*
     * Get the next mapping from the dictionary.
     */

    Tcl_DictObjNext(searchPtr, &keyObj, &valueObj, &done);
    if (done) {
	Tcl_ResetResult(interp);
	goto done;
    }

    /*
     * Stop the value from getting hit in any way by any traces on the key
     * variable.
     */

    Tcl_IncrRefCount(valueObj);
    if (Tcl_ObjSetVar2(interp, keyVarObj, NULL, keyObj,
	    TCL_LEAVE_ERR_MSG) == NULL) {
	TclDecrRefCount(valueObj);
	result = TCL_ERROR;
	goto done;
    }
    TclDecrRefCount(valueObj);
    if (Tcl_ObjSetVar2(interp, valueVarObj, NULL, valueObj,
	    TCL_LEAVE_ERR_MSG) == NULL) {
	result = TCL_ERROR;
	goto done;
    }

    /*
     * Run the script.
     */

    TclNRAddCallback(interp, DictForLoopCallback, searchPtr, keyVarObj,
	    valueVarObj, scriptObj);
    return TclNREvalObjEx(interp, scriptObj, 0, iPtr->cmdFramePtr, 3);

    /*
     * For unwinding everything once the iterating is done.
     */

  done:
    TclDecrRefCount(keyVarObj);
    TclDecrRefCount(valueVarObj);
    TclDecrRefCount(scriptObj);
    Tcl_DictObjDone(searchPtr);
    TclStackFree(interp, searchPtr);
    return result;
}

/*
 *----------------------------------------------------------------------
 *
 * DictMapNRCmd --
 *
 *	These functions implement the "dict map" Tcl command.  See the user
 *	documentation for details on what it does, and TIP#405 for the formal
 *	specification.
 *
 * Results:
 *	A standard Tcl result.
 *
 * Side effects:
 *	See the user documentation.
 *
 *----------------------------------------------------------------------
 */

static int
DictMapNRCmd(
    ClientData dummy,
    Tcl_Interp *interp,
    int objc,
    Tcl_Obj *const *objv)
{
    Interp *iPtr = (Interp *) interp;
    Tcl_Obj **varv, *keyObj, *valueObj;
    DictMapStorage *storagePtr;
    int varc, done;

    if (objc != 4) {
	Tcl_WrongNumArgs(interp, 1, objv,
		"{keyVarName valueVarName} dictionary script");
	return TCL_ERROR;
    }

    /*
     * Parse arguments.
     */

    if (TclListObjGetElements(interp, objv[1], &varc, &varv) != TCL_OK) {
	return TCL_ERROR;
    }
    if (varc != 2) {
	Tcl_SetObjResult(interp, Tcl_NewStringObj(
		"must have exactly two variable names", -1));
	Tcl_SetErrorCode(interp, "TCL", "SYNTAX", "dict", "map", NULL);
	return TCL_ERROR;
    }
    storagePtr = TclStackAlloc(interp, sizeof(DictMapStorage));
    if (Tcl_DictObjFirst(interp, objv[2], &storagePtr->search, &keyObj,
	    &valueObj, &done) != TCL_OK) {
	TclStackFree(interp, storagePtr);
	return TCL_ERROR;
    }
    if (done) {
	/*
	 * Note that this exit leaves an empty value in the result (due to
	 * command calling conventions) but that is OK since an empty value is
	 * an empty dictionary.
	 */

	TclStackFree(interp, storagePtr);
	return TCL_OK;
    }
    TclNewObj(storagePtr->accumulatorObj);
    TclListObjGetElements(NULL, objv[1], &varc, &varv);
    storagePtr->keyVarObj = varv[0];
    storagePtr->valueVarObj = varv[1];
    storagePtr->scriptObj = objv[3];

    /*
     * Make sure that these objects (which we need throughout the body of the
     * loop) don't vanish. Note that the dictionary internal rep is locked
     * internally so that updates, shimmering, etc are not a problem.
     */

    Tcl_IncrRefCount(storagePtr->accumulatorObj);
    Tcl_IncrRefCount(storagePtr->keyVarObj);
    Tcl_IncrRefCount(storagePtr->valueVarObj);
    Tcl_IncrRefCount(storagePtr->scriptObj);

    /*
     * Stop the value from getting hit in any way by any traces on the key
     * variable.
     */

    Tcl_IncrRefCount(valueObj);
    if (Tcl_ObjSetVar2(interp, storagePtr->keyVarObj, NULL, keyObj,
	    TCL_LEAVE_ERR_MSG) == NULL) {
	TclDecrRefCount(valueObj);
	goto error;
    }
    if (Tcl_ObjSetVar2(interp, storagePtr->valueVarObj, NULL, valueObj,
	    TCL_LEAVE_ERR_MSG) == NULL) {
	TclDecrRefCount(valueObj);
	goto error;
    }
    TclDecrRefCount(valueObj);

    /*
     * Run the script.
     */

    TclNRAddCallback(interp, DictMapLoopCallback, storagePtr, NULL,NULL,NULL);
    return TclNREvalObjEx(interp, storagePtr->scriptObj, 0,
	    iPtr->cmdFramePtr, 3);

    /*
     * For unwinding everything on error.
     */

  error:
    TclDecrRefCount(storagePtr->keyVarObj);
    TclDecrRefCount(storagePtr->valueVarObj);
    TclDecrRefCount(storagePtr->scriptObj);
    TclDecrRefCount(storagePtr->accumulatorObj);
    Tcl_DictObjDone(&storagePtr->search);
    TclStackFree(interp, storagePtr);
    return TCL_ERROR;
}

static int
DictMapLoopCallback(
    ClientData data[],
    Tcl_Interp *interp,
    int result)
{
    Interp *iPtr = (Interp *) interp;
    DictMapStorage *storagePtr = data[0];
    Tcl_Obj *keyObj, *valueObj;
    int done;

    /*
     * Process the result from the previous execution of the script body.
     */

    if (result == TCL_CONTINUE) {
	result = TCL_OK;
    } else if (result != TCL_OK) {
	if (result == TCL_BREAK) {
	    Tcl_ResetResult(interp);
	    result = TCL_OK;
	} else if (result == TCL_ERROR) {
	    Tcl_AppendObjToErrorInfo(interp, Tcl_ObjPrintf(
		    "\n    (\"dict map\" body line %d)",
		    Tcl_GetErrorLine(interp)));
	}
	goto done;
    } else {
	keyObj = Tcl_ObjGetVar2(interp, storagePtr->keyVarObj, NULL,
		TCL_LEAVE_ERR_MSG);
	if (keyObj == NULL) {
	    result = TCL_ERROR;
	    goto done;
	}
	Tcl_DictObjPut(NULL, storagePtr->accumulatorObj, keyObj,
		Tcl_GetObjResult(interp));
    }

    /*
     * Get the next mapping from the dictionary.
     */

    Tcl_DictObjNext(&storagePtr->search, &keyObj, &valueObj, &done);
    if (done) {
	Tcl_SetObjResult(interp, storagePtr->accumulatorObj);
	goto done;
    }

    /*
     * Stop the value from getting hit in any way by any traces on the key
     * variable.
     */

    Tcl_IncrRefCount(valueObj);
    if (Tcl_ObjSetVar2(interp, storagePtr->keyVarObj, NULL, keyObj,
	    TCL_LEAVE_ERR_MSG) == NULL) {
	TclDecrRefCount(valueObj);
	result = TCL_ERROR;
	goto done;
    }
    if (Tcl_ObjSetVar2(interp, storagePtr->valueVarObj, NULL, valueObj,
	    TCL_LEAVE_ERR_MSG) == NULL) {
	TclDecrRefCount(valueObj);
	result = TCL_ERROR;
	goto done;
    }
    TclDecrRefCount(valueObj);

    /*
     * Run the script.
     */

    TclNRAddCallback(interp, DictMapLoopCallback, storagePtr, NULL,NULL,NULL);
    return TclNREvalObjEx(interp, storagePtr->scriptObj, 0,
	    iPtr->cmdFramePtr, 3);

    /*
     * For unwinding everything once the iterating is done.
     */

  done:
    TclDecrRefCount(storagePtr->keyVarObj);
    TclDecrRefCount(storagePtr->valueVarObj);
    TclDecrRefCount(storagePtr->scriptObj);
    TclDecrRefCount(storagePtr->accumulatorObj);
    Tcl_DictObjDone(&storagePtr->search);
    TclStackFree(interp, storagePtr);
    return result;
}

/*
 *----------------------------------------------------------------------
 *
 * DictSetCmd --
 *
 *	This function implements the "dict set" Tcl command. See the user
 *	documentation for details on what it does, and TIP#111 for the formal
 *	specification.
 *
 * Results:
 *	A standard Tcl result.
 *
 * Side effects:
 *	See the user documentation.
 *
 *----------------------------------------------------------------------
 */

static int
DictSetCmd(
    ClientData dummy,
    Tcl_Interp *interp,
    int objc,
    Tcl_Obj *const *objv)
{
    Tcl_Obj *dictPtr, *resultPtr;
    int result, allocatedDict = 0;

    if (objc < 4) {
	Tcl_WrongNumArgs(interp, 1, objv, "dictVarName key ?key ...? value");
	return TCL_ERROR;
    }

    dictPtr = Tcl_ObjGetVar2(interp, objv[1], NULL, 0);
    if (dictPtr == NULL) {
	allocatedDict = 1;
	dictPtr = Tcl_NewDictObj();
    } else if (Tcl_IsShared(dictPtr)) {
	allocatedDict = 1;
	dictPtr = Tcl_DuplicateObj(dictPtr);
    }

    result = Tcl_DictObjPutKeyList(interp, dictPtr, objc-3, objv+2,
	    objv[objc-1]);
    if (result != TCL_OK) {
	if (allocatedDict) {
	    TclDecrRefCount(dictPtr);
	}
	return TCL_ERROR;
    }

    resultPtr = Tcl_ObjSetVar2(interp, objv[1], NULL, dictPtr,
	    TCL_LEAVE_ERR_MSG);
    if (resultPtr == NULL) {
	return TCL_ERROR;
    }
    Tcl_SetObjResult(interp, resultPtr);
    return TCL_OK;
}

/*
 *----------------------------------------------------------------------
 *
 * DictUnsetCmd --
 *
 *	This function implements the "dict unset" Tcl command. See the user
 *	documentation for details on what it does, and TIP#111 for the formal
 *	specification.
 *
 * Results:
 *	A standard Tcl result.
 *
 * Side effects:
 *	See the user documentation.
 *
 *----------------------------------------------------------------------
 */

static int
DictUnsetCmd(
    ClientData dummy,
    Tcl_Interp *interp,
    int objc,
    Tcl_Obj *const *objv)
{
    Tcl_Obj *dictPtr, *resultPtr;
    int result, allocatedDict = 0;

    if (objc < 3) {
	Tcl_WrongNumArgs(interp, 1, objv, "dictVarName key ?key ...?");
	return TCL_ERROR;
    }

    dictPtr = Tcl_ObjGetVar2(interp, objv[1], NULL, 0);
    if (dictPtr == NULL) {
	allocatedDict = 1;
	dictPtr = Tcl_NewDictObj();
    } else if (Tcl_IsShared(dictPtr)) {
	allocatedDict = 1;
	dictPtr = Tcl_DuplicateObj(dictPtr);
    }

    result = Tcl_DictObjRemoveKeyList(interp, dictPtr, objc-2, objv+2);
    if (result != TCL_OK) {
	if (allocatedDict) {
	    TclDecrRefCount(dictPtr);
	}
	return TCL_ERROR;
    }

    resultPtr = Tcl_ObjSetVar2(interp, objv[1], NULL, dictPtr,
	    TCL_LEAVE_ERR_MSG);
    if (resultPtr == NULL) {
	return TCL_ERROR;
    }
    Tcl_SetObjResult(interp, resultPtr);
    return TCL_OK;
}

/*
 *----------------------------------------------------------------------
 *
 * DictFilterCmd --
 *
 *	This function implements the "dict filter" Tcl command. See the user
 *	documentation for details on what it does, and TIP#111 for the formal
 *	specification.
 *
 * Results:
 *	A standard Tcl result.
 *
 * Side effects:
 *	See the user documentation.
 *
 *----------------------------------------------------------------------
 */

static int
DictFilterCmd(
    ClientData dummy,
    Tcl_Interp *interp,
    int objc,
    Tcl_Obj *const *objv)
{
    Interp *iPtr = (Interp *) interp;
    static const char *const filters[] = {
	"key", "script", "value", NULL
    };
    enum FilterTypes {
	FILTER_KEYS, FILTER_SCRIPT, FILTER_VALUES
    };
    Tcl_Obj *scriptObj, *keyVarObj, *valueVarObj;
    Tcl_Obj **varv, *keyObj = NULL, *valueObj = NULL, *resultObj, *boolObj;
    Tcl_DictSearch search;
    int index, varc, done, result, satisfied;
    const char *pattern;

    if (objc < 3) {
	Tcl_WrongNumArgs(interp, 1, objv, "dictionary filterType ?arg ...?");
	return TCL_ERROR;
    }
    if (Tcl_GetIndexFromObj(interp, objv[2], filters, "filterType",
	     0, &index) != TCL_OK) {
	return TCL_ERROR;
    }

    switch ((enum FilterTypes) index) {
    case FILTER_KEYS:
	/*
	 * Create a dictionary whose keys all match a certain pattern.
	 */

	if (Tcl_DictObjFirst(interp, objv[1], &search,
		&keyObj, &valueObj, &done) != TCL_OK) {
	    return TCL_ERROR;
	}
	if (objc == 3) {
	    /*
	     * Nothing to match, so return nothing (== empty dictionary).
	     */

	    Tcl_DictObjDone(&search);
	    return TCL_OK;
	} else if (objc == 4) {
	    pattern = TclGetString(objv[3]);
	    resultObj = Tcl_NewDictObj();
	    if (TclMatchIsTrivial(pattern)) {
		/*
		 * Must release the search lock here to prevent a memory leak
		 * since we are not exhausing the search. [Bug 1705778, leak
		 * K05]
		 */

		Tcl_DictObjDone(&search);
		Tcl_DictObjGet(interp, objv[1], objv[3], &valueObj);
		if (valueObj != NULL) {
		    Tcl_DictObjPut(NULL, resultObj, objv[3], valueObj);
		}
	    } else {
		while (!done) {
		    if (Tcl_StringMatch(TclGetString(keyObj), pattern)) {
			Tcl_DictObjPut(NULL, resultObj, keyObj, valueObj);
		    }
		    Tcl_DictObjNext(&search, &keyObj, &valueObj, &done);
		}
	    }
	} else {
	    /*
	     * Can't optimize this match for trivial globbing: would disturb
	     * order.
	     */

	    resultObj = Tcl_NewDictObj();
	    while (!done) {
		int i;

		for (i=3 ; i<objc ; i++) {
		    pattern = TclGetString(objv[i]);
		    if (Tcl_StringMatch(TclGetString(keyObj), pattern)) {
			Tcl_DictObjPut(NULL, resultObj, keyObj, valueObj);
			break;		/* stop inner loop */
		    }
		}
		Tcl_DictObjNext(&search, &keyObj, &valueObj, &done);
	    }
	}
	Tcl_SetObjResult(interp, resultObj);
	return TCL_OK;

    case FILTER_VALUES:
	/*
	 * Create a dictionary whose values all match a certain pattern.
	 */

	if (Tcl_DictObjFirst(interp, objv[1], &search,
		&keyObj, &valueObj, &done) != TCL_OK) {
	    return TCL_ERROR;
	}
	resultObj = Tcl_NewDictObj();
	while (!done) {
	    int i;

	    for (i=3 ; i<objc ; i++) {
		pattern = TclGetString(objv[i]);
		if (Tcl_StringMatch(TclGetString(valueObj), pattern)) {
		    Tcl_DictObjPut(NULL, resultObj, keyObj, valueObj);
		    break;		/* stop inner loop */
		}
	    }
	    Tcl_DictObjNext(&search, &keyObj, &valueObj, &done);
	}
	Tcl_SetObjResult(interp, resultObj);
	return TCL_OK;

    case FILTER_SCRIPT:
	if (objc != 5) {
	    Tcl_WrongNumArgs(interp, 1, objv,
		    "dictionary script {keyVarName valueVarName} filterScript");
	    return TCL_ERROR;
	}

	/*
	 * Create a dictionary whose key,value pairs all satisfy a script
	 * (i.e. get a true boolean result from its evaluation). Massive
	 * copying from the "dict for" implementation has occurred!
	 */

	if (TclListObjGetElements(interp, objv[3], &varc, &varv) != TCL_OK) {
	    return TCL_ERROR;
	}
	if (varc != 2) {
	    Tcl_SetObjResult(interp, Tcl_NewStringObj(
		    "must have exactly two variable names", -1));
	    Tcl_SetErrorCode(interp, "TCL", "SYNTAX", "dict", "filter", NULL);
	    return TCL_ERROR;
	}
	keyVarObj = varv[0];
	valueVarObj = varv[1];
	scriptObj = objv[4];

	/*
	 * Make sure that these objects (which we need throughout the body of
	 * the loop) don't vanish. Note that the dictionary internal rep is
	 * locked internally so that updates, shimmering, etc are not a
	 * problem.
	 */

	Tcl_IncrRefCount(keyVarObj);
	Tcl_IncrRefCount(valueVarObj);
	Tcl_IncrRefCount(scriptObj);

	result = Tcl_DictObjFirst(interp, objv[1],
		&search, &keyObj, &valueObj, &done);
	if (result != TCL_OK) {
	    TclDecrRefCount(keyVarObj);
	    TclDecrRefCount(valueVarObj);
	    TclDecrRefCount(scriptObj);
	    return TCL_ERROR;
	}

	resultObj = Tcl_NewDictObj();

	while (!done) {
	    /*
	     * Stop the value from getting hit in any way by any traces on the
	     * key variable.
	     */

	    Tcl_IncrRefCount(keyObj);
	    Tcl_IncrRefCount(valueObj);
	    if (Tcl_ObjSetVar2(interp, keyVarObj, NULL, keyObj,
		    TCL_LEAVE_ERR_MSG) == NULL) {
		Tcl_AddErrorInfo(interp,
			"\n    (\"dict filter\" filter script key variable)");
		result = TCL_ERROR;
		goto abnormalResult;
	    }
	    if (Tcl_ObjSetVar2(interp, valueVarObj, NULL, valueObj,
		    TCL_LEAVE_ERR_MSG) == NULL) {
		Tcl_AddErrorInfo(interp,
			"\n    (\"dict filter\" filter script value variable)");
		result = TCL_ERROR;
		goto abnormalResult;
	    }

	    /*
	     * TIP #280. Make invoking context available to loop body.
	     */

	    result = TclEvalObjEx(interp, scriptObj, 0, iPtr->cmdFramePtr, 4);
	    switch (result) {
	    case TCL_OK:
		boolObj = Tcl_GetObjResult(interp);
		Tcl_IncrRefCount(boolObj);
		Tcl_ResetResult(interp);
		if (Tcl_GetBooleanFromObj(interp, boolObj,
			&satisfied) != TCL_OK) {
		    TclDecrRefCount(boolObj);
		    result = TCL_ERROR;
		    goto abnormalResult;
		}
		TclDecrRefCount(boolObj);
		if (satisfied) {
		    Tcl_DictObjPut(NULL, resultObj, keyObj, valueObj);
		}
		break;
	    case TCL_BREAK:
		/*
		 * Force loop termination by calling Tcl_DictObjDone; this
		 * makes the next Tcl_DictObjNext say there is nothing more to
		 * do.
		 */

		Tcl_ResetResult(interp);
		Tcl_DictObjDone(&search);
	    /* FALLTHRU */
	    case TCL_CONTINUE:
		result = TCL_OK;
		break;
	    case TCL_ERROR:
		Tcl_AppendObjToErrorInfo(interp, Tcl_ObjPrintf(
			"\n    (\"dict filter\" script line %d)",
			Tcl_GetErrorLine(interp)));
	    default:
		goto abnormalResult;
	    }

	    TclDecrRefCount(keyObj);
	    TclDecrRefCount(valueObj);

	    Tcl_DictObjNext(&search, &keyObj, &valueObj, &done);
	}

	/*
	 * Stop holding a reference to these objects.
	 */

	TclDecrRefCount(keyVarObj);
	TclDecrRefCount(valueVarObj);
	TclDecrRefCount(scriptObj);
	Tcl_DictObjDone(&search);

	if (result == TCL_OK) {
	    Tcl_SetObjResult(interp, resultObj);
	} else {
	    TclDecrRefCount(resultObj);
	}
	return result;

    abnormalResult:
	Tcl_DictObjDone(&search);
	TclDecrRefCount(keyObj);
	TclDecrRefCount(valueObj);
	TclDecrRefCount(keyVarObj);
	TclDecrRefCount(valueVarObj);
	TclDecrRefCount(scriptObj);
	TclDecrRefCount(resultObj);
	return result;
    }
    Tcl_Panic("unexpected fallthrough");
    /* Control never reaches this point. */
    return TCL_ERROR;
}

/*
 *----------------------------------------------------------------------
 *
 * DictUpdateCmd --
 *
 *	This function implements the "dict update" Tcl command. See the user
 *	documentation for details on what it does, and TIP#212 for the formal
 *	specification.
 *
 * Results:
 *	A standard Tcl result.
 *
 * Side effects:
 *	See the user documentation.
 *
 *----------------------------------------------------------------------
 */

static int
DictUpdateCmd(
    ClientData clientData,
    Tcl_Interp *interp,
    int objc,
    Tcl_Obj *const *objv)
{
    Interp *iPtr = (Interp *) interp;
    Tcl_Obj *dictPtr, *objPtr;
    int i, dummy;

    if (objc < 5 || !(objc & 1)) {
	Tcl_WrongNumArgs(interp, 1, objv,
		"dictVarName key varName ?key varName ...? script");
	return TCL_ERROR;
    }

    dictPtr = Tcl_ObjGetVar2(interp, objv[1], NULL, TCL_LEAVE_ERR_MSG);
    if (dictPtr == NULL) {
	return TCL_ERROR;
    }
    if (Tcl_DictObjSize(interp, dictPtr, &dummy) != TCL_OK) {
	return TCL_ERROR;
    }
    Tcl_IncrRefCount(dictPtr);
    for (i=2 ; i+2<objc ; i+=2) {
	if (Tcl_DictObjGet(interp, dictPtr, objv[i], &objPtr) != TCL_OK) {
	    TclDecrRefCount(dictPtr);
	    return TCL_ERROR;
	}
	if (objPtr == NULL) {
	    /* ??? */
<<<<<<< HEAD
	    Tcl_UnsetVar(interp, TclGetString(objv[i+1]), 0);
=======
	    Tcl_UnsetVar2(interp, Tcl_GetString(objv[i+1]), NULL, 0);
>>>>>>> 4376455c
	} else if (Tcl_ObjSetVar2(interp, objv[i+1], NULL, objPtr,
		TCL_LEAVE_ERR_MSG) == NULL) {
	    TclDecrRefCount(dictPtr);
	    return TCL_ERROR;
	}
    }
    TclDecrRefCount(dictPtr);

    /*
     * Execute the body after setting up the NRE handler to process the
     * results.
     */

    objPtr = Tcl_NewListObj(objc-3, objv+2);
    Tcl_IncrRefCount(objPtr);
    Tcl_IncrRefCount(objv[1]);
    TclNRAddCallback(interp, FinalizeDictUpdate, objv[1], objPtr, NULL,NULL);

    return TclNREvalObjEx(interp, objv[objc-1], 0, iPtr->cmdFramePtr, objc-1);
}

static int
FinalizeDictUpdate(
    ClientData data[],
    Tcl_Interp *interp,
    int result)
{
    Tcl_Obj *dictPtr, *objPtr, **objv;
    Tcl_InterpState state;
    int i, objc;
    Tcl_Obj *varName = data[0];
    Tcl_Obj *argsObj = data[1];

    /*
     * ErrorInfo handling.
     */

    if (result == TCL_ERROR) {
	Tcl_AddErrorInfo(interp, "\n    (body of \"dict update\")");
    }

    /*
     * If the dictionary variable doesn't exist, drop everything silently.
     */

    dictPtr = Tcl_ObjGetVar2(interp, varName, NULL, 0);
    if (dictPtr == NULL) {
	TclDecrRefCount(varName);
	TclDecrRefCount(argsObj);
	return result;
    }

    /*
     * Double-check that it is still a dictionary.
     */

    state = Tcl_SaveInterpState(interp, result);
    if (Tcl_DictObjSize(interp, dictPtr, &objc) != TCL_OK) {
	Tcl_DiscardInterpState(state);
	TclDecrRefCount(varName);
	TclDecrRefCount(argsObj);
	return TCL_ERROR;
    }

    if (Tcl_IsShared(dictPtr)) {
	dictPtr = Tcl_DuplicateObj(dictPtr);
    }

    /*
     * Write back the values from the variables, treating failure to read as
     * an instruction to remove the key.
     */

    Tcl_ListObjGetElements(NULL, argsObj, &objc, &objv);
    for (i=0 ; i<objc ; i+=2) {
	objPtr = Tcl_ObjGetVar2(interp, objv[i+1], NULL, 0);
	if (objPtr == NULL) {
	    Tcl_DictObjRemove(NULL, dictPtr, objv[i]);
	} else if (objPtr == dictPtr) {
	    /*
	     * Someone is messing us around, trying to build a recursive
	     * structure. [Bug 1786481]
	     */

	    Tcl_DictObjPut(NULL, dictPtr, objv[i], Tcl_DuplicateObj(objPtr));
	} else {
	    /* Shouldn't fail */
	    Tcl_DictObjPut(NULL, dictPtr, objv[i], objPtr);
	}
    }
    TclDecrRefCount(argsObj);

    /*
     * Write the dictionary back to its variable.
     */

    if (Tcl_ObjSetVar2(interp, varName, NULL, dictPtr,
	    TCL_LEAVE_ERR_MSG) == NULL) {
	Tcl_DiscardInterpState(state);
	TclDecrRefCount(varName);
	return TCL_ERROR;
    }

    TclDecrRefCount(varName);
    return Tcl_RestoreInterpState(interp, state);
}

/*
 *----------------------------------------------------------------------
 *
 * DictWithCmd --
 *
 *	This function implements the "dict with" Tcl command. See the user
 *	documentation for details on what it does, and TIP#212 for the formal
 *	specification.
 *
 * Results:
 *	A standard Tcl result.
 *
 * Side effects:
 *	See the user documentation.
 *
 *----------------------------------------------------------------------
 */

static int
DictWithCmd(
    ClientData dummy,
    Tcl_Interp *interp,
    int objc,
    Tcl_Obj *const *objv)
{
    Interp *iPtr = (Interp *) interp;
    Tcl_Obj *dictPtr, *keysPtr, *pathPtr;

    if (objc < 3) {
	Tcl_WrongNumArgs(interp, 1, objv, "dictVarName ?key ...? script");
	return TCL_ERROR;
    }

    /*
     * Get the dictionary to open out.
     */

    dictPtr = Tcl_ObjGetVar2(interp, objv[1], NULL, TCL_LEAVE_ERR_MSG);
    if (dictPtr == NULL) {
	return TCL_ERROR;
    }

    keysPtr = TclDictWithInit(interp, dictPtr, objc-3, objv+2);
    if (keysPtr == NULL) {
	return TCL_ERROR;
    }
    Tcl_IncrRefCount(keysPtr);

    /*
     * Execute the body, while making the invoking context available to the
     * loop body (TIP#280) and postponing the cleanup until later (NRE).
     */

    pathPtr = NULL;
    if (objc > 3) {
	pathPtr = Tcl_NewListObj(objc-3, objv+2);
	Tcl_IncrRefCount(pathPtr);
    }
    Tcl_IncrRefCount(objv[1]);
    TclNRAddCallback(interp, FinalizeDictWith, objv[1], keysPtr, pathPtr,
	    NULL);

    return TclNREvalObjEx(interp, objv[objc-1], 0, iPtr->cmdFramePtr, objc-1);
}

static int
FinalizeDictWith(
    ClientData data[],
    Tcl_Interp *interp,
    int result)
{
    Tcl_Obj **pathv;
    int pathc;
    Tcl_InterpState state;
    Tcl_Obj *varName = data[0];
    Tcl_Obj *keysPtr = data[1];
    Tcl_Obj *pathPtr = data[2];
    Var *varPtr, *arrayPtr;

    if (result == TCL_ERROR) {
	Tcl_AddErrorInfo(interp, "\n    (body of \"dict with\")");
    }

    /*
     * Save the result state; TDWF doesn't guarantee to not modify that on
     * TCL_OK result.
     */

    state = Tcl_SaveInterpState(interp, result);
    if (pathPtr != NULL) {
	Tcl_ListObjGetElements(NULL, pathPtr, &pathc, &pathv);
    } else {
	pathc = 0;
	pathv = NULL;
    }

    /*
     * Pack from local variables back into the dictionary.
     */

    varPtr = TclObjLookupVarEx(interp, varName, NULL, TCL_LEAVE_ERR_MSG, "set",
	    /*createPart1*/ 1, /*createPart2*/ 1, &arrayPtr);
    if (varPtr == NULL) {
	result = TCL_ERROR;
    } else {
	result = TclDictWithFinish(interp, varPtr, arrayPtr, varName, NULL, -1,
		pathc, pathv, keysPtr);
    }

    /*
     * Tidy up and return the real result (unless we had an error).
     */

    TclDecrRefCount(varName);
    TclDecrRefCount(keysPtr);
    if (pathPtr != NULL) {
	TclDecrRefCount(pathPtr);
    }
    if (result != TCL_OK) {
	Tcl_DiscardInterpState(state);
	return TCL_ERROR;
    }
    return Tcl_RestoreInterpState(interp, state);
}

/*
 *----------------------------------------------------------------------
 *
 * TclDictWithInit --
 *
 *	Part of the core of [dict with]. Pokes into a dictionary and converts
 *	the mappings there into assignments to (presumably) local variables.
 *	Returns a list of all the names that were mapped so that removal of
 *	either the variable or the dictionary entry won't surprise us when we
 *	come to stuffing everything back.
 *
 * Result:
 *	List of mapped names, or NULL if there was an error.
 *
 * Side effects:
 *	Assigns to variables, so potentially legion due to traces.
 *
 *----------------------------------------------------------------------
 */

Tcl_Obj *
TclDictWithInit(
    Tcl_Interp *interp,
    Tcl_Obj *dictPtr,
    int pathc,
    Tcl_Obj *const pathv[])
{
    Tcl_DictSearch s;
    Tcl_Obj *keyPtr, *valPtr, *keysPtr;
    int done;

    if (pathc > 0) {
	dictPtr = TclTraceDictPath(interp, dictPtr, pathc, pathv,
		DICT_PATH_READ);
	if (dictPtr == NULL) {
	    return NULL;
	}
    }

    /*
     * Go over the list of keys and write each corresponding value to a
     * variable in the current context with the same name. Also keep a copy of
     * the keys so we can write back properly later on even if the dictionary
     * has been structurally modified.
     */

    if (Tcl_DictObjFirst(interp, dictPtr, &s, &keyPtr, &valPtr,
	    &done) != TCL_OK) {
	return NULL;
    }

    TclNewObj(keysPtr);

    for (; !done ; Tcl_DictObjNext(&s, &keyPtr, &valPtr, &done)) {
	Tcl_ListObjAppendElement(NULL, keysPtr, keyPtr);
	if (Tcl_ObjSetVar2(interp, keyPtr, NULL, valPtr,
		TCL_LEAVE_ERR_MSG) == NULL) {
	    TclDecrRefCount(keysPtr);
	    Tcl_DictObjDone(&s);
	    return NULL;
	}
    }

    return keysPtr;
}

/*
 *----------------------------------------------------------------------
 *
 * TclDictWithFinish --
 *
 *	Part of the core of [dict with]. Reassembles the piece of the dict (in
 *	varName, location given by pathc/pathv) from the variables named in
 *	the keysPtr argument. NB, does not try to preserve errors or manage
 *	argument lifetimes.
 *
 * Result:
 *	TCL_OK if we succeeded, or TCL_ERROR if we failed.
 *
 * Side effects:
 *	Assigns to a variable, so potentially legion due to traces. Updates
 *	the dictionary in the named variable.
 *
 *----------------------------------------------------------------------
 */

int
TclDictWithFinish(
    Tcl_Interp *interp,		/* Command interpreter in which variable
				 * exists. Used for state management, traces
				 * and error reporting. */
    Var *varPtr,		/* Reference to the variable holding the
				 * dictionary. */
    Var *arrayPtr,		/* Reference to the array containing the
				 * variable, or NULL if the variable is a
				 * scalar. */
    Tcl_Obj *part1Ptr,		/* Name of an array (if part2 is non-NULL) or
				 * the name of a variable. NULL if the 'index'
				 * parameter is >= 0 */
    Tcl_Obj *part2Ptr,		/* If non-NULL, gives the name of an element
				 * in the array part1. */
    int index,			/* Index into the local variable table of the
				 * variable, or -1. Only used when part1Ptr is
				 * NULL. */
    int pathc,			/* The number of elements in the path into the
				 * dictionary. */
    Tcl_Obj *const pathv[],	/* The elements of the path to the subdict. */
    Tcl_Obj *keysPtr)		/* List of keys to be synchronized. This is
				 * the result value from TclDictWithInit. */
{
    Tcl_Obj *dictPtr, *leafPtr, *valPtr;
    int i, allocdict, keyc;
    Tcl_Obj **keyv;

    /*
     * If the dictionary variable doesn't exist, drop everything silently.
     */

    dictPtr = TclPtrGetVarIdx(interp, varPtr, arrayPtr, part1Ptr, part2Ptr,
	    TCL_LEAVE_ERR_MSG, index);
    if (dictPtr == NULL) {
	return TCL_OK;
    }

    /*
     * Double-check that it is still a dictionary.
     */

    if (Tcl_DictObjSize(interp, dictPtr, &i) != TCL_OK) {
	return TCL_ERROR;
    }

    if (Tcl_IsShared(dictPtr)) {
	dictPtr = Tcl_DuplicateObj(dictPtr);
	allocdict = 1;
    } else {
	allocdict = 0;
    }

    if (pathc > 0) {
	/*
	 * Want to get to the dictionary which we will update; need to do
	 * prepare-for-update de-sharing along the path *but* avoid generating
	 * an error on a non-existant path (we'll treat that the same as a
	 * non-existant variable. Luckily, the de-sharing operation isn't
	 * deeply damaging if we don't go on to update; it's just less than
	 * perfectly efficient (but no memory should be leaked).
	 */

	leafPtr = TclTraceDictPath(interp, dictPtr, pathc, pathv,
		DICT_PATH_EXISTS | DICT_PATH_UPDATE);
	if (leafPtr == NULL) {
	    if (allocdict) {
		TclDecrRefCount(dictPtr);
	    }
	    return TCL_ERROR;
	}
	if (leafPtr == DICT_PATH_NON_EXISTENT) {
	    if (allocdict) {
		TclDecrRefCount(dictPtr);
	    }
	    return TCL_OK;
	}
    } else {
	leafPtr = dictPtr;
    }

    /*
     * Now process our updates on the leaf dictionary.
     */

    TclListObjGetElements(NULL, keysPtr, &keyc, &keyv);
    for (i=0 ; i<keyc ; i++) {
	valPtr = Tcl_ObjGetVar2(interp, keyv[i], NULL, 0);
	if (valPtr == NULL) {
	    Tcl_DictObjRemove(NULL, leafPtr, keyv[i]);
	} else if (leafPtr == valPtr) {
	    /*
	     * Someone is messing us around, trying to build a recursive
	     * structure. [Bug 1786481]
	     */

	    Tcl_DictObjPut(NULL, leafPtr, keyv[i], Tcl_DuplicateObj(valPtr));
	} else {
	    Tcl_DictObjPut(NULL, leafPtr, keyv[i], valPtr);
	}
    }

    /*
     * Ensure that none of the dictionaries in the chain still have a string
     * rep.
     */

    if (pathc > 0) {
	InvalidateDictChain(leafPtr);
    }

    /*
     * Write back the outermost dictionary to the variable.
     */

    if (TclPtrSetVarIdx(interp, varPtr, arrayPtr, part1Ptr, part2Ptr,
	    dictPtr, TCL_LEAVE_ERR_MSG, index) == NULL) {
	if (allocdict) {
	    TclDecrRefCount(dictPtr);
	}
	return TCL_ERROR;
    }
    return TCL_OK;
}

/*
 *----------------------------------------------------------------------
 *
 * TclInitDictCmd --
 *
 *	This function is create the "dict" Tcl command. See the user
 *	documentation for details on what it does, and TIP#111 for the formal
 *	specification.
 *
 * Results:
 *	A Tcl command handle.
 *
 * Side effects:
 *	May advance compilation epoch.
 *
 *----------------------------------------------------------------------
 */

Tcl_Command
TclInitDictCmd(
    Tcl_Interp *interp)
{
    return TclMakeEnsemble(interp, "dict", implementationMap);
}

/*
 * Local Variables:
 * mode: c
 * c-basic-offset: 4
 * fill-column: 78
 * End:
 */<|MERGE_RESOLUTION|>--- conflicted
+++ resolved
@@ -3341,11 +3341,7 @@
 	}
 	if (objPtr == NULL) {
 	    /* ??? */
-<<<<<<< HEAD
-	    Tcl_UnsetVar(interp, TclGetString(objv[i+1]), 0);
-=======
-	    Tcl_UnsetVar2(interp, Tcl_GetString(objv[i+1]), NULL, 0);
->>>>>>> 4376455c
+	    Tcl_UnsetVar2(interp, TclGetString(objv[i+1]), NULL, 0);
 	} else if (Tcl_ObjSetVar2(interp, objv[i+1], NULL, objPtr,
 		TCL_LEAVE_ERR_MSG) == NULL) {
 	    TclDecrRefCount(dictPtr);
