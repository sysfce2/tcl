/*
 * tclDictObj.c --
 *
 *	This file contains functions that implement the Tcl dict object type
 *	and its accessor command.
 *
 * Copyright © 2002-2010 Donal K. Fellows.
 *
 * See the file "license.terms" for information on usage and redistribution of
 * this file, and for a DISCLAIMER OF ALL WARRANTIES.
 */

#include "tclInt.h"
#include "tclTomMath.h"
#include <assert.h>

/*
 * Forward declaration.
 */
struct Dict;

/*
 * Prototypes for functions defined later in this file:
 */

static void			DeleteDict(struct Dict *dict);
static Tcl_ObjCmdProc		DictAppendCmd;
static Tcl_ObjCmdProc		DictCreateCmd;
static Tcl_ObjCmdProc		DictExistsCmd;
static Tcl_ObjCmdProc		DictFilterCmd;
static Tcl_ObjCmdProc		DictGetCmd;
static Tcl_ObjCmdProc		DictGetDefCmd;
static Tcl_ObjCmdProc		DictIncrCmd;
static Tcl_ObjCmdProc		DictInfoCmd;
static Tcl_ObjCmdProc		DictKeysCmd;
static Tcl_ObjCmdProc		DictLappendCmd;
static Tcl_ObjCmdProc		DictMergeCmd;
static Tcl_ObjCmdProc		DictRemoveCmd;
static Tcl_ObjCmdProc		DictReplaceCmd;
static Tcl_ObjCmdProc		DictSetCmd;
static Tcl_ObjCmdProc		DictSizeCmd;
static Tcl_ObjCmdProc		DictUnsetCmd;
static Tcl_ObjCmdProc		DictUpdateCmd;
static Tcl_ObjCmdProc		DictValuesCmd;
static Tcl_ObjCmdProc		DictWithCmd;
static Tcl_DupInternalRepProc	DupDictInternalRep;
static Tcl_FreeInternalRepProc	FreeDictInternalRep;
static void			InvalidateDictChain(Tcl_Obj *dictObj);
static Tcl_SetFromAnyProc	SetDictFromAny;
static Tcl_UpdateStringProc	UpdateStringOfDict;
static Tcl_AllocHashEntryProc	AllocChainEntry;
static inline void		InitChainTable(struct Dict *dict);
static inline void		DeleteChainTable(struct Dict *dict);
static inline Tcl_HashEntry *	CreateChainEntry(struct Dict *dict,
					Tcl_Obj *keyPtr, int *newPtr);
static inline int		DeleteChainEntry(struct Dict *dict,
					Tcl_Obj *keyPtr);
static Tcl_NRPostProc		FinalizeDictUpdate;
static Tcl_NRPostProc		FinalizeDictWith;
static Tcl_ObjCmdProc		DictForNRCmd;
static Tcl_ObjCmdProc		DictMapNRCmd;
static Tcl_NRPostProc		DictForLoopCallback;
static Tcl_NRPostProc		DictMapLoopCallback;

/*
 * Table of dict subcommand names and implementations.
 */

static const EnsembleImplMap implementationMap[] = {
    {"append",	DictAppendCmd,	TclCompileDictAppendCmd, NULL, NULL, 0 },
    {"create",	DictCreateCmd,	TclCompileDictCreateCmd, NULL, NULL, 0 },
    {"exists",	DictExistsCmd,	TclCompileDictExistsCmd, NULL, NULL, 0 },
    {"filter",	DictFilterCmd,	NULL, NULL, NULL, 0 },
    {"for",	NULL,		TclCompileDictForCmd, DictForNRCmd, NULL, 0 },
    {"get",	DictGetCmd,	TclCompileDictGetCmd, NULL, NULL, 0 },
    {"getdef",	DictGetDefCmd,	TclCompileDictGetWithDefaultCmd, NULL,NULL,0},
    {"getwithdefault",	DictGetDefCmd,	TclCompileDictGetWithDefaultCmd,
	NULL, NULL, 0 },
    {"incr",	DictIncrCmd,	TclCompileDictIncrCmd, NULL, NULL, 0 },
    {"info",	DictInfoCmd,	TclCompileBasic1ArgCmd, NULL, NULL, 0 },
    {"keys",	DictKeysCmd,	TclCompileBasic1Or2ArgCmd, NULL, NULL, 0 },
    {"lappend",	DictLappendCmd,	TclCompileDictLappendCmd, NULL, NULL, 0 },
    {"map", 	NULL,       	TclCompileDictMapCmd, DictMapNRCmd, NULL, 0 },
    {"merge",	DictMergeCmd,	TclCompileDictMergeCmd, NULL, NULL, 0 },
    {"remove",	DictRemoveCmd,	TclCompileBasicMin1ArgCmd, NULL, NULL, 0 },
    {"replace",	DictReplaceCmd, NULL, NULL, NULL, 0 },
    {"set",	DictSetCmd,	TclCompileDictSetCmd, NULL, NULL, 0 },
    {"size",	DictSizeCmd,	TclCompileBasic1ArgCmd, NULL, NULL, 0 },
    {"unset",	DictUnsetCmd,	TclCompileDictUnsetCmd, NULL, NULL, 0 },
    {"update",	DictUpdateCmd,	TclCompileDictUpdateCmd, NULL, NULL, 0 },
    {"values",	DictValuesCmd,	TclCompileBasic1Or2ArgCmd, NULL, NULL, 0 },
    {"with",	DictWithCmd,	TclCompileDictWithCmd, NULL, NULL, 0 },
    {NULL, NULL, NULL, NULL, NULL, 0}
};

/*
 * Internal representation of the entries in the hash table that backs a
 * dictionary.
 */

typedef struct ChainEntry {
    Tcl_HashEntry entry;
    struct ChainEntry *prevPtr;
    struct ChainEntry *nextPtr;
} ChainEntry;

/*
 * Internal representation of a dictionary.
 *
 * The internal representation of a dictionary object is a hash table (with
 * Tcl_Objs for both keys and values), a reference count and epoch number for
 * detecting concurrent modifications of the dictionary, and a pointer to the
 * parent object (used when invalidating string reps of pathed dictionary
 * trees) which is NULL in normal use. The fact that hash tables know (with
 * appropriate initialisation) already about objects makes key management /so/
 * much easier!
 *
 * Reference counts are used to enable safe iteration across hashes while
 * allowing the type of the containing object to be modified.
 */

typedef struct Dict {
    Tcl_HashTable table;	/* Object hash table to store mapping in. */
    ChainEntry *entryChainHead;	/* Linked list of all entries in the
				 * dictionary. Used for doing traversal of the
				 * entries in the order that they are
				 * created. */
    ChainEntry *entryChainTail;	/* Other end of linked list of all entries in
				 * the dictionary. Used for doing traversal of
				 * the entries in the order that they are
				 * created. */
    TCL_HASH_TYPE epoch; 	/* Epoch counter */
    size_t refCount;		/* Reference counter (see above) */
    Tcl_Obj *chain;		/* Linked list used for invalidating the
				 * string representations of updated nested
				 * dictionaries. */
} Dict;

/*
 * The structure below defines the dictionary object type by means of
 * functions that can be invoked by generic object code.
 */

const Tcl_ObjType tclDictType = {
    "dict",
    FreeDictInternalRep,		/* freeIntRepProc */
    DupDictInternalRep,			/* dupIntRepProc */
    UpdateStringOfDict,			/* updateStringProc */
    SetDictFromAny,			/* setFromAnyProc */
    TCL_OBJTYPE_V0
};

#define DictSetIntRep(objPtr, dictRepPtr)				\
    do {                                                                \
        Tcl_ObjInternalRep ir;                                               \
        ir.twoPtrValue.ptr1 = (dictRepPtr);                             \
        ir.twoPtrValue.ptr2 = NULL;                                     \
        Tcl_StoreInternalRep((objPtr), &tclDictType, &ir);                   \
    } while (0)

#define DictGetIntRep(objPtr, dictRepPtr)				\
    do {                                                                \
        const Tcl_ObjInternalRep *irPtr;                                     \
        irPtr = TclFetchInternalRep((objPtr), &tclDictType);                \
        (dictRepPtr) = irPtr ? (Dict *)irPtr->twoPtrValue.ptr1 : NULL;          \
    } while (0)

/*
 * The type of the specially adapted version of the Tcl_Obj*-containing hash
 * table defined in the tclObj.c code. This version differs in that it
 * allocates a bit more space in each hash entry in order to hold the pointers
 * used to keep the hash entries in a linked list.
 *
 * Note that this type of hash table is *only* suitable for direct use in
 * *this* file. Everything else should use the dict iterator API.
 */

static const Tcl_HashKeyType chainHashType = {
    TCL_HASH_KEY_TYPE_VERSION,
    0,
    TclHashObjKey,
    TclCompareObjKeys,
    AllocChainEntry,
    TclFreeObjEntry
};

/*
 * Structure used in implementation of 'dict map' to hold the state that gets
 * passed between parts of the implementation.
 */

typedef struct {
    Tcl_Obj *keyVarObj;		/* The name of the variable that will have
				 * keys assigned to it. */
    Tcl_Obj *valueVarObj;	/* The name of the variable that will have
				 * values assigned to it. */
    Tcl_DictSearch search;	/* The dictionary search structure. */
    Tcl_Obj *scriptObj;		/* The script to evaluate each time through
				 * the loop. */
    Tcl_Obj *accumulatorObj;	/* The dictionary used to accumulate the
				 * results. */
} DictMapStorage;

/***** START OF FUNCTIONS IMPLEMENTING DICT CORE API *****/

/*
 *----------------------------------------------------------------------
 *
 * AllocChainEntry --
 *
 *	Allocate space for a Tcl_HashEntry containing the Tcl_Obj * key, and
 *	which has a bit of extra space afterwards for storing pointers to the
 *	rest of the chain of entries (the extra pointers are left NULL).
 *
 * Results:
 *	The return value is a pointer to the created entry.
 *
 * Side effects:
 *	Increments the reference count on the object.
 *
 *----------------------------------------------------------------------
 */

static Tcl_HashEntry *
AllocChainEntry(
    TCL_UNUSED(Tcl_HashTable *),
    void *keyPtr)
{
    Tcl_Obj *objPtr = (Tcl_Obj *)keyPtr;
    ChainEntry *cPtr;

    cPtr = (ChainEntry *)Tcl_Alloc(sizeof(ChainEntry));
    cPtr->entry.key.objPtr = objPtr;
    Tcl_IncrRefCount(objPtr);
    Tcl_SetHashValue(&cPtr->entry, NULL);
    cPtr->prevPtr = cPtr->nextPtr = NULL;

    return &cPtr->entry;
}

/*
 * Helper functions that disguise most of the details relating to how the
 * linked list of hash entries is managed. In particular, these manage the
 * creation of the table and initializing of the chain, the deletion of the
 * table and chain, the adding of an entry to the chain, and the removal of an
 * entry from the chain.
 */

static inline void
InitChainTable(
    Dict *dict)
{
    Tcl_InitCustomHashTable(&dict->table, TCL_CUSTOM_PTR_KEYS,
	    &chainHashType);
    dict->entryChainHead = dict->entryChainTail = NULL;
}

static inline void
DeleteChainTable(
    Dict *dict)
{
    ChainEntry *cPtr;

    for (cPtr=dict->entryChainHead ; cPtr!=NULL ; cPtr=cPtr->nextPtr) {
	Tcl_Obj *valuePtr = (Tcl_Obj *)Tcl_GetHashValue(&cPtr->entry);

	TclDecrRefCount(valuePtr);
    }
    Tcl_DeleteHashTable(&dict->table);
}

static inline Tcl_HashEntry *
CreateChainEntry(
    Dict *dict,
    Tcl_Obj *keyPtr,
    int *newPtr)
{
    ChainEntry *cPtr = (ChainEntry *)
	    Tcl_CreateHashEntry(&dict->table, keyPtr, newPtr);

    /*
     * If this is a new entry in the hash table, stitch it into the chain.
     */

    if (*newPtr) {
	cPtr->nextPtr = NULL;
	if (dict->entryChainHead == NULL) {
	    cPtr->prevPtr = NULL;
	    dict->entryChainHead = cPtr;
	    dict->entryChainTail = cPtr;
	} else {
	    cPtr->prevPtr = dict->entryChainTail;
	    dict->entryChainTail->nextPtr = cPtr;
	    dict->entryChainTail = cPtr;
	}
    }

    return &cPtr->entry;
}

static inline int
DeleteChainEntry(
    Dict *dict,
    Tcl_Obj *keyPtr)
{
    ChainEntry *cPtr = (ChainEntry *)
	    Tcl_FindHashEntry(&dict->table, keyPtr);

    if (cPtr == NULL) {
	return 0;
    } else {
	Tcl_Obj *valuePtr = (Tcl_Obj *)Tcl_GetHashValue(&cPtr->entry);

	TclDecrRefCount(valuePtr);
    }

    /*
     * Unstitch from the chain.
     */

    if (cPtr->nextPtr) {
	cPtr->nextPtr->prevPtr = cPtr->prevPtr;
    } else {
	dict->entryChainTail = cPtr->prevPtr;
    }
    if (cPtr->prevPtr) {
	cPtr->prevPtr->nextPtr = cPtr->nextPtr;
    } else {
	dict->entryChainHead = cPtr->nextPtr;
    }

    Tcl_DeleteHashEntry(&cPtr->entry);
    return 1;
}

/*
 *----------------------------------------------------------------------
 *
 * DupDictInternalRep --
 *
 *	Initialize the internal representation of a dictionary Tcl_Obj to a
 *	copy of the internal representation of an existing dictionary object.
 *
 * Results:
 *	None.
 *
 * Side effects:
 *	"srcPtr"s dictionary internal rep pointer should not be NULL and we
 *	assume it is not NULL. We set "copyPtr"s internal rep to a pointer to
 *	a newly allocated dictionary rep that, in turn, points to "srcPtr"s
 *	key and value objects. Those objects are not actually copied but are
 *	shared between "srcPtr" and "copyPtr". The ref count of each key and
 *	value object is incremented.
 *
 *----------------------------------------------------------------------
 */

static void
DupDictInternalRep(
    Tcl_Obj *srcPtr,
    Tcl_Obj *copyPtr)
{
    Dict *oldDict, *newDict = (Dict *)Tcl_Alloc(sizeof(Dict));
    ChainEntry *cPtr;

    DictGetIntRep(srcPtr, oldDict);

    /*
     * Copy values across from the old hash table.
     */

    InitChainTable(newDict);
    for (cPtr=oldDict->entryChainHead ; cPtr!=NULL ; cPtr=cPtr->nextPtr) {
	Tcl_Obj *key = (Tcl_Obj *)Tcl_GetHashKey(&oldDict->table, &cPtr->entry);
	Tcl_Obj *valuePtr = (Tcl_Obj *)Tcl_GetHashValue(&cPtr->entry);
	int n;
	Tcl_HashEntry *hPtr = CreateChainEntry(newDict, key, &n);

	/*
	 * Fill in the contents.
	 */

	Tcl_SetHashValue(hPtr, valuePtr);
	Tcl_IncrRefCount(valuePtr);
    }

    /*
     * Initialise other fields.
     */

    newDict->epoch = 1;
    newDict->chain = NULL;
    newDict->refCount = 1;

    /*
     * Store in the object.
     */

    DictSetIntRep(copyPtr, newDict);
}

/*
 *----------------------------------------------------------------------
 *
 * FreeDictInternalRep --
 *
 *	Deallocate the storage associated with a dictionary object's internal
 *	representation.
 *
 * Results:
 *	None
 *
 * Side effects:
 *	Frees the memory holding the dictionary's internal hash table unless
 *	it is locked by an iteration going over it.
 *
 *----------------------------------------------------------------------
 */

static void
FreeDictInternalRep(
    Tcl_Obj *dictPtr)
{
    Dict *dict;

    DictGetIntRep(dictPtr, dict);

    if (dict->refCount-- <= 1) {
	DeleteDict(dict);
    }
}

/*
 *----------------------------------------------------------------------
 *
 * DeleteDict --
 *
 *	Delete the structure that is used to implement a dictionary's internal
 *	representation. Called when either the dictionary object loses its
 *	internal representation or when the last iteration over the dictionary
 *	completes.
 *
 * Results:
 *	None
 *
 * Side effects:
 *	Decrements the reference count of all key and value objects in the
 *	dictionary, which may free them.
 *
 *----------------------------------------------------------------------
 */

static void
DeleteDict(
    Dict *dict)
{
    DeleteChainTable(dict);
    Tcl_Free(dict);
}

/*
 *----------------------------------------------------------------------
 *
 * UpdateStringOfDict --
 *
 *	Update the string representation for a dictionary object. Note: This
 *	function does not invalidate an existing old string rep so storage
 *	will be lost if this has not already been done. This code is based on
 *	UpdateStringOfList in tclListObj.c
 *
 * Results:
 *	None.
 *
 * Side effects:
 *	The object's string is set to a valid string that results from the
 *	dict-to-string conversion. This string will be empty if the dictionary
 *	has no key/value pairs. The dictionary internal representation should
 *	not be NULL and we assume it is not NULL.
 *
 *----------------------------------------------------------------------
 */

static void
UpdateStringOfDict(
    Tcl_Obj *dictPtr)
{
#define LOCAL_SIZE 64
    char localFlags[LOCAL_SIZE], *flagPtr = NULL;
    Dict *dict;
    ChainEntry *cPtr;
    Tcl_Obj *keyPtr, *valuePtr;
    Tcl_Size i, length;
    TCL_HASH_TYPE bytesNeeded = 0;
    const char *elem;
    char *dst;

    /*
     * This field is the most useful one in the whole hash structure, and it
     * is not exposed by any API function...
     */

    Tcl_Size numElems;

    DictGetIntRep(dictPtr, dict);

    assert (dict != NULL);

    numElems = dict->table.numEntries * 2;

    /* Handle empty list case first, simplifies what follows */
    if (numElems == 0) {
	Tcl_InitStringRep(dictPtr, NULL, 0);
	return;
    }

    /*
     * Pass 1: estimate space, gather flags.
     */

    if (numElems <= LOCAL_SIZE) {
	flagPtr = localFlags;
    } else {
	flagPtr = (char *)Tcl_Alloc(numElems);
    }
    for (i=0,cPtr=dict->entryChainHead; i<numElems; i+=2,cPtr=cPtr->nextPtr) {
	/*
	 * Assume that cPtr is never NULL since we know the number of array
	 * elements already.
	 */

	flagPtr[i] = ( i ? TCL_DONT_QUOTE_HASH : 0 );
	keyPtr = (Tcl_Obj *)Tcl_GetHashKey(&dict->table, &cPtr->entry);
	elem = Tcl_GetStringFromObj(keyPtr, &length);
	bytesNeeded += TclScanElement(elem, length, flagPtr+i);
	flagPtr[i+1] = TCL_DONT_QUOTE_HASH;
	valuePtr = (Tcl_Obj *)Tcl_GetHashValue(&cPtr->entry);
	elem = Tcl_GetStringFromObj(valuePtr, &length);
	bytesNeeded += TclScanElement(elem, length, flagPtr+i+1);
    }
    bytesNeeded += numElems;

    /*
     * Pass 2: copy into string rep buffer.
     */

    dst = Tcl_InitStringRep(dictPtr, NULL, bytesNeeded - 1);
    TclOOM(dst, bytesNeeded);
    for (i=0,cPtr=dict->entryChainHead; i<numElems; i+=2,cPtr=cPtr->nextPtr) {
	flagPtr[i] |= ( i ? TCL_DONT_QUOTE_HASH : 0 );
	keyPtr = (Tcl_Obj *)Tcl_GetHashKey(&dict->table, &cPtr->entry);
	elem = Tcl_GetStringFromObj(keyPtr, &length);
	dst += TclConvertElement(elem, length, dst, flagPtr[i]);
	*dst++ = ' ';

	flagPtr[i+1] |= TCL_DONT_QUOTE_HASH;
	valuePtr = (Tcl_Obj *)Tcl_GetHashValue(&cPtr->entry);
	elem = Tcl_GetStringFromObj(valuePtr, &length);
	dst += TclConvertElement(elem, length, dst, flagPtr[i+1]);
	*dst++ = ' ';
    }
    /* Last space overwrote the terminating NUL; cal T_ISR again to restore */
    (void)Tcl_InitStringRep(dictPtr, NULL, bytesNeeded - 1);

    if (flagPtr != localFlags) {
	Tcl_Free(flagPtr);
    }
}

/*
 *----------------------------------------------------------------------
 *
 * SetDictFromAny --
 *
 *	Convert a non-dictionary object into a dictionary object. This code is
 *	very closely related to SetListFromAny in tclListObj.c but does not
 *	actually guarantee that a dictionary object will have a string rep (as
 *	conversions from lists are handled with a special case.)
 *
 * Results:
 *	A standard Tcl result.
 *
 * Side effects:
 *	If the string can be converted, it loses any old internal
 *	representation that it had and gains a dictionary's internalRep.
 *
 *----------------------------------------------------------------------
 */

static int
SetDictFromAny(
    Tcl_Interp *interp,
    Tcl_Obj *objPtr)
{
    Tcl_HashEntry *hPtr;
    int isNew;
    Dict *dict = (Dict *)Tcl_Alloc(sizeof(Dict));

    InitChainTable(dict);

    /*
     * Since lists and dictionaries have very closely-related string
     * representations (i.e. the same parsing code) we can safely special-case
     * the conversion from lists to dictionaries.
     */

<<<<<<< HEAD
    if (TclHasInternalRep(objPtr, tclListType)) {
	int objc, i;
=======
    if (TclHasInternalRep(objPtr, &tclListType.objType)) {
	Tcl_Size objc, i;
>>>>>>> 6da79937
	Tcl_Obj **objv;

	/* Cannot fail, we already know the Tcl_ObjType is "list". */
	TclListObjGetElementsM(NULL, objPtr, &objc, &objv);
	if (objc & 1) {
	    goto missingValue;
	}

	for (i=0 ; i<objc ; i+=2) {

	    /* Store key and value in the hash table we're building. */
	    hPtr = CreateChainEntry(dict, objv[i], &isNew);
	    if (!isNew) {
		Tcl_Obj *discardedValue = (Tcl_Obj *)Tcl_GetHashValue(hPtr);

		/*
		 * Not really a well-formed dictionary as there are duplicate
		 * keys, so better get the string rep here so that we can
		 * convert back.
		 */

		(void) TclGetString(objPtr);

		TclDecrRefCount(discardedValue);
	    }
	    Tcl_SetHashValue(hPtr, objv[i+1]);
	    Tcl_IncrRefCount(objv[i+1]); /* Since hash now holds ref to it */
	}
    } else {
	Tcl_Size length;
	const char *nextElem = Tcl_GetStringFromObj(objPtr, &length);
	const char *limit = (nextElem + length);

	while (nextElem < limit) {
	    Tcl_Obj *keyPtr, *valuePtr;
	    const char *elemStart;
	    Tcl_Size elemSize;
	    int literal;

	    if (TclFindDictElement(interp, nextElem, (limit - nextElem),
		    &elemStart, &nextElem, &elemSize, &literal) != TCL_OK) {
		goto errorInFindDictElement;
	    }
	    if (elemStart == limit) {
		break;
	    }
	    if (nextElem == limit) {
		goto missingValue;
	    }

	    if (literal) {
		TclNewStringObj(keyPtr, elemStart, elemSize);
	    } else {
		/* Avoid double copy */
		char *dst;

		TclNewObj(keyPtr);
		Tcl_InvalidateStringRep(keyPtr);
		dst = Tcl_InitStringRep(keyPtr, NULL, elemSize);
		TclOOM(dst, elemSize); /* Consider error */
		(void)Tcl_InitStringRep(keyPtr, NULL,
			TclCopyAndCollapse(elemSize, elemStart, dst));
	    }

	    if (TclFindDictElement(interp, nextElem, (limit - nextElem),
		    &elemStart, &nextElem, &elemSize, &literal) != TCL_OK) {
		TclDecrRefCount(keyPtr);
		goto errorInFindDictElement;
	    }

	    if (literal) {
		TclNewStringObj(valuePtr, elemStart, elemSize);
	    } else {
		/* Avoid double copy */
		char *dst;

		TclNewObj(valuePtr);
		Tcl_InvalidateStringRep(valuePtr);
		dst = Tcl_InitStringRep(valuePtr, NULL, elemSize);
		TclOOM(dst, elemSize); /* Consider error */
		(void)Tcl_InitStringRep(valuePtr, NULL,
			TclCopyAndCollapse(elemSize, elemStart, dst));
	    }

	    /* Store key and value in the hash table we're building. */
	    hPtr = CreateChainEntry(dict, keyPtr, &isNew);
	    if (!isNew) {
		Tcl_Obj *discardedValue = (Tcl_Obj *)Tcl_GetHashValue(hPtr);

		TclDecrRefCount(keyPtr);
		TclDecrRefCount(discardedValue);
	    }
	    Tcl_SetHashValue(hPtr, valuePtr);
	    Tcl_IncrRefCount(valuePtr); /* since hash now holds ref to it */
	}
    }

    /*
     * Free the old internalRep before setting the new one. We do this as late
     * as possible to allow the conversion code, in particular
     * Tcl_GetStringFromObj, to use that old internalRep.
     */

    dict->epoch = 1;
    dict->chain = NULL;
    dict->refCount = 1;
    DictSetIntRep(objPtr, dict);
    return TCL_OK;

  missingValue:
    if (interp != NULL) {
	Tcl_SetObjResult(interp, Tcl_NewStringObj(
		"missing value to go with key", -1));
	Tcl_SetErrorCode(interp, "TCL", "VALUE", "DICTIONARY", NULL);
    }
  errorInFindDictElement:
    DeleteChainTable(dict);
    Tcl_Free(dict);
    return TCL_ERROR;
}

static Dict *
GetDictFromObj(
    Tcl_Interp *interp,
    Tcl_Obj *dictPtr)
{
    Dict *dict;

    DictGetIntRep(dictPtr, dict);
    if (dict == NULL) {
	if (SetDictFromAny(interp, dictPtr) != TCL_OK) {
	    return NULL;
	}
	DictGetIntRep(dictPtr, dict);
    }
    return dict;
}

/*
 *----------------------------------------------------------------------
 *
 * TclTraceDictPath --
 *
 *	Trace through a tree of dictionaries using the array of keys given. If
 *	the flags argument has the DICT_PATH_UPDATE flag is set, a
 *	backward-pointing chain of dictionaries is also built (in the Dict's
 *	chain field) and the chained dictionaries are made into unshared
 *	dictionaries (if they aren't already.)
 *
 * Results:
 *	The object at the end of the path, or NULL if there was an error. Note
 *	that this it is an error for an intermediate dictionary on the path to
 *	not exist. If the flags argument has the DICT_PATH_EXISTS set, a
 *	non-existent path gives a DICT_PATH_NON_EXISTENT result.
 *
 * Side effects:
 *	If the flags argument is zero or DICT_PATH_EXISTS, there are no side
 *	effects (other than potential conversion of objects to dictionaries.)
 *	If the flags argument is DICT_PATH_UPDATE, the following additional
 *	side effects occur. Shared dictionaries along the path are converted
 *	into unshared objects, and a backward-pointing chain is built using
 *	the chain fields of the dictionaries (for easy invalidation of string
 *	representations using InvalidateDictChain). If the flags argument has
 *	the DICT_PATH_CREATE bits set (and not the DICT_PATH_EXISTS bit),
 *	non-extant keys will be inserted with a value of an empty
 *	dictionary, resulting in the path being built.
 *
 *----------------------------------------------------------------------
 */

Tcl_Obj *
TclTraceDictPath(
    Tcl_Interp *interp,
    Tcl_Obj *dictPtr,
    Tcl_Size keyc,
    Tcl_Obj *const keyv[],
    int flags)
{
    Dict *dict, *newDict;
    Tcl_Size i;

    DictGetIntRep(dictPtr, dict);
    if (dict == NULL) {
	if (SetDictFromAny(interp, dictPtr) != TCL_OK) {
	    return NULL;
	}
	DictGetIntRep(dictPtr, dict);
    }
    if (flags & DICT_PATH_UPDATE) {
	dict->chain = NULL;
    }

    for (i=0 ; i<keyc ; i++) {
	Tcl_HashEntry *hPtr = Tcl_FindHashEntry(&dict->table, keyv[i]);
	Tcl_Obj *tmpObj;

	if (hPtr == NULL) {
	    int isNew;			/* Dummy */

	    if (flags & DICT_PATH_EXISTS) {
		return DICT_PATH_NON_EXISTENT;
	    }
	    if ((flags & DICT_PATH_CREATE) != DICT_PATH_CREATE) {
		if (interp != NULL) {
		    Tcl_SetObjResult(interp, Tcl_ObjPrintf(
			    "key \"%s\" not known in dictionary",
			    TclGetString(keyv[i])));
		    Tcl_SetErrorCode(interp, "TCL", "LOOKUP", "DICT",
			    TclGetString(keyv[i]), NULL);
		}
		return NULL;
	    }

	    /*
	     * The next line should always set isNew to 1.
	     */

	    hPtr = CreateChainEntry(dict, keyv[i], &isNew);
	    tmpObj = Tcl_NewDictObj();
	    Tcl_IncrRefCount(tmpObj);
	    Tcl_SetHashValue(hPtr, tmpObj);
	} else {
	    tmpObj = (Tcl_Obj *)Tcl_GetHashValue(hPtr);

	    DictGetIntRep(tmpObj, newDict);

	    if (newDict == NULL) {
		if (SetDictFromAny(interp, tmpObj) != TCL_OK) {
		    return NULL;
		}
	    }
	}

	DictGetIntRep(tmpObj, newDict);
	if (flags & DICT_PATH_UPDATE) {
	    if (Tcl_IsShared(tmpObj)) {
		TclDecrRefCount(tmpObj);
		tmpObj = Tcl_DuplicateObj(tmpObj);
		Tcl_IncrRefCount(tmpObj);
		Tcl_SetHashValue(hPtr, tmpObj);
		dict->epoch++;
		DictGetIntRep(tmpObj, newDict);
	    }

	    newDict->chain = dictPtr;
	}
	dict = newDict;
	dictPtr = tmpObj;
    }
    return dictPtr;
}

/*
 *----------------------------------------------------------------------
 *
 * InvalidateDictChain --
 *
 *	Go through a dictionary chain (built by an updating invocation of
 *	TclTraceDictPath) and invalidate the string representations of all the
 *	dictionaries on the chain.
 *
 * Results:
 *	None
 *
 * Side effects:
 *	String reps are invalidated and epoch counters (for detecting illegal
 *	concurrent modifications) are updated through the chain of updated
 *	dictionaries.
 *
 *----------------------------------------------------------------------
 */

static void
InvalidateDictChain(
    Tcl_Obj *dictObj)
{
    Dict *dict;

    DictGetIntRep(dictObj, dict);
    assert( dict != NULL);

    do {
	dict->refCount++;
	TclInvalidateStringRep(dictObj);
	TclFreeInternalRep(dictObj);
	DictSetIntRep(dictObj, dict);

	dict->epoch++;
	dictObj = dict->chain;
	if (dictObj == NULL) {
	    break;
	}
	dict->chain = NULL;
	DictGetIntRep(dictObj, dict);
    } while (dict != NULL);
}

/*
 *----------------------------------------------------------------------
 *
 * Tcl_DictObjPut --
 *
 *	Add a key,value pair to a dictionary, or update the value for a key if
 *	that key already has a mapping in the dictionary.
 *
 * Results:
 *	A standard Tcl result.
 *
 * Side effects:
 *	The object pointed to by dictPtr is converted to a dictionary if it is
 *	not already one, and any string representation that it has is
 *	invalidated.
 *
 *----------------------------------------------------------------------
 */

int
Tcl_DictObjPut(
    Tcl_Interp *interp,
    Tcl_Obj *dictPtr,
    Tcl_Obj *keyPtr,
    Tcl_Obj *valuePtr)
{
    Dict *dict;
    Tcl_HashEntry *hPtr;
    int isNew;

    if (Tcl_IsShared(dictPtr)) {
	Tcl_Panic("%s called with shared object", "Tcl_DictObjPut");
    }

    dict = GetDictFromObj(interp, dictPtr);
    if (dict == NULL) {
	return TCL_ERROR;
    }

    TclInvalidateStringRep(dictPtr);
    hPtr = CreateChainEntry(dict, keyPtr, &isNew);
    dict->refCount++;
    TclFreeInternalRep(dictPtr)
    DictSetIntRep(dictPtr, dict);
    Tcl_IncrRefCount(valuePtr);
    if (!isNew) {
	Tcl_Obj *oldValuePtr = (Tcl_Obj *)Tcl_GetHashValue(hPtr);

	TclDecrRefCount(oldValuePtr);
    }
    Tcl_SetHashValue(hPtr, valuePtr);
    dict->epoch++;
    return TCL_OK;
}

/*
 *----------------------------------------------------------------------
 *
 * Tcl_DictObjGet --
 *
 *	Given a key, get its value from the dictionary (or NULL if key is not
 *	found in dictionary.)
 *
 * Results:
 *	A standard Tcl result. The variable pointed to by valuePtrPtr is
 *	updated with the value for the key. Note that it is not an error for
 *	the key to have no mapping in the dictionary.
 *
 * Side effects:
 *	The object pointed to by dictPtr is converted to a dictionary if it is
 *	not already one.
 *
 *----------------------------------------------------------------------
 */

int
Tcl_DictObjGet(
    Tcl_Interp *interp,
    Tcl_Obj *dictPtr,
    Tcl_Obj *keyPtr,
    Tcl_Obj **valuePtrPtr)
{
    Dict *dict;
    Tcl_HashEntry *hPtr;

    dict = GetDictFromObj(interp, dictPtr);
    if (dict == NULL) {
	*valuePtrPtr = NULL;
	return TCL_ERROR;
    }

    hPtr = Tcl_FindHashEntry(&dict->table, keyPtr);
    if (hPtr == NULL) {
	*valuePtrPtr = NULL;
    } else {
	*valuePtrPtr = (Tcl_Obj *)Tcl_GetHashValue(hPtr);
    }
    return TCL_OK;
}

/*
 *----------------------------------------------------------------------
 *
 * Tcl_DictObjRemove --
 *
 *	Remove the key,value pair with the given key from the dictionary; the
 *	key does not need to be present in the dictionary.
 *
 * Results:
 *	A standard Tcl result.
 *
 * Side effects:
 *	The object pointed to by dictPtr is converted to a dictionary if it is
 *	not already one, and any string representation that it has is
 *	invalidated.
 *
 *----------------------------------------------------------------------
 */

int
Tcl_DictObjRemove(
    Tcl_Interp *interp,
    Tcl_Obj *dictPtr,
    Tcl_Obj *keyPtr)
{
    Dict *dict;

    if (Tcl_IsShared(dictPtr)) {
	Tcl_Panic("%s called with shared object", "Tcl_DictObjRemove");
    }

    dict = GetDictFromObj(interp, dictPtr);
    if (dict == NULL) {
	return TCL_ERROR;
    }

    if (DeleteChainEntry(dict, keyPtr)) {
	TclInvalidateStringRep(dictPtr);
	dict->epoch++;
    }
    return TCL_OK;
}

/*
 *----------------------------------------------------------------------
 *
 * Tcl_DictObjSize --
 *
 *	How many key,value pairs are there in the dictionary?
 *
 * Results:
 *	A standard Tcl result. Updates the variable pointed to by sizePtr with
 *	the number of key,value pairs in the dictionary.
 *
 * Side effects:
 *	The dictPtr object is converted to a dictionary type if it is not a
 *	dictionary already.
 *
 *----------------------------------------------------------------------
 */

#undef Tcl_DictObjSize
int
Tcl_DictObjSize(
    Tcl_Interp *interp,
    Tcl_Obj *dictPtr,
    Tcl_Size *sizePtr)
{
    Dict *dict;

    dict = GetDictFromObj(interp, dictPtr);
    if (dict == NULL) {
	return TCL_ERROR;
    }

    *sizePtr = dict->table.numEntries;
    return TCL_OK;
}

/*
 *----------------------------------------------------------------------
 *
 * Tcl_DictObjFirst --
 *
 *	Start a traversal of the dictionary. Caller must supply the search
 *	context, pointers for returning key and value, and a pointer to allow
 *	indication of whether the dictionary has been traversed (i.e. the
 *	dictionary is empty). The order of traversal is undefined.
 *
 * Results:
 *	A standard Tcl result. Updates the variables pointed to by keyPtrPtr,
 *	valuePtrPtr and donePtr. Either of keyPtrPtr and valuePtrPtr may be
 *	NULL, in which case the key/value is not made available to the caller.
 *
 * Side effects:
 *	The dictPtr object is converted to a dictionary type if it is not a
 *	dictionary already. The search context is initialised if the search
 *	has not finished. The dictionary's internal rep is Tcl_Preserve()d if
 *	the dictionary has at least one element.
 *
 *----------------------------------------------------------------------
 */

int
Tcl_DictObjFirst(
    Tcl_Interp *interp,		/* For error messages, or NULL if no error
				 * messages desired. */
    Tcl_Obj *dictPtr,		/* Dictionary to traverse. */
    Tcl_DictSearch *searchPtr,	/* Pointer to a dict search context. */
    Tcl_Obj **keyPtrPtr,	/* Pointer to a variable to have the first key
				 * written into, or NULL. */
    Tcl_Obj **valuePtrPtr,	/* Pointer to a variable to have the first
				 * value written into, or NULL.*/
    int *donePtr)		/* Pointer to a variable which will have a 1
				 * written into when there are no further
				 * values in the dictionary, or a 0
				 * otherwise. */
{
    Dict *dict;
    ChainEntry *cPtr;

    dict = GetDictFromObj(interp, dictPtr);
    if (dict == NULL) {
	return TCL_ERROR;
    }

    cPtr = dict->entryChainHead;
    if (cPtr == NULL) {
	searchPtr->epoch = 0;
	*donePtr = 1;
    } else {
	*donePtr = 0;
	searchPtr->dictionaryPtr = (Tcl_Dict) dict;
	searchPtr->epoch = dict->epoch;
	searchPtr->next = cPtr->nextPtr;
	dict->refCount++;
	if (keyPtrPtr != NULL) {
	    *keyPtrPtr = (Tcl_Obj *)Tcl_GetHashKey(&dict->table, &cPtr->entry);
	}
	if (valuePtrPtr != NULL) {
	    *valuePtrPtr = (Tcl_Obj *)Tcl_GetHashValue(&cPtr->entry);
	}
    }
    return TCL_OK;
}

/*
 *----------------------------------------------------------------------
 *
 * Tcl_DictObjNext --
 *
 *	Continue a traversal of a dictionary previously started with
 *	Tcl_DictObjFirst. This function is safe against concurrent
 *	modification of the underlying object (including type shimmering),
 *	treating such situations as if the search has terminated, though it is
 *	up to the caller to ensure that the object itself is not disposed
 *	until the search has finished. It is _not_ safe against modifications
 *	from other threads.
 *
 * Results:
 *	Updates the variables pointed to by keyPtrPtr, valuePtrPtr and
 *	donePtr. Either of keyPtrPtr and valuePtrPtr may be NULL, in which
 *	case the key/value is not made available to the caller.
 *
 * Side effects:
 *	Removes a reference to the dictionary's internal rep if the search
 *	terminates.
 *
 *----------------------------------------------------------------------
 */

void
Tcl_DictObjNext(
    Tcl_DictSearch *searchPtr,	/* Pointer to a hash search context. */
    Tcl_Obj **keyPtrPtr,	/* Pointer to a variable to have the first key
				 * written into, or NULL. */
    Tcl_Obj **valuePtrPtr,	/* Pointer to a variable to have the first
				 * value written into, or NULL.*/
    int *donePtr)		/* Pointer to a variable which will have a 1
				 * written into when there are no further
				 * values in the dictionary, or a 0
				 * otherwise. */
{
    ChainEntry *cPtr;

    /*
     * If the search is done; we do no work.
     */

    if (!searchPtr->epoch) {
	*donePtr = 1;
	return;
    }

    /*
     * Bail out if the dictionary has had any elements added, modified or
     * removed. This *shouldn't* happen, but...
     */

    if (((Dict *)searchPtr->dictionaryPtr)->epoch != searchPtr->epoch) {
	Tcl_Panic("concurrent dictionary modification and search");
    }

    cPtr = (ChainEntry *)searchPtr->next;
    if (cPtr == NULL) {
	Tcl_DictObjDone(searchPtr);
	*donePtr = 1;
	return;
    }

    searchPtr->next = cPtr->nextPtr;
    *donePtr = 0;
    if (keyPtrPtr != NULL) {
	*keyPtrPtr = (Tcl_Obj *)Tcl_GetHashKey(
		&((Dict *)searchPtr->dictionaryPtr)->table, &cPtr->entry);
    }
    if (valuePtrPtr != NULL) {
	*valuePtrPtr = (Tcl_Obj *)Tcl_GetHashValue(&cPtr->entry);
    }
}

/*
 *----------------------------------------------------------------------
 *
 * Tcl_DictObjDone --
 *
 *	Call this if you want to stop a search before you reach the end of the
 *	dictionary (e.g. because of abnormal termination of the search). It
 *	need not be used if the search reaches its natural end (i.e. if either
 *	Tcl_DictObjFirst or Tcl_DictObjNext sets its donePtr variable to 1).
 *
 * Results:
 *	None.
 *
 * Side effects:
 *	Removes a reference to the dictionary's internal rep.
 *
 *----------------------------------------------------------------------
 */

void
Tcl_DictObjDone(
    Tcl_DictSearch *searchPtr)		/* Pointer to a hash search context. */
{
    Dict *dict;

    if (searchPtr->epoch) {
	searchPtr->epoch = 0;
	dict = (Dict *) searchPtr->dictionaryPtr;
	if (dict->refCount-- <= 1) {
	    DeleteDict(dict);
	}
    }
}

/*
 *----------------------------------------------------------------------
 *
 * Tcl_DictObjPutKeyList --
 *
 *	Add a key...key,value pair to a dictionary tree. The main dictionary
 *	value must not be shared, though sub-dictionaries may be. All
 *	intermediate dictionaries on the path must exist.
 *
 * Results:
 *	A standard Tcl result. Note that in the error case, a message is left
 *	in interp unless that is NULL.
 *
 * Side effects:
 *	If the dictionary and any of its sub-dictionaries on the path have
 *	string representations, these are invalidated.
 *
 *----------------------------------------------------------------------
 */

int
Tcl_DictObjPutKeyList(
    Tcl_Interp *interp,
    Tcl_Obj *dictPtr,
    Tcl_Size keyc,
    Tcl_Obj *const keyv[],
    Tcl_Obj *valuePtr)
{
    Dict *dict;
    Tcl_HashEntry *hPtr;
    int isNew;

    if (Tcl_IsShared(dictPtr)) {
	Tcl_Panic("%s called with shared object", "Tcl_DictObjPutKeyList");
    }
    if (keyc < 1) {
	Tcl_Panic("%s called with empty key list", "Tcl_DictObjPutKeyList");
    }

    dictPtr = TclTraceDictPath(interp, dictPtr, keyc-1,keyv, DICT_PATH_CREATE);
    if (dictPtr == NULL) {
	return TCL_ERROR;
    }

    DictGetIntRep(dictPtr, dict);
    assert(dict != NULL);
    hPtr = CreateChainEntry(dict, keyv[keyc-1], &isNew);
    Tcl_IncrRefCount(valuePtr);
    if (!isNew) {
	Tcl_Obj *oldValuePtr = (Tcl_Obj *)Tcl_GetHashValue(hPtr);

	TclDecrRefCount(oldValuePtr);
    }
    Tcl_SetHashValue(hPtr, valuePtr);
    InvalidateDictChain(dictPtr);

    return TCL_OK;
}

/*
 *----------------------------------------------------------------------
 *
 * Tcl_DictObjRemoveKeyList --
 *
 *	Remove a key...key,value pair from a dictionary tree (the value
 *	removed is implicit in the key path). The main dictionary value must
 *	not be shared, though sub-dictionaries may be. It is not an error if
 *	there is no value associated with the given key list, but all
 *	intermediate dictionaries on the key path must exist.
 *
 * Results:
 *	A standard Tcl result. Note that in the error case, a message is left
 *	in interp unless that is NULL.
 *
 * Side effects:
 *	If the dictionary and any of its sub-dictionaries on the key path have
 *	string representations, these are invalidated.
 *
 *----------------------------------------------------------------------
 */

int
Tcl_DictObjRemoveKeyList(
    Tcl_Interp *interp,
    Tcl_Obj *dictPtr,
    Tcl_Size keyc,
    Tcl_Obj *const keyv[])
{
    Dict *dict;

    if (Tcl_IsShared(dictPtr)) {
	Tcl_Panic("%s called with shared object", "Tcl_DictObjRemoveKeyList");
    }
    if (keyc < 1) {
	Tcl_Panic("%s called with empty key list", "Tcl_DictObjRemoveKeyList");
    }

    dictPtr = TclTraceDictPath(interp, dictPtr, keyc-1,keyv, DICT_PATH_UPDATE);
    if (dictPtr == NULL) {
	return TCL_ERROR;
    }

    DictGetIntRep(dictPtr, dict);
    assert(dict != NULL);
    DeleteChainEntry(dict, keyv[keyc-1]);
    InvalidateDictChain(dictPtr);
    return TCL_OK;
}

/*
 *----------------------------------------------------------------------
 *
 * Tcl_NewDictObj --
 *
 *	This function is normally called when not debugging: i.e., when
 *	TCL_MEM_DEBUG is not defined. It creates a new dict object without any
 *	content.
 *
 *	When TCL_MEM_DEBUG is defined, this function just returns the result
 *	of calling the debugging version Tcl_DbNewDictObj.
 *
 * Results:
 *	A new dict object is returned; it has no keys defined in it. The new
 *	object's string representation is left NULL, and the ref count of the
 *	object is 0.
 *
 * Side Effects:
 *	None.
 *
 *----------------------------------------------------------------------
 */

Tcl_Obj *
Tcl_NewDictObj(void)
{
#ifdef TCL_MEM_DEBUG
    return Tcl_DbNewDictObj("unknown", 0);
#else /* !TCL_MEM_DEBUG */

    Tcl_Obj *dictPtr;
    Dict *dict;

    TclNewObj(dictPtr);
    TclInvalidateStringRep(dictPtr);
    dict = (Dict *)Tcl_Alloc(sizeof(Dict));
    InitChainTable(dict);
    dict->epoch = 1;
    dict->chain = NULL;
    dict->refCount = 1;
    DictSetIntRep(dictPtr, dict);
    return dictPtr;
#endif
}

/*
 *----------------------------------------------------------------------
 *
 * Tcl_DbNewDictObj --
 *
 *	This function is normally called when debugging: i.e., when
 *	TCL_MEM_DEBUG is defined. It creates new dict objects. It is the same
 *	as the Tcl_NewDictObj function above except that it calls
 *	Tcl_DbCkalloc directly with the file name and line number from its
 *	caller. This simplifies debugging since then the [memory active]
 *	command will report the correct file name and line number when
 *	reporting objects that haven't been freed.
 *
 *	When TCL_MEM_DEBUG is not defined, this function just returns the
 *	result of calling Tcl_NewDictObj.
 *
 * Results:
 *	A new dict object is returned; it has no keys defined in it. The new
 *	object's string representation is left NULL, and the ref count of the
 *	object is 0.
 *
 * Side Effects:
 *	None.
 *
 *----------------------------------------------------------------------
 */

#ifdef TCL_MEM_DEBUG
Tcl_Obj *
Tcl_DbNewDictObj(
    const char *file,
    int line)
{
    Tcl_Obj *dictPtr;
    Dict *dict;

    TclDbNewObj(dictPtr, file, line);
    TclInvalidateStringRep(dictPtr);
    dict = (Dict *)Tcl_Alloc(sizeof(Dict));
    InitChainTable(dict);
    dict->epoch = 1;
    dict->chain = NULL;
    dict->refCount = 1;
    DictSetIntRep(dictPtr, dict);
    return dictPtr;
}
#else /* !TCL_MEM_DEBUG */
Tcl_Obj *
Tcl_DbNewDictObj(
    TCL_UNUSED(const char *) /*file*/,
    TCL_UNUSED(int) /*line*/)
{
    return Tcl_NewDictObj();
}
#endif

/***** START OF FUNCTIONS IMPLEMENTING TCL COMMANDS *****/

/*
 *----------------------------------------------------------------------
 *
 * DictCreateCmd --
 *
 *	This function implements the "dict create" Tcl command. See the user
 *	documentation for details on what it does, and TIP#111 for the formal
 *	specification.
 *
 * Results:
 *	A standard Tcl result.
 *
 * Side effects:
 *	See the user documentation.
 *
 *----------------------------------------------------------------------
 */

static int
DictCreateCmd(
    TCL_UNUSED(ClientData),
    Tcl_Interp *interp,
    int objc,
    Tcl_Obj *const *objv)
{
    Tcl_Obj *dictObj;
    int i;

    /*
     * Must have an even number of arguments; note that number of preceding
     * arguments (i.e. "dict create" is also even, which makes this much
     * easier.)
     */

    if ((objc & 1) == 0) {
	Tcl_WrongNumArgs(interp, 1, objv, "?key value ...?");
	return TCL_ERROR;
    }

    dictObj = Tcl_NewDictObj();
    for (i=1 ; i<objc ; i+=2) {
	/*
	 * The next command is assumed to never fail...
	 */
	Tcl_DictObjPut(NULL, dictObj, objv[i], objv[i+1]);
    }
    Tcl_SetObjResult(interp, dictObj);
    return TCL_OK;
}

/*
 *----------------------------------------------------------------------
 *
 * DictGetCmd --
 *
 *	This function implements the "dict get" Tcl command. See the user
 *	documentation for details on what it does, and TIP#111 for the formal
 *	specification.
 *
 * Results:
 *	A standard Tcl result.
 *
 * Side effects:
 *	See the user documentation.
 *
 *----------------------------------------------------------------------
 */

static int
DictGetCmd(
    TCL_UNUSED(ClientData),
    Tcl_Interp *interp,
    int objc,
    Tcl_Obj *const *objv)
{
    Tcl_Obj *dictPtr, *valuePtr = NULL;
    int result;

    if (objc < 2) {
	Tcl_WrongNumArgs(interp, 1, objv, "dictionary ?key ...?");
	return TCL_ERROR;
    }

    /*
     * Test for the special case of no keys, which returns a *list* of all
     * key,value pairs. We produce a copy here because that makes subsequent
     * list handling more efficient.
     */

    if (objc == 2) {
	Tcl_Obj *keyPtr = NULL, *listPtr;
	Tcl_DictSearch search;
	int done;

	result = Tcl_DictObjFirst(interp, objv[1], &search,
		&keyPtr, &valuePtr, &done);
	if (result != TCL_OK) {
	    return result;
	}
	listPtr = Tcl_NewListObj(0, NULL);
	while (!done) {
	    /*
	     * Assume these won't fail as we have complete control over the
	     * types of things here.
	     */

	    Tcl_ListObjAppendElement(interp, listPtr, keyPtr);
	    Tcl_ListObjAppendElement(interp, listPtr, valuePtr);

	    Tcl_DictObjNext(&search, &keyPtr, &valuePtr, &done);
	}
	Tcl_SetObjResult(interp, listPtr);
	return TCL_OK;
    }

    /*
     * Loop through the list of keys, looking up the key at the current index
     * in the current dictionary each time. Once we've done the lookup, we set
     * the current dictionary to be the value we looked up (in case the value
     * was not the last one and we are going through a chain of searches.)
     * Note that this loop always executes at least once.
     */

    dictPtr = TclTraceDictPath(interp, objv[1], objc-3,objv+2, DICT_PATH_READ);
    if (dictPtr == NULL) {
	return TCL_ERROR;
    }
    result = Tcl_DictObjGet(interp, dictPtr, objv[objc-1], &valuePtr);
    if (result != TCL_OK) {
	return result;
    }
    if (valuePtr == NULL) {
	Tcl_SetObjResult(interp, Tcl_ObjPrintf(
		"key \"%s\" not known in dictionary",
		TclGetString(objv[objc-1])));
	Tcl_SetErrorCode(interp, "TCL", "LOOKUP", "DICT",
		TclGetString(objv[objc-1]), NULL);
	return TCL_ERROR;
    }
    Tcl_SetObjResult(interp, valuePtr);
    return TCL_OK;
}

/*
 *----------------------------------------------------------------------
 *
 * DictGetDefCmd --
 *
 *	This function implements the "dict getdef" and "dict getwithdefault"
 *	Tcl commands. See the user documentation for details on what it does,
 *	and TIP#342 for the formal specification.
 *
 * Results:
 *	A standard Tcl result.
 *
 * Side effects:
 *	See the user documentation.
 *
 *----------------------------------------------------------------------
 */

static int
DictGetDefCmd(
    TCL_UNUSED(ClientData),
    Tcl_Interp *interp,
    int objc,
    Tcl_Obj *const *objv)
{
    Tcl_Obj *dictPtr, *keyPtr, *valuePtr, *defaultPtr;
    Tcl_Obj *const *keyPath;
    int numKeys;

    if (objc < 4) {
	Tcl_WrongNumArgs(interp, 1, objv, "dictionary ?key ...? key default");
	return TCL_ERROR;
    }

    /*
     * Give the bits of arguments names for clarity.
     */

    dictPtr = objv[1];
    keyPath = &objv[2];
    numKeys = objc - 4;		/* Number of keys in keyPath; there's always
				 * one extra key afterwards too. */
    keyPtr = objv[objc - 2];
    defaultPtr = objv[objc - 1];

    /*
     * Implement the getting-with-default operation.
     */

    dictPtr = TclTraceDictPath(interp, dictPtr, numKeys, keyPath,
	    DICT_PATH_EXISTS);
    if (dictPtr == NULL) {
	return TCL_ERROR;
    } else if (dictPtr == DICT_PATH_NON_EXISTENT) {
	Tcl_SetObjResult(interp, defaultPtr);
    } else if (Tcl_DictObjGet(interp, dictPtr, keyPtr, &valuePtr) != TCL_OK) {
	return TCL_ERROR;
    } else if (valuePtr == NULL) {
	Tcl_SetObjResult(interp, defaultPtr);
    } else {
	Tcl_SetObjResult(interp, valuePtr);
    }
    return TCL_OK;
}

/*
 *----------------------------------------------------------------------
 *
 * DictReplaceCmd --
 *
 *	This function implements the "dict replace" Tcl command. See the user
 *	documentation for details on what it does, and TIP#111 for the formal
 *	specification.
 *
 * Results:
 *	A standard Tcl result.
 *
 * Side effects:
 *	See the user documentation.
 *
 *----------------------------------------------------------------------
 */

static int
DictReplaceCmd(
    TCL_UNUSED(ClientData),
    Tcl_Interp *interp,
    int objc,
    Tcl_Obj *const *objv)
{
    Tcl_Obj *dictPtr;
    int i;

    if ((objc < 2) || (objc & 1)) {
	Tcl_WrongNumArgs(interp, 1, objv, "dictionary ?key value ...?");
	return TCL_ERROR;
    }

    dictPtr = objv[1];
    if (GetDictFromObj(interp, dictPtr) == NULL) {
	return TCL_ERROR;
    }
    if (Tcl_IsShared(dictPtr)) {
	dictPtr = Tcl_DuplicateObj(dictPtr);
    }
    TclInvalidateStringRep(dictPtr);
    for (i=2 ; i<objc ; i+=2) {
	Tcl_DictObjPut(NULL, dictPtr, objv[i], objv[i+1]);
    }
    Tcl_SetObjResult(interp, dictPtr);
    return TCL_OK;
}

/*
 *----------------------------------------------------------------------
 *
 * DictRemoveCmd --
 *
 *	This function implements the "dict remove" Tcl command. See the user
 *	documentation for details on what it does, and TIP#111 for the formal
 *	specification.
 *
 * Results:
 *	A standard Tcl result.
 *
 * Side effects:
 *	See the user documentation.
 *
 *----------------------------------------------------------------------
 */

static int
DictRemoveCmd(
    TCL_UNUSED(ClientData),
    Tcl_Interp *interp,
    int objc,
    Tcl_Obj *const *objv)
{
    Tcl_Obj *dictPtr;
    int i;

    if (objc < 2) {
	Tcl_WrongNumArgs(interp, 1, objv, "dictionary ?key ...?");
	return TCL_ERROR;
    }

    dictPtr = objv[1];
    if (GetDictFromObj(interp, dictPtr) == NULL) {
	return TCL_ERROR;
    }
    if (Tcl_IsShared(dictPtr)) {
	dictPtr = Tcl_DuplicateObj(dictPtr);
    }
    TclInvalidateStringRep(dictPtr);
    for (i=2 ; i<objc ; i++) {
	Tcl_DictObjRemove(NULL, dictPtr, objv[i]);
    }
    Tcl_SetObjResult(interp, dictPtr);
    return TCL_OK;
}

/*
 *----------------------------------------------------------------------
 *
 * DictMergeCmd --
 *
 *	This function implements the "dict merge" Tcl command. See the user
 *	documentation for details on what it does, and TIP#163 for the formal
 *	specification.
 *
 * Results:
 *	A standard Tcl result.
 *
 * Side effects:
 *	See the user documentation.
 *
 *----------------------------------------------------------------------
 */

static int
DictMergeCmd(
    TCL_UNUSED(ClientData),
    Tcl_Interp *interp,
    int objc,
    Tcl_Obj *const *objv)
{
    Tcl_Obj *targetObj, *keyObj = NULL, *valueObj = NULL;
    int allocatedDict = 0;
    int i, done;
    Tcl_DictSearch search;

    if (objc == 1) {
	/*
	 * No dictionary arguments; return default (empty value).
	 */

	return TCL_OK;
    }

    /*
     * Make sure first argument is a dictionary.
     */

    targetObj = objv[1];
    if (GetDictFromObj(interp, targetObj) == NULL) {
	return TCL_ERROR;
    }

    if (objc == 2) {
	/*
	 * Single argument, return it.
	 */

	Tcl_SetObjResult(interp, objv[1]);
	return TCL_OK;
    }

    /*
     * Normal behaviour: combining two (or more) dictionaries.
     */

    if (Tcl_IsShared(targetObj)) {
	targetObj = Tcl_DuplicateObj(targetObj);
	allocatedDict = 1;
    }
    for (i=2 ; i<objc ; i++) {
	if (Tcl_DictObjFirst(interp, objv[i], &search, &keyObj, &valueObj,
		&done) != TCL_OK) {
	    if (allocatedDict) {
		TclDecrRefCount(targetObj);
	    }
	    return TCL_ERROR;
	}
	while (!done) {
	    /*
	     * Next line can't fail; already know we have a dictionary in
	     * targetObj.
	     */

	    Tcl_DictObjPut(NULL, targetObj, keyObj, valueObj);
	    Tcl_DictObjNext(&search, &keyObj, &valueObj, &done);
	}
	Tcl_DictObjDone(&search);
    }
    Tcl_SetObjResult(interp, targetObj);
    return TCL_OK;
}

/*
 *----------------------------------------------------------------------
 *
 * DictKeysCmd --
 *
 *	This function implements the "dict keys" Tcl command. See the user
 *	documentation for details on what it does, and TIP#111 for the formal
 *	specification.
 *
 * Results:
 *	A standard Tcl result.
 *
 * Side effects:
 *	See the user documentation.
 *
 *----------------------------------------------------------------------
 */

static int
DictKeysCmd(
    TCL_UNUSED(ClientData),
    Tcl_Interp *interp,
    int objc,
    Tcl_Obj *const *objv)
{
    Tcl_Obj *listPtr;
    const char *pattern = NULL;

    if (objc!=2 && objc!=3) {
	Tcl_WrongNumArgs(interp, 1, objv, "dictionary ?pattern?");
	return TCL_ERROR;
    }

    /*
     * A direct check that we have a dictionary. We don't start the iteration
     * yet because that might allocate memory or set locks that we do not
     * need. [Bug 1705778, leak K04]
     */

    if (GetDictFromObj(interp, objv[1]) == NULL) {
	return TCL_ERROR;
    }

    if (objc == 3) {
	pattern = TclGetString(objv[2]);
    }
    listPtr = Tcl_NewListObj(0, NULL);
    if ((pattern != NULL) && TclMatchIsTrivial(pattern)) {
	Tcl_Obj *valuePtr = NULL;

	Tcl_DictObjGet(interp, objv[1], objv[2], &valuePtr);
	if (valuePtr != NULL) {
	    Tcl_ListObjAppendElement(NULL, listPtr, objv[2]);
	}
    } else {
	Tcl_DictSearch search;
	Tcl_Obj *keyPtr = NULL;
	int done = 0;

	/*
	 * At this point, we know we have a dictionary (or at least something
	 * that can be represented; it could theoretically have shimmered away
	 * when the pattern was fetched, but that shouldn't be damaging) so we
	 * can start the iteration process without checking for failures.
	 */

	Tcl_DictObjFirst(NULL, objv[1], &search, &keyPtr, NULL, &done);
	for (; !done ; Tcl_DictObjNext(&search, &keyPtr, NULL, &done)) {
	    if (!pattern || Tcl_StringMatch(TclGetString(keyPtr), pattern)) {
		Tcl_ListObjAppendElement(NULL, listPtr, keyPtr);
	    }
	}
	Tcl_DictObjDone(&search);
    }

    Tcl_SetObjResult(interp, listPtr);
    return TCL_OK;
}

/*
 *----------------------------------------------------------------------
 *
 * DictValuesCmd --
 *
 *	This function implements the "dict values" Tcl command. See the user
 *	documentation for details on what it does, and TIP#111 for the formal
 *	specification.
 *
 * Results:
 *	A standard Tcl result.
 *
 * Side effects:
 *	See the user documentation.
 *
 *----------------------------------------------------------------------
 */

static int
DictValuesCmd(
    TCL_UNUSED(ClientData),
    Tcl_Interp *interp,
    int objc,
    Tcl_Obj *const *objv)
{
    Tcl_Obj *valuePtr = NULL, *listPtr;
    Tcl_DictSearch search;
    int done;
    const char *pattern;

    if (objc!=2 && objc!=3) {
	Tcl_WrongNumArgs(interp, 1, objv, "dictionary ?pattern?");
	return TCL_ERROR;
    }

    if (Tcl_DictObjFirst(interp, objv[1], &search, NULL, &valuePtr,
	    &done) != TCL_OK) {
	return TCL_ERROR;
    }
    if (objc == 3) {
	pattern = TclGetString(objv[2]);
    } else {
	pattern = NULL;
    }
    listPtr = Tcl_NewListObj(0, NULL);
    for (; !done ; Tcl_DictObjNext(&search, NULL, &valuePtr, &done)) {
	if (pattern==NULL || Tcl_StringMatch(TclGetString(valuePtr),pattern)) {
	    /*
	     * Assume this operation always succeeds.
	     */

	    Tcl_ListObjAppendElement(interp, listPtr, valuePtr);
	}
    }
    Tcl_DictObjDone(&search);

    Tcl_SetObjResult(interp, listPtr);
    return TCL_OK;
}

/*
 *----------------------------------------------------------------------
 *
 * DictSizeCmd --
 *
 *	This function implements the "dict size" Tcl command. See the user
 *	documentation for details on what it does, and TIP#111 for the formal
 *	specification.
 *
 * Results:
 *	A standard Tcl result.
 *
 * Side effects:
 *	See the user documentation.
 *
 *----------------------------------------------------------------------
 */

static int
DictSizeCmd(
    TCL_UNUSED(ClientData),
    Tcl_Interp *interp,
    int objc,
    Tcl_Obj *const *objv)
{
    int result;
	Tcl_Size size;

    if (objc != 2) {
	Tcl_WrongNumArgs(interp, 1, objv, "dictionary");
	return TCL_ERROR;
    }
    result = Tcl_DictObjSize(interp, objv[1], &size);
    if (result == TCL_OK) {
	Tcl_SetObjResult(interp, Tcl_NewWideIntObj(size));
    }
    return result;
}

/*
 *----------------------------------------------------------------------
 *
 * DictExistsCmd --
 *
 *	This function implements the "dict exists" Tcl command. See the user
 *	documentation for details on what it does, and TIP#111 for the formal
 *	specification.
 *
 * Results:
 *	A standard Tcl result.
 *
 * Side effects:
 *	See the user documentation.
 *
 *----------------------------------------------------------------------
 */

static int
DictExistsCmd(
    TCL_UNUSED(ClientData),
    Tcl_Interp *interp,
    int objc,
    Tcl_Obj *const *objv)
{
    Tcl_Obj *dictPtr, *valuePtr;

    if (objc < 3) {
	Tcl_WrongNumArgs(interp, 1, objv, "dictionary key ?key ...?");
	return TCL_ERROR;
    }

    dictPtr = TclTraceDictPath(NULL, objv[1], objc-3, objv+2,DICT_PATH_EXISTS);
    if (dictPtr == NULL || dictPtr == DICT_PATH_NON_EXISTENT ||
	    Tcl_DictObjGet(NULL, dictPtr, objv[objc-1], &valuePtr) != TCL_OK) {
	Tcl_SetObjResult(interp, Tcl_NewBooleanObj(0));
    } else {
	Tcl_SetObjResult(interp, Tcl_NewBooleanObj(valuePtr != NULL));
    }
    return TCL_OK;
}

/*
 *----------------------------------------------------------------------
 *
 * DictInfoCmd --
 *
 *	This function implements the "dict info" Tcl command. See the user
 *	documentation for details on what it does, and TIP#111 for the formal
 *	specification.
 *
 * Results:
 *	A standard Tcl result.
 *
 * Side effects:
 *	See the user documentation.
 *
 *----------------------------------------------------------------------
 */

static int
DictInfoCmd(
    TCL_UNUSED(ClientData),
    Tcl_Interp *interp,
    int objc,
    Tcl_Obj *const *objv)
{
    Dict *dict;
    char *statsStr;

    if (objc != 2) {
	Tcl_WrongNumArgs(interp, 1, objv, "dictionary");
	return TCL_ERROR;
    }

    dict = GetDictFromObj(interp, objv[1]);
    if (dict == NULL) {
	return TCL_ERROR;
    }

    statsStr = Tcl_HashStats(&dict->table);
    Tcl_SetObjResult(interp, Tcl_NewStringObj(statsStr, -1));
    Tcl_Free(statsStr);
    return TCL_OK;
}

/*
 *----------------------------------------------------------------------
 *
 * DictIncrCmd --
 *
 *	This function implements the "dict incr" Tcl command. See the user
 *	documentation for details on what it does, and TIP#111 for the formal
 *	specification.
 *
 * Results:
 *	A standard Tcl result.
 *
 * Side effects:
 *	See the user documentation.
 *
 *----------------------------------------------------------------------
 */

static int
DictIncrCmd(
    TCL_UNUSED(ClientData),
    Tcl_Interp *interp,
    int objc,
    Tcl_Obj *const *objv)
{
    int code = TCL_OK;
    Tcl_Obj *dictPtr, *valuePtr = NULL;

    if (objc < 3 || objc > 4) {
	Tcl_WrongNumArgs(interp, 1, objv, "dictVarName key ?increment?");
	return TCL_ERROR;
    }

    dictPtr = Tcl_ObjGetVar2(interp, objv[1], NULL, 0);
    if (dictPtr == NULL) {
	/*
	 * Variable didn't yet exist. Create new dictionary value.
	 */

	dictPtr = Tcl_NewDictObj();
    } else if (Tcl_DictObjGet(interp, dictPtr, objv[2], &valuePtr) != TCL_OK) {
	/*
	 * Variable contents are not a dict, report error.
	 */

	return TCL_ERROR;
    }
    if (Tcl_IsShared(dictPtr)) {
	/*
	 * A little internals surgery to avoid copying a string rep that will
	 * soon be no good.
	 */

	Tcl_Obj *oldPtr = dictPtr;

	TclNewObj(dictPtr);
	TclInvalidateStringRep(dictPtr);
	DupDictInternalRep(oldPtr, dictPtr);
    }
    if (valuePtr == NULL) {
	/*
	 * Key not in dictionary. Create new key with increment as value.
	 */

	if (objc == 4) {
	    /*
	     * Verify increment is an integer.
	     */

	    mp_int increment;

	    code = Tcl_GetBignumFromObj(interp, objv[3], &increment);
	    if (code != TCL_OK) {
		Tcl_AddErrorInfo(interp, "\n    (reading increment)");
	    } else {
		/*
		 * Remember to dispose with the bignum as we're not actually
		 * using it directly. [Bug 2874678]
		 */

		mp_clear(&increment);
		Tcl_DictObjPut(NULL, dictPtr, objv[2], objv[3]);
	    }
	} else {
	    Tcl_DictObjPut(NULL, dictPtr, objv[2], Tcl_NewWideIntObj(1));
	}
    } else {
	/*
	 * Key in dictionary. Increment its value with minimum dup.
	 */

	if (Tcl_IsShared(valuePtr)) {
	    valuePtr = Tcl_DuplicateObj(valuePtr);
	    Tcl_DictObjPut(NULL, dictPtr, objv[2], valuePtr);
	}
	if (objc == 4) {
	    code = TclIncrObj(interp, valuePtr, objv[3]);
	} else {
	    Tcl_Obj *incrPtr;

	    TclNewIntObj(incrPtr, 1);
	    Tcl_IncrRefCount(incrPtr);
	    code = TclIncrObj(interp, valuePtr, incrPtr);
	    TclDecrRefCount(incrPtr);
	}
    }
    if (code == TCL_OK) {
	TclInvalidateStringRep(dictPtr);
	valuePtr = Tcl_ObjSetVar2(interp, objv[1], NULL,
		dictPtr, TCL_LEAVE_ERR_MSG);
	if (valuePtr == NULL) {
	    code = TCL_ERROR;
	} else {
	    Tcl_SetObjResult(interp, valuePtr);
	}
    } else if (dictPtr->refCount == 0) {
	TclDecrRefCount(dictPtr);
    }
    return code;
}

/*
 *----------------------------------------------------------------------
 *
 * DictLappendCmd --
 *
 *	This function implements the "dict lappend" Tcl command. See the user
 *	documentation for details on what it does, and TIP#111 for the formal
 *	specification.
 *
 * Results:
 *	A standard Tcl result.
 *
 * Side effects:
 *	See the user documentation.
 *
 *----------------------------------------------------------------------
 */

static int
DictLappendCmd(
    TCL_UNUSED(ClientData),
    Tcl_Interp *interp,
    int objc,
    Tcl_Obj *const *objv)
{
    Tcl_Obj *dictPtr, *valuePtr, *resultPtr;
    int i, allocatedDict = 0, allocatedValue = 0;

    if (objc < 3) {
	Tcl_WrongNumArgs(interp, 1, objv, "dictVarName key ?value ...?");
	return TCL_ERROR;
    }

    dictPtr = Tcl_ObjGetVar2(interp, objv[1], NULL, 0);
    if (dictPtr == NULL) {
	allocatedDict = 1;
	dictPtr = Tcl_NewDictObj();
    } else if (Tcl_IsShared(dictPtr)) {
	allocatedDict = 1;
	dictPtr = Tcl_DuplicateObj(dictPtr);
    }

    if (Tcl_DictObjGet(interp, dictPtr, objv[2], &valuePtr) != TCL_OK) {
	if (allocatedDict) {
	    TclDecrRefCount(dictPtr);
	}
	return TCL_ERROR;
    }

    if (valuePtr == NULL) {
	valuePtr = Tcl_NewListObj(objc-3, objv+3);
	allocatedValue = 1;
    } else {
	if (Tcl_IsShared(valuePtr)) {
	    allocatedValue = 1;
	    valuePtr = Tcl_DuplicateObj(valuePtr);
	}

	for (i=3 ; i<objc ; i++) {
	    if (Tcl_ListObjAppendElement(interp, valuePtr,
		    objv[i]) != TCL_OK) {
		if (allocatedValue) {
		    TclDecrRefCount(valuePtr);
		}
		if (allocatedDict) {
		    TclDecrRefCount(dictPtr);
		}
		return TCL_ERROR;
	    }
	}
    }

    if (allocatedValue) {
	Tcl_DictObjPut(NULL, dictPtr, objv[2], valuePtr);
    } else {
	TclInvalidateStringRep(dictPtr);
    }

    resultPtr = Tcl_ObjSetVar2(interp, objv[1], NULL, dictPtr,
	    TCL_LEAVE_ERR_MSG);
    if (resultPtr == NULL) {
	return TCL_ERROR;
    }
    Tcl_SetObjResult(interp, resultPtr);
    return TCL_OK;
}

/*
 *----------------------------------------------------------------------
 *
 * DictAppendCmd --
 *
 *	This function implements the "dict append" Tcl command. See the user
 *	documentation for details on what it does, and TIP#111 for the formal
 *	specification.
 *
 * Results:
 *	A standard Tcl result.
 *
 * Side effects:
 *	See the user documentation.
 *
 *----------------------------------------------------------------------
 */

static int
DictAppendCmd(
    TCL_UNUSED(ClientData),
    Tcl_Interp *interp,
    int objc,
    Tcl_Obj *const *objv)
{
    Tcl_Obj *dictPtr, *valuePtr, *resultPtr;
    int allocatedDict = 0;

    if (objc < 3) {
	Tcl_WrongNumArgs(interp, 1, objv, "dictVarName key ?value ...?");
	return TCL_ERROR;
    }

    dictPtr = Tcl_ObjGetVar2(interp, objv[1], NULL, 0);
    if (dictPtr == NULL) {
	allocatedDict = 1;
	dictPtr = Tcl_NewDictObj();
    } else if (Tcl_IsShared(dictPtr)) {
	allocatedDict = 1;
	dictPtr = Tcl_DuplicateObj(dictPtr);
    }

    if (Tcl_DictObjGet(interp, dictPtr, objv[2], &valuePtr) != TCL_OK) {
	if (allocatedDict) {
	    TclDecrRefCount(dictPtr);
	}
	return TCL_ERROR;
    }

    if ((objc > 3) || (valuePtr == NULL)) {
	/* Only go through append activites when something will change. */
	Tcl_Obj *appendObjPtr = NULL;

	if (objc > 3) {
	    /* Something to append */

	    if (objc == 4) {
		appendObjPtr = objv[3];
	    } else {
		appendObjPtr = TclStringCat(interp, objc-3, objv+3,
			TCL_STRING_IN_PLACE);
		if (appendObjPtr == NULL) {
		    return TCL_ERROR;
		}
	    }
	}

	if (appendObjPtr == NULL) {
	    /* => (objc == 3) => (valuePtr == NULL) */
	    TclNewObj(valuePtr);
	} else if (valuePtr == NULL) {
	    valuePtr = appendObjPtr;
	    appendObjPtr = NULL;
	}

	if (appendObjPtr) {
	    if (Tcl_IsShared(valuePtr)) {
		valuePtr = Tcl_DuplicateObj(valuePtr);
	    }

	    Tcl_IncrRefCount(appendObjPtr);
	    Tcl_AppendObjToObj(valuePtr, appendObjPtr);
	    Tcl_DecrRefCount(appendObjPtr);
	}

	Tcl_DictObjPut(NULL, dictPtr, objv[2], valuePtr);
    }

    /*
     * Even if nothing changed, we still overwrite so that variable
     * trace expectations are met.
     */

    resultPtr = Tcl_ObjSetVar2(interp, objv[1], NULL, dictPtr,
	    TCL_LEAVE_ERR_MSG);
    if (resultPtr == NULL) {
	return TCL_ERROR;
    }
    Tcl_SetObjResult(interp, resultPtr);
    return TCL_OK;
}

/*
 *----------------------------------------------------------------------
 *
 * DictForNRCmd --
 *
 *	These functions implement the "dict for" Tcl command.  See the user
 *	documentation for details on what it does, and TIP#111 for the formal
 *	specification.
 *
 * Results:
 *	A standard Tcl result.
 *
 * Side effects:
 *	See the user documentation.
 *
 *----------------------------------------------------------------------
 */

static int
DictForNRCmd(
    TCL_UNUSED(ClientData),
    Tcl_Interp *interp,
    int objc,
    Tcl_Obj *const *objv)
{
    Interp *iPtr = (Interp *) interp;
    Tcl_Obj *scriptObj, *keyVarObj, *valueVarObj;
    Tcl_Obj **varv, *keyObj, *valueObj;
    Tcl_DictSearch *searchPtr;
    Tcl_Size varc;
    int done;

    if (objc != 4) {
	Tcl_WrongNumArgs(interp, 1, objv,
		"{keyVarName valueVarName} dictionary script");
	return TCL_ERROR;
    }

    /*
     * Parse arguments.
     */

    if (TclListObjGetElementsM(interp, objv[1], &varc, &varv) != TCL_OK) {
	return TCL_ERROR;
    }
    if (varc != 2) {
	Tcl_SetObjResult(interp, Tcl_NewStringObj(
		"must have exactly two variable names", -1));
	Tcl_SetErrorCode(interp, "TCL", "SYNTAX", "dict", "for", NULL);
	return TCL_ERROR;
    }
    searchPtr = (Tcl_DictSearch *)TclStackAlloc(interp, sizeof(Tcl_DictSearch));
    if (Tcl_DictObjFirst(interp, objv[2], searchPtr, &keyObj, &valueObj,
	    &done) != TCL_OK) {
	TclStackFree(interp, searchPtr);
	return TCL_ERROR;
    }
    if (done) {
	TclStackFree(interp, searchPtr);
	return TCL_OK;
    }
    TclListObjGetElementsM(NULL, objv[1], &varc, &varv);
    keyVarObj = varv[0];
    valueVarObj = varv[1];
    scriptObj = objv[3];

    /*
     * Make sure that these objects (which we need throughout the body of the
     * loop) don't vanish. Note that the dictionary internal rep is locked
     * internally so that updates, shimmering, etc are not a problem.
     */

    Tcl_IncrRefCount(keyVarObj);
    Tcl_IncrRefCount(valueVarObj);
    Tcl_IncrRefCount(scriptObj);

    /*
     * Stop the value from getting hit in any way by any traces on the key
     * variable.
     */

    Tcl_IncrRefCount(valueObj);
    if (Tcl_ObjSetVar2(interp, keyVarObj, NULL, keyObj,
	    TCL_LEAVE_ERR_MSG) == NULL) {
	TclDecrRefCount(valueObj);
	goto error;
    }
    TclDecrRefCount(valueObj);
    if (Tcl_ObjSetVar2(interp, valueVarObj, NULL, valueObj,
	    TCL_LEAVE_ERR_MSG) == NULL) {
	goto error;
    }

    /*
     * Run the script.
     */

    TclNRAddCallback(interp, DictForLoopCallback, searchPtr, keyVarObj,
	    valueVarObj, scriptObj);
    return TclNREvalObjEx(interp, scriptObj, 0, iPtr->cmdFramePtr, 3);

    /*
     * For unwinding everything on error.
     */

  error:
    TclDecrRefCount(keyVarObj);
    TclDecrRefCount(valueVarObj);
    TclDecrRefCount(scriptObj);
    Tcl_DictObjDone(searchPtr);
    TclStackFree(interp, searchPtr);
    return TCL_ERROR;
}

static int
DictForLoopCallback(
    void *data[],
    Tcl_Interp *interp,
    int result)
{
    Interp *iPtr = (Interp *) interp;
    Tcl_DictSearch *searchPtr = (Tcl_DictSearch *)data[0];
    Tcl_Obj *keyVarObj = (Tcl_Obj *)data[1];
    Tcl_Obj *valueVarObj = (Tcl_Obj *)data[2];
    Tcl_Obj *scriptObj = (Tcl_Obj *)data[3];
    Tcl_Obj *keyObj, *valueObj;
    int done;

    /*
     * Process the result from the previous execution of the script body.
     */

    if (result == TCL_CONTINUE) {
	result = TCL_OK;
    } else if (result != TCL_OK) {
	if (result == TCL_BREAK) {
	    Tcl_ResetResult(interp);
	    result = TCL_OK;
	} else if (result == TCL_ERROR) {
	    Tcl_AppendObjToErrorInfo(interp, Tcl_ObjPrintf(
		    "\n    (\"dict for\" body line %d)",
		    Tcl_GetErrorLine(interp)));
	}
	goto done;
    }

    /*
     * Get the next mapping from the dictionary.
     */

    Tcl_DictObjNext(searchPtr, &keyObj, &valueObj, &done);
    if (done) {
	Tcl_ResetResult(interp);
	goto done;
    }

    /*
     * Stop the value from getting hit in any way by any traces on the key
     * variable.
     */

    Tcl_IncrRefCount(valueObj);
    if (Tcl_ObjSetVar2(interp, keyVarObj, NULL, keyObj,
	    TCL_LEAVE_ERR_MSG) == NULL) {
	TclDecrRefCount(valueObj);
	result = TCL_ERROR;
	goto done;
    }
    TclDecrRefCount(valueObj);
    if (Tcl_ObjSetVar2(interp, valueVarObj, NULL, valueObj,
	    TCL_LEAVE_ERR_MSG) == NULL) {
	result = TCL_ERROR;
	goto done;
    }

    /*
     * Run the script.
     */

    TclNRAddCallback(interp, DictForLoopCallback, searchPtr, keyVarObj,
	    valueVarObj, scriptObj);
    return TclNREvalObjEx(interp, scriptObj, 0, iPtr->cmdFramePtr, 3);

    /*
     * For unwinding everything once the iterating is done.
     */

  done:
    TclDecrRefCount(keyVarObj);
    TclDecrRefCount(valueVarObj);
    TclDecrRefCount(scriptObj);
    Tcl_DictObjDone(searchPtr);
    TclStackFree(interp, searchPtr);
    return result;
}

/*
 *----------------------------------------------------------------------
 *
 * DictMapNRCmd --
 *
 *	These functions implement the "dict map" Tcl command.  See the user
 *	documentation for details on what it does, and TIP#405 for the formal
 *	specification.
 *
 * Results:
 *	A standard Tcl result.
 *
 * Side effects:
 *	See the user documentation.
 *
 *----------------------------------------------------------------------
 */

static int
DictMapNRCmd(
    TCL_UNUSED(ClientData),
    Tcl_Interp *interp,
    int objc,
    Tcl_Obj *const *objv)
{
    Interp *iPtr = (Interp *) interp;
    Tcl_Obj **varv, *keyObj, *valueObj;
    DictMapStorage *storagePtr;
    Tcl_Size varc;
    int done;

    if (objc != 4) {
	Tcl_WrongNumArgs(interp, 1, objv,
		"{keyVarName valueVarName} dictionary script");
	return TCL_ERROR;
    }

    /*
     * Parse arguments.
     */

    if (TclListObjGetElementsM(interp, objv[1], &varc, &varv) != TCL_OK) {
	return TCL_ERROR;
    }
    if (varc != 2) {
	Tcl_SetObjResult(interp, Tcl_NewStringObj(
		"must have exactly two variable names", -1));
	Tcl_SetErrorCode(interp, "TCL", "SYNTAX", "dict", "map", NULL);
	return TCL_ERROR;
    }
    storagePtr = (DictMapStorage *)TclStackAlloc(interp, sizeof(DictMapStorage));
    if (Tcl_DictObjFirst(interp, objv[2], &storagePtr->search, &keyObj,
	    &valueObj, &done) != TCL_OK) {
	TclStackFree(interp, storagePtr);
	return TCL_ERROR;
    }
    if (done) {
	/*
	 * Note that this exit leaves an empty value in the result (due to
	 * command calling conventions) but that is OK since an empty value is
	 * an empty dictionary.
	 */

	TclStackFree(interp, storagePtr);
	return TCL_OK;
    }
    TclNewObj(storagePtr->accumulatorObj);
    TclListObjGetElementsM(NULL, objv[1], &varc, &varv);
    storagePtr->keyVarObj = varv[0];
    storagePtr->valueVarObj = varv[1];
    storagePtr->scriptObj = objv[3];

    /*
     * Make sure that these objects (which we need throughout the body of the
     * loop) don't vanish. Note that the dictionary internal rep is locked
     * internally so that updates, shimmering, etc are not a problem.
     */

    Tcl_IncrRefCount(storagePtr->accumulatorObj);
    Tcl_IncrRefCount(storagePtr->keyVarObj);
    Tcl_IncrRefCount(storagePtr->valueVarObj);
    Tcl_IncrRefCount(storagePtr->scriptObj);

    /*
     * Stop the value from getting hit in any way by any traces on the key
     * variable.
     */

    Tcl_IncrRefCount(valueObj);
    if (Tcl_ObjSetVar2(interp, storagePtr->keyVarObj, NULL, keyObj,
	    TCL_LEAVE_ERR_MSG) == NULL) {
	TclDecrRefCount(valueObj);
	goto error;
    }
    if (Tcl_ObjSetVar2(interp, storagePtr->valueVarObj, NULL, valueObj,
	    TCL_LEAVE_ERR_MSG) == NULL) {
	TclDecrRefCount(valueObj);
	goto error;
    }
    TclDecrRefCount(valueObj);

    /*
     * Run the script.
     */

    TclNRAddCallback(interp, DictMapLoopCallback, storagePtr, NULL,NULL,NULL);
    return TclNREvalObjEx(interp, storagePtr->scriptObj, 0,
	    iPtr->cmdFramePtr, 3);

    /*
     * For unwinding everything on error.
     */

  error:
    TclDecrRefCount(storagePtr->keyVarObj);
    TclDecrRefCount(storagePtr->valueVarObj);
    TclDecrRefCount(storagePtr->scriptObj);
    TclDecrRefCount(storagePtr->accumulatorObj);
    Tcl_DictObjDone(&storagePtr->search);
    TclStackFree(interp, storagePtr);
    return TCL_ERROR;
}

static int
DictMapLoopCallback(
    void *data[],
    Tcl_Interp *interp,
    int result)
{
    Interp *iPtr = (Interp *) interp;
    DictMapStorage *storagePtr = (DictMapStorage *)data[0];
    Tcl_Obj *keyObj, *valueObj;
    int done;

    /*
     * Process the result from the previous execution of the script body.
     */

    if (result == TCL_CONTINUE) {
	result = TCL_OK;
    } else if (result != TCL_OK) {
	if (result == TCL_BREAK) {
	    Tcl_ResetResult(interp);
	    result = TCL_OK;
	} else if (result == TCL_ERROR) {
	    Tcl_AppendObjToErrorInfo(interp, Tcl_ObjPrintf(
		    "\n    (\"dict map\" body line %d)",
		    Tcl_GetErrorLine(interp)));
	}
	goto done;
    } else {
	keyObj = Tcl_ObjGetVar2(interp, storagePtr->keyVarObj, NULL,
		TCL_LEAVE_ERR_MSG);
	if (keyObj == NULL) {
	    result = TCL_ERROR;
	    goto done;
	}
	Tcl_DictObjPut(NULL, storagePtr->accumulatorObj, keyObj,
		Tcl_GetObjResult(interp));
    }

    /*
     * Get the next mapping from the dictionary.
     */

    Tcl_DictObjNext(&storagePtr->search, &keyObj, &valueObj, &done);
    if (done) {
	Tcl_SetObjResult(interp, storagePtr->accumulatorObj);
	goto done;
    }

    /*
     * Stop the value from getting hit in any way by any traces on the key
     * variable.
     */

    Tcl_IncrRefCount(valueObj);
    if (Tcl_ObjSetVar2(interp, storagePtr->keyVarObj, NULL, keyObj,
	    TCL_LEAVE_ERR_MSG) == NULL) {
	TclDecrRefCount(valueObj);
	result = TCL_ERROR;
	goto done;
    }
    if (Tcl_ObjSetVar2(interp, storagePtr->valueVarObj, NULL, valueObj,
	    TCL_LEAVE_ERR_MSG) == NULL) {
	TclDecrRefCount(valueObj);
	result = TCL_ERROR;
	goto done;
    }
    TclDecrRefCount(valueObj);

    /*
     * Run the script.
     */

    TclNRAddCallback(interp, DictMapLoopCallback, storagePtr, NULL,NULL,NULL);
    return TclNREvalObjEx(interp, storagePtr->scriptObj, 0,
	    iPtr->cmdFramePtr, 3);

    /*
     * For unwinding everything once the iterating is done.
     */

  done:
    TclDecrRefCount(storagePtr->keyVarObj);
    TclDecrRefCount(storagePtr->valueVarObj);
    TclDecrRefCount(storagePtr->scriptObj);
    TclDecrRefCount(storagePtr->accumulatorObj);
    Tcl_DictObjDone(&storagePtr->search);
    TclStackFree(interp, storagePtr);
    return result;
}

/*
 *----------------------------------------------------------------------
 *
 * DictSetCmd --
 *
 *	This function implements the "dict set" Tcl command. See the user
 *	documentation for details on what it does, and TIP#111 for the formal
 *	specification.
 *
 * Results:
 *	A standard Tcl result.
 *
 * Side effects:
 *	See the user documentation.
 *
 *----------------------------------------------------------------------
 */

static int
DictSetCmd(
    TCL_UNUSED(ClientData),
    Tcl_Interp *interp,
    int objc,
    Tcl_Obj *const *objv)
{
    Tcl_Obj *dictPtr, *resultPtr;
    int result, allocatedDict = 0;

    if (objc < 4) {
	Tcl_WrongNumArgs(interp, 1, objv, "dictVarName key ?key ...? value");
	return TCL_ERROR;
    }

    dictPtr = Tcl_ObjGetVar2(interp, objv[1], NULL, 0);
    if (dictPtr == NULL) {
	allocatedDict = 1;
	dictPtr = Tcl_NewDictObj();
    } else if (Tcl_IsShared(dictPtr)) {
	allocatedDict = 1;
	dictPtr = Tcl_DuplicateObj(dictPtr);
    }

    result = Tcl_DictObjPutKeyList(interp, dictPtr, objc-3, objv+2,
	    objv[objc-1]);
    if (result != TCL_OK) {
	if (allocatedDict) {
	    TclDecrRefCount(dictPtr);
	}
	return TCL_ERROR;
    }

    resultPtr = Tcl_ObjSetVar2(interp, objv[1], NULL, dictPtr,
	    TCL_LEAVE_ERR_MSG);
    if (resultPtr == NULL) {
	return TCL_ERROR;
    }
    Tcl_SetObjResult(interp, resultPtr);
    return TCL_OK;
}

/*
 *----------------------------------------------------------------------
 *
 * DictUnsetCmd --
 *
 *	This function implements the "dict unset" Tcl command. See the user
 *	documentation for details on what it does, and TIP#111 for the formal
 *	specification.
 *
 * Results:
 *	A standard Tcl result.
 *
 * Side effects:
 *	See the user documentation.
 *
 *----------------------------------------------------------------------
 */

static int
DictUnsetCmd(
    TCL_UNUSED(ClientData),
    Tcl_Interp *interp,
    int objc,
    Tcl_Obj *const *objv)
{
    Tcl_Obj *dictPtr, *resultPtr;
    int result, allocatedDict = 0;

    if (objc < 3) {
	Tcl_WrongNumArgs(interp, 1, objv, "dictVarName key ?key ...?");
	return TCL_ERROR;
    }

    dictPtr = Tcl_ObjGetVar2(interp, objv[1], NULL, 0);
    if (dictPtr == NULL) {
	allocatedDict = 1;
	dictPtr = Tcl_NewDictObj();
    } else if (Tcl_IsShared(dictPtr)) {
	allocatedDict = 1;
	dictPtr = Tcl_DuplicateObj(dictPtr);
    }

    result = Tcl_DictObjRemoveKeyList(interp, dictPtr, objc-2, objv+2);
    if (result != TCL_OK) {
	if (allocatedDict) {
	    TclDecrRefCount(dictPtr);
	}
	return TCL_ERROR;
    }

    resultPtr = Tcl_ObjSetVar2(interp, objv[1], NULL, dictPtr,
	    TCL_LEAVE_ERR_MSG);
    if (resultPtr == NULL) {
	return TCL_ERROR;
    }
    Tcl_SetObjResult(interp, resultPtr);
    return TCL_OK;
}

/*
 *----------------------------------------------------------------------
 *
 * DictFilterCmd --
 *
 *	This function implements the "dict filter" Tcl command. See the user
 *	documentation for details on what it does, and TIP#111 for the formal
 *	specification.
 *
 * Results:
 *	A standard Tcl result.
 *
 * Side effects:
 *	See the user documentation.
 *
 *----------------------------------------------------------------------
 */

static int
DictFilterCmd(
    TCL_UNUSED(ClientData),
    Tcl_Interp *interp,
    int objc,
    Tcl_Obj *const *objv)
{
    Interp *iPtr = (Interp *) interp;
    static const char *const filters[] = {
	"key", "script", "value", NULL
    };
    enum FilterTypes {
	FILTER_KEYS, FILTER_SCRIPT, FILTER_VALUES
    } index;
    Tcl_Obj *scriptObj, *keyVarObj, *valueVarObj;
    Tcl_Obj **varv, *keyObj = NULL, *valueObj = NULL, *resultObj, *boolObj;
    Tcl_DictSearch search;
    int done, result, satisfied;
    Tcl_Size varc;
    const char *pattern;

    if (objc < 3) {
	Tcl_WrongNumArgs(interp, 1, objv, "dictionary filterType ?arg ...?");
	return TCL_ERROR;
    }
    if (Tcl_GetIndexFromObj(interp, objv[2], filters, "filterType",
	     0, &index) != TCL_OK) {
	return TCL_ERROR;
    }

    switch (index) {
    case FILTER_KEYS:
	/*
	 * Create a dictionary whose keys all match a certain pattern.
	 */

	if (Tcl_DictObjFirst(interp, objv[1], &search,
		&keyObj, &valueObj, &done) != TCL_OK) {
	    return TCL_ERROR;
	}
	if (objc == 3) {
	    /*
	     * Nothing to match, so return nothing (== empty dictionary).
	     */

	    Tcl_DictObjDone(&search);
	    return TCL_OK;
	} else if (objc == 4) {
	    pattern = TclGetString(objv[3]);
	    resultObj = Tcl_NewDictObj();
	    if (TclMatchIsTrivial(pattern)) {
		/*
		 * Must release the search lock here to prevent a memory leak
		 * since we are not exhausing the search. [Bug 1705778, leak
		 * K05]
		 */

		Tcl_DictObjDone(&search);
		Tcl_DictObjGet(interp, objv[1], objv[3], &valueObj);
		if (valueObj != NULL) {
		    Tcl_DictObjPut(NULL, resultObj, objv[3], valueObj);
		}
	    } else {
		while (!done) {
		    if (Tcl_StringMatch(TclGetString(keyObj), pattern)) {
			Tcl_DictObjPut(NULL, resultObj, keyObj, valueObj);
		    }
		    Tcl_DictObjNext(&search, &keyObj, &valueObj, &done);
		}
	    }
	} else {
	    /*
	     * Can't optimize this match for trivial globbing: would disturb
	     * order.
	     */

	    resultObj = Tcl_NewDictObj();
	    while (!done) {
		int i;

		for (i=3 ; i<objc ; i++) {
		    pattern = TclGetString(objv[i]);
		    if (Tcl_StringMatch(TclGetString(keyObj), pattern)) {
			Tcl_DictObjPut(NULL, resultObj, keyObj, valueObj);
			break;		/* stop inner loop */
		    }
		}
		Tcl_DictObjNext(&search, &keyObj, &valueObj, &done);
	    }
	}
	Tcl_SetObjResult(interp, resultObj);
	return TCL_OK;

    case FILTER_VALUES:
	/*
	 * Create a dictionary whose values all match a certain pattern.
	 */

	if (Tcl_DictObjFirst(interp, objv[1], &search,
		&keyObj, &valueObj, &done) != TCL_OK) {
	    return TCL_ERROR;
	}
	resultObj = Tcl_NewDictObj();
	while (!done) {
	    int i;

	    for (i=3 ; i<objc ; i++) {
		pattern = TclGetString(objv[i]);
		if (Tcl_StringMatch(TclGetString(valueObj), pattern)) {
		    Tcl_DictObjPut(NULL, resultObj, keyObj, valueObj);
		    break;		/* stop inner loop */
		}
	    }
	    Tcl_DictObjNext(&search, &keyObj, &valueObj, &done);
	}
	Tcl_SetObjResult(interp, resultObj);
	return TCL_OK;

    case FILTER_SCRIPT:
	if (objc != 5) {
	    Tcl_WrongNumArgs(interp, 1, objv,
		    "dictionary script {keyVarName valueVarName} filterScript");
	    return TCL_ERROR;
	}

	/*
	 * Create a dictionary whose key,value pairs all satisfy a script
	 * (i.e. get a true boolean result from its evaluation). Massive
	 * copying from the "dict for" implementation has occurred!
	 */

	if (TclListObjGetElementsM(interp, objv[3], &varc, &varv) != TCL_OK) {
	    return TCL_ERROR;
	}
	if (varc != 2) {
	    Tcl_SetObjResult(interp, Tcl_NewStringObj(
		    "must have exactly two variable names", -1));
	    Tcl_SetErrorCode(interp, "TCL", "SYNTAX", "dict", "filter", NULL);
	    return TCL_ERROR;
	}
	keyVarObj = varv[0];
	valueVarObj = varv[1];
	scriptObj = objv[4];

	/*
	 * Make sure that these objects (which we need throughout the body of
	 * the loop) don't vanish. Note that the dictionary internal rep is
	 * locked internally so that updates, shimmering, etc are not a
	 * problem.
	 */

	Tcl_IncrRefCount(keyVarObj);
	Tcl_IncrRefCount(valueVarObj);
	Tcl_IncrRefCount(scriptObj);

	result = Tcl_DictObjFirst(interp, objv[1],
		&search, &keyObj, &valueObj, &done);
	if (result != TCL_OK) {
	    TclDecrRefCount(keyVarObj);
	    TclDecrRefCount(valueVarObj);
	    TclDecrRefCount(scriptObj);
	    return TCL_ERROR;
	}

	resultObj = Tcl_NewDictObj();

	while (!done) {
	    /*
	     * Stop the value from getting hit in any way by any traces on the
	     * key variable.
	     */

	    Tcl_IncrRefCount(keyObj);
	    Tcl_IncrRefCount(valueObj);
	    if (Tcl_ObjSetVar2(interp, keyVarObj, NULL, keyObj,
		    TCL_LEAVE_ERR_MSG) == NULL) {
		Tcl_AddErrorInfo(interp,
			"\n    (\"dict filter\" filter script key variable)");
		result = TCL_ERROR;
		goto abnormalResult;
	    }
	    if (Tcl_ObjSetVar2(interp, valueVarObj, NULL, valueObj,
		    TCL_LEAVE_ERR_MSG) == NULL) {
		Tcl_AddErrorInfo(interp,
			"\n    (\"dict filter\" filter script value variable)");
		result = TCL_ERROR;
		goto abnormalResult;
	    }

	    /*
	     * TIP #280. Make invoking context available to loop body.
	     */

	    result = TclEvalObjEx(interp, scriptObj, 0, iPtr->cmdFramePtr, 4);
	    switch (result) {
	    case TCL_OK:
		boolObj = Tcl_GetObjResult(interp);
		Tcl_IncrRefCount(boolObj);
		Tcl_ResetResult(interp);
		if (Tcl_GetBooleanFromObj(interp, boolObj,
			&satisfied) != TCL_OK) {
		    TclDecrRefCount(boolObj);
		    result = TCL_ERROR;
		    goto abnormalResult;
		}
		TclDecrRefCount(boolObj);
		if (satisfied) {
		    Tcl_DictObjPut(NULL, resultObj, keyObj, valueObj);
		}
		break;
	    case TCL_BREAK:
		/*
		 * Force loop termination by calling Tcl_DictObjDone; this
		 * makes the next Tcl_DictObjNext say there is nothing more to
		 * do.
		 */

		Tcl_ResetResult(interp);
		Tcl_DictObjDone(&search);
	    /* FALLTHRU */
	    case TCL_CONTINUE:
		result = TCL_OK;
		break;
	    case TCL_ERROR:
		Tcl_AppendObjToErrorInfo(interp, Tcl_ObjPrintf(
			"\n    (\"dict filter\" script line %d)",
			Tcl_GetErrorLine(interp)));
	    default:
		goto abnormalResult;
	    }

	    TclDecrRefCount(keyObj);
	    TclDecrRefCount(valueObj);

	    Tcl_DictObjNext(&search, &keyObj, &valueObj, &done);
	}

	/*
	 * Stop holding a reference to these objects.
	 */

	TclDecrRefCount(keyVarObj);
	TclDecrRefCount(valueVarObj);
	TclDecrRefCount(scriptObj);
	Tcl_DictObjDone(&search);

	if (result == TCL_OK) {
	    Tcl_SetObjResult(interp, resultObj);
	} else {
	    TclDecrRefCount(resultObj);
	}
	return result;

    abnormalResult:
	Tcl_DictObjDone(&search);
	TclDecrRefCount(keyObj);
	TclDecrRefCount(valueObj);
	TclDecrRefCount(keyVarObj);
	TclDecrRefCount(valueVarObj);
	TclDecrRefCount(scriptObj);
	TclDecrRefCount(resultObj);
	return result;
    }
    Tcl_Panic("unexpected fallthrough");
    /* Control never reaches this point. */
    return TCL_ERROR;
}

/*
 *----------------------------------------------------------------------
 *
 * DictUpdateCmd --
 *
 *	This function implements the "dict update" Tcl command. See the user
 *	documentation for details on what it does, and TIP#212 for the formal
 *	specification.
 *
 * Results:
 *	A standard Tcl result.
 *
 * Side effects:
 *	See the user documentation.
 *
 *----------------------------------------------------------------------
 */

static int
DictUpdateCmd(
    TCL_UNUSED(ClientData),
    Tcl_Interp *interp,
    int objc,
    Tcl_Obj *const *objv)
{
    Interp *iPtr = (Interp *) interp;
    Tcl_Obj *dictPtr, *objPtr;
    int i;
    Tcl_Size dummy;

    if (objc < 5 || !(objc & 1)) {
	Tcl_WrongNumArgs(interp, 1, objv,
		"dictVarName key varName ?key varName ...? script");
	return TCL_ERROR;
    }

    dictPtr = Tcl_ObjGetVar2(interp, objv[1], NULL, TCL_LEAVE_ERR_MSG);
    if (dictPtr == NULL) {
	return TCL_ERROR;
    }
    if (Tcl_DictObjSize(interp, dictPtr, &dummy) != TCL_OK) {
	return TCL_ERROR;
    }
    Tcl_IncrRefCount(dictPtr);
    for (i=2 ; i+2<objc ; i+=2) {
	if (Tcl_DictObjGet(interp, dictPtr, objv[i], &objPtr) != TCL_OK) {
	    TclDecrRefCount(dictPtr);
	    return TCL_ERROR;
	}
	if (objPtr == NULL) {
	    /* ??? */
	    Tcl_UnsetVar2(interp, TclGetString(objv[i+1]), NULL, 0);
	} else if (Tcl_ObjSetVar2(interp, objv[i+1], NULL, objPtr,
		TCL_LEAVE_ERR_MSG) == NULL) {
	    TclDecrRefCount(dictPtr);
	    return TCL_ERROR;
	}
    }
    TclDecrRefCount(dictPtr);

    /*
     * Execute the body after setting up the NRE handler to process the
     * results.
     */

    objPtr = Tcl_NewListObj(objc-3, objv+2);
    Tcl_IncrRefCount(objPtr);
    Tcl_IncrRefCount(objv[1]);
    TclNRAddCallback(interp, FinalizeDictUpdate, objv[1], objPtr, NULL,NULL);

    return TclNREvalObjEx(interp, objv[objc-1], 0, iPtr->cmdFramePtr, objc-1);
}

static int
FinalizeDictUpdate(
    void *data[],
    Tcl_Interp *interp,
    int result)
{
    Tcl_Obj *dictPtr, *objPtr, **objv;
    Tcl_InterpState state;
    Tcl_Size i, objc;
    Tcl_Obj *varName = (Tcl_Obj *)data[0];
    Tcl_Obj *argsObj = (Tcl_Obj *)data[1];

    /*
     * ErrorInfo handling.
     */

    if (result == TCL_ERROR) {
	Tcl_AddErrorInfo(interp, "\n    (body of \"dict update\")");
    }

    /*
     * If the dictionary variable doesn't exist, drop everything silently.
     */

    dictPtr = Tcl_ObjGetVar2(interp, varName, NULL, 0);
    if (dictPtr == NULL) {
	TclDecrRefCount(varName);
	TclDecrRefCount(argsObj);
	return result;
    }

    /*
     * Double-check that it is still a dictionary.
     */

    state = Tcl_SaveInterpState(interp, result);
    if (Tcl_DictObjSize(interp, dictPtr, &objc) != TCL_OK) {
	Tcl_DiscardInterpState(state);
	TclDecrRefCount(varName);
	TclDecrRefCount(argsObj);
	return TCL_ERROR;
    }

    if (Tcl_IsShared(dictPtr)) {
	dictPtr = Tcl_DuplicateObj(dictPtr);
    }

    /*
     * Write back the values from the variables, treating failure to read as
     * an instruction to remove the key.
     */

    TclListObjGetElementsM(NULL, argsObj, &objc, &objv);
    for (i=0 ; i<objc ; i+=2) {
	objPtr = Tcl_ObjGetVar2(interp, objv[i+1], NULL, 0);
	if (objPtr == NULL) {
	    Tcl_DictObjRemove(NULL, dictPtr, objv[i]);
	} else if (objPtr == dictPtr) {
	    /*
	     * Someone is messing us around, trying to build a recursive
	     * structure. [Bug 1786481]
	     */

	    Tcl_DictObjPut(NULL, dictPtr, objv[i], Tcl_DuplicateObj(objPtr));
	} else {
	    /* Shouldn't fail */
	    Tcl_DictObjPut(NULL, dictPtr, objv[i], objPtr);
	}
    }
    TclDecrRefCount(argsObj);

    /*
     * Write the dictionary back to its variable.
     */

    if (Tcl_ObjSetVar2(interp, varName, NULL, dictPtr,
	    TCL_LEAVE_ERR_MSG) == NULL) {
	Tcl_DiscardInterpState(state);
	TclDecrRefCount(varName);
	return TCL_ERROR;
    }

    TclDecrRefCount(varName);
    return Tcl_RestoreInterpState(interp, state);
}

/*
 *----------------------------------------------------------------------
 *
 * DictWithCmd --
 *
 *	This function implements the "dict with" Tcl command. See the user
 *	documentation for details on what it does, and TIP#212 for the formal
 *	specification.
 *
 * Results:
 *	A standard Tcl result.
 *
 * Side effects:
 *	See the user documentation.
 *
 *----------------------------------------------------------------------
 */

static int
DictWithCmd(
    TCL_UNUSED(ClientData),
    Tcl_Interp *interp,
    int objc,
    Tcl_Obj *const *objv)
{
    Interp *iPtr = (Interp *) interp;
    Tcl_Obj *dictPtr, *keysPtr, *pathPtr;

    if (objc < 3) {
	Tcl_WrongNumArgs(interp, 1, objv, "dictVarName ?key ...? script");
	return TCL_ERROR;
    }

    /*
     * Get the dictionary to open out.
     */

    dictPtr = Tcl_ObjGetVar2(interp, objv[1], NULL, TCL_LEAVE_ERR_MSG);
    if (dictPtr == NULL) {
	return TCL_ERROR;
    }

    keysPtr = TclDictWithInit(interp, dictPtr, objc-3, objv+2);
    if (keysPtr == NULL) {
	return TCL_ERROR;
    }
    Tcl_IncrRefCount(keysPtr);

    /*
     * Execute the body, while making the invoking context available to the
     * loop body (TIP#280) and postponing the cleanup until later (NRE).
     */

    pathPtr = NULL;
    if (objc > 3) {
	pathPtr = Tcl_NewListObj(objc-3, objv+2);
	Tcl_IncrRefCount(pathPtr);
    }
    Tcl_IncrRefCount(objv[1]);
    TclNRAddCallback(interp, FinalizeDictWith, objv[1], keysPtr, pathPtr,
	    NULL);

    return TclNREvalObjEx(interp, objv[objc-1], 0, iPtr->cmdFramePtr, objc-1);
}

static int
FinalizeDictWith(
    void *data[],
    Tcl_Interp *interp,
    int result)
{
    Tcl_Obj **pathv;
    Tcl_Size pathc;
    Tcl_InterpState state;
    Tcl_Obj *varName = (Tcl_Obj *)data[0];
    Tcl_Obj *keysPtr = (Tcl_Obj *)data[1];
    Tcl_Obj *pathPtr = (Tcl_Obj *)data[2];
    Var *varPtr, *arrayPtr;

    if (result == TCL_ERROR) {
	Tcl_AddErrorInfo(interp, "\n    (body of \"dict with\")");
    }

    /*
     * Save the result state; TDWF doesn't guarantee to not modify that on
     * TCL_OK result.
     */

    state = Tcl_SaveInterpState(interp, result);
    if (pathPtr != NULL) {
	TclListObjGetElementsM(NULL, pathPtr, &pathc, &pathv);
    } else {
	pathc = 0;
	pathv = NULL;
    }

    /*
     * Pack from local variables back into the dictionary.
     */

    varPtr = TclObjLookupVarEx(interp, varName, NULL, TCL_LEAVE_ERR_MSG, "set",
	    /*createPart1*/ 1, /*createPart2*/ 1, &arrayPtr);
    if (varPtr == NULL) {
	result = TCL_ERROR;
    } else {
	result = TclDictWithFinish(interp, varPtr, arrayPtr, varName, NULL, -1,
		pathc, pathv, keysPtr);
    }

    /*
     * Tidy up and return the real result (unless we had an error).
     */

    TclDecrRefCount(varName);
    TclDecrRefCount(keysPtr);
    if (pathPtr != NULL) {
	TclDecrRefCount(pathPtr);
    }
    if (result != TCL_OK) {
	Tcl_DiscardInterpState(state);
	return TCL_ERROR;
    }
    return Tcl_RestoreInterpState(interp, state);
}

/*
 *----------------------------------------------------------------------
 *
 * TclDictWithInit --
 *
 *	Part of the core of [dict with]. Pokes into a dictionary and converts
 *	the mappings there into assignments to (presumably) local variables.
 *	Returns a list of all the names that were mapped so that removal of
 *	either the variable or the dictionary entry won't surprise us when we
 *	come to stuffing everything back.
 *
 * Result:
 *	List of mapped names, or NULL if there was an error.
 *
 * Side effects:
 *	Assigns to variables, so potentially legion due to traces.
 *
 *----------------------------------------------------------------------
 */

Tcl_Obj *
TclDictWithInit(
    Tcl_Interp *interp,
    Tcl_Obj *dictPtr,
    Tcl_Size pathc,
    Tcl_Obj *const pathv[])
{
    Tcl_DictSearch s;
    Tcl_Obj *keyPtr, *valPtr, *keysPtr;
    int done;

    if (pathc > 0) {
	dictPtr = TclTraceDictPath(interp, dictPtr, pathc, pathv,
		DICT_PATH_READ);
	if (dictPtr == NULL) {
	    return NULL;
	}
    }

    /*
     * Go over the list of keys and write each corresponding value to a
     * variable in the current context with the same name. Also keep a copy of
     * the keys so we can write back properly later on even if the dictionary
     * has been structurally modified.
     */

    if (Tcl_DictObjFirst(interp, dictPtr, &s, &keyPtr, &valPtr,
	    &done) != TCL_OK) {
	return NULL;
    }

    TclNewObj(keysPtr);

    for (; !done ; Tcl_DictObjNext(&s, &keyPtr, &valPtr, &done)) {
	Tcl_ListObjAppendElement(NULL, keysPtr, keyPtr);
	if (Tcl_ObjSetVar2(interp, keyPtr, NULL, valPtr,
		TCL_LEAVE_ERR_MSG) == NULL) {
	    TclDecrRefCount(keysPtr);
	    Tcl_DictObjDone(&s);
	    return NULL;
	}
    }

    return keysPtr;
}

/*
 *----------------------------------------------------------------------
 *
 * TclDictWithFinish --
 *
 *	Part of the core of [dict with]. Reassembles the piece of the dict (in
 *	varName, location given by pathc/pathv) from the variables named in
 *	the keysPtr argument. NB, does not try to preserve errors or manage
 *	argument lifetimes.
 *
 * Result:
 *	TCL_OK if we succeeded, or TCL_ERROR if we failed.
 *
 * Side effects:
 *	Assigns to a variable, so potentially legion due to traces. Updates
 *	the dictionary in the named variable.
 *
 *----------------------------------------------------------------------
 */

int
TclDictWithFinish(
    Tcl_Interp *interp,		/* Command interpreter in which variable
				 * exists. Used for state management, traces
				 * and error reporting. */
    Var *varPtr,		/* Reference to the variable holding the
				 * dictionary. */
    Var *arrayPtr,		/* Reference to the array containing the
				 * variable, or NULL if the variable is a
				 * scalar. */
    Tcl_Obj *part1Ptr,		/* Name of an array (if part2 is non-NULL) or
				 * the name of a variable. NULL if the 'index'
				 * parameter is >= 0 */
    Tcl_Obj *part2Ptr,		/* If non-NULL, gives the name of an element
				 * in the array part1. */
    int index,			/* Index into the local variable table of the
				 * variable, or -1. Only used when part1Ptr is
				 * NULL. */
    int pathc,			/* The number of elements in the path into the
				 * dictionary. */
    Tcl_Obj *const pathv[],	/* The elements of the path to the subdict. */
    Tcl_Obj *keysPtr)		/* List of keys to be synchronized. This is
				 * the result value from TclDictWithInit. */
{
    Tcl_Obj *dictPtr, *leafPtr, *valPtr;
    Tcl_Size i, allocdict, keyc;
    Tcl_Obj **keyv;

    /*
     * If the dictionary variable doesn't exist, drop everything silently.
     */

    dictPtr = TclPtrGetVarIdx(interp, varPtr, arrayPtr, part1Ptr, part2Ptr,
	    TCL_LEAVE_ERR_MSG, index);
    if (dictPtr == NULL) {
	return TCL_OK;
    }

    /*
     * Double-check that it is still a dictionary.
     */

    if (Tcl_DictObjSize(interp, dictPtr, &i) != TCL_OK) {
	return TCL_ERROR;
    }

    if (Tcl_IsShared(dictPtr)) {
	dictPtr = Tcl_DuplicateObj(dictPtr);
	allocdict = 1;
    } else {
	allocdict = 0;
    }

    if (pathc > 0) {
	/*
	 * Want to get to the dictionary which we will update; need to do
	 * prepare-for-update unsharing along the path *but* avoid generating
	 * an error on a non-extant path (we'll treat that the same as a
	 * non-extant variable. Luckily, the unsharing operation isn't
	 * deeply damaging if we don't go on to update; it's just less than
	 * perfectly efficient (but no memory should be leaked).
	 */

	leafPtr = TclTraceDictPath(interp, dictPtr, pathc, pathv,
		DICT_PATH_EXISTS | DICT_PATH_UPDATE);
	if (leafPtr == NULL) {
	    if (allocdict) {
		TclDecrRefCount(dictPtr);
	    }
	    return TCL_ERROR;
	}
	if (leafPtr == DICT_PATH_NON_EXISTENT) {
	    if (allocdict) {
		TclDecrRefCount(dictPtr);
	    }
	    return TCL_OK;
	}
    } else {
	leafPtr = dictPtr;
    }

    /*
     * Now process our updates on the leaf dictionary.
     */

    TclListObjGetElementsM(NULL, keysPtr, &keyc, &keyv);
    for (i=0 ; i<keyc ; i++) {
	valPtr = Tcl_ObjGetVar2(interp, keyv[i], NULL, 0);
	if (valPtr == NULL) {
	    Tcl_DictObjRemove(NULL, leafPtr, keyv[i]);
	} else if (leafPtr == valPtr) {
	    /*
	     * Someone is messing us around, trying to build a recursive
	     * structure. [Bug 1786481]
	     */

	    Tcl_DictObjPut(NULL, leafPtr, keyv[i], Tcl_DuplicateObj(valPtr));
	} else {
	    Tcl_DictObjPut(NULL, leafPtr, keyv[i], valPtr);
	}
    }

    /*
     * Ensure that none of the dictionaries in the chain still have a string
     * rep.
     */

    if (pathc > 0) {
	InvalidateDictChain(leafPtr);
    }

    /*
     * Write back the outermost dictionary to the variable.
     */

    if (TclPtrSetVarIdx(interp, varPtr, arrayPtr, part1Ptr, part2Ptr,
	    dictPtr, TCL_LEAVE_ERR_MSG, index) == NULL) {
	if (allocdict) {
	    TclDecrRefCount(dictPtr);
	}
	return TCL_ERROR;
    }
    return TCL_OK;
}

/*
 *----------------------------------------------------------------------
 *
 * TclInitDictCmd --
 *
 *	This function is create the "dict" Tcl command. See the user
 *	documentation for details on what it does, and TIP#111 for the formal
 *	specification.
 *
 * Results:
 *	A Tcl command handle.
 *
 * Side effects:
 *	May advance compilation epoch.
 *
 *----------------------------------------------------------------------
 */

Tcl_Command
TclInitDictCmd(
    Tcl_Interp *interp)
{
    return TclMakeEnsemble(interp, "dict", implementationMap);
}

/*
 * Local Variables:
 * mode: c
 * c-basic-offset: 4
 * fill-column: 78
 * End:
 */<|MERGE_RESOLUTION|>--- conflicted
+++ resolved
@@ -610,13 +610,8 @@
      * the conversion from lists to dictionaries.
      */
 
-<<<<<<< HEAD
     if (TclHasInternalRep(objPtr, tclListType)) {
-	int objc, i;
-=======
-    if (TclHasInternalRep(objPtr, &tclListType.objType)) {
 	Tcl_Size objc, i;
->>>>>>> 6da79937
 	Tcl_Obj **objv;
 
 	/* Cannot fail, we already know the Tcl_ObjType is "list". */
