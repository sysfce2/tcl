--- conflicted
+++ resolved
@@ -737,12 +737,7 @@
      * Tcl_GetStringFromObj, to use that old internalRep.
      */
 
-<<<<<<< HEAD
-    dict->epoch = 0;
-=======
-    TclFreeIntRep(objPtr);
     dict->epoch = 1;
->>>>>>> e37040b9
     dict->chain = NULL;
     dict->refCount = 1;
     DictSetIntRep(objPtr, dict);
