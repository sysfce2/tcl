/*
 * tclThreadTest.c --
 *
 *	This file implements the testthread command. Eventually this should be
 *	tclThreadCmd.c
 *	Some of this code is based on work done by Richard Hipp on behalf of
 *	Conservation Through Innovation, Limited, with their permission.
 *
 * Copyright © 1998 Sun Microsystems, Inc.
 * Copyright © 2006-2008 Joe Mistachkin.  All rights reserved.
 *
 * See the file "license.terms" for information on usage and redistribution of
 * this file, and for a DISCLAIMER OF ALL WARRANTIES.
 */

#ifndef USE_TCL_STUBS
#   define USE_TCL_STUBS
#endif
#include "tclInt.h"

#if TCL_THREADS
/*
 * Each thread has an single instance of the following structure. There is one
 * instance of this structure per thread even if that thread contains multiple
 * interpreters. The interpreter identified by this structure is the main
 * interpreter for the thread.
 *
 * The main interpreter is the one that will process any messages received by
 * a thread. Any thread can send messages but only the main interpreter can
 * receive them.
 */

typedef struct ThreadSpecificData {
    Tcl_ThreadId threadId;	/* Tcl ID for this thread */
    Tcl_Interp *interp;		/* Main interpreter for this thread */
    int flags;			/* See the TP_ defines below... */
    struct ThreadSpecificData *nextPtr;
				/* List for "thread names" */
    struct ThreadSpecificData *prevPtr;
				/* List for "thread names" */
} ThreadSpecificData;
static Tcl_ThreadDataKey dataKey;

/*
 * This list is used to list all threads that have interpreters. This is
 * protected by threadMutex.
 */

static ThreadSpecificData *threadList = NULL;

/*
 * The following bit-values are legal for the "flags" field of the
 * ThreadSpecificData structure.
 */

#define TP_Dying		0x001 /* This thread is being canceled */

/*
 * An instance of the following structure contains all information that is
 * passed into a new thread when the thread is created using either the
 * "thread create" Tcl command or the ThreadCreate() C function.
 */

typedef struct ThreadCtrl {
    const char *script;		/* The Tcl command this thread should
				 * execute */
    int flags;			/* Initial value of the "flags" field in the
				 * ThreadSpecificData structure for the new
				 * thread. Might contain TP_Detached or
				 * TP_TclThread. */
    Tcl_Condition condWait;	/* This condition variable is used to
				 * synchronize the parent and child threads.
				 * The child won't run until it acquires
				 * threadMutex, and the parent function won't
				 * complete until signaled on this condition
				 * variable. */
} ThreadCtrl;

/*
 * This is the event used to send scripts to other threads.
 */

typedef struct ThreadEvent {
    Tcl_Event event;		/* Must be first */
    char *script;		/* The script to execute. */
    struct ThreadEventResult *resultPtr;
				/* To communicate the result. This is NULL if
				 * we don't care about it. */
} ThreadEvent;

typedef struct ThreadEventResult {
    Tcl_Condition done;		/* Signaled when the script completes */
    int code;			/* Return value of Tcl_Eval */
    char *result;		/* Result from the script */
    char *errorInfo;		/* Copy of errorInfo variable */
    char *errorCode;		/* Copy of errorCode variable */
    Tcl_ThreadId srcThreadId;	/* Id of sending thread, in case it dies */
    Tcl_ThreadId dstThreadId;	/* Id of target thread, in case it dies */
    struct ThreadEvent *eventPtr;	/* Back pointer */
    struct ThreadEventResult *nextPtr;	/* List for cleanup */
    struct ThreadEventResult *prevPtr;

} ThreadEventResult;

static ThreadEventResult *resultList;

/*
 * This is for simple error handling when a thread script exits badly.
 */

static Tcl_ThreadId mainThreadId;
static Tcl_ThreadId errorThreadId;
static char *errorProcString;

/*
 * Access to the list of threads and to the thread send results is guarded by
 * this mutex.
 */

TCL_DECLARE_MUTEX(threadMutex)

<<<<<<< HEAD
static Tcl_ObjCmdProc ThreadObjCmd;
=======
static int		ThreadObjCmd(void *clientData,
			    Tcl_Interp *interp, size_t objc,
			    Tcl_Obj *const objv[]);
>>>>>>> 61b19c38
static int		ThreadCreate(Tcl_Interp *interp, const char *script,
			    int joinable);
static int		ThreadList(Tcl_Interp *interp);
static int		ThreadSend(Tcl_Interp *interp, Tcl_ThreadId id,
			    const char *script, int wait);
static int		ThreadCancel(Tcl_Interp *interp, Tcl_ThreadId id,
			    const char *result, int flags);

static Tcl_ThreadCreateType	NewTestThread(void *clientData);
static void		ListRemove(ThreadSpecificData *tsdPtr);
static void		ListUpdateInner(ThreadSpecificData *tsdPtr);
static int		ThreadEventProc(Tcl_Event *evPtr, int mask);
static void		ThreadErrorProc(Tcl_Interp *interp);
static void		ThreadFreeProc(void *clientData);
static int		ThreadDeleteEvent(Tcl_Event *eventPtr,
			    void *clientData);
static void		ThreadExitProc(void *clientData);
extern int		Tcltest_Init(Tcl_Interp *interp);

/*
 *----------------------------------------------------------------------
 *
 * TclThread_Init --
 *
 *	Initialize the test thread command.
 *
 * Results:
 *	TCL_OK if the package was properly initialized.
 *
 * Side effects:
 *	Add the "testthread" command to the interp.
 *
 *----------------------------------------------------------------------
 */

int
TclThread_Init(
    Tcl_Interp *interp)		/* The current Tcl interpreter */
{
    /*
     * If the main thread Id has not been set, do it now.
     */

    Tcl_MutexLock(&threadMutex);
    if (mainThreadId == 0) {
	mainThreadId = Tcl_GetCurrentThread();
    }
    Tcl_MutexUnlock(&threadMutex);

    Tcl_CreateObjCommand2(interp, "testthread", ThreadObjCmd, NULL, NULL);
    return TCL_OK;
}

/*
 *----------------------------------------------------------------------
 *
 * ThreadObjCmd --
 *
 *	This procedure is invoked to process the "testthread" Tcl command. See
 *	the user documentation for details on what it does.
 *
 *	thread cancel ?-unwind? id ?result?
 *	thread create ?-joinable? ?script?
 *	thread send ?-async? id script
 *	thread event
 *	thread exit
 *	thread id ?-main?
 *	thread names
 *	thread wait
 *	thread errorproc proc
 *	thread join id
 *
 * Results:
 *	A standard Tcl result.
 *
 * Side effects:
 *	See the user documentation.
 *
 *----------------------------------------------------------------------
 */

static int
ThreadObjCmd(
    TCL_UNUSED(void *),
    Tcl_Interp *interp,		/* Current interpreter. */
    size_t objc,			/* Number of arguments. */
    Tcl_Obj *const objv[])	/* Argument objects. */
{
    ThreadSpecificData *tsdPtr = TCL_TSD_INIT(&dataKey);
    static const char *const threadOptions[] = {
	"cancel", "create", "event", "exit", "id",
	"join", "names", "send", "wait", "errorproc",
	NULL
    };
    enum options {
	THREAD_CANCEL, THREAD_CREATE, THREAD_EVENT, THREAD_EXIT,
	THREAD_ID, THREAD_JOIN, THREAD_NAMES, THREAD_SEND,
	THREAD_WAIT, THREAD_ERRORPROC
    } option;

    if (objc + 1 < 3) {
	Tcl_WrongNumArgs(interp, 1, objv, "option ?arg ...?");
	return TCL_ERROR;
    }
    if (Tcl_GetIndexFromObj(interp, objv[1], threadOptions, "option", 0,
	    &option) != TCL_OK) {
	return TCL_ERROR;
    }

    /*
     * Make sure the initial thread is on the list before doing anything.
     */

    if (tsdPtr->interp == NULL) {
	Tcl_MutexLock(&threadMutex);
	tsdPtr->interp = interp;
	ListUpdateInner(tsdPtr);
	Tcl_CreateThreadExitHandler(ThreadExitProc, NULL);
	Tcl_MutexUnlock(&threadMutex);
    }

    switch (option) {
    case THREAD_CANCEL: {
	Tcl_WideInt id;
	const char *result;
	int flags;
	size_t arg;

	if ((objc < 3) || (objc > 5)) {
	    Tcl_WrongNumArgs(interp, 2, objv, "?-unwind? id ?result?");
	    return TCL_ERROR;
	}
	flags = 0;
	arg = 2;
	if ((objc == 4) || (objc == 5)) {
	    if (strcmp("-unwind", Tcl_GetString(objv[arg])) == 0) {
		flags = TCL_CANCEL_UNWIND;
		arg++;
	    }
	}
	if (Tcl_GetWideIntFromObj(interp, objv[arg], &id) != TCL_OK) {
	    return TCL_ERROR;
	}
	arg++;
	if (arg < objc) {
	    result = Tcl_GetString(objv[arg]);
	} else {
	    result = NULL;
	}
	return ThreadCancel(interp, (Tcl_ThreadId) INT2PTR(id), result, flags);
    }
    case THREAD_CREATE: {
	const char *script;
	int joinable, len;

	if (objc == 2) {
	    /*
	     * Neither joinable nor special script
	     */

	    joinable = 0;
	    script = "testthread wait";		/* Just enter event loop */
	} else if (objc == 3) {
	    /*
	     * Possibly -joinable, then no special script, no joinable, then
	     * its a script.
	     */

	    script = Tcl_GetStringFromObj(objv[2], &len);

	    if ((len > 1) && (script[0] == '-') && (script[1] == 'j') &&
		    (0 == strncmp(script, "-joinable", len))) {
		joinable = 1;
		script = "testthread wait";	/* Just enter event loop */
	    } else {
		/*
		 * Remember the script
		 */

		joinable = 0;
	    }
	} else if (objc == 4) {
	    /*
	     * Definitely a script available, but is the flag -joinable?
	     */

	    script = Tcl_GetStringFromObj(objv[2], &len);
	    joinable = ((len > 1) && (script[0] == '-') && (script[1] == 'j')
		    && (0 == strncmp(script, "-joinable", len)));
	    script = Tcl_GetString(objv[3]);
	} else {
	    Tcl_WrongNumArgs(interp, 2, objv, "?-joinable? ?script?");
	    return TCL_ERROR;
	}
	return ThreadCreate(interp, script, joinable);
    }
    case THREAD_EXIT:
	if (objc > 2) {
	    Tcl_WrongNumArgs(interp, 2, objv, NULL);
	    return TCL_ERROR;
	}
	ListRemove(NULL);
	Tcl_ExitThread(0);
	return TCL_OK;
    case THREAD_ID:
	if (objc == 2 || objc == 3) {
	    Tcl_Obj *idObj;

	    /*
	     * Check if they want the main thread id or the current thread id.
	     */

	    if (objc == 2) {
		idObj = Tcl_NewWideIntObj((Tcl_WideInt)PTR2INT(Tcl_GetCurrentThread()));
	    } else if (objc == 3
		    && strcmp("-main", Tcl_GetString(objv[2])) == 0) {
		Tcl_MutexLock(&threadMutex);
		idObj = Tcl_NewWideIntObj((Tcl_WideInt)PTR2INT(mainThreadId));
		Tcl_MutexUnlock(&threadMutex);
	    } else {
		Tcl_WrongNumArgs(interp, 2, objv, NULL);
		return TCL_ERROR;
	    }

	    Tcl_SetObjResult(interp, idObj);
	    return TCL_OK;
	} else {
	    Tcl_WrongNumArgs(interp, 2, objv, NULL);
	    return TCL_ERROR;
	}
    case THREAD_JOIN: {
	Tcl_WideInt id;
	int result, status;

	if (objc != 3) {
	    Tcl_WrongNumArgs(interp, 2, objv, "id");
	    return TCL_ERROR;
	}
	if (Tcl_GetWideIntFromObj(interp, objv[2], &id) != TCL_OK) {
	    return TCL_ERROR;
	}

	result = Tcl_JoinThread((Tcl_ThreadId)INT2PTR(id), &status);
	if (result == TCL_OK) {
	    Tcl_SetIntObj(Tcl_GetObjResult(interp), status);
	} else {
	    char buf[TCL_INTEGER_SPACE];

	    sprintf(buf, "%" TCL_LL_MODIFIER "d", (long long)id);
	    Tcl_AppendResult(interp, "cannot join thread ", buf, NULL);
	}
	return result;
    }
    case THREAD_NAMES:
	if (objc > 2) {
	    Tcl_WrongNumArgs(interp, 2, objv, NULL);
	    return TCL_ERROR;
	}
	return ThreadList(interp);
    case THREAD_SEND: {
	Tcl_WideInt id;
	const char *script;
	int wait, arg;

	if ((objc != 4) && (objc != 5)) {
	    Tcl_WrongNumArgs(interp, 2, objv, "?-async? id script");
	    return TCL_ERROR;
	}
	if (objc == 5) {
	    if (strcmp("-async", Tcl_GetString(objv[2])) != 0) {
		Tcl_WrongNumArgs(interp, 2, objv, "?-async? id script");
		return TCL_ERROR;
	    }
	    wait = 0;
	    arg = 3;
	} else {
	    wait = 1;
	    arg = 2;
	}
	if (Tcl_GetWideIntFromObj(interp, objv[arg], &id) != TCL_OK) {
	    return TCL_ERROR;
	}
	arg++;
	script = Tcl_GetString(objv[arg]);
	return ThreadSend(interp, (Tcl_ThreadId)INT2PTR(id), script, wait);
    }
    case THREAD_EVENT: {
	if (objc > 2) {
	    Tcl_WrongNumArgs(interp, 2, objv, NULL);
	    return TCL_ERROR;
	}
	Tcl_SetObjResult(interp, Tcl_NewWideIntObj(
		Tcl_DoOneEvent(TCL_ALL_EVENTS | TCL_DONT_WAIT)));
	return TCL_OK;
    }
    case THREAD_ERRORPROC: {
	/*
	 * Arrange for this proc to handle thread death errors.
	 */

	const char *proc;

	if (objc != 3) {
	    Tcl_WrongNumArgs(interp, 2, objv, "proc");
	    return TCL_ERROR;
	}
	Tcl_MutexLock(&threadMutex);
	errorThreadId = Tcl_GetCurrentThread();
	if (errorProcString) {
	    Tcl_Free(errorProcString);
	}
	proc = Tcl_GetString(objv[2]);
	errorProcString = (char *)Tcl_Alloc(strlen(proc) + 1);
	strcpy(errorProcString, proc);
	Tcl_MutexUnlock(&threadMutex);
	return TCL_OK;
    }
    case THREAD_WAIT:
	if (objc > 2) {
	    Tcl_WrongNumArgs(interp, 2, objv, "");
	    return TCL_ERROR;
	}
	while (1) {
	    /*
	     * If the script has been unwound, bail out immediately. This does
	     * not follow the recommended guidelines for how extensions should
	     * handle the script cancellation functionality because this is
	     * not a "normal" extension. Most extensions do not have a command
	     * that simply enters an infinite Tcl event loop. Normal
	     * extensions should not specify the TCL_CANCEL_UNWIND when
	     * calling Tcl_Canceled to check if the command has been canceled.
	     */

	    if (Tcl_Canceled(interp,
		    TCL_LEAVE_ERR_MSG | TCL_CANCEL_UNWIND) == TCL_ERROR) {
		break;
	    }
	    (void) Tcl_DoOneEvent(TCL_ALL_EVENTS);
	}

	/*
	 * If we get to this point, we have been canceled by another thread,
	 * which is considered to be an "error".
	 */

	ThreadErrorProc(interp);
	return TCL_OK;
    }
    return TCL_OK;
}

/*
 *----------------------------------------------------------------------
 *
 * ThreadCreate --
 *
 *	This procedure is invoked to create a thread containing an interp to
 *	run a script. This returns after the thread has started executing.
 *
 * Results:
 *	A standard Tcl result, which is the thread ID.
 *
 * Side effects:
 *	Create a thread.
 *
 *----------------------------------------------------------------------
 */

static int
ThreadCreate(
    Tcl_Interp *interp,		/* Current interpreter. */
    const char *script,		/* Script to execute */
    int joinable)		/* Flag, joinable thread or not */
{
    ThreadCtrl ctrl;
    Tcl_ThreadId id;

    ctrl.script = script;
    ctrl.condWait = NULL;
    ctrl.flags = 0;

    joinable = joinable ? TCL_THREAD_JOINABLE : TCL_THREAD_NOFLAGS;

    Tcl_MutexLock(&threadMutex);
    if (Tcl_CreateThread(&id, NewTestThread, &ctrl,
	    TCL_THREAD_STACK_DEFAULT, joinable) != TCL_OK) {
	Tcl_MutexUnlock(&threadMutex);
	Tcl_AppendResult(interp, "can't create a new thread", NULL);
	return TCL_ERROR;
    }

    /*
     * Wait for the thread to start because it is using something on our stack!
     */

    Tcl_ConditionWait(&ctrl.condWait, &threadMutex, NULL);
    Tcl_MutexUnlock(&threadMutex);
    Tcl_ConditionFinalize(&ctrl.condWait);
    Tcl_SetObjResult(interp, Tcl_NewWideIntObj((Tcl_WideInt)(size_t)id));
    return TCL_OK;
}

/*
 *------------------------------------------------------------------------
 *
 * NewTestThread --
 *
 *	This routine is the "main()" for a new thread whose task is to execute
 *	a single Tcl script. The argument to this function is a pointer to a
 *	structure that contains the text of the TCL script to be executed.
 *
 *	Space to hold the script field of the ThreadControl structure passed
 *	in as the only argument was obtained from malloc() and must be freed
 *	by this function before it exits. Space to hold the ThreadControl
 *	structure itself is released by the calling function, and the two
 *	condition variables in the ThreadControl structure are destroyed by
 *	the calling function. The calling function will destroy the
 *	ThreadControl structure and the condition variable as soon as
 *	ctrlPtr->condWait is signaled, so this routine must make copies of any
 *	data it might need after that point.
 *
 * Results:
 *	None
 *
 * Side effects:
 *	A Tcl script is executed in a new thread.
 *
 *------------------------------------------------------------------------
 */

Tcl_ThreadCreateType
NewTestThread(
    void *clientData)
{
    ThreadCtrl *ctrlPtr = (ThreadCtrl *)clientData;
    ThreadSpecificData *tsdPtr = TCL_TSD_INIT(&dataKey);
    int result;
    char *threadEvalScript;

    /*
     * Initialize the interpreter. This should be more general.
     */

    tsdPtr->interp = Tcl_CreateInterp();
    result = Tcl_Init(tsdPtr->interp);
    if (result != TCL_OK) {
	ThreadErrorProc(tsdPtr->interp);
    }

    /*
     * This is part of the test facility. Initialize _ALL_ test commands for
     * use by the new thread.
     */

    result = Tcltest_Init(tsdPtr->interp);
    if (result != TCL_OK) {
	ThreadErrorProc(tsdPtr->interp);
    }

    /*
     * Update the list of threads.
     */

    Tcl_MutexLock(&threadMutex);
    ListUpdateInner(tsdPtr);

    /*
     * We need to keep a pointer to the alloc'ed mem of the script we are
     * eval'ing, for the case that we exit during evaluation
     */

    threadEvalScript = (char *)Tcl_Alloc(strlen(ctrlPtr->script) + 1);
    strcpy(threadEvalScript, ctrlPtr->script);

    Tcl_CreateThreadExitHandler(ThreadExitProc, threadEvalScript);

    /*
     * Notify the parent we are alive.
     */

    Tcl_ConditionNotify(&ctrlPtr->condWait);
    Tcl_MutexUnlock(&threadMutex);

    /*
     * Run the script.
     */

    Tcl_Preserve(tsdPtr->interp);
    result = Tcl_EvalEx(tsdPtr->interp, threadEvalScript, -1, 0);
    if (result != TCL_OK) {
	ThreadErrorProc(tsdPtr->interp);
    }

    /*
     * Clean up.
     */

    Tcl_DeleteInterp(tsdPtr->interp);
    Tcl_Release(tsdPtr->interp);
    ListRemove(tsdPtr);
    Tcl_ExitThread(result);

    TCL_THREAD_CREATE_RETURN;
}

/*
 *------------------------------------------------------------------------
 *
 * ThreadErrorProc --
 *
 *	Send a message to the thread willing to hear about errors.
 *
 * Results:
 *	None
 *
 * Side effects:
 *	Send an event.
 *
 *------------------------------------------------------------------------
 */

static void
ThreadErrorProc(
    Tcl_Interp *interp)		/* Interp that failed */
{
    Tcl_Channel errChannel;
    const char *errorInfo, *argv[3];
    char *script;
    char buf[TCL_DOUBLE_SPACE+1];

    sprintf(buf, "%p", Tcl_GetCurrentThread());

    errorInfo = Tcl_GetVar2(interp, "errorInfo", NULL, TCL_GLOBAL_ONLY);
    if (errorProcString == NULL) {
	errChannel = Tcl_GetStdChannel(TCL_STDERR);
	Tcl_WriteChars(errChannel, "Error from thread ", -1);
	Tcl_WriteChars(errChannel, buf, -1);
	Tcl_WriteChars(errChannel, "\n", 1);
	Tcl_WriteChars(errChannel, errorInfo, -1);
	Tcl_WriteChars(errChannel, "\n", 1);
    } else {
	argv[0] = errorProcString;
	argv[1] = buf;
	argv[2] = errorInfo;
	script = Tcl_Merge(3, argv);
	ThreadSend(interp, errorThreadId, script, 0);
	Tcl_Free(script);
    }
}


/*
 *------------------------------------------------------------------------
 *
 * ListUpdateInner --
 *
 *	Add the thread local storage to the list. This assumes the caller has
 *	obtained the mutex.
 *
 * Results:
 *	None
 *
 * Side effects:
 *	Add the thread local storage to its list.
 *
 *------------------------------------------------------------------------
 */

static void
ListUpdateInner(
    ThreadSpecificData *tsdPtr)
{
    if (tsdPtr == NULL) {
	tsdPtr = TCL_TSD_INIT(&dataKey);
    }
    tsdPtr->threadId = Tcl_GetCurrentThread();
    tsdPtr->nextPtr = threadList;
    if (threadList) {
	threadList->prevPtr = tsdPtr;
    }
    tsdPtr->prevPtr = NULL;
    threadList = tsdPtr;
}

/*
 *------------------------------------------------------------------------
 *
 * ListRemove --
 *
 *	Remove the thread local storage from its list. This grabs the mutex to
 *	protect the list.
 *
 * Results:
 *	None
 *
 * Side effects:
 *	Remove the thread local storage from its list.
 *
 *------------------------------------------------------------------------
 */

static void
ListRemove(
    ThreadSpecificData *tsdPtr)
{
    if (tsdPtr == NULL) {
	tsdPtr = TCL_TSD_INIT(&dataKey);
    }
    Tcl_MutexLock(&threadMutex);
    if (tsdPtr->prevPtr) {
	tsdPtr->prevPtr->nextPtr = tsdPtr->nextPtr;
    } else {
	threadList = tsdPtr->nextPtr;
    }
    if (tsdPtr->nextPtr) {
	tsdPtr->nextPtr->prevPtr = tsdPtr->prevPtr;
    }
    tsdPtr->nextPtr = tsdPtr->prevPtr = 0;
    tsdPtr->interp = NULL;
    Tcl_MutexUnlock(&threadMutex);
}

/*
 *------------------------------------------------------------------------
 *
 * ThreadList --
 *
 *    Return a list of threads running Tcl interpreters.
 *
 * Results:
 *    A standard Tcl result.
 *
 * Side effects:
 *    None.
 *
 *------------------------------------------------------------------------
 */
static int
ThreadList(
    Tcl_Interp *interp)
{
    ThreadSpecificData *tsdPtr;
    Tcl_Obj *listPtr;

    listPtr = Tcl_NewListObj(0, NULL);
    Tcl_MutexLock(&threadMutex);
    for (tsdPtr = threadList ; tsdPtr ; tsdPtr = tsdPtr->nextPtr) {
	Tcl_ListObjAppendElement(interp, listPtr,
		Tcl_NewWideIntObj((Tcl_WideInt)(size_t)tsdPtr->threadId));
    }
    Tcl_MutexUnlock(&threadMutex);
    Tcl_SetObjResult(interp, listPtr);
    return TCL_OK;
}

/*
 *------------------------------------------------------------------------
 *
 * ThreadSend --
 *
 *    Send a script to another thread.
 *
 * Results:
 *    A standard Tcl result.
 *
 * Side effects:
 *    None.
 *
 *------------------------------------------------------------------------
 */

static int
ThreadSend(
    Tcl_Interp *interp,		/* The current interpreter. */
    Tcl_ThreadId id,		/* Thread Id of other interpreter. */
    const char *script,		/* The script to evaluate. */
    int wait)			/* If 1, we block for the result. */
{
    ThreadSpecificData *tsdPtr = TCL_TSD_INIT(&dataKey);
    ThreadEvent *threadEventPtr;
    ThreadEventResult *resultPtr;
    int found, code;
    Tcl_ThreadId threadId = (Tcl_ThreadId) id;

    /*
     * Verify the thread exists.
     */

    Tcl_MutexLock(&threadMutex);
    found = 0;
    for (tsdPtr = threadList ; tsdPtr ; tsdPtr = tsdPtr->nextPtr) {
	if (tsdPtr->threadId == threadId) {
	    found = 1;
	    break;
	}
    }
    if (!found) {
	Tcl_MutexUnlock(&threadMutex);
	Tcl_AppendResult(interp, "invalid thread id", NULL);
	return TCL_ERROR;
    }

    /*
     * Short circut sends to ourself. Ought to do something with -async, like
     * run in an idle handler.
     */

    if (threadId == Tcl_GetCurrentThread()) {
	Tcl_MutexUnlock(&threadMutex);
	return Tcl_EvalEx(interp, script,-1,TCL_EVAL_GLOBAL);
    }

    /*
     * Create the event for its event queue.
     */

    threadEventPtr = (ThreadEvent*)Tcl_Alloc(sizeof(ThreadEvent));
    threadEventPtr->script = (char *)Tcl_Alloc(strlen(script) + 1);
    strcpy(threadEventPtr->script, script);
    if (!wait) {
	resultPtr = threadEventPtr->resultPtr = NULL;
    } else {
	resultPtr = (ThreadEventResult *)Tcl_Alloc(sizeof(ThreadEventResult));
	threadEventPtr->resultPtr = resultPtr;

	/*
	 * Initialize the result fields.
	 */

	resultPtr->done = NULL;
	resultPtr->code = 0;
	resultPtr->result = NULL;
	resultPtr->errorInfo = NULL;
	resultPtr->errorCode = NULL;

	/*
	 * Maintain the cleanup list.
	 */

	resultPtr->srcThreadId = Tcl_GetCurrentThread();
	resultPtr->dstThreadId = threadId;
	resultPtr->eventPtr = threadEventPtr;
	resultPtr->nextPtr = resultList;
	if (resultList) {
	    resultList->prevPtr = resultPtr;
	}
	resultPtr->prevPtr = NULL;
	resultList = resultPtr;
    }

    /*
     * Queue the event and poke the other thread's notifier.
     */

    threadEventPtr->event.proc = ThreadEventProc;
    Tcl_ThreadQueueEvent(threadId, (Tcl_Event *) threadEventPtr,
	    TCL_QUEUE_TAIL|TCL_QUEUE_ALERT_IF_EMPTY);

    if (!wait) {
	Tcl_MutexUnlock(&threadMutex);
	return TCL_OK;
    }

    /*
     * Block on the results and then get them.
     */

    Tcl_ResetResult(interp);
    while (resultPtr->result == NULL) {
	Tcl_ConditionWait(&resultPtr->done, &threadMutex, NULL);
    }

    /*
     * Unlink result from the result list.
     */

    if (resultPtr->prevPtr) {
	resultPtr->prevPtr->nextPtr = resultPtr->nextPtr;
    } else {
	resultList = resultPtr->nextPtr;
    }
    if (resultPtr->nextPtr) {
	resultPtr->nextPtr->prevPtr = resultPtr->prevPtr;
    }
    resultPtr->eventPtr = NULL;
    resultPtr->nextPtr = NULL;
    resultPtr->prevPtr = NULL;

    Tcl_MutexUnlock(&threadMutex);

    if (resultPtr->code != TCL_OK) {
	if (resultPtr->errorCode) {
	    Tcl_SetErrorCode(interp, resultPtr->errorCode, NULL);
	    Tcl_Free(resultPtr->errorCode);
	}
	if (resultPtr->errorInfo) {
	    Tcl_AddErrorInfo(interp, resultPtr->errorInfo);
	    Tcl_Free(resultPtr->errorInfo);
	}
    }
    Tcl_AppendResult(interp, resultPtr->result, NULL);
    Tcl_ConditionFinalize(&resultPtr->done);
    code = resultPtr->code;

    Tcl_Free(resultPtr->result);
    Tcl_Free(resultPtr);

    return code;
}

/*
 *------------------------------------------------------------------------
 *
 * ThreadCancel --
 *
 *    Cancels a script in another thread.
 *
 * Results:
 *    A standard Tcl result.
 *
 * Side effects:
 *    None.
 *
 *------------------------------------------------------------------------
 */

static int
ThreadCancel(
    Tcl_Interp *interp,		/* The current interpreter. */
    Tcl_ThreadId id,		/* Thread Id of other interpreter. */
    const char *result,		/* The result or NULL for default. */
    int flags)			/* Flags for Tcl_CancelEval. */
{
    ThreadSpecificData *tsdPtr = TCL_TSD_INIT(&dataKey);
    int found;
    Tcl_ThreadId threadId = (Tcl_ThreadId) id;

    /*
     * Verify the thread exists.
     */

    Tcl_MutexLock(&threadMutex);
    found = 0;
    for (tsdPtr = threadList ; tsdPtr ; tsdPtr = tsdPtr->nextPtr) {
	if (tsdPtr->threadId == threadId) {
	    found = 1;
	    break;
	}
    }
    if (!found) {
	Tcl_MutexUnlock(&threadMutex);
	Tcl_AppendResult(interp, "invalid thread id", NULL);
	return TCL_ERROR;
    }

    /*
     * Since Tcl_CancelEval can be safely called from any thread,
     * we do it now.
     */

    Tcl_MutexUnlock(&threadMutex);
    Tcl_ResetResult(interp);
    return Tcl_CancelEval(tsdPtr->interp,
    	(result != NULL) ? Tcl_NewStringObj(result, -1) : NULL, 0, flags);
}

/*
 *------------------------------------------------------------------------
 *
 * ThreadEventProc --
 *
 *    Handle the event in the target thread.
 *
 * Results:
 *    Returns 1 to indicate that the event was processed.
 *
 * Side effects:
 *    Fills out the ThreadEventResult struct.
 *
 *------------------------------------------------------------------------
 */

static int
ThreadEventProc(
    Tcl_Event *evPtr,		/* Really ThreadEvent */
    TCL_UNUSED(int) /*mask*/)
{
    ThreadSpecificData *tsdPtr = TCL_TSD_INIT(&dataKey);
    ThreadEvent *threadEventPtr = (ThreadEvent *) evPtr;
    ThreadEventResult *resultPtr = threadEventPtr->resultPtr;
    Tcl_Interp *interp = tsdPtr->interp;
    int code;
    const char *result, *errorCode, *errorInfo;

    if (interp == NULL) {
	code = TCL_ERROR;
	result = "no target interp!";
	errorCode = "THREAD";
	errorInfo = "";
    } else {
	Tcl_Preserve(interp);
	Tcl_ResetResult(interp);
	Tcl_CreateThreadExitHandler(ThreadFreeProc, threadEventPtr->script);
	code = Tcl_EvalEx(interp, threadEventPtr->script,-1,TCL_EVAL_GLOBAL);
	Tcl_DeleteThreadExitHandler(ThreadFreeProc, threadEventPtr->script);
	if (code != TCL_OK) {
	    errorCode = Tcl_GetVar2(interp, "errorCode", NULL, TCL_GLOBAL_ONLY);
	    errorInfo = Tcl_GetVar2(interp, "errorInfo", NULL, TCL_GLOBAL_ONLY);
	} else {
	    errorCode = errorInfo = NULL;
	}
	result = Tcl_GetStringResult(interp);
    }
    Tcl_Free(threadEventPtr->script);
    if (resultPtr) {
	Tcl_MutexLock(&threadMutex);
	resultPtr->code = code;
	resultPtr->result = (char *)Tcl_Alloc(strlen(result) + 1);
	strcpy(resultPtr->result, result);
	if (errorCode != NULL) {
	    resultPtr->errorCode = (char *)Tcl_Alloc(strlen(errorCode) + 1);
	    strcpy(resultPtr->errorCode, errorCode);
	}
	if (errorInfo != NULL) {
	    resultPtr->errorInfo = (char *)Tcl_Alloc(strlen(errorInfo) + 1);
	    strcpy(resultPtr->errorInfo, errorInfo);
	}
	Tcl_ConditionNotify(&resultPtr->done);
	Tcl_MutexUnlock(&threadMutex);
    }
    if (interp != NULL) {
	Tcl_Release(interp);
    }
    return 1;
}

/*
 *------------------------------------------------------------------------
 *
 * ThreadFreeProc --
 *
 *    This is called from when we are exiting and memory needs
 *    to be freed.
 *
 * Results:
 *    None.
 *
 * Side effects:
 *	Clears up mem specified in clientData
 *
 *------------------------------------------------------------------------
 */

static void
ThreadFreeProc(
    void *clientData)
{
    if (clientData) {
	Tcl_Free(clientData);
    }
}

/*
 *------------------------------------------------------------------------
 *
 * ThreadDeleteEvent --
 *
 *    This is called from the ThreadExitProc to delete memory related
 *    to events that we put on the queue.
 *
 * Results:
 *    1 it was our event and we want it removed, 0 otherwise.
 *
 * Side effects:
 *	It cleans up our events in the event queue for this thread.
 *
 *------------------------------------------------------------------------
 */

static int
ThreadDeleteEvent(
    Tcl_Event *eventPtr,	/* Really ThreadEvent */
    TCL_UNUSED(void *))
{
    if (eventPtr->proc == ThreadEventProc) {
	Tcl_Free(((ThreadEvent *) eventPtr)->script);
	return 1;
    }

    /*
     * If it was NULL, we were in the middle of servicing the event and it
     * should be removed
     */

    return (eventPtr->proc == NULL);
}

/*
 *------------------------------------------------------------------------
 *
 * ThreadExitProc --
 *
 *    This is called when the thread exits.
 *
 * Results:
 *    None.
 *
 * Side effects:
 *	It unblocks anyone that is waiting on a send to this thread. It cleans
 *	up any events in the event queue for this thread.
 *
 *------------------------------------------------------------------------
 */

static void
ThreadExitProc(
    void *clientData)
{
    char *threadEvalScript = (char *)clientData;
    ThreadEventResult *resultPtr, *nextPtr;
    Tcl_ThreadId self = Tcl_GetCurrentThread();
    ThreadSpecificData *tsdPtr = TCL_TSD_INIT(&dataKey);

    if (tsdPtr->interp != NULL) {
	ListRemove(tsdPtr);
    }

    Tcl_MutexLock(&threadMutex);

    if (self == errorThreadId) {
	if (errorProcString) {	/* Extra safety */
	    Tcl_Free(errorProcString);
	    errorProcString = NULL;
	}
	errorThreadId = 0;
    }

    if (threadEvalScript) {
	Tcl_Free(threadEvalScript);
	threadEvalScript = NULL;
    }
    Tcl_DeleteEvents((Tcl_EventDeleteProc *) ThreadDeleteEvent, NULL);

    for (resultPtr = resultList ; resultPtr ; resultPtr = nextPtr) {
	nextPtr = resultPtr->nextPtr;
	if (resultPtr->srcThreadId == self) {
	    /*
	     * We are going away. By freeing up the result we signal to the
	     * other thread we don't care about the result.
	     */

	    if (resultPtr->prevPtr) {
		resultPtr->prevPtr->nextPtr = resultPtr->nextPtr;
	    } else {
		resultList = resultPtr->nextPtr;
	    }
	    if (resultPtr->nextPtr) {
		resultPtr->nextPtr->prevPtr = resultPtr->prevPtr;
	    }
	    resultPtr->nextPtr = resultPtr->prevPtr = 0;
	    resultPtr->eventPtr->resultPtr = NULL;
	    Tcl_Free(resultPtr);
	} else if (resultPtr->dstThreadId == self) {
	    /*
	     * Dang. The target is going away. Unblock the caller. The result
	     * string must be dynamically allocated because the main thread is
	     * going to call free on it.
	     */

	    const char *msg = "target thread died";

	    resultPtr->result = (char *)Tcl_Alloc(strlen(msg) + 1);
	    strcpy(resultPtr->result, msg);
	    resultPtr->code = TCL_ERROR;
	    Tcl_ConditionNotify(&resultPtr->done);
	}
    }
    Tcl_MutexUnlock(&threadMutex);
}
#endif /* TCL_THREADS */

/*
 * Local Variables:
 * mode: c
 * c-basic-offset: 4
 * fill-column: 78
 * End:
 */<|MERGE_RESOLUTION|>--- conflicted
+++ resolved
@@ -119,13 +119,7 @@
 
 TCL_DECLARE_MUTEX(threadMutex)
 
-<<<<<<< HEAD
-static Tcl_ObjCmdProc ThreadObjCmd;
-=======
-static int		ThreadObjCmd(void *clientData,
-			    Tcl_Interp *interp, size_t objc,
-			    Tcl_Obj *const objv[]);
->>>>>>> 61b19c38
+static Tcl_ObjCmdProc2 ThreadObjCmd;
 static int		ThreadCreate(Tcl_Interp *interp, const char *script,
 			    int joinable);
 static int		ThreadList(Tcl_Interp *interp);
