--- conflicted
+++ resolved
@@ -370,11 +370,7 @@
 	} else {
 	    char buf[TCL_INTEGER_SPACE];
 
-<<<<<<< HEAD
-	    sprintf(buf, "%" TCL_LL_MODIFIER "d", (long long)id);
-=======
-	    snprintf(buf, sizeof(buf), "%" TCL_LL_MODIFIER "d", id);
->>>>>>> 18614557
+	    snprintf(buf, sizeof(buf), "%" TCL_LL_MODIFIER "d", (long long)id);
 	    Tcl_AppendResult(interp, "cannot join thread ", buf, NULL);
 	}
 	return result;
@@ -659,11 +655,7 @@
     char *script;
     char buf[TCL_DOUBLE_SPACE+1];
 
-<<<<<<< HEAD
-    sprintf(buf, "%p", Tcl_GetCurrentThread());
-=======
-    snprintf(buf, sizeof(buf), "%" TCL_LL_MODIFIER "d", (Tcl_WideInt)(size_t)Tcl_GetCurrentThread());
->>>>>>> 18614557
+    snprintf(buf, sizeof(buf), "%p", Tcl_GetCurrentThread());
 
     errorInfo = Tcl_GetVar2(interp, "errorInfo", NULL, TCL_GLOBAL_ONLY);
     if (errorProcString == NULL) {
