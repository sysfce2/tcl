--- conflicted
+++ resolved
@@ -292,15 +292,7 @@
      * No reference for this block.  Free it now.
      */
 
-<<<<<<< HEAD
-    freeProc((char *)clientData);
-=======
-    if (freeProc == TCL_DYNAMIC) {
-	Tcl_Free(clientData);
-    } else {
-	freeProc(clientData);
-    }
->>>>>>> 006ba29f
+    freeProc(clientData);
 }
  
