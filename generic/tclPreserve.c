/*
 * tclPreserve.c --
 *
 *	This file contains a collection of functions that are used to make
 *	sure that widget records and other data structures aren't reallocated
 *	when there are nested functions that depend on their existence.
 *
 * Copyright (c) 1991-1994 The Regents of the University of California.
 * Copyright (c) 1994-1998 Sun Microsystems, Inc.
 *
 * See the file "license.terms" for information on usage and redistribution of
 * this file, and for a DISCLAIMER OF ALL WARRANTIES.
 */

#include "tclInt.h"

/*
 * The following data structure is used to keep track of all the Tcl_Preserve
 * calls that are still in effect. It grows as needed to accommodate any
 * number of calls in effect.
 */

typedef struct {
    ClientData clientData;	/* Address of preserved block. */
    size_t refCount;		/* Number of Tcl_Preserve calls in effect for
				 * block. */
    int mustFree;		/* Non-zero means Tcl_EventuallyFree was
				 * called while a Tcl_Preserve call was in
				 * effect, so the structure must be freed when
				 * refCount becomes zero. */
    Tcl_FreeProc *freeProc;	/* Function to call to free. */
} Reference;

/*
 * Global data structures used to hold the list of preserved data references.
 * These variables are protected by "preserveMutex".
 */

static Reference *refArray = NULL;	/* First in array of references. */
static size_t spaceAvl = 0;	/* Total number of structures available at
				 * *firstRefPtr. */
static size_t inUse = 0;		/* Count of structures currently in use in
				 * refArray. */
TCL_DECLARE_MUTEX(preserveMutex)/* To protect the above statics */

#define INITIAL_SIZE	2	/* Initial number of reference slots to make */

/*
 * The following data structure is used to keep track of whether an arbitrary
 * block of memory has been deleted. This is used by the TclHandle code to
 * avoid the more time-expensive algorithm of Tcl_Preserve(). This mechanism
 * is mainly used when we have lots of references to a few big, expensive
 * objects that we don't want to live any longer than necessary.
 */

typedef struct {
    void *ptr;			/* Pointer to the memory block being tracked.
				 * This field will become NULL when the memory
				 * block is deleted. This field must be the
				 * first in the structure. */
#ifdef TCL_MEM_DEBUG
    void *ptr2;			/* Backup copy of the above pointer used to
				 * ensure that the contents of the handle are
				 * not changed by anyone else. */
#endif
    size_t refCount;		/* Number of TclHandlePreserve() calls in
				 * effect on this handle. */
} HandleStruct;

/*
 *----------------------------------------------------------------------
 *
 * TclFinalizePreserve --
 *
 *	Called during exit processing to clean up the reference array.
 *
 * Results:
 *	None.
 *
 * Side effects:
 *	Frees the storage of the reference array.
 *
 *----------------------------------------------------------------------
 */

	/* ARGSUSED */
void
TclFinalizePreserve(void)
{
    Tcl_MutexLock(&preserveMutex);
    if (spaceAvl != 0) {
	Tcl_Free(refArray);
	refArray = NULL;
	inUse = 0;
	spaceAvl = 0;
    }
    Tcl_MutexUnlock(&preserveMutex);
}

/*
 *----------------------------------------------------------------------
 *
 * Tcl_Preserve --
 *
 *	This function is used by a function to declare its interest in a
 *	particular block of memory, so that the block will not be reallocated
 *	until a matching call to Tcl_Release has been made.
 *
 * Results:
 *	None.
 *
 * Side effects:
 *	Information is retained so that the block of memory will not be freed
 *	until at least the matching call to Tcl_Release.
 *
 *----------------------------------------------------------------------
 */

void
Tcl_Preserve(
    ClientData clientData)	/* Pointer to malloc'ed block of memory. */
{
    Reference *refPtr;
    size_t i;

    /*
     * See if there is already a reference for this pointer. If so, just
     * increment its reference count.
     */

    Tcl_MutexLock(&preserveMutex);
    for (i=0, refPtr=refArray ; i<inUse ; i++, refPtr++) {
	if (refPtr->clientData == clientData) {
	    refPtr->refCount++;
	    Tcl_MutexUnlock(&preserveMutex);
	    return;
	}
    }

    /*
     * Make a reference array if it doesn't already exist, or make it bigger
     * if it is full.
     */

    if (inUse == spaceAvl) {
	spaceAvl = spaceAvl ? 2*spaceAvl : INITIAL_SIZE;
<<<<<<< HEAD
	refArray = Tcl_Realloc(refArray, spaceAvl * sizeof(Reference));
=======
	refArray = (Reference *)ckrealloc(refArray, spaceAvl * sizeof(Reference));
>>>>>>> e676594f
    }

    /*
     * Make a new entry for the new reference.
     */

    refPtr = &refArray[inUse];
    refPtr->clientData = clientData;
    refPtr->refCount = 1;
    refPtr->mustFree = 0;
    refPtr->freeProc = 0;
    inUse += 1;
    Tcl_MutexUnlock(&preserveMutex);
}

/*
 *----------------------------------------------------------------------
 *
 * Tcl_Release --
 *
 *	This function is called to cancel a previous call to Tcl_Preserve,
 *	thereby allowing a block of memory to be freed (if no one else cares
 *	about it).
 *
 * Results:
 *	None.
 *
 * Side effects:
 *	If Tcl_EventuallyFree has been called for clientData, and if no other
 *	call to Tcl_Preserve is still in effect, the block of memory is freed.
 *
 *----------------------------------------------------------------------
 */

void
Tcl_Release(
    ClientData clientData)	/* Pointer to malloc'ed block of memory. */
{
    Reference *refPtr;
    size_t i;

    Tcl_MutexLock(&preserveMutex);
    for (i=0, refPtr=refArray ; i<inUse ; i++, refPtr++) {
	int mustFree;
	Tcl_FreeProc *freeProc;

	if (refPtr->clientData != clientData) {
	    continue;
	}

	if (refPtr->refCount-- > 1) {
	    Tcl_MutexUnlock(&preserveMutex);
	    return;
	}

	/*
	 * Must remove information from the slot before calling freeProc to
	 * avoid reentrancy problems if the freeProc calls Tcl_Preserve on the
	 * same clientData. Copy down the last reference in the array to
	 * overwrite the current slot.
	 */

	freeProc = refPtr->freeProc;
	mustFree = refPtr->mustFree;
	inUse--;
	if (i < inUse) {
	    refArray[i] = refArray[inUse];
	}

	/*
	 * Now committed to disposing the data. But first, we've patched up
	 * all the global data structures so we should release the mutex now.
	 * Only then should we dabble around with potentially-slow memory
	 * managers...
	 */

	Tcl_MutexUnlock(&preserveMutex);
	if (mustFree) {
	    if (freeProc == TCL_DYNAMIC) {
		Tcl_Free(clientData);
	    } else {
		freeProc((char *)clientData);
	    }
	}
	return;
    }
    Tcl_MutexUnlock(&preserveMutex);

    /*
     * Reference not found. This is a bug in the caller.
     */

    Tcl_Panic("Tcl_Release couldn't find reference for %p", clientData);
}

/*
 *----------------------------------------------------------------------
 *
 * Tcl_EventuallyFree --
 *
 *	Free up a block of memory, unless a call to Tcl_Preserve is in effect
 *	for that block. In this case, defer the free until all calls to
 *	Tcl_Preserve have been undone by matching calls to Tcl_Release.
 *
 * Results:
 *	None.
 *
 * Side effects:
 *	Ptr may be released by calling free().
 *
 *----------------------------------------------------------------------
 */

void
Tcl_EventuallyFree(
    ClientData clientData,	/* Pointer to malloc'ed block of memory. */
    Tcl_FreeProc *freeProc)	/* Function to actually do free. */
{
    Reference *refPtr;
    size_t i;

    /*
     * See if there is a reference for this pointer. If so, set its "mustFree"
     * flag (the flag had better not be set already!).
     */

    Tcl_MutexLock(&preserveMutex);
    for (i = 0, refPtr = refArray; i < inUse; i++, refPtr++) {
	if (refPtr->clientData != clientData) {
	    continue;
	}
	if (refPtr->mustFree) {
	    Tcl_Panic("Tcl_EventuallyFree called twice for %p", clientData);
	}
	refPtr->mustFree = 1;
	refPtr->freeProc = freeProc;
	Tcl_MutexUnlock(&preserveMutex);
	return;
    }
    Tcl_MutexUnlock(&preserveMutex);

    /*
     * No reference for this block.  Free it now.
     */

    if (freeProc == TCL_DYNAMIC) {
	Tcl_Free(clientData);
    } else {
	freeProc((char *)clientData);
    }
}

/*
 *---------------------------------------------------------------------------
 *
 * TclHandleCreate --
 *
 *	Allocate a handle that contains enough information to determine if an
 *	arbitrary malloc'd block has been deleted. This is used to avoid the
 *	more time-expensive algorithm of Tcl_Preserve().
 *
 * Results:
 *	The return value is a TclHandle that refers to the given malloc'd
 *	block. Doubly dereferencing the returned handle will give back the
 *	pointer to the block, or will give NULL if the block has been deleted.
 *
 * Side effects:
 *	The caller must keep track of this handle (generally by storing it in
 *	a field in the malloc'd block) and call TclHandleFree() on this handle
 *	when the block is deleted. Everything else that wishes to keep track
 *	of whether the malloc'd block has been deleted should use calls to
 *	TclHandlePreserve() and TclHandleRelease() on the associated handle.
 *
 *---------------------------------------------------------------------------
 */

TclHandle
TclHandleCreate(
    void *ptr)			/* Pointer to an arbitrary block of memory to
				 * be tracked for deletion. Must not be
				 * NULL. */
{
<<<<<<< HEAD
    HandleStruct *handlePtr = Tcl_Alloc(sizeof(HandleStruct));
=======
    HandleStruct *handlePtr = (HandleStruct *)ckalloc(sizeof(HandleStruct));
>>>>>>> e676594f

    handlePtr->ptr = ptr;
#ifdef TCL_MEM_DEBUG
    handlePtr->ptr2 = ptr;
#endif
    handlePtr->refCount = 0;
    return (TclHandle) handlePtr;
}

/*
 *---------------------------------------------------------------------------
 *
 * TclHandleFree --
 *
 *	Called when the arbitrary malloc'd block associated with the handle is
 *	being deleted. Modifies the handle so that doubly dereferencing it
 *	will give NULL. This informs any user of the handle that the block of
 *	memory formerly referenced by the handle has been freed.
 *
 * Results:
 *	None.
 *
 * Side effects:
 *	If nothing is referring to the handle, the handle will be reclaimed.
 *
 *---------------------------------------------------------------------------
 */

void
TclHandleFree(
    TclHandle handle)		/* Previously created handle associated with a
				 * malloc'd block that is being deleted. The
				 * handle is modified so that doubly
				 * dereferencing it will give NULL. */
{
    HandleStruct *handlePtr;

    handlePtr = (HandleStruct *) handle;
#ifdef TCL_MEM_DEBUG
    if (handlePtr->refCount == 0x61616161) {
	Tcl_Panic("using previously disposed TclHandle %p", handlePtr);
    }
    if (handlePtr->ptr2 != handlePtr->ptr) {
	Tcl_Panic("someone has changed the block referenced by the handle %p\nfrom %p to %p",
		handlePtr, handlePtr->ptr2, handlePtr->ptr);
    }
#endif
    handlePtr->ptr = NULL;
    if (handlePtr->refCount == 0) {
	Tcl_Free(handlePtr);
    }
}

/*
 *---------------------------------------------------------------------------
 *
 * TclHandlePreserve --
 *
 *	Declare an interest in the arbitrary malloc'd block associated with
 *	the handle.
 *
 * Results:
 *	The return value is the handle argument, with its ref count
 *	incremented.
 *
 * Side effects:
 *	For each call to TclHandlePreserve(), there should be a matching call
 *	to TclHandleRelease() when the caller is no longer interested in the
 *	malloc'd block associated with the handle.
 *
 *---------------------------------------------------------------------------
 */

TclHandle
TclHandlePreserve(
    TclHandle handle)		/* Declare an interest in the block of memory
				 * referenced by this handle. */
{
    HandleStruct *handlePtr;

    handlePtr = (HandleStruct *) handle;
#ifdef TCL_MEM_DEBUG
    if (handlePtr->refCount == 0x61616161) {
	Tcl_Panic("using previously disposed TclHandle %p", handlePtr);
    }
    if ((handlePtr->ptr != NULL) && (handlePtr->ptr != handlePtr->ptr2)) {
	Tcl_Panic("someone has changed the block referenced by the handle %p\nfrom %p to %p",
		handlePtr, handlePtr->ptr2, handlePtr->ptr);
    }
#endif
    handlePtr->refCount++;

    return handle;
}

/*
 *---------------------------------------------------------------------------
 *
 * TclHandleRelease --
 *
 *	This function is called to release an interest in the malloc'd block
 *	associated with the handle.
 *
 * Results:
 *	None.
 *
 * Side effects:
 *	The ref count of the handle is decremented. If the malloc'd block has
 *	been freed and if no one is using the handle any more, the handle will
 *	be reclaimed.
 *
 *---------------------------------------------------------------------------
 */

void
TclHandleRelease(
    TclHandle handle)		/* Unregister interest in the block of memory
				 * referenced by this handle. */
{
    HandleStruct *handlePtr;

    handlePtr = (HandleStruct *) handle;
#ifdef TCL_MEM_DEBUG
    if (handlePtr->refCount == 0x61616161) {
	Tcl_Panic("using previously disposed TclHandle %p", handlePtr);
    }
    if ((handlePtr->ptr != NULL) && (handlePtr->ptr != handlePtr->ptr2)) {
	Tcl_Panic("someone has changed the block referenced by the handle %p\nfrom %p to %p",
		handlePtr, handlePtr->ptr2, handlePtr->ptr);
    }
#endif
    if ((handlePtr->refCount-- <= 1) && (handlePtr->ptr == NULL)) {
	Tcl_Free(handlePtr);
    }
}

/*
 * Local Variables:
 * mode: c
 * c-basic-offset: 4
 * fill-column: 78
 * End:
 */<|MERGE_RESOLUTION|>--- conflicted
+++ resolved
@@ -146,11 +146,7 @@
 
     if (inUse == spaceAvl) {
 	spaceAvl = spaceAvl ? 2*spaceAvl : INITIAL_SIZE;
-<<<<<<< HEAD
-	refArray = Tcl_Realloc(refArray, spaceAvl * sizeof(Reference));
-=======
-	refArray = (Reference *)ckrealloc(refArray, spaceAvl * sizeof(Reference));
->>>>>>> e676594f
+	refArray = (Reference *)Tcl_Realloc(refArray, spaceAvl * sizeof(Reference));
     }
 
     /*
@@ -336,11 +332,7 @@
 				 * be tracked for deletion. Must not be
 				 * NULL. */
 {
-<<<<<<< HEAD
-    HandleStruct *handlePtr = Tcl_Alloc(sizeof(HandleStruct));
-=======
-    HandleStruct *handlePtr = (HandleStruct *)ckalloc(sizeof(HandleStruct));
->>>>>>> e676594f
+    HandleStruct *handlePtr = (HandleStruct *)Tcl_Alloc(sizeof(HandleStruct));
 
     handlePtr->ptr = ptr;
 #ifdef TCL_MEM_DEBUG
