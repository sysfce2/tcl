/*
 * tclOOCall.c --
 *
 *	This file contains the method call chain management code for the
 *	object-system core.
 *
 * Copyright (c) 2005-2012 by Donal K. Fellows
 *
 * See the file "license.terms" for information on usage and redistribution of
 * this file, and for a DISCLAIMER OF ALL WARRANTIES.
 */

#ifdef HAVE_CONFIG_H
#include "config.h"
#endif
#include "tclInt.h"
#include "tclOOInt.h"
#include <assert.h>

/*
 * Structure containing a CallContext and any other values needed only during
 * the construction of the CallContext.
 */

struct ChainBuilder {
    CallChain *callChainPtr;	/* The call chain being built. */
    int filterLength;		/* Number of entries in the call chain that
				 * are due to processing filters and not the
				 * main call chain. */
    Object *oPtr;		/* The object that we are building the chain
				 * for. */
};

/*
 * Structures used for traversing the class hierarchy to find out where
 * definitions are supposed to be done.
 */

typedef struct {
    Class *definerCls;
    Tcl_Obj *namespaceName;
} DefineEntry;

typedef struct {
    DefineEntry *list;
    int num;
    int size;
} DefineChain;

/*
 * Extra flags used for call chain management.
 */

#define DEFINITE_PROTECTED 0x100000
#define DEFINITE_PUBLIC    0x200000
#define KNOWN_STATE	   (DEFINITE_PROTECTED | DEFINITE_PUBLIC)
#define SPECIAL		   (CONSTRUCTOR | DESTRUCTOR | FORCE_UNKNOWN)
#define BUILDING_MIXINS	   0x400000
#define TRAVERSED_MIXIN	   0x800000
#define OBJECT_MIXIN	   0x1000000
#define MIXIN_CONSISTENT(flags) \
    (((flags) & OBJECT_MIXIN) ||					\
	!((flags) & BUILDING_MIXINS) == !((flags) & TRAVERSED_MIXIN))

/*
 * Note that the flag bit PRIVATE_METHOD has a confusing name; it's just for
 * Itcl's special type of private.
 */

#define IS_PUBLIC(mPtr)				\
    (((mPtr)->flags & PUBLIC_METHOD) != 0)
#define IS_UNEXPORTED(mPtr)			\
    (((mPtr)->flags & SCOPE_FLAGS) == 0)
#define IS_ITCLPRIVATE(mPtr)				\
    (((mPtr)->flags & PRIVATE_METHOD) != 0)
#define IS_PRIVATE(mPtr)			\
    (((mPtr)->flags & TRUE_PRIVATE_METHOD) != 0)
#define WANT_PUBLIC(flags)			\
    (((flags) & PUBLIC_METHOD) != 0)
#define WANT_UNEXPORTED(flags)			\
    (((flags) & (PRIVATE_METHOD | TRUE_PRIVATE_METHOD)) == 0)
#define WANT_ITCLPRIVATE(flags)			\
    (((flags) & PRIVATE_METHOD) != 0)
#define WANT_PRIVATE(flags)			\
    (((flags) & TRUE_PRIVATE_METHOD) != 0)

/*
 * Function declarations for things defined in this file.
 */

static void		AddClassFiltersToCallContext(Object *const oPtr,
			    Class *clsPtr, struct ChainBuilder *const cbPtr,
			    Tcl_HashTable *const doneFilters, int flags);
static void		AddClassMethodNames(Class *clsPtr, const int flags,
			    Tcl_HashTable *const namesPtr,
			    Tcl_HashTable *const examinedClassesPtr);
static inline void	AddDefinitionNamespaceToChain(Class *const definerCls,
			    Tcl_Obj *const namespaceName,
			    DefineChain *const definePtr, int flags);
static inline void	AddMethodToCallChain(Method *const mPtr,
			    struct ChainBuilder *const cbPtr,
			    Tcl_HashTable *const doneFilters,
			    Class *const filterDecl, int flags);
static inline int	AddInstancePrivateToCallContext(Object *const oPtr,
			    Tcl_Obj *const methodNameObj,
			    struct ChainBuilder *const cbPtr, int flags);
static inline void	AddStandardMethodName(int flags, Tcl_Obj *namePtr,
			    Method *mPtr, Tcl_HashTable *namesPtr);
static inline void	AddPrivateMethodNames(Tcl_HashTable *methodsTablePtr,
			    Tcl_HashTable *namesPtr);
static inline int	AddSimpleChainToCallContext(Object *const oPtr,
			    Class *const contextCls,
			    Tcl_Obj *const methodNameObj,
			    struct ChainBuilder *const cbPtr,
			    Tcl_HashTable *const doneFilters, int flags,
			    Class *const filterDecl);
static int		AddPrivatesFromClassChainToCallContext(Class *classPtr,
			    Class *const contextCls,
			    Tcl_Obj *const methodNameObj,
			    struct ChainBuilder *const cbPtr,
			    Tcl_HashTable *const doneFilters, int flags,
			    Class *const filterDecl);
static int		AddSimpleClassChainToCallContext(Class *classPtr,
			    Tcl_Obj *const methodNameObj,
			    struct ChainBuilder *const cbPtr,
			    Tcl_HashTable *const doneFilters, int flags,
			    Class *const filterDecl);
static void		AddSimpleClassDefineNamespaces(Class *classPtr,
			    DefineChain *const definePtr, int flags);
static inline void	AddSimpleDefineNamespaces(Object *const oPtr,
			    DefineChain *const definePtr, int flags);
static int		CmpStr(const void *ptr1, const void *ptr2);
static void		DupMethodNameRep(Tcl_Obj *srcPtr, Tcl_Obj *dstPtr);
static Tcl_NRPostProc	FinalizeMethodRefs;
static void		FreeMethodNameRep(Tcl_Obj *objPtr);
static inline int	IsStillValid(CallChain *callPtr, Object *oPtr,
			    int flags, int reuseMask);
static Tcl_NRPostProc	ResetFilterFlags;
static Tcl_NRPostProc	SetFilterFlags;
static int		SortMethodNames(Tcl_HashTable *namesPtr, int flags,
			    const char ***stringsPtr);
static inline void	StashCallChain(Tcl_Obj *objPtr, CallChain *callPtr);

/*
 * Object type used to manage type caches attached to method names.
 */

static const Tcl_ObjType methodNameType = {
    "TclOO method name",
    FreeMethodNameRep,
    DupMethodNameRep,
    NULL,
    NULL
};


/*
 * ----------------------------------------------------------------------
 *
 * TclOODeleteContext --
 *
 *	Destroys a method call-chain context, which should not be in use.
 *
 * ----------------------------------------------------------------------
 */

void
TclOODeleteContext(
    CallContext *contextPtr)
{
    register Object *oPtr = contextPtr->oPtr;

    TclOODeleteChain(contextPtr->callPtr);
    if (oPtr != NULL) {
	TclStackFree(oPtr->fPtr->interp, contextPtr);

	/*
	 * Corresponding AddRef() in TclOO.c/TclOOObjectCmdCore
	 */

	TclOODecrRefCount(oPtr);
    }
}

/*
 * ----------------------------------------------------------------------
 *
 * TclOODeleteChainCache --
 *
 *	Destroy the cache of method call-chains.
 *
 * ----------------------------------------------------------------------
 */

void
TclOODeleteChainCache(
    Tcl_HashTable *tablePtr)
{
    FOREACH_HASH_DECLS;
    CallChain *callPtr;

    FOREACH_HASH_VALUE(callPtr, tablePtr) {
	if (callPtr) {
	    TclOODeleteChain(callPtr);
	}
    }
    Tcl_DeleteHashTable(tablePtr);
    ckfree(tablePtr);
}

/*
 * ----------------------------------------------------------------------
 *
 * TclOODeleteChain --
 *
 *	Destroys a method call-chain.
 *
 * ----------------------------------------------------------------------
 */

void
TclOODeleteChain(
    CallChain *callPtr)
{
    if (callPtr == NULL || callPtr->refCount-- > 1) {
	return;
    }
    if (callPtr->chain != callPtr->staticChain) {
	ckfree(callPtr->chain);
    }
    ckfree(callPtr);
}

/*
 * ----------------------------------------------------------------------
 *
 * TclOOStashContext --
 *
 *	Saves a reference to a method call context in a Tcl_Obj's internal
 *	representation.
 *
 * ----------------------------------------------------------------------
 */

static inline void
StashCallChain(
    Tcl_Obj *objPtr,
    CallChain *callPtr)
{
    Tcl_ObjIntRep ir;

    callPtr->refCount++;
    TclGetString(objPtr);
    ir.twoPtrValue.ptr1 = callPtr;
    Tcl_StoreIntRep(objPtr, &methodNameType, &ir);
}

void
TclOOStashContext(
    Tcl_Obj *objPtr,
    CallContext *contextPtr)
{
    StashCallChain(objPtr, contextPtr->callPtr);
}

/*
 * ----------------------------------------------------------------------
 *
 * DupMethodNameRep, FreeMethodNameRep --
 *
 *	Functions to implement the required parts of the Tcl_Obj guts needed
 *	for caching of method contexts in Tcl_Objs.
 *
 * ----------------------------------------------------------------------
 */

static void
DupMethodNameRep(
    Tcl_Obj *srcPtr,
    Tcl_Obj *dstPtr)
{
    StashCallChain(dstPtr,
	    TclFetchIntRep(srcPtr, &methodNameType)->twoPtrValue.ptr1);
}

static void
FreeMethodNameRep(
    Tcl_Obj *objPtr)
{
    TclOODeleteChain(
	    TclFetchIntRep(objPtr, &methodNameType)->twoPtrValue.ptr1);
}

/*
 * ----------------------------------------------------------------------
 *
 * TclOOInvokeContext --
 *
 *	Invokes a single step along a method call-chain context. Note that the
 *	invocation of a step along the chain can cause further steps along the
 *	chain to be invoked. Note that this function is written to be as light
 *	in stack usage as possible.
 *
 * ----------------------------------------------------------------------
 */

int
TclOOInvokeContext(
    ClientData clientData,	/* The method call context. */
    Tcl_Interp *interp,		/* Interpreter for error reporting, and many
				 * other sorts of context handling (e.g.,
				 * commands, variables) depending on method
				 * implementation. */
    int objc,			/* The number of arguments. */
    Tcl_Obj *const objv[])	/* The arguments as actually seen. */
{
    register CallContext *const contextPtr = clientData;
    Method *const mPtr = contextPtr->callPtr->chain[contextPtr->index].mPtr;
    const int isFilter =
	    contextPtr->callPtr->chain[contextPtr->index].isFilter;

    /*
     * If this is the first step along the chain, we preserve the method
     * entries in the chain so that they do not get deleted out from under our
     * feet.
     */

    if (contextPtr->index == 0) {
	int i;

	for (i = 0 ; i < contextPtr->callPtr->numChain ; i++) {
	    AddRef(contextPtr->callPtr->chain[i].mPtr);
	}

	/*
	 * Ensure that the method name itself is part of the arguments when
	 * we're doing unknown processing.
	 */

	if (contextPtr->callPtr->flags & OO_UNKNOWN_METHOD) {
	    contextPtr->skip--;
	}

	/*
	 * Add a callback to ensure that method references are dropped once
	 * this call is finished.
	 */

	TclNRAddCallback(interp, FinalizeMethodRefs, contextPtr, NULL, NULL,
		NULL);
    }

    /*
     * Save whether we were in a filter and set up whether we are now.
     */

    if (contextPtr->oPtr->flags & FILTER_HANDLING) {
	TclNRAddCallback(interp, SetFilterFlags, contextPtr, NULL,NULL,NULL);
    } else {
	TclNRAddCallback(interp, ResetFilterFlags,contextPtr,NULL,NULL,NULL);
    }
    if (isFilter || contextPtr->callPtr->flags & FILTER_HANDLING) {
	contextPtr->oPtr->flags |= FILTER_HANDLING;
    } else {
	contextPtr->oPtr->flags &= ~FILTER_HANDLING;
    }

    /*
     * Run the method implementation.
     */

    return mPtr->typePtr->callProc(mPtr->clientData, interp,
	    (Tcl_ObjectContext) contextPtr, objc, objv);
}

static int
SetFilterFlags(
    ClientData data[],
    Tcl_Interp *interp,
    int result)
{
    CallContext *contextPtr = data[0];

    contextPtr->oPtr->flags |= FILTER_HANDLING;
    return result;
}

static int
ResetFilterFlags(
    ClientData data[],
    Tcl_Interp *interp,
    int result)
{
    CallContext *contextPtr = data[0];

    contextPtr->oPtr->flags &= ~FILTER_HANDLING;
    return result;
}

static int
FinalizeMethodRefs(
    ClientData data[],
    Tcl_Interp *interp,
    int result)
{
    CallContext *contextPtr = data[0];
    int i;

    for (i = 0 ; i < contextPtr->callPtr->numChain ; i++) {
	TclOODelMethodRef(contextPtr->callPtr->chain[i].mPtr);
    }
    return result;
}

/*
 * ----------------------------------------------------------------------
 *
 * TclOOGetSortedMethodList, TclOOGetSortedClassMethodList --
 *
 *	Discovers the list of method names supported by an object or class.
 *
 * ----------------------------------------------------------------------
 */

int
TclOOGetSortedMethodList(
    Object *oPtr,		/* The object to get the method names for. */
    Object *contextObj,		/* From what context object we are inquiring.
				 * NULL when the context shouldn't see
				 * object-level private methods. Note that
				 * flags can override this. */
    Class *contextCls,		/* From what context class we are inquiring.
				 * NULL when the context shouldn't see
				 * class-level private methods. Note that
				 * flags can override this. */
    int flags,			/* Whether we just want the public method
				 * names. */
    const char ***stringsPtr)	/* Where to write a pointer to the array of
				 * strings to. */
{
    Tcl_HashTable names;	/* Tcl_Obj* method name to "wanted in list"
				 * mapping. */
    Tcl_HashTable examinedClasses;
				/* Used to track what classes have been looked
				 * at. Is set-like in nature and keyed by
				 * pointer to class. */
    FOREACH_HASH_DECLS;
    int i, numStrings;
    Class *mixinPtr;
    Tcl_Obj *namePtr;
    Method *mPtr;

    Tcl_InitObjHashTable(&names);
    Tcl_InitHashTable(&examinedClasses, TCL_ONE_WORD_KEYS);

    /*
     * Name the bits used in the names table values.
     */
#define IN_LIST 1
#define NO_IMPLEMENTATION 2

    /*
     * Process method names due to the object.
     */

    if (oPtr->methodsPtr) {
	FOREACH_HASH(namePtr, mPtr, oPtr->methodsPtr) {
	    if (IS_PRIVATE(mPtr)) {
		continue;
	    }
	    if (IS_UNEXPORTED(mPtr) && !WANT_UNEXPORTED(flags)) {
		continue;
	    }
	    AddStandardMethodName(flags, namePtr, mPtr, &names);
	}
    }

    /*
     * Process method names due to private methods on the object's class.
     */

    if (WANT_UNEXPORTED(flags)) {
	FOREACH_HASH(namePtr, mPtr, &oPtr->selfCls->classMethods) {
	    if (IS_UNEXPORTED(mPtr)) {
		AddStandardMethodName(flags, namePtr, mPtr, &names);
	    }
	}
    }

    /*
     * Process method names due to private methods on the context's object or
     * class. Which must be correct if either are not NULL.
     */

    if (contextObj && contextObj->methodsPtr) {
	AddPrivateMethodNames(contextObj->methodsPtr, &names);
    }
    if (contextCls) {
	AddPrivateMethodNames(&contextCls->classMethods, &names);
    }

    /*
     * Process (normal) method names from the class hierarchy and the mixin
     * hierarchy.
     */

    AddClassMethodNames(oPtr->selfCls, flags, &names, &examinedClasses);
    FOREACH(mixinPtr, oPtr->mixins) {
	AddClassMethodNames(mixinPtr, flags | TRAVERSED_MIXIN, &names,
		&examinedClasses);
    }

    /*
     * Tidy up, sort the names and resolve finally whether we really want
     * them (processing export layering).
     */

    Tcl_DeleteHashTable(&examinedClasses);
    numStrings = SortMethodNames(&names, flags, stringsPtr);
    Tcl_DeleteHashTable(&names);
    return numStrings;
}

int
TclOOGetSortedClassMethodList(
    Class *clsPtr,		/* The class to get the method names for. */
    int flags,			/* Whether we just want the public method
				 * names. */
    const char ***stringsPtr)	/* Where to write a pointer to the array of
				 * strings to. */
{
    Tcl_HashTable names;	/* Tcl_Obj* method name to "wanted in list"
				 * mapping. */
    Tcl_HashTable examinedClasses;
				/* Used to track what classes have been looked
				 * at. Is set-like in nature and keyed by
				 * pointer to class. */
    int numStrings;

    Tcl_InitObjHashTable(&names);
    Tcl_InitHashTable(&examinedClasses, TCL_ONE_WORD_KEYS);

    /*
     * Process method names from the class hierarchy and the mixin hierarchy.
     */

    AddClassMethodNames(clsPtr, flags, &names, &examinedClasses);
    Tcl_DeleteHashTable(&examinedClasses);

    /*
     * Process private method names if we should. [TIP 500]
     */

    if (WANT_PRIVATE(flags)) {
	AddPrivateMethodNames(&clsPtr->classMethods, &names);
	flags &= ~TRUE_PRIVATE_METHOD;
    }

    /*
     * Tidy up, sort the names and resolve finally whether we really want
     * them (processing export layering).
     */

    numStrings = SortMethodNames(&names, flags, stringsPtr);
    Tcl_DeleteHashTable(&names);
    return numStrings;
}

/*
 * ----------------------------------------------------------------------
 *
 * SortMethodNames --
 *
 *	Shared helper for TclOOGetSortedMethodList etc. that knows the method
 *	sorting rules.
 *
 * Returns:
 *	The length of the sorted list.
 *
 * ----------------------------------------------------------------------
 */

static int
SortMethodNames(
    Tcl_HashTable *namesPtr,	/* The table of names; unsorted, but contains
				 * whether the names are wanted and under what
				 * circumstances. */
    int flags,			/* Whether we are looking for unexported
				 * methods. Full private methods are handled
				 * on insertion to the table. */
    const char ***stringsPtr)	/* Where to store the sorted list of strings
				 * that we produce. ckalloced() */
{
    const char **strings;
    FOREACH_HASH_DECLS;
    Tcl_Obj *namePtr;
    void *isWanted;
    int i = 0;

    /*
     * See how many (visible) method names there are. If none, we do not (and
     * should not) try to sort the list of them.
     */

    if (namesPtr->numEntries == 0) {
	*stringsPtr = NULL;
	return 0;
    }

    /*
     * We need to build the list of methods to sort. We will be using qsort()
     * for this, because it is very unlikely that the list will be heavily
     * sorted when it is long enough to matter.
     */

    strings = ckalloc(sizeof(char *) * namesPtr->numEntries);
    FOREACH_HASH(namePtr, isWanted, namesPtr) {
	if (!WANT_PUBLIC(flags) || (PTR2INT(isWanted) & IN_LIST)) {
	    if (PTR2INT(isWanted) & NO_IMPLEMENTATION) {
		continue;
	    }
	    strings[i++] = TclGetString(namePtr);
	}
    }

    /*
     * Note that 'i' may well be less than names.numEntries when we are
     * dealing with public method names. We don't sort unless there's at least
     * two method names.
     */

    if (i > 0) {
	if (i > 1) {
	    qsort((void *) strings, i, sizeof(char *), CmpStr);
	}
	*stringsPtr = strings;
    } else {
	ckfree(strings);
	*stringsPtr = NULL;
    }
    return i;
}

<<<<<<< HEAD
/* Comparator for SortMethodNames */
=======
/*
 * Comparator for GetSortedMethodList
 */

>>>>>>> e1619dad
static int
CmpStr(
    const void *ptr1,
    const void *ptr2)
{
    const char **strPtr1 = (const char **) ptr1;
    const char **strPtr2 = (const char **) ptr2;

    return TclpUtfNcmp2(*strPtr1, *strPtr2, strlen(*strPtr1) + 1);
}

/*
 * ----------------------------------------------------------------------
 *
 * AddClassMethodNames --
 *
 *	Adds the method names defined by a class (or its superclasses) to the
 *	collection being built. The collection is built in a hash table to
 *	ensure that duplicates are excluded. Helper for GetSortedMethodList().
 *
 * ----------------------------------------------------------------------
 */

static void
AddClassMethodNames(
    Class *clsPtr,		/* Class to get method names from. */
    const int flags,		/* Whether we are interested in just the
				 * public method names. */
    Tcl_HashTable *const namesPtr,
				/* Reference to the hash table to put the
				 * information in. The hash table maps the
				 * Tcl_Obj * method name to an integral value
				 * describing whether the method is wanted.
				 * This ensures that public/private override
				 * semantics are handled correctly. */
    Tcl_HashTable *const examinedClassesPtr)
				/* Hash table that tracks what classes have
				 * already been looked at. The keys are the
				 * pointers to the classes, and the values are
				 * immaterial. */
{
    int i;

    /*
     * If we've already started looking at this class, stop working on it now
     * to prevent repeated work.
     */

    if (Tcl_FindHashEntry(examinedClassesPtr, (char *) clsPtr)) {
	return;
    }

    /*
     * Scope all declarations so that the compiler can stand a good chance of
     * making the recursive step highly efficient. We also hand-implement the
     * tail-recursive case using a while loop; C compilers typically cannot do
     * tail-recursion optimization usefully.
     */

    while (1) {
	FOREACH_HASH_DECLS;
	Tcl_Obj *namePtr;
	Method *mPtr;
	int isNew;

	(void) Tcl_CreateHashEntry(examinedClassesPtr, (char *) clsPtr,
		&isNew);
	if (!isNew) {
	    break;
	}

	if (clsPtr->mixins.num != 0) {
	    Class *mixinPtr;

	    FOREACH(mixinPtr, clsPtr->mixins) {
		if (mixinPtr != clsPtr) {
		    AddClassMethodNames(mixinPtr, flags|TRAVERSED_MIXIN,
			    namesPtr, examinedClassesPtr);
		}
	    }
	}

	FOREACH_HASH(namePtr, mPtr, &clsPtr->classMethods) {
	    AddStandardMethodName(flags, namePtr, mPtr, namesPtr);
	}

	if (clsPtr->superclasses.num != 1) {
	    break;
	}
	clsPtr = clsPtr->superclasses.list[0];
    }
    if (clsPtr->superclasses.num != 0) {
	Class *superPtr;

	FOREACH(superPtr, clsPtr->superclasses) {
	    AddClassMethodNames(superPtr, flags, namesPtr,
		    examinedClassesPtr);
	}
    }
}

/*
 * ----------------------------------------------------------------------
 *
 * AddPrivateMethodNames, AddStandardMethodName --
 *
 *	Factored-out helpers for the sorted name list production functions.
 *
 * ----------------------------------------------------------------------
 */

static inline void
AddPrivateMethodNames(
    Tcl_HashTable *methodsTablePtr,
    Tcl_HashTable *namesPtr)
{
    FOREACH_HASH_DECLS;
    Method *mPtr;
    Tcl_Obj *namePtr;

    FOREACH_HASH(namePtr, mPtr, methodsTablePtr) {
	if (IS_PRIVATE(mPtr)) {
	    int isNew;

	    hPtr = Tcl_CreateHashEntry(namesPtr, (char *) namePtr, &isNew);
	    Tcl_SetHashValue(hPtr, INT2PTR(IN_LIST));
	}
    }
}

static inline void
AddStandardMethodName(
    int flags,
    Tcl_Obj *namePtr,
    Method *mPtr,
    Tcl_HashTable *namesPtr)
{
    if (!IS_PRIVATE(mPtr)) {
	int isNew;
	Tcl_HashEntry *hPtr =
		Tcl_CreateHashEntry(namesPtr, (char *) namePtr, &isNew);

	if (isNew) {
	    int isWanted = (!WANT_PUBLIC(flags) || IS_PUBLIC(mPtr))
		    ? IN_LIST : 0;

	    isWanted |= (mPtr->typePtr == NULL ? NO_IMPLEMENTATION : 0);
	    Tcl_SetHashValue(hPtr, INT2PTR(isWanted));
	} else if ((PTR2INT(Tcl_GetHashValue(hPtr)) & NO_IMPLEMENTATION)
		&& mPtr->typePtr != NULL) {
	    int isWanted = PTR2INT(Tcl_GetHashValue(hPtr));

	    isWanted &= ~NO_IMPLEMENTATION;
	    Tcl_SetHashValue(hPtr, INT2PTR(isWanted));
	}
    }
}

#undef IN_LIST
#undef NO_IMPLEMENTATION

/*
 * ----------------------------------------------------------------------
 *
 * AddInstancePrivateToCallContext --
 *
 *	Add private methods from the instance. Called when the calling Tcl
 *	context is a TclOO method declared by an object that is the same as
 *	the current object. Returns true iff a private method was actually
 *	found and added to the call chain (as this suppresses caching).
 *
 * ----------------------------------------------------------------------
 */

static inline int
AddInstancePrivateToCallContext(
    Object *const oPtr,		/* Object to add call chain entries for. */
    Tcl_Obj *const methodName,	/* Name of method to add the call chain
				 * entries for. */
    struct ChainBuilder *const cbPtr,
				/* Where to add the call chain entries. */
    int flags)			/* What sort of call chain are we building. */
{
    Tcl_HashEntry *hPtr;
    Method *mPtr;
    int donePrivate = 0;

    if (oPtr->methodsPtr) {
	hPtr = Tcl_FindHashEntry(oPtr->methodsPtr, (char *) methodName);
	if (hPtr != NULL) {
	    mPtr = Tcl_GetHashValue(hPtr);
	    if (IS_PRIVATE(mPtr)) {
		AddMethodToCallChain(mPtr, cbPtr, NULL, NULL, flags);
		donePrivate = 1;
	    }
	}
    }
    return donePrivate;
}

/*
 * ----------------------------------------------------------------------
 *
 * AddSimpleChainToCallContext --
 *
 *	The core of the call-chain construction engine, this handles calling a
 *	particular method on a particular object. Note that filters and
 *	unknown handling are already handled by the logic that uses this
 *	function. Returns true if a private method was one of those found.
 *
 * ----------------------------------------------------------------------
 */

static inline int
AddSimpleChainToCallContext(
    Object *const oPtr,		/* Object to add call chain entries for. */
    Class *const contextCls,	/* Context class; the currently considered
				 * class is equal to this, private methods may
				 * also be added. [TIP 500] */
    Tcl_Obj *const methodNameObj,
				/* Name of method to add the call chain
				 * entries for. */
    struct ChainBuilder *const cbPtr,
				/* Where to add the call chain entries. */
    Tcl_HashTable *const doneFilters,
				/* Where to record what call chain entries
				 * have been processed. */
    int flags,			/* What sort of call chain are we building. */
    Class *const filterDecl)	/* The class that declared the filter. If
				 * NULL, either the filter was declared by the
				 * object or this isn't a filter. */
{
    int i, foundPrivate = 0, blockedUnexported = 0;
    Tcl_HashEntry *hPtr;
    Method *mPtr;

    if (!(flags & (KNOWN_STATE | SPECIAL)) && oPtr->methodsPtr) {
	hPtr = Tcl_FindHashEntry(oPtr->methodsPtr, (char *) methodNameObj);

	if (hPtr != NULL) {
	    mPtr = Tcl_GetHashValue(hPtr);
	    if (!IS_PRIVATE(mPtr)) {
		if (WANT_PUBLIC(flags)) {
		    if (!IS_PUBLIC(mPtr)) {
			blockedUnexported = 1;
		    } else {
			flags |= DEFINITE_PUBLIC;
		    }
		} else {
		    flags |= DEFINITE_PROTECTED;
		}
	    }
	}
    }
    if (!(flags & SPECIAL)) {
	Class *mixinPtr;

	FOREACH(mixinPtr, oPtr->mixins) {
	    if (contextCls) {
		foundPrivate |= AddPrivatesFromClassChainToCallContext(
			mixinPtr, contextCls, methodNameObj, cbPtr,
			doneFilters, flags|TRAVERSED_MIXIN, filterDecl);
	    }
	    foundPrivate |= AddSimpleClassChainToCallContext(mixinPtr,
		    methodNameObj, cbPtr, doneFilters,
		    flags | TRAVERSED_MIXIN, filterDecl);
	}
	if (oPtr->methodsPtr && !blockedUnexported) {
	    hPtr = Tcl_FindHashEntry(oPtr->methodsPtr, (char*) methodNameObj);
	    if (hPtr != NULL) {
		mPtr = Tcl_GetHashValue(hPtr);
		if (!IS_PRIVATE(mPtr)) {
		    AddMethodToCallChain(mPtr, cbPtr, doneFilters, filterDecl,
			    flags);
		}
	    }
	}
    }
    if (contextCls) {
	foundPrivate |= AddPrivatesFromClassChainToCallContext(oPtr->selfCls,
		contextCls, methodNameObj, cbPtr, doneFilters, flags,
		filterDecl);
    }
    if (!blockedUnexported) {
	foundPrivate |= AddSimpleClassChainToCallContext(oPtr->selfCls,
		methodNameObj, cbPtr, doneFilters, flags, filterDecl);
    }
    return foundPrivate;
}

/*
 * ----------------------------------------------------------------------
 *
 * AddMethodToCallChain --
 *
 *	Utility method that manages the adding of a particular method
 *	implementation to a call-chain.
 *
 * ----------------------------------------------------------------------
 */

static inline void
AddMethodToCallChain(
    Method *const mPtr,		/* Actual method implementation to add to call
				 * chain (or NULL, a no-op). */
    struct ChainBuilder *const cbPtr,
				/* The call chain to add the method
				 * implementation to. */
    Tcl_HashTable *const doneFilters,
				/* Where to record what filters have been
				 * processed. If NULL, not processing filters.
				 * Note that this function does not update
				 * this hashtable. */
    Class *const filterDecl,	/* The class that declared the filter. If
				 * NULL, either the filter was declared by the
				 * object or this isn't a filter. */
    int flags)			/* Used to check if we're mixin-consistent
				 * only. Mixin-consistent means that either
				 * we're looking to add things from a mixin
				 * and we have passed a mixin, or we're not
				 * looking to add things from a mixin and have
				 * not passed a mixin. */
{
    register CallChain *callPtr = cbPtr->callChainPtr;
    int i;

    /*
     * Return if this is just an entry used to record whether this is a public
     * method. If so, there's nothing real to call and so nothing to add to
     * the call chain.
     *
     * This is also where we enforce mixin-consistency.
     */

    if (mPtr == NULL || mPtr->typePtr == NULL || !MIXIN_CONSISTENT(flags)) {
	return;
    }

    /*
     * Enforce real private method handling here. We will skip adding this
     * method IF
     *  1) we are not allowing private methods, AND
     *  2) this is a private method, AND
     *  3) this is a class method, AND
     *  4) this method was not declared by the class of the current object.
     *
     * This does mean that only classes really handle private methods. This
     * should be sufficient for [incr Tcl] support though.
     */

    if (!WANT_UNEXPORTED(callPtr->flags)
	    && IS_UNEXPORTED(mPtr)
	    && (mPtr->declaringClassPtr != NULL)
	    && (mPtr->declaringClassPtr != cbPtr->oPtr->selfCls)) {
	return;
    }

    /*
     * First test whether the method is already in the call chain. Skip over
     * any leading filters.
     */

    for (i = cbPtr->filterLength ; i < callPtr->numChain ; i++) {
	if (callPtr->chain[i].mPtr == mPtr &&
		callPtr->chain[i].isFilter == (doneFilters != NULL)) {
	    /*
	     * Call chain semantics states that methods come as *late* in the
	     * call chain as possible. This is done by copying down the
	     * following methods. Note that this does not change the number of
	     * method invocations in the call chain; it just rearranges them.
	     */

	    Class *declCls = callPtr->chain[i].filterDeclarer;

	    for (; i + 1 < callPtr->numChain ; i++) {
		callPtr->chain[i] = callPtr->chain[i + 1];
	    }
	    callPtr->chain[i].mPtr = mPtr;
	    callPtr->chain[i].isFilter = (doneFilters != NULL);
	    callPtr->chain[i].filterDeclarer = declCls;
	    return;
	}
    }

    /*
     * Need to really add the method. This is made a bit more complex by the
     * fact that we are using some "static" space initially, and only start
     * realloc-ing if the chain gets long.
     */

    if (callPtr->numChain == CALL_CHAIN_STATIC_SIZE) {
	callPtr->chain =
		ckalloc(sizeof(struct MInvoke) * (callPtr->numChain + 1));
	memcpy(callPtr->chain, callPtr->staticChain,
		sizeof(struct MInvoke) * callPtr->numChain);
    } else if (callPtr->numChain > CALL_CHAIN_STATIC_SIZE) {
	callPtr->chain = ckrealloc(callPtr->chain,
		sizeof(struct MInvoke) * (callPtr->numChain + 1));
    }
    callPtr->chain[i].mPtr = mPtr;
    callPtr->chain[i].isFilter = (doneFilters != NULL);
    callPtr->chain[i].filterDeclarer = filterDecl;
    callPtr->numChain++;
}

/*
 * ----------------------------------------------------------------------
 *
 * InitCallChain --
 *	Encoding of the policy of how to set up a call chain. Doesn't populate
 *	the chain with the method implementation data.
 *
 * ----------------------------------------------------------------------
 */

static inline void
InitCallChain(
    CallChain *callPtr,
    Object *oPtr,
    int flags)
{
    callPtr->flags = flags &
	    (PUBLIC_METHOD | PRIVATE_METHOD | SPECIAL | FILTER_HANDLING);
    if (oPtr->flags & USE_CLASS_CACHE) {
	oPtr = oPtr->selfCls->thisPtr;
	callPtr->flags |= USE_CLASS_CACHE;
    }
    callPtr->epoch = oPtr->fPtr->epoch;
    callPtr->objectCreationEpoch = oPtr->creationEpoch;
    callPtr->objectEpoch = oPtr->epoch;
    callPtr->refCount = 1;
    callPtr->numChain = 0;
    callPtr->chain = callPtr->staticChain;
}

/*
 * ----------------------------------------------------------------------
 *
 * IsStillValid --
 *
 *	Calculates whether the given call chain can be used for executing a
 *	method for the given object. The condition on a chain from a cached
 *	location being reusable is:
 *	- Refers to the same object (same creation epoch), and
 *	- Still across the same class structure (same global epoch), and
 *	- Still across the same object strucutre (same local epoch), and
 *	- No public/private/filter magic leakage (same flags, modulo the fact
 *	  that a public chain will satisfy a non-public call).
 *
 * ----------------------------------------------------------------------
 */

static inline int
IsStillValid(
    CallChain *callPtr,
    Object *oPtr,
    int flags,
    int mask)
{
    if ((oPtr->flags & USE_CLASS_CACHE)) {
	oPtr = oPtr->selfCls->thisPtr;
	flags |= USE_CLASS_CACHE;
    }
    return ((callPtr->objectCreationEpoch == oPtr->creationEpoch)
	    && (callPtr->epoch == oPtr->fPtr->epoch)
	    && (callPtr->objectEpoch == oPtr->epoch)
	    && ((callPtr->flags & mask) == (flags & mask)));
}

/*
 * ----------------------------------------------------------------------
 *
 * TclOOGetCallContext --
 *
 *	Responsible for constructing the call context, an ordered list of all
 *	method implementations to be called as part of a method invocation.
 *	This method is central to the whole operation of the OO system.
 *
 * ----------------------------------------------------------------------
 */

CallContext *
TclOOGetCallContext(
    Object *oPtr,		/* The object to get the context for. */
    Tcl_Obj *methodNameObj,	/* The name of the method to get the context
				 * for. NULL when getting a constructor or
				 * destructor chain. */
    int flags,			/* What sort of context are we looking for.
				 * Only the bits PUBLIC_METHOD, CONSTRUCTOR,
				 * PRIVATE_METHOD, DESTRUCTOR and
				 * FILTER_HANDLING are useful. */
    Object *contextObj,		/* Context object; when equal to oPtr, it
				 * means that private methods may also be
				 * added. [TIP 500] */
    Class *contextCls,		/* Context class; the currently considered
				 * class is equal to this, private methods may
				 * also be added. [TIP 500] */
    Tcl_Obj *cacheInThisObj)	/* What object to cache in, or NULL if it is
				 * to be in the same object as the
				 * methodNameObj. */
{
    CallContext *contextPtr;
    CallChain *callPtr;
    struct ChainBuilder cb;
    int i, count, doFilters, donePrivate = 0;
    Tcl_HashEntry *hPtr;
    Tcl_HashTable doneFilters;

    if (cacheInThisObj == NULL) {
	cacheInThisObj = methodNameObj;
    }
    if (flags&(SPECIAL|FILTER_HANDLING) || (oPtr->flags&FILTER_HANDLING)) {
	hPtr = NULL;
	doFilters = 0;

	/*
	 * Check if we have a cached valid constructor or destructor.
	 */

	if (flags & CONSTRUCTOR) {
	    callPtr = oPtr->selfCls->constructorChainPtr;
	    if ((callPtr != NULL)
		    && (callPtr->objectEpoch == oPtr->selfCls->thisPtr->epoch)
		    && (callPtr->epoch == oPtr->fPtr->epoch)) {
		callPtr->refCount++;
		goto returnContext;
	    }
	} else if (flags & DESTRUCTOR) {
	    callPtr = oPtr->selfCls->destructorChainPtr;
	    if ((oPtr->mixins.num == 0) && (callPtr != NULL)
		    && (callPtr->objectEpoch == oPtr->selfCls->thisPtr->epoch)
		    && (callPtr->epoch == oPtr->fPtr->epoch)) {
		callPtr->refCount++;
		goto returnContext;
	    }
	}
    } else {
	/*
	 * Check if we can get the chain out of the Tcl_Obj method name or out
	 * of the cache. This is made a bit more complex by the fact that
	 * there are multiple different layers of cache (in the Tcl_Obj, in
	 * the object, and in the class).
	 */

	const Tcl_ObjIntRep *irPtr;
	const int reuseMask = (WANT_PUBLIC(flags) ? ~0 : ~PUBLIC_METHOD);

	if ((irPtr = TclFetchIntRep(cacheInThisObj, &methodNameType))) {
	    callPtr = irPtr->twoPtrValue.ptr1;
	    if (IsStillValid(callPtr, oPtr, flags, reuseMask)) {
		callPtr->refCount++;
		goto returnContext;
	    }
	    Tcl_StoreIntRep(cacheInThisObj, &methodNameType, NULL);
	}

	if (oPtr->flags & USE_CLASS_CACHE) {
	    if (oPtr->selfCls->classChainCache != NULL) {
		hPtr = Tcl_FindHashEntry(oPtr->selfCls->classChainCache,
			(char *) methodNameObj);
	    } else {
		hPtr = NULL;
	    }
	} else {
	    if (oPtr->chainCache != NULL) {
		hPtr = Tcl_FindHashEntry(oPtr->chainCache,
			(char *) methodNameObj);
	    } else {
		hPtr = NULL;
	    }
	}

	if (hPtr != NULL && Tcl_GetHashValue(hPtr) != NULL) {
	    callPtr = Tcl_GetHashValue(hPtr);
	    if (IsStillValid(callPtr, oPtr, flags, reuseMask)) {
		callPtr->refCount++;
		goto returnContext;
	    }
	    Tcl_SetHashValue(hPtr, NULL);
	    TclOODeleteChain(callPtr);
	}

	doFilters = 1;
    }

    callPtr = ckalloc(sizeof(CallChain));
    InitCallChain(callPtr, oPtr, flags);

    cb.callChainPtr = callPtr;
    cb.filterLength = 0;
    cb.oPtr = oPtr;

    /*
     * If we're working with a forced use of unknown, do that now.
     */

    if (flags & FORCE_UNKNOWN) {
	AddSimpleChainToCallContext(oPtr, NULL,
		oPtr->fPtr->unknownMethodNameObj, &cb, NULL, BUILDING_MIXINS,
		NULL);
	AddSimpleChainToCallContext(oPtr, NULL,
		oPtr->fPtr->unknownMethodNameObj, &cb, NULL, 0, NULL);
	callPtr->flags |= OO_UNKNOWN_METHOD;
	callPtr->epoch = -1;
	if (callPtr->numChain == 0) {
	    TclOODeleteChain(callPtr);
	    return NULL;
	}
	goto returnContext;
    }

    /*
     * Add all defined filters (if any, and if we're going to be processing
     * them; they're not processed for constructors, destructors or when we're
     * in the middle of processing a filter).
     */

    if (doFilters) {
	Tcl_Obj *filterObj;
	Class *mixinPtr;

	doFilters = 1;
	Tcl_InitObjHashTable(&doneFilters);
	FOREACH(mixinPtr, oPtr->mixins) {
	    AddClassFiltersToCallContext(oPtr, mixinPtr, &cb, &doneFilters,
		    TRAVERSED_MIXIN|BUILDING_MIXINS|OBJECT_MIXIN);
	    AddClassFiltersToCallContext(oPtr, mixinPtr, &cb, &doneFilters,
		    OBJECT_MIXIN);
	}
	FOREACH(filterObj, oPtr->filters) {
	    donePrivate |= AddSimpleChainToCallContext(oPtr, contextCls,
		    filterObj, &cb, &doneFilters, BUILDING_MIXINS, NULL);
	    donePrivate |= AddSimpleChainToCallContext(oPtr, contextCls,
		    filterObj, &cb, &doneFilters, 0, NULL);
	}
	AddClassFiltersToCallContext(oPtr, oPtr->selfCls, &cb, &doneFilters,
		BUILDING_MIXINS);
	AddClassFiltersToCallContext(oPtr, oPtr->selfCls, &cb, &doneFilters,
		0);
	Tcl_DeleteHashTable(&doneFilters);
    }
    count = cb.filterLength = callPtr->numChain;

    /*
     * Add the actual method implementations. We have to do this twice to
     * handle class mixins right.
     */

    if (oPtr == contextObj) {
	donePrivate |= AddInstancePrivateToCallContext(oPtr, methodNameObj,
		&cb, flags);
	donePrivate |= (contextObj->flags & HAS_PRIVATE_METHODS);
    }
    donePrivate |= AddSimpleChainToCallContext(oPtr, contextCls,
	    methodNameObj, &cb, NULL, flags|BUILDING_MIXINS, NULL);
    donePrivate |= AddSimpleChainToCallContext(oPtr, contextCls,
	    methodNameObj, &cb, NULL, flags, NULL);

    /*
     * Check to see if the method has no implementation. If so, we probably
     * need to add in a call to the unknown method. Otherwise, set up the
     * cacheing of the method implementation (if relevant).
     */

    if (count == callPtr->numChain) {
	/*
	 * Method does not actually exist. If we're dealing with constructors
	 * or destructors, this isn't a problem.
	 */

	if (flags & SPECIAL) {
	    TclOODeleteChain(callPtr);
	    return NULL;
	}
	AddSimpleChainToCallContext(oPtr, NULL,
		oPtr->fPtr->unknownMethodNameObj, &cb, NULL, BUILDING_MIXINS,
		NULL);
	AddSimpleChainToCallContext(oPtr, NULL,
		oPtr->fPtr->unknownMethodNameObj, &cb, NULL, 0, NULL);
	callPtr->flags |= OO_UNKNOWN_METHOD;
	callPtr->epoch = -1;
	if (count == callPtr->numChain) {
	    TclOODeleteChain(callPtr);
	    return NULL;
	}
    } else if (doFilters && !donePrivate) {
	if (hPtr == NULL) {
	    if (oPtr->flags & USE_CLASS_CACHE) {
		if (oPtr->selfCls->classChainCache == NULL) {
		    oPtr->selfCls->classChainCache =
			    ckalloc(sizeof(Tcl_HashTable));

		    Tcl_InitObjHashTable(oPtr->selfCls->classChainCache);
		}
		hPtr = Tcl_CreateHashEntry(oPtr->selfCls->classChainCache,
			(char *) methodNameObj, &i);
	    } else {
		if (oPtr->chainCache == NULL) {
		    oPtr->chainCache = ckalloc(sizeof(Tcl_HashTable));

		    Tcl_InitObjHashTable(oPtr->chainCache);
		}
		hPtr = Tcl_CreateHashEntry(oPtr->chainCache,
			(char *) methodNameObj, &i);
	    }
	}
	callPtr->refCount++;
	Tcl_SetHashValue(hPtr, callPtr);
	StashCallChain(cacheInThisObj, callPtr);
    } else if (flags & CONSTRUCTOR) {
	if (oPtr->selfCls->constructorChainPtr) {
	    TclOODeleteChain(oPtr->selfCls->constructorChainPtr);
	}
	oPtr->selfCls->constructorChainPtr = callPtr;
	callPtr->refCount++;
    } else if ((flags & DESTRUCTOR) && oPtr->mixins.num == 0) {
	if (oPtr->selfCls->destructorChainPtr) {
	    TclOODeleteChain(oPtr->selfCls->destructorChainPtr);
	}
	oPtr->selfCls->destructorChainPtr = callPtr;
	callPtr->refCount++;
    }

  returnContext:
    contextPtr = TclStackAlloc(oPtr->fPtr->interp, sizeof(CallContext));
    contextPtr->oPtr = oPtr;

    /*
     * Corresponding TclOODecrRefCount() in TclOODeleteContext
     */

    AddRef(oPtr);
    contextPtr->callPtr = callPtr;
    contextPtr->skip = 2;
    contextPtr->index = 0;
    return contextPtr;
}

/*
 * ----------------------------------------------------------------------
 *
 * TclOOGetStereotypeCallChain --
 *
 *	Construct a call-chain for a method that would be used by a
 *	stereotypical instance of the given class (i.e., where the object has
 *	no definitions special to itself).
 *
 * ----------------------------------------------------------------------
 */

CallChain *
TclOOGetStereotypeCallChain(
    Class *clsPtr,		/* The object to get the context for. */
    Tcl_Obj *methodNameObj,	/* The name of the method to get the context
				 * for. NULL when getting a constructor or
				 * destructor chain. */
    int flags)			/* What sort of context are we looking for.
				 * Only the bits PUBLIC_METHOD, CONSTRUCTOR,
				 * PRIVATE_METHOD, DESTRUCTOR and
				 * FILTER_HANDLING are useful. */
{
    CallChain *callPtr;
    struct ChainBuilder cb;
    int i, count;
    Foundation *fPtr = clsPtr->thisPtr->fPtr;
    Tcl_HashEntry *hPtr;
    Tcl_HashTable doneFilters;
    Object obj;

    /*
     * Synthesize a temporary stereotypical object so that we can use existing
     * machinery to produce the stereotypical call chain.
     */

    memset(&obj, 0, sizeof(Object));
    obj.fPtr = fPtr;
    obj.selfCls = clsPtr;
    obj.refCount = 1;
    obj.flags = USE_CLASS_CACHE;

    /*
     * Check if we can get the chain out of the Tcl_Obj method name or out of
     * the cache. This is made a bit more complex by the fact that there are
     * multiple different layers of cache (in the Tcl_Obj, in the object, and
     * in the class).
     */

    if (clsPtr->classChainCache != NULL) {
	hPtr = Tcl_FindHashEntry(clsPtr->classChainCache,
		(char *) methodNameObj);
	if (hPtr != NULL && Tcl_GetHashValue(hPtr) != NULL) {
	    const int reuseMask = (WANT_PUBLIC(flags) ? ~0 : ~PUBLIC_METHOD);

	    callPtr = Tcl_GetHashValue(hPtr);
	    if (IsStillValid(callPtr, &obj, flags, reuseMask)) {
		callPtr->refCount++;
		return callPtr;
	    }
	    Tcl_SetHashValue(hPtr, NULL);
	    TclOODeleteChain(callPtr);
	}
    } else {
	hPtr = NULL;
    }

    callPtr = ckalloc(sizeof(CallChain));
    memset(callPtr, 0, sizeof(CallChain));
    callPtr->flags = flags & (PUBLIC_METHOD|PRIVATE_METHOD|FILTER_HANDLING);
    callPtr->epoch = fPtr->epoch;
    callPtr->objectCreationEpoch = fPtr->tsdPtr->nsCount;
    callPtr->objectEpoch = clsPtr->thisPtr->epoch;
    callPtr->refCount = 1;
    callPtr->chain = callPtr->staticChain;

    cb.callChainPtr = callPtr;
    cb.filterLength = 0;
    cb.oPtr = &obj;

    /*
     * Add all defined filters (if any, and if we're going to be processing
     * them; they're not processed for constructors, destructors or when we're
     * in the middle of processing a filter).
     */

    Tcl_InitObjHashTable(&doneFilters);
    AddClassFiltersToCallContext(&obj, clsPtr, &cb, &doneFilters,
	    BUILDING_MIXINS);
    AddClassFiltersToCallContext(&obj, clsPtr, &cb, &doneFilters, 0);
    Tcl_DeleteHashTable(&doneFilters);
    count = cb.filterLength = callPtr->numChain;

    /*
     * Add the actual method implementations.
     */

    AddSimpleChainToCallContext(&obj, NULL, methodNameObj, &cb, NULL,
	    flags|BUILDING_MIXINS, NULL);
    AddSimpleChainToCallContext(&obj, NULL, methodNameObj, &cb, NULL, flags,
	    NULL);

    /*
     * Check to see if the method has no implementation. If so, we probably
     * need to add in a call to the unknown method. Otherwise, set up the
     * cacheing of the method implementation (if relevant).
     */

    if (count == callPtr->numChain) {
	AddSimpleChainToCallContext(&obj, NULL, fPtr->unknownMethodNameObj,
		&cb, NULL, BUILDING_MIXINS, NULL);
	AddSimpleChainToCallContext(&obj, NULL, fPtr->unknownMethodNameObj,
		&cb, NULL, 0, NULL);
	callPtr->flags |= OO_UNKNOWN_METHOD;
	callPtr->epoch = -1;
	if (count == callPtr->numChain) {
	    TclOODeleteChain(callPtr);
	    return NULL;
	}
    } else {
	if (hPtr == NULL) {
	    if (clsPtr->classChainCache == NULL) {
		clsPtr->classChainCache = ckalloc(sizeof(Tcl_HashTable));
		Tcl_InitObjHashTable(clsPtr->classChainCache);
	    }
	    hPtr = Tcl_CreateHashEntry(clsPtr->classChainCache,
		    (char *) methodNameObj, &i);
	}
	callPtr->refCount++;
	Tcl_SetHashValue(hPtr, callPtr);
	StashCallChain(methodNameObj, callPtr);
    }
    return callPtr;
}

/*
 * ----------------------------------------------------------------------
 *
 * AddClassFiltersToCallContext --
 *
 *	Logic to make extracting all the filters from the class context much
 *	easier.
 *
 * ----------------------------------------------------------------------
 */

static void
AddClassFiltersToCallContext(
    Object *const oPtr,		/* Object that the filters operate on. */
    Class *clsPtr,		/* Class to get the filters from. */
    struct ChainBuilder *const cbPtr,
				/* Context to fill with call chain entries. */
    Tcl_HashTable *const doneFilters,
				/* Where to record what filters have been
				 * processed. Keys are objects, values are
				 * ignored. */
    int flags)			/* Whether we've gone along a mixin link
				 * yet. */
{
    int i, clearedFlags =
	    flags & ~(TRAVERSED_MIXIN|OBJECT_MIXIN|BUILDING_MIXINS);
    Class *superPtr, *mixinPtr;
    Tcl_Obj *filterObj;

  tailRecurse:
    if (clsPtr == NULL) {
	return;
    }

    /*
     * Add all the filters defined by classes mixed into the main class
     * hierarchy.
     */

    FOREACH(mixinPtr, clsPtr->mixins) {
	AddClassFiltersToCallContext(oPtr, mixinPtr, cbPtr, doneFilters,
		flags|TRAVERSED_MIXIN);
    }

    /*
     * Add all the class filters from the current class. Note that the filters
     * are added starting at the object root, as this allows the object to
     * override how filters work to extend their behaviour.
     */

    if (MIXIN_CONSISTENT(flags)) {
	FOREACH(filterObj, clsPtr->filters) {
	    int isNew;

	    (void) Tcl_CreateHashEntry(doneFilters, (char *) filterObj,
		    &isNew);
	    if (isNew) {
		AddSimpleChainToCallContext(oPtr, NULL, filterObj, cbPtr,
			doneFilters, clearedFlags|BUILDING_MIXINS, clsPtr);
		AddSimpleChainToCallContext(oPtr, NULL, filterObj, cbPtr,
			doneFilters, clearedFlags, clsPtr);
	    }
	}
    }

    /*
     * Now process the recursive case. Notice the tail-call optimization.
     */

    switch (clsPtr->superclasses.num) {
    case 1:
	clsPtr = clsPtr->superclasses.list[0];
	goto tailRecurse;
    default:
	FOREACH(superPtr, clsPtr->superclasses) {
	    AddClassFiltersToCallContext(oPtr, superPtr, cbPtr, doneFilters,
		    flags);
	}
    case 0:
	return;
    }
}

/*
 * ----------------------------------------------------------------------
 *
 * AddPrivatesFromClassChainToCallContext --
 *
 *	Helper for AddSimpleChainToCallContext that is used to find private
 *	methds and add them to the call chain. Returns true when a private
 *	method is found and added. [TIP 500]
 *
 * ----------------------------------------------------------------------
 */

static int
AddPrivatesFromClassChainToCallContext(
    Class *classPtr,		/* Class to add the call chain entries for. */
    Class *const contextCls,	/* Context class; the currently considered
				 * class is equal to this, private methods may
				 * also be added. */
    Tcl_Obj *const methodName,	/* Name of method to add the call chain
				 * entries for. */
    struct ChainBuilder *const cbPtr,
				/* Where to add the call chain entries. */
    Tcl_HashTable *const doneFilters,
				/* Where to record what call chain entries
				 * have been processed. */
    int flags,			/* What sort of call chain are we building. */
    Class *const filterDecl)	/* The class that declared the filter. If
				 * NULL, either the filter was declared by the
				 * object or this isn't a filter. */
{
    int i;
    Class *superPtr;

    /*
     * We hard-code the tail-recursive form. It's by far the most common case
     * *and* it is much more gentle on the stack.
     *
     * Note that mixins must be processed before the main class hierarchy.
     * [Bug 1998221]
     */

  tailRecurse:
    FOREACH(superPtr, classPtr->mixins) {
	if (AddPrivatesFromClassChainToCallContext(superPtr, contextCls,
		methodName, cbPtr, doneFilters, flags|TRAVERSED_MIXIN,
		filterDecl)) {
	    return 1;
	}
    }

    if (classPtr == contextCls) {
	Tcl_HashEntry *hPtr = Tcl_FindHashEntry(&classPtr->classMethods,
		(char *) methodName);

	if (hPtr != NULL) {
	    register Method *mPtr = Tcl_GetHashValue(hPtr);

	    if (IS_PRIVATE(mPtr)) {
		AddMethodToCallChain(mPtr, cbPtr, doneFilters, filterDecl,
			flags);
		return 1;
	    }
	}
    }

    switch (classPtr->superclasses.num) {
    case 1:
	classPtr = classPtr->superclasses.list[0];
	goto tailRecurse;
    default:
	FOREACH(superPtr, classPtr->superclasses) {
	    if (AddPrivatesFromClassChainToCallContext(superPtr, contextCls,
		    methodName, cbPtr, doneFilters, flags, filterDecl)) {
		return 1;
	    }
	}
    case 0:
	return 0;
    }
}

/*
 * ----------------------------------------------------------------------
 *
 * AddSimpleClassChainToCallContext --
 *
 *	Construct a call-chain from a class hierarchy.
 *
 * ----------------------------------------------------------------------
 */

static int
AddSimpleClassChainToCallContext(
    Class *classPtr,		/* Class to add the call chain entries for. */
    Tcl_Obj *const methodNameObj,
				/* Name of method to add the call chain
				 * entries for. */
    struct ChainBuilder *const cbPtr,
				/* Where to add the call chain entries. */
    Tcl_HashTable *const doneFilters,
				/* Where to record what call chain entries
				 * have been processed. */
    int flags,			/* What sort of call chain are we building. */
    Class *const filterDecl)	/* The class that declared the filter. If
				 * NULL, either the filter was declared by the
				 * object or this isn't a filter. */
{
    int i, privateDanger = 0;
    Class *superPtr;

    /*
     * We hard-code the tail-recursive form. It's by far the most common case
     * *and* it is much more gentle on the stack.
     *
     * Note that mixins must be processed before the main class hierarchy.
     * [Bug 1998221]
     */

  tailRecurse:
    FOREACH(superPtr, classPtr->mixins) {
	privateDanger |= AddSimpleClassChainToCallContext(superPtr,
		methodNameObj, cbPtr, doneFilters, flags | TRAVERSED_MIXIN,
		filterDecl);
    }

    if (flags & CONSTRUCTOR) {
	AddMethodToCallChain(classPtr->constructorPtr, cbPtr, doneFilters,
		filterDecl, flags);
    } else if (flags & DESTRUCTOR) {
	AddMethodToCallChain(classPtr->destructorPtr, cbPtr, doneFilters,
		filterDecl, flags);
    } else {
	Tcl_HashEntry *hPtr = Tcl_FindHashEntry(&classPtr->classMethods,
		(char *) methodNameObj);

	if (classPtr->flags & HAS_PRIVATE_METHODS) {
	    privateDanger |= 1;
	}
	if (hPtr != NULL) {
	    register Method *mPtr = Tcl_GetHashValue(hPtr);

	    if (!IS_PRIVATE(mPtr)) {
		if (!(flags & KNOWN_STATE)) {
		    if (flags & PUBLIC_METHOD) {
			if (!IS_PUBLIC(mPtr)) {
			    return privateDanger;
			}
			flags |= DEFINITE_PUBLIC;
		    } else {
			flags |= DEFINITE_PROTECTED;
		    }
		}
		AddMethodToCallChain(mPtr, cbPtr, doneFilters, filterDecl,
			flags);
	    }
	}
    }

    switch (classPtr->superclasses.num) {
    case 1:
	classPtr = classPtr->superclasses.list[0];
	goto tailRecurse;
    default:
	FOREACH(superPtr, classPtr->superclasses) {
	    privateDanger |= AddSimpleClassChainToCallContext(superPtr,
		    methodNameObj, cbPtr, doneFilters, flags, filterDecl);
	}
    case 0:
	return privateDanger;
    }
}

/*
 * ----------------------------------------------------------------------
 *
 * TclOORenderCallChain --
 *
 *	Create a description of a call chain. Used in [info object call],
 *	[info class call], and [self call].
 *
 * ----------------------------------------------------------------------
 */

Tcl_Obj *
TclOORenderCallChain(
    Tcl_Interp *interp,
    CallChain *callPtr)
{
    Tcl_Obj *filterLiteral, *methodLiteral, *objectLiteral, *privateLiteral;
    Tcl_Obj *resultObj, *descObjs[4], **objv;
    Foundation *fPtr = TclOOGetFoundation(interp);
    int i;

    /*
     * Allocate the literals (potentially) used in our description.
     */

    TclNewLiteralStringObj(filterLiteral, "filter");
    Tcl_IncrRefCount(filterLiteral);
    TclNewLiteralStringObj(methodLiteral, "method");
    Tcl_IncrRefCount(methodLiteral);
    TclNewLiteralStringObj(objectLiteral, "object");
    Tcl_IncrRefCount(objectLiteral);
    TclNewLiteralStringObj(privateLiteral, "private");
    Tcl_IncrRefCount(privateLiteral);

    /*
     * Do the actual construction of the descriptions. They consist of a list
     * of triples that describe the details of how a method is understood. For
     * each triple, the first word is the type of invocation ("method" is
     * normal, "unknown" is special because it adds the method name as an
     * extra argument when handled by some method types, and "filter" is
     * special because it's a filter method). The second word is the name of
     * the method in question (which differs for "unknown" and "filter" types)
     * and the third word is the full name of the class that declares the
     * method (or "object" if it is declared on the instance).
     */

    objv = TclStackAlloc(interp, callPtr->numChain * sizeof(Tcl_Obj *));
    for (i = 0 ; i < callPtr->numChain ; i++) {
	struct MInvoke *miPtr = &callPtr->chain[i];

	descObjs[0] =
	    miPtr->isFilter ? filterLiteral :
	    callPtr->flags & OO_UNKNOWN_METHOD ? fPtr->unknownMethodNameObj :
	    IS_PRIVATE(miPtr->mPtr) ? privateLiteral :
		    methodLiteral;
	descObjs[1] =
	    callPtr->flags & CONSTRUCTOR ? fPtr->constructorName :
	    callPtr->flags & DESTRUCTOR ? fPtr->destructorName :
		    miPtr->mPtr->namePtr;
	descObjs[2] = miPtr->mPtr->declaringClassPtr
		? Tcl_GetObjectName(interp,
			(Tcl_Object) miPtr->mPtr->declaringClassPtr->thisPtr)
		: objectLiteral;
	descObjs[3] = Tcl_NewStringObj(miPtr->mPtr->typePtr->name, -1);

	objv[i] = Tcl_NewListObj(4, descObjs);
    }

    /*
     * Drop the local references to the literals; if they're actually used,
     * they'll live on the description itself.
     */

    Tcl_DecrRefCount(filterLiteral);
    Tcl_DecrRefCount(methodLiteral);
    Tcl_DecrRefCount(objectLiteral);
    Tcl_DecrRefCount(privateLiteral);

    /*
     * Finish building the description and return it.
     */

    resultObj = Tcl_NewListObj(callPtr->numChain, objv);
    TclStackFree(interp, objv);
    return resultObj;
}

/*
 * ----------------------------------------------------------------------
 *
 * TclOOGetDefineContextNamespace --
 *
 *	Responsible for determining which namespace to use for definitions.
 *	This is done by building a define chain, which models (strongly!) the
 *	way that a call chain works but with a different internal model.
 *
 *	Then it walks the chain to find the first namespace name that actually
 *	resolves to an existing namespace.
 *
 * Returns:
 *	Name of namespace, or NULL if none can be found. Note that this
 *	function does *not* set an error message in the interpreter on failure.
 *
 * ----------------------------------------------------------------------
 */

#define DEFINE_CHAIN_STATIC_SIZE 4 /* Enough space to store most cases. */

Tcl_Namespace *
TclOOGetDefineContextNamespace(
    Tcl_Interp *interp,		/* In what interpreter should namespace names
				 * actually be resolved. */
    Object *oPtr,		/* The object to get the context for. */
    int forClass)		/* What sort of context are we looking for.
				 * If true, we are going to use this for
				 * [oo::define], otherwise, we are going to
				 * use this for [oo::objdefine]. */
{
    DefineChain define;
    DefineEntry staticSpace[DEFINE_CHAIN_STATIC_SIZE];
    DefineEntry *entryPtr;
    Tcl_Namespace *nsPtr = NULL;
    int i;

    define.list = staticSpace;
    define.num = 0;
    define.size = DEFINE_CHAIN_STATIC_SIZE;

    /*
     * Add the actual define locations. We have to do this twice to handle
     * class mixins right.
     */

    AddSimpleDefineNamespaces(oPtr, &define, forClass | BUILDING_MIXINS);
    AddSimpleDefineNamespaces(oPtr, &define, forClass);

    /*
     * Go through the list until we find a namespace whose name we can
     * resolve.
     */

    FOREACH_STRUCT(entryPtr, define) {
	if (TclGetNamespaceFromObj(interp, entryPtr->namespaceName,
		&nsPtr) == TCL_OK) {
	    break;
	}
	Tcl_ResetResult(interp);
    }
    if (define.list != staticSpace) {
	ckfree(define.list);
    }
    return nsPtr;
}

/*
 * ----------------------------------------------------------------------
 *
 * AddSimpleDefineNamespaces --
 *
 *	Adds to the definition chain all the definitions provided by an
 *	object's class and its mixins, taking into account everything they
 *	inherit from.
 *
 * ----------------------------------------------------------------------
 */

static inline void
AddSimpleDefineNamespaces(
    Object *const oPtr,		/* Object to add define chain entries for. */
    DefineChain *const definePtr,
				/* Where to add the define chain entries. */
    int flags)			/* What sort of define chain are we
				 * building. */
{
    Class *mixinPtr;
    int i;

    FOREACH(mixinPtr, oPtr->mixins) {
	AddSimpleClassDefineNamespaces(mixinPtr, definePtr,
		flags | TRAVERSED_MIXIN);
    }

    AddSimpleClassDefineNamespaces(oPtr->selfCls, definePtr, flags);
}

/*
 * ----------------------------------------------------------------------
 *
 * AddSimpleClassDefineNamespaces --
 *
 *	Adds to the definition chain all the definitions provided by a class
 *	and its superclasses and its class mixins.
 *
 * ----------------------------------------------------------------------
 */

static void
AddSimpleClassDefineNamespaces(
    Class *classPtr,		/* Class to add the define chain entries for. */
    DefineChain *const definePtr,
				/* Where to add the define chain entries. */
    int flags)			/* What sort of define chain are we
				 * building. */
{
    int i;
    Class *superPtr;

    /*
     * We hard-code the tail-recursive form. It's by far the most common case
     * *and* it is much more gentle on the stack.
     */

  tailRecurse:
    FOREACH(superPtr, classPtr->mixins) {
	AddSimpleClassDefineNamespaces(superPtr, definePtr,
		flags | TRAVERSED_MIXIN);
    }

    if (flags & ~(TRAVERSED_MIXIN | BUILDING_MIXINS)) {
	AddDefinitionNamespaceToChain(classPtr, classPtr->clsDefinitionNs,
		definePtr, flags);
    } else {
	AddDefinitionNamespaceToChain(classPtr, classPtr->objDefinitionNs,
		definePtr, flags);
    }

    switch (classPtr->superclasses.num) {
    case 1:
	classPtr = classPtr->superclasses.list[0];
	goto tailRecurse;
    default:
	FOREACH(superPtr, classPtr->superclasses) {
	    AddSimpleClassDefineNamespaces(superPtr, definePtr, flags);
	}
    case 0:
	return;
    }
}

/*
 * ----------------------------------------------------------------------
 *
 * AddDefinitionNamespaceToChain --
 *
 *	Adds a single item to the definition chain (if it is meaningful),
 *	reallocating the space for the chain if necessary.
 *
 * ----------------------------------------------------------------------
 */

static inline void
AddDefinitionNamespaceToChain(
    Class *const definerCls,		/* What class defines this entry. */
    Tcl_Obj *const namespaceName,	/* The name for this entry (or NULL, a
				 * no-op). */
    DefineChain *const definePtr,
				/* The define chain to add the method
				 * implementation to. */
    int flags)			/* Used to check if we're mixin-consistent
				 * only. Mixin-consistent means that either
				 * we're looking to add things from a mixin
				 * and we have passed a mixin, or we're not
				 * looking to add things from a mixin and have
				 * not passed a mixin. */
{
    int i;

    /*
     * Return if this entry is blank. This is also where we enforce
     * mixin-consistency.
     */

    if (namespaceName == NULL || !MIXIN_CONSISTENT(flags)) {
	return;
    }

    /*
     * First test whether the method is already in the call chain.
     */

    for (i=0 ; i<definePtr->num ; i++) {
	if (definePtr->list[i].definerCls == definerCls) {
	    /*
	     * Call chain semantics states that methods come as *late* in the
	     * call chain as possible. This is done by copying down the
	     * following methods. Note that this does not change the number of
	     * method invocations in the call chain; it just rearranges them.
	     *
	     * We skip changing anything if the place we found was already at
	     * the end of the list.
	     */

	    if (i < definePtr->num - 1) {
		memmove(&definePtr->list[i], &definePtr->list[i + 1],
			sizeof(DefineEntry) * (definePtr->num - i - 1));
		definePtr->list[i].definerCls = definerCls;
		definePtr->list[i].namespaceName = namespaceName;
	    }
	    return;
	}
    }

    /*
     * Need to really add the define. This is made a bit more complex by the
     * fact that we are using some "static" space initially, and only start
     * realloc-ing if the chain gets long.
     */

    if (definePtr->num == definePtr->size) {
	definePtr->size *= 2;
	if (definePtr->num == DEFINE_CHAIN_STATIC_SIZE) {
	    DefineEntry *staticList = definePtr->list;

	    definePtr->list =
		    ckalloc(sizeof(DefineEntry) * definePtr->size);
	    memcpy(definePtr->list, staticList,
		    sizeof(DefineEntry) * definePtr->num);
	} else {
	    definePtr->list = ckrealloc(definePtr->list,
		    sizeof(DefineEntry) * definePtr->size);
	}
    }
    definePtr->list[i].definerCls = definerCls;
    definePtr->list[i].namespaceName = namespaceName;
    definePtr->num++;
}

/*
 * Local Variables:
 * mode: c
 * c-basic-offset: 4
 * fill-column: 78
 * End:
 */<|MERGE_RESOLUTION|>--- conflicted
+++ resolved
@@ -649,14 +649,10 @@
     return i;
 }
 
-<<<<<<< HEAD
-/* Comparator for SortMethodNames */
-=======
-/*
- * Comparator for GetSortedMethodList
- */
-
->>>>>>> e1619dad
+/*
+ * Comparator for SortMethodNames
+ */
+
 static int
 CmpStr(
     const void *ptr1,
