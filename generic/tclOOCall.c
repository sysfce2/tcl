/*
 * tclOOCall.c --
 *
 *	This file contains the method call chain management code for the
 *	object-system core.
 *
 * Copyright (c) 2005-2012 by Donal K. Fellows
 *
 * See the file "license.terms" for information on usage and redistribution of
 * this file, and for a DISCLAIMER OF ALL WARRANTIES.
 */

#ifdef HAVE_CONFIG_H
#include "config.h"
#endif
#include "tclInt.h"
#include "tclOOInt.h"
#include <assert.h>

/*
 * Structure containing a CallContext and any other values needed only during
 * the construction of the CallContext.
 */

struct ChainBuilder {
    CallChain *callChainPtr;	/* The call chain being built. */
    int filterLength;		/* Number of entries in the call chain that
				 * are due to processing filters and not the
				 * main call chain. */
    Object *oPtr;		/* The object that we are building the chain
				 * for. */
};

/*
 * Structures used for traversing the class hierarchy to find out where
 * definitions are supposed to be done.
 */

typedef struct {
    Class *definerCls;
    Tcl_Obj *namespaceName;
} DefineEntry;

typedef struct {
    DefineEntry *list;
    int num;
    int size;
} DefineChain;

/*
 * Extra flags used for call chain management.
 */

#define DEFINITE_PROTECTED 0x100000
#define DEFINITE_PUBLIC    0x200000
#define KNOWN_STATE	   (DEFINITE_PROTECTED | DEFINITE_PUBLIC)
#define SPECIAL		   (CONSTRUCTOR | DESTRUCTOR | FORCE_UNKNOWN)
#define BUILDING_MIXINS	   0x400000
#define TRAVERSED_MIXIN	   0x800000
#define OBJECT_MIXIN	   0x1000000
#define MIXIN_CONSISTENT(flags) \
    (((flags) & OBJECT_MIXIN) ||					\
	!((flags) & BUILDING_MIXINS) == !((flags) & TRAVERSED_MIXIN))

/*
 * Note that the flag bit PRIVATE_METHOD has a confusing name; it's just for
 * Itcl's special type of private.
 */

#define IS_PUBLIC(mPtr)				\
    (((mPtr)->flags & PUBLIC_METHOD) != 0)
#define IS_UNEXPORTED(mPtr)			\
    (((mPtr)->flags & SCOPE_FLAGS) == 0)
#define IS_ITCLPRIVATE(mPtr)				\
    (((mPtr)->flags & PRIVATE_METHOD) != 0)
#define IS_PRIVATE(mPtr)			\
    (((mPtr)->flags & TRUE_PRIVATE_METHOD) != 0)
#define WANT_PUBLIC(flags)			\
    (((flags) & PUBLIC_METHOD) != 0)
#define WANT_UNEXPORTED(flags)			\
    (((flags) & (PRIVATE_METHOD | TRUE_PRIVATE_METHOD)) == 0)
#define WANT_ITCLPRIVATE(flags)			\
    (((flags) & PRIVATE_METHOD) != 0)
#define WANT_PRIVATE(flags)			\
    (((flags) & TRUE_PRIVATE_METHOD) != 0)

/*
 * Function declarations for things defined in this file.
 */

static void		AddClassFiltersToCallContext(Object *const oPtr,
			    Class *clsPtr, struct ChainBuilder *const cbPtr,
			    Tcl_HashTable *const doneFilters, int flags);
static void		AddClassMethodNames(Class *clsPtr, const int flags,
			    Tcl_HashTable *const namesPtr,
			    Tcl_HashTable *const examinedClassesPtr);
static inline void	AddDefinitionNamespaceToChain(Class *const definerCls,
			    Tcl_Obj *const namespaceName,
			    DefineChain *const definePtr, int flags);
static inline void	AddMethodToCallChain(Method *const mPtr,
			    struct ChainBuilder *const cbPtr,
			    Tcl_HashTable *const doneFilters,
			    Class *const filterDecl, int flags);
static inline int	AddInstancePrivateToCallContext(Object *const oPtr,
			    Tcl_Obj *const methodNameObj,
			    struct ChainBuilder *const cbPtr, int flags);
static inline void	AddStandardMethodName(int flags, Tcl_Obj *namePtr,
			    Method *mPtr, Tcl_HashTable *namesPtr);
static inline void	AddPrivateMethodNames(Tcl_HashTable *methodsTablePtr,
			    Tcl_HashTable *namesPtr);
static inline int	AddSimpleChainToCallContext(Object *const oPtr,
			    Class *const contextCls,
			    Tcl_Obj *const methodNameObj,
			    struct ChainBuilder *const cbPtr,
			    Tcl_HashTable *const doneFilters, int flags,
			    Class *const filterDecl);
static int		AddPrivatesFromClassChainToCallContext(Class *classPtr,
			    Class *const contextCls,
			    Tcl_Obj *const methodNameObj,
			    struct ChainBuilder *const cbPtr,
			    Tcl_HashTable *const doneFilters, int flags,
			    Class *const filterDecl);
static int		AddSimpleClassChainToCallContext(Class *classPtr,
			    Tcl_Obj *const methodNameObj,
			    struct ChainBuilder *const cbPtr,
			    Tcl_HashTable *const doneFilters, int flags,
			    Class *const filterDecl);
static void		AddSimpleClassDefineNamespaces(Class *classPtr,
			    DefineChain *const definePtr, int flags);
static inline void	AddSimpleDefineNamespaces(Object *const oPtr,
			    DefineChain *const definePtr, int flags);
static int		CmpStr(const void *ptr1, const void *ptr2);
static void		DupMethodNameRep(Tcl_Obj *srcPtr, Tcl_Obj *dstPtr);
static Tcl_NRPostProc	FinalizeMethodRefs;
static void		FreeMethodNameRep(Tcl_Obj *objPtr);
static inline int	IsStillValid(CallChain *callPtr, Object *oPtr,
			    int flags, int reuseMask);
static Tcl_NRPostProc	ResetFilterFlags;
static Tcl_NRPostProc	SetFilterFlags;
static int		SortMethodNames(Tcl_HashTable *namesPtr, int flags,
			    const char ***stringsPtr);
static inline void	StashCallChain(Tcl_Obj *objPtr, CallChain *callPtr);

/*
 * Object type used to manage type caches attached to method names.
 */

static const Tcl_ObjType methodNameType = {
    "TclOO method name",
    FreeMethodNameRep,
    DupMethodNameRep,
    NULL,
    NULL
};


/*
 * ----------------------------------------------------------------------
 *
 * TclOODeleteContext --
 *
 *	Destroys a method call-chain context, which should not be in use.
 *
 * ----------------------------------------------------------------------
 */

void
TclOODeleteContext(
    CallContext *contextPtr)
{
    Object *oPtr = contextPtr->oPtr;

    TclOODeleteChain(contextPtr->callPtr);
    if (oPtr != NULL) {
	TclStackFree(oPtr->fPtr->interp, contextPtr);

	/*
	 * Corresponding AddRef() in TclOO.c/TclOOObjectCmdCore
	 */

	TclOODecrRefCount(oPtr);
    }
}

/*
 * ----------------------------------------------------------------------
 *
 * TclOODeleteChainCache --
 *
 *	Destroy the cache of method call-chains.
 *
 * ----------------------------------------------------------------------
 */

void
TclOODeleteChainCache(
    Tcl_HashTable *tablePtr)
{
    FOREACH_HASH_DECLS;
    CallChain *callPtr;

    FOREACH_HASH_VALUE(callPtr, tablePtr) {
	if (callPtr) {
	    TclOODeleteChain(callPtr);
	}
    }
    Tcl_DeleteHashTable(tablePtr);
    ckfree(tablePtr);
}

/*
 * ----------------------------------------------------------------------
 *
 * TclOODeleteChain --
 *
 *	Destroys a method call-chain.
 *
 * ----------------------------------------------------------------------
 */

void
TclOODeleteChain(
    CallChain *callPtr)
{
    if (callPtr == NULL || callPtr->refCount-- > 1) {
	return;
    }
    if (callPtr->chain != callPtr->staticChain) {
	ckfree(callPtr->chain);
    }
    ckfree(callPtr);
}

/*
 * ----------------------------------------------------------------------
 *
 * TclOOStashContext --
 *
 *	Saves a reference to a method call context in a Tcl_Obj's internal
 *	representation.
 *
 * ----------------------------------------------------------------------
 */

static inline void
StashCallChain(
    Tcl_Obj *objPtr,
    CallChain *callPtr)
{
    Tcl_ObjIntRep ir;

    callPtr->refCount++;
    TclGetString(objPtr);
    ir.twoPtrValue.ptr1 = callPtr;
    Tcl_StoreIntRep(objPtr, &methodNameType, &ir);
}

void
TclOOStashContext(
    Tcl_Obj *objPtr,
    CallContext *contextPtr)
{
    StashCallChain(objPtr, contextPtr->callPtr);
}

/*
 * ----------------------------------------------------------------------
 *
 * DupMethodNameRep, FreeMethodNameRep --
 *
 *	Functions to implement the required parts of the Tcl_Obj guts needed
 *	for caching of method contexts in Tcl_Objs.
 *
 * ----------------------------------------------------------------------
 */

static void
DupMethodNameRep(
    Tcl_Obj *srcPtr,
    Tcl_Obj *dstPtr)
{
    StashCallChain(dstPtr,
	    (CallChain *)TclFetchIntRep(srcPtr, &methodNameType)->twoPtrValue.ptr1);
}

static void
FreeMethodNameRep(
    Tcl_Obj *objPtr)
{
    TclOODeleteChain(
	    (CallChain *)TclFetchIntRep(objPtr, &methodNameType)->twoPtrValue.ptr1);
}

/*
 * ----------------------------------------------------------------------
 *
 * TclOOInvokeContext --
 *
 *	Invokes a single step along a method call-chain context. Note that the
 *	invocation of a step along the chain can cause further steps along the
 *	chain to be invoked. Note that this function is written to be as light
 *	in stack usage as possible.
 *
 * ----------------------------------------------------------------------
 */

int
TclOOInvokeContext(
    ClientData clientData,	/* The method call context. */
    Tcl_Interp *interp,		/* Interpreter for error reporting, and many
				 * other sorts of context handling (e.g.,
				 * commands, variables) depending on method
				 * implementation. */
    int objc,			/* The number of arguments. */
    Tcl_Obj *const objv[])	/* The arguments as actually seen. */
{
<<<<<<< HEAD
    CallContext *const contextPtr = (CallContext *)clientData;
=======
    CallContext *const contextPtr = clientData;
>>>>>>> 2d85a1f9
    Method *const mPtr = contextPtr->callPtr->chain[contextPtr->index].mPtr;
    const int isFilter =
	    contextPtr->callPtr->chain[contextPtr->index].isFilter;

    /*
     * If this is the first step along the chain, we preserve the method
     * entries in the chain so that they do not get deleted out from under our
     * feet.
     */

    if (contextPtr->index == 0) {
	int i;

	for (i = 0 ; i < contextPtr->callPtr->numChain ; i++) {
	    AddRef(contextPtr->callPtr->chain[i].mPtr);
	}

	/*
	 * Ensure that the method name itself is part of the arguments when
	 * we're doing unknown processing.
	 */

	if (contextPtr->callPtr->flags & OO_UNKNOWN_METHOD) {
	    contextPtr->skip--;
	}

	/*
	 * Add a callback to ensure that method references are dropped once
	 * this call is finished.
	 */

	TclNRAddCallback(interp, FinalizeMethodRefs, contextPtr, NULL, NULL,
		NULL);
    }

    /*
     * Save whether we were in a filter and set up whether we are now.
     */

    if (contextPtr->oPtr->flags & FILTER_HANDLING) {
	TclNRAddCallback(interp, SetFilterFlags, contextPtr, NULL,NULL,NULL);
    } else {
	TclNRAddCallback(interp, ResetFilterFlags,contextPtr,NULL,NULL,NULL);
    }
    if (isFilter || contextPtr->callPtr->flags & FILTER_HANDLING) {
	contextPtr->oPtr->flags |= FILTER_HANDLING;
    } else {
	contextPtr->oPtr->flags &= ~FILTER_HANDLING;
    }

    /*
     * Run the method implementation.
     */

    return mPtr->typePtr->callProc(mPtr->clientData, interp,
	    (Tcl_ObjectContext) contextPtr, objc, objv);
}

static int
SetFilterFlags(
    ClientData data[],
    Tcl_Interp *interp,
    int result)
{
    CallContext *contextPtr = (CallContext *)data[0];

    contextPtr->oPtr->flags |= FILTER_HANDLING;
    return result;
}

static int
ResetFilterFlags(
    ClientData data[],
    Tcl_Interp *interp,
    int result)
{
    CallContext *contextPtr = (CallContext *)data[0];

    contextPtr->oPtr->flags &= ~FILTER_HANDLING;
    return result;
}

static int
FinalizeMethodRefs(
    ClientData data[],
    Tcl_Interp *interp,
    int result)
{
    CallContext *contextPtr = (CallContext *)data[0];
    int i;

    for (i = 0 ; i < contextPtr->callPtr->numChain ; i++) {
	TclOODelMethodRef(contextPtr->callPtr->chain[i].mPtr);
    }
    return result;
}

/*
 * ----------------------------------------------------------------------
 *
 * TclOOGetSortedMethodList, TclOOGetSortedClassMethodList --
 *
 *	Discovers the list of method names supported by an object or class.
 *
 * ----------------------------------------------------------------------
 */

int
TclOOGetSortedMethodList(
    Object *oPtr,		/* The object to get the method names for. */
    Object *contextObj,		/* From what context object we are inquiring.
				 * NULL when the context shouldn't see
				 * object-level private methods. Note that
				 * flags can override this. */
    Class *contextCls,		/* From what context class we are inquiring.
				 * NULL when the context shouldn't see
				 * class-level private methods. Note that
				 * flags can override this. */
    int flags,			/* Whether we just want the public method
				 * names. */
    const char ***stringsPtr)	/* Where to write a pointer to the array of
				 * strings to. */
{
    Tcl_HashTable names;	/* Tcl_Obj* method name to "wanted in list"
				 * mapping. */
    Tcl_HashTable examinedClasses;
				/* Used to track what classes have been looked
				 * at. Is set-like in nature and keyed by
				 * pointer to class. */
    FOREACH_HASH_DECLS;
    int i, numStrings;
    Class *mixinPtr;
    Tcl_Obj *namePtr;
    Method *mPtr;

    Tcl_InitObjHashTable(&names);
    Tcl_InitHashTable(&examinedClasses, TCL_ONE_WORD_KEYS);

    /*
     * Name the bits used in the names table values.
     */
#define IN_LIST 1
#define NO_IMPLEMENTATION 2

    /*
     * Process method names due to the object.
     */

    if (oPtr->methodsPtr) {
	FOREACH_HASH(namePtr, mPtr, oPtr->methodsPtr) {
	    if (IS_PRIVATE(mPtr)) {
		continue;
	    }
	    if (IS_UNEXPORTED(mPtr) && !WANT_UNEXPORTED(flags)) {
		continue;
	    }
	    AddStandardMethodName(flags, namePtr, mPtr, &names);
	}
    }

    /*
     * Process method names due to private methods on the object's class.
     */

    if (WANT_UNEXPORTED(flags)) {
	FOREACH_HASH(namePtr, mPtr, &oPtr->selfCls->classMethods) {
	    if (IS_UNEXPORTED(mPtr)) {
		AddStandardMethodName(flags, namePtr, mPtr, &names);
	    }
	}
    }

    /*
     * Process method names due to private methods on the context's object or
     * class. Which must be correct if either are not NULL.
     */

    if (contextObj && contextObj->methodsPtr) {
	AddPrivateMethodNames(contextObj->methodsPtr, &names);
    }
    if (contextCls) {
	AddPrivateMethodNames(&contextCls->classMethods, &names);
    }

    /*
     * Process (normal) method names from the class hierarchy and the mixin
     * hierarchy.
     */

    AddClassMethodNames(oPtr->selfCls, flags, &names, &examinedClasses);
    FOREACH(mixinPtr, oPtr->mixins) {
	AddClassMethodNames(mixinPtr, flags | TRAVERSED_MIXIN, &names,
		&examinedClasses);
    }

    /*
     * Tidy up, sort the names and resolve finally whether we really want
     * them (processing export layering).
     */

    Tcl_DeleteHashTable(&examinedClasses);
    numStrings = SortMethodNames(&names, flags, stringsPtr);
    Tcl_DeleteHashTable(&names);
    return numStrings;
}

int
TclOOGetSortedClassMethodList(
    Class *clsPtr,		/* The class to get the method names for. */
    int flags,			/* Whether we just want the public method
				 * names. */
    const char ***stringsPtr)	/* Where to write a pointer to the array of
				 * strings to. */
{
    Tcl_HashTable names;	/* Tcl_Obj* method name to "wanted in list"
				 * mapping. */
    Tcl_HashTable examinedClasses;
				/* Used to track what classes have been looked
				 * at. Is set-like in nature and keyed by
				 * pointer to class. */
    int numStrings;

    Tcl_InitObjHashTable(&names);
    Tcl_InitHashTable(&examinedClasses, TCL_ONE_WORD_KEYS);

    /*
     * Process method names from the class hierarchy and the mixin hierarchy.
     */

    AddClassMethodNames(clsPtr, flags, &names, &examinedClasses);
    Tcl_DeleteHashTable(&examinedClasses);

    /*
     * Process private method names if we should. [TIP 500]
     */

    if (WANT_PRIVATE(flags)) {
	AddPrivateMethodNames(&clsPtr->classMethods, &names);
	flags &= ~TRUE_PRIVATE_METHOD;
    }

    /*
     * Tidy up, sort the names and resolve finally whether we really want
     * them (processing export layering).
     */

    numStrings = SortMethodNames(&names, flags, stringsPtr);
    Tcl_DeleteHashTable(&names);
    return numStrings;
}

/*
 * ----------------------------------------------------------------------
 *
 * SortMethodNames --
 *
 *	Shared helper for TclOOGetSortedMethodList etc. that knows the method
 *	sorting rules.
 *
 * Returns:
 *	The length of the sorted list.
 *
 * ----------------------------------------------------------------------
 */

static int
SortMethodNames(
    Tcl_HashTable *namesPtr,	/* The table of names; unsorted, but contains
				 * whether the names are wanted and under what
				 * circumstances. */
    int flags,			/* Whether we are looking for unexported
				 * methods. Full private methods are handled
				 * on insertion to the table. */
    const char ***stringsPtr)	/* Where to store the sorted list of strings
				 * that we produce. ckalloced() */
{
    const char **strings;
    FOREACH_HASH_DECLS;
    Tcl_Obj *namePtr;
    void *isWanted;
    int i = 0;

    /*
     * See how many (visible) method names there are. If none, we do not (and
     * should not) try to sort the list of them.
     */

    if (namesPtr->numEntries == 0) {
	*stringsPtr = NULL;
	return 0;
    }

    /*
     * We need to build the list of methods to sort. We will be using qsort()
     * for this, because it is very unlikely that the list will be heavily
     * sorted when it is long enough to matter.
     */

    strings = (const char **)ckalloc(sizeof(char *) * namesPtr->numEntries);
    FOREACH_HASH(namePtr, isWanted, namesPtr) {
	if (!WANT_PUBLIC(flags) || (PTR2INT(isWanted) & IN_LIST)) {
	    if (PTR2INT(isWanted) & NO_IMPLEMENTATION) {
		continue;
	    }
	    strings[i++] = TclGetString(namePtr);
	}
    }

    /*
     * Note that 'i' may well be less than names.numEntries when we are
     * dealing with public method names. We don't sort unless there's at least
     * two method names.
     */

    if (i > 0) {
	if (i > 1) {
	    qsort((void *) strings, i, sizeof(char *), CmpStr);
	}
	*stringsPtr = strings;
    } else {
	ckfree(strings);
	*stringsPtr = NULL;
    }
    return i;
}

/*
 * Comparator for SortMethodNames
 */

static int
CmpStr(
    const void *ptr1,
    const void *ptr2)
{
    const char **strPtr1 = (const char **) ptr1;
    const char **strPtr2 = (const char **) ptr2;

    return TclpUtfNcmp2(*strPtr1, *strPtr2, strlen(*strPtr1) + 1);
}

/*
 * ----------------------------------------------------------------------
 *
 * AddClassMethodNames --
 *
 *	Adds the method names defined by a class (or its superclasses) to the
 *	collection being built. The collection is built in a hash table to
 *	ensure that duplicates are excluded. Helper for GetSortedMethodList().
 *
 * ----------------------------------------------------------------------
 */

static void
AddClassMethodNames(
    Class *clsPtr,		/* Class to get method names from. */
    const int flags,		/* Whether we are interested in just the
				 * public method names. */
    Tcl_HashTable *const namesPtr,
				/* Reference to the hash table to put the
				 * information in. The hash table maps the
				 * Tcl_Obj * method name to an integral value
				 * describing whether the method is wanted.
				 * This ensures that public/private override
				 * semantics are handled correctly. */
    Tcl_HashTable *const examinedClassesPtr)
				/* Hash table that tracks what classes have
				 * already been looked at. The keys are the
				 * pointers to the classes, and the values are
				 * immaterial. */
{
    int i;

    /*
     * If we've already started looking at this class, stop working on it now
     * to prevent repeated work.
     */

    if (Tcl_FindHashEntry(examinedClassesPtr, (char *) clsPtr)) {
	return;
    }

    /*
     * Scope all declarations so that the compiler can stand a good chance of
     * making the recursive step highly efficient. We also hand-implement the
     * tail-recursive case using a while loop; C compilers typically cannot do
     * tail-recursion optimization usefully.
     */

    while (1) {
	FOREACH_HASH_DECLS;
	Tcl_Obj *namePtr;
	Method *mPtr;
	int isNew;

	(void) Tcl_CreateHashEntry(examinedClassesPtr, (char *) clsPtr,
		&isNew);
	if (!isNew) {
	    break;
	}

	if (clsPtr->mixins.num != 0) {
	    Class *mixinPtr;

	    FOREACH(mixinPtr, clsPtr->mixins) {
		if (mixinPtr != clsPtr) {
		    AddClassMethodNames(mixinPtr, flags|TRAVERSED_MIXIN,
			    namesPtr, examinedClassesPtr);
		}
	    }
	}

	FOREACH_HASH(namePtr, mPtr, &clsPtr->classMethods) {
	    AddStandardMethodName(flags, namePtr, mPtr, namesPtr);
	}

	if (clsPtr->superclasses.num != 1) {
	    break;
	}
	clsPtr = clsPtr->superclasses.list[0];
    }
    if (clsPtr->superclasses.num != 0) {
	Class *superPtr;

	FOREACH(superPtr, clsPtr->superclasses) {
	    AddClassMethodNames(superPtr, flags, namesPtr,
		    examinedClassesPtr);
	}
    }
}

/*
 * ----------------------------------------------------------------------
 *
 * AddPrivateMethodNames, AddStandardMethodName --
 *
 *	Factored-out helpers for the sorted name list production functions.
 *
 * ----------------------------------------------------------------------
 */

static inline void
AddPrivateMethodNames(
    Tcl_HashTable *methodsTablePtr,
    Tcl_HashTable *namesPtr)
{
    FOREACH_HASH_DECLS;
    Method *mPtr;
    Tcl_Obj *namePtr;

    FOREACH_HASH(namePtr, mPtr, methodsTablePtr) {
	if (IS_PRIVATE(mPtr)) {
	    int isNew;

	    hPtr = Tcl_CreateHashEntry(namesPtr, (char *) namePtr, &isNew);
	    Tcl_SetHashValue(hPtr, INT2PTR(IN_LIST));
	}
    }
}

static inline void
AddStandardMethodName(
    int flags,
    Tcl_Obj *namePtr,
    Method *mPtr,
    Tcl_HashTable *namesPtr)
{
    if (!IS_PRIVATE(mPtr)) {
	int isNew;
	Tcl_HashEntry *hPtr =
		Tcl_CreateHashEntry(namesPtr, (char *) namePtr, &isNew);

	if (isNew) {
	    int isWanted = (!WANT_PUBLIC(flags) || IS_PUBLIC(mPtr))
		    ? IN_LIST : 0;

	    isWanted |= (mPtr->typePtr == NULL ? NO_IMPLEMENTATION : 0);
	    Tcl_SetHashValue(hPtr, INT2PTR(isWanted));
	} else if ((PTR2INT(Tcl_GetHashValue(hPtr)) & NO_IMPLEMENTATION)
		&& mPtr->typePtr != NULL) {
	    int isWanted = PTR2INT(Tcl_GetHashValue(hPtr));

	    isWanted &= ~NO_IMPLEMENTATION;
	    Tcl_SetHashValue(hPtr, INT2PTR(isWanted));
	}
    }
}

#undef IN_LIST
#undef NO_IMPLEMENTATION

/*
 * ----------------------------------------------------------------------
 *
 * AddInstancePrivateToCallContext --
 *
 *	Add private methods from the instance. Called when the calling Tcl
 *	context is a TclOO method declared by an object that is the same as
 *	the current object. Returns true iff a private method was actually
 *	found and added to the call chain (as this suppresses caching).
 *
 * ----------------------------------------------------------------------
 */

static inline int
AddInstancePrivateToCallContext(
    Object *const oPtr,		/* Object to add call chain entries for. */
    Tcl_Obj *const methodName,	/* Name of method to add the call chain
				 * entries for. */
    struct ChainBuilder *const cbPtr,
				/* Where to add the call chain entries. */
    int flags)			/* What sort of call chain are we building. */
{
    Tcl_HashEntry *hPtr;
    Method *mPtr;
    int donePrivate = 0;

    if (oPtr->methodsPtr) {
	hPtr = Tcl_FindHashEntry(oPtr->methodsPtr, (char *) methodName);
	if (hPtr != NULL) {
	    mPtr = (Method *)Tcl_GetHashValue(hPtr);
	    if (IS_PRIVATE(mPtr)) {
		AddMethodToCallChain(mPtr, cbPtr, NULL, NULL, flags);
		donePrivate = 1;
	    }
	}
    }
    return donePrivate;
}

/*
 * ----------------------------------------------------------------------
 *
 * AddSimpleChainToCallContext --
 *
 *	The core of the call-chain construction engine, this handles calling a
 *	particular method on a particular object. Note that filters and
 *	unknown handling are already handled by the logic that uses this
 *	function. Returns true if a private method was one of those found.
 *
 * ----------------------------------------------------------------------
 */

static inline int
AddSimpleChainToCallContext(
    Object *const oPtr,		/* Object to add call chain entries for. */
    Class *const contextCls,	/* Context class; the currently considered
				 * class is equal to this, private methods may
				 * also be added. [TIP 500] */
    Tcl_Obj *const methodNameObj,
				/* Name of method to add the call chain
				 * entries for. */
    struct ChainBuilder *const cbPtr,
				/* Where to add the call chain entries. */
    Tcl_HashTable *const doneFilters,
				/* Where to record what call chain entries
				 * have been processed. */
    int flags,			/* What sort of call chain are we building. */
    Class *const filterDecl)	/* The class that declared the filter. If
				 * NULL, either the filter was declared by the
				 * object or this isn't a filter. */
{
    int i, foundPrivate = 0, blockedUnexported = 0;
    Tcl_HashEntry *hPtr;
    Method *mPtr;

    if (!(flags & (KNOWN_STATE | SPECIAL)) && oPtr->methodsPtr) {
	hPtr = Tcl_FindHashEntry(oPtr->methodsPtr, (char *) methodNameObj);

	if (hPtr != NULL) {
	    mPtr = (Method *)Tcl_GetHashValue(hPtr);
	    if (!IS_PRIVATE(mPtr)) {
		if (WANT_PUBLIC(flags)) {
		    if (!IS_PUBLIC(mPtr)) {
			blockedUnexported = 1;
		    } else {
			flags |= DEFINITE_PUBLIC;
		    }
		} else {
		    flags |= DEFINITE_PROTECTED;
		}
	    }
	}
    }
    if (!(flags & SPECIAL)) {
	Class *mixinPtr;

	FOREACH(mixinPtr, oPtr->mixins) {
	    if (contextCls) {
		foundPrivate |= AddPrivatesFromClassChainToCallContext(
			mixinPtr, contextCls, methodNameObj, cbPtr,
			doneFilters, flags|TRAVERSED_MIXIN, filterDecl);
	    }
	    foundPrivate |= AddSimpleClassChainToCallContext(mixinPtr,
		    methodNameObj, cbPtr, doneFilters,
		    flags | TRAVERSED_MIXIN, filterDecl);
	}
	if (oPtr->methodsPtr && !blockedUnexported) {
	    hPtr = Tcl_FindHashEntry(oPtr->methodsPtr, (char*) methodNameObj);
	    if (hPtr != NULL) {
		mPtr = (Method *)Tcl_GetHashValue(hPtr);
		if (!IS_PRIVATE(mPtr)) {
		    AddMethodToCallChain(mPtr, cbPtr, doneFilters, filterDecl,
			    flags);
		}
	    }
	}
    }
    if (contextCls) {
	foundPrivate |= AddPrivatesFromClassChainToCallContext(oPtr->selfCls,
		contextCls, methodNameObj, cbPtr, doneFilters, flags,
		filterDecl);
    }
    if (!blockedUnexported) {
	foundPrivate |= AddSimpleClassChainToCallContext(oPtr->selfCls,
		methodNameObj, cbPtr, doneFilters, flags, filterDecl);
    }
    return foundPrivate;
}

/*
 * ----------------------------------------------------------------------
 *
 * AddMethodToCallChain --
 *
 *	Utility method that manages the adding of a particular method
 *	implementation to a call-chain.
 *
 * ----------------------------------------------------------------------
 */

static inline void
AddMethodToCallChain(
    Method *const mPtr,		/* Actual method implementation to add to call
				 * chain (or NULL, a no-op). */
    struct ChainBuilder *const cbPtr,
				/* The call chain to add the method
				 * implementation to. */
    Tcl_HashTable *const doneFilters,
				/* Where to record what filters have been
				 * processed. If NULL, not processing filters.
				 * Note that this function does not update
				 * this hashtable. */
    Class *const filterDecl,	/* The class that declared the filter. If
				 * NULL, either the filter was declared by the
				 * object or this isn't a filter. */
    int flags)			/* Used to check if we're mixin-consistent
				 * only. Mixin-consistent means that either
				 * we're looking to add things from a mixin
				 * and we have passed a mixin, or we're not
				 * looking to add things from a mixin and have
				 * not passed a mixin. */
{
    CallChain *callPtr = cbPtr->callChainPtr;
    int i;

    /*
     * Return if this is just an entry used to record whether this is a public
     * method. If so, there's nothing real to call and so nothing to add to
     * the call chain.
     *
     * This is also where we enforce mixin-consistency.
     */

    if (mPtr == NULL || mPtr->typePtr == NULL || !MIXIN_CONSISTENT(flags)) {
	return;
    }

    /*
     * Enforce real private method handling here. We will skip adding this
     * method IF
     *  1) we are not allowing private methods, AND
     *  2) this is a private method, AND
     *  3) this is a class method, AND
     *  4) this method was not declared by the class of the current object.
     *
     * This does mean that only classes really handle private methods. This
     * should be sufficient for [incr Tcl] support though.
     */

    if (!WANT_UNEXPORTED(callPtr->flags)
	    && IS_UNEXPORTED(mPtr)
	    && (mPtr->declaringClassPtr != NULL)
	    && (mPtr->declaringClassPtr != cbPtr->oPtr->selfCls)) {
	return;
    }

    /*
     * First test whether the method is already in the call chain. Skip over
     * any leading filters.
     */

    for (i = cbPtr->filterLength ; i < callPtr->numChain ; i++) {
	if (callPtr->chain[i].mPtr == mPtr &&
		callPtr->chain[i].isFilter == (doneFilters != NULL)) {
	    /*
	     * Call chain semantics states that methods come as *late* in the
	     * call chain as possible. This is done by copying down the
	     * following methods. Note that this does not change the number of
	     * method invocations in the call chain; it just rearranges them.
	     */

	    Class *declCls = callPtr->chain[i].filterDeclarer;

	    for (; i + 1 < callPtr->numChain ; i++) {
		callPtr->chain[i] = callPtr->chain[i + 1];
	    }
	    callPtr->chain[i].mPtr = mPtr;
	    callPtr->chain[i].isFilter = (doneFilters != NULL);
	    callPtr->chain[i].filterDeclarer = declCls;
	    return;
	}
    }

    /*
     * Need to really add the method. This is made a bit more complex by the
     * fact that we are using some "static" space initially, and only start
     * realloc-ing if the chain gets long.
     */

    if (callPtr->numChain == CALL_CHAIN_STATIC_SIZE) {
	callPtr->chain =
		(struct MInvoke *)ckalloc(sizeof(struct MInvoke) * (callPtr->numChain + 1));
	memcpy(callPtr->chain, callPtr->staticChain,
		sizeof(struct MInvoke) * callPtr->numChain);
    } else if (callPtr->numChain > CALL_CHAIN_STATIC_SIZE) {
	callPtr->chain = (struct MInvoke *)ckrealloc(callPtr->chain,
		sizeof(struct MInvoke) * (callPtr->numChain + 1));
    }
    callPtr->chain[i].mPtr = mPtr;
    callPtr->chain[i].isFilter = (doneFilters != NULL);
    callPtr->chain[i].filterDeclarer = filterDecl;
    callPtr->numChain++;
}

/*
 * ----------------------------------------------------------------------
 *
 * InitCallChain --
 *	Encoding of the policy of how to set up a call chain. Doesn't populate
 *	the chain with the method implementation data.
 *
 * ----------------------------------------------------------------------
 */

static inline void
InitCallChain(
    CallChain *callPtr,
    Object *oPtr,
    int flags)
{
    callPtr->flags = flags &
	    (PUBLIC_METHOD | PRIVATE_METHOD | SPECIAL | FILTER_HANDLING);
    if (oPtr->flags & USE_CLASS_CACHE) {
	oPtr = oPtr->selfCls->thisPtr;
	callPtr->flags |= USE_CLASS_CACHE;
    }
    callPtr->epoch = oPtr->fPtr->epoch;
    callPtr->objectCreationEpoch = oPtr->creationEpoch;
    callPtr->objectEpoch = oPtr->epoch;
    callPtr->refCount = 1;
    callPtr->numChain = 0;
    callPtr->chain = callPtr->staticChain;
}

/*
 * ----------------------------------------------------------------------
 *
 * IsStillValid --
 *
 *	Calculates whether the given call chain can be used for executing a
 *	method for the given object. The condition on a chain from a cached
 *	location being reusable is:
 *	- Refers to the same object (same creation epoch), and
 *	- Still across the same class structure (same global epoch), and
 *	- Still across the same object strucutre (same local epoch), and
 *	- No public/private/filter magic leakage (same flags, modulo the fact
 *	  that a public chain will satisfy a non-public call).
 *
 * ----------------------------------------------------------------------
 */

static inline int
IsStillValid(
    CallChain *callPtr,
    Object *oPtr,
    int flags,
    int mask)
{
    if ((oPtr->flags & USE_CLASS_CACHE)) {
	oPtr = oPtr->selfCls->thisPtr;
	flags |= USE_CLASS_CACHE;
    }
    return ((callPtr->objectCreationEpoch == oPtr->creationEpoch)
	    && (callPtr->epoch == oPtr->fPtr->epoch)
	    && (callPtr->objectEpoch == oPtr->epoch)
	    && ((callPtr->flags & mask) == (flags & mask)));
}

/*
 * ----------------------------------------------------------------------
 *
 * TclOOGetCallContext --
 *
 *	Responsible for constructing the call context, an ordered list of all
 *	method implementations to be called as part of a method invocation.
 *	This method is central to the whole operation of the OO system.
 *
 * ----------------------------------------------------------------------
 */

CallContext *
TclOOGetCallContext(
    Object *oPtr,		/* The object to get the context for. */
    Tcl_Obj *methodNameObj,	/* The name of the method to get the context
				 * for. NULL when getting a constructor or
				 * destructor chain. */
    int flags,			/* What sort of context are we looking for.
				 * Only the bits PUBLIC_METHOD, CONSTRUCTOR,
				 * PRIVATE_METHOD, DESTRUCTOR and
				 * FILTER_HANDLING are useful. */
    Object *contextObj,		/* Context object; when equal to oPtr, it
				 * means that private methods may also be
				 * added. [TIP 500] */
    Class *contextCls,		/* Context class; the currently considered
				 * class is equal to this, private methods may
				 * also be added. [TIP 500] */
    Tcl_Obj *cacheInThisObj)	/* What object to cache in, or NULL if it is
				 * to be in the same object as the
				 * methodNameObj. */
{
    CallContext *contextPtr;
    CallChain *callPtr;
    struct ChainBuilder cb;
    int i, count, doFilters, donePrivate = 0;
    Tcl_HashEntry *hPtr;
    Tcl_HashTable doneFilters;

    if (cacheInThisObj == NULL) {
	cacheInThisObj = methodNameObj;
    }
    if (flags&(SPECIAL|FILTER_HANDLING) || (oPtr->flags&FILTER_HANDLING)) {
	hPtr = NULL;
	doFilters = 0;

	/*
	 * Check if we have a cached valid constructor or destructor.
	 */

	if (flags & CONSTRUCTOR) {
	    callPtr = oPtr->selfCls->constructorChainPtr;
	    if ((callPtr != NULL)
		    && (callPtr->objectEpoch == oPtr->selfCls->thisPtr->epoch)
		    && (callPtr->epoch == oPtr->fPtr->epoch)) {
		callPtr->refCount++;
		goto returnContext;
	    }
	} else if (flags & DESTRUCTOR) {
	    callPtr = oPtr->selfCls->destructorChainPtr;
	    if ((oPtr->mixins.num == 0) && (callPtr != NULL)
		    && (callPtr->objectEpoch == oPtr->selfCls->thisPtr->epoch)
		    && (callPtr->epoch == oPtr->fPtr->epoch)) {
		callPtr->refCount++;
		goto returnContext;
	    }
	}
    } else {
	/*
	 * Check if we can get the chain out of the Tcl_Obj method name or out
	 * of the cache. This is made a bit more complex by the fact that
	 * there are multiple different layers of cache (in the Tcl_Obj, in
	 * the object, and in the class).
	 */

	const Tcl_ObjIntRep *irPtr;
	const int reuseMask = (WANT_PUBLIC(flags) ? ~0 : ~PUBLIC_METHOD);

	if ((irPtr = TclFetchIntRep(cacheInThisObj, &methodNameType))) {
	    callPtr = (CallChain *)irPtr->twoPtrValue.ptr1;
	    if (IsStillValid(callPtr, oPtr, flags, reuseMask)) {
		callPtr->refCount++;
		goto returnContext;
	    }
	    Tcl_StoreIntRep(cacheInThisObj, &methodNameType, NULL);
	}

	if (oPtr->flags & USE_CLASS_CACHE) {
	    if (oPtr->selfCls->classChainCache != NULL) {
		hPtr = Tcl_FindHashEntry(oPtr->selfCls->classChainCache,
			(char *) methodNameObj);
	    } else {
		hPtr = NULL;
	    }
	} else {
	    if (oPtr->chainCache != NULL) {
		hPtr = Tcl_FindHashEntry(oPtr->chainCache,
			(char *) methodNameObj);
	    } else {
		hPtr = NULL;
	    }
	}

	if (hPtr != NULL && Tcl_GetHashValue(hPtr) != NULL) {
	    callPtr = (CallChain *)Tcl_GetHashValue(hPtr);
	    if (IsStillValid(callPtr, oPtr, flags, reuseMask)) {
		callPtr->refCount++;
		goto returnContext;
	    }
	    Tcl_SetHashValue(hPtr, NULL);
	    TclOODeleteChain(callPtr);
	}

	doFilters = 1;
    }

    callPtr = (CallChain *)ckalloc(sizeof(CallChain));
    InitCallChain(callPtr, oPtr, flags);

    cb.callChainPtr = callPtr;
    cb.filterLength = 0;
    cb.oPtr = oPtr;

    /*
     * If we're working with a forced use of unknown, do that now.
     */

    if (flags & FORCE_UNKNOWN) {
	AddSimpleChainToCallContext(oPtr, NULL,
		oPtr->fPtr->unknownMethodNameObj, &cb, NULL, BUILDING_MIXINS,
		NULL);
	AddSimpleChainToCallContext(oPtr, NULL,
		oPtr->fPtr->unknownMethodNameObj, &cb, NULL, 0, NULL);
	callPtr->flags |= OO_UNKNOWN_METHOD;
	callPtr->epoch = -1;
	if (callPtr->numChain == 0) {
	    TclOODeleteChain(callPtr);
	    return NULL;
	}
	goto returnContext;
    }

    /*
     * Add all defined filters (if any, and if we're going to be processing
     * them; they're not processed for constructors, destructors or when we're
     * in the middle of processing a filter).
     */

    if (doFilters) {
	Tcl_Obj *filterObj;
	Class *mixinPtr;

	doFilters = 1;
	Tcl_InitObjHashTable(&doneFilters);
	FOREACH(mixinPtr, oPtr->mixins) {
	    AddClassFiltersToCallContext(oPtr, mixinPtr, &cb, &doneFilters,
		    TRAVERSED_MIXIN|BUILDING_MIXINS|OBJECT_MIXIN);
	    AddClassFiltersToCallContext(oPtr, mixinPtr, &cb, &doneFilters,
		    OBJECT_MIXIN);
	}
	FOREACH(filterObj, oPtr->filters) {
	    donePrivate |= AddSimpleChainToCallContext(oPtr, contextCls,
		    filterObj, &cb, &doneFilters, BUILDING_MIXINS, NULL);
	    donePrivate |= AddSimpleChainToCallContext(oPtr, contextCls,
		    filterObj, &cb, &doneFilters, 0, NULL);
	}
	AddClassFiltersToCallContext(oPtr, oPtr->selfCls, &cb, &doneFilters,
		BUILDING_MIXINS);
	AddClassFiltersToCallContext(oPtr, oPtr->selfCls, &cb, &doneFilters,
		0);
	Tcl_DeleteHashTable(&doneFilters);
    }
    count = cb.filterLength = callPtr->numChain;

    /*
     * Add the actual method implementations. We have to do this twice to
     * handle class mixins right.
     */

    if (oPtr == contextObj) {
	donePrivate |= AddInstancePrivateToCallContext(oPtr, methodNameObj,
		&cb, flags);
	donePrivate |= (contextObj->flags & HAS_PRIVATE_METHODS);
    }
    donePrivate |= AddSimpleChainToCallContext(oPtr, contextCls,
	    methodNameObj, &cb, NULL, flags|BUILDING_MIXINS, NULL);
    donePrivate |= AddSimpleChainToCallContext(oPtr, contextCls,
	    methodNameObj, &cb, NULL, flags, NULL);

    /*
     * Check to see if the method has no implementation. If so, we probably
     * need to add in a call to the unknown method. Otherwise, set up the
     * cacheing of the method implementation (if relevant).
     */

    if (count == callPtr->numChain) {
	/*
	 * Method does not actually exist. If we're dealing with constructors
	 * or destructors, this isn't a problem.
	 */

	if (flags & SPECIAL) {
	    TclOODeleteChain(callPtr);
	    return NULL;
	}
	AddSimpleChainToCallContext(oPtr, NULL,
		oPtr->fPtr->unknownMethodNameObj, &cb, NULL, BUILDING_MIXINS,
		NULL);
	AddSimpleChainToCallContext(oPtr, NULL,
		oPtr->fPtr->unknownMethodNameObj, &cb, NULL, 0, NULL);
	callPtr->flags |= OO_UNKNOWN_METHOD;
	callPtr->epoch = -1;
	if (count == callPtr->numChain) {
	    TclOODeleteChain(callPtr);
	    return NULL;
	}
    } else if (doFilters && !donePrivate) {
	if (hPtr == NULL) {
	    if (oPtr->flags & USE_CLASS_CACHE) {
		if (oPtr->selfCls->classChainCache == NULL) {
		    oPtr->selfCls->classChainCache =
			    (Tcl_HashTable *)ckalloc(sizeof(Tcl_HashTable));

		    Tcl_InitObjHashTable(oPtr->selfCls->classChainCache);
		}
		hPtr = Tcl_CreateHashEntry(oPtr->selfCls->classChainCache,
			(char *) methodNameObj, &i);
	    } else {
		if (oPtr->chainCache == NULL) {
		    oPtr->chainCache = (Tcl_HashTable *)ckalloc(sizeof(Tcl_HashTable));

		    Tcl_InitObjHashTable(oPtr->chainCache);
		}
		hPtr = Tcl_CreateHashEntry(oPtr->chainCache,
			(char *) methodNameObj, &i);
	    }
	}
	callPtr->refCount++;
	Tcl_SetHashValue(hPtr, callPtr);
	StashCallChain(cacheInThisObj, callPtr);
    } else if (flags & CONSTRUCTOR) {
	if (oPtr->selfCls->constructorChainPtr) {
	    TclOODeleteChain(oPtr->selfCls->constructorChainPtr);
	}
	oPtr->selfCls->constructorChainPtr = callPtr;
	callPtr->refCount++;
    } else if ((flags & DESTRUCTOR) && oPtr->mixins.num == 0) {
	if (oPtr->selfCls->destructorChainPtr) {
	    TclOODeleteChain(oPtr->selfCls->destructorChainPtr);
	}
	oPtr->selfCls->destructorChainPtr = callPtr;
	callPtr->refCount++;
    }

  returnContext:
    contextPtr = (CallContext *)TclStackAlloc(oPtr->fPtr->interp, sizeof(CallContext));
    contextPtr->oPtr = oPtr;

    /*
     * Corresponding TclOODecrRefCount() in TclOODeleteContext
     */

    AddRef(oPtr);
    contextPtr->callPtr = callPtr;
    contextPtr->skip = 2;
    contextPtr->index = 0;
    return contextPtr;
}

/*
 * ----------------------------------------------------------------------
 *
 * TclOOGetStereotypeCallChain --
 *
 *	Construct a call-chain for a method that would be used by a
 *	stereotypical instance of the given class (i.e., where the object has
 *	no definitions special to itself).
 *
 * ----------------------------------------------------------------------
 */

CallChain *
TclOOGetStereotypeCallChain(
    Class *clsPtr,		/* The object to get the context for. */
    Tcl_Obj *methodNameObj,	/* The name of the method to get the context
				 * for. NULL when getting a constructor or
				 * destructor chain. */
    int flags)			/* What sort of context are we looking for.
				 * Only the bits PUBLIC_METHOD, CONSTRUCTOR,
				 * PRIVATE_METHOD, DESTRUCTOR and
				 * FILTER_HANDLING are useful. */
{
    CallChain *callPtr;
    struct ChainBuilder cb;
    int i, count;
    Foundation *fPtr = clsPtr->thisPtr->fPtr;
    Tcl_HashEntry *hPtr;
    Tcl_HashTable doneFilters;
    Object obj;

    /*
     * Synthesize a temporary stereotypical object so that we can use existing
     * machinery to produce the stereotypical call chain.
     */

    memset(&obj, 0, sizeof(Object));
    obj.fPtr = fPtr;
    obj.selfCls = clsPtr;
    obj.refCount = 1;
    obj.flags = USE_CLASS_CACHE;

    /*
     * Check if we can get the chain out of the Tcl_Obj method name or out of
     * the cache. This is made a bit more complex by the fact that there are
     * multiple different layers of cache (in the Tcl_Obj, in the object, and
     * in the class).
     */

    if (clsPtr->classChainCache != NULL) {
	hPtr = Tcl_FindHashEntry(clsPtr->classChainCache,
		(char *) methodNameObj);
	if (hPtr != NULL && Tcl_GetHashValue(hPtr) != NULL) {
	    const int reuseMask = (WANT_PUBLIC(flags) ? ~0 : ~PUBLIC_METHOD);

	    callPtr = (CallChain *)Tcl_GetHashValue(hPtr);
	    if (IsStillValid(callPtr, &obj, flags, reuseMask)) {
		callPtr->refCount++;
		return callPtr;
	    }
	    Tcl_SetHashValue(hPtr, NULL);
	    TclOODeleteChain(callPtr);
	}
    } else {
	hPtr = NULL;
    }

    callPtr = (CallChain *)ckalloc(sizeof(CallChain));
    memset(callPtr, 0, sizeof(CallChain));
    callPtr->flags = flags & (PUBLIC_METHOD|PRIVATE_METHOD|FILTER_HANDLING);
    callPtr->epoch = fPtr->epoch;
    callPtr->objectCreationEpoch = fPtr->tsdPtr->nsCount;
    callPtr->objectEpoch = clsPtr->thisPtr->epoch;
    callPtr->refCount = 1;
    callPtr->chain = callPtr->staticChain;

    cb.callChainPtr = callPtr;
    cb.filterLength = 0;
    cb.oPtr = &obj;

    /*
     * Add all defined filters (if any, and if we're going to be processing
     * them; they're not processed for constructors, destructors or when we're
     * in the middle of processing a filter).
     */

    Tcl_InitObjHashTable(&doneFilters);
    AddClassFiltersToCallContext(&obj, clsPtr, &cb, &doneFilters,
	    BUILDING_MIXINS);
    AddClassFiltersToCallContext(&obj, clsPtr, &cb, &doneFilters, 0);
    Tcl_DeleteHashTable(&doneFilters);
    count = cb.filterLength = callPtr->numChain;

    /*
     * Add the actual method implementations.
     */

    AddSimpleChainToCallContext(&obj, NULL, methodNameObj, &cb, NULL,
	    flags|BUILDING_MIXINS, NULL);
    AddSimpleChainToCallContext(&obj, NULL, methodNameObj, &cb, NULL, flags,
	    NULL);

    /*
     * Check to see if the method has no implementation. If so, we probably
     * need to add in a call to the unknown method. Otherwise, set up the
     * cacheing of the method implementation (if relevant).
     */

    if (count == callPtr->numChain) {
	AddSimpleChainToCallContext(&obj, NULL, fPtr->unknownMethodNameObj,
		&cb, NULL, BUILDING_MIXINS, NULL);
	AddSimpleChainToCallContext(&obj, NULL, fPtr->unknownMethodNameObj,
		&cb, NULL, 0, NULL);
	callPtr->flags |= OO_UNKNOWN_METHOD;
	callPtr->epoch = -1;
	if (count == callPtr->numChain) {
	    TclOODeleteChain(callPtr);
	    return NULL;
	}
    } else {
	if (hPtr == NULL) {
	    if (clsPtr->classChainCache == NULL) {
		clsPtr->classChainCache = (Tcl_HashTable *)ckalloc(sizeof(Tcl_HashTable));
		Tcl_InitObjHashTable(clsPtr->classChainCache);
	    }
	    hPtr = Tcl_CreateHashEntry(clsPtr->classChainCache,
		    (char *) methodNameObj, &i);
	}
	callPtr->refCount++;
	Tcl_SetHashValue(hPtr, callPtr);
	StashCallChain(methodNameObj, callPtr);
    }
    return callPtr;
}

/*
 * ----------------------------------------------------------------------
 *
 * AddClassFiltersToCallContext --
 *
 *	Logic to make extracting all the filters from the class context much
 *	easier.
 *
 * ----------------------------------------------------------------------
 */

static void
AddClassFiltersToCallContext(
    Object *const oPtr,		/* Object that the filters operate on. */
    Class *clsPtr,		/* Class to get the filters from. */
    struct ChainBuilder *const cbPtr,
				/* Context to fill with call chain entries. */
    Tcl_HashTable *const doneFilters,
				/* Where to record what filters have been
				 * processed. Keys are objects, values are
				 * ignored. */
    int flags)			/* Whether we've gone along a mixin link
				 * yet. */
{
    int i, clearedFlags =
	    flags & ~(TRAVERSED_MIXIN|OBJECT_MIXIN|BUILDING_MIXINS);
    Class *superPtr, *mixinPtr;
    Tcl_Obj *filterObj;

  tailRecurse:
    if (clsPtr == NULL) {
	return;
    }

    /*
     * Add all the filters defined by classes mixed into the main class
     * hierarchy.
     */

    FOREACH(mixinPtr, clsPtr->mixins) {
	AddClassFiltersToCallContext(oPtr, mixinPtr, cbPtr, doneFilters,
		flags|TRAVERSED_MIXIN);
    }

    /*
     * Add all the class filters from the current class. Note that the filters
     * are added starting at the object root, as this allows the object to
     * override how filters work to extend their behaviour.
     */

    if (MIXIN_CONSISTENT(flags)) {
	FOREACH(filterObj, clsPtr->filters) {
	    int isNew;

	    (void) Tcl_CreateHashEntry(doneFilters, (char *) filterObj,
		    &isNew);
	    if (isNew) {
		AddSimpleChainToCallContext(oPtr, NULL, filterObj, cbPtr,
			doneFilters, clearedFlags|BUILDING_MIXINS, clsPtr);
		AddSimpleChainToCallContext(oPtr, NULL, filterObj, cbPtr,
			doneFilters, clearedFlags, clsPtr);
	    }
	}
    }

    /*
     * Now process the recursive case. Notice the tail-call optimization.
     */

    switch (clsPtr->superclasses.num) {
    case 1:
	clsPtr = clsPtr->superclasses.list[0];
	goto tailRecurse;
    default:
	FOREACH(superPtr, clsPtr->superclasses) {
	    AddClassFiltersToCallContext(oPtr, superPtr, cbPtr, doneFilters,
		    flags);
	}
    case 0:
	return;
    }
}

/*
 * ----------------------------------------------------------------------
 *
 * AddPrivatesFromClassChainToCallContext --
 *
 *	Helper for AddSimpleChainToCallContext that is used to find private
 *	methds and add them to the call chain. Returns true when a private
 *	method is found and added. [TIP 500]
 *
 * ----------------------------------------------------------------------
 */

static int
AddPrivatesFromClassChainToCallContext(
    Class *classPtr,		/* Class to add the call chain entries for. */
    Class *const contextCls,	/* Context class; the currently considered
				 * class is equal to this, private methods may
				 * also be added. */
    Tcl_Obj *const methodName,	/* Name of method to add the call chain
				 * entries for. */
    struct ChainBuilder *const cbPtr,
				/* Where to add the call chain entries. */
    Tcl_HashTable *const doneFilters,
				/* Where to record what call chain entries
				 * have been processed. */
    int flags,			/* What sort of call chain are we building. */
    Class *const filterDecl)	/* The class that declared the filter. If
				 * NULL, either the filter was declared by the
				 * object or this isn't a filter. */
{
    int i;
    Class *superPtr;

    /*
     * We hard-code the tail-recursive form. It's by far the most common case
     * *and* it is much more gentle on the stack.
     *
     * Note that mixins must be processed before the main class hierarchy.
     * [Bug 1998221]
     */

  tailRecurse:
    FOREACH(superPtr, classPtr->mixins) {
	if (AddPrivatesFromClassChainToCallContext(superPtr, contextCls,
		methodName, cbPtr, doneFilters, flags|TRAVERSED_MIXIN,
		filterDecl)) {
	    return 1;
	}
    }

    if (classPtr == contextCls) {
	Tcl_HashEntry *hPtr = Tcl_FindHashEntry(&classPtr->classMethods,
		methodName);

	if (hPtr != NULL) {
<<<<<<< HEAD
	    Method *mPtr = (Method *)Tcl_GetHashValue(hPtr);
=======
	    Method *mPtr = Tcl_GetHashValue(hPtr);
>>>>>>> 2d85a1f9

	    if (IS_PRIVATE(mPtr)) {
		AddMethodToCallChain(mPtr, cbPtr, doneFilters, filterDecl,
			flags);
		return 1;
	    }
	}
    }

    switch (classPtr->superclasses.num) {
    case 1:
	classPtr = classPtr->superclasses.list[0];
	goto tailRecurse;
    default:
	FOREACH(superPtr, classPtr->superclasses) {
	    if (AddPrivatesFromClassChainToCallContext(superPtr, contextCls,
		    methodName, cbPtr, doneFilters, flags, filterDecl)) {
		return 1;
	    }
	}
    case 0:
	return 0;
    }
}

/*
 * ----------------------------------------------------------------------
 *
 * AddSimpleClassChainToCallContext --
 *
 *	Construct a call-chain from a class hierarchy.
 *
 * ----------------------------------------------------------------------
 */

static int
AddSimpleClassChainToCallContext(
    Class *classPtr,		/* Class to add the call chain entries for. */
    Tcl_Obj *const methodNameObj,
				/* Name of method to add the call chain
				 * entries for. */
    struct ChainBuilder *const cbPtr,
				/* Where to add the call chain entries. */
    Tcl_HashTable *const doneFilters,
				/* Where to record what call chain entries
				 * have been processed. */
    int flags,			/* What sort of call chain are we building. */
    Class *const filterDecl)	/* The class that declared the filter. If
				 * NULL, either the filter was declared by the
				 * object or this isn't a filter. */
{
    int i, privateDanger = 0;
    Class *superPtr;

    /*
     * We hard-code the tail-recursive form. It's by far the most common case
     * *and* it is much more gentle on the stack.
     *
     * Note that mixins must be processed before the main class hierarchy.
     * [Bug 1998221]
     */

  tailRecurse:
    FOREACH(superPtr, classPtr->mixins) {
	privateDanger |= AddSimpleClassChainToCallContext(superPtr,
		methodNameObj, cbPtr, doneFilters, flags | TRAVERSED_MIXIN,
		filterDecl);
    }

    if (flags & CONSTRUCTOR) {
	AddMethodToCallChain(classPtr->constructorPtr, cbPtr, doneFilters,
		filterDecl, flags);
    } else if (flags & DESTRUCTOR) {
	AddMethodToCallChain(classPtr->destructorPtr, cbPtr, doneFilters,
		filterDecl, flags);
    } else {
	Tcl_HashEntry *hPtr = Tcl_FindHashEntry(&classPtr->classMethods,
		(char *) methodNameObj);

	if (classPtr->flags & HAS_PRIVATE_METHODS) {
	    privateDanger |= 1;
	}
	if (hPtr != NULL) {
<<<<<<< HEAD
	    Method *mPtr = (Method *)Tcl_GetHashValue(hPtr);
=======
	    Method *mPtr = Tcl_GetHashValue(hPtr);
>>>>>>> 2d85a1f9

	    if (!IS_PRIVATE(mPtr)) {
		if (!(flags & KNOWN_STATE)) {
		    if (flags & PUBLIC_METHOD) {
			if (!IS_PUBLIC(mPtr)) {
			    return privateDanger;
			}
			flags |= DEFINITE_PUBLIC;
		    } else {
			flags |= DEFINITE_PROTECTED;
		    }
		}
		AddMethodToCallChain(mPtr, cbPtr, doneFilters, filterDecl,
			flags);
	    }
	}
    }

    switch (classPtr->superclasses.num) {
    case 1:
	classPtr = classPtr->superclasses.list[0];
	goto tailRecurse;
    default:
	FOREACH(superPtr, classPtr->superclasses) {
	    privateDanger |= AddSimpleClassChainToCallContext(superPtr,
		    methodNameObj, cbPtr, doneFilters, flags, filterDecl);
	}
    case 0:
	return privateDanger;
    }
}

/*
 * ----------------------------------------------------------------------
 *
 * TclOORenderCallChain --
 *
 *	Create a description of a call chain. Used in [info object call],
 *	[info class call], and [self call].
 *
 * ----------------------------------------------------------------------
 */

Tcl_Obj *
TclOORenderCallChain(
    Tcl_Interp *interp,
    CallChain *callPtr)
{
    Tcl_Obj *filterLiteral, *methodLiteral, *objectLiteral, *privateLiteral;
    Tcl_Obj *resultObj, *descObjs[4], **objv;
    Foundation *fPtr = TclOOGetFoundation(interp);
    int i;

    /*
     * Allocate the literals (potentially) used in our description.
     */

    TclNewLiteralStringObj(filterLiteral, "filter");
    Tcl_IncrRefCount(filterLiteral);
    TclNewLiteralStringObj(methodLiteral, "method");
    Tcl_IncrRefCount(methodLiteral);
    TclNewLiteralStringObj(objectLiteral, "object");
    Tcl_IncrRefCount(objectLiteral);
    TclNewLiteralStringObj(privateLiteral, "private");
    Tcl_IncrRefCount(privateLiteral);

    /*
     * Do the actual construction of the descriptions. They consist of a list
     * of triples that describe the details of how a method is understood. For
     * each triple, the first word is the type of invocation ("method" is
     * normal, "unknown" is special because it adds the method name as an
     * extra argument when handled by some method types, and "filter" is
     * special because it's a filter method). The second word is the name of
     * the method in question (which differs for "unknown" and "filter" types)
     * and the third word is the full name of the class that declares the
     * method (or "object" if it is declared on the instance).
     */

    objv = (Tcl_Obj **)TclStackAlloc(interp, callPtr->numChain * sizeof(Tcl_Obj *));
    for (i = 0 ; i < callPtr->numChain ; i++) {
	struct MInvoke *miPtr = &callPtr->chain[i];

	descObjs[0] =
	    miPtr->isFilter ? filterLiteral :
	    callPtr->flags & OO_UNKNOWN_METHOD ? fPtr->unknownMethodNameObj :
	    IS_PRIVATE(miPtr->mPtr) ? privateLiteral :
		    methodLiteral;
	descObjs[1] =
	    callPtr->flags & CONSTRUCTOR ? fPtr->constructorName :
	    callPtr->flags & DESTRUCTOR ? fPtr->destructorName :
		    miPtr->mPtr->namePtr;
	descObjs[2] = miPtr->mPtr->declaringClassPtr
		? Tcl_GetObjectName(interp,
			(Tcl_Object) miPtr->mPtr->declaringClassPtr->thisPtr)
		: objectLiteral;
	descObjs[3] = Tcl_NewStringObj(miPtr->mPtr->typePtr->name, -1);

	objv[i] = Tcl_NewListObj(4, descObjs);
    }

    /*
     * Drop the local references to the literals; if they're actually used,
     * they'll live on the description itself.
     */

    Tcl_DecrRefCount(filterLiteral);
    Tcl_DecrRefCount(methodLiteral);
    Tcl_DecrRefCount(objectLiteral);
    Tcl_DecrRefCount(privateLiteral);

    /*
     * Finish building the description and return it.
     */

    resultObj = Tcl_NewListObj(callPtr->numChain, objv);
    TclStackFree(interp, objv);
    return resultObj;
}

/*
 * ----------------------------------------------------------------------
 *
 * TclOOGetDefineContextNamespace --
 *
 *	Responsible for determining which namespace to use for definitions.
 *	This is done by building a define chain, which models (strongly!) the
 *	way that a call chain works but with a different internal model.
 *
 *	Then it walks the chain to find the first namespace name that actually
 *	resolves to an existing namespace.
 *
 * Returns:
 *	Name of namespace, or NULL if none can be found. Note that this
 *	function does *not* set an error message in the interpreter on failure.
 *
 * ----------------------------------------------------------------------
 */

#define DEFINE_CHAIN_STATIC_SIZE 4 /* Enough space to store most cases. */

Tcl_Namespace *
TclOOGetDefineContextNamespace(
    Tcl_Interp *interp,		/* In what interpreter should namespace names
				 * actually be resolved. */
    Object *oPtr,		/* The object to get the context for. */
    int forClass)		/* What sort of context are we looking for.
				 * If true, we are going to use this for
				 * [oo::define], otherwise, we are going to
				 * use this for [oo::objdefine]. */
{
    DefineChain define;
    DefineEntry staticSpace[DEFINE_CHAIN_STATIC_SIZE];
    DefineEntry *entryPtr;
    Tcl_Namespace *nsPtr = NULL;
    int i;

    define.list = staticSpace;
    define.num = 0;
    define.size = DEFINE_CHAIN_STATIC_SIZE;

    /*
     * Add the actual define locations. We have to do this twice to handle
     * class mixins right.
     */

    AddSimpleDefineNamespaces(oPtr, &define, forClass | BUILDING_MIXINS);
    AddSimpleDefineNamespaces(oPtr, &define, forClass);

    /*
     * Go through the list until we find a namespace whose name we can
     * resolve.
     */

    FOREACH_STRUCT(entryPtr, define) {
	if (TclGetNamespaceFromObj(interp, entryPtr->namespaceName,
		&nsPtr) == TCL_OK) {
	    break;
	}
	Tcl_ResetResult(interp);
    }
    if (define.list != staticSpace) {
	ckfree(define.list);
    }
    return nsPtr;
}

/*
 * ----------------------------------------------------------------------
 *
 * AddSimpleDefineNamespaces --
 *
 *	Adds to the definition chain all the definitions provided by an
 *	object's class and its mixins, taking into account everything they
 *	inherit from.
 *
 * ----------------------------------------------------------------------
 */

static inline void
AddSimpleDefineNamespaces(
    Object *const oPtr,		/* Object to add define chain entries for. */
    DefineChain *const definePtr,
				/* Where to add the define chain entries. */
    int flags)			/* What sort of define chain are we
				 * building. */
{
    Class *mixinPtr;
    int i;

    FOREACH(mixinPtr, oPtr->mixins) {
	AddSimpleClassDefineNamespaces(mixinPtr, definePtr,
		flags | TRAVERSED_MIXIN);
    }

    AddSimpleClassDefineNamespaces(oPtr->selfCls, definePtr, flags);
}

/*
 * ----------------------------------------------------------------------
 *
 * AddSimpleClassDefineNamespaces --
 *
 *	Adds to the definition chain all the definitions provided by a class
 *	and its superclasses and its class mixins.
 *
 * ----------------------------------------------------------------------
 */

static void
AddSimpleClassDefineNamespaces(
    Class *classPtr,		/* Class to add the define chain entries for. */
    DefineChain *const definePtr,
				/* Where to add the define chain entries. */
    int flags)			/* What sort of define chain are we
				 * building. */
{
    int i;
    Class *superPtr;

    /*
     * We hard-code the tail-recursive form. It's by far the most common case
     * *and* it is much more gentle on the stack.
     */

  tailRecurse:
    FOREACH(superPtr, classPtr->mixins) {
	AddSimpleClassDefineNamespaces(superPtr, definePtr,
		flags | TRAVERSED_MIXIN);
    }

    if (flags & ~(TRAVERSED_MIXIN | BUILDING_MIXINS)) {
	AddDefinitionNamespaceToChain(classPtr, classPtr->clsDefinitionNs,
		definePtr, flags);
    } else {
	AddDefinitionNamespaceToChain(classPtr, classPtr->objDefinitionNs,
		definePtr, flags);
    }

    switch (classPtr->superclasses.num) {
    case 1:
	classPtr = classPtr->superclasses.list[0];
	goto tailRecurse;
    default:
	FOREACH(superPtr, classPtr->superclasses) {
	    AddSimpleClassDefineNamespaces(superPtr, definePtr, flags);
	}
    case 0:
	return;
    }
}

/*
 * ----------------------------------------------------------------------
 *
 * AddDefinitionNamespaceToChain --
 *
 *	Adds a single item to the definition chain (if it is meaningful),
 *	reallocating the space for the chain if necessary.
 *
 * ----------------------------------------------------------------------
 */

static inline void
AddDefinitionNamespaceToChain(
    Class *const definerCls,		/* What class defines this entry. */
    Tcl_Obj *const namespaceName,	/* The name for this entry (or NULL, a
				 * no-op). */
    DefineChain *const definePtr,
				/* The define chain to add the method
				 * implementation to. */
    int flags)			/* Used to check if we're mixin-consistent
				 * only. Mixin-consistent means that either
				 * we're looking to add things from a mixin
				 * and we have passed a mixin, or we're not
				 * looking to add things from a mixin and have
				 * not passed a mixin. */
{
    int i;

    /*
     * Return if this entry is blank. This is also where we enforce
     * mixin-consistency.
     */

    if (namespaceName == NULL || !MIXIN_CONSISTENT(flags)) {
	return;
    }

    /*
     * First test whether the method is already in the call chain.
     */

    for (i=0 ; i<definePtr->num ; i++) {
	if (definePtr->list[i].definerCls == definerCls) {
	    /*
	     * Call chain semantics states that methods come as *late* in the
	     * call chain as possible. This is done by copying down the
	     * following methods. Note that this does not change the number of
	     * method invocations in the call chain; it just rearranges them.
	     *
	     * We skip changing anything if the place we found was already at
	     * the end of the list.
	     */

	    if (i < definePtr->num - 1) {
		memmove(&definePtr->list[i], &definePtr->list[i + 1],
			sizeof(DefineEntry) * (definePtr->num - i - 1));
		definePtr->list[i].definerCls = definerCls;
		definePtr->list[i].namespaceName = namespaceName;
	    }
	    return;
	}
    }

    /*
     * Need to really add the define. This is made a bit more complex by the
     * fact that we are using some "static" space initially, and only start
     * realloc-ing if the chain gets long.
     */

    if (definePtr->num == definePtr->size) {
	definePtr->size *= 2;
	if (definePtr->num == DEFINE_CHAIN_STATIC_SIZE) {
	    DefineEntry *staticList = definePtr->list;

	    definePtr->list =
		    (DefineEntry *)ckalloc(sizeof(DefineEntry) * definePtr->size);
	    memcpy(definePtr->list, staticList,
		    sizeof(DefineEntry) * definePtr->num);
	} else {
	    definePtr->list = (DefineEntry *)ckrealloc(definePtr->list,
		    sizeof(DefineEntry) * definePtr->size);
	}
    }
    definePtr->list[i].definerCls = definerCls;
    definePtr->list[i].namespaceName = namespaceName;
    definePtr->num++;
}

/*
 * Local Variables:
 * mode: c
 * c-basic-offset: 4
 * fill-column: 78
 * End:
 */<|MERGE_RESOLUTION|>--- conflicted
+++ resolved
@@ -320,11 +320,7 @@
     int objc,			/* The number of arguments. */
     Tcl_Obj *const objv[])	/* The arguments as actually seen. */
 {
-<<<<<<< HEAD
     CallContext *const contextPtr = (CallContext *)clientData;
-=======
-    CallContext *const contextPtr = clientData;
->>>>>>> 2d85a1f9
     Method *const mPtr = contextPtr->callPtr->chain[contextPtr->index].mPtr;
     const int isFilter =
 	    contextPtr->callPtr->chain[contextPtr->index].isFilter;
@@ -1679,11 +1675,7 @@
 		methodName);
 
 	if (hPtr != NULL) {
-<<<<<<< HEAD
 	    Method *mPtr = (Method *)Tcl_GetHashValue(hPtr);
-=======
-	    Method *mPtr = Tcl_GetHashValue(hPtr);
->>>>>>> 2d85a1f9
 
 	    if (IS_PRIVATE(mPtr)) {
 		AddMethodToCallChain(mPtr, cbPtr, doneFilters, filterDecl,
@@ -1768,11 +1760,7 @@
 	    privateDanger |= 1;
 	}
 	if (hPtr != NULL) {
-<<<<<<< HEAD
 	    Method *mPtr = (Method *)Tcl_GetHashValue(hPtr);
-=======
-	    Method *mPtr = Tcl_GetHashValue(hPtr);
->>>>>>> 2d85a1f9
 
 	    if (!IS_PRIVATE(mPtr)) {
 		if (!(flags & KNOWN_STATE)) {
