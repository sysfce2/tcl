--- conflicted
+++ resolved
@@ -2406,15 +2406,9 @@
 {
     Tcl_DString textBuffer;	/* Holds concatenated chars from adjacent
 				 * TCL_TOKEN_TEXT, TCL_TOKEN_BS tokens. */
-<<<<<<< HEAD
-    char buffer[TCL_UTF_MAX] = "";
+    char buffer[4] = "";
     int numObjsToConcat, adjust;
     size_t i, length;
-=======
-    char buffer[4] = "";
-    int i, numObjsToConcat, adjust;
-    size_t length;
->>>>>>> 3cd9927e
     unsigned char *entryCodeNext = envPtr->codeNext;
 #define NUM_STATIC_POS 20
     int isLiteral, maxNumCL, numCL;
