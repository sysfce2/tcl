--- conflicted
+++ resolved
@@ -1808,11 +1808,6 @@
     CompileEnv *envPtr)
 {
     int numBytes;
-<<<<<<< HEAD
-    const char *bytes = TclGetStringFromObj(cmdObj, &numBytes);
-    int cmdLitIdx = TclRegisterNewCmdLiteral(envPtr, bytes, numBytes);
-    Command *cmdPtr = (Command *) Tcl_GetCommandFromObj(interp, cmdObj);
-=======
     const char *bytes;
     Command *cmdPtr;
     int cmdLitIdx, extraLiteralFlags = LITERAL_CMD_NAME;
@@ -1823,8 +1818,7 @@
     }
 
     bytes = Tcl_GetStringFromObj(cmdObj, &numBytes);
-    cmdLitIdx = TclRegisterLiteral(envPtr, (char *)bytes, numBytes, extraLiteralFlags);
->>>>>>> 503899ff
+    cmdLitIdx = TclRegisterLiteral(envPtr, bytes, numBytes, extraLiteralFlags);
 
     if (cmdPtr) {
 	TclSetCmdNameObj(interp, TclFetchLiteral(envPtr, cmdLitIdx), cmdPtr);
@@ -1859,8 +1853,8 @@
 	    continue;
 	}
 
-	objIdx = TclRegisterNewLiteral(envPtr,
-		tokenPtr[1].start, tokenPtr[1].size);
+	objIdx = TclRegisterLiteral(envPtr,
+		tokenPtr[1].start, tokenPtr[1].size, 0);
 	if (envPtr->clNext) {
 	    TclContinuationsEnterDerived(TclFetchLiteral(envPtr, objIdx),
 		    tokenPtr[1].start - envPtr->source, envPtr->clNext);
@@ -1909,8 +1903,8 @@
 	    continue;
 	}
 
-	objIdx = TclRegisterNewLiteral(envPtr,
-		tokenPtr[1].start, tokenPtr[1].size);
+	objIdx = TclRegisterLiteral(envPtr,
+		tokenPtr[1].start, tokenPtr[1].size, 0);
 	if (envPtr->clNext) {
 	    TclContinuationsEnterDerived(TclFetchLiteral(envPtr, objIdx),
 		    tokenPtr[1].start - envPtr->source, envPtr->clNext);
