/*
 * tclCompile.c --
 *
 *	This file contains procedures that compile Tcl commands or parts of
 *	commands (like quoted strings or nested sub-commands) into a sequence
 *	of instructions ("bytecodes").
 *
 * Copyright (c) 1996-1998 Sun Microsystems, Inc.
 * Copyright (c) 2001 by Kevin B. Kenny. All rights reserved.
 *
 * See the file "license.terms" for information on usage and redistribution of
 * this file, and for a DISCLAIMER OF ALL WARRANTIES.
 */

#include "tclInt.h"
#include "tclCompile.h"
#include <assert.h>

/*
 * Variable that controls whether compilation tracing is enabled and, if so,
 * what level of tracing is desired:
 *    0: no compilation tracing
 *    1: summarize compilation of top level cmds and proc bodies
 *    2: display all instructions of each ByteCode compiled
 * This variable is linked to the Tcl variable "tcl_traceCompile".
 */

#ifdef TCL_COMPILE_DEBUG
int tclTraceCompile = 0;
static int traceInitialized = 0;
#endif

/*
 * A table describing the Tcl bytecode instructions. Entries in this table
 * must correspond to the instruction opcode definitions in tclCompile.h. The
 * names "op1" and "op4" refer to an instruction's one or four byte first
 * operand. Similarly, "stktop" and "stknext" refer to the topmost and next to
 * topmost stack elements.
 *
 * Note that the load, store, and incr instructions do not distinguish local
 * from global variables; the bytecode interpreter at runtime uses the
 * existence of a procedure call frame to distinguish these.
 */

InstructionDesc const tclInstructionTable[] = {
    /* Name	      Bytes stackEffect #Opnds  Operand types */
    {"done",		  1,   -1,         0,	{OPERAND_NONE}},
	/* Finish ByteCode execution and return stktop (top stack item) */
    {"push1",		  2,   +1,         1,	{OPERAND_LIT1}},
	/* Push object at ByteCode objArray[op1] */
    {"push4",		  5,   +1,         1,	{OPERAND_LIT4}},
	/* Push object at ByteCode objArray[op4] */
    {"pop",		  1,   -1,         0,	{OPERAND_NONE}},
	/* Pop the topmost stack object */
    {"dup",		  1,   +1,         0,	{OPERAND_NONE}},
	/* Duplicate the topmost stack object and push the result */
    {"strcat",		  2,   INT_MIN,    1,	{OPERAND_UINT1}},
	/* Concatenate the top op1 items and push result */
    {"invokeStk1",	  2,   INT_MIN,    1,	{OPERAND_UINT1}},
	/* Invoke command named objv[0]; <objc,objv> = <op1,top op1> */
    {"invokeStk4",	  5,   INT_MIN,    1,	{OPERAND_UINT4}},
	/* Invoke command named objv[0]; <objc,objv> = <op4,top op4> */
    {"evalStk",		  1,   0,          0,	{OPERAND_NONE}},
	/* Evaluate command in stktop using Tcl_EvalObj. */
    {"exprStk",		  1,   0,          0,	{OPERAND_NONE}},
	/* Execute expression in stktop using Tcl_ExprStringObj. */

    {"loadScalar1",	  2,   1,          1,	{OPERAND_LVT1}},
	/* Load scalar variable at index op1 <= 255 in call frame */
    {"loadScalar4",	  5,   1,          1,	{OPERAND_LVT4}},
	/* Load scalar variable at index op1 >= 256 in call frame */
    {"loadScalarStk",	  1,   0,          0,	{OPERAND_NONE}},
	/* Load scalar variable; scalar's name is stktop */
    {"loadArray1",	  2,   0,          1,	{OPERAND_LVT1}},
	/* Load array element; array at slot op1<=255, element is stktop */
    {"loadArray4",	  5,   0,          1,	{OPERAND_LVT4}},
	/* Load array element; array at slot op1 > 255, element is stktop */
    {"loadArrayStk",	  1,   -1,         0,	{OPERAND_NONE}},
	/* Load array element; element is stktop, array name is stknext */
    {"loadStk",		  1,   0,          0,	{OPERAND_NONE}},
	/* Load general variable; unparsed variable name is stktop */
    {"storeScalar1",	  2,   0,          1,	{OPERAND_LVT1}},
	/* Store scalar variable at op1<=255 in frame; value is stktop */
    {"storeScalar4",	  5,   0,          1,	{OPERAND_LVT4}},
	/* Store scalar variable at op1 > 255 in frame; value is stktop */
    {"storeScalarStk",	  1,   -1,         0,	{OPERAND_NONE}},
	/* Store scalar; value is stktop, scalar name is stknext */
    {"storeArray1",	  2,   -1,         1,	{OPERAND_LVT1}},
	/* Store array element; array at op1<=255, value is top then elem */
    {"storeArray4",	  5,   -1,         1,	{OPERAND_LVT4}},
	/* Store array element; array at op1>=256, value is top then elem */
    {"storeArrayStk",	  1,   -2,         0,	{OPERAND_NONE}},
	/* Store array element; value is stktop, then elem, array names */
    {"storeStk",	  1,   -1,         0,	{OPERAND_NONE}},
	/* Store general variable; value is stktop, then unparsed name */

    {"incrScalar1",	  2,   0,          1,	{OPERAND_LVT1}},
	/* Incr scalar at index op1<=255 in frame; incr amount is stktop */
    {"incrScalarStk",	  1,   -1,         0,	{OPERAND_NONE}},
	/* Incr scalar; incr amount is stktop, scalar's name is stknext */
    {"incrArray1",	  2,   -1,         1,	{OPERAND_LVT1}},
	/* Incr array elem; arr at slot op1<=255, amount is top then elem */
    {"incrArrayStk",	  1,   -2,         0,	{OPERAND_NONE}},
	/* Incr array element; amount is top then elem then array names */
    {"incrStk",		  1,   -1,         0,	{OPERAND_NONE}},
	/* Incr general variable; amount is stktop then unparsed var name */
    {"incrScalar1Imm",	  3,   +1,         2,	{OPERAND_LVT1, OPERAND_INT1}},
	/* Incr scalar at slot op1 <= 255; amount is 2nd operand byte */
    {"incrScalarStkImm",  2,   0,          1,	{OPERAND_INT1}},
	/* Incr scalar; scalar name is stktop; incr amount is op1 */
    {"incrArray1Imm",	  3,   0,          2,	{OPERAND_LVT1, OPERAND_INT1}},
	/* Incr array elem; array at slot op1 <= 255, elem is stktop,
	 * amount is 2nd operand byte */
    {"incrArrayStkImm",	  2,   -1,         1,	{OPERAND_INT1}},
	/* Incr array element; elem is top then array name, amount is op1 */
    {"incrStkImm",	  2,   0,	   1,	{OPERAND_INT1}},
	/* Incr general variable; unparsed name is top, amount is op1 */

    {"jump1",		  2,   0,          1,	{OPERAND_OFFSET1}},
	/* Jump relative to (pc + op1) */
    {"jump4",		  5,   0,          1,	{OPERAND_OFFSET4}},
	/* Jump relative to (pc + op4) */
    {"jumpTrue1",	  2,   -1,         1,	{OPERAND_OFFSET1}},
	/* Jump relative to (pc + op1) if stktop expr object is true */
    {"jumpTrue4",	  5,   -1,         1,	{OPERAND_OFFSET4}},
	/* Jump relative to (pc + op4) if stktop expr object is true */
    {"jumpFalse1",	  2,   -1,         1,	{OPERAND_OFFSET1}},
	/* Jump relative to (pc + op1) if stktop expr object is false */
    {"jumpFalse4",	  5,   -1,         1,	{OPERAND_OFFSET4}},
	/* Jump relative to (pc + op4) if stktop expr object is false */

    {"lor",		  1,   -1,         0,	{OPERAND_NONE}},
	/* Logical or:	push (stknext || stktop) */
    {"land",		  1,   -1,         0,	{OPERAND_NONE}},
	/* Logical and:	push (stknext && stktop) */
    {"bitor",		  1,   -1,         0,	{OPERAND_NONE}},
	/* Bitwise or:	push (stknext | stktop) */
    {"bitxor",		  1,   -1,         0,	{OPERAND_NONE}},
	/* Bitwise xor	push (stknext ^ stktop) */
    {"bitand",		  1,   -1,         0,	{OPERAND_NONE}},
	/* Bitwise and:	push (stknext & stktop) */
    {"eq",		  1,   -1,         0,	{OPERAND_NONE}},
	/* Equal:	push (stknext == stktop) */
    {"neq",		  1,   -1,         0,	{OPERAND_NONE}},
	/* Not equal:	push (stknext != stktop) */
    {"lt",		  1,   -1,         0,	{OPERAND_NONE}},
	/* Less:	push (stknext < stktop) */
    {"gt",		  1,   -1,         0,	{OPERAND_NONE}},
	/* Greater:	push (stknext > stktop) */
    {"le",		  1,   -1,         0,	{OPERAND_NONE}},
	/* Less or equal: push (stknext <= stktop) */
    {"ge",		  1,   -1,         0,	{OPERAND_NONE}},
	/* Greater or equal: push (stknext >= stktop) */
    {"lshift",		  1,   -1,         0,	{OPERAND_NONE}},
	/* Left shift:	push (stknext << stktop) */
    {"rshift",		  1,   -1,         0,	{OPERAND_NONE}},
	/* Right shift:	push (stknext >> stktop) */
    {"add",		  1,   -1,         0,	{OPERAND_NONE}},
	/* Add:		push (stknext + stktop) */
    {"sub",		  1,   -1,         0,	{OPERAND_NONE}},
	/* Sub:		push (stkext - stktop) */
    {"mult",		  1,   -1,         0,	{OPERAND_NONE}},
	/* Multiply:	push (stknext * stktop) */
    {"div",		  1,   -1,         0,	{OPERAND_NONE}},
	/* Divide:	push (stknext / stktop) */
    {"mod",		  1,   -1,         0,	{OPERAND_NONE}},
	/* Mod:		push (stknext % stktop) */
    {"uplus",		  1,   0,          0,	{OPERAND_NONE}},
	/* Unary plus:	push +stktop */
    {"uminus",		  1,   0,          0,	{OPERAND_NONE}},
	/* Unary minus:	push -stktop */
    {"bitnot",		  1,   0,          0,	{OPERAND_NONE}},
	/* Bitwise not:	push ~stktop */
    {"not",		  1,   0,          0,	{OPERAND_NONE}},
	/* Logical not:	push !stktop */
    {"callBuiltinFunc1",  2,   1,          1,	{OPERAND_UINT1}},
	/* Call builtin math function with index op1; any args are on stk */
    {"callFunc1",	  2,   INT_MIN,    1,	{OPERAND_UINT1}},
	/* Call non-builtin func objv[0]; <objc,objv>=<op1,top op1> */
    {"tryCvtToNumeric",	  1,   0,          0,	{OPERAND_NONE}},
	/* Try converting stktop to first int then double if possible. */

    {"break",		  1,   0,          0,	{OPERAND_NONE}},
	/* Abort closest enclosing loop; if none, return TCL_BREAK code. */
    {"continue",	  1,   0,          0,	{OPERAND_NONE}},
	/* Skip to next iteration of closest enclosing loop; if none, return
	 * TCL_CONTINUE code. */

    {"foreach_start4",	  5,   0,          1,	{OPERAND_AUX4}},
	/* Initialize execution of a foreach loop. Operand is aux data index
	 * of the ForeachInfo structure for the foreach command. */
    {"foreach_step4",	  5,   +1,         1,	{OPERAND_AUX4}},
	/* "Step" or begin next iteration of foreach loop. Push 0 if to
	 * terminate loop, else push 1. */

    {"beginCatch4",	  5,   0,          1,	{OPERAND_UINT4}},
	/* Record start of catch with the operand's exception index. Push the
	 * current stack depth onto a special catch stack. */
    {"endCatch",	  1,   0,          0,	{OPERAND_NONE}},
	/* End of last catch. Pop the bytecode interpreter's catch stack. */
    {"pushResult",	  1,   +1,         0,	{OPERAND_NONE}},
	/* Push the interpreter's object result onto the stack. */
    {"pushReturnCode",	  1,   +1,         0,	{OPERAND_NONE}},
	/* Push interpreter's return code (e.g. TCL_OK or TCL_ERROR) as a new
	 * object onto the stack. */

    {"streq",		  1,   -1,         0,	{OPERAND_NONE}},
	/* Str Equal:	push (stknext eq stktop) */
    {"strneq",		  1,   -1,         0,	{OPERAND_NONE}},
	/* Str !Equal:	push (stknext neq stktop) */
    {"strcmp",		  1,   -1,         0,	{OPERAND_NONE}},
	/* Str Compare:	push (stknext cmp stktop) */
    {"strlen",		  1,   0,          0,	{OPERAND_NONE}},
	/* Str Length:	push (strlen stktop) */
    {"strindex",	  1,   -1,         0,	{OPERAND_NONE}},
	/* Str Index:	push (strindex stknext stktop) */
    {"strmatch",	  2,   -1,         1,	{OPERAND_INT1}},
	/* Str Match:	push (strmatch stknext stktop) opnd == nocase */

    {"list",		  5,   INT_MIN,    1,	{OPERAND_UINT4}},
	/* List:	push (stk1 stk2 ... stktop) */
    {"listIndex",	  1,   -1,         0,	{OPERAND_NONE}},
	/* List Index:	push (listindex stknext stktop) */
    {"listLength",	  1,   0,          0,	{OPERAND_NONE}},
	/* List Len:	push (listlength stktop) */

    {"appendScalar1",	  2,   0,          1,	{OPERAND_LVT1}},
	/* Append scalar variable at op1<=255 in frame; value is stktop */
    {"appendScalar4",	  5,   0,          1,	{OPERAND_LVT4}},
	/* Append scalar variable at op1 > 255 in frame; value is stktop */
    {"appendArray1",	  2,   -1,         1,	{OPERAND_LVT1}},
	/* Append array element; array at op1<=255, value is top then elem */
    {"appendArray4",	  5,   -1,         1,	{OPERAND_LVT4}},
	/* Append array element; array at op1>=256, value is top then elem */
    {"appendArrayStk",	  1,   -2,         0,	{OPERAND_NONE}},
	/* Append array element; value is stktop, then elem, array names */
    {"appendStk",	  1,   -1,         0,	{OPERAND_NONE}},
	/* Append general variable; value is stktop, then unparsed name */
    {"lappendScalar1",	  2,   0,          1,	{OPERAND_LVT1}},
	/* Lappend scalar variable at op1<=255 in frame; value is stktop */
    {"lappendScalar4",	  5,   0,          1,	{OPERAND_LVT4}},
	/* Lappend scalar variable at op1 > 255 in frame; value is stktop */
    {"lappendArray1",	  2,   -1,         1,	{OPERAND_LVT1}},
	/* Lappend array element; array at op1<=255, value is top then elem */
    {"lappendArray4",	  5,   -1,         1,	{OPERAND_LVT4}},
	/* Lappend array element; array at op1>=256, value is top then elem */
    {"lappendArrayStk",	  1,   -2,         0,	{OPERAND_NONE}},
	/* Lappend array element; value is stktop, then elem, array names */
    {"lappendStk",	  1,   -1,         0,	{OPERAND_NONE}},
	/* Lappend general variable; value is stktop, then unparsed name */

    {"lindexMulti",	  5,   INT_MIN,    1,	{OPERAND_UINT4}},
	/* Lindex with generalized args, operand is number of stacked objs
	 * used: (operand-1) entries from stktop are the indices; then list to
	 * process. */
    {"over",		  5,   +1,         1,	{OPERAND_UINT4}},
	/* Duplicate the arg-th element from top of stack (TOS=0) */
    {"lsetList",          1,   -2,         0,	{OPERAND_NONE}},
	/* Four-arg version of 'lset'. stktop is old value; next is new
	 * element value, next is the index list; pushes new value */
    {"lsetFlat",          5,   INT_MIN,    1,	{OPERAND_UINT4}},
	/* Three- or >=5-arg version of 'lset', operand is number of stacked
	 * objs: stktop is old value, next is new element value, next come
	 * (operand-2) indices; pushes the new value.
	 */

    {"returnImm",	  9,   -1,         2,	{OPERAND_INT4, OPERAND_UINT4}},
	/* Compiled [return], code, level are operands; options and result
	 * are on the stack. */
    {"expon",		  1,   -1,	   0,	{OPERAND_NONE}},
	/* Binary exponentiation operator: push (stknext ** stktop) */

    /*
     * NOTE: the stack effects of expandStkTop and invokeExpanded are wrong -
     * but it cannot be done right at compile time, the stack effect is only
     * known at run time. The value for invokeExpanded is estimated better at
     * compile time.
     * See the comments further down in this file, where INST_INVOKE_EXPANDED
     * is emitted.
     */
    {"expandStart",       1,    0,          0,	{OPERAND_NONE}},
	/* Start of command with {*} (expanded) arguments */
    {"expandStkTop",      5,    0,          1,	{OPERAND_UINT4}},
	/* Expand the list at stacktop: push its elements on the stack */
    {"invokeExpanded",    1,    0,          0,	{OPERAND_NONE}},
	/* Invoke the command marked by the last 'expandStart' */

    {"listIndexImm",	  5,	0,	   1,	{OPERAND_IDX4}},
	/* List Index:	push (lindex stktop op4) */
    {"listRangeImm",	  9,	0,	   2,	{OPERAND_IDX4, OPERAND_IDX4}},
	/* List Range:	push (lrange stktop op4 op4) */
    {"startCommand",	  9,	0,	   2,	{OPERAND_OFFSET4, OPERAND_UINT4}},
	/* Start of bytecoded command: op is the length of the cmd's code, op2
	 * is number of commands here */

    {"listIn",		  1,	-1,	   0,	{OPERAND_NONE}},
	/* List containment: push [lsearch stktop stknext]>=0) */
    {"listNotIn",	  1,	-1,	   0,	{OPERAND_NONE}},
	/* List negated containment: push [lsearch stktop stknext]<0) */

    {"pushReturnOpts",	  1,	+1,	   0,	{OPERAND_NONE}},
	/* Push the interpreter's return option dictionary as an object on the
	 * stack. */
    {"returnStk",	  1,	-1,	   0,	{OPERAND_NONE}},
	/* Compiled [return]; options and result are on the stack, code and
	 * level are in the options. */

    {"dictGet",		  5,	INT_MIN,   1,	{OPERAND_UINT4}},
	/* The top op4 words (min 1) are a key path into the dictionary just
	 * below the keys on the stack, and all those values are replaced by
	 * the value read out of that key-path (like [dict get]).
	 * Stack:  ... dict key1 ... keyN => ... value */
    {"dictSet",		  9,	INT_MIN,   2,	{OPERAND_UINT4, OPERAND_LVT4}},
	/* Update a dictionary value such that the keys are a path pointing to
	 * the value. op4#1 = numKeys, op4#2 = LVTindex
	 * Stack:  ... key1 ... keyN value => ... newDict */
    {"dictUnset",	  9,	INT_MIN,   2,	{OPERAND_UINT4, OPERAND_LVT4}},
	/* Update a dictionary value such that the keys are not a path pointing
	 * to any value. op4#1 = numKeys, op4#2 = LVTindex
	 * Stack:  ... key1 ... keyN => ... newDict */
    {"dictIncrImm",	  9,	0,	   2,	{OPERAND_INT4, OPERAND_LVT4}},
	/* Update a dictionary value such that the value pointed to by key is
	 * incremented by some value (or set to it if the key isn't in the
	 * dictionary at all). op4#1 = incrAmount, op4#2 = LVTindex
	 * Stack:  ... key => ... newDict */
    {"dictAppend",	  5,	-1,	   1,	{OPERAND_LVT4}},
	/* Update a dictionary value such that the value pointed to by key has
	 * some value string-concatenated onto it. op4 = LVTindex
	 * Stack:  ... key valueToAppend => ... newDict */
    {"dictLappend",	  5,	-1,	   1,	{OPERAND_LVT4}},
	/* Update a dictionary value such that the value pointed to by key has
	 * some value list-appended onto it. op4 = LVTindex
	 * Stack:  ... key valueToAppend => ... newDict */
    {"dictFirst",	  5,	+2,	   1,	{OPERAND_LVT4}},
	/* Begin iterating over the dictionary, using the local scalar
	 * indicated by op4 to hold the iterator state. The local scalar
	 * should not refer to a named variable as the value is not wholly
	 * managed correctly.
	 * Stack:  ... dict => ... value key doneBool */
    {"dictNext",	  5,	+3,	   1,	{OPERAND_LVT4}},
	/* Get the next iteration from the iterator in op4's local scalar.
	 * Stack:  ... => ... value key doneBool */
    {"dictDone",	  5,	0,	   1,	{OPERAND_LVT4}},
	/* Terminate the iterator in op4's local scalar. Use unsetScalar
	 * instead (with 0 for flags). */
    {"dictUpdateStart",   9,    0,	   2,	{OPERAND_LVT4, OPERAND_AUX4}},
	/* Create the variables (described in the aux data referred to by the
	 * second immediate argument) to mirror the state of the dictionary in
	 * the variable referred to by the first immediate argument. The list
	 * of keys (top of the stack, not popped) must be the same length as
	 * the list of variables.
	 * Stack:  ... keyList => ... keyList */
    {"dictUpdateEnd",	  9,    -1,	   2,	{OPERAND_LVT4, OPERAND_AUX4}},
	/* Reflect the state of local variables (described in the aux data
	 * referred to by the second immediate argument) back to the state of
	 * the dictionary in the variable referred to by the first immediate
	 * argument. The list of keys (popped from the stack) must be the same
	 * length as the list of variables.
	 * Stack:  ... keyList => ... */
    {"jumpTable",	 5,	-1,	   1,	{OPERAND_AUX4}},
	/* Jump according to the jump-table (in AuxData as indicated by the
	 * operand) and the argument popped from the list. Always executes the
	 * next instruction if no match against the table's entries was found.
	 * Stack:  ... value => ...
	 * Note that the jump table contains offsets relative to the PC when
	 * it points to this instruction; the code is relocatable. */
    {"upvar",            5,    -1,        1,   {OPERAND_LVT4}},
	/* finds level and otherName in stack, links to local variable at
	 * index op1. Leaves the level on stack. */
    {"nsupvar",          5,    -1,        1,   {OPERAND_LVT4}},
	/* finds namespace and otherName in stack, links to local variable at
	 * index op1. Leaves the namespace on stack. */
    {"variable",         5,    -1,        1,   {OPERAND_LVT4}},
	/* finds namespace and otherName in stack, links to local variable at
	 * index op1. Leaves the namespace on stack. */
    {"syntax",		 9,   -1,         2,	{OPERAND_INT4, OPERAND_UINT4}},
	/* Compiled bytecodes to signal syntax error. Equivalent to returnImm
	 * except for the ERR_ALREADY_LOGGED flag in the interpreter. */
    {"reverse",		 5,    0,         1,	{OPERAND_UINT4}},
	/* Reverse the order of the arg elements at the top of stack */

    {"regexp",		 2,   -1,         1,	{OPERAND_INT1}},
	/* Regexp:	push (regexp stknext stktop) opnd == nocase */

    {"existScalar",	 5,    1,         1,	{OPERAND_LVT4}},
	/* Test if scalar variable at index op1 in call frame exists */
    {"existArray",	 5,    0,         1,	{OPERAND_LVT4}},
	/* Test if array element exists; array at slot op1, element is
	 * stktop */
    {"existArrayStk",	 1,    -1,        0,	{OPERAND_NONE}},
	/* Test if array element exists; element is stktop, array name is
	 * stknext */
    {"existStk",	 1,    0,         0,	{OPERAND_NONE}},
	/* Test if general variable exists; unparsed variable name is stktop*/

    {"nop",		 1,    0,         0,	{OPERAND_NONE}},
	/* Do nothing */
    {"returnCodeBranch", 1,   -1,	  0,	{OPERAND_NONE}},
	/* Jump to next instruction based on the return code on top of stack
	 * ERROR: +1;	RETURN: +3;	BREAK: +5;	CONTINUE: +7;
	 * Other non-OK: +9
	 */

    {"unsetScalar",	 6,    0,         2,	{OPERAND_UINT1, OPERAND_LVT4}},
	/* Make scalar variable at index op2 in call frame cease to exist;
	 * op1 is 1 for errors on problems, 0 otherwise */
    {"unsetArray",	 6,    -1,        2,	{OPERAND_UINT1, OPERAND_LVT4}},
	/* Make array element cease to exist; array at slot op2, element is
	 * stktop; op1 is 1 for errors on problems, 0 otherwise */
    {"unsetArrayStk",	 2,    -2,        1,	{OPERAND_UINT1}},
	/* Make array element cease to exist; element is stktop, array name is
	 * stknext; op1 is 1 for errors on problems, 0 otherwise */
    {"unsetStk",	 2,    -1,        1,	{OPERAND_UINT1}},
	/* Make general variable cease to exist; unparsed variable name is
	 * stktop; op1 is 1 for errors on problems, 0 otherwise */

    {"dictExpand",       1,    -1,        0,    {OPERAND_NONE}},
        /* Probe into a dict and extract it (or a subdict of it) into
         * variables with matched names. Produces list of keys bound as
         * result. Part of [dict with].
	 * Stack:  ... dict path => ... keyList */
    {"dictRecombineStk", 1,    -3,        0,    {OPERAND_NONE}},
        /* Map variable contents back into a dictionary in a variable. Part of
         * [dict with].
	 * Stack:  ... dictVarName path keyList => ... */
    {"dictRecombineImm", 5,    -2,        1,    {OPERAND_LVT4}},
        /* Map variable contents back into a dictionary in the local variable
         * indicated by the LVT index. Part of [dict with].
	 * Stack:  ... path keyList => ... */
    {"dictExists",	 5,	INT_MIN,  1,	{OPERAND_UINT4}},
	/* The top op4 words (min 1) are a key path into the dictionary just
	 * below the keys on the stack, and all those values are replaced by a
	 * boolean indicating whether it is possible to read out a value from
	 * that key-path (like [dict exists]).
	 * Stack:  ... dict key1 ... keyN => ... boolean */
    {"verifyDict",	 1,    -1,	  0,	{OPERAND_NONE}},
	/* Verifies that the word on the top of the stack is a dictionary,
	 * popping it if it is and throwing an error if it is not.
	 * Stack:  ... value => ... */

    {"strmap",		 1,    -2,	  0,	{OPERAND_NONE}},
	/* Simplified version of [string map] that only applies one change
	 * string, and only case-sensitively.
	 * Stack:  ... from to string => ... changedString */
    {"strfind",		 1,    -1,	  0,	{OPERAND_NONE}},
	/* Find the first index of a needle string in a haystack string,
	 * producing the index (integer) or -1 if nothing found.
	 * Stack:  ... needle haystack => ... index */
    {"strrfind",	 1,    -1,	  0,	{OPERAND_NONE}},
	/* Find the last index of a needle string in a haystack string,
	 * producing the index (integer) or -1 if nothing found.
	 * Stack:  ... needle haystack => ... index */
    {"strrangeImm",	 9,	0,	  2,	{OPERAND_IDX4, OPERAND_IDX4}},
	/* String Range: push (string range stktop op4 op4) */
    {"strrange",	 1,    -2,	  0,	{OPERAND_NONE}},
	/* String Range with non-constant arguments.
	 * Stack:  ... string idxA idxB => ... substring */

    {"yield",		 1,	0,	  0,	{OPERAND_NONE}},
	/* Makes the current coroutine yield the value at the top of the
	 * stack, and places the response back on top of the stack when it
	 * resumes.
	 * Stack:  ... valueToYield => ... resumeValue */
    {"coroName",         1,    +1,	  0,	{OPERAND_NONE}},
	/* Push the name of the interpreter's current coroutine as an object
	 * on the stack. */
    {"tailcall",	 2,    INT_MIN,	  1,	{OPERAND_UINT1}},
	/* Do a tailcall with the opnd items on the stack as the thing to
	 * tailcall to; opnd must be greater than 0 for the semantics to work
	 * right. */

    {"currentNamespace", 1,    +1,	  0,	{OPERAND_NONE}},
	/* Push the name of the interpreter's current namespace as an object
	 * on the stack. */
    {"infoLevelNumber",  1,    +1,	  0,	{OPERAND_NONE}},
	/* Push the stack depth (i.e., [info level]) of the interpreter as an
	 * object on the stack. */
    {"infoLevelArgs",	 1,	0,	  0,	{OPERAND_NONE}},
	/* Push the argument words to a stack depth (i.e., [info level <n>])
	 * of the interpreter as an object on the stack.
	 * Stack:  ... depth => ... argList */
    {"resolveCmd",	 1,	0,	  0,	{OPERAND_NONE}},
	/* Resolves the command named on the top of the stack to its fully
	 * qualified version, or produces the empty string if no such command
	 * exists. Never generates errors.
	 * Stack:  ... cmdName => ... fullCmdName */

    {"tclooSelf",	 1,	+1,	  0,	{OPERAND_NONE}},
	/* Push the identity of the current TclOO object (i.e., the name of
	 * its current public access command) on the stack. */
    {"tclooClass",	 1,	0,	  0,	{OPERAND_NONE}},
	/* Push the class of the TclOO object named at the top of the stack
	 * onto the stack.
	 * Stack:  ... object => ... class */
    {"tclooNamespace",	 1,	0,	  0,	{OPERAND_NONE}},
	/* Push the namespace of the TclOO object named at the top of the
	 * stack onto the stack.
	 * Stack:  ... object => ... namespace */
    {"tclooIsObject",	 1,	0,	  0,	{OPERAND_NONE}},
	/* Push whether the value named at the top of the stack is a TclOO
	 * object (i.e., a boolean). Can corrupt the interpreter result
	 * despite not throwing, so not safe for use in a post-exception
	 * context.
	 * Stack:  ... value => ... boolean */

    {"arrayExistsStk",	 1,	0,	  0,	{OPERAND_NONE}},
	/* Looks up the element on the top of the stack and tests whether it
	 * is an array. Pushes a boolean describing whether this is the
	 * case. Also runs the whole-array trace on the named variable, so can
	 * throw anything.
	 * Stack:  ... varName => ... boolean */
    {"arrayExistsImm",	 5,	+1,	  1,	{OPERAND_LVT4}},
	/* Looks up the variable indexed by opnd and tests whether it is an
	 * array. Pushes a boolean describing whether this is the case. Also
	 * runs the whole-array trace on the named variable, so can throw
	 * anything.
	 * Stack:  ... => ... boolean */
    {"arrayMakeStk",	 1,	-1,	  0,	{OPERAND_NONE}},
	/* Forces the element on the top of the stack to be the name of an
	 * array.
	 * Stack:  ... varName => ... */
    {"arrayMakeImm",	 5,	0,	  1,	{OPERAND_LVT4}},
	/* Forces the variable indexed by opnd to be an array. Does not touch
	 * the stack. */

    {"invokeReplace",	 6,	INT_MIN,  2,	{OPERAND_UINT4,OPERAND_UINT1}},
	/* Invoke command named objv[0], replacing the first two words with
	 * the word at the top of the stack;
	 * <objc,objv> = <op4,top op4 after popping 1> */

    {"listConcat",	 1,	-1,	  0,	{OPERAND_NONE}},
	/* Concatenates the two lists at the top of the stack into a single
	 * list and pushes that resulting list onto the stack.
	 * Stack: ... list1 list2 => ... [lconcat list1 list2] */

    {"expandDrop",       1,    0,          0,	{OPERAND_NONE}},
	/* Drops an element from the auxiliary stack, popping stack elements
	 * until the matching stack depth is reached. */

    /* New foreach implementation */
    {"foreach_start",	 5,	+2,	  1,	{OPERAND_AUX4}},
	/* Initialize execution of a foreach loop. Operand is aux data index
	 * of the ForeachInfo structure for the foreach command. It pushes 2
	 * elements which hold runtime params for foreach_step, they are later
	 * dropped by foreach_end together with the value lists. NOTE that the
	 * iterator-tracker and info reference must not be passed to bytecodes
	 * that handle normal Tcl values. NOTE that this instruction jumps to
	 * the foreach_step instruction paired with it; the stack info below
	 * is only nominal.
	 * Stack: ... listObjs... => ... listObjs... iterTracker info */
    {"foreach_step",	 1,	 0,	  0,	{OPERAND_NONE}},
	/* "Step" or begin next iteration of foreach loop. Assigns to foreach
	 * iteration variables. May jump to straight after the foreach_start
	 * that pushed the iterTracker and info values. MUST be followed
	 * immediately by a foreach_end.
	 * Stack: ... listObjs... iterTracker info =>
	 *				... listObjs... iterTracker info */
    {"foreach_end",	 1,	 0,	  0,	{OPERAND_NONE}},
	/* Clean up a foreach loop by dropping the info value, the tracker
	 * value and the lists that were being iterated over.
	 * Stack: ... listObjs... iterTracker info => ... */
    {"lmap_collect",	 1,	-1,	  0,	{OPERAND_NONE}},
	/* Appends the value at the top of the stack to the list located on
	 * the stack the "other side" of the foreach-related values.
	 * Stack: ... collector listObjs... iterTracker info value =>
	 *			... collector listObjs... iterTracker info */

    {"strtrim",		 1,	-1,	  0,	{OPERAND_NONE}},
	/* [string trim] core: removes the characters (designated by the value
	 * at the top of the stack) from both ends of the string and pushes
	 * the resulting string.
	 * Stack: ... string charset => ... trimmedString */
    {"strtrimLeft",	 1,	-1,	  0,	{OPERAND_NONE}},
	/* [string trimleft] core: removes the characters (designated by the
	 * value at the top of the stack) from the left of the string and
	 * pushes the resulting string.
	 * Stack: ... string charset => ... trimmedString */
    {"strtrimRight",	 1,	-1,	  0,	{OPERAND_NONE}},
	/* [string trimright] core: removes the characters (designated by the
	 * value at the top of the stack) from the right of the string and
	 * pushes the resulting string.
	 * Stack: ... string charset => ... trimmedString */

    {"concatStk",	 5,	INT_MIN,  1,	{OPERAND_UINT4}},
	/* Wrapper round Tcl_ConcatObj(), used for [concat] and [eval]. opnd
	 * is number of values to concatenate.
	 * Operation:	push concat(stk1 stk2 ... stktop) */

    {"strcaseUpper",	 1,	0,	  0,	{OPERAND_NONE}},
	/* [string toupper] core: converts whole string to upper case using
	 * the default (extended "C" locale) rules.
	 * Stack: ... string => ... newString */
    {"strcaseLower",	 1,	0,	  0,	{OPERAND_NONE}},
	/* [string tolower] core: converts whole string to upper case using
	 * the default (extended "C" locale) rules.
	 * Stack: ... string => ... newString */
    {"strcaseTitle",	 1,	0,	  0,	{OPERAND_NONE}},
	/* [string totitle] core: converts whole string to upper case using
	 * the default (extended "C" locale) rules.
	 * Stack: ... string => ... newString */
    {"strreplace",	 1,	-3,	  0,	{OPERAND_NONE}},
	/* [string replace] core: replaces a non-empty range of one string
	 * with the contents of another.
	 * Stack: ... string fromIdx toIdx replacement => ... newString */

    {"originCmd",	 1,	0,	  0,	{OPERAND_NONE}},
	/* Reports which command was the origin (via namespace import chain)
	 * of the command named on the top of the stack.
	 * Stack:  ... cmdName => ... fullOriginalCmdName */

    {"tclooNext",	 2,	INT_MIN,  1,	{OPERAND_UINT1}},
	/* Call the next item on the TclOO call chain, passing opnd arguments
	 * (min 1, max 255, *includes* "next").  The result of the invoked
	 * method implementation will be pushed on the stack in place of the
	 * arguments (similar to invokeStk).
	 * Stack:  ... "next" arg2 arg3 -- argN => ... result */
    {"tclooNextClass",	 2,	INT_MIN,  1,	{OPERAND_UINT1}},
	/* Call the following item on the TclOO call chain defined by class
	 * className, passing opnd arguments (min 2, max 255, *includes*
	 * "nextto" and the class name). The result of the invoked method
	 * implementation will be pushed on the stack in place of the
	 * arguments (similar to invokeStk).
	 * Stack:  ... "nextto" className arg3 arg4 -- argN => ... result */

    {"yieldToInvoke",	 1,	0,	  0,	{OPERAND_NONE}},
	/* Makes the current coroutine yield the value at the top of the
	 * stack, invoking the given command/args with resolution in the given
	 * namespace (all packed into a list), and places the list of values
	 * that are the response back on top of the stack when it resumes.
	 * Stack:  ... [list ns cmd arg1 ... argN] => ... resumeList */

    {"numericType",	 1,	0,	  0,	{OPERAND_NONE}},
	/* Pushes the numeric type code of the word at the top of the stack.
	 * Stack:  ... value => ... typeCode */
    {"tryCvtToBoolean",	 1,	+1,	  0,	{OPERAND_NONE}},
	/* Try converting stktop to boolean if possible. No errors.
	 * Stack:  ... value => ... value isStrictBool */
    {"strclass",	 2,	0,	  1,	{OPERAND_SCLS1}},
	/* See if all the characters of the given string are a member of the
	 * specified (by opnd) character class. Note that an empty string will
	 * satisfy the class check (standard definition of "all").
	 * Stack:  ... stringValue => ... boolean */

    {"lappendList",	 5,	0,	1,	{OPERAND_LVT4}},
	/* Lappend list to scalar variable at op4 in frame.
	 * Stack:  ... list => ... listVarContents */
    {"lappendListArray", 5,	-1,	1,	{OPERAND_LVT4}},
	/* Lappend list to array element; array at op4.
	 * Stack:  ... elem list => ... listVarContents */
    {"lappendListArrayStk", 1,	-2,	0,	{OPERAND_NONE}},
	/* Lappend list to array element.
	 * Stack:  ... arrayName elem list => ... listVarContents */
    {"lappendListStk",	 1,	-1,	0,	{OPERAND_NONE}},
	/* Lappend list to general variable.
	 * Stack:  ... varName list => ... listVarContents */

    {"clockRead",	 2,	+1,	1,	{OPERAND_UINT1}},
        /* Read clock out to the stack. Operand is which clock to read
	 * 0=clicks, 1=microseconds, 2=milliseconds, 3=seconds.
	 * Stack: ... => ... time */

    {"dictGetDef",	  5,	INT_MIN,   1,	{OPERAND_UINT4}},
	/* The top word is the default, the next op4 words (min 1) are a key
	 * path into the dictionary just below the keys on the stack, and all
	 * those values are replaced by the value read out of that key-path
	 * (like [dict get]) except if there is no such key, when instead the
	 * default is pushed instead.
	 * Stack:  ... dict key1 ... keyN default => ... value */

    {"strlt",		  1,   -1,         0,	{OPERAND_NONE}},
	/* String Less:			push (stknext < stktop) */
    {"strgt",		  1,   -1,         0,	{OPERAND_NONE}},
	/* String Greater:		push (stknext > stktop) */
    {"strle",		  1,   -1,         0,	{OPERAND_NONE}},
	/* String Less or equal:	push (stknext <= stktop) */
    {"strge",		  1,   -1,         0,	{OPERAND_NONE}},
	/* String Greater or equal:	push (stknext >= stktop) */

    {NULL, 0, 0, 0, {OPERAND_NONE}}
};

/*
 * Prototypes for procedures defined later in this file:
 */

static void		CleanupByteCode(ByteCode *codePtr);
static ByteCode *	CompileSubstObj(Tcl_Interp *interp, Tcl_Obj *objPtr,
			    int flags);
static void		DupByteCodeInternalRep(Tcl_Obj *srcPtr,
			    Tcl_Obj *copyPtr);
static unsigned char *	EncodeCmdLocMap(CompileEnv *envPtr,
			    ByteCode *codePtr, unsigned char *startPtr);
static void		EnterCmdExtentData(CompileEnv *envPtr,
			    int cmdNumber, int numSrcBytes, int numCodeBytes);
static void		EnterCmdStartData(CompileEnv *envPtr,
			    int cmdNumber, int srcOffset, int codeOffset);
static void		FreeByteCodeInternalRep(Tcl_Obj *objPtr);
static void		FreeSubstCodeInternalRep(Tcl_Obj *objPtr);
static int		GetCmdLocEncodingSize(CompileEnv *envPtr);
static int		IsCompactibleCompileEnv(CompileEnv *envPtr);
static void		PreventCycle(Tcl_Obj *objPtr, CompileEnv *envPtr);
#ifdef TCL_COMPILE_STATS
static void		RecordByteCodeStats(ByteCode *codePtr);
#endif /* TCL_COMPILE_STATS */
static int		SetByteCodeFromAny(Tcl_Interp *interp,
			    Tcl_Obj *objPtr);
static void		StartExpanding(CompileEnv *envPtr);

/*
 * TIP #280: Helper for building the per-word line information of all compiled
 * commands.
 */
static void		EnterCmdWordData(ExtCmdLoc *eclPtr, int srcOffset,
			    Tcl_Token *tokenPtr, const char *cmd,
			    int numWords, int line, int *clNext, int **lines,
			    CompileEnv *envPtr);
static void		ReleaseCmdWordData(ExtCmdLoc *eclPtr);

/*
 * The structure below defines the bytecode Tcl object type by means of
 * procedures that can be invoked by generic object code.
 */

const Tcl_ObjType tclByteCodeType = {
    "bytecode",			/* name */
    FreeByteCodeInternalRep,	/* freeIntRepProc */
    DupByteCodeInternalRep,	/* dupIntRepProc */
    NULL,			/* updateStringProc */
    SetByteCodeFromAny		/* setFromAnyProc */
};

/*
 * The structure below defines a bytecode Tcl object type to hold the
 * compiled bytecode for the [subst]itution of Tcl values.
 */

static const Tcl_ObjType substCodeType = {
    "substcode",		/* name */
    FreeSubstCodeInternalRep,	/* freeIntRepProc */
    DupByteCodeInternalRep,	/* dupIntRepProc - shared with bytecode */
    NULL,			/* updateStringProc */
    NULL,			/* setFromAnyProc */
};
#define SubstFlags(objPtr) (objPtr)->internalRep.twoPtrValue.ptr2

/*
 * Helper macros.
 */

#define TclIncrUInt4AtPtr(ptr, delta) \
    TclStoreInt4AtPtr(TclGetUInt4AtPtr(ptr)+(delta), (ptr))

/*
 *----------------------------------------------------------------------
 *
 * TclSetByteCodeFromAny --
 *
 *	Part of the bytecode Tcl object type implementation. Attempts to
 *	generate an byte code internal form for the Tcl object "objPtr" by
 *	compiling its string representation. This function also takes a hook
 *	procedure that will be invoked to perform any needed post processing
 *	on the compilation results before generating byte codes. interp is
 *	compilation context and may not be NULL.
 *
 * Results:
 *	The return value is a standard Tcl object result. If an error occurs
 *	during compilation, an error message is left in the interpreter's
 *	result.
 *
 * Side effects:
 *	Frees the old internal representation. If no error occurs, then the
 *	compiled code is stored as "objPtr"s bytecode representation. Also, if
 *	debugging, initializes the "tcl_traceCompile" Tcl variable used to
 *	trace compilations.
 *
 *----------------------------------------------------------------------
 */

int
TclSetByteCodeFromAny(
    Tcl_Interp *interp,		/* The interpreter for which the code is being
				 * compiled. Must not be NULL. */
    Tcl_Obj *objPtr,		/* The object to make a ByteCode object. */
    CompileHookProc *hookProc,	/* Procedure to invoke after compilation. */
    ClientData clientData)	/* Hook procedure private data. */
{
    Interp *iPtr = (Interp *) interp;
    CompileEnv compEnv;		/* Compilation environment structure allocated
				 * in frame. */
    size_t length;
    int result = TCL_OK;
    const char *stringPtr;
    Proc *procPtr = iPtr->compiledProcPtr;
    ContLineLoc *clLocPtr;

#ifdef TCL_COMPILE_DEBUG
    if (!traceInitialized) {
	if (Tcl_LinkVar(interp, "tcl_traceCompile",
		&tclTraceCompile, TCL_LINK_INT) != TCL_OK) {
	    Tcl_Panic("SetByteCodeFromAny: unable to create link for tcl_traceCompile variable");
	}
	traceInitialized = 1;
    }
#endif

    stringPtr = TclGetString(objPtr);
    length = objPtr->length;

    /*
     * TIP #280: Pick up the CmdFrame in which the BC compiler was invoked and
     * use to initialize the tracking in the compiler. This information was
     * stored by TclCompEvalObj and ProcCompileProc.
     */

    TclInitCompileEnv(interp, &compEnv, stringPtr, length,
	    iPtr->invokeCmdFramePtr, iPtr->invokeWord);

    /*
     * Now we check if we have data about invisible continuation lines for the
     * script, and make it available to the compile environment, if so.
     *
     * It is not clear if the script Tcl_Obj* can be free'd while the compiler
     * is using it, leading to the release of the associated ContLineLoc
     * structure as well. To ensure that the latter doesn't happen we set a
     * lock on it. We release this lock in the function TclFreeCompileEnv(),
     * found in this file. The "lineCLPtr" hashtable is managed in the file
     * "tclObj.c".
     */

    clLocPtr = TclContinuationsGet(objPtr);
    if (clLocPtr) {
	compEnv.clNext = &clLocPtr->loc[0];
    }

    TclCompileScript(interp, stringPtr, length, &compEnv);

    /*
     * Successful compilation. Add a "done" instruction at the end.
     */

    TclEmitOpcode(INST_DONE, &compEnv);

    /*
     * Check for optimizations!
     *
     * Test if the generated code is free of most hazards; if so, recompile
     * but with generation of INST_START_CMD disabled. This produces somewhat
     * faster code in some cases, and more compact code in more.
     */

    if (Tcl_GetMaster(interp) == NULL &&
	    !Tcl_LimitTypeEnabled(interp, TCL_LIMIT_COMMANDS|TCL_LIMIT_TIME)
	    && IsCompactibleCompileEnv(&compEnv)) {
	TclFreeCompileEnv(&compEnv);
	iPtr->compiledProcPtr = procPtr;
	TclInitCompileEnv(interp, &compEnv, stringPtr, length,
		iPtr->invokeCmdFramePtr, iPtr->invokeWord);
	if (clLocPtr) {
	    compEnv.clNext = &clLocPtr->loc[0];
	}
	compEnv.atCmdStart = 2;		/* The disabling magic. */
	TclCompileScript(interp, stringPtr, length, &compEnv);
	assert (compEnv.atCmdStart > 1);
	TclEmitOpcode(INST_DONE, &compEnv);
	assert (compEnv.atCmdStart > 1);
    }

    /*
     * Apply some peephole optimizations that can cross specific/generic
     * instruction generator boundaries.
     */

    if (iPtr->extra.optimizer) {
	(iPtr->extra.optimizer)(&compEnv);
    }

    /*
     * Invoke the compilation hook procedure if one exists.
     */

    if (hookProc) {
	result = hookProc(interp, &compEnv, clientData);
    }

    /*
     * Change the object into a ByteCode object. Ownership of the literal
     * objects and aux data items is given to the ByteCode object.
     */

#ifdef TCL_COMPILE_DEBUG
    TclVerifyLocalLiteralTable(&compEnv);
#endif /*TCL_COMPILE_DEBUG*/

    if (result == TCL_OK) {
	(void) TclInitByteCodeObj(objPtr, &tclByteCodeType, &compEnv);
#ifdef TCL_COMPILE_DEBUG
	if (tclTraceCompile >= 2) {
	    TclPrintByteCodeObj(interp, objPtr);
	    fflush(stdout);
	}
#endif /* TCL_COMPILE_DEBUG */
    }

    TclFreeCompileEnv(&compEnv);
    return result;
}

/*
 *-----------------------------------------------------------------------
 *
 * SetByteCodeFromAny --
 *
 *	Part of the bytecode Tcl object type implementation. Attempts to
 *	generate an byte code internal form for the Tcl object "objPtr" by
 *	compiling its string representation.
 *
 * Results:
 *	The return value is a standard Tcl object result. If an error occurs
 *	during compilation, an error message is left in the interpreter's
 *	result unless "interp" is NULL.
 *
 * Side effects:
 *	Frees the old internal representation. If no error occurs, then the
 *	compiled code is stored as "objPtr"s bytecode representation. Also, if
 *	debugging, initializes the "tcl_traceCompile" Tcl variable used to
 *	trace compilations.
 *
 *----------------------------------------------------------------------
 */

static int
SetByteCodeFromAny(
    Tcl_Interp *interp,		/* The interpreter for which the code is being
				 * compiled. Must not be NULL. */
    Tcl_Obj *objPtr)		/* The object to make a ByteCode object. */
{
    if (interp == NULL) {
	return TCL_ERROR;
    }
    return TclSetByteCodeFromAny(interp, objPtr, NULL, NULL);
}

/*
 *----------------------------------------------------------------------
 *
 * DupByteCodeInternalRep --
 *
 *	Part of the bytecode Tcl object type implementation. However, it does
 *	not copy the internal representation of a bytecode Tcl_Obj, but
 *	instead leaves the new object untyped (with a NULL type pointer).
 *	Code will be compiled for the new object only if necessary.
 *
 * Results:
 *	None.
 *
 * Side effects:
 *	None.
 *
 *----------------------------------------------------------------------
 */

static void
DupByteCodeInternalRep(
    TCL_UNUSED(Tcl_Obj *) /*srcPtr*/,
    TCL_UNUSED(Tcl_Obj *) /*copyPtr*/)
{
    return;
}

/*
 *----------------------------------------------------------------------
 *
 * FreeByteCodeInternalRep --
 *
 *	Part of the bytecode Tcl object type implementation. Frees the storage
 *	associated with a bytecode object's internal representation unless its
 *	code is actively being executed.
 *
 * Results:
 *	None.
 *
 * Side effects:
 *	The bytecode object's internal rep is marked invalid and its code gets
 *	freed unless the code is actively being executed. In that case the
 *	cleanup is delayed until the last execution of the code completes.
 *
 *----------------------------------------------------------------------
 */

static void
FreeByteCodeInternalRep(
    Tcl_Obj *objPtr)	/* Object whose internal rep to free. */
{
<<<<<<< HEAD
    ByteCode *codePtr;
=======
    ByteCode *codePtr = objPtr->internalRep.twoPtrValue.ptr1;
>>>>>>> 29eee1db

    ByteCodeGetIntRep(objPtr, &tclByteCodeType, codePtr);
    assert(codePtr != NULL);

    TclReleaseByteCode(codePtr);
}

/*
 *----------------------------------------------------------------------
 *
 * TclReleaseByteCode --
 *
 *	This procedure does all the real work of freeing up a bytecode
 *	object's ByteCode structure. It's called only when the structure's
 *	reference count becomes zero.
 *
 * Results:
 *	None.
 *
 * Side effects:
 *	Frees objPtr's bytecode internal representation and sets its type NULL
 *	Also releases its literals and frees its auxiliary data items.
 *
 *----------------------------------------------------------------------
 */

void
<<<<<<< HEAD
TclPreserveByteCode(
    ByteCode *codePtr)
{
    codePtr->refCount++;
}

void
TclReleaseByteCode(
    ByteCode *codePtr)
{
    if (codePtr->refCount-- > 1) {
	return;
    }

    /* Just dropped to refcount==0.  Clean up. */
    CleanupByteCode(codePtr);
}

static void
CleanupByteCode(
=======
TclCleanupByteCode(
>>>>>>> 29eee1db
    ByteCode *codePtr)	/* Points to the ByteCode to free. */
{
    Tcl_Interp *interp = (Tcl_Interp *) *codePtr->interpHandle;
    Interp *iPtr = (Interp *) interp;
    int numLitObjects = codePtr->numLitObjects;
    int numAuxDataItems = codePtr->numAuxDataItems;
    Tcl_Obj **objArrayPtr, *objPtr;
    const AuxData *auxDataPtr;
    int i;
#ifdef TCL_COMPILE_STATS

    if (interp != NULL) {
	ByteCodeStats *statsPtr;
	Tcl_Time destroyTime;
	int lifetimeSec, lifetimeMicroSec, log2;

	statsPtr = &iPtr->stats;

	statsPtr->numByteCodesFreed++;
	statsPtr->currentSrcBytes -= (double) codePtr->numSrcBytes;
	statsPtr->currentByteCodeBytes -= (double) codePtr->structureSize;

	statsPtr->currentInstBytes -= (double) codePtr->numCodeBytes;
	statsPtr->currentLitBytes -= (double)
		codePtr->numLitObjects * sizeof(Tcl_Obj *);
	statsPtr->currentExceptBytes -= (double)
		codePtr->numExceptRanges * sizeof(ExceptionRange);
	statsPtr->currentAuxBytes -= (double)
		codePtr->numAuxDataItems * sizeof(AuxData);
	statsPtr->currentCmdMapBytes -= (double) codePtr->numCmdLocBytes;

	Tcl_GetTime(&destroyTime);
	lifetimeSec = destroyTime.sec - codePtr->createTime.sec;
	if (lifetimeSec > 2000) {	/* avoid overflow */
	    lifetimeSec = 2000;
	}
	lifetimeMicroSec = 1000000 * lifetimeSec +
		(destroyTime.usec - codePtr->createTime.usec);

	log2 = TclLog2(lifetimeMicroSec);
	if (log2 > 31) {
	    log2 = 31;
	}
	statsPtr->lifetimeCount[log2]++;
    }
#endif /* TCL_COMPILE_STATS */

    /*
     * A single heap object holds the ByteCode structure and its code, object,
     * command location, and auxiliary data arrays. This means we only need to
     * 1) decrement the ref counts of the LiteralEntry's in its literal array,
     * 2) call the free procs for the auxiliary data items, 3) free the
     * localCache if it is unused, and finally 4) free the ByteCode
     * structure's heap object.
     *
     * The case for TCL_BYTECODE_PRECOMPILED (precompiled ByteCodes, like
     * those generated from tbcload) is special, as they doesn't make use of
     * the global literal table. They instead maintain private references to
     * their literals which must be decremented.
     *
     * In order to insure a proper and efficient cleanup of the literal array
     * when it contains non-shared literals [Bug 983660], we also distinguish
     * the case of an interpreter being deleted (signaled by interp == NULL).
     * Also, as the interp deletion will remove the global literal table
     * anyway, we avoid the extra cost of updating it for each literal being
     * released.
     */

    if (codePtr->flags & TCL_BYTECODE_PRECOMPILED) {

	objArrayPtr = codePtr->objArrayPtr;
	for (i = 0;  i < numLitObjects;  i++) {
	    objPtr = *objArrayPtr;
	    if (objPtr) {
		Tcl_DecrRefCount(objPtr);
	    }
	    objArrayPtr++;
	}
	codePtr->numLitObjects = 0;
    } else {
	objArrayPtr = codePtr->objArrayPtr;
	while (numLitObjects--) {
	    /* TclReleaseLiteral calls Tcl_DecrRefCount() for us */
	    TclReleaseLiteral(interp, *objArrayPtr++);
	}
    }

    auxDataPtr = codePtr->auxDataArrayPtr;
    for (i = 0;  i < numAuxDataItems;  i++) {
	if (auxDataPtr->type->freeProc != NULL) {
	    auxDataPtr->type->freeProc(auxDataPtr->clientData);
	}
	auxDataPtr++;
    }

    /*
     * TIP #280. Release the location data associated with this byte code
     * structure, if any. NOTE: The interp we belong to may be gone already,
     * and the data with it.
     *
     * See also tclBasic.c, DeleteInterpProc
     */

    if (iPtr) {
	Tcl_HashEntry *hePtr = Tcl_FindHashEntry(iPtr->lineBCPtr,
		(char *) codePtr);

	if (hePtr) {
	    ReleaseCmdWordData((ExtCmdLoc *)Tcl_GetHashValue(hePtr));
	    Tcl_DeleteHashEntry(hePtr);
	}
    }

    if (codePtr->localCachePtr && (--codePtr->localCachePtr->refCount == 0)) {
	TclFreeLocalCache(interp, codePtr->localCachePtr);
    }

    TclHandleRelease(codePtr->interpHandle);
    ckfree(codePtr);
}

/*
 * ---------------------------------------------------------------------
 *
 * IsCompactibleCompileEnv --
 *
 *	Checks to see if we may apply some basic compaction optimizations to a
 *	piece of bytecode. Idempotent.
 *
 * ---------------------------------------------------------------------
 */

static int
IsCompactibleCompileEnv(
    CompileEnv *envPtr)
{
    unsigned char *pc;
    int size;

    /*
     * Special: procedures in the '::tcl' namespace (or its children) are
     * considered to be well-behaved and so can have compaction applied even
     * if it would otherwise be invalid.
     */

    if (envPtr->procPtr != NULL && envPtr->procPtr->cmdPtr != NULL
	    && envPtr->procPtr->cmdPtr->nsPtr != NULL) {
	Namespace *nsPtr = envPtr->procPtr->cmdPtr->nsPtr;

	if (strcmp(nsPtr->fullName, "::tcl") == 0
		|| strncmp(nsPtr->fullName, "::tcl::", 7) == 0) {
	    return 1;
	}
    }

    /*
     * Go through and ensure that no operation involved can cause a desired
     * change of bytecode sequence during running. This comes down to ensuring
     * that there are no mapped variables (due to traces) or calls to external
     * commands (traces, [uplevel] trickery). This is actually a very
     * conservative check; it turns down a lot of code that is OK in practice.
     */

    for (pc = envPtr->codeStart ; pc < envPtr->codeNext ; pc += size) {
	switch (*pc) {
	    /* Invokes */
	case INST_INVOKE_STK1:
	case INST_INVOKE_STK4:
	case INST_INVOKE_EXPANDED:
	case INST_INVOKE_REPLACE:
	    return 0;
	    /* Runtime evals */
	case INST_EVAL_STK:
	case INST_EXPR_STK:
	case INST_YIELD:
	    return 0;
	    /* Upvars */
	case INST_UPVAR:
	case INST_NSUPVAR:
	case INST_VARIABLE:
	    return 0;
	default:
	    size = tclInstructionTable[*pc].numBytes;
	    assert (size > 0);
	    break;
	}
    }

    return 1;
}

/*
 *----------------------------------------------------------------------
 *
 * Tcl_SubstObj --
 *
 *	This function performs the substitutions specified on the given string
 *	as described in the user documentation for the "subst" Tcl command.
 *
 * Results:
 *	A Tcl_Obj* containing the substituted string, or NULL to indicate that
 *	an error occurred.
 *
 * Side effects:
 *	See the user documentation.
 *
 *----------------------------------------------------------------------
 */

Tcl_Obj *
Tcl_SubstObj(
    Tcl_Interp *interp,		/* Interpreter in which substitution occurs */
    Tcl_Obj *objPtr,		/* The value to be substituted. */
    int flags)			/* What substitutions to do. */
{
    NRE_callback *rootPtr = TOP_CB(interp);

    if (TclNRRunCallbacks(interp, Tcl_NRSubstObj(interp, objPtr, flags),
	    rootPtr) != TCL_OK) {
	return NULL;
    }
    return Tcl_GetObjResult(interp);
}

/*
 *----------------------------------------------------------------------
 *
 * Tcl_NRSubstObj --
 *
 *	Request substitution of a Tcl value by the NR stack.
 *
 * Results:
 *	Returns TCL_OK.
 *
 * Side effects:
 *	Compiles objPtr into bytecode that performs the substitutions as
 *	governed by flags and places callbacks on the NR stack to execute
 *	the bytecode and store the result in the interp.
 *
 *----------------------------------------------------------------------
 */

int
Tcl_NRSubstObj(
    Tcl_Interp *interp,
    Tcl_Obj *objPtr,
    int flags)
{
    ByteCode *codePtr = CompileSubstObj(interp, objPtr, flags);

    /* TODO: Confirm we do not need this. */
    /* Tcl_ResetResult(interp); */
    return TclNRExecuteByteCode(interp, codePtr);
}

/*
 *----------------------------------------------------------------------
 *
 * CompileSubstObj --
 *
 *	Compile a Tcl value into ByteCode implementing its substitution, as
 *	governed by flags.
 *
 * Results:
 *	A (ByteCode *) is returned pointing to the resulting ByteCode.
 *
 * Side effects:
 *	The Tcl_ObjType of objPtr is changed to the "substcode" type, and the
 *	ByteCode and governing flags value are kept in the internal rep for
 *	faster operations the next time CompileSubstObj is called on the same
 *	value.
 *
 *----------------------------------------------------------------------
 */

static ByteCode *
CompileSubstObj(
    Tcl_Interp *interp,
    Tcl_Obj *objPtr,
    int flags)
{
    Interp *iPtr = (Interp *) interp;
    ByteCode *codePtr = NULL;

    ByteCodeGetIntRep(objPtr, &substCodeType, codePtr);

    if (codePtr != NULL) {
	Namespace *nsPtr = iPtr->varFramePtr->nsPtr;

	if (flags != PTR2INT(SubstFlags(objPtr))
		|| ((Interp *) *codePtr->interpHandle != iPtr)
		|| (codePtr->compileEpoch != iPtr->compileEpoch)
		|| (codePtr->nsPtr != nsPtr)
		|| (codePtr->nsEpoch != nsPtr->resolverEpoch)
		|| (codePtr->localCachePtr !=
		iPtr->varFramePtr->localCachePtr)) {
	    Tcl_StoreIntRep(objPtr, &substCodeType, NULL);
	    codePtr = NULL;
	}
    }
    if (codePtr == NULL) {
	CompileEnv compEnv;
	int numBytes;
	const char *bytes = TclGetStringFromObj(objPtr, &numBytes);

	/* TODO: Check for more TIP 280 */
	TclInitCompileEnv(interp, &compEnv, bytes, numBytes, NULL, 0);

	TclSubstCompile(interp, bytes, numBytes, flags, 1, &compEnv);

	TclEmitOpcode(INST_DONE, &compEnv);
	codePtr = TclInitByteCodeObj(objPtr, &substCodeType, &compEnv);
	TclFreeCompileEnv(&compEnv);

	SubstFlags(objPtr) = INT2PTR(flags);
	if (iPtr->varFramePtr->localCachePtr) {
	    codePtr->localCachePtr = iPtr->varFramePtr->localCachePtr;
	    codePtr->localCachePtr->refCount++;
	}
#ifdef TCL_COMPILE_DEBUG
	if (tclTraceCompile >= 2) {
	    TclPrintByteCodeObj(interp, objPtr);
	    fflush(stdout);
	}
#endif /* TCL_COMPILE_DEBUG */
    }
    return codePtr;
}

/*
 *----------------------------------------------------------------------
 *
 * FreeSubstCodeInternalRep --
 *
 *	Part of the substcode Tcl object type implementation. Frees the
 *	storage associated with a substcode object's internal representation
 *	unless its code is actively being executed.
 *
 * Results:
 *	None.
 *
 * Side effects:
 *	The substcode object's internal rep is marked invalid and its code
 *	gets freed unless the code is actively being executed. In that case
 *	the cleanup is delayed until the last execution of the code completes.
 *
 *----------------------------------------------------------------------
 */

static void
FreeSubstCodeInternalRep(
    Tcl_Obj *objPtr)	/* Object whose internal rep to free. */
{
<<<<<<< HEAD
    ByteCode *codePtr;
=======
    ByteCode *codePtr = objPtr->internalRep.twoPtrValue.ptr1;
>>>>>>> 29eee1db

    ByteCodeGetIntRep(objPtr, &substCodeType, codePtr);
    assert(codePtr != NULL);

    TclReleaseByteCode(codePtr);
}

static void
ReleaseCmdWordData(
    ExtCmdLoc *eclPtr)
{
    int i;

    if (eclPtr->type == TCL_LOCATION_SOURCE) {
	Tcl_DecrRefCount(eclPtr->path);
    }
    for (i=0 ; i<eclPtr->nuloc ; i++) {
	ckfree(eclPtr->loc[i].line);
    }

    if (eclPtr->loc != NULL) {
	ckfree(eclPtr->loc);
    }

    ckfree(eclPtr);
}

/*
 *----------------------------------------------------------------------
 *
 * TclInitCompileEnv --
 *
 *	Initializes a CompileEnv compilation environment structure for the
 *	compilation of a string in an interpreter.
 *
 * Results:
 *	None.
 *
 * Side effects:
 *	The CompileEnv structure is initialized.
 *
 *----------------------------------------------------------------------
 */

void
TclInitCompileEnv(
    Tcl_Interp *interp,		/* The interpreter for which a CompileEnv
				 * structure is initialized. */
    CompileEnv *envPtr,/* Points to the CompileEnv structure to
				 * initialize. */
    const char *stringPtr,	/* The source string to be compiled. */
    int numBytes,		/* Number of bytes in source string. */
    const CmdFrame *invoker,	/* Location context invoking the bcc */
    int word)			/* Index of the word in that context getting
				 * compiled */
{
    Interp *iPtr = (Interp *) interp;

    assert(tclInstructionTable[LAST_INST_OPCODE+1].name == NULL);

    envPtr->iPtr = iPtr;
    envPtr->source = stringPtr;
    envPtr->numSrcBytes = numBytes;
    envPtr->procPtr = iPtr->compiledProcPtr;
    iPtr->compiledProcPtr = NULL;
    envPtr->numCommands = 0;
    envPtr->exceptDepth = 0;
    envPtr->maxExceptDepth = 0;
    envPtr->maxStackDepth = 0;
    envPtr->currStackDepth = 0;
    TclInitLiteralTable(&envPtr->localLitTable);

    envPtr->codeStart = envPtr->staticCodeSpace;
    envPtr->codeNext = envPtr->codeStart;
    envPtr->codeEnd = envPtr->codeStart + COMPILEENV_INIT_CODE_BYTES;
    envPtr->mallocedCodeArray = 0;

    envPtr->literalArrayPtr = envPtr->staticLiteralSpace;
    envPtr->literalArrayNext = 0;
    envPtr->literalArrayEnd = COMPILEENV_INIT_NUM_OBJECTS;
    envPtr->mallocedLiteralArray = 0;

    envPtr->exceptArrayPtr = envPtr->staticExceptArraySpace;
    envPtr->exceptAuxArrayPtr = envPtr->staticExAuxArraySpace;
    envPtr->exceptArrayNext = 0;
    envPtr->exceptArrayEnd = COMPILEENV_INIT_EXCEPT_RANGES;
    envPtr->mallocedExceptArray = 0;

    envPtr->cmdMapPtr = envPtr->staticCmdMapSpace;
    envPtr->cmdMapEnd = COMPILEENV_INIT_CMD_MAP_SIZE;
    envPtr->mallocedCmdMap = 0;
    envPtr->atCmdStart = 1;
    envPtr->expandCount = 0;

    /*
     * TIP #280: Set up the extended command location information, based on
     * the context invoking the byte code compiler. This structure is used to
     * keep the per-word line information for all compiled commands.
     *
     * See also tclBasic.c, TclEvalObjEx, for the equivalent code in the
     * non-compiling evaluator
     */

    envPtr->extCmdMapPtr = (ExtCmdLoc *)ckalloc(sizeof(ExtCmdLoc));
    envPtr->extCmdMapPtr->loc = NULL;
    envPtr->extCmdMapPtr->nloc = 0;
    envPtr->extCmdMapPtr->nuloc = 0;
    envPtr->extCmdMapPtr->path = NULL;

    if (invoker == NULL) {
	/*
	 * Initialize the compiler for relative counting in case of a
	 * dynamic context.
	 */

	envPtr->line = 1;
	if (iPtr->evalFlags & TCL_EVAL_FILE) {
	    iPtr->evalFlags &= ~TCL_EVAL_FILE;
	    envPtr->extCmdMapPtr->type = TCL_LOCATION_SOURCE;

	    if (iPtr->scriptFile) {
		/*
		 * Normalization here, to have the correct pwd. Should have
		 * negligible impact on performance, as the norm should have
		 * been done already by the 'source' invoking us, and it
		 * caches the result.
		 */

		Tcl_Obj *norm =
			Tcl_FSGetNormalizedPath(interp, iPtr->scriptFile);

		if (norm == NULL) {
		    /*
		     * Error message in the interp result. No place to put it.
		     * And no place to serve the error itself to either. Fake
		     * a path, empty string.
		     */

		    TclNewLiteralStringObj(envPtr->extCmdMapPtr->path, "");
		} else {
		    envPtr->extCmdMapPtr->path = norm;
		}
	    } else {
		TclNewLiteralStringObj(envPtr->extCmdMapPtr->path, "");
	    }

	    Tcl_IncrRefCount(envPtr->extCmdMapPtr->path);
	} else {
	    envPtr->extCmdMapPtr->type =
		(envPtr->procPtr ? TCL_LOCATION_PROC : TCL_LOCATION_BC);
	}
    } else {
	/*
	 * Initialize the compiler using the context, making counting absolute
	 * to that context. Note that the context can be byte code execution.
	 * In that case we have to fill out the missing pieces (line, path,
	 * ...) which may make change the type as well.
	 */

	CmdFrame *ctxPtr = (CmdFrame *)TclStackAlloc(interp, sizeof(CmdFrame));
	int pc = 0;

	*ctxPtr = *invoker;
	if (invoker->type == TCL_LOCATION_BC) {
	    /*
	     * Note: Type BC => ctx.data.eval.path    is not used.
	     *			ctx.data.tebc.codePtr is used instead.
	     */

	    TclGetSrcInfoForPc(ctxPtr);
	    pc = 1;
	}

	if ((ctxPtr->nline <= word) || (ctxPtr->line[word] < 0)) {
	    /*
	     * Word is not a literal, relative counting.
	     */

	    envPtr->line = 1;
	    envPtr->extCmdMapPtr->type =
		    (envPtr->procPtr ? TCL_LOCATION_PROC : TCL_LOCATION_BC);

	    if (pc && (ctxPtr->type == TCL_LOCATION_SOURCE)) {
		/*
		 * The reference made by 'TclGetSrcInfoForPc' is dead.
		 */

		Tcl_DecrRefCount(ctxPtr->data.eval.path);
	    }
	} else {
	    envPtr->line = ctxPtr->line[word];
	    envPtr->extCmdMapPtr->type = ctxPtr->type;

	    if (ctxPtr->type == TCL_LOCATION_SOURCE) {
		envPtr->extCmdMapPtr->path = ctxPtr->data.eval.path;

		if (pc) {
		    /*
		     * The reference 'TclGetSrcInfoForPc' made is transfered.
		     */

		    ctxPtr->data.eval.path = NULL;
		} else {
		    /*
		     * We have a new reference here.
		     */

		    Tcl_IncrRefCount(envPtr->extCmdMapPtr->path);
		}
	    }
	}

	TclStackFree(interp, ctxPtr);
    }

    envPtr->extCmdMapPtr->start = envPtr->line;

    /*
     * Initialize the data about invisible continuation lines as empty, i.e.
     * not used. The caller (TclSetByteCodeFromAny) will set this up, if such
     * data is available.
     */

    envPtr->clNext = NULL;

    envPtr->auxDataArrayPtr = envPtr->staticAuxDataArraySpace;
    envPtr->auxDataArrayNext = 0;
    envPtr->auxDataArrayEnd = COMPILEENV_INIT_AUX_DATA_SIZE;
    envPtr->mallocedAuxDataArray = 0;
}

/*
 *----------------------------------------------------------------------
 *
 * TclFreeCompileEnv --
 *
 *	Free the storage allocated in a CompileEnv compilation environment
 *	structure.
 *
 * Results:
 *	None.
 *
 * Side effects:
 *	Allocated storage in the CompileEnv structure is freed. Note that its
 *	local literal table is not deleted and its literal objects are not
 *	released. In addition, storage referenced by its auxiliary data items
 *	is not freed. This is done so that, when compilation is successful,
 *	"ownership" of these objects and aux data items is handed over to the
 *	corresponding ByteCode structure.
 *
 *----------------------------------------------------------------------
 */

void
TclFreeCompileEnv(
    CompileEnv *envPtr)/* Points to the CompileEnv structure. */
{
    if (envPtr->localLitTable.buckets != envPtr->localLitTable.staticBuckets){
	ckfree(envPtr->localLitTable.buckets);
	envPtr->localLitTable.buckets = envPtr->localLitTable.staticBuckets;
    }
    if (envPtr->iPtr) {
	/*
	 * We never converted to Bytecode, so free the things we would
	 * have transferred to it.
	 */

	int i;
	LiteralEntry *entryPtr = envPtr->literalArrayPtr;
	AuxData *auxDataPtr = envPtr->auxDataArrayPtr;

	for (i = 0;  i < envPtr->literalArrayNext;  i++) {
	    TclReleaseLiteral((Tcl_Interp *)envPtr->iPtr, entryPtr->objPtr);
	    entryPtr++;
	}

#ifdef TCL_COMPILE_DEBUG
	TclVerifyGlobalLiteralTable(envPtr->iPtr);
#endif /*TCL_COMPILE_DEBUG*/

	for (i = 0;  i < envPtr->auxDataArrayNext;  i++) {
	    if (auxDataPtr->type->freeProc != NULL) {
		auxDataPtr->type->freeProc(auxDataPtr->clientData);
	    }
	    auxDataPtr++;
	}
    }
    if (envPtr->mallocedCodeArray) {
	ckfree(envPtr->codeStart);
    }
    if (envPtr->mallocedLiteralArray) {
	ckfree(envPtr->literalArrayPtr);
    }
    if (envPtr->mallocedExceptArray) {
	ckfree(envPtr->exceptArrayPtr);
	ckfree(envPtr->exceptAuxArrayPtr);
    }
    if (envPtr->mallocedCmdMap) {
	ckfree(envPtr->cmdMapPtr);
    }
    if (envPtr->mallocedAuxDataArray) {
	ckfree(envPtr->auxDataArrayPtr);
    }
    if (envPtr->extCmdMapPtr) {
	ReleaseCmdWordData(envPtr->extCmdMapPtr);
	envPtr->extCmdMapPtr = NULL;
    }
}

/*
 *----------------------------------------------------------------------
 *
 * TclWordKnownAtCompileTime --
 *
 *	Test whether the value of a token is completely known at compile time.
 *
 * Results:
 *	Returns true if the tokenPtr argument points to a word value that is
 *	completely known at compile time. Generally, values that are known at
 *	compile time can be compiled to their values, while values that cannot
 *	be known until substitution at runtime must be compiled to bytecode
 *	instructions that perform that substitution. For several commands,
 *	whether or not arguments are known at compile time determine whether
 *	it is worthwhile to compile at all.
 *
 * Side effects:
 *	When returning true, appends the known value of the word to the
 *	unshared Tcl_Obj (*valuePtr), unless valuePtr is NULL.
 *
 *----------------------------------------------------------------------
 */

int
TclWordKnownAtCompileTime(
    Tcl_Token *tokenPtr,	/* Points to Tcl_Token we should check */
    Tcl_Obj *valuePtr)		/* If not NULL, points to an unshared Tcl_Obj
				 * to which we should append the known value
				 * of the word. */
{
    int numComponents = tokenPtr->numComponents;
    Tcl_Obj *tempPtr = NULL;

    if (tokenPtr->type == TCL_TOKEN_SIMPLE_WORD) {
	if (valuePtr != NULL) {
	    Tcl_AppendToObj(valuePtr, tokenPtr[1].start, tokenPtr[1].size);
	}
	return 1;
    }
    if (tokenPtr->type != TCL_TOKEN_WORD) {
	return 0;
    }
    tokenPtr++;
    if (valuePtr != NULL) {
	tempPtr = Tcl_NewObj();
	Tcl_IncrRefCount(tempPtr);
    }
    while (numComponents--) {
	switch (tokenPtr->type) {
	case TCL_TOKEN_TEXT:
	    if (tempPtr != NULL) {
		Tcl_AppendToObj(tempPtr, tokenPtr->start, tokenPtr->size);
	    }
	    break;

	case TCL_TOKEN_BS:
	    if (tempPtr != NULL) {
		char utfBuf[4] = "";
		int length = TclParseBackslash(tokenPtr->start,
			tokenPtr->size, NULL, utfBuf);

		Tcl_AppendToObj(tempPtr, utfBuf, length);
	    }
	    break;

	default:
	    if (tempPtr != NULL) {
		Tcl_DecrRefCount(tempPtr);
	    }
	    return 0;
	}
	tokenPtr++;
    }
    if (valuePtr != NULL) {
	Tcl_AppendObjToObj(valuePtr, tempPtr);
	Tcl_DecrRefCount(tempPtr);
    }
    return 1;
}

/*
 *----------------------------------------------------------------------
 *
 * TclCompileScript --
 *
 *	Compile a Tcl script in a string.
 *
 * Results:
 *	The return value is TCL_OK on a successful compilation and TCL_ERROR
 *	on failure. If TCL_ERROR is returned, then the interpreter's result
 *	contains an error message.
 *
 * Side effects:
 *	Adds instructions to envPtr to evaluate the script at runtime.
 *
 *----------------------------------------------------------------------
 */

static int
ExpandRequested(
    Tcl_Token *tokenPtr,
    int numWords)
{
    /* Determine whether any words of the command require expansion */
    while (numWords--) {
	if (tokenPtr->type == TCL_TOKEN_EXPAND_WORD) {
	    return 1;
	}
	tokenPtr = TokenAfter(tokenPtr);
    }
    return 0;
}

static void
CompileCmdLiteral(
    Tcl_Interp *interp,
    Tcl_Obj *cmdObj,
    CompileEnv *envPtr)
{
    int numBytes;
    const char *bytes;
    Command *cmdPtr;
    int cmdLitIdx, extraLiteralFlags = LITERAL_CMD_NAME;

    cmdPtr = (Command *) Tcl_GetCommandFromObj(interp, cmdObj);
    if ((cmdPtr != NULL) && (cmdPtr->flags & CMD_VIA_RESOLVER)) {
	extraLiteralFlags |= LITERAL_UNSHARED;
    }

    bytes = TclGetStringFromObj(cmdObj, &numBytes);
    cmdLitIdx = TclRegisterLiteral(envPtr, bytes, numBytes, extraLiteralFlags);

    if (cmdPtr) {
	TclSetCmdNameObj(interp, TclFetchLiteral(envPtr, cmdLitIdx), cmdPtr);
    }
    TclEmitPush(cmdLitIdx, envPtr);
}

void
TclCompileInvocation(
    Tcl_Interp *interp,
    Tcl_Token *tokenPtr,
    Tcl_Obj *cmdObj,
    int numWords,
    CompileEnv *envPtr)
{
    DefineLineInformation;
    int wordIdx = 0, depth = TclGetStackDepth(envPtr);

    if (cmdObj) {
	CompileCmdLiteral(interp, cmdObj, envPtr);
	wordIdx = 1;
	tokenPtr = TokenAfter(tokenPtr);
    }

    for (; wordIdx < numWords; wordIdx++, tokenPtr = TokenAfter(tokenPtr)) {
	int objIdx;

	SetLineInformation(wordIdx);

	if (tokenPtr->type != TCL_TOKEN_SIMPLE_WORD) {
	    CompileTokens(envPtr, tokenPtr, interp);
	    continue;
	}

	objIdx = TclRegisterLiteral(envPtr,
		tokenPtr[1].start, tokenPtr[1].size, 0);
	if (envPtr->clNext) {
	    TclContinuationsEnterDerived(TclFetchLiteral(envPtr, objIdx),
		    tokenPtr[1].start - envPtr->source, envPtr->clNext);
	}
	TclEmitPush(objIdx, envPtr);
    }

    if (wordIdx <= 255) {
	TclEmitInvoke(envPtr, INST_INVOKE_STK1, wordIdx);
    } else {
	TclEmitInvoke(envPtr, INST_INVOKE_STK4, wordIdx);
    }
    TclCheckStackDepth(depth+1, envPtr);
}

static void
CompileExpanded(
    Tcl_Interp *interp,
    Tcl_Token *tokenPtr,
    Tcl_Obj *cmdObj,
    int numWords,
    CompileEnv *envPtr)
{
    DefineLineInformation;
    int wordIdx = 0;
    int depth = TclGetStackDepth(envPtr);

    StartExpanding(envPtr);
    if (cmdObj) {
	CompileCmdLiteral(interp, cmdObj, envPtr);
	wordIdx = 1;
	tokenPtr = TokenAfter(tokenPtr);
    }

    for (; wordIdx < numWords; wordIdx++, tokenPtr = TokenAfter(tokenPtr)) {
	int objIdx;

	SetLineInformation(wordIdx);

	if (tokenPtr->type != TCL_TOKEN_SIMPLE_WORD) {
	    CompileTokens(envPtr, tokenPtr, interp);
	    if (tokenPtr->type == TCL_TOKEN_EXPAND_WORD) {
		TclEmitInstInt4(INST_EXPAND_STKTOP,
			envPtr->currStackDepth, envPtr);
	    }
	    continue;
	}

	objIdx = TclRegisterLiteral(envPtr,
		tokenPtr[1].start, tokenPtr[1].size, 0);
	if (envPtr->clNext) {
	    TclContinuationsEnterDerived(TclFetchLiteral(envPtr, objIdx),
		    tokenPtr[1].start - envPtr->source, envPtr->clNext);
	}
	TclEmitPush(objIdx, envPtr);
    }

    /*
     * The stack depth during argument expansion can only be managed at
     * runtime, as the number of elements in the expanded lists is not known
     * at compile time. We adjust here the stack depth estimate so that it is
     * correct after the command with expanded arguments returns.
     *
     * The end effect of this command's invocation is that all the words of
     * the command are popped from the stack, and the result is pushed: the
     * stack top changes by (1-wordIdx).
     *
     * Note that the estimates are not correct while the command is being
     * prepared and run, INST_EXPAND_STKTOP is not stack-neutral in general.
     */

    TclEmitInvoke(envPtr, INST_INVOKE_EXPANDED, wordIdx);
    TclCheckStackDepth(depth+1, envPtr);
}

static int
CompileCmdCompileProc(
    Tcl_Interp *interp,
    Tcl_Parse *parsePtr,
    Command *cmdPtr,
    CompileEnv *envPtr)
{
    DefineLineInformation;
    int unwind = 0, incrOffset = -1;
    int depth = TclGetStackDepth(envPtr);

    /*
     * Emit of the INST_START_CMD instruction is controlled by the value of
     * envPtr->atCmdStart:
     *
     * atCmdStart == 2	: We are not using the INST_START_CMD instruction.
     * atCmdStart == 1	: INST_START_CMD was the last instruction emitted.
     *			: We do not need to emit another.  Instead we
     *			: increment the number of cmds started at it (except
     *			: for the special case at the start of a script.)
     * atCmdStart == 0	: The last instruction was something else.  We need
     *			: to emit INST_START_CMD here.
     */

    switch (envPtr->atCmdStart) {
    case 0:
	unwind = tclInstructionTable[INST_START_CMD].numBytes;
	TclEmitInstInt4(INST_START_CMD, 0, envPtr);
	incrOffset = envPtr->codeNext - envPtr->codeStart;
	TclEmitInt4(0, envPtr);
	break;
    case 1:
	if (envPtr->codeNext > envPtr->codeStart) {
	    incrOffset = envPtr->codeNext - 4 - envPtr->codeStart;
	}
	break;
    case 2:
	/* Nothing to do */
	;
    }

    if (TCL_OK == TclAttemptCompileProc(interp, parsePtr, 1, cmdPtr, envPtr)) {
	if (incrOffset >= 0) {
	    /*
	     * We successfully compiled a command.  Increment the number of
	     * commands that start at the currently active INST_START_CMD.
	     */

	    unsigned char *incrPtr = envPtr->codeStart + incrOffset;
	    unsigned char *startPtr = incrPtr - 5;

	    TclIncrUInt4AtPtr(incrPtr, 1);
	    if (unwind) {
		/* We started the INST_START_CMD.  Record the code length. */
		TclStoreInt4AtPtr(envPtr->codeNext - startPtr, startPtr + 1);
	    }
	}
	TclCheckStackDepth(depth+1, envPtr);
	return TCL_OK;
    }

    envPtr->codeNext -= unwind; /* Unwind INST_START_CMD */

    /*
     * Throw out any line information generated by the failed compile attempt.
     */

    while (mapPtr->nuloc - 1 > eclIndex) {
	mapPtr->nuloc--;
	ckfree(mapPtr->loc[mapPtr->nuloc].line);
	mapPtr->loc[mapPtr->nuloc].line = NULL;
    }

    /*
     * Reset the index of next command.  Toss out any from failed nested
     * partial compiles.
     */

    envPtr->numCommands = mapPtr->nuloc;
    return TCL_ERROR;
}

static int
CompileCommandTokens(
    Tcl_Interp *interp,
    Tcl_Parse *parsePtr,
    CompileEnv *envPtr)
{
    Interp *iPtr = (Interp *) interp;
    Tcl_Token *tokenPtr = parsePtr->tokenPtr;
    ExtCmdLoc *eclPtr = envPtr->extCmdMapPtr;
    Tcl_Obj *cmdObj = Tcl_NewObj();
    Command *cmdPtr = NULL;
    int code = TCL_ERROR;
    int cmdKnown, expand = -1;
    int *wlines, wlineat;
    int cmdLine = envPtr->line;
    int *clNext = envPtr->clNext;
    int cmdIdx = envPtr->numCommands;
    int startCodeOffset = envPtr->codeNext - envPtr->codeStart;
    int depth = TclGetStackDepth(envPtr);

    assert (parsePtr->numWords > 0);

    /* Pre-Compile */

    envPtr->numCommands++;
    EnterCmdStartData(envPtr, cmdIdx,
	    parsePtr->commandStart - envPtr->source, startCodeOffset);

    /*
     * TIP #280. Scan the words and compute the extended location information.
     * The map first contain full per-word line information for use by the
     * compiler. This is later replaced by a reduced form which signals
     * non-literal words, stored in 'wlines'.
     */

    EnterCmdWordData(eclPtr, parsePtr->commandStart - envPtr->source,
	    parsePtr->tokenPtr, parsePtr->commandStart,
	    parsePtr->numWords, cmdLine,
	    clNext, &wlines, envPtr);
    wlineat = eclPtr->nuloc - 1;

    envPtr->line = eclPtr->loc[wlineat].line[0];
    envPtr->clNext = eclPtr->loc[wlineat].next[0];

    /* Do we know the command word? */
    Tcl_IncrRefCount(cmdObj);
    tokenPtr = parsePtr->tokenPtr;
    cmdKnown = TclWordKnownAtCompileTime(tokenPtr, cmdObj);

    /* Is this a command we should (try to) compile with a compileProc ? */
    if (cmdKnown && !(iPtr->flags & DONT_COMPILE_CMDS_INLINE)) {
	cmdPtr = (Command *) Tcl_GetCommandFromObj(interp, cmdObj);
	if (cmdPtr) {
	    /*
	     * Found a command.  Test the ways we can be told not to attempt
	     * to compile it.
	     */
	    if ((cmdPtr->compileProc == NULL)
		    || (cmdPtr->nsPtr->flags & NS_SUPPRESS_COMPILATION)
		    || (cmdPtr->flags & CMD_HAS_EXEC_TRACES)) {
		cmdPtr = NULL;
	    }
	}
	if (cmdPtr && !(cmdPtr->flags & CMD_COMPILES_EXPANDED)) {
	    expand = ExpandRequested(parsePtr->tokenPtr, parsePtr->numWords);
	    if (expand) {
		/* We need to expand, but compileProc cannot. */
		cmdPtr = NULL;
	    }
	}
    }

    /* If cmdPtr != NULL, we will try to call cmdPtr->compileProc */
    if (cmdPtr) {
	code = CompileCmdCompileProc(interp, parsePtr, cmdPtr, envPtr);
    }

    if (code == TCL_ERROR) {
	if (expand < 0) {
	    expand = ExpandRequested(parsePtr->tokenPtr, parsePtr->numWords);
	}

	if (expand) {
	    CompileExpanded(interp, parsePtr->tokenPtr,
		    cmdKnown ? cmdObj : NULL, parsePtr->numWords, envPtr);
	} else {
	    TclCompileInvocation(interp, parsePtr->tokenPtr,
		    cmdKnown ? cmdObj : NULL, parsePtr->numWords, envPtr);
	}
    }

    Tcl_DecrRefCount(cmdObj);

    TclEmitOpcode(INST_POP, envPtr);
    EnterCmdExtentData(envPtr, cmdIdx,
	    parsePtr->term - parsePtr->commandStart,
	    (envPtr->codeNext-envPtr->codeStart) - startCodeOffset);

    /*
     * TIP #280: Free full form of per-word line data and insert the reduced
     * form now
     */

    envPtr->line = cmdLine;
    envPtr->clNext = clNext;
    ckfree(eclPtr->loc[wlineat].line);
    ckfree(eclPtr->loc[wlineat].next);
    eclPtr->loc[wlineat].line = wlines;
    eclPtr->loc[wlineat].next = NULL;

    TclCheckStackDepth(depth, envPtr);
    return cmdIdx;
}

void
TclCompileScript(
    Tcl_Interp *interp,		/* Used for error and status reporting. Also
				 * serves as context for finding and compiling
				 * commands. May not be NULL. */
    const char *script,		/* The source script to compile. */
    int numBytes,		/* Number of bytes in script. If < 0, the
				 * script consists of all bytes up to the
				 * first null character. */
    CompileEnv *envPtr)		/* Holds resulting instructions. */
{
    int lastCmdIdx = -1;	/* Index into envPtr->cmdMapPtr of the last
				 * command this routine compiles into bytecode.
				 * Initial value of -1 indicates this routine
				 * has not yet generated any bytecode. */
    const char *p = script;	/* Where we are in our compile. */
    int depth = TclGetStackDepth(envPtr);
    Interp *iPtr = (Interp *) interp;

    if (envPtr->iPtr == NULL) {
	Tcl_Panic("TclCompileScript() called on uninitialized CompileEnv");
    }
    /*
     * Check depth to avoid overflow of the C execution stack by too many
     * nested calls of TclCompileScript (considering interp recursionlimit).
     * Factor 5/4 (1.25) is used to avoid too mistaken limit recognition
     * during "mixed" evaluation and compilation process (nested eval+compile)
     * and is good enough for default recursionlimit (1000).
     */
    if (iPtr->numLevels / 5 > iPtr->maxNestingDepth / 4) {
	Tcl_SetObjResult(interp, Tcl_NewStringObj(
	    "too many nested compilations (infinite loop?)", -1));
	Tcl_SetErrorCode(interp, "TCL", "LIMIT", "STACK", NULL);
	TclCompileSyntaxError(interp, envPtr);
	return;
    }

    /* Each iteration compiles one command from the script. */

    if (numBytes > 0) {
      /*
       * Don't use system stack (size of Tcl_Parse is ca. 400 bytes), so
       * many nested compilations (body enclosed in body) can cause abnormal
       * program termination with a stack overflow exception, bug [fec0c17d39].
       */
      Tcl_Parse *parsePtr = (Tcl_Parse *)ckalloc(sizeof(Tcl_Parse));

      do {
	const char *next;

	if (TCL_OK != Tcl_ParseCommand(interp, p, numBytes, 0, parsePtr)) {
	    /*
	     * Compile bytecodes to report the parsePtr error at runtime.
	     */

	    Tcl_LogCommandInfo(interp, script, parsePtr->commandStart,
		    parsePtr->term + 1 - parsePtr->commandStart);
	    TclCompileSyntaxError(interp, envPtr);
	    ckfree(parsePtr);
	    return;
	}

#ifdef TCL_COMPILE_DEBUG
	/*
	 * If tracing, print a line for each top level command compiled.
	 * TODO: Suppress when numWords == 0 ?
	 */

	if ((tclTraceCompile >= 1) && (envPtr->procPtr == NULL)) {
	    int commandLength = parsePtr->term - parsePtr->commandStart;
	    fprintf(stdout, "  Compiling: ");
	    TclPrintSource(stdout, parsePtr->commandStart,
		    TclMin(commandLength, 55));
	    fprintf(stdout, "\n");
	}
#endif

	/*
	 * TIP #280: Count newlines before the command start.
	 * (See test info-30.33).
	 */

	TclAdvanceLines(&envPtr->line, p, parsePtr->commandStart);
	TclAdvanceContinuations(&envPtr->line, &envPtr->clNext,
		parsePtr->commandStart - envPtr->source);

	/*
	 * Advance parser to the next command in the script.
	 */

	next = parsePtr->commandStart + parsePtr->commandSize;
	numBytes -= next - p;
	p = next;

	if (parsePtr->numWords == 0) {
	    /*
	     * The "command" parsed has no words.  In this case we can skip
	     * the rest of the loop body.  With no words, clearly
	     * CompileCommandTokens() has nothing to do.  Since the parser
	     * aggressively sucks up leading comment and white space,
	     * including newlines, parsePtr->commandStart must be pointing at
	     * either the end of script, or a command-terminating semi-colon.
	     * In either case, the TclAdvance*() calls have nothing to do.
	     * Finally, when no words are parsed, no tokens have been
	     * allocated at parsePtr->tokenPtr so there's also nothing for
	     * Tcl_FreeParse() to do.
	     *
	     * The advantage of this shortcut is that CompileCommandTokens()
	     * can be written with an assumption that parsePtr->numWords > 0, with
	     * the implication the CCT() always generates bytecode.
	     */
	    continue;
	}

	/*
	 * Avoid stack exhaustion by too many nested calls of TclCompileScript
	 * (considering interp recursionlimit).
	 */
	iPtr->numLevels++;

	lastCmdIdx = CompileCommandTokens(interp, parsePtr, envPtr);

	iPtr->numLevels--;

	/*
	 * TIP #280: Track lines in the just compiled command.
	 */

	TclAdvanceLines(&envPtr->line, parsePtr->commandStart, p);
	TclAdvanceContinuations(&envPtr->line, &envPtr->clNext,
		p - envPtr->source);
	Tcl_FreeParse(parsePtr);
      } while (numBytes > 0);

      ckfree(parsePtr);
    }

    if (lastCmdIdx == -1) {
	/*
	 * Compiling the script yielded no bytecode.  The script must be all
	 * whitespace, comments, and empty commands.  Such scripts are defined
	 * to successfully produce the empty string result, so we emit the
	 * simple bytecode that makes that happen.
	 */

	PushStringLiteral(envPtr, "");
    } else {
	/*
	 * We compiled at least one command to bytecode.  The routine
	 * CompileCommandTokens() follows the bytecode of each compiled
	 * command with an INST_POP, so that stack balance is maintained when
	 * several commands are in sequence.  (The result of each command is
	 * thrown away before moving on to the next command).  For the last
	 * command compiled, we need to undo that INST_POP so that the result
	 * of the last command becomes the result of the script.  The code
	 * here removes that trailing INST_POP.
	 */

	envPtr->cmdMapPtr[lastCmdIdx].numCodeBytes--;
	envPtr->codeNext--;
	envPtr->currStackDepth++;
    }
    TclCheckStackDepth(depth+1, envPtr);
}

/*
 *----------------------------------------------------------------------
 *
 * TclCompileTokens --
 *
 *	Given an array of tokens parsed from a Tcl command (e.g., the tokens
 *	that make up a word) this procedure emits instructions to evaluate the
 *	tokens and concatenate their values to form a single result value on
 *	the interpreter's runtime evaluation stack.
 *
 * Results:
 *	The return value is a standard Tcl result. If an error occurs, an
 *	error message is left in the interpreter's result.
 *
 * Side effects:
 *	Instructions are added to envPtr to push and evaluate the tokens at
 *	runtime.
 *
 *----------------------------------------------------------------------
 */

void
TclCompileVarSubst(
    Tcl_Interp *interp,
    Tcl_Token *tokenPtr,
    CompileEnv *envPtr)
{
    const char *p, *name = tokenPtr[1].start;
    int nameBytes = tokenPtr[1].size;
    int i, localVar, localVarName = 1;

    /*
     * Determine how the variable name should be handled: if it contains any
     * namespace qualifiers it is not a local variable (localVarName=-1); if
     * it looks like an array element and the token has a single component, it
     * should not be created here [Bug 569438] (localVarName=0); otherwise,
     * the local variable can safely be created (localVarName=1).
     */

    for (i = 0, p = name;  i < nameBytes;  i++, p++) {
	if ((*p == ':') && (i < nameBytes-1) && (*(p+1) == ':')) {
	    localVarName = -1;
	    break;
	} else if ((*p == '(')
		&& (tokenPtr->numComponents == 1)
		&& (*(name + nameBytes - 1) == ')')) {
	    localVarName = 0;
	    break;
	}
    }

    /*
     * Either push the variable's name, or find its index in the array
     * of local variables in a procedure frame.
     */

    localVar = -1;
    if (localVarName != -1) {
	localVar = TclFindCompiledLocal(name, nameBytes, localVarName, envPtr);
    }
    if (localVar < 0) {
	PushLiteral(envPtr, name, nameBytes);
    }

    /*
     * Emit instructions to load the variable.
     */

    TclAdvanceLines(&envPtr->line, tokenPtr[1].start,
	    tokenPtr[1].start + tokenPtr[1].size);

    if (tokenPtr->numComponents == 1) {
	if (localVar < 0) {
	    TclEmitOpcode(INST_LOAD_STK, envPtr);
	} else if (localVar <= 255) {
	    TclEmitInstInt1(INST_LOAD_SCALAR1, localVar, envPtr);
	} else {
	    TclEmitInstInt4(INST_LOAD_SCALAR4, localVar, envPtr);
	}
    } else {
	TclCompileTokens(interp, tokenPtr+2, tokenPtr->numComponents-1, envPtr);
	if (localVar < 0) {
	    TclEmitOpcode(INST_LOAD_ARRAY_STK, envPtr);
	} else if (localVar <= 255) {
	    TclEmitInstInt1(INST_LOAD_ARRAY1, localVar, envPtr);
	} else {
	    TclEmitInstInt4(INST_LOAD_ARRAY4, localVar, envPtr);
	}
    }
}

void
TclCompileTokens(
    Tcl_Interp *interp,		/* Used for error and status reporting. */
    Tcl_Token *tokenPtr,	/* Pointer to first in an array of tokens to
				 * compile. */
    int count,			/* Number of tokens to consider at tokenPtr.
				 * Must be at least 1. */
    CompileEnv *envPtr)		/* Holds the resulting instructions. */
{
    Tcl_DString textBuffer;	/* Holds concatenated chars from adjacent
				 * TCL_TOKEN_TEXT, TCL_TOKEN_BS tokens. */
    char buffer[4] = "";
    int i, numObjsToConcat, length, adjust;
    unsigned char *entryCodeNext = envPtr->codeNext;
#define NUM_STATIC_POS 20
    int isLiteral, maxNumCL, numCL;
    int *clPosition = NULL;
    int depth = TclGetStackDepth(envPtr);

    /*
     * For the handling of continuation lines in literals we first check if
     * this is actually a literal. For if not we can forego the additional
     * processing. Otherwise we pre-allocate a small table to store the
     * locations of all continuation lines we find in this literal, if any.
     * The table is extended if needed.
     *
     * Note: Different to the equivalent code in function 'TclSubstTokens()'
     * (see file "tclParse.c") we do not seem to need the 'adjust' variable.
     * We also do not seem to need code which merges continuation line
     * information of multiple words which concat'd at runtime. Either that or
     * I have not managed to find a test case for these two possibilities yet.
     * It might be a difference between compile- versus run-time processing.
     */

    numCL = 0;
    maxNumCL = 0;
    isLiteral = 1;
    for (i=0 ; i < count; i++) {
	if ((tokenPtr[i].type != TCL_TOKEN_TEXT)
		&& (tokenPtr[i].type != TCL_TOKEN_BS)) {
	    isLiteral = 0;
	    break;
	}
    }

    if (isLiteral) {
	maxNumCL = NUM_STATIC_POS;
	clPosition = (int *)ckalloc(maxNumCL * sizeof(int));
    }

    adjust = 0;
    Tcl_DStringInit(&textBuffer);
    numObjsToConcat = 0;
    for ( ;  count > 0;  count--, tokenPtr++) {
	switch (tokenPtr->type) {
	case TCL_TOKEN_TEXT:
	    TclDStringAppendToken(&textBuffer, tokenPtr);
	    TclAdvanceLines(&envPtr->line, tokenPtr->start,
		    tokenPtr->start + tokenPtr->size);
	    break;

	case TCL_TOKEN_BS:
	    length = TclParseBackslash(tokenPtr->start, tokenPtr->size,
		    NULL, buffer);
	    Tcl_DStringAppend(&textBuffer, buffer, length);

	    /*
	     * If the backslash sequence we found is in a literal, and
	     * represented a continuation line, we compute and store its
	     * location (as char offset to the beginning of the _result_
	     * script). We may have to extend the table of locations.
	     *
	     * Note that the continuation line information is relevant even if
	     * the word we are processing is not a literal, as it can affect
	     * nested commands. See the branch for TCL_TOKEN_COMMAND below,
	     * where the adjustment we are tracking here is taken into
	     * account. The good thing is that we do not need a table of
	     * everything, just the number of lines we have to add as
	     * correction.
	     */

	    if ((length == 1) && (buffer[0] == ' ') &&
		(tokenPtr->start[1] == '\n')) {
		if (isLiteral) {
		    int clPos = Tcl_DStringLength(&textBuffer);

		    if (numCL >= maxNumCL) {
			maxNumCL *= 2;
			clPosition = (int *)ckrealloc(clPosition,
                                maxNumCL * sizeof(int));
		    }
		    clPosition[numCL] = clPos;
		    numCL ++;
		}
		adjust++;
	    }
	    break;

	case TCL_TOKEN_COMMAND:
	    /*
	     * Push any accumulated chars appearing before the command.
	     */

	    if (Tcl_DStringLength(&textBuffer) > 0) {
		int literal = TclRegisterDStringLiteral(envPtr, &textBuffer);

		TclEmitPush(literal, envPtr);
		numObjsToConcat++;
		Tcl_DStringFree(&textBuffer);

		if (numCL) {
		    TclContinuationsEnter(TclFetchLiteral(envPtr, literal),
			    numCL, clPosition);
		}
		numCL = 0;
	    }

	    envPtr->line += adjust;
	    TclCompileScript(interp, tokenPtr->start+1,
		    tokenPtr->size-2, envPtr);
	    envPtr->line -= adjust;
	    numObjsToConcat++;
	    break;

	case TCL_TOKEN_VARIABLE:
	    /*
	     * Push any accumulated chars appearing before the $<var>.
	     */

	    if (Tcl_DStringLength(&textBuffer) > 0) {
		int literal;

		literal = TclRegisterDStringLiteral(envPtr, &textBuffer);
		TclEmitPush(literal, envPtr);
		numObjsToConcat++;
		Tcl_DStringFree(&textBuffer);
	    }

	    TclCompileVarSubst(interp, tokenPtr, envPtr);
	    numObjsToConcat++;
	    count -= tokenPtr->numComponents;
	    tokenPtr += tokenPtr->numComponents;
	    break;

	default:
	    Tcl_Panic("Unexpected token type in TclCompileTokens: %d; %.*s",
		    tokenPtr->type, tokenPtr->size, tokenPtr->start);
	}
    }

    /*
     * Push any accumulated characters appearing at the end.
     */

    if (Tcl_DStringLength(&textBuffer) > 0) {
	int literal = TclRegisterDStringLiteral(envPtr, &textBuffer);

	TclEmitPush(literal, envPtr);
	numObjsToConcat++;
	if (numCL) {
	    TclContinuationsEnter(TclFetchLiteral(envPtr, literal),
		    numCL, clPosition);
	}
	numCL = 0;
    }

    /*
     * If necessary, concatenate the parts of the word.
     */

    while (numObjsToConcat > 255) {
	TclEmitInstInt1(INST_STR_CONCAT1, 255, envPtr);
	numObjsToConcat -= 254;	/* concat pushes 1 obj, the result */
    }
    if (numObjsToConcat > 1) {
	TclEmitInstInt1(INST_STR_CONCAT1, numObjsToConcat, envPtr);
    }

    /*
     * If the tokens yielded no instructions, push an empty string.
     */

    if (envPtr->codeNext == entryCodeNext) {
	PushStringLiteral(envPtr, "");
    }
    Tcl_DStringFree(&textBuffer);

    /*
     * Release the temp table we used to collect the locations of continuation
     * lines, if any.
     */

    if (maxNumCL) {
	ckfree(clPosition);
    }
    TclCheckStackDepth(depth+1, envPtr);
}

/*
 *----------------------------------------------------------------------
 *
 * TclCompileCmdWord --
 *
 *	Given an array of parse tokens for a word containing one or more Tcl
 *	commands, emit inline instructions to execute them. This procedure
 *	differs from TclCompileTokens in that a simple word such as a loop
 *	body enclosed in braces is not just pushed as a string, but is itself
 *	parsed into tokens and compiled.
 *
 * Results:
 *	The return value is a standard Tcl result. If an error occurs, an
 *	error message is left in the interpreter's result.
 *
 * Side effects:
 *	Instructions are added to envPtr to execute the tokens at runtime.
 *
 *----------------------------------------------------------------------
 */

void
TclCompileCmdWord(
    Tcl_Interp *interp,		/* Used for error and status reporting. */
    Tcl_Token *tokenPtr,	/* Pointer to first in an array of tokens for
				 * a command word to compile inline. */
    int count,			/* Number of tokens to consider at tokenPtr.
				 * Must be at least 1. */
    CompileEnv *envPtr)		/* Holds the resulting instructions. */
{
    if ((count == 1) && (tokenPtr->type == TCL_TOKEN_TEXT)) {
	/*
	 * Handle the common case: if there is a single text token, compile it
	 * into an inline sequence of instructions.
	 */

	TclCompileScript(interp, tokenPtr->start, tokenPtr->size, envPtr);
    } else {
	/*
	 * Multiple tokens or the single token involves substitutions. Emit
	 * instructions to invoke the eval command procedure at runtime on the
	 * result of evaluating the tokens.
	 */

	TclCompileTokens(interp, tokenPtr, count, envPtr);
	TclEmitInvoke(envPtr, INST_EVAL_STK);
    }
}

/*
 *----------------------------------------------------------------------
 *
 * TclCompileExprWords --
 *
 *	Given an array of parse tokens representing one or more words that
 *	contain a Tcl expression, emit inline instructions to execute the
 *	expression. This procedure differs from TclCompileExpr in that it
 *	supports Tcl's two-level substitution semantics for expressions that
 *	appear as command words.
 *
 * Results:
 *	The return value is a standard Tcl result. If an error occurs, an
 *	error message is left in the interpreter's result.
 *
 * Side effects:
 *	Instructions are added to envPtr to execute the expression.
 *
 *----------------------------------------------------------------------
 */

void
TclCompileExprWords(
    Tcl_Interp *interp,		/* Used for error and status reporting. */
    Tcl_Token *tokenPtr,	/* Points to first in an array of word tokens
				 * tokens for the expression to compile
				 * inline. */
    int numWords,		/* Number of word tokens starting at tokenPtr.
				 * Must be at least 1. Each word token
				 * contains one or more subtokens. */
    CompileEnv *envPtr)		/* Holds the resulting instructions. */
{
    Tcl_Token *wordPtr;
    int i, concatItems;

    /*
     * If the expression is a single word that doesn't require substitutions,
     * just compile its string into inline instructions.
     */

    if ((numWords == 1) && (tokenPtr->type == TCL_TOKEN_SIMPLE_WORD)) {
	TclCompileExpr(interp, tokenPtr[1].start,tokenPtr[1].size, envPtr, 1);
	return;
    }

    /*
     * Emit code to call the expr command proc at runtime. Concatenate the
     * (already substituted once) expr tokens with a space between each.
     */

    wordPtr = tokenPtr;
    for (i = 0;  i < numWords;  i++) {
	CompileTokens(envPtr, wordPtr, interp);
	if (i < (numWords - 1)) {
	    PushStringLiteral(envPtr, " ");
	}
	wordPtr += wordPtr->numComponents + 1;
    }
    concatItems = 2*numWords - 1;
    while (concatItems > 255) {
	TclEmitInstInt1(INST_STR_CONCAT1, 255, envPtr);
	concatItems -= 254;
    }
    if (concatItems > 1) {
	TclEmitInstInt1(INST_STR_CONCAT1, concatItems, envPtr);
    }
    TclEmitOpcode(INST_EXPR_STK, envPtr);
}

/*
 *----------------------------------------------------------------------
 *
 * TclCompileNoOp --
 *
 *	Function called to compile no-op's
 *
 * Results:
 *	The return value is TCL_OK, indicating successful compilation.
 *
 * Side effects:
 *	Instructions are added to envPtr to execute a no-op at runtime. No
 *	result is pushed onto the stack: the compiler has to take care of this
 *	itself if the last compiled command is a NoOp.
 *
 *----------------------------------------------------------------------
 */

int
TclCompileNoOp(
    Tcl_Interp *interp,		/* Used for error reporting. */
    Tcl_Parse *parsePtr,	/* Points to a parse structure for the command
				 * created by Tcl_ParseCommand. */
    TCL_UNUSED(Command *),
    CompileEnv *envPtr)		/* Holds resulting instructions. */
{
    Tcl_Token *tokenPtr;
    int i;

    tokenPtr = parsePtr->tokenPtr;
    for (i = 1; i < parsePtr->numWords; i++) {
	tokenPtr = tokenPtr + tokenPtr->numComponents + 1;

	if (tokenPtr->type != TCL_TOKEN_SIMPLE_WORD) {
	    CompileTokens(envPtr, tokenPtr, interp);
	    TclEmitOpcode(INST_POP, envPtr);
	}
    }
    PushStringLiteral(envPtr, "");
    return TCL_OK;
}

/*
 *----------------------------------------------------------------------
 *
 * TclInitByteCodeObj --
 *
 *	Create a ByteCode structure and initialize it from a CompileEnv
 *	compilation environment structure. The ByteCode structure is smaller
 *	and contains just that information needed to execute the bytecode
 *	instructions resulting from compiling a Tcl script. The resulting
 *	structure is placed in the specified object.
 *
 * Results:
 *	A newly constructed ByteCode object is stored in the internal
 *	representation of the objPtr.
 *
 * Side effects:
 *	A single heap object is allocated to hold the new ByteCode structure
 *	and its code, object, command location, and aux data arrays. Note that
 *	"ownership" (i.e., the pointers to) the Tcl objects and aux data items
 *	will be handed over to the new ByteCode structure from the CompileEnv
 *	structure.
 *
 *----------------------------------------------------------------------
 */

<<<<<<< HEAD
static void
PreventCycle(
    Tcl_Obj *objPtr,
    CompileEnv *envPtr)
{
    int i;

    for (i = 0;  i < envPtr->literalArrayNext; i++) {
	if (objPtr == TclFetchLiteral(envPtr, i)) {
	    /*
	     * Prevent circular reference where the bytecode intrep of
	     * a value contains a literal which is that same value.
	     * If this is allowed to happen, refcount decrements may not
	     * reach zero, and memory may leak.  Bugs 467523, 3357771
	     *
	     * NOTE:  [Bugs 3392070, 3389764] We make a copy based completely
	     * on the string value, and do not call Tcl_DuplicateObj() so we
             * can be sure we do not have any lingering cycles hiding in
	     * the intrep.
	     */
	    int numBytes;
	    const char *bytes = TclGetStringFromObj(objPtr, &numBytes);
	    Tcl_Obj *copyPtr = Tcl_NewStringObj(bytes, numBytes);

	    Tcl_IncrRefCount(copyPtr);
	    TclReleaseLiteral((Tcl_Interp *)envPtr->iPtr, objPtr);

	    envPtr->literalArrayPtr[i].objPtr = copyPtr;
	}
    }
}

ByteCode *
TclInitByteCode(
=======
void
TclInitByteCodeObj(
    Tcl_Obj *objPtr,		/* Points object that should be initialized,
				 * and whose string rep contains the source
				 * code. */
>>>>>>> 29eee1db
    CompileEnv *envPtr)/* Points to the CompileEnv structure from
				 * which to create a ByteCode structure. */
{
    ByteCode *codePtr;
    size_t codeBytes, objArrayBytes, exceptArrayBytes, cmdLocBytes;
    size_t auxDataArrayBytes, structureSize;
    unsigned char *p;
#ifdef TCL_COMPILE_DEBUG
    unsigned char *nextPtr;
#endif
    int numLitObjects = envPtr->literalArrayNext;
    Namespace *namespacePtr;
    int i, isNew;
    Interp *iPtr;

    if (envPtr->iPtr == NULL) {
	Tcl_Panic("TclInitByteCodeObj() called on uninitialized CompileEnv");
    }

    iPtr = envPtr->iPtr;

    codeBytes = envPtr->codeNext - envPtr->codeStart;
    objArrayBytes = envPtr->literalArrayNext * sizeof(Tcl_Obj *);
    exceptArrayBytes = envPtr->exceptArrayNext * sizeof(ExceptionRange);
    auxDataArrayBytes = envPtr->auxDataArrayNext * sizeof(AuxData);
    cmdLocBytes = GetCmdLocEncodingSize(envPtr);

    /*
     * Compute the total number of bytes needed for this bytecode.
     */

    structureSize = sizeof(ByteCode);
    structureSize += TCL_ALIGN(codeBytes);	  /* align object array */
    structureSize += TCL_ALIGN(objArrayBytes);	  /* align exc range arr */
    structureSize += TCL_ALIGN(exceptArrayBytes); /* align AuxData array */
    structureSize += auxDataArrayBytes;
    structureSize += cmdLocBytes;

    if (envPtr->iPtr->varFramePtr != NULL) {
	namespacePtr = envPtr->iPtr->varFramePtr->nsPtr;
    } else {
	namespacePtr = envPtr->iPtr->globalNsPtr;
    }

    p = (unsigned char *)ckalloc(structureSize);
    codePtr = (ByteCode *) p;
    codePtr->interpHandle = TclHandlePreserve(iPtr->handle);
    codePtr->compileEpoch = iPtr->compileEpoch;
    codePtr->nsPtr = namespacePtr;
    codePtr->nsEpoch = namespacePtr->resolverEpoch;
    codePtr->refCount = 0;
    TclPreserveByteCode(codePtr);
    if (namespacePtr->compiledVarResProc || iPtr->resolverPtr) {
	codePtr->flags = TCL_BYTECODE_RESOLVE_VARS;
    } else {
	codePtr->flags = 0;
    }
    codePtr->source = envPtr->source;
    codePtr->procPtr = envPtr->procPtr;

    codePtr->numCommands = envPtr->numCommands;
    codePtr->numSrcBytes = envPtr->numSrcBytes;
    codePtr->numCodeBytes = codeBytes;
    codePtr->numLitObjects = numLitObjects;
    codePtr->numExceptRanges = envPtr->exceptArrayNext;
    codePtr->numAuxDataItems = envPtr->auxDataArrayNext;
    codePtr->numCmdLocBytes = cmdLocBytes;
    codePtr->maxExceptDepth = envPtr->maxExceptDepth;
    codePtr->maxStackDepth = envPtr->maxStackDepth;

    p += sizeof(ByteCode);
    codePtr->codeStart = p;
    memcpy(p, envPtr->codeStart, codeBytes);

    p += TCL_ALIGN(codeBytes);		/* align object array */
    codePtr->objArrayPtr = (Tcl_Obj **) p;
    for (i = 0;  i < numLitObjects;  i++) {
	codePtr->objArrayPtr[i] = TclFetchLiteral(envPtr, i);
    }

    p += TCL_ALIGN(objArrayBytes);	/* align exception range array */
    if (exceptArrayBytes > 0) {
	codePtr->exceptArrayPtr = (ExceptionRange *) p;
	memcpy(p, envPtr->exceptArrayPtr, exceptArrayBytes);
    } else {
	codePtr->exceptArrayPtr = NULL;
    }

    p += TCL_ALIGN(exceptArrayBytes);	/* align AuxData array */
    if (auxDataArrayBytes > 0) {
	codePtr->auxDataArrayPtr = (AuxData *) p;
	memcpy(p, envPtr->auxDataArrayPtr, auxDataArrayBytes);
    } else {
	codePtr->auxDataArrayPtr = NULL;
    }

    p += auxDataArrayBytes;
#ifndef TCL_COMPILE_DEBUG
    EncodeCmdLocMap(envPtr, codePtr, (unsigned char *) p);
#else
    nextPtr = EncodeCmdLocMap(envPtr, codePtr, (unsigned char *) p);
    if (((size_t)(nextPtr - p)) != cmdLocBytes) {
	Tcl_Panic("TclInitByteCodeObj: encoded cmd location bytes %lu != expected size %lu", (unsigned long)(nextPtr - p), (unsigned long)cmdLocBytes);
    }
#endif

    /*
     * Record various compilation-related statistics about the new ByteCode
     * structure. Don't include overhead for statistics-related fields.
     */

#ifdef TCL_COMPILE_STATS
    codePtr->structureSize = structureSize
	    - (sizeof(size_t) + sizeof(Tcl_Time));
    Tcl_GetTime(&codePtr->createTime);

    RecordByteCodeStats(codePtr);
#endif /* TCL_COMPILE_STATS */

    /*
     * TIP #280. Associate the extended per-word line information with the
     * byte code object (internal rep), for use with the bc compiler.
     */

    Tcl_SetHashValue(Tcl_CreateHashEntry(iPtr->lineBCPtr, codePtr,
	    &isNew), envPtr->extCmdMapPtr);
    envPtr->extCmdMapPtr = NULL;

    /* We've used up the CompileEnv.  Mark as uninitialized. */
    envPtr->iPtr = NULL;

    codePtr->localCachePtr = NULL;
    return codePtr;
}

ByteCode *
TclInitByteCodeObj(
    Tcl_Obj *objPtr,		/* Points object that should be initialized,
				 * and whose string rep contains the source
				 * code. */
    const Tcl_ObjType *typePtr,
    CompileEnv *envPtr)/* Points to the CompileEnv structure from
				 * which to create a ByteCode structure. */
{
    ByteCode *codePtr;

    PreventCycle(objPtr, envPtr);

    codePtr = TclInitByteCode(envPtr);

    /*
     * Free the old internal rep then convert the object to a bytecode object
     * by making its internal rep point to the just compiled ByteCode.
     */

    ByteCodeSetIntRep(objPtr, typePtr, codePtr);
    return codePtr;
}

/*
 *----------------------------------------------------------------------
 *
 * TclFindCompiledLocal --
 *
 *	This procedure is called at compile time to look up and optionally
 *	allocate an entry ("slot") for a variable in a procedure's array of
 *	local variables. If the variable's name is NULL, a new temporary
 *	variable is always created. (Such temporary variables can only be
 *	referenced using their slot index.)
 *
 * Results:
 *	If create is 0 and the name is non-NULL, then if the variable is
 *	found, the index of its entry in the procedure's array of local
 *	variables is returned; otherwise -1 is returned. If name is NULL, the
 *	index of a new temporary variable is returned. Finally, if create is 1
 *	and name is non-NULL, the index of a new entry is returned.
 *
 * Side effects:
 *	Creates and registers a new local variable if create is 1 and the
 *	variable is unknown, or if the name is NULL.
 *
 *----------------------------------------------------------------------
 */

int
TclFindCompiledLocal(
    const char *name,	/* Points to first character of the name of a
				 * scalar or array variable. If NULL, a
				 * temporary var should be created. */
    int nameBytes,		/* Number of bytes in the name. */
    int create,			/* If 1, allocate a local frame entry for the
				 * variable if it is new. */
    CompileEnv *envPtr)		/* Points to the current compile environment*/
{
    CompiledLocal *localPtr;
    int localVar = -1;
    int i;
    Proc *procPtr;

    /*
     * If not creating a temporary, does a local variable of the specified
     * name already exist?
     */

    procPtr = envPtr->procPtr;

    if (procPtr == NULL) {
	/*
	 * Compiling a non-body script: give it read access to the LVT in the
	 * current localCache
	 */

	LocalCache *cachePtr = envPtr->iPtr->varFramePtr->localCachePtr;
	const char *localName;
	Tcl_Obj **varNamePtr;
	int len;

	if (!cachePtr || !name) {
	    return -1;
	}

	varNamePtr = &cachePtr->varName0;
	for (i=0; i < cachePtr->numVars; varNamePtr++, i++) {
	    if (*varNamePtr) {
		localName = TclGetString(*varNamePtr);
		len = (*varNamePtr)->length;
		if ((len == nameBytes) && !strncmp(name, localName, len)) {
		    return i;
		}
	    }
	}
	return -1;
    }

    if (name != NULL) {
	int localCt = procPtr->numCompiledLocals;

	localPtr = procPtr->firstLocalPtr;
	for (i = 0;  i < localCt;  i++) {
	    if (!TclIsVarTemporary(localPtr)) {
		char *localName = localPtr->name;

		if ((nameBytes == localPtr->nameLength) &&
			(strncmp(name, localName, nameBytes) == 0)) {
		    return i;
		}
	    }
	    localPtr = localPtr->nextPtr;
	}
    }

    /*
     * Create a new variable if appropriate.
     */

    if (create || (name == NULL)) {
	localVar = procPtr->numCompiledLocals;
	localPtr = (CompiledLocal *)ckalloc(offsetof(CompiledLocal, name) + nameBytes + 1);
	if (procPtr->firstLocalPtr == NULL) {
	    procPtr->firstLocalPtr = procPtr->lastLocalPtr = localPtr;
	} else {
	    procPtr->lastLocalPtr->nextPtr = localPtr;
	    procPtr->lastLocalPtr = localPtr;
	}
	localPtr->nextPtr = NULL;
	localPtr->nameLength = nameBytes;
	localPtr->frameIndex = localVar;
	localPtr->flags = 0;
	if (name == NULL) {
	    localPtr->flags |= VAR_TEMPORARY;
	}
	localPtr->defValuePtr = NULL;
	localPtr->resolveInfo = NULL;

	if (name != NULL) {
	    memcpy(localPtr->name, name, nameBytes);
	}
	localPtr->name[nameBytes] = '\0';
	procPtr->numCompiledLocals++;
    }
    return localVar;
}

/*
 *----------------------------------------------------------------------
 *
 * TclExpandCodeArray --
 *
 *	Procedure that uses malloc to allocate more storage for a CompileEnv's
 *	code array.
 *
 * Results:
 *	None.
 *
 * Side effects:
 *	The byte code array in *envPtr is reallocated to a new array of double
 *	the size, and if envPtr->mallocedCodeArray is non-zero the old array
 *	is freed. Byte codes are copied from the old array to the new one.
 *
 *----------------------------------------------------------------------
 */

void
TclExpandCodeArray(
    void *envArgPtr)		/* Points to the CompileEnv whose code array
				 * must be enlarged. */
{
    CompileEnv *envPtr = (CompileEnv *)envArgPtr;
				/* The CompileEnv containing the code array to
				 * be doubled in size. */

    /*
     * envPtr->codeNext is equal to envPtr->codeEnd. The currently defined
     * code bytes are stored between envPtr->codeStart and envPtr->codeNext-1
     * [inclusive].
     */

    size_t currBytes = envPtr->codeNext - envPtr->codeStart;
    size_t newBytes = 2 * (envPtr->codeEnd - envPtr->codeStart);

    if (envPtr->mallocedCodeArray) {
	envPtr->codeStart = (unsigned char *)ckrealloc(envPtr->codeStart, newBytes);
    } else {
	/*
	 * envPtr->codeStart isn't a ckalloc'd pointer, so we must code a
	 * ckrealloc equivalent for ourselves.
	 */

	unsigned char *newPtr = (unsigned char *)ckalloc(newBytes);

	memcpy(newPtr, envPtr->codeStart, currBytes);
	envPtr->codeStart = newPtr;
	envPtr->mallocedCodeArray = 1;
    }

    envPtr->codeNext = envPtr->codeStart + currBytes;
    envPtr->codeEnd = envPtr->codeStart + newBytes;
}

/*
 *----------------------------------------------------------------------
 *
 * EnterCmdStartData --
 *
 *	Registers the starting source and bytecode location of a command. This
 *	information is used at runtime to map between instruction pc and
 *	source locations.
 *
 * Results:
 *	None.
 *
 * Side effects:
 *	Inserts source and code location information into the compilation
 *	environment envPtr for the command at index cmdIndex. The compilation
 *	environment's CmdLocation array is grown if necessary.
 *
 *----------------------------------------------------------------------
 */

static void
EnterCmdStartData(
    CompileEnv *envPtr,		/* Points to the compilation environment
				 * structure in which to enter command
				 * location information. */
    int cmdIndex,		/* Index of the command whose start data is
				 * being set. */
    int srcOffset,		/* Offset of first char of the command. */
    int codeOffset)		/* Offset of first byte of command code. */
{
    CmdLocation *cmdLocPtr;

    if ((cmdIndex < 0) || (cmdIndex >= envPtr->numCommands)) {
	Tcl_Panic("EnterCmdStartData: bad command index %d", cmdIndex);
    }

    if (cmdIndex >= envPtr->cmdMapEnd) {
	/*
	 * Expand the command location array by allocating more storage from
	 * the heap. The currently allocated CmdLocation entries are stored
	 * from cmdMapPtr[0] up to cmdMapPtr[envPtr->cmdMapEnd] (inclusive).
	 */

	size_t currElems = envPtr->cmdMapEnd;
	size_t newElems = 2 * currElems;
	size_t currBytes = currElems * sizeof(CmdLocation);
	size_t newBytes = newElems * sizeof(CmdLocation);

	if (envPtr->mallocedCmdMap) {
	    envPtr->cmdMapPtr = (CmdLocation *)ckrealloc(envPtr->cmdMapPtr, newBytes);
	} else {
	    /*
	     * envPtr->cmdMapPtr isn't a ckalloc'd pointer, so we must code a
	     * ckrealloc equivalent for ourselves.
	     */

	    CmdLocation *newPtr = (CmdLocation *)ckalloc(newBytes);

	    memcpy(newPtr, envPtr->cmdMapPtr, currBytes);
	    envPtr->cmdMapPtr = newPtr;
	    envPtr->mallocedCmdMap = 1;
	}
	envPtr->cmdMapEnd = newElems;
    }

    if (cmdIndex > 0) {
	if (codeOffset < envPtr->cmdMapPtr[cmdIndex-1].codeOffset) {
	    Tcl_Panic("EnterCmdStartData: cmd map not sorted by code offset");
	}
    }

    cmdLocPtr = &envPtr->cmdMapPtr[cmdIndex];
    cmdLocPtr->codeOffset = codeOffset;
    cmdLocPtr->srcOffset = srcOffset;
    cmdLocPtr->numSrcBytes = -1;
    cmdLocPtr->numCodeBytes = -1;
}

/*
 *----------------------------------------------------------------------
 *
 * EnterCmdExtentData --
 *
 *	Registers the source and bytecode length for a command. This
 *	information is used at runtime to map between instruction pc and
 *	source locations.
 *
 * Results:
 *	None.
 *
 * Side effects:
 *	Inserts source and code length information into the compilation
 *	environment envPtr for the command at index cmdIndex. Starting source
 *	and bytecode information for the command must already have been
 *	registered.
 *
 *----------------------------------------------------------------------
 */

static void
EnterCmdExtentData(
    CompileEnv *envPtr,		/* Points to the compilation environment
				 * structure in which to enter command
				 * location information. */
    int cmdIndex,		/* Index of the command whose source and code
				 * length data is being set. */
    int numSrcBytes,		/* Number of command source chars. */
    int numCodeBytes)		/* Offset of last byte of command code. */
{
    CmdLocation *cmdLocPtr;

    if ((cmdIndex < 0) || (cmdIndex >= envPtr->numCommands)) {
	Tcl_Panic("EnterCmdExtentData: bad command index %d", cmdIndex);
    }

    if (cmdIndex > envPtr->cmdMapEnd) {
	Tcl_Panic("EnterCmdExtentData: missing start data for command %d",
		cmdIndex);
    }

    cmdLocPtr = &envPtr->cmdMapPtr[cmdIndex];
    cmdLocPtr->numSrcBytes = numSrcBytes;
    cmdLocPtr->numCodeBytes = numCodeBytes;
}

/*
 *----------------------------------------------------------------------
 * TIP #280
 *
 * EnterCmdWordData --
 *
 *	Registers the lines for the words of a command. This information is
 *	used at runtime by 'info frame'.
 *
 * Results:
 *	None.
 *
 * Side effects:
 *	Inserts word location information into the compilation environment
 *	envPtr for the command at index cmdIndex. The compilation
 *	environment's ExtCmdLoc.ECL array is grown if necessary.
 *
 *----------------------------------------------------------------------
 */

static void
EnterCmdWordData(
    ExtCmdLoc *eclPtr,		/* Points to the map environment structure in
				 * which to enter command location
				 * information. */
    int srcOffset,		/* Offset of first char of the command. */
    Tcl_Token *tokenPtr,
    const char *cmd,
    int numWords,
    int line,
    int *clNext,
    int **wlines,
    CompileEnv *envPtr)
{
    ECL *ePtr;
    const char *last;
    int wordIdx, wordLine, *wwlines, *wordNext;

    if (eclPtr->nuloc >= eclPtr->nloc) {
	/*
	 * Expand the ECL array by allocating more storage from the heap. The
	 * currently allocated ECL entries are stored from eclPtr->loc[0] up
	 * to eclPtr->loc[eclPtr->nuloc-1] (inclusive).
	 */

	size_t currElems = eclPtr->nloc;
	size_t newElems = (currElems ? 2*currElems : 1);
	size_t newBytes = newElems * sizeof(ECL);

	eclPtr->loc = (ECL *)ckrealloc(eclPtr->loc, newBytes);
	eclPtr->nloc = newElems;
    }

    ePtr = &eclPtr->loc[eclPtr->nuloc];
    ePtr->srcOffset = srcOffset;
    ePtr->line = (int *)ckalloc(numWords * sizeof(int));
    ePtr->next = (int **)ckalloc(numWords * sizeof(int *));
    ePtr->nline = numWords;
    wwlines = (int *)ckalloc(numWords * sizeof(int));

    last = cmd;
    wordLine = line;
    wordNext = clNext;
    for (wordIdx=0 ; wordIdx<numWords;
	    wordIdx++, tokenPtr += tokenPtr->numComponents + 1) {
	TclAdvanceLines(&wordLine, last, tokenPtr->start);
	TclAdvanceContinuations(&wordLine, &wordNext,
		tokenPtr->start - envPtr->source);
	/* See Ticket 4b61afd660 */
	wwlines[wordIdx] =
		((wordIdx == 0) || TclWordKnownAtCompileTime(tokenPtr, NULL))
		? wordLine : -1;
	ePtr->line[wordIdx] = wordLine;
	ePtr->next[wordIdx] = wordNext;
	last = tokenPtr->start;
    }

    *wlines = wwlines;
    eclPtr->nuloc ++;
}

/*
 *----------------------------------------------------------------------
 *
 * TclCreateExceptRange --
 *
 *	Procedure that allocates and initializes a new ExceptionRange
 *	structure of the specified kind in a CompileEnv.
 *
 * Results:
 *	Returns the index for the newly created ExceptionRange.
 *
 * Side effects:
 *	If there is not enough room in the CompileEnv's ExceptionRange array,
 *	the array in expanded: a new array of double the size is allocated, if
 *	envPtr->mallocedExceptArray is non-zero the old array is freed, and
 *	ExceptionRange entries are copied from the old array to the new one.
 *
 *----------------------------------------------------------------------
 */

int
TclCreateExceptRange(
    ExceptionRangeType type,	/* The kind of ExceptionRange desired. */
    CompileEnv *envPtr)/* Points to CompileEnv for which to create a
				 * new ExceptionRange structure. */
{
    ExceptionRange *rangePtr;
    ExceptionAux *auxPtr;
    int index = envPtr->exceptArrayNext;

    if (index >= envPtr->exceptArrayEnd) {
	/*
	 * Expand the ExceptionRange array. The currently allocated entries
	 * are stored between elements 0 and (envPtr->exceptArrayNext - 1)
	 * [inclusive].
	 */

	size_t currBytes =
		envPtr->exceptArrayNext * sizeof(ExceptionRange);
	size_t currBytes2 = envPtr->exceptArrayNext * sizeof(ExceptionAux);
	int newElems = 2*envPtr->exceptArrayEnd;
	size_t newBytes = newElems * sizeof(ExceptionRange);
	size_t newBytes2 = newElems * sizeof(ExceptionAux);

	if (envPtr->mallocedExceptArray) {
	    envPtr->exceptArrayPtr =
		    (ExceptionRange *)ckrealloc(envPtr->exceptArrayPtr, newBytes);
	    envPtr->exceptAuxArrayPtr =
		    (ExceptionAux *)ckrealloc(envPtr->exceptAuxArrayPtr, newBytes2);
	} else {
	    /*
	     * envPtr->exceptArrayPtr isn't a ckalloc'd pointer, so we must
	     * code a ckrealloc equivalent for ourselves.
	     */

	    ExceptionRange *newPtr = (ExceptionRange *)ckalloc(newBytes);
	    ExceptionAux *newPtr2 = (ExceptionAux *)ckalloc(newBytes2);

	    memcpy(newPtr, envPtr->exceptArrayPtr, currBytes);
	    memcpy(newPtr2, envPtr->exceptAuxArrayPtr, currBytes2);
	    envPtr->exceptArrayPtr = newPtr;
	    envPtr->exceptAuxArrayPtr = newPtr2;
	    envPtr->mallocedExceptArray = 1;
	}
	envPtr->exceptArrayEnd = newElems;
    }
    envPtr->exceptArrayNext++;

    rangePtr = &envPtr->exceptArrayPtr[index];
    rangePtr->type = type;
    rangePtr->nestingLevel = envPtr->exceptDepth;
    rangePtr->codeOffset = -1;
    rangePtr->numCodeBytes = -1;
    rangePtr->breakOffset = -1;
    rangePtr->continueOffset = -1;
    rangePtr->catchOffset = -1;
    auxPtr = &envPtr->exceptAuxArrayPtr[index];
    auxPtr->supportsContinue = 1;
    auxPtr->stackDepth = envPtr->currStackDepth;
    auxPtr->expandTarget = envPtr->expandCount;
    auxPtr->expandTargetDepth = -1;
    auxPtr->numBreakTargets = 0;
    auxPtr->breakTargets = NULL;
    auxPtr->allocBreakTargets = 0;
    auxPtr->numContinueTargets = 0;
    auxPtr->continueTargets = NULL;
    auxPtr->allocContinueTargets = 0;
    return index;
}

/*
 * ---------------------------------------------------------------------
 *
 * TclGetInnermostExceptionRange --
 *
 *	Returns the innermost exception range that covers the current code
 *	creation point, and (optionally) the stack depth that is expected at
 *	that point. Relies on the fact that the range has a numCodeBytes = -1
 *	when it is being populated and that inner ranges come after outer
 *	ranges.
 *
 * ---------------------------------------------------------------------
 */

ExceptionRange *
TclGetInnermostExceptionRange(
    CompileEnv *envPtr,
    int returnCode,
    ExceptionAux **auxPtrPtr)
{
    int i = envPtr->exceptArrayNext;
    ExceptionRange *rangePtr = envPtr->exceptArrayPtr + i;

    while (i > 0) {
	rangePtr--; i--;

	if (CurrentOffset(envPtr) >= rangePtr->codeOffset &&
		(rangePtr->numCodeBytes == -1 || CurrentOffset(envPtr) <
			rangePtr->codeOffset+rangePtr->numCodeBytes) &&
		(returnCode != TCL_CONTINUE ||
			envPtr->exceptAuxArrayPtr[i].supportsContinue)) {

	    if (auxPtrPtr) {
		*auxPtrPtr = envPtr->exceptAuxArrayPtr + i;
	    }
	    return rangePtr;
	}
    }
    return NULL;
}

/*
 * ---------------------------------------------------------------------
 *
 * TclAddLoopBreakFixup, TclAddLoopContinueFixup --
 *
 *	Adds a place that wants to break/continue to the loop exception range
 *	tracking that will be fixed up once the loop can be finalized. These
 *	functions will generate an INST_JUMP4 that will be fixed up during the
 *	loop finalization.
 *
 * ---------------------------------------------------------------------
 */

void
TclAddLoopBreakFixup(
    CompileEnv *envPtr,
    ExceptionAux *auxPtr)
{
    int range = auxPtr - envPtr->exceptAuxArrayPtr;

    if (envPtr->exceptArrayPtr[range].type != LOOP_EXCEPTION_RANGE) {
	Tcl_Panic("trying to add 'break' fixup to full exception range");
    }

    if (++auxPtr->numBreakTargets > auxPtr->allocBreakTargets) {
	auxPtr->allocBreakTargets *= 2;
	auxPtr->allocBreakTargets += 2;
	if (auxPtr->breakTargets) {
	    auxPtr->breakTargets = (unsigned int *)ckrealloc(auxPtr->breakTargets,
		    sizeof(int) * auxPtr->allocBreakTargets);
	} else {
	    auxPtr->breakTargets =
		    (unsigned int *)ckalloc(sizeof(int) * auxPtr->allocBreakTargets);
	}
    }
    auxPtr->breakTargets[auxPtr->numBreakTargets - 1] = CurrentOffset(envPtr);
    TclEmitInstInt4(INST_JUMP4, 0, envPtr);
}

void
TclAddLoopContinueFixup(
    CompileEnv *envPtr,
    ExceptionAux *auxPtr)
{
    int range = auxPtr - envPtr->exceptAuxArrayPtr;

    if (envPtr->exceptArrayPtr[range].type != LOOP_EXCEPTION_RANGE) {
	Tcl_Panic("trying to add 'continue' fixup to full exception range");
    }

    if (++auxPtr->numContinueTargets > auxPtr->allocContinueTargets) {
	auxPtr->allocContinueTargets *= 2;
	auxPtr->allocContinueTargets += 2;
	if (auxPtr->continueTargets) {
	    auxPtr->continueTargets = (unsigned int *)ckrealloc(auxPtr->continueTargets,
		    sizeof(int) * auxPtr->allocContinueTargets);
	} else {
	    auxPtr->continueTargets =
		    (unsigned int *)ckalloc(sizeof(int) * auxPtr->allocContinueTargets);
	}
    }
    auxPtr->continueTargets[auxPtr->numContinueTargets - 1] =
	    CurrentOffset(envPtr);
    TclEmitInstInt4(INST_JUMP4, 0, envPtr);
}

/*
 * ---------------------------------------------------------------------
 *
 * TclCleanupStackForBreakContinue --
 *
 *	Ditch the extra elements from the auxiliary stack and the main stack.
 *	How to do this exactly depends on whether there are any elements on
 *	the auxiliary stack to pop.
 *
 * ---------------------------------------------------------------------
 */

void
TclCleanupStackForBreakContinue(
    CompileEnv *envPtr,
    ExceptionAux *auxPtr)
{
    int savedStackDepth = envPtr->currStackDepth;
    int toPop = envPtr->expandCount - auxPtr->expandTarget;

    if (toPop > 0) {
	while (toPop --> 0) {
	    TclEmitOpcode(INST_EXPAND_DROP, envPtr);
	}
	TclAdjustStackDepth(auxPtr->expandTargetDepth - envPtr->currStackDepth,
		envPtr);
	envPtr->currStackDepth = auxPtr->expandTargetDepth;
    }
    toPop = envPtr->currStackDepth - auxPtr->stackDepth;
    while (toPop --> 0) {
	TclEmitOpcode(INST_POP, envPtr);
    }
    envPtr->currStackDepth = savedStackDepth;
}

/*
 * ---------------------------------------------------------------------
 *
 * StartExpanding --
 *
 *	Pushes an INST_EXPAND_START and does some additional housekeeping so
 *	that the [break] and [continue] compilers can use an exception-free
 *	issue to discard it.
 *
 * ---------------------------------------------------------------------
 */

static void
StartExpanding(
    CompileEnv *envPtr)
{
    int i;

    TclEmitOpcode(INST_EXPAND_START, envPtr);

    /*
     * Update inner exception ranges with information about the environment
     * where this expansion started.
     */

    for (i=0 ; i<envPtr->exceptArrayNext ; i++) {
	ExceptionRange *rangePtr = &envPtr->exceptArrayPtr[i];
	ExceptionAux *auxPtr = &envPtr->exceptAuxArrayPtr[i];

	/*
	 * Ignore loops unless they're still being built.
	 */

	if (rangePtr->codeOffset > CurrentOffset(envPtr)) {
	    continue;
	}
	if (rangePtr->numCodeBytes != -1) {
	    continue;
	}

	/*
	 * Adequate condition: further out loops and further in exceptions
	 * don't actually need this information.
	 */

	if (auxPtr->expandTarget == envPtr->expandCount) {
	    auxPtr->expandTargetDepth = envPtr->currStackDepth;
	}
    }

    /*
     * There's now one more expansion being processed on the auxiliary stack.
     */

    envPtr->expandCount++;
}

/*
 * ---------------------------------------------------------------------
 *
 * TclFinalizeLoopExceptionRange --
 *
 *	Finalizes a loop exception range, binding the registered [break] and
 *	[continue] implementations so that they jump to the correct place.
 *	Note that this must only be called after *all* the exception range
 *	target offsets have been set.
 *
 * ---------------------------------------------------------------------
 */

void
TclFinalizeLoopExceptionRange(
    CompileEnv *envPtr,
    int range)
{
    ExceptionRange *rangePtr = &envPtr->exceptArrayPtr[range];
    ExceptionAux *auxPtr = &envPtr->exceptAuxArrayPtr[range];
    int i, offset;
    unsigned char *site;

    if (rangePtr->type != LOOP_EXCEPTION_RANGE) {
	Tcl_Panic("trying to finalize a loop exception range");
    }

    /*
     * Do the jump fixups. Note that these are always issued as INST_JUMP4 so
     * there is no need to fuss around with updating code offsets.
     */

    for (i=0 ; i<auxPtr->numBreakTargets ; i++) {
	site = envPtr->codeStart + auxPtr->breakTargets[i];
	offset = rangePtr->breakOffset - auxPtr->breakTargets[i];
	TclUpdateInstInt4AtPc(INST_JUMP4, offset, site);
    }
    for (i=0 ; i<auxPtr->numContinueTargets ; i++) {
	site = envPtr->codeStart + auxPtr->continueTargets[i];
	if (rangePtr->continueOffset == -1) {
	    int j;

	    /*
	     * WTF? Can't bind, so revert to an INST_CONTINUE. Not enough
	     * space to do anything else.
	     */

	    *site = INST_CONTINUE;
	    for (j=0 ; j<4 ; j++) {
		*++site = INST_NOP;
	    }
	} else {
	    offset = rangePtr->continueOffset - auxPtr->continueTargets[i];
	    TclUpdateInstInt4AtPc(INST_JUMP4, offset, site);
	}
    }

    /*
     * Drop the arrays we were holding the only reference to.
     */

    if (auxPtr->breakTargets) {
	ckfree(auxPtr->breakTargets);
	auxPtr->breakTargets = NULL;
	auxPtr->numBreakTargets = 0;
    }
    if (auxPtr->continueTargets) {
	ckfree(auxPtr->continueTargets);
	auxPtr->continueTargets = NULL;
	auxPtr->numContinueTargets = 0;
    }
}

/*
 *----------------------------------------------------------------------
 *
 * TclCreateAuxData --
 *
 *	Procedure that allocates and initializes a new AuxData structure in a
 *	CompileEnv's array of compilation auxiliary data records. These
 *	AuxData records hold information created during compilation by
 *	CompileProcs and used by instructions during execution.
 *
 * Results:
 *	Returns the index for the newly created AuxData structure.
 *
 * Side effects:
 *	If there is not enough room in the CompileEnv's AuxData array, the
 *	AuxData array in expanded: a new array of double the size is
 *	allocated, if envPtr->mallocedAuxDataArray is non-zero the old array
 *	is freed, and AuxData entries are copied from the old array to the new
 *	one.
 *
 *----------------------------------------------------------------------
 */

int
TclCreateAuxData(
    ClientData clientData,	/* The compilation auxiliary data to store in
				 * the new aux data record. */
    const AuxDataType *typePtr,	/* Pointer to the type to attach to this
				 * AuxData */
    CompileEnv *envPtr)/* Points to the CompileEnv for which a new
				 * aux data structure is to be allocated. */
{
    int index;			/* Index for the new AuxData structure. */
    AuxData *auxDataPtr;
				/* Points to the new AuxData structure */

    index = envPtr->auxDataArrayNext;
    if (index >= envPtr->auxDataArrayEnd) {
	/*
	 * Expand the AuxData array. The currently allocated entries are
	 * stored between elements 0 and (envPtr->auxDataArrayNext - 1)
	 * [inclusive].
	 */

	size_t currBytes = envPtr->auxDataArrayNext * sizeof(AuxData);
	int newElems = 2*envPtr->auxDataArrayEnd;
	size_t newBytes = newElems * sizeof(AuxData);

	if (envPtr->mallocedAuxDataArray) {
	    envPtr->auxDataArrayPtr =
		    (AuxData *)ckrealloc(envPtr->auxDataArrayPtr, newBytes);
	} else {
	    /*
	     * envPtr->auxDataArrayPtr isn't a ckalloc'd pointer, so we must
	     * code a ckrealloc equivalent for ourselves.
	     */

	    AuxData *newPtr = (AuxData *)ckalloc(newBytes);

	    memcpy(newPtr, envPtr->auxDataArrayPtr, currBytes);
	    envPtr->auxDataArrayPtr = newPtr;
	    envPtr->mallocedAuxDataArray = 1;
	}
	envPtr->auxDataArrayEnd = newElems;
    }
    envPtr->auxDataArrayNext++;

    auxDataPtr = &envPtr->auxDataArrayPtr[index];
    auxDataPtr->clientData = clientData;
    auxDataPtr->type = typePtr;
    return index;
}

/*
 *----------------------------------------------------------------------
 *
 * TclInitJumpFixupArray --
 *
 *	Initializes a JumpFixupArray structure to hold some number of jump
 *	fixup entries.
 *
 * Results:
 *	None.
 *
 * Side effects:
 *	The JumpFixupArray structure is initialized.
 *
 *----------------------------------------------------------------------
 */

void
TclInitJumpFixupArray(
    JumpFixupArray *fixupArrayPtr)
				/* Points to the JumpFixupArray structure to
				 * initialize. */
{
    fixupArrayPtr->fixup = fixupArrayPtr->staticFixupSpace;
    fixupArrayPtr->next = 0;
    fixupArrayPtr->end = JUMPFIXUP_INIT_ENTRIES - 1;
    fixupArrayPtr->mallocedArray = 0;
}

/*
 *----------------------------------------------------------------------
 *
 * TclExpandJumpFixupArray --
 *
 *	Procedure that uses malloc to allocate more storage for a jump fixup
 *	array.
 *
 * Results:
 *	None.
 *
 * Side effects:
 *	The jump fixup array in *fixupArrayPtr is reallocated to a new array
 *	of double the size, and if fixupArrayPtr->mallocedArray is non-zero
 *	the old array is freed. Jump fixup structures are copied from the old
 *	array to the new one.
 *
 *----------------------------------------------------------------------
 */

void
TclExpandJumpFixupArray(
    JumpFixupArray *fixupArrayPtr)
				/* Points to the JumpFixupArray structure to
				 * enlarge. */
{
    /*
     * The currently allocated jump fixup entries are stored from fixup[0] up
     * to fixup[fixupArrayPtr->fixupNext] (*not* inclusive). We assume
     * fixupArrayPtr->fixupNext is equal to fixupArrayPtr->fixupEnd.
     */

    size_t currBytes = fixupArrayPtr->next * sizeof(JumpFixup);
    int newElems = 2*(fixupArrayPtr->end + 1);
    size_t newBytes = newElems * sizeof(JumpFixup);

    if (fixupArrayPtr->mallocedArray) {
	fixupArrayPtr->fixup = (JumpFixup *)ckrealloc(fixupArrayPtr->fixup, newBytes);
    } else {
	/*
	 * fixupArrayPtr->fixup isn't a ckalloc'd pointer, so we must code a
	 * ckrealloc equivalent for ourselves.
	 */

	JumpFixup *newPtr = (JumpFixup *)ckalloc(newBytes);

	memcpy(newPtr, fixupArrayPtr->fixup, currBytes);
	fixupArrayPtr->fixup = newPtr;
	fixupArrayPtr->mallocedArray = 1;
    }
    fixupArrayPtr->end = newElems;
}

/*
 *----------------------------------------------------------------------
 *
 * TclFreeJumpFixupArray --
 *
 *	Free any storage allocated in a jump fixup array structure.
 *
 * Results:
 *	None.
 *
 * Side effects:
 *	Allocated storage in the JumpFixupArray structure is freed.
 *
 *----------------------------------------------------------------------
 */

void
TclFreeJumpFixupArray(
    JumpFixupArray *fixupArrayPtr)
				/* Points to the JumpFixupArray structure to
				 * free. */
{
    if (fixupArrayPtr->mallocedArray) {
	ckfree(fixupArrayPtr->fixup);
    }
}

/*
 *----------------------------------------------------------------------
 *
 * TclEmitForwardJump --
 *
 *	Procedure to emit a two-byte forward jump of kind "jumpType". Since
 *	the jump may later have to be grown to five bytes if the jump target
 *	is more than, say, 127 bytes away, this procedure also initializes a
 *	JumpFixup record with information about the jump.
 *
 * Results:
 *	None.
 *
 * Side effects:
 *	The JumpFixup record pointed to by "jumpFixupPtr" is initialized with
 *	information needed later if the jump is to be grown. Also, a two byte
 *	jump of the designated type is emitted at the current point in the
 *	bytecode stream.
 *
 *----------------------------------------------------------------------
 */

void
TclEmitForwardJump(
    CompileEnv *envPtr,		/* Points to the CompileEnv structure that
				 * holds the resulting instruction. */
    TclJumpType jumpType,	/* Indicates the kind of jump: if true or
				 * false or unconditional. */
    JumpFixup *jumpFixupPtr)	/* Points to the JumpFixup structure to
				 * initialize with information about this
				 * forward jump. */
{
    /*
     * Initialize the JumpFixup structure:
     *    - codeOffset is offset of first byte of jump below
     *    - cmdIndex is index of the command after the current one
     *    - exceptIndex is the index of the first ExceptionRange after the
     *	    current one.
     */

    jumpFixupPtr->jumpType = jumpType;
    jumpFixupPtr->codeOffset = envPtr->codeNext - envPtr->codeStart;
    jumpFixupPtr->cmdIndex = envPtr->numCommands;
    jumpFixupPtr->exceptIndex = envPtr->exceptArrayNext;

    switch (jumpType) {
    case TCL_UNCONDITIONAL_JUMP:
	TclEmitInstInt1(INST_JUMP1, 0, envPtr);
	break;
    case TCL_TRUE_JUMP:
	TclEmitInstInt1(INST_JUMP_TRUE1, 0, envPtr);
	break;
    default:
	TclEmitInstInt1(INST_JUMP_FALSE1, 0, envPtr);
	break;
    }
}

/*
 *----------------------------------------------------------------------
 *
 * TclFixupForwardJump --
 *
 *	Procedure that updates a previously-emitted forward jump to jump a
 *	specified number of bytes, "jumpDist". If necessary, the jump is grown
 *	from two to five bytes; this is done if the jump distance is greater
 *	than "distThreshold" (normally 127 bytes). The jump is described by a
 *	JumpFixup record previously initialized by TclEmitForwardJump.
 *
 * Results:
 *	1 if the jump was grown and subsequent instructions had to be moved;
 *	otherwise 0. This result is returned to allow callers to update any
 *	additional code offsets they may hold.
 *
 * Side effects:
 *	The jump may be grown and subsequent instructions moved. If this
 *	happens, the code offsets for any commands and any ExceptionRange
 *	records between the jump and the current code address will be updated
 *	to reflect the moved code. Also, the bytecode instruction array in the
 *	CompileEnv structure may be grown and reallocated.
 *
 *----------------------------------------------------------------------
 */

int
TclFixupForwardJump(
    CompileEnv *envPtr,		/* Points to the CompileEnv structure that
				 * holds the resulting instruction. */
    JumpFixup *jumpFixupPtr,	/* Points to the JumpFixup structure that
				 * describes the forward jump. */
    int jumpDist,		/* Jump distance to set in jump instr. */
    int distThreshold)		/* Maximum distance before the two byte jump
				 * is grown to five bytes. */
{
    unsigned char *jumpPc, *p;
    int firstCmd, lastCmd, firstRange, lastRange, k;
    unsigned numBytes;

    if (jumpDist <= distThreshold) {
	jumpPc = envPtr->codeStart + jumpFixupPtr->codeOffset;
	switch (jumpFixupPtr->jumpType) {
	case TCL_UNCONDITIONAL_JUMP:
	    TclUpdateInstInt1AtPc(INST_JUMP1, jumpDist, jumpPc);
	    break;
	case TCL_TRUE_JUMP:
	    TclUpdateInstInt1AtPc(INST_JUMP_TRUE1, jumpDist, jumpPc);
	    break;
	default:
	    TclUpdateInstInt1AtPc(INST_JUMP_FALSE1, jumpDist, jumpPc);
	    break;
	}
	return 0;
    }

    /*
     * We must grow the jump then move subsequent instructions down. Note that
     * if we expand the space for generated instructions, code addresses might
     * change; be careful about updating any of these addresses held in
     * variables.
     */

    if ((envPtr->codeNext + 3) > envPtr->codeEnd) {
	TclExpandCodeArray(envPtr);
    }
    jumpPc = envPtr->codeStart + jumpFixupPtr->codeOffset;
    numBytes = envPtr->codeNext-jumpPc-2;
    p = jumpPc+2;
    memmove(p+3, p, numBytes);

    envPtr->codeNext += 3;
    jumpDist += 3;
    switch (jumpFixupPtr->jumpType) {
    case TCL_UNCONDITIONAL_JUMP:
	TclUpdateInstInt4AtPc(INST_JUMP4, jumpDist, jumpPc);
	break;
    case TCL_TRUE_JUMP:
	TclUpdateInstInt4AtPc(INST_JUMP_TRUE4, jumpDist, jumpPc);
	break;
    default:
	TclUpdateInstInt4AtPc(INST_JUMP_FALSE4, jumpDist, jumpPc);
	break;
    }

    /*
     * Adjust the code offsets for any commands and any ExceptionRange records
     * between the jump and the current code address.
     */

    firstCmd = jumpFixupPtr->cmdIndex;
    lastCmd = envPtr->numCommands - 1;
    if (firstCmd < lastCmd) {
	for (k = firstCmd;  k <= lastCmd;  k++) {
	    envPtr->cmdMapPtr[k].codeOffset += 3;
	}
    }

    firstRange = jumpFixupPtr->exceptIndex;
    lastRange = envPtr->exceptArrayNext - 1;
    for (k = firstRange;  k <= lastRange;  k++) {
	ExceptionRange *rangePtr = &envPtr->exceptArrayPtr[k];

	rangePtr->codeOffset += 3;
	switch (rangePtr->type) {
	case LOOP_EXCEPTION_RANGE:
	    rangePtr->breakOffset += 3;
	    if (rangePtr->continueOffset != -1) {
		rangePtr->continueOffset += 3;
	    }
	    break;
	case CATCH_EXCEPTION_RANGE:
	    rangePtr->catchOffset += 3;
	    break;
	default:
	    Tcl_Panic("TclFixupForwardJump: bad ExceptionRange type %d",
		    rangePtr->type);
	}
    }

    for (k = 0 ; k < envPtr->exceptArrayNext ; k++) {
	ExceptionAux *auxPtr = &envPtr->exceptAuxArrayPtr[k];
	int i;

	for (i=0 ; i<auxPtr->numBreakTargets ; i++) {
	    if (jumpFixupPtr->codeOffset < auxPtr->breakTargets[i]) {
		auxPtr->breakTargets[i] += 3;
	    }
	}
	for (i=0 ; i<auxPtr->numContinueTargets ; i++) {
	    if (jumpFixupPtr->codeOffset < auxPtr->continueTargets[i]) {
		auxPtr->continueTargets[i] += 3;
	    }
	}
    }

    return 1;			/* the jump was grown */
}

/*
 *----------------------------------------------------------------------
 *
 * TclEmitInvoke --
 *
 *	Emit one of the invoke-related instructions, wrapping it if necessary
 *	in code that ensures that any break or continue operation passing
 *	through it gets the stack unwinding correct, converting it into an
 *	internal jump if in an appropriate context.
 *
 * Results:
 *	None
 *
 * Side effects:
 *	Issues the jump with all correct stack management. May create another
 *	loop exception range; pointers to ExceptionRange and ExceptionAux
 *	structures should not be held across this call.
 *
 *----------------------------------------------------------------------
 */

void
TclEmitInvoke(
    CompileEnv *envPtr,
    int opcode,
    ...)
{
    va_list argList;
    ExceptionRange *rangePtr;
    ExceptionAux *auxBreakPtr, *auxContinuePtr;
    int arg1, arg2, wordCount = 0, expandCount = 0;
    int loopRange = 0, breakRange = 0, continueRange = 0;
    int cleanup, depth = TclGetStackDepth(envPtr);

    /*
     * Parse the arguments.
     */

    va_start(argList, opcode);
    switch (opcode) {
    case INST_INVOKE_STK1:
	wordCount = arg1 = cleanup = va_arg(argList, int);
	arg2 = 0;
	break;
    case INST_INVOKE_STK4:
	wordCount = arg1 = cleanup = va_arg(argList, int);
	arg2 = 0;
	break;
    case INST_INVOKE_REPLACE:
	arg1 = va_arg(argList, int);
	arg2 = va_arg(argList, int);
	wordCount = arg1 + arg2 - 1;
	cleanup = arg1 + 1;
	break;
    default:
	Tcl_Panic("unexpected opcode");
    case INST_EVAL_STK:
	wordCount = cleanup = 1;
	arg1 = arg2 = 0;
	break;
    case INST_RETURN_STK:
	wordCount = cleanup = 2;
	arg1 = arg2 = 0;
	break;
    case INST_INVOKE_EXPANDED:
	wordCount = arg1 = cleanup = va_arg(argList, int);
	arg2 = 0;
	expandCount = 1;
	break;
    }
    va_end(argList);

    /*
     * Determine if we need to handle break and continue exceptions with a
     * special handling exception range (so that we can correctly unwind the
     * stack).
     *
     * These must be done separately; they can be different (especially for
     * calls from inside a [for] increment clause).
     */

    rangePtr = TclGetInnermostExceptionRange(envPtr, TCL_CONTINUE,
	    &auxContinuePtr);
    if (rangePtr == NULL || rangePtr->type != LOOP_EXCEPTION_RANGE) {
	auxContinuePtr = NULL;
    } else if (auxContinuePtr->stackDepth == envPtr->currStackDepth-wordCount
	    && auxContinuePtr->expandTarget == envPtr->expandCount-expandCount) {
	auxContinuePtr = NULL;
    } else {
	continueRange = auxContinuePtr - envPtr->exceptAuxArrayPtr;
    }

    rangePtr = TclGetInnermostExceptionRange(envPtr, TCL_BREAK, &auxBreakPtr);
    if (rangePtr == NULL || rangePtr->type != LOOP_EXCEPTION_RANGE) {
	auxBreakPtr = NULL;
    } else if (auxContinuePtr == NULL
	    && auxBreakPtr->stackDepth == envPtr->currStackDepth-wordCount
	    && auxBreakPtr->expandTarget == envPtr->expandCount-expandCount) {
	auxBreakPtr = NULL;
    } else {
	breakRange = auxBreakPtr - envPtr->exceptAuxArrayPtr;
    }

    if (auxBreakPtr != NULL || auxContinuePtr != NULL) {
	loopRange = TclCreateExceptRange(LOOP_EXCEPTION_RANGE, envPtr);
	ExceptionRangeStarts(envPtr, loopRange);
    }

    /*
     * Issue the invoke itself.
     */

    switch (opcode) {
    case INST_INVOKE_STK1:
	TclEmitInstInt1(INST_INVOKE_STK1, arg1, envPtr);
	break;
    case INST_INVOKE_STK4:
	TclEmitInstInt4(INST_INVOKE_STK4, arg1, envPtr);
	break;
    case INST_INVOKE_EXPANDED:
	TclEmitOpcode(INST_INVOKE_EXPANDED, envPtr);
	envPtr->expandCount--;
	TclAdjustStackDepth(1 - arg1, envPtr);
	break;
    case INST_EVAL_STK:
	TclEmitOpcode(INST_EVAL_STK, envPtr);
	break;
    case INST_RETURN_STK:
	TclEmitOpcode(INST_RETURN_STK, envPtr);
	break;
    case INST_INVOKE_REPLACE:
	TclEmitInstInt4(INST_INVOKE_REPLACE, arg1, envPtr);
	TclEmitInt1(arg2, envPtr);
	TclAdjustStackDepth(-1, envPtr); /* Correction to stack depth calcs */
	break;
    }

    /*
     * If we're generating a special wrapper exception range, we need to
     * finish that up now.
     */

    if (auxBreakPtr != NULL || auxContinuePtr != NULL) {
	int savedStackDepth = envPtr->currStackDepth;
	int savedExpandCount = envPtr->expandCount;
	JumpFixup nonTrapFixup;

	if (auxBreakPtr != NULL) {
	    auxBreakPtr = envPtr->exceptAuxArrayPtr + breakRange;
	}
	if (auxContinuePtr != NULL) {
	    auxContinuePtr = envPtr->exceptAuxArrayPtr + continueRange;
	}

	ExceptionRangeEnds(envPtr, loopRange);
	TclEmitForwardJump(envPtr, TCL_UNCONDITIONAL_JUMP, &nonTrapFixup);

	/*
	 * Careful! When generating these stack unwinding sequences, the depth
	 * of stack in the cases where they are taken is not the same as if
	 * the exception is not taken.
	 */

	if (auxBreakPtr != NULL) {
	    TclAdjustStackDepth(-1, envPtr);

	    ExceptionRangeTarget(envPtr, loopRange, breakOffset);
	    TclCleanupStackForBreakContinue(envPtr, auxBreakPtr);
	    TclAddLoopBreakFixup(envPtr, auxBreakPtr);
	    TclAdjustStackDepth(1, envPtr);

	    envPtr->currStackDepth = savedStackDepth;
	    envPtr->expandCount = savedExpandCount;
	}

	if (auxContinuePtr != NULL) {
	    TclAdjustStackDepth(-1, envPtr);

	    ExceptionRangeTarget(envPtr, loopRange, continueOffset);
	    TclCleanupStackForBreakContinue(envPtr, auxContinuePtr);
	    TclAddLoopContinueFixup(envPtr, auxContinuePtr);
	    TclAdjustStackDepth(1, envPtr);

	    envPtr->currStackDepth = savedStackDepth;
	    envPtr->expandCount = savedExpandCount;
	}

	TclFinalizeLoopExceptionRange(envPtr, loopRange);
	TclFixupForwardJumpToHere(envPtr, &nonTrapFixup, 127);
    }
    TclCheckStackDepth(depth+1-cleanup, envPtr);
}

/*
 *----------------------------------------------------------------------
 *
 * TclGetInstructionTable --
 *
 *	Returns a pointer to the table describing Tcl bytecode instructions.
 *	This procedure is defined so that clients can access the pointer from
 *	outside the TCL DLLs.
 *
 * Results:
 *	Returns a pointer to the global instruction table, same as the
 *	expression (&tclInstructionTable[0]).
 *
 * Side effects:
 *	None.
 *
 *----------------------------------------------------------------------
 */

const void * /* == InstructionDesc* == */
TclGetInstructionTable(void)
{
    return &tclInstructionTable[0];
}

/*
 *----------------------------------------------------------------------
 *
 * GetCmdLocEncodingSize --
 *
 *	Computes the total number of bytes needed to encode the command
 *	location information for some compiled code.
 *
 * Results:
 *	The byte count needed to encode the compiled location information.
 *
 * Side effects:
 *	None.
 *
 *----------------------------------------------------------------------
 */

static int
GetCmdLocEncodingSize(
    CompileEnv *envPtr)		/* Points to compilation environment structure
				 * containing the CmdLocation structure to
				 * encode. */
{
    CmdLocation *mapPtr = envPtr->cmdMapPtr;
    int numCmds = envPtr->numCommands;
    int codeDelta, codeLen, srcDelta, srcLen;
    int codeDeltaNext, codeLengthNext, srcDeltaNext, srcLengthNext;
				/* The offsets in their respective byte
				 * sequences where the next encoded offset or
				 * length should go. */
    int prevCodeOffset, prevSrcOffset, i;

    codeDeltaNext = codeLengthNext = srcDeltaNext = srcLengthNext = 0;
    prevCodeOffset = prevSrcOffset = 0;
    for (i = 0;  i < numCmds;  i++) {
	codeDelta = mapPtr[i].codeOffset - prevCodeOffset;
	if (codeDelta < 0) {
	    Tcl_Panic("GetCmdLocEncodingSize: bad code offset");
	} else if (codeDelta <= 127) {
	    codeDeltaNext++;
	} else {
	    codeDeltaNext += 5;	/* 1 byte for 0xFF, 4 for positive delta */
	}
	prevCodeOffset = mapPtr[i].codeOffset;

	codeLen = mapPtr[i].numCodeBytes;
	if (codeLen < 0) {
	    Tcl_Panic("GetCmdLocEncodingSize: bad code length");
	} else if (codeLen <= 127) {
	    codeLengthNext++;
	} else {
	    codeLengthNext += 5;/* 1 byte for 0xFF, 4 for length */
	}

	srcDelta = mapPtr[i].srcOffset - prevSrcOffset;
	if ((-127 <= srcDelta) && (srcDelta <= 127) && (srcDelta != -1)) {
	    srcDeltaNext++;
	} else {
	    srcDeltaNext += 5;	/* 1 byte for 0xFF, 4 for delta */
	}
	prevSrcOffset = mapPtr[i].srcOffset;

	srcLen = mapPtr[i].numSrcBytes;
	if (srcLen < 0) {
	    Tcl_Panic("GetCmdLocEncodingSize: bad source length");
	} else if (srcLen <= 127) {
	    srcLengthNext++;
	} else {
	    srcLengthNext += 5;	/* 1 byte for 0xFF, 4 for length */
	}
    }

    return (codeDeltaNext + codeLengthNext + srcDeltaNext + srcLengthNext);
}

/*
 *----------------------------------------------------------------------
 *
 * EncodeCmdLocMap --
 *
 *	Encode the command location information for some compiled code into a
 *	ByteCode structure. The encoded command location map is stored as
 *	three adjacent byte sequences.
 *
 * Results:
 *	Pointer to the first byte after the encoded command location
 *	information.
 *
 * Side effects:
 *	The encoded information is stored into the block of memory headed by
 *	codePtr. Also records pointers to the start of the four byte sequences
 *	in fields in codePtr's ByteCode header structure.
 *
 *----------------------------------------------------------------------
 */

static unsigned char *
EncodeCmdLocMap(
    CompileEnv *envPtr,		/* Points to compilation environment structure
				 * containing the CmdLocation structure to
				 * encode. */
    ByteCode *codePtr,		/* ByteCode in which to encode envPtr's
				 * command location information. */
    unsigned char *startPtr)	/* Points to the first byte in codePtr's
				 * memory block where the location information
				 * is to be stored. */
{
    CmdLocation *mapPtr = envPtr->cmdMapPtr;
    int numCmds = envPtr->numCommands;
    unsigned char *p = startPtr;
    int codeDelta, codeLen, srcDelta, srcLen, prevOffset;
    int i;

    /*
     * Encode the code offset for each command as a sequence of deltas.
     */

    codePtr->codeDeltaStart = p;
    prevOffset = 0;
    for (i = 0;  i < numCmds;  i++) {
	codeDelta = mapPtr[i].codeOffset - prevOffset;
	if (codeDelta < 0) {
	    Tcl_Panic("EncodeCmdLocMap: bad code offset");
	} else if (codeDelta <= 127) {
	    TclStoreInt1AtPtr(codeDelta, p);
	    p++;
	} else {
	    TclStoreInt1AtPtr(0xFF, p);
	    p++;
	    TclStoreInt4AtPtr(codeDelta, p);
	    p += 4;
	}
	prevOffset = mapPtr[i].codeOffset;
    }

    /*
     * Encode the code length for each command.
     */

    codePtr->codeLengthStart = p;
    for (i = 0;  i < numCmds;  i++) {
	codeLen = mapPtr[i].numCodeBytes;
	if (codeLen < 0) {
	    Tcl_Panic("EncodeCmdLocMap: bad code length");
	} else if (codeLen <= 127) {
	    TclStoreInt1AtPtr(codeLen, p);
	    p++;
	} else {
	    TclStoreInt1AtPtr(0xFF, p);
	    p++;
	    TclStoreInt4AtPtr(codeLen, p);
	    p += 4;
	}
    }

    /*
     * Encode the source offset for each command as a sequence of deltas.
     */

    codePtr->srcDeltaStart = p;
    prevOffset = 0;
    for (i = 0;  i < numCmds;  i++) {
	srcDelta = mapPtr[i].srcOffset - prevOffset;
	if ((-127 <= srcDelta) && (srcDelta <= 127) && (srcDelta != -1)) {
	    TclStoreInt1AtPtr(srcDelta, p);
	    p++;
	} else {
	    TclStoreInt1AtPtr(0xFF, p);
	    p++;
	    TclStoreInt4AtPtr(srcDelta, p);
	    p += 4;
	}
	prevOffset = mapPtr[i].srcOffset;
    }

    /*
     * Encode the source length for each command.
     */

    codePtr->srcLengthStart = p;
    for (i = 0;  i < numCmds;  i++) {
	srcLen = mapPtr[i].numSrcBytes;
	if (srcLen < 0) {
	    Tcl_Panic("EncodeCmdLocMap: bad source length");
	} else if (srcLen <= 127) {
	    TclStoreInt1AtPtr(srcLen, p);
	    p++;
	} else {
	    TclStoreInt1AtPtr(0xFF, p);
	    p++;
	    TclStoreInt4AtPtr(srcLen, p);
	    p += 4;
	}
    }

    return p;
}

#ifdef TCL_COMPILE_STATS
/*
 *----------------------------------------------------------------------
 *
 * RecordByteCodeStats --
 *
 *	Accumulates various compilation-related statistics for each newly
 *	compiled ByteCode. Called by the TclInitByteCodeObj when Tcl is
 *	compiled with the -DTCL_COMPILE_STATS flag
 *
 * Results:
 *	None.
 *
 * Side effects:
 *	Accumulates aggregate code-related statistics in the interpreter's
 *	ByteCodeStats structure. Records statistics specific to a ByteCode in
 *	its ByteCode structure.
 *
 *----------------------------------------------------------------------
 */

void
RecordByteCodeStats(
    ByteCode *codePtr)		/* Points to ByteCode structure with info
				 * to add to accumulated statistics. */
{
    Interp *iPtr = (Interp *) *codePtr->interpHandle;
    ByteCodeStats *statsPtr;

    if (iPtr == NULL) {
	/* Avoid segfaulting in case we're called in a deleted interp */
	return;
    }
    statsPtr = &(iPtr->stats);

    statsPtr->numCompilations++;
    statsPtr->totalSrcBytes += (double) codePtr->numSrcBytes;
    statsPtr->totalByteCodeBytes += (double) codePtr->structureSize;
    statsPtr->currentSrcBytes += (double) codePtr->numSrcBytes;
    statsPtr->currentByteCodeBytes += (double) codePtr->structureSize;

    statsPtr->srcCount[TclLog2(codePtr->numSrcBytes)]++;
    statsPtr->byteCodeCount[TclLog2((int) codePtr->structureSize)]++;

    statsPtr->currentInstBytes += (double) codePtr->numCodeBytes;
    statsPtr->currentLitBytes += (double)
	    codePtr->numLitObjects * sizeof(Tcl_Obj *);
    statsPtr->currentExceptBytes += (double)
	    codePtr->numExceptRanges * sizeof(ExceptionRange);
    statsPtr->currentAuxBytes += (double)
	    codePtr->numAuxDataItems * sizeof(AuxData);
    statsPtr->currentCmdMapBytes += (double) codePtr->numCmdLocBytes;
}
#endif /* TCL_COMPILE_STATS */

/*
 * Local Variables:
 * mode: c
 * c-basic-offset: 4
 * fill-column: 78
 * tab-width: 8
 * End:
 */<|MERGE_RESOLUTION|>--- conflicted
+++ resolved
@@ -997,11 +997,7 @@
 FreeByteCodeInternalRep(
     Tcl_Obj *objPtr)	/* Object whose internal rep to free. */
 {
-<<<<<<< HEAD
     ByteCode *codePtr;
-=======
-    ByteCode *codePtr = objPtr->internalRep.twoPtrValue.ptr1;
->>>>>>> 29eee1db
 
     ByteCodeGetIntRep(objPtr, &tclByteCodeType, codePtr);
     assert(codePtr != NULL);
@@ -1030,7 +1026,6 @@
  */
 
 void
-<<<<<<< HEAD
 TclPreserveByteCode(
     ByteCode *codePtr)
 {
@@ -1051,9 +1046,6 @@
 
 static void
 CleanupByteCode(
-=======
-TclCleanupByteCode(
->>>>>>> 29eee1db
     ByteCode *codePtr)	/* Points to the ByteCode to free. */
 {
     Tcl_Interp *interp = (Tcl_Interp *) *codePtr->interpHandle;
@@ -1412,11 +1404,7 @@
 FreeSubstCodeInternalRep(
     Tcl_Obj *objPtr)	/* Object whose internal rep to free. */
 {
-<<<<<<< HEAD
     ByteCode *codePtr;
-=======
-    ByteCode *codePtr = objPtr->internalRep.twoPtrValue.ptr1;
->>>>>>> 29eee1db
 
     ByteCodeGetIntRep(objPtr, &substCodeType, codePtr);
     assert(codePtr != NULL);
@@ -2812,7 +2800,6 @@
  *----------------------------------------------------------------------
  */
 
-<<<<<<< HEAD
 static void
 PreventCycle(
     Tcl_Obj *objPtr,
@@ -2847,13 +2834,6 @@
 
 ByteCode *
 TclInitByteCode(
-=======
-void
-TclInitByteCodeObj(
-    Tcl_Obj *objPtr,		/* Points object that should be initialized,
-				 * and whose string rep contains the source
-				 * code. */
->>>>>>> 29eee1db
     CompileEnv *envPtr)/* Points to the CompileEnv structure from
 				 * which to create a ByteCode structure. */
 {
