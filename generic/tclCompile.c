--- conflicted
+++ resolved
@@ -559,7 +559,7 @@
 #ifdef TCL_COMPILE_STATS
 static void		RecordByteCodeStats(ByteCode *codePtr);
 #endif /* TCL_COMPILE_STATS */
-static void		RegisterAuxDataType(AuxDataType *typePtr);
+static void		RegisterAuxDataType(const AuxDataType *typePtr);
 static int		SetByteCodeFromAny(Tcl_Interp *interp,
 			    Tcl_Obj *objPtr);
 static int		FormatInstruction(ByteCode *codePtr,
@@ -3624,15 +3624,9 @@
  *--------------------------------------------------------------
  */
 
-<<<<<<< HEAD
-void
-TclRegisterAuxDataType(
-    const AuxDataType *typePtr)	/* Information about object type; storage must
-=======
 static void
 RegisterAuxDataType(
-    AuxDataType *typePtr)	/* Information about object type; storage must
->>>>>>> ff33155b
+    const AuxDataType *typePtr)	/* Information about object type; storage must
 				 * be statically allocated (must live forever;
 				 * will not be deallocated). */
 {
@@ -3737,14 +3731,9 @@
      * There are only two AuxData type at this time, so register them here.
      */
 
-<<<<<<< HEAD
-    TclRegisterAuxDataType(&tclForeachInfoType);
-    TclRegisterAuxDataType(&tclJumptableInfoType);
-    TclRegisterAuxDataType(&tclDictUpdateInfoType);
-=======
     RegisterAuxDataType(&tclForeachInfoType);
     RegisterAuxDataType(&tclJumptableInfoType);
->>>>>>> ff33155b
+    RegisterAuxDataType(&tclDictUpdateInfoType);
 }
  
