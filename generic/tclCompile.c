--- conflicted
+++ resolved
@@ -702,15 +702,8 @@
 			    Tcl_Obj *copyPtr);
 static unsigned char *	EncodeCmdLocMap(CompileEnv *envPtr,
 			    ByteCode *codePtr, unsigned char *startPtr);
-<<<<<<< HEAD
 static CmdLocation *	EnterCmdStartData(CompileEnv *envPtr,
-			    size_t srcOffset, size_t codeOffset);
-=======
-static void		EnterCmdExtentData(CompileEnv *envPtr,
-			    Tcl_Size cmdNumber, Tcl_Size numSrcBytes, Tcl_Size numCodeBytes);
-static void		EnterCmdStartData(CompileEnv *envPtr,
-			    Tcl_Size cmdNumber, Tcl_Size srcOffset, Tcl_Size codeOffset);
->>>>>>> e90011ea
+			    Tcl_Size srcOffset, Tcl_Size codeOffset);
 static void		FreeByteCodeInternalRep(Tcl_Obj *objPtr);
 static void		FreeSubstCodeInternalRep(Tcl_Obj *objPtr);
 static int		GetCmdLocEncodingSize(CompileEnv *envPtr);
@@ -729,8 +722,8 @@
  */
 static void		EnterCmdWordData(ExtCmdLoc *eclPtr, Tcl_Size srcOffset,
 			    Tcl_Token *tokenPtr, const char *cmd,
-			    Tcl_Size numWords, Tcl_Size line, int *clNext, int **lines,
-			    CompileEnv *envPtr);
+			    Tcl_Size numWords, Tcl_Size line, int *clNext,
+			    Tcl_Size **lines, CompileEnv *envPtr);
 static void		ReleaseCmdWordData(ExtCmdLoc *eclPtr);
 
 /*
@@ -805,7 +798,7 @@
     Interp *iPtr = (Interp *) interp;
     CompileEnv compEnv;		/* Compilation environment structure allocated
 				 * in frame. */
-    size_t length;
+    Tcl_Size length;
     int result = TCL_OK;
     const char *stringPtr;
     Proc *procPtr = iPtr->compiledProcPtr;
@@ -1373,7 +1366,7 @@
     }
     if (codePtr == NULL) {
 	CompileEnv compEnv;
-	size_t numBytes;
+	Tcl_Size numBytes;
 	const char *bytes = Tcl_GetStringFromObj(objPtr, &numBytes);
 
 	/* TODO: Check for more TIP 280 */
@@ -1478,7 +1471,7 @@
     CompileEnv *envPtr,/* Points to the CompileEnv structure to
 				 * initialize. */
     const char *stringPtr,	/* The source string to be compiled. */
-    size_t numBytes,		/* Number of bytes in source string. */
+    Tcl_Size numBytes,		/* Number of bytes in source string. */
     const CmdFrame *invoker,	/* Location context invoking the bcc */
     int word)			/* Index of the word in that context getting
 				 * compiled */
@@ -1687,14 +1680,8 @@
 	 * have transferred to it.
 	 */
 
-<<<<<<< HEAD
-	size_t i;
+	Tcl_Size i;
 	Tcl_Obj **litPtr = envPtr->literalArrayPtr;
-=======
-	Tcl_Size i;
-	LiteralEntry *entryPtr = envPtr->literalArrayPtr;
-	AuxData *auxDataPtr = envPtr->auxDataArrayPtr;
->>>>>>> e90011ea
 
 	for (i = 0;  i < envPtr->literalArrayNext;  i++) {
 	    TclReleaseLiteral((Tcl_Interp *)envPtr->iPtr, *litPtr++);
@@ -1761,7 +1748,7 @@
  *----------------------------------------------------------------------
  */
 
-int
+Tcl_Size
 TclWordKnownAtCompileTime(
     Tcl_Token *tokenPtr,	/* Points to Tcl_Token we should check */
     Tcl_Obj *valuePtr)		/* If not NULL, points to an unshared Tcl_Obj
@@ -1796,7 +1783,7 @@
 	case TCL_TOKEN_BS:
 	    if (tempPtr != NULL) {
 		char utfBuf[4] = "";
-		size_t length = TclParseBackslash(tokenPtr->start,
+		Tcl_Size length = TclParseBackslash(tokenPtr->start,
 			tokenPtr->size, NULL, utfBuf);
 
 		Tcl_AppendToObj(tempPtr, utfBuf, length);
@@ -1840,7 +1827,7 @@
 static int
 ExpandRequested(
     Tcl_Token *tokenPtr,
-    size_t numWords)
+    Tcl_Size numWords)
 {
     /* Determine whether any words of the command require expansion */
     while (numWords--) {
@@ -1861,7 +1848,7 @@
     const char *bytes;
     Command *cmdPtr;
     int cmdLitIdx, extraLiteralFlags = LITERAL_CMD_NAME;
-    size_t length;
+    Tcl_Size length;
 
     cmdPtr = (Command *) Tcl_GetCommandFromObj(interp, cmdObj);
     if ((cmdPtr != NULL) && (cmdPtr->flags & CMD_VIA_RESOLVER)) {
@@ -1882,11 +1869,11 @@
     Tcl_Interp *interp,
     Tcl_Token *tokenPtr,
     Tcl_Obj *cmdObj,
-    size_t numWords,
+    Tcl_Size numWords,
     CompileEnv *envPtr)
 {
     DefineLineInformation;
-    size_t wordIdx = 0;
+    Tcl_Size wordIdx = 0;
     int depth = TclGetStackDepth(envPtr);
 
     if (cmdObj) {
@@ -2077,7 +2064,7 @@
 void
 TclDisposeFailedCompile(
     CompileEnv *envPtr,
-    size_t numCommands)
+    Tcl_Size numCommands)
 {
     while (envPtr->numCommands > numCommands) {
 	(void) BA_CmdLocation_Detach(envPtr->cmdMap);
@@ -2095,9 +2082,9 @@
     Interp *iPtr = (Interp *) interp;
 
     Tcl_Token *tokenPtr = commandTokenPtr;
-    int numWords = tokenPtr->numComponents;
+    Tcl_Size numWords = tokenPtr->numComponents;
     const char *commandStart = tokenPtr->start;
-    int commandSize = tokenPtr->size;
+    Tcl_Size commandSize = tokenPtr->size;
 
     ExtCmdLoc *eclPtr = envPtr->extCmdMapPtr;
     Tcl_Obj *cmdObj;
@@ -2105,10 +2092,10 @@
     CmdLocation *cmdLocPtr = NULL;
     int code = TCL_ERROR;
     int cmdKnown, expand = -1;
-    int *wlines, wlineat;
-    int cmdLine = envPtr->line;
+    Tcl_Size *wlines, wlineat;
+    Tcl_Size cmdLine = envPtr->line;
     int *clNext = envPtr->clNext;
-    int startCodeOffset = envPtr->codeNext - envPtr->codeStart;
+    Tcl_Size startCodeOffset = envPtr->codeNext - envPtr->codeStart;
     int depth = TclGetStackDepth(envPtr);
 
     assert (numWords > 0);
@@ -2217,7 +2204,7 @@
 				 * serves as context for finding and compiling
 				 * commands. May not be NULL. */
     const char *script,		/* The source script to compile. */
-    size_t numBytes,		/* Number of bytes in script. If -1, the
+    Tcl_Size numBytes,		/* Number of bytes in script. If -1, the
 				 * script consists of all bytes up to the
 				 * first null character. */
     CompileEnv *envPtr)		/* Holds resulting instructions. */
@@ -2461,7 +2448,7 @@
     Tcl_Interp *interp,		/* Used for error and status reporting. */
     Tcl_Token *tokenPtr,	/* Pointer to first in an array of tokens to
 				 * compile. */
-    size_t count,		/* Number of tokens to consider at tokenPtr.
+    Tcl_Size count,		/* Number of tokens to consider at tokenPtr.
 				 * Must be at least 1. */
     CompileEnv *envPtr)		/* Holds the resulting instructions. */
 {
@@ -2469,7 +2456,7 @@
 				 * TCL_TOKEN_TEXT, TCL_TOKEN_BS tokens. */
     char buffer[4] = "";
     int numObjsToConcat, adjust;
-    size_t i, length;
+    Tcl_Size i, length;
     unsigned char *entryCodeNext = envPtr->codeNext;
 #define NUM_STATIC_POS 20
     int isLiteral, maxNumCL, numCL;
@@ -2687,7 +2674,7 @@
     Tcl_Interp *interp,		/* Used for error and status reporting. */
     Tcl_Token *tokenPtr,	/* Pointer to first in an array of tokens for
 				 * a command word to compile inline. */
-    size_t count1,			/* Number of tokens to consider at tokenPtr.
+    Tcl_Size count1,		/* Number of tokens to consider at tokenPtr.
 				 * Must be at least 1. */
     CompileEnv *envPtr)		/* Holds the resulting instructions. */
 {
@@ -2739,7 +2726,7 @@
     Tcl_Token *tokenPtr,	/* Points to first in an array of word tokens
 				 * tokens for the expression to compile
 				 * inline. */
-    size_t numWords1,		/* Number of word tokens starting at tokenPtr.
+    Tcl_Size numWords1,		/* Number of word tokens starting at tokenPtr.
 				 * Must be at least 1. Each word token
 				 * contains one or more subtokens. */
     CompileEnv *envPtr)		/* Holds the resulting instructions. */
@@ -2810,7 +2797,7 @@
     CompileEnv *envPtr)		/* Holds resulting instructions. */
 {
     Tcl_Token *tokenPtr;
-    size_t i;
+    Tcl_Size i;
 
     tokenPtr = parsePtr->tokenPtr;
     for (i = 1; i < parsePtr->numWords; i++) {
@@ -2856,7 +2843,6 @@
     Tcl_Obj *objPtr,
     CompileEnv *envPtr)
 {
-<<<<<<< HEAD
     Tcl_HashEntry *hePtr = Tcl_FindHashEntry(&envPtr->litMap, objPtr);
     if (hePtr) {
 	/*
@@ -2873,29 +2859,6 @@
 	size_t numBytes;
 	size_t i = PTR2INT(Tcl_GetHashValue(hePtr));
 	const char *bytes = Tcl_GetStringFromObj(objPtr, &numBytes);
-=======
-    Tcl_Size i;
-
-    for (i = 0;  i < envPtr->literalArrayNext; i++) {
-	if (objPtr == TclFetchLiteral(envPtr, i)) {
-	    /*
-	     * Prevent circular reference where the bytecode internalrep of
-	     * a value contains a literal which is that same value.
-	     * If this is allowed to happen, refcount decrements may not
-	     * reach zero, and memory may leak.  Bugs 467523, 3357771
-	     *
-	     * NOTE:  [Bugs 3392070, 3389764] We make a copy based completely
-	     * on the string value, and do not call Tcl_DuplicateObj() so we
-             * can be sure we do not have any lingering cycles hiding in
-	     * the internalrep.
-	     */
-	    Tcl_Size numBytes;
-	    const char *bytes = Tcl_GetStringFromObj(objPtr, &numBytes);
-	    Tcl_Obj *copyPtr = Tcl_NewStringObj(bytes, numBytes);
-
-	    Tcl_IncrRefCount(copyPtr);
-	    TclReleaseLiteral((Tcl_Interp *)envPtr->iPtr, objPtr);
->>>>>>> e90011ea
 
 	envPtr->literalArrayPtr[i] = Tcl_NewStringObj(bytes, numBytes);
 	Tcl_IncrRefCount(envPtr->literalArrayPtr[i]);
@@ -3271,116 +3234,15 @@
     CompileEnv *envPtr,		/* Points to the compilation environment
 				 * structure in which to enter command
 				 * location information. */
-<<<<<<< HEAD
-    size_t srcOffset,		/* Offset of first char of the command. */
-    size_t codeOffset)		/* Offset of first byte of command code. */
-{
-    CmdLocation *cmdLocPtr = BA_CmdLocation_Append(envPtr->cmdMap);
-=======
-    Tcl_Size cmdIndex,		/* Index of the command whose start data is
-				 * being set. */
     Tcl_Size srcOffset,		/* Offset of first char of the command. */
     Tcl_Size codeOffset)		/* Offset of first byte of command code. */
 {
-    CmdLocation *cmdLocPtr;
-
-    if (cmdIndex < 0 || cmdIndex >= envPtr->numCommands) {
-	Tcl_Panic("EnterCmdStartData: bad command index %" TCL_Z_MODIFIER "u", cmdIndex);
-    }
-
-    if (cmdIndex >= envPtr->cmdMapEnd) {
-	/*
-	 * Expand the command location array by allocating more storage from
-	 * the heap. The currently allocated CmdLocation entries are stored
-	 * from cmdMapPtr[0] up to cmdMapPtr[envPtr->cmdMapEnd] (inclusive).
-	 */
-
-	size_t currElems = envPtr->cmdMapEnd;
-	size_t newElems = 2 * currElems;
-	size_t currBytes = currElems * sizeof(CmdLocation);
-	size_t newBytes = newElems * sizeof(CmdLocation);
-
-	if (envPtr->mallocedCmdMap) {
-	    envPtr->cmdMapPtr = (CmdLocation *)Tcl_Realloc(envPtr->cmdMapPtr, newBytes);
-	} else {
-	    /*
-	     * envPtr->cmdMapPtr isn't a Tcl_Alloc'd pointer, so we must code a
-	     * Tcl_Realloc equivalent for ourselves.
-	     */
-
-	    CmdLocation *newPtr = (CmdLocation *)Tcl_Alloc(newBytes);
-
-	    memcpy(newPtr, envPtr->cmdMapPtr, currBytes);
-	    envPtr->cmdMapPtr = newPtr;
-	    envPtr->mallocedCmdMap = 1;
-	}
-	envPtr->cmdMapEnd = newElems;
-    }
-
-    if (cmdIndex > 0) {
-	if (codeOffset < envPtr->cmdMapPtr[cmdIndex-1].codeOffset) {
-	    Tcl_Panic("EnterCmdStartData: cmd map not sorted by code offset");
-	}
-    }
-
-    cmdLocPtr = &envPtr->cmdMapPtr[cmdIndex];
->>>>>>> e90011ea
+    CmdLocation *cmdLocPtr = BA_CmdLocation_Append(envPtr->cmdMap);
     cmdLocPtr->codeOffset = codeOffset;
     cmdLocPtr->srcOffset = srcOffset;
     cmdLocPtr->numSrcBytes = TCL_INDEX_NONE;
     cmdLocPtr->numCodeBytes = TCL_INDEX_NONE;
-<<<<<<< HEAD
     return cmdLocPtr;
-=======
-}
--
-/*
- *----------------------------------------------------------------------
- *
- * EnterCmdExtentData --
- *
- *	Registers the source and bytecode length for a command. This
- *	information is used at runtime to map between instruction pc and
- *	source locations.
- *
- * Results:
- *	None.
- *
- * Side effects:
- *	Inserts source and code length information into the compilation
- *	environment envPtr for the command at index cmdIndex. Starting source
- *	and bytecode information for the command must already have been
- *	registered.
- *
- *----------------------------------------------------------------------
- */
-
-static void
-EnterCmdExtentData(
-    CompileEnv *envPtr,		/* Points to the compilation environment
-				 * structure in which to enter command
-				 * location information. */
-    Tcl_Size cmdIndex,		/* Index of the command whose source and code
-				 * length data is being set. */
-    Tcl_Size numSrcBytes,		/* Number of command source chars. */
-    Tcl_Size numCodeBytes)		/* Offset of last byte of command code. */
-{
-    CmdLocation *cmdLocPtr;
-
-    if (cmdIndex < 0 || cmdIndex >= envPtr->numCommands) {
-	Tcl_Panic("EnterCmdExtentData: bad command index %" TCL_Z_MODIFIER "u", cmdIndex);
-    }
-
-    if (cmdIndex > envPtr->cmdMapEnd) {
-	Tcl_Panic("EnterCmdExtentData: missing start data for command %" TCL_Z_MODIFIER "u",
-		cmdIndex);
-    }
-
-    cmdLocPtr = &envPtr->cmdMapPtr[cmdIndex];
-    cmdLocPtr->numSrcBytes = numSrcBytes;
-    cmdLocPtr->numCodeBytes = numCodeBytes;
->>>>>>> e90011ea
 }
  
@@ -3415,13 +3277,14 @@
     Tcl_Size numWords,
     Tcl_Size line,
     int *clNext,
-    int **wlines,
+    Tcl_Size **wlines,
     CompileEnv *envPtr)
 {
     ECL *ePtr;
     const char *last;
     Tcl_Size wordIdx, wordLine;
-    int *wwlines, *wordNext;
+    Tcl_Size *wwlines;
+    int *wordNext;
 
     if (eclPtr->nuloc >= eclPtr->nloc) {
 	/*
@@ -3440,10 +3303,10 @@
 
     ePtr = &eclPtr->loc[eclPtr->nuloc];
     ePtr->srcOffset = srcOffset;
-    ePtr->line = (int *)Tcl_Alloc(numWords * sizeof(int));
+    ePtr->line = (Tcl_Size *)Tcl_Alloc(numWords * sizeof(Tcl_Size));
     ePtr->next = (int **)Tcl_Alloc(numWords * sizeof(int *));
     ePtr->nline = numWords;
-    wwlines = (int *)Tcl_Alloc(numWords * sizeof(int));
+    wwlines = (Tcl_Size *)Tcl_Alloc(numWords * sizeof(Tcl_Size));
 
     last = cmd;
     wordLine = line;
@@ -3847,74 +3710,6 @@
  *	The ClientData previously stored by TclCreatAuxData().
  *
  * Side effects:
-<<<<<<< HEAD
-=======
- *	If there is not enough room in the CompileEnv's AuxData array, its size
- *	is doubled.
- *----------------------------------------------------------------------
- */
-
-Tcl_Size
-TclCreateAuxData(
-    void *clientData,	/* The compilation auxiliary data to store in
-				 * the new aux data record. */
-    const AuxDataType *typePtr,	/* Pointer to the type to attach to this
-				 * AuxData */
-    CompileEnv *envPtr)/* Points to the CompileEnv for which a new
-				 * aux data structure is to be allocated. */
-{
-    Tcl_Size index;		/* Index for the new AuxData structure. */
-    AuxData *auxDataPtr;
-				/* Points to the new AuxData structure */
-
-    index = envPtr->auxDataArrayNext;
-    if (index >= envPtr->auxDataArrayEnd) {
-	/*
-	 * Expand the AuxData array. The currently allocated entries are
-	 * stored between elements 0 and (envPtr->auxDataArrayNext - 1)
-	 * [inclusive].
-	 */
-
-	size_t currBytes = envPtr->auxDataArrayNext * sizeof(AuxData);
-	size_t newElems = 2*envPtr->auxDataArrayEnd;
-	size_t newBytes = newElems * sizeof(AuxData);
-
-	if (envPtr->mallocedAuxDataArray) {
-	    envPtr->auxDataArrayPtr =
-		    (AuxData *)Tcl_Realloc(envPtr->auxDataArrayPtr, newBytes);
-	} else {
-	    /*
-	     * envPtr->auxDataArrayPtr isn't a Tcl_Alloc'd pointer, so we must
-	     * code a Tcl_Realloc equivalent for ourselves.
-	     */
-
-	    AuxData *newPtr = (AuxData *)Tcl_Alloc(newBytes);
-
-	    memcpy(newPtr, envPtr->auxDataArrayPtr, currBytes);
-	    envPtr->auxDataArrayPtr = newPtr;
-	    envPtr->mallocedAuxDataArray = 1;
-	}
-	envPtr->auxDataArrayEnd = newElems;
-    }
-    envPtr->auxDataArrayNext++;
-
-    auxDataPtr = &envPtr->auxDataArrayPtr[index];
-    auxDataPtr->clientData = clientData;
-    auxDataPtr->type = typePtr;
-    return index;
-}
--
-/*
- *----------------------------------------------------------------------
- *
- * TclInitJumpFixupArray --
- *
- *	Initializes a JumpFixupArray structure to hold some number of jump
- *	fixup entries.
- *
- * Results:
->>>>>>> e90011ea
  *	None.
  *
  *----------------------------------------------------------------------
@@ -3951,7 +3746,7 @@
  *----------------------------------------------------------------------
  */
 
-size_t
+Tcl_Size
 TclCreateAuxData(
     void *clientData,	/* The compilation auxiliary data to store in
 				 * the new aux data record. */
@@ -4528,14 +4323,8 @@
 				 * memory block where the location information
 				 * is to be stored. */
 {
-<<<<<<< HEAD
-=======
-    CmdLocation *mapPtr = envPtr->cmdMapPtr;
-    Tcl_Size i, codeDelta, codeLen, srcLen, prevOffset;
-    Tcl_Size numCmds = envPtr->numCommands;
->>>>>>> e90011ea
     unsigned char *p = startPtr;
-    size_t codeDelta, codeLen, srcLen, prevOffset;
+    Tcl_Size codeDelta, codeLen, srcLen, prevOffset;
     int srcDelta;
     BA_CmdLocation *map = envPtr->cmdMap;
     BP_CmdLocation ptr;
@@ -4547,16 +4336,10 @@
 
     codePtr->codeDeltaStart = p;
     prevOffset = 0;
-<<<<<<< HEAD
     for (cmdLocPtr = BA_CmdLocation_First(map, &ptr);  cmdLocPtr;
 	    cmdLocPtr = BP_CmdLocation_Next(&ptr)) {
 	codeDelta = cmdLocPtr->codeOffset - prevOffset;
-	if (codeDelta == TCL_INDEX_NONE) {
-=======
-    for (i = 0;  i < numCmds;  i++) {
-	codeDelta = mapPtr[i].codeOffset - prevOffset;
 	if (codeDelta < 0) {
->>>>>>> e90011ea
 	    Tcl_Panic("EncodeCmdLocMap: bad code offset");
 	} else if (codeDelta <= 127) {
 	    TclStoreInt1AtPtr(codeDelta, p);
@@ -4575,16 +4358,10 @@
      */
 
     codePtr->codeLengthStart = p;
-<<<<<<< HEAD
     for (cmdLocPtr = BA_CmdLocation_First(map, &ptr);  cmdLocPtr;
 	    cmdLocPtr = BP_CmdLocation_Next(&ptr)) {
 	codeLen = cmdLocPtr->numCodeBytes;
-	if (codeLen == TCL_INDEX_NONE) {
-=======
-    for (i = 0;  i < numCmds;  i++) {
-	codeLen = mapPtr[i].numCodeBytes;
 	if (codeLen < 0) {
->>>>>>> e90011ea
 	    Tcl_Panic("EncodeCmdLocMap: bad code length");
 	} else if (codeLen <= 127) {
 	    TclStoreInt1AtPtr(codeLen, p);
@@ -4623,16 +4400,10 @@
      */
 
     codePtr->srcLengthStart = p;
-<<<<<<< HEAD
     for (cmdLocPtr = BA_CmdLocation_First(map, &ptr);  cmdLocPtr;
 	    cmdLocPtr = BP_CmdLocation_Next(&ptr)) {
 	srcLen = cmdLocPtr->numSrcBytes;
-	if (srcLen == TCL_INDEX_NONE) {
-=======
-    for (i = 0;  i < numCmds;  i++) {
-	srcLen = mapPtr[i].numSrcBytes;
 	if (srcLen < 0) {
->>>>>>> e90011ea
 	    Tcl_Panic("EncodeCmdLocMap: bad source length");
 	} else if (srcLen <= 127) {
 	    TclStoreInt1AtPtr(srcLen, p);
