--- conflicted
+++ resolved
@@ -3262,16 +3262,10 @@
     wordNext = clNext;
     for (wordIdx=0 ; wordIdx<numWords;
 	    wordIdx++, tokenPtr += tokenPtr->numComponents + 1) {
-<<<<<<< HEAD
 	TclAdvanceLines(&wordLine, last, tokenPtr->start);
 	TclAdvanceContinuations(&wordLine, &wordNext,
 		tokenPtr->start - envPtr->source);
-=======
-        TclAdvanceLines         (&wordLine, last, tokenPtr->start);
-	TclAdvanceContinuations (&wordLine, &wordNext,
-				 tokenPtr->start - envPtr->source);
 	/* See Ticket 4b61afd660 */
->>>>>>> fe25eaf4
 	wwlines[wordIdx] =
 		((wordIdx == 0) || TclWordKnownAtCompileTime(tokenPtr, NULL))
 		? wordLine : -1;
