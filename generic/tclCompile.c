/*
 * tclCompile.c --
 *
 *	This file contains procedures that compile Tcl commands or parts of
 *	commands (like quoted strings or nested sub-commands) into a sequence
 *	of instructions ("bytecodes").
 *
 * Copyright (c) 1996-1998 Sun Microsystems, Inc.
 * Copyright (c) 2001 by Kevin B. Kenny. All rights reserved.
 *
 * See the file "license.terms" for information on usage and redistribution of
 * this file, and for a DISCLAIMER OF ALL WARRANTIES.
 */

#include "tclInt.h"
#include "tclCompile.h"
#include <assert.h>
#include "tclBrodnik.h"

/*
 * Structure used to map between instruction pc and source locations. It
 * defines for each compiled Tcl command its code's starting offset and its
 * source's starting offset and length. Note that the code offset increases
 * monotonically: that is, the table is sorted in code offset order. The
 * source offset is not monotonic.
 */

typedef struct CmdLocation {
    int codeOffset;		/* Offset of first byte of command code. */
    int numCodeBytes;		/* Number of bytes for command's code. */
    int srcOffset;		/* Offset of first char of the command. */
    int numSrcBytes;		/* Number of command source chars. */
} CmdLocation;
TclBrodnikArray(CmdLocation);
TclBrodnikArrayDefine(AuxData,MODULE_SCOPE);

/*
 * Variable that controls whether compilation tracing is enabled and, if so,
 * what level of tracing is desired:
 *    0: no compilation tracing
 *    1: summarize compilation of top level cmds and proc bodies
 *    2: display all instructions of each ByteCode compiled
 * This variable is linked to the Tcl variable "tcl_traceCompile".
 */

#ifdef TCL_COMPILE_DEBUG
int tclTraceCompile = 0;
static int traceInitialized = 0;
#endif

/*
 * A table describing the Tcl bytecode instructions. Entries in this table
 * must correspond to the instruction opcode definitions in tclCompile.h. The
 * names "op1" and "op4" refer to an instruction's one or four byte first
 * operand. Similarly, "stktop" and "stknext" refer to the topmost and next to
 * topmost stack elements.
 *
 * Note that the load, store, and incr instructions do not distinguish local
 * from global variables; the bytecode interpreter at runtime uses the
 * existence of a procedure call frame to distinguish these.
 */

InstructionDesc const tclInstructionTable[] = {
    /* Name	      Bytes stackEffect #Opnds  Operand types */
    {"done",		  1,   -1,         0,	{OPERAND_NONE}},
	/* Finish ByteCode execution and return stktop (top stack item) */
    {"push1",		  2,   +1,         1,	{OPERAND_LIT1}},
	/* Push object at ByteCode objArray[op1] */
    {"push4",		  5,   +1,         1,	{OPERAND_LIT4}},
	/* Push object at ByteCode objArray[op4] */
    {"pop",		  1,   -1,         0,	{OPERAND_NONE}},
	/* Pop the topmost stack object */
    {"dup",		  1,   +1,         0,	{OPERAND_NONE}},
	/* Duplicate the topmost stack object and push the result */
    {"strcat",		  2,   INT_MIN,    1,	{OPERAND_UINT1}},
	/* Concatenate the top op1 items and push result */
    {"invokeStk1",	  2,   INT_MIN,    1,	{OPERAND_UINT1}},
	/* Invoke command named objv[0]; <objc,objv> = <op1,top op1> */
    {"invokeStk4",	  5,   INT_MIN,    1,	{OPERAND_UINT4}},
	/* Invoke command named objv[0]; <objc,objv> = <op4,top op4> */
    {"evalStk",		  1,   0,          0,	{OPERAND_NONE}},
	/* Evaluate command in stktop using Tcl_EvalObj. */
    {"exprStk",		  1,   0,          0,	{OPERAND_NONE}},
	/* Execute expression in stktop using Tcl_ExprStringObj. */

    {"loadScalar1",	  2,   1,          1,	{OPERAND_LVT1}},
	/* Load scalar variable at index op1 <= 255 in call frame */
    {"loadScalar4",	  5,   1,          1,	{OPERAND_LVT4}},
	/* Load scalar variable at index op1 >= 256 in call frame */
    {"loadScalarStk",	  1,   0,          0,	{OPERAND_NONE}},
	/* Load scalar variable; scalar's name is stktop */
    {"loadArray1",	  2,   0,          1,	{OPERAND_LVT1}},
	/* Load array element; array at slot op1<=255, element is stktop */
    {"loadArray4",	  5,   0,          1,	{OPERAND_LVT4}},
	/* Load array element; array at slot op1 > 255, element is stktop */
    {"loadArrayStk",	  1,   -1,         0,	{OPERAND_NONE}},
	/* Load array element; element is stktop, array name is stknext */
    {"loadStk",		  1,   0,          0,	{OPERAND_NONE}},
	/* Load general variable; unparsed variable name is stktop */
    {"storeScalar1",	  2,   0,          1,	{OPERAND_LVT1}},
	/* Store scalar variable at op1<=255 in frame; value is stktop */
    {"storeScalar4",	  5,   0,          1,	{OPERAND_LVT4}},
	/* Store scalar variable at op1 > 255 in frame; value is stktop */
    {"storeScalarStk",	  1,   -1,         0,	{OPERAND_NONE}},
	/* Store scalar; value is stktop, scalar name is stknext */
    {"storeArray1",	  2,   -1,         1,	{OPERAND_LVT1}},
	/* Store array element; array at op1<=255, value is top then elem */
    {"storeArray4",	  5,   -1,         1,	{OPERAND_LVT4}},
	/* Store array element; array at op1>=256, value is top then elem */
    {"storeArrayStk",	  1,   -2,         0,	{OPERAND_NONE}},
	/* Store array element; value is stktop, then elem, array names */
    {"storeStk",	  1,   -1,         0,	{OPERAND_NONE}},
	/* Store general variable; value is stktop, then unparsed name */

    {"incrScalar1",	  2,   0,          1,	{OPERAND_LVT1}},
	/* Incr scalar at index op1<=255 in frame; incr amount is stktop */
    {"incrScalarStk",	  1,   -1,         0,	{OPERAND_NONE}},
	/* Incr scalar; incr amount is stktop, scalar's name is stknext */
    {"incrArray1",	  2,   -1,         1,	{OPERAND_LVT1}},
	/* Incr array elem; arr at slot op1<=255, amount is top then elem */
    {"incrArrayStk",	  1,   -2,         0,	{OPERAND_NONE}},
	/* Incr array element; amount is top then elem then array names */
    {"incrStk",		  1,   -1,         0,	{OPERAND_NONE}},
	/* Incr general variable; amount is stktop then unparsed var name */
    {"incrScalar1Imm",	  3,   +1,         2,	{OPERAND_LVT1, OPERAND_INT1}},
	/* Incr scalar at slot op1 <= 255; amount is 2nd operand byte */
    {"incrScalarStkImm",  2,   0,          1,	{OPERAND_INT1}},
	/* Incr scalar; scalar name is stktop; incr amount is op1 */
    {"incrArray1Imm",	  3,   0,          2,	{OPERAND_LVT1, OPERAND_INT1}},
	/* Incr array elem; array at slot op1 <= 255, elem is stktop,
	 * amount is 2nd operand byte */
    {"incrArrayStkImm",	  2,   -1,         1,	{OPERAND_INT1}},
	/* Incr array element; elem is top then array name, amount is op1 */
    {"incrStkImm",	  2,   0,	   1,	{OPERAND_INT1}},
	/* Incr general variable; unparsed name is top, amount is op1 */

    {"jump1",		  2,   0,          1,	{OPERAND_OFFSET1}},
	/* Jump relative to (pc + op1) */
    {"jump4",		  5,   0,          1,	{OPERAND_OFFSET4}},
	/* Jump relative to (pc + op4) */
    {"jumpTrue1",	  2,   -1,         1,	{OPERAND_OFFSET1}},
	/* Jump relative to (pc + op1) if stktop expr object is true */
    {"jumpTrue4",	  5,   -1,         1,	{OPERAND_OFFSET4}},
	/* Jump relative to (pc + op4) if stktop expr object is true */
    {"jumpFalse1",	  2,   -1,         1,	{OPERAND_OFFSET1}},
	/* Jump relative to (pc + op1) if stktop expr object is false */
    {"jumpFalse4",	  5,   -1,         1,	{OPERAND_OFFSET4}},
	/* Jump relative to (pc + op4) if stktop expr object is false */

    {"bitor",		  1,   -1,         0,	{OPERAND_NONE}},
	/* Bitwise or:	push (stknext | stktop) */
    {"bitxor",		  1,   -1,         0,	{OPERAND_NONE}},
	/* Bitwise xor	push (stknext ^ stktop) */
    {"bitand",		  1,   -1,         0,	{OPERAND_NONE}},
	/* Bitwise and:	push (stknext & stktop) */
    {"eq",		  1,   -1,         0,	{OPERAND_NONE}},
	/* Equal:	push (stknext == stktop) */
    {"neq",		  1,   -1,         0,	{OPERAND_NONE}},
	/* Not equal:	push (stknext != stktop) */
    {"lt",		  1,   -1,         0,	{OPERAND_NONE}},
	/* Less:	push (stknext < stktop) */
    {"gt",		  1,   -1,         0,	{OPERAND_NONE}},
	/* Greater:	push (stknext > stktop) */
    {"le",		  1,   -1,         0,	{OPERAND_NONE}},
	/* Less or equal: push (stknext <= stktop) */
    {"ge",		  1,   -1,         0,	{OPERAND_NONE}},
	/* Greater or equal: push (stknext >= stktop) */
    {"lshift",		  1,   -1,         0,	{OPERAND_NONE}},
	/* Left shift:	push (stknext << stktop) */
    {"rshift",		  1,   -1,         0,	{OPERAND_NONE}},
	/* Right shift:	push (stknext >> stktop) */
    {"add",		  1,   -1,         0,	{OPERAND_NONE}},
	/* Add:		push (stknext + stktop) */
    {"sub",		  1,   -1,         0,	{OPERAND_NONE}},
	/* Sub:		push (stkext - stktop) */
    {"mult",		  1,   -1,         0,	{OPERAND_NONE}},
	/* Multiply:	push (stknext * stktop) */
    {"div",		  1,   -1,         0,	{OPERAND_NONE}},
	/* Divide:	push (stknext / stktop) */
    {"mod",		  1,   -1,         0,	{OPERAND_NONE}},
	/* Mod:		push (stknext % stktop) */
    {"uplus",		  1,   0,          0,	{OPERAND_NONE}},
	/* Unary plus:	push +stktop */
    {"uminus",		  1,   0,          0,	{OPERAND_NONE}},
	/* Unary minus:	push -stktop */
    {"bitnot",		  1,   0,          0,	{OPERAND_NONE}},
	/* Bitwise not:	push ~stktop */
    {"not",		  1,   0,          0,	{OPERAND_NONE}},
	/* Logical not:	push !stktop */
    {"tryCvtToNumeric",	  1,   0,          0,	{OPERAND_NONE}},
	/* Try converting stktop to first int then double if possible. */

    {"break",		  1,   0,          0,	{OPERAND_NONE}},
	/* Abort closest enclosing loop; if none, return TCL_BREAK code. */
    {"continue",	  1,   0,          0,	{OPERAND_NONE}},
	/* Skip to next iteration of closest enclosing loop; if none, return
	 * TCL_CONTINUE code. */

    {"beginCatch4",	  5,   0,          1,	{OPERAND_UINT4}},
	/* Record start of catch with the operand's exception index. Push the
	 * current stack depth onto a special catch stack. */
    {"endCatch",	  1,   0,          0,	{OPERAND_NONE}},
	/* End of last catch. Pop the bytecode interpreter's catch stack. */
    {"pushResult",	  1,   +1,         0,	{OPERAND_NONE}},
	/* Push the interpreter's object result onto the stack. */
    {"pushReturnCode",	  1,   +1,         0,	{OPERAND_NONE}},
	/* Push interpreter's return code (e.g. TCL_OK or TCL_ERROR) as a new
	 * object onto the stack. */

    {"streq",		  1,   -1,         0,	{OPERAND_NONE}},
	/* Str Equal:	push (stknext eq stktop) */
    {"strneq",		  1,   -1,         0,	{OPERAND_NONE}},
	/* Str !Equal:	push (stknext neq stktop) */
    {"strcmp",		  1,   -1,         0,	{OPERAND_NONE}},
	/* Str Compare:	push (stknext cmp stktop) */
    {"strlen",		  1,   0,          0,	{OPERAND_NONE}},
	/* Str Length:	push (strlen stktop) */
    {"strindex",	  1,   -1,         0,	{OPERAND_NONE}},
	/* Str Index:	push (strindex stknext stktop) */
    {"strmatch",	  2,   -1,         1,	{OPERAND_INT1}},
	/* Str Match:	push (strmatch stknext stktop) opnd == nocase */

    {"list",		  5,   INT_MIN,    1,	{OPERAND_UINT4}},
	/* List:	push (stk1 stk2 ... stktop) */
    {"listIndex",	  1,   -1,         0,	{OPERAND_NONE}},
	/* List Index:	push (listindex stknext stktop) */
    {"listLength",	  1,   0,          0,	{OPERAND_NONE}},
	/* List Len:	push (listlength stktop) */

    {"appendScalar1",	  2,   0,          1,	{OPERAND_LVT1}},
	/* Append scalar variable at op1<=255 in frame; value is stktop */
    {"appendScalar4",	  5,   0,          1,	{OPERAND_LVT4}},
	/* Append scalar variable at op1 > 255 in frame; value is stktop */
    {"appendArray1",	  2,   -1,         1,	{OPERAND_LVT1}},
	/* Append array element; array at op1<=255, value is top then elem */
    {"appendArray4",	  5,   -1,         1,	{OPERAND_LVT4}},
	/* Append array element; array at op1>=256, value is top then elem */
    {"appendArrayStk",	  1,   -2,         0,	{OPERAND_NONE}},
	/* Append array element; value is stktop, then elem, array names */
    {"appendStk",	  1,   -1,         0,	{OPERAND_NONE}},
	/* Append general variable; value is stktop, then unparsed name */
    {"lappendScalar1",	  2,   0,          1,	{OPERAND_LVT1}},
	/* Lappend scalar variable at op1<=255 in frame; value is stktop */
    {"lappendScalar4",	  5,   0,          1,	{OPERAND_LVT4}},
	/* Lappend scalar variable at op1 > 255 in frame; value is stktop */
    {"lappendArray1",	  2,   -1,         1,	{OPERAND_LVT1}},
	/* Lappend array element; array at op1<=255, value is top then elem */
    {"lappendArray4",	  5,   -1,         1,	{OPERAND_LVT4}},
	/* Lappend array element; array at op1>=256, value is top then elem */
    {"lappendArrayStk",	  1,   -2,         0,	{OPERAND_NONE}},
	/* Lappend array element; value is stktop, then elem, array names */
    {"lappendStk",	  1,   -1,         0,	{OPERAND_NONE}},
	/* Lappend general variable; value is stktop, then unparsed name */

    {"lindexMulti",	  5,   INT_MIN,    1,	{OPERAND_UINT4}},
	/* Lindex with generalized args, operand is number of stacked objs
	 * used: (operand-1) entries from stktop are the indices; then list to
	 * process. */
    {"over",		  5,   +1,         1,	{OPERAND_UINT4}},
	/* Duplicate the arg-th element from top of stack (TOS=0) */
    {"lsetList",          1,   -2,         0,	{OPERAND_NONE}},
	/* Four-arg version of 'lset'. stktop is old value; next is new
	 * element value, next is the index list; pushes new value */
    {"lsetFlat",          5,   INT_MIN,    1,	{OPERAND_UINT4}},
	/* Three- or >=5-arg version of 'lset', operand is number of stacked
	 * objs: stktop is old value, next is new element value, next come
	 * (operand-2) indices; pushes the new value.
	 */

    {"returnImm",	  9,   -1,         2,	{OPERAND_INT4, OPERAND_UINT4}},
	/* Compiled [return], code, level are operands; options and result
	 * are on the stack. */
    {"expon",		  1,   -1,	   0,	{OPERAND_NONE}},
	/* Binary exponentiation operator: push (stknext ** stktop) */

    /*
     * NOTE: the stack effects of expandStkTop and invokeExpanded are wrong -
     * but it cannot be done right at compile time, the stack effect is only
     * known at run time. The value for invokeExpanded is estimated better at
     * compile time.
     * See the comments further down in this file, where INST_INVOKE_EXPANDED
     * is emitted.
     */
    {"expandStart",       1,    0,          0,	{OPERAND_NONE}},
	/* Start of command with {*} (expanded) arguments */
    {"expandStkTop",      5,    0,          1,	{OPERAND_UINT4}},
	/* Expand the list at stacktop: push its elements on the stack */
    {"invokeExpanded",    1,    0,          0,	{OPERAND_NONE}},
	/* Invoke the command marked by the last 'expandStart' */

    {"listIndexImm",	  5,	0,	   1,	{OPERAND_IDX4}},
	/* List Index:	push (lindex stktop op4) */
    {"listRangeImm",	  9,	0,	   2,	{OPERAND_IDX4, OPERAND_IDX4}},
	/* List Range:	push (lrange stktop op4 op4) */
    {"startCommand",	  9,	0,	   2,	{OPERAND_OFFSET4, OPERAND_UINT4}},
	/* Start of bytecoded command: op is the length of the cmd's code, op2
	 * is number of commands here */

    {"listIn",		  1,	-1,	   0,	{OPERAND_NONE}},
	/* List containment: push [lsearch stktop stknext]>=0) */
    {"listNotIn",	  1,	-1,	   0,	{OPERAND_NONE}},
	/* List negated containment: push [lsearch stktop stknext]<0) */

    {"pushReturnOpts",	  1,	+1,	   0,	{OPERAND_NONE}},
	/* Push the interpreter's return option dictionary as an object on the
	 * stack. */
    {"returnStk",	  1,	-1,	   0,	{OPERAND_NONE}},
	/* Compiled [return]; options and result are on the stack, code and
	 * level are in the options. */

    {"dictGet",		  5,	INT_MIN,   1,	{OPERAND_UINT4}},
	/* The top op4 words (min 1) are a key path into the dictionary just
	 * below the keys on the stack, and all those values are replaced by
	 * the value read out of that key-path (like [dict get]).
	 * Stack:  ... dict key1 ... keyN => ... value */
    {"dictSet",		  9,	INT_MIN,   2,	{OPERAND_UINT4, OPERAND_LVT4}},
	/* Update a dictionary value such that the keys are a path pointing to
	 * the value. op4#1 = numKeys, op4#2 = LVTindex
	 * Stack:  ... key1 ... keyN value => ... newDict */
    {"dictUnset",	  9,	INT_MIN,   2,	{OPERAND_UINT4, OPERAND_LVT4}},
	/* Update a dictionary value such that the keys are not a path pointing
	 * to any value. op4#1 = numKeys, op4#2 = LVTindex
	 * Stack:  ... key1 ... keyN => ... newDict */
    {"dictIncrImm",	  9,	0,	   2,	{OPERAND_INT4, OPERAND_LVT4}},
	/* Update a dictionary value such that the value pointed to by key is
	 * incremented by some value (or set to it if the key isn't in the
	 * dictionary at all). op4#1 = incrAmount, op4#2 = LVTindex
	 * Stack:  ... key => ... newDict */
    {"dictAppend",	  5,	-1,	   1,	{OPERAND_LVT4}},
	/* Update a dictionary value such that the value pointed to by key has
	 * some value string-concatenated onto it. op4 = LVTindex
	 * Stack:  ... key valueToAppend => ... newDict */
    {"dictLappend",	  5,	-1,	   1,	{OPERAND_LVT4}},
	/* Update a dictionary value such that the value pointed to by key has
	 * some value list-appended onto it. op4 = LVTindex
	 * Stack:  ... key valueToAppend => ... newDict */
    {"dictFirst",	  5,	+2,	   1,	{OPERAND_LVT4}},
	/* Begin iterating over the dictionary, using the local scalar
	 * indicated by op4 to hold the iterator state. The local scalar
	 * should not refer to a named variable as the value is not wholly
	 * managed correctly.
	 * Stack:  ... dict => ... value key doneBool */
    {"dictNext",	  5,	+3,	   1,	{OPERAND_LVT4}},
	/* Get the next iteration from the iterator in op4's local scalar.
	 * Stack:  ... => ... value key doneBool */
    {"dictUpdateStart",   9,    0,	   2,	{OPERAND_LVT4, OPERAND_AUX4}},
	/* Create the variables (described in the aux data referred to by the
	 * second immediate argument) to mirror the state of the dictionary in
	 * the variable referred to by the first immediate argument. The list
	 * of keys (top of the stack, not popped) must be the same length as
	 * the list of variables.
	 * Stack:  ... keyList => ... keyList */
    {"dictUpdateEnd",	  9,    -1,	   2,	{OPERAND_LVT4, OPERAND_AUX4}},
	/* Reflect the state of local variables (described in the aux data
	 * referred to by the second immediate argument) back to the state of
	 * the dictionary in the variable referred to by the first immediate
	 * argument. The list of keys (popped from the stack) must be the same
	 * length as the list of variables.
	 * Stack:  ... keyList => ... */
    {"jumpTable",	 5,	-1,	   1,	{OPERAND_AUX4}},
	/* Jump according to the jump-table (in AuxData as indicated by the
	 * operand) and the argument popped from the list. Always executes the
	 * next instruction if no match against the table's entries was found.
	 * Stack:  ... value => ...
	 * Note that the jump table contains offsets relative to the PC when
	 * it points to this instruction; the code is relocatable. */
    {"upvar",            5,    -1,        1,   {OPERAND_LVT4}},
	/* finds level and otherName in stack, links to local variable at
	 * index op1. Leaves the level on stack. */
    {"nsupvar",          5,    -1,        1,   {OPERAND_LVT4}},
	/* finds namespace and otherName in stack, links to local variable at
	 * index op1. Leaves the namespace on stack. */
    {"variable",         5,    -1,        1,   {OPERAND_LVT4}},
	/* finds namespace and otherName in stack, links to local variable at
	 * index op1. Leaves the namespace on stack. */
    {"syntax",		 9,   -1,         2,	{OPERAND_INT4, OPERAND_UINT4}},
	/* Compiled bytecodes to signal syntax error. Equivalent to returnImm
	 * except for the ERR_ALREADY_LOGGED flag in the interpreter. */
    {"reverse",		 5,    0,         1,	{OPERAND_UINT4}},
	/* Reverse the order of the arg elements at the top of stack */

    {"regexp",		 2,   -1,         1,	{OPERAND_INT1}},
	/* Regexp:	push (regexp stknext stktop) opnd == nocase */

    {"existScalar",	 5,    1,         1,	{OPERAND_LVT4}},
	/* Test if scalar variable at index op1 in call frame exists */
    {"existArray",	 5,    0,         1,	{OPERAND_LVT4}},
	/* Test if array element exists; array at slot op1, element is
	 * stktop */
    {"existArrayStk",	 1,    -1,        0,	{OPERAND_NONE}},
	/* Test if array element exists; element is stktop, array name is
	 * stknext */
    {"existStk",	 1,    0,         0,	{OPERAND_NONE}},
	/* Test if general variable exists; unparsed variable name is stktop*/

    {"nop",		 1,    0,         0,	{OPERAND_NONE}},
	/* Do nothing */
    {"returnCodeBranch", 1,   -1,	  0,	{OPERAND_NONE}},
	/* Jump to next instruction based on the return code on top of stack
	 * ERROR: +1;	RETURN: +3;	BREAK: +5;	CONTINUE: +7;
	 * Other non-OK: +9
	 */

    {"unsetScalar",	 6,    0,         2,	{OPERAND_UINT1, OPERAND_LVT4}},
	/* Make scalar variable at index op2 in call frame cease to exist;
	 * op1 is 1 for errors on problems, 0 otherwise */
    {"unsetArray",	 6,    -1,        2,	{OPERAND_UINT1, OPERAND_LVT4}},
	/* Make array element cease to exist; array at slot op2, element is
	 * stktop; op1 is 1 for errors on problems, 0 otherwise */
    {"unsetArrayStk",	 2,    -2,        1,	{OPERAND_UINT1}},
	/* Make array element cease to exist; element is stktop, array name is
	 * stknext; op1 is 1 for errors on problems, 0 otherwise */
    {"unsetStk",	 2,    -1,        1,	{OPERAND_UINT1}},
	/* Make general variable cease to exist; unparsed variable name is
	 * stktop; op1 is 1 for errors on problems, 0 otherwise */

    {"dictExpand",       1,    -1,        0,    {OPERAND_NONE}},
        /* Probe into a dict and extract it (or a subdict of it) into
         * variables with matched names. Produces list of keys bound as
         * result. Part of [dict with].
	 * Stack:  ... dict path => ... keyList */
    {"dictRecombineStk", 1,    -3,        0,    {OPERAND_NONE}},
        /* Map variable contents back into a dictionary in a variable. Part of
         * [dict with].
	 * Stack:  ... dictVarName path keyList => ... */
    {"dictRecombineImm", 5,    -2,        1,    {OPERAND_LVT4}},
        /* Map variable contents back into a dictionary in the local variable
         * indicated by the LVT index. Part of [dict with].
	 * Stack:  ... path keyList => ... */
    {"dictExists",	 5,	INT_MIN,  1,	{OPERAND_UINT4}},
	/* The top op4 words (min 1) are a key path into the dictionary just
	 * below the keys on the stack, and all those values are replaced by a
	 * boolean indicating whether it is possible to read out a value from
	 * that key-path (like [dict exists]).
	 * Stack:  ... dict key1 ... keyN => ... boolean */
    {"verifyDict",	 1,    -1,	  0,	{OPERAND_NONE}},
	/* Verifies that the word on the top of the stack is a dictionary,
	 * popping it if it is and throwing an error if it is not.
	 * Stack:  ... value => ... */

    {"strmap",		 1,    -2,	  0,	{OPERAND_NONE}},
	/* Simplified version of [string map] that only applies one change
	 * string, and only case-sensitively.
	 * Stack:  ... from to string => ... changedString */
    {"strfind",		 1,    -1,	  0,	{OPERAND_NONE}},
	/* Find the first index of a needle string in a haystack string,
	 * producing the index (integer) or -1 if nothing found.
	 * Stack:  ... needle haystack => ... index */
    {"strrfind",	 1,    -1,	  0,	{OPERAND_NONE}},
	/* Find the last index of a needle string in a haystack string,
	 * producing the index (integer) or -1 if nothing found.
	 * Stack:  ... needle haystack => ... index */
    {"strrangeImm",	 9,	0,	  2,	{OPERAND_IDX4, OPERAND_IDX4}},
	/* String Range: push (string range stktop op4 op4) */
    {"strrange",	 1,    -2,	  0,	{OPERAND_NONE}},
	/* String Range with non-constant arguments.
	 * Stack:  ... string idxA idxB => ... substring */

    {"yield",		 1,	0,	  0,	{OPERAND_NONE}},
	/* Makes the current coroutine yield the value at the top of the
	 * stack, and places the response back on top of the stack when it
	 * resumes.
	 * Stack:  ... valueToYield => ... resumeValue */
    {"coroName",         1,    +1,	  0,	{OPERAND_NONE}},
	/* Push the name of the interpreter's current coroutine as an object
	 * on the stack. */
    {"tailcall",	 2,    INT_MIN,	  1,	{OPERAND_UINT1}},
	/* Do a tailcall with the opnd items on the stack as the thing to
	 * tailcall to; opnd must be greater than 0 for the semantics to work
	 * right. */

    {"currentNamespace", 1,    +1,	  0,	{OPERAND_NONE}},
	/* Push the name of the interpreter's current namespace as an object
	 * on the stack. */
    {"infoLevelNumber",  1,    +1,	  0,	{OPERAND_NONE}},
	/* Push the stack depth (i.e., [info level]) of the interpreter as an
	 * object on the stack. */
    {"infoLevelArgs",	 1,	0,	  0,	{OPERAND_NONE}},
	/* Push the argument words to a stack depth (i.e., [info level <n>])
	 * of the interpreter as an object on the stack.
	 * Stack:  ... depth => ... argList */
    {"resolveCmd",	 1,	0,	  0,	{OPERAND_NONE}},
	/* Resolves the command named on the top of the stack to its fully
	 * qualified version, or produces the empty string if no such command
	 * exists. Never generates errors.
	 * Stack:  ... cmdName => ... fullCmdName */

    {"tclooSelf",	 1,	+1,	  0,	{OPERAND_NONE}},
	/* Push the identity of the current TclOO object (i.e., the name of
	 * its current public access command) on the stack. */
    {"tclooClass",	 1,	0,	  0,	{OPERAND_NONE}},
	/* Push the class of the TclOO object named at the top of the stack
	 * onto the stack.
	 * Stack:  ... object => ... class */
    {"tclooNamespace",	 1,	0,	  0,	{OPERAND_NONE}},
	/* Push the namespace of the TclOO object named at the top of the
	 * stack onto the stack.
	 * Stack:  ... object => ... namespace */
    {"tclooIsObject",	 1,	0,	  0,	{OPERAND_NONE}},
	/* Push whether the value named at the top of the stack is a TclOO
	 * object (i.e., a boolean). Can corrupt the interpreter result
	 * despite not throwing, so not safe for use in a post-exception
	 * context.
	 * Stack:  ... value => ... boolean */

    {"arrayExistsStk",	 1,	0,	  0,	{OPERAND_NONE}},
	/* Looks up the element on the top of the stack and tests whether it
	 * is an array. Pushes a boolean describing whether this is the
	 * case. Also runs the whole-array trace on the named variable, so can
	 * throw anything.
	 * Stack:  ... varName => ... boolean */
    {"arrayExistsImm",	 5,	+1,	  1,	{OPERAND_LVT4}},
	/* Looks up the variable indexed by opnd and tests whether it is an
	 * array. Pushes a boolean describing whether this is the case. Also
	 * runs the whole-array trace on the named variable, so can throw
	 * anything.
	 * Stack:  ... => ... boolean */
    {"arrayMakeStk",	 1,	-1,	  0,	{OPERAND_NONE}},
	/* Forces the element on the top of the stack to be the name of an
	 * array.
	 * Stack:  ... varName => ... */
    {"arrayMakeImm",	 5,	0,	  1,	{OPERAND_LVT4}},
	/* Forces the variable indexed by opnd to be an array. Does not touch
	 * the stack. */

    {"invokeReplace",	 6,	INT_MIN,  2,	{OPERAND_UINT4,OPERAND_UINT1}},
	/* Invoke command named objv[0], replacing the first two words with
	 * the word at the top of the stack;
	 * <objc,objv> = <op4,top op4 after popping 1> */

    {"listConcat",	 1,	-1,	  0,	{OPERAND_NONE}},
	/* Concatenates the two lists at the top of the stack into a single
	 * list and pushes that resulting list onto the stack.
	 * Stack: ... list1 list2 => ... [lconcat list1 list2] */

    {"expandDrop",       1,    0,          0,	{OPERAND_NONE}},
	/* Drops an element from the auxiliary stack, popping stack elements
	 * until the matching stack depth is reached. */

    /* New foreach implementation */
    {"foreach_start",	 5,	+2,	  1,	{OPERAND_AUX4}},
	/* Initialize execution of a foreach loop. Operand is aux data index
	 * of the ForeachInfo structure for the foreach command. It pushes 2
	 * elements which hold runtime params for foreach_step, they are later
	 * dropped by foreach_end together with the value lists. NOTE that the
	 * iterator-tracker and info reference must not be passed to bytecodes
	 * that handle normal Tcl values. NOTE that this instruction jumps to
	 * the foreach_step instruction paired with it; the stack info below
	 * is only nominal.
	 * Stack: ... listObjs... => ... listObjs... iterTracker info */
    {"foreach_step",	 1,	 0,	  0,	{OPERAND_NONE}},
	/* "Step" or begin next iteration of foreach loop. Assigns to foreach
	 * iteration variables. May jump to straight after the foreach_start
	 * that pushed the iterTracker and info values. MUST be followed
	 * immediately by a foreach_end.
	 * Stack: ... listObjs... iterTracker info =>
	 *				... listObjs... iterTracker info */
    {"foreach_end",	 1,	 0,	  0,	{OPERAND_NONE}},
	/* Clean up a foreach loop by dropping the info value, the tracker
	 * value and the lists that were being iterated over.
	 * Stack: ... listObjs... iterTracker info => ... */
    {"lmap_collect",	 1,	-1,	  0,	{OPERAND_NONE}},
	/* Appends the value at the top of the stack to the list located on
	 * the stack the "other side" of the foreach-related values.
	 * Stack: ... collector listObjs... iterTracker info value =>
	 *			... collector listObjs... iterTracker info */

    {"strtrim",		 1,	-1,	  0,	{OPERAND_NONE}},
	/* [string trim] core: removes the characters (designated by the value
	 * at the top of the stack) from both ends of the string and pushes
	 * the resulting string.
	 * Stack: ... string charset => ... trimmedString */
    {"strtrimLeft",	 1,	-1,	  0,	{OPERAND_NONE}},
	/* [string trimleft] core: removes the characters (designated by the
	 * value at the top of the stack) from the left of the string and
	 * pushes the resulting string.
	 * Stack: ... string charset => ... trimmedString */
    {"strtrimRight",	 1,	-1,	  0,	{OPERAND_NONE}},
	/* [string trimright] core: removes the characters (designated by the
	 * value at the top of the stack) from the right of the string and
	 * pushes the resulting string.
	 * Stack: ... string charset => ... trimmedString */

    {"concatStk",	 5,	INT_MIN,  1,	{OPERAND_UINT4}},
	/* Wrapper round Tcl_ConcatObj(), used for [concat] and [eval]. opnd
	 * is number of values to concatenate.
	 * Operation:	push concat(stk1 stk2 ... stktop) */

    {"strcaseUpper",	 1,	0,	  0,	{OPERAND_NONE}},
	/* [string toupper] core: converts whole string to upper case using
	 * the default (extended "C" locale) rules.
	 * Stack: ... string => ... newString */
    {"strcaseLower",	 1,	0,	  0,	{OPERAND_NONE}},
	/* [string tolower] core: converts whole string to upper case using
	 * the default (extended "C" locale) rules.
	 * Stack: ... string => ... newString */
    {"strcaseTitle",	 1,	0,	  0,	{OPERAND_NONE}},
	/* [string totitle] core: converts whole string to upper case using
	 * the default (extended "C" locale) rules.
	 * Stack: ... string => ... newString */
    {"strreplace",	 1,	-3,	  0,	{OPERAND_NONE}},
	/* [string replace] core: replaces a non-empty range of one string
	 * with the contents of another.
	 * Stack: ... string fromIdx toIdx replacement => ... newString */

    {"originCmd",	 1,	0,	  0,	{OPERAND_NONE}},
	/* Reports which command was the origin (via namespace import chain)
	 * of the command named on the top of the stack.
	 * Stack:  ... cmdName => ... fullOriginalCmdName */

    {"tclooNext",	 2,	INT_MIN,  1,	{OPERAND_UINT1}},
	/* Call the next item on the TclOO call chain, passing opnd arguments
	 * (min 1, max 255, *includes* "next").  The result of the invoked
	 * method implementation will be pushed on the stack in place of the
	 * arguments (similar to invokeStk).
	 * Stack:  ... "next" arg2 arg3 -- argN => ... result */
    {"tclooNextClass",	 2,	INT_MIN,  1,	{OPERAND_UINT1}},
	/* Call the following item on the TclOO call chain defined by class
	 * className, passing opnd arguments (min 2, max 255, *includes*
	 * "nextto" and the class name). The result of the invoked method
	 * implementation will be pushed on the stack in place of the
	 * arguments (similar to invokeStk).
	 * Stack:  ... "nextto" className arg3 arg4 -- argN => ... result */

    {"yieldToInvoke",	 1,	0,	  0,	{OPERAND_NONE}},
	/* Makes the current coroutine yield the value at the top of the
	 * stack, invoking the given command/args with resolution in the given
	 * namespace (all packed into a list), and places the list of values
	 * that are the response back on top of the stack when it resumes.
	 * Stack:  ... [list ns cmd arg1 ... argN] => ... resumeList */

    {"numericType",	 1,	0,	  0,	{OPERAND_NONE}},
	/* Pushes the numeric type code of the word at the top of the stack.
	 * Stack:  ... value => ... typeCode */
    {"tryCvtToBoolean",	 1,	+1,	  0,	{OPERAND_NONE}},
	/* Try converting stktop to boolean if possible. No errors.
	 * Stack:  ... value => ... value isStrictBool */
    {"strclass",	 2,	0,	  1,	{OPERAND_SCLS1}},
	/* See if all the characters of the given string are a member of the
	 * specified (by opnd) character class. Note that an empty string will
	 * satisfy the class check (standard definition of "all").
	 * Stack:  ... stringValue => ... boolean */

    {"lappendList",	 5,	0,	1,	{OPERAND_LVT4}},
	/* Lappend list to scalar variable at op4 in frame.
	 * Stack:  ... list => ... listVarContents */
    {"lappendListArray", 5,	-1,	1,	{OPERAND_LVT4}},
	/* Lappend list to array element; array at op4.
	 * Stack:  ... elem list => ... listVarContents */
    {"lappendListArrayStk", 1,	-2,	0,	{OPERAND_NONE}},
	/* Lappend list to array element.
	 * Stack:  ... arrayName elem list => ... listVarContents */
    {"lappendListStk",	 1,	-1,	0,	{OPERAND_NONE}},
	/* Lappend list to general variable.
	 * Stack:  ... varName list => ... listVarContents */

    {"clockRead",	 2,	+1,	1,	{OPERAND_UINT1}},
        /* Read clock out to the stack. Operand is which clock to read
	 * 0=clicks, 1=microseconds, 2=milliseconds, 3=seconds.
	 * Stack: ... => ... time */

    {"dictGetDef",	  5,	INT_MIN,   1,	{OPERAND_UINT4}},
	/* The top word is the default, the next op4 words (min 1) are a key
	 * path into the dictionary just below the keys on the stack, and all
	 * those values are replaced by the value read out of that key-path
	 * (like [dict get]) except if there is no such key, when instead the
	 * default is pushed instead.
	 * Stack:  ... dict key1 ... keyN default => ... value */

    {"strlt",		  1,   -1,         0,	{OPERAND_NONE}},
	/* String Less:			push (stknext < stktop) */
    {"strgt",		  1,   -1,         0,	{OPERAND_NONE}},
	/* String Greater:		push (stknext > stktop) */
    {"strle",		  1,   -1,         0,	{OPERAND_NONE}},
	/* String Less or equal:	push (stknext <= stktop) */
    {"strge",		  1,   -1,         0,	{OPERAND_NONE}},
	/* String Greater or equal:	push (stknext >= stktop) */

    {NULL, 0, 0, 0, {OPERAND_NONE}}
};

/*
 * Prototypes for procedures defined later in this file:
 */

static void		CleanupByteCode(ByteCode *codePtr);
static void		CompileScriptTokens(Tcl_Interp *interp,
			    Tcl_Token *tokens, Tcl_Token *lastTokenPtr,
			    CompileEnv *envPtr);
static ByteCode *	CompileSubstObj(Tcl_Interp *interp, Tcl_Obj *objPtr,
			    int flags);
static void		DupByteCodeInternalRep(Tcl_Obj *srcPtr,
			    Tcl_Obj *copyPtr);
static unsigned char *	EncodeCmdLocMap(CompileEnv *envPtr,
			    ByteCode *codePtr, unsigned char *startPtr);
static CmdLocation *	EnterCmdStartData(CompileEnv *envPtr,
			    int srcOffset, int codeOffset);
static void		FreeByteCodeInternalRep(Tcl_Obj *objPtr);
static void		FreeSubstCodeInternalRep(Tcl_Obj *objPtr);
static int		GetCmdLocEncodingSize(CompileEnv *envPtr);
static int		IsCompactibleCompileEnv(CompileEnv *envPtr);
static void		PreventCycle(Tcl_Obj *objPtr, CompileEnv *envPtr);
#ifdef TCL_COMPILE_STATS
static void		RecordByteCodeStats(ByteCode *codePtr);
#endif /* TCL_COMPILE_STATS */
static int		SetByteCodeFromAny(Tcl_Interp *interp,
			    Tcl_Obj *objPtr);
static void		StartExpanding(CompileEnv *envPtr);

/*
 * TIP #280: Helper for building the per-word line information of all compiled
 * commands.
 */
static void		EnterCmdWordData(ExtCmdLoc *eclPtr, int srcOffset,
			    Tcl_Token *tokenPtr, const char *cmd,
			    int numWords, int line, int *clNext, int **lines,
			    CompileEnv *envPtr);
static void		ReleaseCmdWordData(ExtCmdLoc *eclPtr);

/*
 * The structure below defines the bytecode Tcl object type by means of
 * procedures that can be invoked by generic object code.
 */

const Tcl_ObjType tclByteCodeType = {
    "bytecode",			/* name */
    FreeByteCodeInternalRep,	/* freeIntRepProc */
    DupByteCodeInternalRep,	/* dupIntRepProc */
    NULL,			/* updateStringProc */
    SetByteCodeFromAny		/* setFromAnyProc */
};

/*
 * The structure below defines a bytecode Tcl object type to hold the
 * compiled bytecode for the [subst]itution of Tcl values.
 */

static const Tcl_ObjType substCodeType = {
    "substcode",		/* name */
    FreeSubstCodeInternalRep,	/* freeIntRepProc */
    DupByteCodeInternalRep,	/* dupIntRepProc - shared with bytecode */
    NULL,			/* updateStringProc */
    NULL,			/* setFromAnyProc */
};
#define SubstFlags(objPtr) (objPtr)->internalRep.twoPtrValue.ptr2

/*
 * Helper macros.
 */

#define TclIncrUInt4AtPtr(ptr, delta) \
    TclStoreInt4AtPtr(TclGetUInt4AtPtr(ptr)+(delta), (ptr))

/*
 *----------------------------------------------------------------------
 *
 * TclSetByteCodeFromAny --
 *
 *	Part of the bytecode Tcl object type implementation. Attempts to
 *	generate an byte code internal form for the Tcl object "objPtr" by
 *	compiling its string representation. This function also takes a hook
 *	procedure that will be invoked to perform any needed post processing
 *	on the compilation results before generating byte codes. interp is
 *	compilation context and may not be NULL.
 *
 * Results:
 *	The return value is a standard Tcl object result. If an error occurs
 *	during compilation, an error message is left in the interpreter's
 *	result.
 *
 * Side effects:
 *	Frees the old internal representation. If no error occurs, then the
 *	compiled code is stored as "objPtr"s bytecode representation. Also, if
 *	debugging, initializes the "tcl_traceCompile" Tcl variable used to
 *	trace compilations.
 *
 *----------------------------------------------------------------------
 */

int
TclSetByteCodeFromAny(
    Tcl_Interp *interp,		/* The interpreter for which the code is being
				 * compiled. Must not be NULL. */
    Tcl_Obj *objPtr,		/* The object to make a ByteCode object. */
    CompileHookProc *hookProc,	/* Procedure to invoke after compilation. */
    ClientData clientData)	/* Hook procedure private data. */
{
    Interp *iPtr = (Interp *) interp;
    CompileEnv compEnv;		/* Compilation environment structure allocated
				 * in frame. */
    size_t length;
    int result = TCL_OK;
    const char *stringPtr;
    Proc *procPtr = iPtr->compiledProcPtr;
    ContLineLoc *clLocPtr;

#ifdef TCL_COMPILE_DEBUG
    if (!traceInitialized) {
	if (Tcl_LinkVar(interp, "tcl_traceCompile",
		&tclTraceCompile, TCL_LINK_INT) != TCL_OK) {
	    Tcl_Panic("SetByteCodeFromAny: unable to create link for tcl_traceCompile variable");
	}
	traceInitialized = 1;
    }
#endif

    stringPtr = TclGetStringFromObj(objPtr, &length);

    /*
     * TIP #280: Pick up the CmdFrame in which the BC compiler was invoked and
     * use to initialize the tracking in the compiler. This information was
     * stored by TclCompEvalObj and ProcCompileProc.
     */

    TclInitCompileEnv(interp, &compEnv, stringPtr, length,
	    iPtr->invokeCmdFramePtr, iPtr->invokeWord);

    /*
     * Now we check if we have data about invisible continuation lines for the
     * script, and make it available to the compile environment, if so.
     *
     * It is not clear if the script Tcl_Obj* can be free'd while the compiler
     * is using it, leading to the release of the associated ContLineLoc
     * structure as well. To ensure that the latter doesn't happen we set a
     * lock on it. We release this lock in the function TclFreeCompileEnv(),
     * found in this file. The "lineCLPtr" hashtable is managed in the file
     * "tclObj.c".
     */

    clLocPtr = TclContinuationsGet(objPtr);
    if (clLocPtr) {
	compEnv.clNext = &clLocPtr->loc[0];
    }

    TclCompileScript(interp, stringPtr, length, &compEnv);

    /*
     * Successful compilation. Add a "done" instruction at the end.
     */

    TclEmitOpcode(INST_DONE, &compEnv);

    /*
     * Check for optimizations!
     *
     * Test if the generated code is free of most hazards; if so, recompile
     * but with generation of INST_START_CMD disabled. This produces somewhat
     * faster code in some cases, and more compact code in more.
     */

    if (Tcl_GetParent(interp) == NULL &&
	    !Tcl_LimitTypeEnabled(interp, TCL_LIMIT_COMMANDS|TCL_LIMIT_TIME)
	    && IsCompactibleCompileEnv(&compEnv)) {
	TclFreeCompileEnv(&compEnv);
	iPtr->compiledProcPtr = procPtr;
	TclInitCompileEnv(interp, &compEnv, stringPtr, length,
		iPtr->invokeCmdFramePtr, iPtr->invokeWord);
	if (clLocPtr) {
	    compEnv.clNext = &clLocPtr->loc[0];
	}
	compEnv.atCmdStart = 2;		/* The disabling magic. */
	TclCompileScript(interp, stringPtr, length, &compEnv);
	assert (compEnv.atCmdStart > 1);
	TclEmitOpcode(INST_DONE, &compEnv);
	assert (compEnv.atCmdStart > 1);
    }

    /*
     * Apply some peephole optimizations that can cross specific/generic
     * instruction generator boundaries.
     */

    if (iPtr->optimizer) {
	(iPtr->optimizer)(&compEnv);
    }

    /*
     * Invoke the compilation hook procedure if one exists.
     */

    if (hookProc) {
	result = hookProc(interp, &compEnv, clientData);
    }

    /*
     * Change the object into a ByteCode object. Ownership of the literal
     * objects and aux data items is given to the ByteCode object.
     */

#ifdef TCL_COMPILE_DEBUG
    TclVerifyLocalLiteralTable(&compEnv);
#endif /*TCL_COMPILE_DEBUG*/

    if (result == TCL_OK) {
	(void) TclInitByteCodeObj(objPtr, &tclByteCodeType, &compEnv);
#ifdef TCL_COMPILE_DEBUG
	if (tclTraceCompile >= 2) {
	    TclPrintByteCodeObj(interp, objPtr);
	    fflush(stdout);
	}
#endif /* TCL_COMPILE_DEBUG */
    }

    TclFreeCompileEnv(&compEnv);
    return result;
}

/*
 *-----------------------------------------------------------------------
 *
 * SetByteCodeFromAny --
 *
 *	Part of the bytecode Tcl object type implementation. Attempts to
 *	generate an byte code internal form for the Tcl object "objPtr" by
 *	compiling its string representation.
 *
 * Results:
 *	The return value is a standard Tcl object result. If an error occurs
 *	during compilation, an error message is left in the interpreter's
 *	result unless "interp" is NULL.
 *
 * Side effects:
 *	Frees the old internal representation. If no error occurs, then the
 *	compiled code is stored as "objPtr"s bytecode representation. Also, if
 *	debugging, initializes the "tcl_traceCompile" Tcl variable used to
 *	trace compilations.
 *
 *----------------------------------------------------------------------
 */

static int
SetByteCodeFromAny(
    Tcl_Interp *interp,		/* The interpreter for which the code is being
				 * compiled. Must not be NULL. */
    Tcl_Obj *objPtr)		/* The object to make a ByteCode object. */
{
    if (interp == NULL) {
	return TCL_ERROR;
    }
    return TclSetByteCodeFromAny(interp, objPtr, NULL, NULL);
}

/*
 *----------------------------------------------------------------------
 *
 * DupByteCodeInternalRep --
 *
 *	Part of the bytecode Tcl object type implementation. However, it does
 *	not copy the internal representation of a bytecode Tcl_Obj, but
 *	instead leaves the new object untyped (with a NULL type pointer).
 *	Code will be compiled for the new object only if necessary.
 *
 * Results:
 *	None.
 *
 * Side effects:
 *	None.
 *
 *----------------------------------------------------------------------
 */

static void
DupByteCodeInternalRep(
    TCL_UNUSED(Tcl_Obj *) /*srcPtr*/,
    TCL_UNUSED(Tcl_Obj *) /*copyPtr*/)
{
    return;
}

/*
 *----------------------------------------------------------------------
 *
 * FreeByteCodeInternalRep --
 *
 *	Part of the bytecode Tcl object type implementation. Frees the storage
 *	associated with a bytecode object's internal representation unless its
 *	code is actively being executed.
 *
 * Results:
 *	None.
 *
 * Side effects:
 *	The bytecode object's internal rep is marked invalid and its code gets
 *	freed unless the code is actively being executed. In that case the
 *	cleanup is delayed until the last execution of the code completes.
 *
 *----------------------------------------------------------------------
 */

static void
FreeByteCodeInternalRep(
    Tcl_Obj *objPtr)	/* Object whose internal rep to free. */
{
    ByteCode *codePtr;

    ByteCodeGetIntRep(objPtr, &tclByteCodeType, codePtr);
    assert(codePtr != NULL);

    TclReleaseByteCode(codePtr);
}

/*
 *----------------------------------------------------------------------
 *
 * TclReleaseByteCode --
 *
 *	This procedure does all the real work of freeing up a bytecode
 *	object's ByteCode structure. It's called only when the structure's
 *	reference count becomes zero.
 *
 * Results:
 *	None.
 *
 * Side effects:
 *	Frees objPtr's bytecode internal representation and sets its type NULL
 *	Also releases its literals and frees its auxiliary data items.
 *
 *----------------------------------------------------------------------
 */

void
TclPreserveByteCode(
    ByteCode *codePtr)
{
    codePtr->refCount++;
}

void
TclReleaseByteCode(
    ByteCode *codePtr)
{
    if (codePtr->refCount-- > 1) {
	return;
    }

    /* Just dropped to refcount==0.  Clean up. */
    CleanupByteCode(codePtr);
}

static void
CleanupByteCode(
    ByteCode *codePtr)	/* Points to the ByteCode to free. */
{
    Tcl_Interp *interp = (Tcl_Interp *) *codePtr->interpHandle;
    Interp *iPtr = (Interp *) interp;
    int numLitObjects = codePtr->numLitObjects;
    Tcl_Obj **objArrayPtr, *objPtr;
    const AuxData *auxDataPtr;
    int i;
#ifdef TCL_COMPILE_STATS

    if (interp != NULL) {
	ByteCodeStats *statsPtr;
	Tcl_Time destroyTime;
	int lifetimeSec, lifetimeMicroSec, log2;

	statsPtr = &iPtr->stats;

	statsPtr->numByteCodesFreed++;
	statsPtr->currentSrcBytes -= (double) codePtr->numSrcBytes;
	statsPtr->currentByteCodeBytes -= (double) codePtr->structureSize;

	statsPtr->currentInstBytes -= (double) codePtr->numCodeBytes;
	statsPtr->currentLitBytes -= (double)
		codePtr->numLitObjects * sizeof(Tcl_Obj *);
	statsPtr->currentExceptBytes -= (double)
		codePtr->numExceptRanges * sizeof(ExceptionRange);
	statsPtr->currentAuxBytes -= (double)
		BA_AuxData_Size(codePtr->auxData) * sizeof(AuxData);
	statsPtr->currentCmdMapBytes -= (double) codePtr->numCmdLocBytes;

	Tcl_GetTime(&destroyTime);
	lifetimeSec = destroyTime.sec - codePtr->createTime.sec;
	if (lifetimeSec > 2000) {	/* avoid overflow */
	    lifetimeSec = 2000;
	}
	lifetimeMicroSec = 1000000 * lifetimeSec +
		(destroyTime.usec - codePtr->createTime.usec);

	log2 = TclLog2(lifetimeMicroSec);
	if (log2 > 31) {
	    log2 = 31;
	}
	statsPtr->lifetimeCount[log2]++;
    }
#endif /* TCL_COMPILE_STATS */

    /*
     * A single heap object holds the ByteCode structure and its code, object,
     * command location, and auxiliary data arrays. This means we only need to
     * 1) decrement the ref counts of the literal values in its literal array,
     * 2) call the free procs for the auxiliary data items, 3) free the
     * localCache if it is unused, and finally 4) free the ByteCode
     * structure's heap object.
     *
     * The case for TCL_BYTECODE_PRECOMPILED (precompiled ByteCodes, like
     * those generated from tbcload) is special, as they doesn't make use of
     * the global literal table. They instead maintain private references to
     * their literals which must be decremented.
     *
     * In order to insure a proper and efficient cleanup of the literal array
     * when it contains non-shared literals [Bug 983660], we also distinguish
     * the case of an interpreter being deleted (signaled by interp == NULL).
     * Also, as the interp deletion will remove the global literal table
     * anyway, we avoid the extra cost of updating it for each literal being
     * released.
     */

    if (codePtr->flags & TCL_BYTECODE_PRECOMPILED) {

	objArrayPtr = codePtr->objArrayPtr;
	for (i = 0;  i < numLitObjects;  i++) {
	    objPtr = *objArrayPtr;
	    if (objPtr) {
		Tcl_DecrRefCount(objPtr);
	    }
	    objArrayPtr++;
	}
	codePtr->numLitObjects = 0;
    } else {
	objArrayPtr = codePtr->objArrayPtr;
	while (numLitObjects--) {
	    /* TclReleaseLiteral calls Tcl_DecrRefCount() for us */
	    TclReleaseLiteral(interp, *objArrayPtr++);
	}
    }
    if (codePtr->flags & TCL_BYTECODE_FREE_LITERALS) {
	Tcl_Free(codePtr->objArrayPtr);
    }

    if (codePtr->auxData) {
	BA_AuxData *adArray = codePtr->auxData;

	codePtr->auxData = NULL;
	auxDataPtr = BA_AuxData_Detach(adArray);
	while (auxDataPtr) {
	    if (auxDataPtr->type->freeProc != NULL) {
		auxDataPtr->type->freeProc(auxDataPtr->clientData);
	    }
	    auxDataPtr = BA_AuxData_Detach(adArray);
	}
	BA_AuxData_Destroy(adArray);
    }

    /*
     * TIP #280. Release the location data associated with this byte code
     * structure, if any. NOTE: The interp we belong to may be gone already,
     * and the data with it.
     *
     * See also tclBasic.c, DeleteInterpProc
     */

    if (iPtr) {
	Tcl_HashEntry *hePtr = Tcl_FindHashEntry(iPtr->lineBCPtr,
		(char *) codePtr);

	if (hePtr) {
	    ReleaseCmdWordData((ExtCmdLoc *)Tcl_GetHashValue(hePtr));
	    Tcl_DeleteHashEntry(hePtr);
	}
    }

    if (codePtr->localCachePtr && (codePtr->localCachePtr->refCount-- <= 1)) {
	TclFreeLocalCache(interp, codePtr->localCachePtr);
    }

    TclHandleRelease(codePtr->interpHandle);
    Tcl_Free(codePtr);
}

/*
 * ---------------------------------------------------------------------
 *
 * IsCompactibleCompileEnv --
 *
 *	Checks to see if we may apply some basic compaction optimizations to a
 *	piece of bytecode. Idempotent.
 *
 * ---------------------------------------------------------------------
 */

static int
IsCompactibleCompileEnv(
    CompileEnv *envPtr)
{
    unsigned char *pc;
    int size;

    /*
     * Special: procedures in the '::tcl' namespace (or its children) are
     * considered to be well-behaved and so can have compaction applied even
     * if it would otherwise be invalid.
     */

    if (envPtr->procPtr != NULL && envPtr->procPtr->cmdPtr != NULL
	    && envPtr->procPtr->cmdPtr->nsPtr != NULL) {
	Namespace *nsPtr = envPtr->procPtr->cmdPtr->nsPtr;

	if (strcmp(nsPtr->fullName, "::tcl") == 0
		|| strncmp(nsPtr->fullName, "::tcl::", 7) == 0) {
	    return 1;
	}
    }

    /*
     * Go through and ensure that no operation involved can cause a desired
     * change of bytecode sequence during running. This comes down to ensuring
     * that there are no mapped variables (due to traces) or calls to external
     * commands (traces, [uplevel] trickery). This is actually a very
     * conservative check; it turns down a lot of code that is OK in practice.
     */

    for (pc = envPtr->codeStart ; pc < envPtr->codeNext ; pc += size) {
	switch (*pc) {
	    /* Invokes */
	case INST_INVOKE_STK1:
	case INST_INVOKE_STK4:
	case INST_INVOKE_EXPANDED:
	case INST_INVOKE_REPLACE:
	    return 0;
	    /* Runtime evals */
	case INST_EVAL_STK:
	case INST_EXPR_STK:
	case INST_YIELD:
	    return 0;
	    /* Upvars */
	case INST_UPVAR:
	case INST_NSUPVAR:
	case INST_VARIABLE:
	    return 0;
	default:
	    size = tclInstructionTable[*pc].numBytes;
	    assert (size > 0);
	    break;
	}
    }

    return 1;
}

/*
 *----------------------------------------------------------------------
 *
 * Tcl_SubstObj --
 *
 *	This function performs the substitutions specified on the given string
 *	as described in the user documentation for the "subst" Tcl command.
 *
 * Results:
 *	A Tcl_Obj* containing the substituted string, or NULL to indicate that
 *	an error occurred.
 *
 * Side effects:
 *	See the user documentation.
 *
 *----------------------------------------------------------------------
 */

Tcl_Obj *
Tcl_SubstObj(
    Tcl_Interp *interp,		/* Interpreter in which substitution occurs */
    Tcl_Obj *objPtr,		/* The value to be substituted. */
    int flags)			/* What substitutions to do. */
{
    NRE_callback *rootPtr = TOP_CB(interp);

    if (TclNRRunCallbacks(interp, Tcl_NRSubstObj(interp, objPtr, flags),
	    rootPtr) != TCL_OK) {
	return NULL;
    }
    return Tcl_GetObjResult(interp);
}

/*
 *----------------------------------------------------------------------
 *
 * Tcl_NRSubstObj --
 *
 *	Request substitution of a Tcl value by the NR stack.
 *
 * Results:
 *	Returns TCL_OK.
 *
 * Side effects:
 *	Compiles objPtr into bytecode that performs the substitutions as
 *	governed by flags and places callbacks on the NR stack to execute
 *	the bytecode and store the result in the interp.
 *
 *----------------------------------------------------------------------
 */

int
Tcl_NRSubstObj(
    Tcl_Interp *interp,
    Tcl_Obj *objPtr,
    int flags)
{
    ByteCode *codePtr = CompileSubstObj(interp, objPtr, flags);

    /* TODO: Confirm we do not need this. */
    /* Tcl_ResetResult(interp); */
    return TclNRExecuteByteCode(interp, codePtr);
}

/*
 *----------------------------------------------------------------------
 *
 * CompileSubstObj --
 *
 *	Compile a Tcl value into ByteCode implementing its substitution, as
 *	governed by flags.
 *
 * Results:
 *	A (ByteCode *) is returned pointing to the resulting ByteCode.
 *
 * Side effects:
 *	The Tcl_ObjType of objPtr is changed to the "substcode" type, and the
 *	ByteCode and governing flags value are kept in the internal rep for
 *	faster operations the next time CompileSubstObj is called on the same
 *	value.
 *
 *----------------------------------------------------------------------
 */

static ByteCode *
CompileSubstObj(
    Tcl_Interp *interp,
    Tcl_Obj *objPtr,
    int flags)
{
    Interp *iPtr = (Interp *) interp;
    ByteCode *codePtr = NULL;

    ByteCodeGetIntRep(objPtr, &substCodeType, codePtr);

    if (codePtr != NULL) {
	Namespace *nsPtr = iPtr->varFramePtr->nsPtr;

	if (flags != PTR2INT(SubstFlags(objPtr))
		|| ((Interp *) *codePtr->interpHandle != iPtr)
		|| (codePtr->compileEpoch != iPtr->compileEpoch)
		|| (codePtr->nsPtr != nsPtr)
		|| (codePtr->nsEpoch != nsPtr->resolverEpoch)
		|| (codePtr->localCachePtr !=
		iPtr->varFramePtr->localCachePtr)) {
	    Tcl_StoreIntRep(objPtr, &substCodeType, NULL);
	    codePtr = NULL;
	}
    }
    if (codePtr == NULL) {
	CompileEnv compEnv;
	size_t numBytes;
	const char *bytes = TclGetStringFromObj(objPtr, &numBytes);

	/* TODO: Check for more TIP 280 */
	TclInitCompileEnv(interp, &compEnv, bytes, numBytes, NULL, 0);

	TclSubstCompile(interp, bytes, numBytes, flags, 1, &compEnv);

	TclEmitOpcode(INST_DONE, &compEnv);
	codePtr = TclInitByteCodeObj(objPtr, &substCodeType, &compEnv);
	TclFreeCompileEnv(&compEnv);

	SubstFlags(objPtr) = INT2PTR(flags);
	if (iPtr->varFramePtr->localCachePtr) {
	    codePtr->localCachePtr = iPtr->varFramePtr->localCachePtr;
	    codePtr->localCachePtr->refCount++;
	}
#ifdef TCL_COMPILE_DEBUG
	if (tclTraceCompile >= 2) {
	    TclPrintByteCodeObj(interp, objPtr);
	    fflush(stdout);
	}
#endif /* TCL_COMPILE_DEBUG */
    }
    return codePtr;
}

/*
 *----------------------------------------------------------------------
 *
 * FreeSubstCodeInternalRep --
 *
 *	Part of the substcode Tcl object type implementation. Frees the
 *	storage associated with a substcode object's internal representation
 *	unless its code is actively being executed.
 *
 * Results:
 *	None.
 *
 * Side effects:
 *	The substcode object's internal rep is marked invalid and its code
 *	gets freed unless the code is actively being executed. In that case
 *	the cleanup is delayed until the last execution of the code completes.
 *
 *----------------------------------------------------------------------
 */

static void
FreeSubstCodeInternalRep(
    Tcl_Obj *objPtr)	/* Object whose internal rep to free. */
{
    ByteCode *codePtr;

    ByteCodeGetIntRep(objPtr, &substCodeType, codePtr);
    assert(codePtr != NULL);

    TclReleaseByteCode(codePtr);
}

static void
ReleaseCmdWordData(
    ExtCmdLoc *eclPtr)
{
    int i;

    if (eclPtr->type == TCL_LOCATION_SOURCE) {
	Tcl_DecrRefCount(eclPtr->path);
    }
    for (i=0 ; i<eclPtr->nuloc ; i++) {
	Tcl_Free(eclPtr->loc[i].line);
    }

    if (eclPtr->loc != NULL) {
	Tcl_Free(eclPtr->loc);
    }

    Tcl_Free(eclPtr);
}

/*
 *----------------------------------------------------------------------
 *
 * TclInitCompileEnv --
 *
 *	Initializes a CompileEnv compilation environment structure for the
 *	compilation of a string in an interpreter.
 *
 * Results:
 *	None.
 *
 * Side effects:
 *	The CompileEnv structure is initialized.
 *
 *----------------------------------------------------------------------
 */

void
TclInitCompileEnv(
    Tcl_Interp *interp,		/* The interpreter for which a CompileEnv
				 * structure is initialized. */
    CompileEnv *envPtr,/* Points to the CompileEnv structure to
				 * initialize. */
    const char *stringPtr,	/* The source string to be compiled. */
    size_t numBytes,		/* Number of bytes in source string. */
    const CmdFrame *invoker,	/* Location context invoking the bcc */
    int word)			/* Index of the word in that context getting
				 * compiled */
{
    Interp *iPtr = (Interp *) interp;

    assert(tclInstructionTable[LAST_INST_OPCODE].name == NULL);

    envPtr->iPtr = iPtr;
    envPtr->source = stringPtr;
    envPtr->numSrcBytes = numBytes;
    envPtr->procPtr = iPtr->compiledProcPtr;
    iPtr->compiledProcPtr = NULL;
    envPtr->numCommands = 0;
    envPtr->exceptDepth = 0;
    envPtr->maxExceptDepth = 0;
    envPtr->maxStackDepth = 0;
    envPtr->currStackDepth = 0;
    Tcl_InitHashTable(&envPtr->litMap, TCL_ONE_WORD_KEYS);

    envPtr->codeStart = envPtr->staticCodeSpace;
    envPtr->codeNext = envPtr->codeStart;
    envPtr->codeEnd = envPtr->codeStart + COMPILEENV_INIT_CODE_BYTES;
    envPtr->mallocedCodeArray = 0;

    envPtr->literalArrayPtr = envPtr->staticLiteralSpace;
    envPtr->literalArrayNext = 0;
    envPtr->literalArrayEnd = COMPILEENV_INIT_NUM_OBJECTS;
    envPtr->mallocedLiteralArray = 0;

    envPtr->exceptArrayPtr = envPtr->staticExceptArraySpace;
    envPtr->exceptAuxArrayPtr = envPtr->staticExAuxArraySpace;
    envPtr->exceptArrayNext = 0;
    envPtr->exceptArrayEnd = COMPILEENV_INIT_EXCEPT_RANGES;
    envPtr->mallocedExceptArray = 0;

    envPtr->cmdMap = BA_CmdLocation_Create();
    envPtr->atCmdStart = 1;
    envPtr->expandCount = 0;

    /*
     * TIP #280: Set up the extended command location information, based on
     * the context invoking the byte code compiler. This structure is used to
     * keep the per-word line information for all compiled commands.
     *
     * See also tclBasic.c, TclEvalObjEx, for the equivalent code in the
     * non-compiling evaluator
     */

    envPtr->extCmdMapPtr = (ExtCmdLoc *)Tcl_Alloc(sizeof(ExtCmdLoc));
    envPtr->extCmdMapPtr->loc = NULL;
    envPtr->extCmdMapPtr->nloc = 0;
    envPtr->extCmdMapPtr->nuloc = 0;
    envPtr->extCmdMapPtr->path = NULL;

    if (invoker == NULL) {
	/*
	 * Initialize the compiler for relative counting in case of a
	 * dynamic context.
	 */

	envPtr->line = 1;
	if (iPtr->evalFlags & TCL_EVAL_FILE) {
	    iPtr->evalFlags &= ~TCL_EVAL_FILE;
	    envPtr->extCmdMapPtr->type = TCL_LOCATION_SOURCE;

	    if (iPtr->scriptFile) {
		/*
		 * Normalization here, to have the correct pwd. Should have
		 * negligible impact on performance, as the norm should have
		 * been done already by the 'source' invoking us, and it
		 * caches the result.
		 */

		Tcl_Obj *norm =
			Tcl_FSGetNormalizedPath(interp, iPtr->scriptFile);

		if (norm == NULL) {
		    /*
		     * Error message in the interp result. No place to put it.
		     * And no place to serve the error itself to either. Fake
		     * a path, empty string.
		     */

		    TclNewLiteralStringObj(envPtr->extCmdMapPtr->path, "");
		} else {
		    envPtr->extCmdMapPtr->path = norm;
		}
	    } else {
		TclNewLiteralStringObj(envPtr->extCmdMapPtr->path, "");
	    }

	    Tcl_IncrRefCount(envPtr->extCmdMapPtr->path);
	} else {
	    envPtr->extCmdMapPtr->type =
		(envPtr->procPtr ? TCL_LOCATION_PROC : TCL_LOCATION_BC);
	}
    } else {
	/*
	 * Initialize the compiler using the context, making counting absolute
	 * to that context. Note that the context can be byte code execution.
	 * In that case we have to fill out the missing pieces (line, path,
	 * ...) which may make change the type as well.
	 */

	CmdFrame *ctxPtr = (CmdFrame *)TclStackAlloc(interp, sizeof(CmdFrame));
	int pc = 0;

	*ctxPtr = *invoker;
	if (invoker->type == TCL_LOCATION_BC) {
	    /*
	     * Note: Type BC => ctx.data.eval.path    is not used.
	     *			ctx.data.tebc.codePtr is used instead.
	     */

	    TclGetSrcInfoForPc(ctxPtr);
	    pc = 1;
	}

	if ((ctxPtr->nline <= word) || (ctxPtr->line[word] < 0)) {
	    /*
	     * Word is not a literal, relative counting.
	     */

	    envPtr->line = 1;
	    envPtr->extCmdMapPtr->type =
		    (envPtr->procPtr ? TCL_LOCATION_PROC : TCL_LOCATION_BC);

	    if (pc && (ctxPtr->type == TCL_LOCATION_SOURCE)) {
		/*
		 * The reference made by 'TclGetSrcInfoForPc' is dead.
		 */

		Tcl_DecrRefCount(ctxPtr->data.eval.path);
	    }
	} else {
	    envPtr->line = ctxPtr->line[word];
	    envPtr->extCmdMapPtr->type = ctxPtr->type;

	    if (ctxPtr->type == TCL_LOCATION_SOURCE) {
		envPtr->extCmdMapPtr->path = ctxPtr->data.eval.path;

		if (pc) {
		    /*
		     * The reference 'TclGetSrcInfoForPc' made is transfered.
		     */

		    ctxPtr->data.eval.path = NULL;
		} else {
		    /*
		     * We have a new reference here.
		     */

		    Tcl_IncrRefCount(envPtr->extCmdMapPtr->path);
		}
	    }
	}

	TclStackFree(interp, ctxPtr);
    }

    envPtr->extCmdMapPtr->start = envPtr->line;

    /*
     * Initialize the data about invisible continuation lines as empty, i.e.
     * not used. The caller (TclSetByteCodeFromAny) will set this up, if such
     * data is available.
     */

    envPtr->clNext = NULL;

    envPtr->auxData = NULL;
}

/*
 *----------------------------------------------------------------------
 *
 * TclFreeCompileEnv --
 *
 *	Free the storage allocated in a CompileEnv compilation environment
 *	structure.
 *
 * Results:
 *	None.
 *
 * Side effects:
 *	Allocated storage in the CompileEnv structure is freed. Note that its
 *	local literal table is not deleted and its literal objects are not
 *	released. In addition, storage referenced by its auxiliary data items
 *	is not freed. This is done so that, when compilation is successful,
 *	"ownership" of these objects and aux data items is handed over to the
 *	corresponding ByteCode structure.
 *
 *----------------------------------------------------------------------
 */

void
TclFreeCompileEnv(
    CompileEnv *envPtr)/* Points to the CompileEnv structure. */
{
    Tcl_DeleteHashTable(&envPtr->litMap);
    if (envPtr->iPtr) {
	/*
	 * We never converted to Bytecode, so free the things we would
	 * have transferred to it.
	 */

	int i;
	Tcl_Obj **litPtr = envPtr->literalArrayPtr;

	for (i = 0;  i < envPtr->literalArrayNext;  i++) {
	    TclReleaseLiteral((Tcl_Interp *)envPtr->iPtr, *litPtr++);
	}

#ifdef TCL_COMPILE_DEBUG
	TclVerifyGlobalLiteralTable(envPtr->iPtr);
#endif /*TCL_COMPILE_DEBUG*/

	if (envPtr->auxData) {
	    BA_AuxData *adArray = envPtr->auxData;
	    AuxData *auxDataPtr;

	    envPtr->auxData = NULL;
	    auxDataPtr = BA_AuxData_Detach(adArray);
	    while (auxDataPtr) {
		if (auxDataPtr->type->freeProc != NULL) {
		    auxDataPtr->type->freeProc(auxDataPtr->clientData);
		}
		auxDataPtr = BA_AuxData_Detach(adArray);
	    }
	    BA_AuxData_Destroy(adArray);
	}
    }
    if (envPtr->mallocedCodeArray) {
	Tcl_Free(envPtr->codeStart);
    }
    if (envPtr->mallocedLiteralArray && envPtr->iPtr) {
	Tcl_Free(envPtr->literalArrayPtr);
    }
    if (envPtr->mallocedExceptArray) {
	Tcl_Free(envPtr->exceptArrayPtr);
	Tcl_Free(envPtr->exceptAuxArrayPtr);
    }
    BA_CmdLocation_Destroy(envPtr->cmdMap);
    if (envPtr->extCmdMapPtr) {
	ReleaseCmdWordData(envPtr->extCmdMapPtr);
	envPtr->extCmdMapPtr = NULL;
    }
}

/*
 *----------------------------------------------------------------------
 *
 * TclWordKnownAtCompileTime --
 *
 *	Test whether the value of a token is completely known at compile time.
 *
 * Results:
 *	Returns true if the tokenPtr argument points to a word value that is
 *	completely known at compile time. Generally, values that are known at
 *	compile time can be compiled to their values, while values that cannot
 *	be known until substitution at runtime must be compiled to bytecode
 *	instructions that perform that substitution. For several commands,
 *	whether or not arguments are known at compile time determine whether
 *	it is worthwhile to compile at all.
 *
 * Side effects:
 *	When returning true, appends the known value of the word to the
 *	unshared Tcl_Obj (*valuePtr), unless valuePtr is NULL.
 *
 *----------------------------------------------------------------------
 */

int
TclWordKnownAtCompileTime(
    Tcl_Token *tokenPtr,	/* Points to Tcl_Token we should check */
    Tcl_Obj *valuePtr)		/* If not NULL, points to an unshared Tcl_Obj
				 * to which we should append the known value
				 * of the word. */
{
    int numComponents = tokenPtr->numComponents;
    Tcl_Obj *tempPtr = NULL;

    if (tokenPtr->type == TCL_TOKEN_SIMPLE_WORD) {
	if (valuePtr != NULL) {
	    Tcl_AppendToObj(valuePtr, tokenPtr[1].start, tokenPtr[1].size);
	}
	return 1;
    }
    if (tokenPtr->type != TCL_TOKEN_WORD) {
	return 0;
    }
    tokenPtr++;
    if (valuePtr != NULL) {
	TclNewObj(tempPtr);
	Tcl_IncrRefCount(tempPtr);
    }
    while (numComponents--) {
	switch (tokenPtr->type) {
	case TCL_TOKEN_TEXT:
	    if (tempPtr != NULL) {
		Tcl_AppendToObj(tempPtr, tokenPtr->start, tokenPtr->size);
	    }
	    break;

	case TCL_TOKEN_BS:
	    if (tempPtr != NULL) {
		char utfBuf[4] = "";
		size_t length = TclParseBackslash(tokenPtr->start,
			tokenPtr->size, NULL, utfBuf);

		Tcl_AppendToObj(tempPtr, utfBuf, length);
	    }
	    break;

	default:
	    if (tempPtr != NULL) {
		Tcl_DecrRefCount(tempPtr);
	    }
	    return 0;
	}
	tokenPtr++;
    }
    if (valuePtr != NULL) {
	Tcl_AppendObjToObj(valuePtr, tempPtr);
	Tcl_DecrRefCount(tempPtr);
    }
    return 1;
}

/*
 *----------------------------------------------------------------------
 *
 * TclCompileScript --
 *
 *	Compile a Tcl script in a string.
 *
 * Results:
 *	The return value is TCL_OK on a successful compilation and TCL_ERROR
 *	on failure. If TCL_ERROR is returned, then the interpreter's result
 *	contains an error message.
 *
 * Side effects:
 *	Adds instructions to envPtr to evaluate the script at runtime.
 *
 *----------------------------------------------------------------------
 */

static int
ExpandRequested(
    Tcl_Token *tokenPtr,
    size_t numWords)
{
    /* Determine whether any words of the command require expansion */
    while (numWords--) {
	if (tokenPtr->type == TCL_TOKEN_EXPAND_WORD) {
	    return 1;
	}
	tokenPtr = TokenAfter(tokenPtr);
    }
    return 0;
}

static void
CompileCmdLiteral(
    Tcl_Interp *interp,
    Tcl_Obj *cmdObj,
    CompileEnv *envPtr)
{
    const char *bytes;
    Command *cmdPtr;
    int cmdLitIdx, extraLiteralFlags = LITERAL_CMD_NAME;
    size_t length;

    cmdPtr = (Command *) Tcl_GetCommandFromObj(interp, cmdObj);
    if ((cmdPtr != NULL) && (cmdPtr->flags & CMD_VIA_RESOLVER)) {
	extraLiteralFlags |= LITERAL_UNSHARED;
    }

    bytes = TclGetStringFromObj(cmdObj, &length);
    cmdLitIdx = TclRegisterLiteral(envPtr, bytes, length, extraLiteralFlags);

    if (cmdPtr && TclRoutineHasName(cmdPtr)) {
	TclSetCmdNameObj(interp, TclFetchLiteral(envPtr, cmdLitIdx), cmdPtr);
    }
    TclEmitPush(cmdLitIdx, envPtr);
}

Tcl_Token *
TclCompileInvocation(
    Tcl_Interp *interp,
    Tcl_Token *tokenPtr,
    Tcl_Obj *cmdObj,
    size_t numWords,
    CompileEnv *envPtr)
{
    DefineLineInformation;
    size_t wordIdx = 0;
    int depth = TclGetStackDepth(envPtr);

    if (cmdObj) {
	CompileCmdLiteral(interp, cmdObj, envPtr);
	wordIdx = 1;
	tokenPtr = TokenAfter(tokenPtr);
    }

    for (; wordIdx < numWords; wordIdx++, tokenPtr = TokenAfter(tokenPtr)) {
	int objIdx;

	SetLineInformation(wordIdx);

	if (tokenPtr->type != TCL_TOKEN_SIMPLE_WORD) {
	    CompileTokens(envPtr, tokenPtr, interp);
	    continue;
	}

	objIdx = TclRegisterLiteral(envPtr,
		tokenPtr[1].start, tokenPtr[1].size, 0);
	if (envPtr->clNext) {
	    TclContinuationsEnterDerived(TclFetchLiteral(envPtr, objIdx),
		    tokenPtr[1].start - envPtr->source, envPtr->clNext);
	}
	TclEmitPush(objIdx, envPtr);
    }

    if (wordIdx <= 255) {
	TclEmitInvoke(envPtr, INST_INVOKE_STK1, wordIdx);
    } else {
	TclEmitInvoke(envPtr, INST_INVOKE_STK4, wordIdx);
    }
    TclCheckStackDepth(depth+1, envPtr);

    return tokenPtr;
}

static Tcl_Token *
CompileExpanded(
    Tcl_Interp *interp,
    Tcl_Token *tokenPtr,
    Tcl_Obj *cmdObj,
    int numWords,
    CompileEnv *envPtr)
{
    int wordIdx = 0;
    int depth = TclGetStackDepth(envPtr);
    DefineLineInformation;

    StartExpanding(envPtr);
    if (cmdObj) {
	CompileCmdLiteral(interp, cmdObj, envPtr);
	wordIdx = 1;
	tokenPtr = TokenAfter(tokenPtr);
    }

    for (; wordIdx < numWords; wordIdx++, tokenPtr = TokenAfter(tokenPtr)) {
	int objIdx;

	SetLineInformation(wordIdx);

	if (tokenPtr->type != TCL_TOKEN_SIMPLE_WORD) {
	    CompileTokens(envPtr, tokenPtr, interp);
	    if (tokenPtr->type == TCL_TOKEN_EXPAND_WORD) {
		TclEmitInstInt4(INST_EXPAND_STKTOP,
			envPtr->currStackDepth, envPtr);
	    }
	    continue;
	}

	objIdx = TclRegisterLiteral(envPtr,
		tokenPtr[1].start, tokenPtr[1].size, 0);
	if (envPtr->clNext) {
	    TclContinuationsEnterDerived(TclFetchLiteral(envPtr, objIdx),
		    tokenPtr[1].start - envPtr->source, envPtr->clNext);
	}
	TclEmitPush(objIdx, envPtr);
    }

    /*
     * The stack depth during argument expansion can only be managed at
     * runtime, as the number of elements in the expanded lists is not known
     * at compile time. We adjust here the stack depth estimate so that it is
     * correct after the command with expanded arguments returns.
     *
     * The end effect of this command's invocation is that all the words of
     * the command are popped from the stack, and the result is pushed: the
     * stack top changes by (1-wordIdx).
     *
     * Note that the estimates are not correct while the command is being
     * prepared and run, INST_EXPAND_STKTOP is not stack-neutral in general.
     */

    TclEmitInvoke(envPtr, INST_INVOKE_EXPANDED, wordIdx);
    TclCheckStackDepth(depth+1, envPtr);

    return tokenPtr;
}

static int
CompileCmdCompileProc(
    Tcl_Interp *interp,
    Tcl_Token *tokenPtr,
    Command *cmdPtr,
    CompileEnv *envPtr)
{
    Tcl_Parse parse;
    int unwind = 0, incrOffset = -1;
    int depth = TclGetStackDepth(envPtr);
    DefineLineInformation;

    parse.commandStart = tokenPtr->start;
    parse.commandSize = tokenPtr->size;
    parse.numWords = tokenPtr->numComponents;
    parse.tokenPtr = tokenPtr + 1;

    /*
     * Emit of the INST_START_CMD instruction is controlled by the value of
     * envPtr->atCmdStart:
     *
     * atCmdStart == 2	: We are not using the INST_START_CMD instruction.
     * atCmdStart == 1	: INST_START_CMD was the last instruction emitted.
     *			: We do not need to emit another.  Instead we
     *			: increment the number of cmds started at it (except
     *			: for the special case at the start of a script.)
     * atCmdStart == 0	: The last instruction was something else.  We need
     *			: to emit INST_START_CMD here.
     */

    switch (envPtr->atCmdStart) {
    case 0:
	unwind = tclInstructionTable[INST_START_CMD].numBytes;
	TclEmitInstInt4(INST_START_CMD, 0, envPtr);
	incrOffset = envPtr->codeNext - envPtr->codeStart;
	TclEmitInt4(0, envPtr);
	break;
    case 1:
	if (envPtr->codeNext > envPtr->codeStart) {
	    incrOffset = envPtr->codeNext - 4 - envPtr->codeStart;
	}
	break;
    case 2:
	/* Nothing to do */
	;
    }

    if (TCL_OK == TclAttemptCompileProc(interp, &parse, 1, cmdPtr, envPtr)) {
	if (incrOffset >= 0) {
	    /*
	     * We successfully compiled a command.  Increment the number of
	     * commands that start at the currently active INST_START_CMD.
	     */

	    unsigned char *incrPtr = envPtr->codeStart + incrOffset;
	    unsigned char *startPtr = incrPtr - 5;

	    TclIncrUInt4AtPtr(incrPtr, 1);
	    if (unwind) {
		/* We started the INST_START_CMD.  Record the code length. */
		TclStoreInt4AtPtr(envPtr->codeNext - startPtr, startPtr + 1);
	    }
	}
	TclCheckStackDepth(depth+1, envPtr);
	return TCL_OK;
    }

    envPtr->codeNext -= unwind; /* Unwind INST_START_CMD */

    /*
     * Throw out any line information generated by the failed compile attempt.
     */

    while (mapPtr->nuloc - 1 > eclIndex) {
	mapPtr->nuloc--;
	Tcl_Free(mapPtr->loc[mapPtr->nuloc].line);
	mapPtr->loc[mapPtr->nuloc].line = NULL;
    }

    /*
     * Reset the index of next command.  Toss out any from failed nested
     * partial compiles.
     */

    TclDisposeFailedCompile(envPtr, mapPtr->nuloc);
    return TCL_ERROR;
}

void
TclDisposeFailedCompile(
    CompileEnv *envPtr,
    int numCommands)
{
    while (envPtr->numCommands > numCommands) {
	(void) BA_CmdLocation_Detach(envPtr->cmdMap);
	envPtr->numCommands--;
    }
}

static Tcl_Token *
CompileCommandTokens(
    Tcl_Interp *interp,
    Tcl_Token *commandTokenPtr,
    CompileEnv *envPtr,
    CmdLocation **cmdLocPtrPtr)
{
    Interp *iPtr = (Interp *) interp;

    Tcl_Token *tokenPtr = commandTokenPtr;
    int numWords = tokenPtr->numComponents;
    const char *commandStart = tokenPtr->start;
    int commandSize = tokenPtr->size;

    ExtCmdLoc *eclPtr = envPtr->extCmdMapPtr;
    Tcl_Obj *cmdObj;
    Command *cmdPtr = NULL;
    CmdLocation *cmdLocPtr = NULL;
    int code = TCL_ERROR;
    int cmdKnown, expand = -1;
    int *wlines, wlineat;
    int cmdLine = envPtr->line;
    int *clNext = envPtr->clNext;
    int startCodeOffset = envPtr->codeNext - envPtr->codeStart;
    int depth = TclGetStackDepth(envPtr);

    assert (numWords > 0);

    /* Pre-Compile */

<<<<<<< HEAD
    tokenPtr++;
=======
    TclNewObj(cmdObj);
>>>>>>> be275081
    envPtr->numCommands++;
    cmdLocPtr = EnterCmdStartData(envPtr, commandStart - envPtr->source,
	    startCodeOffset);

    /*
     * TIP #280. Scan the words and compute the extended location information.
     * The map first contain full per-word line information for use by the
     * compiler. This is later replaced by a reduced form which signals
     * non-literal words, stored in 'wlines'.
     */

    EnterCmdWordData(eclPtr, commandStart - envPtr->source,
	    tokenPtr, commandStart, numWords, cmdLine,
	    clNext, &wlines, envPtr);
    wlineat = eclPtr->nuloc - 1;

    envPtr->line = eclPtr->loc[wlineat].line[0];
    envPtr->clNext = eclPtr->loc[wlineat].next[0];

    /* Do we know the command word? */
    Tcl_IncrRefCount(cmdObj);
    cmdKnown = TclWordKnownAtCompileTime(tokenPtr, cmdObj);

    /* Is this a command we should (try to) compile with a compileProc ? */
    if (cmdKnown && !(iPtr->flags & DONT_COMPILE_CMDS_INLINE)) {
	cmdPtr = (Command *) Tcl_GetCommandFromObj(interp, cmdObj);
	if (cmdPtr) {
	    /*
	     * Found a command.  Test the ways we can be told not to attempt
	     * to compile it.
	     */
	    if ((cmdPtr->compileProc == NULL)
		    || (cmdPtr->nsPtr->flags & NS_SUPPRESS_COMPILATION)
		    || (cmdPtr->flags & CMD_HAS_EXEC_TRACES)) {
		cmdPtr = NULL;
	    }
	}
	if (cmdPtr && !(cmdPtr->flags & CMD_COMPILES_EXPANDED)) {
	    expand = ExpandRequested(tokenPtr, numWords);
	    if (expand) {
		/* We need to expand, but compileProc cannot. */
		cmdPtr = NULL;
	    }
	}
    }

    /* If cmdPtr != NULL, we will try to call cmdPtr->compileProc */
    if (cmdPtr) {
	code = CompileCmdCompileProc(interp, commandTokenPtr, cmdPtr, envPtr);
    }

    if (code == TCL_ERROR) {
	if (expand < 0) {
	    expand = ExpandRequested(tokenPtr, numWords);
	}

	if (expand) {
	    tokenPtr = CompileExpanded(interp, tokenPtr,
		    cmdKnown ? cmdObj : NULL, numWords, envPtr);
	} else {
	    tokenPtr = TclCompileInvocation(interp, tokenPtr,
		    cmdKnown ? cmdObj : NULL, numWords, envPtr);
	}
    } else {
	while (numWords--) {
	    tokenPtr = TokenAfter(tokenPtr);
	}
    }

    Tcl_DecrRefCount(cmdObj);

    TclEmitOpcode(INST_POP, envPtr);
    cmdLocPtr->numSrcBytes = commandSize;
    cmdLocPtr->numCodeBytes = (envPtr->codeNext-envPtr->codeStart)
	    - startCodeOffset;

    /*
     * TIP #280: Free full form of per-word line data and insert the reduced
     * form now
     */

    envPtr->line = cmdLine;
    envPtr->clNext = clNext;
    Tcl_Free(eclPtr->loc[wlineat].line);
    Tcl_Free(eclPtr->loc[wlineat].next);
    eclPtr->loc[wlineat].line = wlines;
    eclPtr->loc[wlineat].next = NULL;

    *cmdLocPtrPtr = cmdLocPtr;
    TclCheckStackDepth(depth, envPtr);

    return tokenPtr;
}

void
TclCompileScript(
    Tcl_Interp *interp,		/* Used for error and status reporting. Also
				 * serves as context for finding and compiling
				 * commands. May not be NULL. */
    const char *script,		/* The source script to compile. */
    size_t numBytes,		/* Number of bytes in script. If -1, the
				 * script consists of all bytes up to the
				 * first null character. */
    CompileEnv *envPtr)		/* Holds resulting instructions. */
{
    Tcl_Token *lastTokenPtr;
    Tcl_Token *tokens;

    if (envPtr->iPtr == NULL) {
	Tcl_Panic("TclCompileScript() called on uninitialized CompileEnv");
    }
    tokens = TclParseScript(interp, script, numBytes, /* flags */ 0,
	    &lastTokenPtr, NULL);
    CompileScriptTokens(interp, tokens, lastTokenPtr, envPtr);
    Tcl_Free(tokens);
}

static void
CompileScriptTokens(
    Tcl_Interp *interp,		/* Used for error and status reporting.
				 * Also serves as context for finding and
				 * compiling commands.  May not be NULL. */
    Tcl_Token *tokens,
    Tcl_Token *lastTokenPtr,
    CompileEnv *envPtr)		/* Holds resulting instructions. */
{
    Tcl_Token *tokenPtr;
    int numCommands = tokens[0].numComponents;
    int depth = TclGetStackDepth(envPtr);
    Interp *iPtr = (Interp *) interp;
    CmdLocation *cmdLocPtr = NULL;	/* Pointer into envPtr->cmdMap for
					 * the last command this routine
					 * compiles into bytecode;  If we
					 * exit still value NULL, there
					 * was no bytecode generated. */

    if (lastTokenPtr < tokens) {
	Tcl_Panic("CompileScriptTokens: parse produced no tokens");
    }
    if (tokens[0].type != TCL_TOKEN_SCRIPT) {
        Tcl_Panic("CompileScriptTokens: invalid token array, expected script");
    }	 
    if (envPtr->iPtr == NULL) {
	Tcl_Panic("TclCompileScript() called on uninitialized CompileEnv");
    }
    /*
     * Check depth to avoid overflow of the C execution stack by too many
     * nested calls of TclCompileScript (considering interp recursionlimit).
     * Factor 5/4 (1.25) is used to avoid too mistaken limit recognition
     * during "mixed" evaluation and compilation process (nested eval+compile)
     * and is good enough for default recursionlimit (1000).
     */
    if (iPtr->numLevels / 5 > iPtr->maxNestingDepth / 4) {
	Tcl_SetObjResult(interp, Tcl_NewStringObj(
	    "too many nested compilations (infinite loop?)", -1));
	Tcl_SetErrorCode(interp, "TCL", "LIMIT", "STACK", NULL);
	TclCompileSyntaxError(interp, envPtr);
	return;
    }

    tokenPtr = &(tokens[1]);
    if (numCommands) {
	TclAdvanceLines(&envPtr->line, tokens[0].start, tokenPtr->start);
	TclAdvanceContinuations(&envPtr->line, &envPtr->clNext,
		tokenPtr->start - envPtr->source);
    }

    while (numCommands--) {
	int numWords = tokenPtr->numComponents;
	const char * commandStart = tokenPtr->start;

	if (tokenPtr > lastTokenPtr) {
	    Tcl_Panic("CompileScriptTokens: overran token array");
	}
        if (tokenPtr->type != TCL_TOKEN_CMD) {
            Tcl_Panic("CompileScriptTokens: invalid token array, expected cmd: %d: %.*s", tokenPtr->type, (int)tokenPtr->size, tokenPtr->start);
        }

	/* TODO: comment here justifying. */
	if (numWords == 0) {
	    tokenPtr++;
	    continue;
	}
	
#ifdef TCL_COMPILE_DEBUG
	/*
	 * If tracing, print a line for each top level command compiled.
	 */

	if ((tclTraceCompile >= 1) && (envPtr->procPtr == NULL)) {
	    fprintf(stdout, "  Compiling: ");
	    TclPrintSource(stdout, commandStart, TclMin(tokenPtr->size, 55));
	    fprintf(stdout, "\n");
	}
#endif

	/*
	 * Avoid stack exhaustion by too many nested calls of TclCompileScript
	 * (considering interp recursionlimit).
	 */
	iPtr->numLevels++;

	tokenPtr = CompileCommandTokens(interp, tokenPtr, envPtr, &cmdLocPtr);

	iPtr->numLevels--;

	/*
	 * TIP #280: Track lines in the just compiled command.
	 */

	if (numCommands) {
	    TclAdvanceLines(&envPtr->line, commandStart, tokenPtr->start);
	    TclAdvanceContinuations(&envPtr->line, &envPtr->clNext,
		    tokenPtr->start - envPtr->source);
	}
    }
    if (tokenPtr <= lastTokenPtr) {
	TclCompileTokens(interp, tokenPtr, lastTokenPtr-tokenPtr+1, envPtr);
    } else if (cmdLocPtr == NULL) {
	/*
	 * Compiling the script yielded no bytecode.  The script must be all
	 * whitespace, comments, and empty commands.  Such scripts are defined
	 * to successfully produce the empty string result, so we emit the
	 * simple bytecode that makes that happen.
	 */

	PushStringLiteral(envPtr, "");
    } else {
	/*
	 * We compiled at least one command to bytecode.  The routine
	 * CompileCommandTokens() follows the bytecode of each compiled
	 * command with an INST_POP, so that stack balance is maintained when
	 * several commands are in sequence.  (The result of each command is
	 * thrown away before moving on to the next command).  For the last
	 * command compiled, we need to undo that INST_POP so that the result
	 * of the last command becomes the result of the script.  The code
	 * here removes that trailing INST_POP.
	 */

	cmdLocPtr->numCodeBytes--;
	envPtr->codeNext--;
	envPtr->currStackDepth++;
    }
    TclCheckStackDepth(depth+1, envPtr);
}

/*
 *----------------------------------------------------------------------
 *
 * TclCompileTokens --
 *
 *	Given an array of tokens parsed from a Tcl command (e.g., the tokens
 *	that make up a word) this procedure emits instructions to evaluate the
 *	tokens and concatenate their values to form a single result value on
 *	the interpreter's runtime evaluation stack.
 *
 * Results:
 *	The return value is a standard Tcl result. If an error occurs, an
 *	error message is left in the interpreter's result.
 *
 * Side effects:
 *	Instructions are added to envPtr to push and evaluate the tokens at
 *	runtime.
 *
 *----------------------------------------------------------------------
 */

void
TclCompileVarSubst(
    Tcl_Interp *interp,
    Tcl_Token *tokenPtr,
    CompileEnv *envPtr)
{
    const char *p, *name = tokenPtr[1].start;
    size_t i, nameBytes = tokenPtr[1].size;
    int localVar, localVarName = 1;

    /*
     * Determine how the variable name should be handled: if it contains any
     * namespace qualifiers it is not a local variable (localVarName=-1); if
     * it looks like an array element and the token has a single component, it
     * should not be created here [Bug 569438] (localVarName=0); otherwise,
     * the local variable can safely be created (localVarName=1).
     */

    for (i = 0, p = name;  i < nameBytes;  i++, p++) {
	if ((*p == ':') && (i < nameBytes-1) && (*(p+1) == ':')) {
	    localVarName = -1;
	    break;
	} else if ((*p == '(')
		&& (tokenPtr->numComponents == 1)
		&& (*(name + nameBytes - 1) == ')')) {
	    localVarName = 0;
	    break;
	}
    }

    /*
     * Either push the variable's name, or find its index in the array
     * of local variables in a procedure frame.
     */

    localVar = -1;
    if (localVarName != -1) {
	localVar = TclFindCompiledLocal(name, nameBytes, localVarName, envPtr);
    }
    if (localVar < 0) {
	PushLiteral(envPtr, name, nameBytes);
    }

    /*
     * Emit instructions to load the variable.
     */

    TclAdvanceLines(&envPtr->line, tokenPtr[1].start,
	    tokenPtr[1].start + tokenPtr[1].size);

    if (tokenPtr->numComponents == 1) {
	if (localVar < 0) {
	    TclEmitOpcode(INST_LOAD_STK, envPtr);
	} else if (localVar <= 255) {
	    TclEmitInstInt1(INST_LOAD_SCALAR1, localVar, envPtr);
	} else {
	    TclEmitInstInt4(INST_LOAD_SCALAR4, localVar, envPtr);
	}
    } else {
	TclCompileTokens(interp, tokenPtr+2, tokenPtr->numComponents-1, envPtr);
	if (localVar < 0) {
	    TclEmitOpcode(INST_LOAD_ARRAY_STK, envPtr);
	} else if (localVar <= 255) {
	    TclEmitInstInt1(INST_LOAD_ARRAY1, localVar, envPtr);
	} else {
	    TclEmitInstInt4(INST_LOAD_ARRAY4, localVar, envPtr);
	}
    }
}

void
TclCompileTokens(
    Tcl_Interp *interp,		/* Used for error and status reporting. */
    Tcl_Token *tokenPtr,	/* Pointer to first in an array of tokens to
				 * compile. */
    size_t count,		/* Number of tokens to consider at tokenPtr.
				 * Must be at least 1. */
    CompileEnv *envPtr)		/* Holds the resulting instructions. */
{
    Tcl_DString textBuffer;	/* Holds concatenated chars from adjacent
				 * TCL_TOKEN_TEXT, TCL_TOKEN_BS tokens. */
    char buffer[4] = "";
    int numObjsToConcat, adjust;
    size_t i, length;
    unsigned char *entryCodeNext = envPtr->codeNext;
#define NUM_STATIC_POS 20
    int isLiteral, maxNumCL, numCL;
    int *clPosition = NULL;
    int depth = TclGetStackDepth(envPtr);

    /*
     * For the handling of continuation lines in literals we first check if
     * this is actually a literal. For if not we can forego the additional
     * processing. Otherwise we pre-allocate a small table to store the
     * locations of all continuation lines we find in this literal, if any.
     * The table is extended if needed.
     *
     * Note: Different to the equivalent code in function 'TclSubstTokens()'
     * (see file "tclParse.c") we do not seem to need the 'adjust' variable.
     * We also do not seem to need code which merges continuation line
     * information of multiple words which concat'd at runtime. Either that or
     * I have not managed to find a test case for these two possibilities yet.
     * It might be a difference between compile- versus run-time processing.
     */

    numCL = 0;
    maxNumCL = 0;
    isLiteral = 1;
    for (i=0 ; i < count; i++) {
	if ((tokenPtr[i].type != TCL_TOKEN_TEXT)
		&& (tokenPtr[i].type != TCL_TOKEN_BS)) {
	    isLiteral = 0;
	    break;
	}
    }

    if (isLiteral) {
	maxNumCL = NUM_STATIC_POS;
	clPosition = (int *)Tcl_Alloc(maxNumCL * sizeof(int));
    }

    adjust = 0;
    Tcl_DStringInit(&textBuffer);
    numObjsToConcat = 0;
    for ( ;  count > 0;  count--, tokenPtr++) {
	switch (tokenPtr->type) {
	case TCL_TOKEN_TEXT:
	    TclDStringAppendToken(&textBuffer, tokenPtr);
	    TclAdvanceLines(&envPtr->line, tokenPtr->start,
		    tokenPtr->start + tokenPtr->size);
	    break;

	case TCL_TOKEN_BS:
	    length = TclParseBackslash(tokenPtr->start, tokenPtr->size,
		    NULL, buffer);
	    Tcl_DStringAppend(&textBuffer, buffer, length);

	    /*
	     * If the backslash sequence we found is in a literal, and
	     * represented a continuation line, we compute and store its
	     * location (as char offset to the beginning of the _result_
	     * script). We may have to extend the table of locations.
	     *
	     * Note that the continuation line information is relevant even if
	     * the word we are processing is not a literal, as it can affect
	     * nested commands. See the branch for TCL_TOKEN_COMMAND below,
	     * where the adjustment we are tracking here is taken into
	     * account. The good thing is that we do not need a table of
	     * everything, just the number of lines we have to add as
	     * correction.
	     */

	    if ((length == 1) && (buffer[0] == ' ') &&
		(tokenPtr->start[1] == '\n')) {
		if (isLiteral) {
		    int clPos = Tcl_DStringLength(&textBuffer);

		    if (numCL >= maxNumCL) {
			maxNumCL *= 2;
			clPosition = (int *)Tcl_Realloc(clPosition,
                                maxNumCL * sizeof(int));
		    }
		    clPosition[numCL] = clPos;
		    numCL ++;
		}
		adjust++;
	    }
	    break;

	case TCL_TOKEN_VARIABLE:
	    /*
	     * Push any accumulated chars appearing before the $<var>.
	     */

	    if (Tcl_DStringLength(&textBuffer) > 0) {
		int literal;

		literal = TclRegisterDStringLiteral(envPtr, &textBuffer);
		TclEmitPush(literal, envPtr);
		numObjsToConcat++;
		Tcl_DStringFree(&textBuffer);
	    }

	    TclCompileVarSubst(interp, tokenPtr, envPtr);
	    numObjsToConcat++;
	    count -= tokenPtr->numComponents;
	    tokenPtr += tokenPtr->numComponents;
	    break;

	case TCL_TOKEN_SCRIPT_SUBST:
	    /*
	     * Push any accumulated chars appearing before the command.
	     */

	    if (Tcl_DStringLength(&textBuffer) > 0) {
		int literal = TclRegisterDStringLiteral(envPtr, &textBuffer);
		TclEmitPush(literal, envPtr);
		numObjsToConcat++;
		Tcl_DStringFree(&textBuffer);
	    }

	    if (count <= tokenPtr->numComponents) {
		Tcl_Panic("token components overflow token array");
	    }
		
	    envPtr->line += adjust;
	    CompileScriptTokens(interp, tokenPtr+1,
		    tokenPtr + (tokenPtr->numComponents), envPtr);
	    envPtr->line -= adjust;
	    numObjsToConcat++;
	    count -= tokenPtr->numComponents;
	    tokenPtr += tokenPtr->numComponents;
	    break;

	case TCL_TOKEN_ERROR:
	    /* Compile bytecodes to report the parse error at runtime. */
	    TclSubstTokens(interp, tokenPtr, 1, NULL, 1, NULL, NULL, 0);
	    Tcl_LogCommandInfo(interp, envPtr->source,
		    tokenPtr->start, tokenPtr->size);
	    TclCompileSyntaxError(interp, envPtr);
	    goto done;

	default:
	    Tcl_Panic("Unexpected token type in TclCompileTokens: %d; %.*s",
		    tokenPtr->type, (int)tokenPtr->size, tokenPtr->start);
	}
    }

    /*
     * Push any accumulated characters appearing at the end.
     */

    if (Tcl_DStringLength(&textBuffer) > 0) {
	int literal = TclRegisterDStringLiteral(envPtr, &textBuffer);

	TclEmitPush(literal, envPtr);
	numObjsToConcat++;
	if (numCL) {
	    TclContinuationsEnter(TclFetchLiteral(envPtr, literal),
		    numCL, clPosition);
	}
	numCL = 0;
    }

    /*
     * If necessary, concatenate the parts of the word.
     */

    while (numObjsToConcat > 255) {
	TclEmitInstInt1(INST_STR_CONCAT1, 255, envPtr);
	numObjsToConcat -= 254;	/* concat pushes 1 obj, the result */
    }
    if (numObjsToConcat > 1) {
	TclEmitInstInt1(INST_STR_CONCAT1, numObjsToConcat, envPtr);
    }

    /*
     * If the tokens yielded no instructions, push an empty string.
     */

    if (envPtr->codeNext == entryCodeNext) {
	PushStringLiteral(envPtr, "");
    }
done:
    Tcl_DStringFree(&textBuffer);

    /*
     * Release the temp table we used to collect the locations of continuation
     * lines, if any.
     */

    if (maxNumCL) {
	Tcl_Free(clPosition);
    }
    TclCheckStackDepth(depth+1, envPtr);
}

/*
 *----------------------------------------------------------------------
 *
 * TclCompileCmdWord --
 *
 *	Given an array of parse tokens for a word containing one or more Tcl
 *	commands, emit inline instructions to execute them. This procedure
 *	differs from TclCompileTokens in that a simple word such as a loop
 *	body enclosed in braces is not just pushed as a string, but is itself
 *	parsed into tokens and compiled.
 *
 * Results:
 *	The return value is a standard Tcl result. If an error occurs, an
 *	error message is left in the interpreter's result.
 *
 * Side effects:
 *	Instructions are added to envPtr to execute the tokens at runtime.
 *
 *----------------------------------------------------------------------
 */

void
TclCompileCmdWord(
    Tcl_Interp *interp,		/* Used for error and status reporting. */
    Tcl_Token *tokenPtr,	/* Pointer to first in an array of tokens for
				 * a command word to compile inline. */
    int count,			/* Number of tokens to consider at tokenPtr.
				 * Must be at least 1. */
    CompileEnv *envPtr)		/* Holds the resulting instructions. */
{
    if ((count == 1) && (tokenPtr->type == TCL_TOKEN_TEXT)) {
	/*
	 * Handle the common case: if there is a single text token, compile it
	 * into an inline sequence of instructions.
	 */

	TclCompileScript(interp, tokenPtr->start, tokenPtr->size, envPtr);
    } else {
	/*
	 * Multiple tokens or the single token involves substitutions. Emit
	 * instructions to invoke the eval command procedure at runtime on the
	 * result of evaluating the tokens.
	 */

	TclCompileTokens(interp, tokenPtr, count, envPtr);
	TclEmitInvoke(envPtr, INST_EVAL_STK);
    }
}

/*
 *----------------------------------------------------------------------
 *
 * TclCompileExprWords --
 *
 *	Given an array of parse tokens representing one or more words that
 *	contain a Tcl expression, emit inline instructions to execute the
 *	expression. This procedure differs from TclCompileExpr in that it
 *	supports Tcl's two-level substitution semantics for expressions that
 *	appear as command words.
 *
 * Results:
 *	The return value is a standard Tcl result. If an error occurs, an
 *	error message is left in the interpreter's result.
 *
 * Side effects:
 *	Instructions are added to envPtr to execute the expression.
 *
 *----------------------------------------------------------------------
 */

void
TclCompileExprWords(
    Tcl_Interp *interp,		/* Used for error and status reporting. */
    Tcl_Token *tokenPtr,	/* Points to first in an array of word tokens
				 * tokens for the expression to compile
				 * inline. */
    int numWords,		/* Number of word tokens starting at tokenPtr.
				 * Must be at least 1. Each word token
				 * contains one or more subtokens. */
    CompileEnv *envPtr)		/* Holds the resulting instructions. */
{
    Tcl_Token *wordPtr;
    int i, concatItems;

    /*
     * If the expression is a single word that doesn't require substitutions,
     * just compile its string into inline instructions.
     */

    if ((numWords == 1) && (tokenPtr->type == TCL_TOKEN_SIMPLE_WORD)) {
	TclCompileExpr(interp, tokenPtr[1].start,tokenPtr[1].size, envPtr, 1);
	return;
    }

    /*
     * Emit code to call the expr command proc at runtime. Concatenate the
     * (already substituted once) expr tokens with a space between each.
     */

    wordPtr = tokenPtr;
    for (i = 0;  i < numWords;  i++) {
	CompileTokens(envPtr, wordPtr, interp);
	if (i < (numWords - 1)) {
	    PushStringLiteral(envPtr, " ");
	}
	wordPtr += wordPtr->numComponents + 1;
    }
    concatItems = 2*numWords - 1;
    while (concatItems > 255) {
	TclEmitInstInt1(INST_STR_CONCAT1, 255, envPtr);
	concatItems -= 254;
    }
    if (concatItems > 1) {
	TclEmitInstInt1(INST_STR_CONCAT1, concatItems, envPtr);
    }
    TclEmitOpcode(INST_EXPR_STK, envPtr);
}

/*
 *----------------------------------------------------------------------
 *
 * TclCompileNoOp --
 *
 *	Function called to compile no-op's
 *
 * Results:
 *	The return value is TCL_OK, indicating successful compilation.
 *
 * Side effects:
 *	Instructions are added to envPtr to execute a no-op at runtime. No
 *	result is pushed onto the stack: the compiler has to take care of this
 *	itself if the last compiled command is a NoOp.
 *
 *----------------------------------------------------------------------
 */

int
TclCompileNoOp(
    Tcl_Interp *interp,		/* Used for error reporting. */
    Tcl_Parse *parsePtr,	/* Points to a parse structure for the command
				 * created by Tcl_ParseCommand. */
    TCL_UNUSED(Command *),
    CompileEnv *envPtr)		/* Holds resulting instructions. */
{
    Tcl_Token *tokenPtr;
    int i;

    tokenPtr = parsePtr->tokenPtr;
    for (i = 1; i < parsePtr->numWords; i++) {
	tokenPtr = tokenPtr + tokenPtr->numComponents + 1;

	if (tokenPtr->type != TCL_TOKEN_SIMPLE_WORD) {
	    CompileTokens(envPtr, tokenPtr, interp);
	    TclEmitOpcode(INST_POP, envPtr);
	}
    }
    PushStringLiteral(envPtr, "");
    return TCL_OK;
}

/*
 *----------------------------------------------------------------------
 *
 * TclInitByteCodeObj --
 *
 *	Create a ByteCode structure and initialize it from a CompileEnv
 *	compilation environment structure. The ByteCode structure is smaller
 *	and contains just that information needed to execute the bytecode
 *	instructions resulting from compiling a Tcl script. The resulting
 *	structure is placed in the specified object.
 *
 * Results:
 *	A newly constructed ByteCode object is stored in the internal
 *	representation of the objPtr.
 *
 * Side effects:
 *	A single heap object is allocated to hold the new ByteCode structure
 *	and its code, object, command location, and aux data arrays. Note that
 *	"ownership" (i.e., the pointers to) the Tcl objects and aux data items
 *	will be handed over to the new ByteCode structure from the CompileEnv
 *	structure.
 *
 *----------------------------------------------------------------------
 */

static void
PreventCycle(
    Tcl_Obj *objPtr,
    CompileEnv *envPtr)
{
    Tcl_HashEntry *hePtr = Tcl_FindHashEntry(&envPtr->litMap, objPtr);
    if (hePtr) {
	/*
	 * Prevent circular reference where the bytecode intrep of
	 * a value contains a literal which is that same value.
	 * If this is allowed to happen, refcount decrements may not
	 * reach zero, and memory may leak.  Bugs 467523, 3357771
	 *
	 * NOTE:  [Bugs 3392070, 3389764] We make a copy based completely
	 * on the string value, and do not call Tcl_DuplicateObj() so we
         * can be sure we do not have any lingering cycles hiding in
	 * the intrep.
	 */
	int numBytes, i = PTR2INT(Tcl_GetHashValue(hePtr));
	const char *bytes = TclGetStringFromObj(objPtr, &numBytes);

	envPtr->literalArrayPtr[i] = Tcl_NewStringObj(bytes, numBytes);
	Tcl_IncrRefCount(envPtr->literalArrayPtr[i]);
	TclReleaseLiteral((Tcl_Interp *)envPtr->iPtr, objPtr);
    }
}

ByteCode *
TclInitByteCode(
    CompileEnv *envPtr)/* Points to the CompileEnv structure from
				 * which to create a ByteCode structure. */
{
    ByteCode *codePtr;
    size_t codeBytes, objArrayBytes, exceptArrayBytes, cmdLocBytes;
    size_t structureSize;
    unsigned char *p;
#ifdef TCL_COMPILE_DEBUG
    unsigned char *nextPtr;
#endif
    int numLitObjects = envPtr->literalArrayNext;
    Namespace *namespacePtr;
    int isNew;
    Interp *iPtr;

    if (envPtr->iPtr == NULL) {
	Tcl_Panic("TclInitByteCodeObj() called on uninitialized CompileEnv");
    }

    iPtr = envPtr->iPtr;

    codeBytes = envPtr->codeNext - envPtr->codeStart;
    objArrayBytes = envPtr->mallocedLiteralArray ? 0 :
	    envPtr->literalArrayNext * sizeof(Tcl_Obj *);
    exceptArrayBytes = envPtr->exceptArrayNext * sizeof(ExceptionRange);
    cmdLocBytes = GetCmdLocEncodingSize(envPtr);

    /*
     * Compute the total number of bytes needed for this bytecode.
     */

    structureSize = sizeof(ByteCode);
    structureSize += TCL_ALIGN(codeBytes);	  /* align object array */
    structureSize += TCL_ALIGN(objArrayBytes);	  /* align exc range arr */
    structureSize += TCL_ALIGN(exceptArrayBytes); /* align AuxData array */
    structureSize += cmdLocBytes;

    if (envPtr->iPtr->varFramePtr != NULL) {
	namespacePtr = envPtr->iPtr->varFramePtr->nsPtr;
    } else {
	namespacePtr = envPtr->iPtr->globalNsPtr;
    }

    p = (unsigned char *)Tcl_Alloc(structureSize);
    codePtr = (ByteCode *) p;
    codePtr->interpHandle = TclHandlePreserve(iPtr->handle);
    codePtr->compileEpoch = iPtr->compileEpoch;
    codePtr->nsPtr = namespacePtr;
    codePtr->nsEpoch = namespacePtr->resolverEpoch;
    codePtr->refCount = 0;
    TclPreserveByteCode(codePtr);
    if (namespacePtr->compiledVarResProc || iPtr->resolverPtr) {
	codePtr->flags = TCL_BYTECODE_RESOLVE_VARS;
    } else {
	codePtr->flags = 0;
    }
    codePtr->source = envPtr->source;
    codePtr->procPtr = envPtr->procPtr;

    codePtr->numCommands = envPtr->numCommands;
    codePtr->numSrcBytes = envPtr->numSrcBytes;
    codePtr->numCodeBytes = codeBytes;
    codePtr->numLitObjects = numLitObjects;
    codePtr->numExceptRanges = envPtr->exceptArrayNext;
    codePtr->numCmdLocBytes = cmdLocBytes;
    codePtr->maxExceptDepth = envPtr->maxExceptDepth;
    codePtr->maxStackDepth = envPtr->maxStackDepth;

    p += sizeof(ByteCode);
    codePtr->codeStart = p;
    memcpy(p, envPtr->codeStart, codeBytes);
    p += TCL_ALIGN(codeBytes);		/* align object array */

    if (envPtr->mallocedLiteralArray) {
	codePtr->objArrayPtr = envPtr->literalArrayPtr;
	codePtr->flags |= TCL_BYTECODE_FREE_LITERALS;
    } else {
	codePtr->objArrayPtr = (Tcl_Obj **) p;
	memcpy(p, envPtr->literalArrayPtr, (size_t) objArrayBytes);
	p += TCL_ALIGN(objArrayBytes);	/* align exception range array */
    }

    if (exceptArrayBytes > 0) {
	codePtr->exceptArrayPtr = (ExceptionRange *) p;
	memcpy(p, envPtr->exceptArrayPtr, exceptArrayBytes);
    } else {
	codePtr->exceptArrayPtr = NULL;
    }

    p += exceptArrayBytes;

    codePtr->auxData = envPtr->auxData;
    envPtr->auxData = NULL;

#ifndef TCL_COMPILE_DEBUG
    EncodeCmdLocMap(envPtr, codePtr, (unsigned char *) p);
#else
    nextPtr = EncodeCmdLocMap(envPtr, codePtr, (unsigned char *) p);
    if (((size_t)(nextPtr - p)) != cmdLocBytes) {
	Tcl_Panic("TclInitByteCodeObj: encoded cmd location bytes %lu != expected size %lu", (unsigned long)(nextPtr - p), (unsigned long)cmdLocBytes);
    }
#endif

    /*
     * Record various compilation-related statistics about the new ByteCode
     * structure. Don't include overhead for statistics-related fields.
     */

#ifdef TCL_COMPILE_STATS
    codePtr->structureSize = structureSize
	    - (sizeof(size_t) + sizeof(Tcl_Time));
    Tcl_GetTime(&codePtr->createTime);

    RecordByteCodeStats(codePtr);
#endif /* TCL_COMPILE_STATS */

    /*
     * TIP #280. Associate the extended per-word line information with the
     * byte code object (internal rep), for use with the bc compiler.
     */

    Tcl_SetHashValue(Tcl_CreateHashEntry(iPtr->lineBCPtr, codePtr,
	    &isNew), envPtr->extCmdMapPtr);
    envPtr->extCmdMapPtr = NULL;

    /* We've used up the CompileEnv.  Mark as uninitialized. */
    envPtr->iPtr = NULL;

    codePtr->localCachePtr = NULL;
    return codePtr;
}

ByteCode *
TclInitByteCodeObj(
    Tcl_Obj *objPtr,		/* Points object that should be initialized,
				 * and whose string rep contains the source
				 * code. */
    const Tcl_ObjType *typePtr,
    CompileEnv *envPtr)/* Points to the CompileEnv structure from
				 * which to create a ByteCode structure. */
{
    ByteCode *codePtr;

    PreventCycle(objPtr, envPtr);

    codePtr = TclInitByteCode(envPtr);

    /*
     * Free the old internal rep then convert the object to a bytecode object
     * by making its internal rep point to the just compiled ByteCode.
     */

    ByteCodeSetIntRep(objPtr, typePtr, codePtr);
    return codePtr;
}

/*
 *----------------------------------------------------------------------
 *
 * TclFindCompiledLocal --
 *
 *	This procedure is called at compile time to look up and optionally
 *	allocate an entry ("slot") for a variable in a procedure's array of
 *	local variables. If the variable's name is NULL, a new temporary
 *	variable is always created. (Such temporary variables can only be
 *	referenced using their slot index.)
 *
 * Results:
 *	If create is 0 and the name is non-NULL, then if the variable is
 *	found, the index of its entry in the procedure's array of local
 *	variables is returned; otherwise -1 is returned. If name is NULL, the
 *	index of a new temporary variable is returned. Finally, if create is 1
 *	and name is non-NULL, the index of a new entry is returned.
 *
 * Side effects:
 *	Creates and registers a new local variable if create is 1 and the
 *	variable is unknown, or if the name is NULL.
 *
 *----------------------------------------------------------------------
 */

int
TclFindCompiledLocal(
    const char *name,	/* Points to first character of the name of a
				 * scalar or array variable. If NULL, a
				 * temporary var should be created. */
    size_t nameBytes,		/* Number of bytes in the name. */
    int create,			/* If 1, allocate a local frame entry for the
				 * variable if it is new. */
    CompileEnv *envPtr)		/* Points to the current compile environment*/
{
    CompiledLocal *localPtr;
    int localVar = -1;
    int i;
    Proc *procPtr;

    /*
     * If not creating a temporary, does a local variable of the specified
     * name already exist?
     */

    procPtr = envPtr->procPtr;

    if (procPtr == NULL) {
	/*
	 * Compiling a non-body script: give it read access to the LVT in the
	 * current localCache
	 */

	LocalCache *cachePtr = envPtr->iPtr->varFramePtr->localCachePtr;
	const char *localName;
	Tcl_Obj **varNamePtr;
	size_t len;

	if (!cachePtr || !name) {
	    return -1;
	}

	varNamePtr = &cachePtr->varName0;
	for (i=0; i < cachePtr->numVars; varNamePtr++, i++) {
	    if (*varNamePtr) {
		localName = TclGetStringFromObj(*varNamePtr, &len);
		if ((len == nameBytes) && !strncmp(name, localName, len)) {
		    return i;
		}
	    }
	}
	return -1;
    }

    if (name != NULL) {
	int localCt = procPtr->numCompiledLocals;

	localPtr = procPtr->firstLocalPtr;
	for (i = 0;  i < localCt;  i++) {
	    if (!TclIsVarTemporary(localPtr)) {
		char *localName = localPtr->name;

		if ((nameBytes == localPtr->nameLength) &&
			(strncmp(name,localName,nameBytes) == 0)) {
		    return i;
		}
	    }
	    localPtr = localPtr->nextPtr;
	}
    }

    /*
     * Create a new variable if appropriate.
     */

    if (create || (name == NULL)) {
	localVar = procPtr->numCompiledLocals;
	localPtr = (CompiledLocal *)Tcl_Alloc(offsetof(CompiledLocal, name) + nameBytes + 1);
	if (procPtr->firstLocalPtr == NULL) {
	    procPtr->firstLocalPtr = procPtr->lastLocalPtr = localPtr;
	} else {
	    procPtr->lastLocalPtr->nextPtr = localPtr;
	    procPtr->lastLocalPtr = localPtr;
	}
	localPtr->nextPtr = NULL;
	localPtr->nameLength = nameBytes;
	localPtr->frameIndex = localVar;
	localPtr->flags = 0;
	if (name == NULL) {
	    localPtr->flags |= VAR_TEMPORARY;
	}
	localPtr->defValuePtr = NULL;
	localPtr->resolveInfo = NULL;

	if (name != NULL) {
	    memcpy(localPtr->name, name, nameBytes);
	}
	localPtr->name[nameBytes] = '\0';
	procPtr->numCompiledLocals++;
    }
    return localVar;
}

/*
 *----------------------------------------------------------------------
 *
 * TclExpandCodeArray --
 *
 *	Procedure that uses malloc to allocate more storage for a CompileEnv's
 *	code array.
 *
 * Results:
 *	None.
 *
 * Side effects:
 *	The byte code array in *envPtr is reallocated to a new array of double
 *	the size, and if envPtr->mallocedCodeArray is non-zero the old array
 *	is freed. Byte codes are copied from the old array to the new one.
 *
 *----------------------------------------------------------------------
 */

void
TclExpandCodeArray(
    void *envArgPtr)		/* Points to the CompileEnv whose code array
				 * must be enlarged. */
{
    CompileEnv *envPtr = (CompileEnv *)envArgPtr;
				/* The CompileEnv containing the code array to
				 * be doubled in size. */

    /*
     * envPtr->codeNext is equal to envPtr->codeEnd. The currently defined
     * code bytes are stored between envPtr->codeStart and envPtr->codeNext-1
     * [inclusive].
     */

    size_t currBytes = envPtr->codeNext - envPtr->codeStart;
    size_t newBytes = 2 * (envPtr->codeEnd - envPtr->codeStart);

    if (envPtr->mallocedCodeArray) {
	envPtr->codeStart = (unsigned char *)Tcl_Realloc(envPtr->codeStart, newBytes);
    } else {
	/*
	 * envPtr->codeStart isn't a Tcl_Alloc'd pointer, so we must code a
	 * Tcl_Realloc equivalent for ourselves.
	 */

	unsigned char *newPtr = (unsigned char *)Tcl_Alloc(newBytes);

	memcpy(newPtr, envPtr->codeStart, currBytes);
	envPtr->codeStart = newPtr;
	envPtr->mallocedCodeArray = 1;
    }

    envPtr->codeNext = envPtr->codeStart + currBytes;
    envPtr->codeEnd = envPtr->codeStart + newBytes;
}

/*
 *----------------------------------------------------------------------
 *
 * EnterCmdStartData --
 *
 *	Registers the starting source and bytecode location of a command. This
 *	information is used at runtime to map between instruction pc and
 *	source locations.
 *
 * Results:
 *	None.
 *
 * Side effects:
 *	Inserts source and code location information into the compilation
 *	environment envPtr for the command at index cmdIndex. The compilation
 *	environment's CmdLocation array is grown if necessary.
 *
 *----------------------------------------------------------------------
 */

static CmdLocation *
EnterCmdStartData(
    CompileEnv *envPtr,		/* Points to the compilation environment
				 * structure in which to enter command
				 * location information. */
    int srcOffset,		/* Offset of first char of the command. */
    int codeOffset)		/* Offset of first byte of command code. */
{
    CmdLocation *cmdLocPtr = BA_CmdLocation_Append(envPtr->cmdMap);
    cmdLocPtr->codeOffset = codeOffset;
    cmdLocPtr->srcOffset = srcOffset;
    cmdLocPtr->numSrcBytes = -1;
    cmdLocPtr->numCodeBytes = -1;
    return cmdLocPtr;
}

/*
 *----------------------------------------------------------------------
 * TIP #280
 *
 * EnterCmdWordData --
 *
 *	Registers the lines for the words of a command. This information is
 *	used at runtime by 'info frame'.
 *
 * Results:
 *	None.
 *
 * Side effects:
 *	Inserts word location information into the compilation environment
 *	envPtr for the command at index cmdIndex. The compilation
 *	environment's ExtCmdLoc.ECL array is grown if necessary.
 *
 *----------------------------------------------------------------------
 */

static void
EnterCmdWordData(
    ExtCmdLoc *eclPtr,		/* Points to the map environment structure in
				 * which to enter command location
				 * information. */
    int srcOffset,		/* Offset of first char of the command. */
    Tcl_Token *tokenPtr,
    const char *cmd,
    int numWords,
    int line,
    int *clNext,
    int **wlines,
    CompileEnv *envPtr)
{
    ECL *ePtr;
    const char *last;
    int wordIdx, wordLine, *wwlines, *wordNext;

    if (eclPtr->nuloc >= eclPtr->nloc) {
	/*
	 * Expand the ECL array by allocating more storage from the heap. The
	 * currently allocated ECL entries are stored from eclPtr->loc[0] up
	 * to eclPtr->loc[eclPtr->nuloc-1] (inclusive).
	 */

	size_t currElems = eclPtr->nloc;
	size_t newElems = (currElems ? 2*currElems : 1);
	size_t newBytes = newElems * sizeof(ECL);

	eclPtr->loc = (ECL *)Tcl_Realloc(eclPtr->loc, newBytes);
	eclPtr->nloc = newElems;
    }

    ePtr = &eclPtr->loc[eclPtr->nuloc];
    ePtr->srcOffset = srcOffset;
    ePtr->line = (int *)Tcl_Alloc(numWords * sizeof(int));
    ePtr->next = (int **)Tcl_Alloc(numWords * sizeof(int *));
    ePtr->nline = numWords;
    wwlines = (int *)Tcl_Alloc(numWords * sizeof(int));

    last = cmd;
    wordLine = line;
    wordNext = clNext;
    for (wordIdx=0 ; wordIdx<numWords;
	    wordIdx++, tokenPtr += tokenPtr->numComponents + 1) {
	TclAdvanceLines(&wordLine, last, tokenPtr->start);
	TclAdvanceContinuations(&wordLine, &wordNext,
		tokenPtr->start - envPtr->source);
	/* See Ticket 4b61afd660 */
	wwlines[wordIdx] =
		((wordIdx == 0) || TclWordKnownAtCompileTime(tokenPtr, NULL))
		? wordLine : -1;
	ePtr->line[wordIdx] = wordLine;
	ePtr->next[wordIdx] = wordNext;
	last = tokenPtr->start;
    }

    *wlines = wwlines;
    eclPtr->nuloc ++;
}

/*
 *----------------------------------------------------------------------
 *
 * TclCreateExceptRange --
 *
 *	Procedure that allocates and initializes a new ExceptionRange
 *	structure of the specified kind in a CompileEnv.
 *
 * Results:
 *	Returns the index for the newly created ExceptionRange.
 *
 * Side effects:
 *	If there is not enough room in the CompileEnv's ExceptionRange array,
 *	the array in expanded: a new array of double the size is allocated, if
 *	envPtr->mallocedExceptArray is non-zero the old array is freed, and
 *	ExceptionRange entries are copied from the old array to the new one.
 *
 *----------------------------------------------------------------------
 */

int
TclCreateExceptRange(
    ExceptionRangeType type,	/* The kind of ExceptionRange desired. */
    CompileEnv *envPtr)/* Points to CompileEnv for which to create a
				 * new ExceptionRange structure. */
{
    ExceptionRange *rangePtr;
    ExceptionAux *auxPtr;
    int index = envPtr->exceptArrayNext;

    if (index >= envPtr->exceptArrayEnd) {
	/*
	 * Expand the ExceptionRange array. The currently allocated entries
	 * are stored between elements 0 and (envPtr->exceptArrayNext - 1)
	 * [inclusive].
	 */

	size_t currBytes =
		envPtr->exceptArrayNext * sizeof(ExceptionRange);
	size_t currBytes2 = envPtr->exceptArrayNext * sizeof(ExceptionAux);
	int newElems = 2*envPtr->exceptArrayEnd;
	size_t newBytes = newElems * sizeof(ExceptionRange);
	size_t newBytes2 = newElems * sizeof(ExceptionAux);

	if (envPtr->mallocedExceptArray) {
	    envPtr->exceptArrayPtr =
		    (ExceptionRange *)Tcl_Realloc(envPtr->exceptArrayPtr, newBytes);
	    envPtr->exceptAuxArrayPtr =
		    (ExceptionAux *)Tcl_Realloc(envPtr->exceptAuxArrayPtr, newBytes2);
	} else {
	    /*
	     * envPtr->exceptArrayPtr isn't a Tcl_Alloc'd pointer, so we must
	     * code a Tcl_Realloc equivalent for ourselves.
	     */

	    ExceptionRange *newPtr = (ExceptionRange *)Tcl_Alloc(newBytes);
	    ExceptionAux *newPtr2 = (ExceptionAux *)Tcl_Alloc(newBytes2);

	    memcpy(newPtr, envPtr->exceptArrayPtr, currBytes);
	    memcpy(newPtr2, envPtr->exceptAuxArrayPtr, currBytes2);
	    envPtr->exceptArrayPtr = newPtr;
	    envPtr->exceptAuxArrayPtr = newPtr2;
	    envPtr->mallocedExceptArray = 1;
	}
	envPtr->exceptArrayEnd = newElems;
    }
    envPtr->exceptArrayNext++;

    rangePtr = &envPtr->exceptArrayPtr[index];
    rangePtr->type = type;
    rangePtr->nestingLevel = envPtr->exceptDepth;
    rangePtr->codeOffset = -1;
    rangePtr->numCodeBytes = -1;
    rangePtr->breakOffset = -1;
    rangePtr->continueOffset = -1;
    rangePtr->catchOffset = -1;
    auxPtr = &envPtr->exceptAuxArrayPtr[index];
    auxPtr->supportsContinue = 1;
    auxPtr->stackDepth = envPtr->currStackDepth;
    auxPtr->expandTarget = envPtr->expandCount;
    auxPtr->expandTargetDepth = -1;
    auxPtr->numBreakTargets = 0;
    auxPtr->breakTargets = NULL;
    auxPtr->allocBreakTargets = 0;
    auxPtr->numContinueTargets = 0;
    auxPtr->continueTargets = NULL;
    auxPtr->allocContinueTargets = 0;
    return index;
}

/*
 * ---------------------------------------------------------------------
 *
 * TclGetInnermostExceptionRange --
 *
 *	Returns the innermost exception range that covers the current code
 *	creation point, and (optionally) the stack depth that is expected at
 *	that point. Relies on the fact that the range has a numCodeBytes = -1
 *	when it is being populated and that inner ranges come after outer
 *	ranges.
 *
 * ---------------------------------------------------------------------
 */

ExceptionRange *
TclGetInnermostExceptionRange(
    CompileEnv *envPtr,
    int returnCode,
    ExceptionAux **auxPtrPtr)
{
    int i = envPtr->exceptArrayNext;
    ExceptionRange *rangePtr = envPtr->exceptArrayPtr + i;

    while (i > 0) {
	rangePtr--; i--;

	if (CurrentOffset(envPtr) >= rangePtr->codeOffset &&
		(rangePtr->numCodeBytes == -1 || CurrentOffset(envPtr) <
			rangePtr->codeOffset+rangePtr->numCodeBytes) &&
		(returnCode != TCL_CONTINUE ||
			envPtr->exceptAuxArrayPtr[i].supportsContinue)) {

	    if (auxPtrPtr) {
		*auxPtrPtr = envPtr->exceptAuxArrayPtr + i;
	    }
	    return rangePtr;
	}
    }
    return NULL;
}

/*
 * ---------------------------------------------------------------------
 *
 * TclAddLoopBreakFixup, TclAddLoopContinueFixup --
 *
 *	Adds a place that wants to break/continue to the loop exception range
 *	tracking that will be fixed up once the loop can be finalized. These
 *	functions will generate an INST_JUMP4 that will be fixed up during the
 *	loop finalization.
 *
 * ---------------------------------------------------------------------
 */

void
TclAddLoopBreakFixup(
    CompileEnv *envPtr,
    ExceptionAux *auxPtr)
{
    int range = auxPtr - envPtr->exceptAuxArrayPtr;

    if (envPtr->exceptArrayPtr[range].type != LOOP_EXCEPTION_RANGE) {
	Tcl_Panic("trying to add 'break' fixup to full exception range");
    }

    if (++auxPtr->numBreakTargets > auxPtr->allocBreakTargets) {
	auxPtr->allocBreakTargets *= 2;
	auxPtr->allocBreakTargets += 2;
	if (auxPtr->breakTargets) {
	    auxPtr->breakTargets = (unsigned int *)Tcl_Realloc(auxPtr->breakTargets,
		    sizeof(int) * auxPtr->allocBreakTargets);
	} else {
	    auxPtr->breakTargets =
		    (unsigned int *)Tcl_Alloc(sizeof(int) * auxPtr->allocBreakTargets);
	}
    }
    auxPtr->breakTargets[auxPtr->numBreakTargets - 1] = CurrentOffset(envPtr);
    TclEmitInstInt4(INST_JUMP4, 0, envPtr);
}

void
TclAddLoopContinueFixup(
    CompileEnv *envPtr,
    ExceptionAux *auxPtr)
{
    int range = auxPtr - envPtr->exceptAuxArrayPtr;

    if (envPtr->exceptArrayPtr[range].type != LOOP_EXCEPTION_RANGE) {
	Tcl_Panic("trying to add 'continue' fixup to full exception range");
    }

    if (++auxPtr->numContinueTargets > auxPtr->allocContinueTargets) {
	auxPtr->allocContinueTargets *= 2;
	auxPtr->allocContinueTargets += 2;
	if (auxPtr->continueTargets) {
	    auxPtr->continueTargets = (unsigned int *)Tcl_Realloc(auxPtr->continueTargets,
		    sizeof(int) * auxPtr->allocContinueTargets);
	} else {
	    auxPtr->continueTargets =
		    (unsigned int *)Tcl_Alloc(sizeof(int) * auxPtr->allocContinueTargets);
	}
    }
    auxPtr->continueTargets[auxPtr->numContinueTargets - 1] =
	    CurrentOffset(envPtr);
    TclEmitInstInt4(INST_JUMP4, 0, envPtr);
}

/*
 * ---------------------------------------------------------------------
 *
 * TclCleanupStackForBreakContinue --
 *
 *	Ditch the extra elements from the auxiliary stack and the main stack.
 *	How to do this exactly depends on whether there are any elements on
 *	the auxiliary stack to pop.
 *
 * ---------------------------------------------------------------------
 */

void
TclCleanupStackForBreakContinue(
    CompileEnv *envPtr,
    ExceptionAux *auxPtr)
{
    int savedStackDepth = envPtr->currStackDepth;
    int toPop = envPtr->expandCount - auxPtr->expandTarget;

    if (toPop > 0) {
	while (toPop --> 0) {
	    TclEmitOpcode(INST_EXPAND_DROP, envPtr);
	}
	TclAdjustStackDepth(auxPtr->expandTargetDepth - envPtr->currStackDepth,
		envPtr);
	envPtr->currStackDepth = auxPtr->expandTargetDepth;
    }
    toPop = envPtr->currStackDepth - auxPtr->stackDepth;
    while (toPop --> 0) {
	TclEmitOpcode(INST_POP, envPtr);
    }
    envPtr->currStackDepth = savedStackDepth;
}

/*
 * ---------------------------------------------------------------------
 *
 * StartExpanding --
 *
 *	Pushes an INST_EXPAND_START and does some additional housekeeping so
 *	that the [break] and [continue] compilers can use an exception-free
 *	issue to discard it.
 *
 * ---------------------------------------------------------------------
 */

static void
StartExpanding(
    CompileEnv *envPtr)
{
    int i;

    TclEmitOpcode(INST_EXPAND_START, envPtr);

    /*
     * Update inner exception ranges with information about the environment
     * where this expansion started.
     */

    for (i=0 ; i<envPtr->exceptArrayNext ; i++) {
	ExceptionRange *rangePtr = &envPtr->exceptArrayPtr[i];
	ExceptionAux *auxPtr = &envPtr->exceptAuxArrayPtr[i];

	/*
	 * Ignore loops unless they're still being built.
	 */

	if (rangePtr->codeOffset > CurrentOffset(envPtr)) {
	    continue;
	}
	if (rangePtr->numCodeBytes != -1) {
	    continue;
	}

	/*
	 * Adequate condition: further out loops and further in exceptions
	 * don't actually need this information.
	 */

	if (auxPtr->expandTarget == envPtr->expandCount) {
	    auxPtr->expandTargetDepth = envPtr->currStackDepth;
	}
    }

    /*
     * There's now one more expansion being processed on the auxiliary stack.
     */

    envPtr->expandCount++;
}

/*
 * ---------------------------------------------------------------------
 *
 * TclFinalizeLoopExceptionRange --
 *
 *	Finalizes a loop exception range, binding the registered [break] and
 *	[continue] implementations so that they jump to the correct place.
 *	Note that this must only be called after *all* the exception range
 *	target offsets have been set.
 *
 * ---------------------------------------------------------------------
 */

void
TclFinalizeLoopExceptionRange(
    CompileEnv *envPtr,
    int range)
{
    ExceptionRange *rangePtr = &envPtr->exceptArrayPtr[range];
    ExceptionAux *auxPtr = &envPtr->exceptAuxArrayPtr[range];
    int i, offset;
    unsigned char *site;

    if (rangePtr->type != LOOP_EXCEPTION_RANGE) {
	Tcl_Panic("trying to finalize a loop exception range");
    }

    /*
     * Do the jump fixups. Note that these are always issued as INST_JUMP4 so
     * there is no need to fuss around with updating code offsets.
     */

    for (i=0 ; i<auxPtr->numBreakTargets ; i++) {
	site = envPtr->codeStart + auxPtr->breakTargets[i];
	offset = rangePtr->breakOffset - auxPtr->breakTargets[i];
	TclUpdateInstInt4AtPc(INST_JUMP4, offset, site);
    }
    for (i=0 ; i<auxPtr->numContinueTargets ; i++) {
	site = envPtr->codeStart + auxPtr->continueTargets[i];
	if (rangePtr->continueOffset == -1) {
	    int j;

	    /*
	     * WTF? Can't bind, so revert to an INST_CONTINUE. Not enough
	     * space to do anything else.
	     */

	    *site = INST_CONTINUE;
	    for (j=0 ; j<4 ; j++) {
		*++site = INST_NOP;
	    }
	} else {
	    offset = rangePtr->continueOffset - auxPtr->continueTargets[i];
	    TclUpdateInstInt4AtPc(INST_JUMP4, offset, site);
	}
    }

    /*
     * Drop the arrays we were holding the only reference to.
     */

    if (auxPtr->breakTargets) {
	Tcl_Free(auxPtr->breakTargets);
	auxPtr->breakTargets = NULL;
	auxPtr->numBreakTargets = 0;
    }
    if (auxPtr->continueTargets) {
	Tcl_Free(auxPtr->continueTargets);
	auxPtr->continueTargets = NULL;
	auxPtr->numContinueTargets = 0;
    }
}

/*
 *----------------------------------------------------------------------
 *
 * TclFetchAuxData --
 *
 *	Fetch back from the CompileEnv an item of AuxData stored at
 *	index.
 *
 * Results:
 *	The ClientData previously stored by TclCreatAuxData().
 *
 * Side effects:
 *	None.
 *
 *----------------------------------------------------------------------
 */

ClientData
TclFetchAuxData(
    CompileEnv *envPtr,		/* CompileEnv from which to fetch */
    int index)			/* Index of AuxData to fetch */
{
    if (envPtr->auxData == NULL) {
	return NULL;
    }
    return BA_AuxData_At(envPtr->auxData, index)->clientData;
}

/*
 *----------------------------------------------------------------------
 *
 * TclCreateAuxData --
 *
 *	Procedure that allocates and initializes a new AuxData structure in a
 *	CompileEnv's array of compilation auxiliary data records. These
 *	AuxData records hold information created during compilation by
 *	CompileProcs and used by instructions during execution.
 *
 * Results:
 *	Returns the index for the newly created AuxData structure.
 *
 * Side effects:
 *	If there is not enough room in the CompileEnv's AuxData array, the
 *	AuxData array in expanded: a new array of double the size is
 *	allocated, if envPtr->mallocedAuxDataArray is non-zero the old array
 *	is freed, and AuxData entries are copied from the old array to the new
 *	one.
 *
 *----------------------------------------------------------------------
 */

int
TclCreateAuxData(
    ClientData clientData,	/* The compilation auxiliary data to store in
				 * the new aux data record. */
    const AuxDataType *typePtr,	/* Pointer to the type to attach to this
				 * AuxData */
    CompileEnv *envPtr)/* Points to the CompileEnv for which a new
				 * aux data structure is to be allocated. */
{
    AuxData *auxDataPtr;	/* Points to the new AuxData structure */

    if (envPtr->auxData == NULL) {
	envPtr->auxData = BA_AuxData_Create();
    }

    auxDataPtr = BA_AuxData_Append(envPtr->auxData);
    auxDataPtr->clientData = clientData;
    auxDataPtr->type = typePtr;
    return (int) (BA_AuxData_Size(envPtr->auxData) - 1);
}

/*
 *----------------------------------------------------------------------
 *
 * TclEmitForwardJump --
 *
 *	Procedure to emit a two-byte forward jump of kind "jumpType". Since
 *	the jump may later have to be grown to five bytes if the jump target
 *	is more than, say, 127 bytes away, this procedure also initializes a
 *	JumpFixup record with information about the jump.
 *
 * Results:
 *	None.
 *
 * Side effects:
 *	The JumpFixup record pointed to by "jumpFixupPtr" is initialized with
 *	information needed later if the jump is to be grown. Also, a two byte
 *	jump of the designated type is emitted at the current point in the
 *	bytecode stream.
 *
 *----------------------------------------------------------------------
 */

void
TclEmitForwardJump(
    CompileEnv *envPtr,		/* Points to the CompileEnv structure that
				 * holds the resulting instruction. */
    TclJumpType jumpType,	/* Indicates the kind of jump: if true or
				 * false or unconditional. */
    JumpFixup *jumpFixupPtr)	/* Points to the JumpFixup structure to
				 * initialize with information about this
				 * forward jump. */
{
    /*
     * Initialize the JumpFixup structure:
     *    - codeOffset is offset of first byte of jump below
     *    - cmdIndex is index of the command after the current one
     *    - exceptIndex is the index of the first ExceptionRange after the
     *	    current one.
     */

    jumpFixupPtr->jumpType = jumpType;
    jumpFixupPtr->codeOffset = envPtr->codeNext - envPtr->codeStart;
    jumpFixupPtr->cmdIndex = envPtr->numCommands;
    jumpFixupPtr->exceptIndex = envPtr->exceptArrayNext;

    switch (jumpType) {
    case TCL_UNCONDITIONAL_JUMP:
	TclEmitInstInt1(INST_JUMP1, 0, envPtr);
	break;
    case TCL_TRUE_JUMP:
	TclEmitInstInt1(INST_JUMP_TRUE1, 0, envPtr);
	break;
    default:
	TclEmitInstInt1(INST_JUMP_FALSE1, 0, envPtr);
	break;
    }
}

/*
 *----------------------------------------------------------------------
 *
 * TclFixupForwardJump --
 *
 *	Procedure that updates a previously-emitted forward jump to jump a
 *	specified number of bytes, "jumpDist". If necessary, the jump is grown
 *	from two to five bytes; this is done if the jump distance is greater
 *	than "distThreshold" (normally 127 bytes). The jump is described by a
 *	JumpFixup record previously initialized by TclEmitForwardJump.
 *
 * Results:
 *	1 if the jump was grown and subsequent instructions had to be moved;
 *	otherwise 0. This result is returned to allow callers to update any
 *	additional code offsets they may hold.
 *
 * Side effects:
 *	The jump may be grown and subsequent instructions moved. If this
 *	happens, the code offsets for any commands and any ExceptionRange
 *	records between the jump and the current code address will be updated
 *	to reflect the moved code. Also, the bytecode instruction array in the
 *	CompileEnv structure may be grown and reallocated.
 *
 *----------------------------------------------------------------------
 */

int
TclFixupForwardJump(
    CompileEnv *envPtr,		/* Points to the CompileEnv structure that
				 * holds the resulting instruction. */
    JumpFixup *jumpFixupPtr,	/* Points to the JumpFixup structure that
				 * describes the forward jump. */
    int jumpDist,		/* Jump distance to set in jump instr. */
    int distThreshold)		/* Maximum distance before the two byte jump
				 * is grown to five bytes. */
{
    unsigned char *jumpPc, *p;
    int firstRange, lastRange, k;
    size_t numBytes;
    CmdLocation *cmdLocPtr = NULL;
    BP_CmdLocation ptr;

    if (jumpDist <= distThreshold) {
	jumpPc = envPtr->codeStart + jumpFixupPtr->codeOffset;
	switch (jumpFixupPtr->jumpType) {
	case TCL_UNCONDITIONAL_JUMP:
	    TclUpdateInstInt1AtPc(INST_JUMP1, jumpDist, jumpPc);
	    break;
	case TCL_TRUE_JUMP:
	    TclUpdateInstInt1AtPc(INST_JUMP_TRUE1, jumpDist, jumpPc);
	    break;
	default:
	    TclUpdateInstInt1AtPc(INST_JUMP_FALSE1, jumpDist, jumpPc);
	    break;
	}
	return 0;
    }

    /*
     * We must grow the jump then move subsequent instructions down. Note that
     * if we expand the space for generated instructions, code addresses might
     * change; be careful about updating any of these addresses held in
     * variables.
     */

    if ((envPtr->codeNext + 3) > envPtr->codeEnd) {
	TclExpandCodeArray(envPtr);
    }
    jumpPc = envPtr->codeStart + jumpFixupPtr->codeOffset;
    numBytes = envPtr->codeNext-jumpPc-2;
    p = jumpPc+2;
    memmove(p+3, p, numBytes);

    envPtr->codeNext += 3;
    jumpDist += 3;
    switch (jumpFixupPtr->jumpType) {
    case TCL_UNCONDITIONAL_JUMP:
	TclUpdateInstInt4AtPc(INST_JUMP4, jumpDist, jumpPc);
	break;
    case TCL_TRUE_JUMP:
	TclUpdateInstInt4AtPc(INST_JUMP_TRUE4, jumpDist, jumpPc);
	break;
    default:
	TclUpdateInstInt4AtPc(INST_JUMP_FALSE4, jumpDist, jumpPc);
	break;
    }

    /*
     * Adjust the code offsets for any commands and any ExceptionRange records
     * between the jump and the current code address.
     */

    for (cmdLocPtr = BA_CmdLocation_Get(envPtr->cmdMap,
	    jumpFixupPtr->cmdIndex, &ptr); cmdLocPtr;
	    cmdLocPtr = BP_CmdLocation_Next(&ptr)) {
	cmdLocPtr->codeOffset += 3;
    }

    firstRange = jumpFixupPtr->exceptIndex;
    lastRange = envPtr->exceptArrayNext - 1;
    for (k = firstRange;  k <= lastRange;  k++) {
	ExceptionRange *rangePtr = &envPtr->exceptArrayPtr[k];

	rangePtr->codeOffset += 3;
	switch (rangePtr->type) {
	case LOOP_EXCEPTION_RANGE:
	    rangePtr->breakOffset += 3;
	    if (rangePtr->continueOffset != -1) {
		rangePtr->continueOffset += 3;
	    }
	    break;
	case CATCH_EXCEPTION_RANGE:
	    rangePtr->catchOffset += 3;
	    break;
	default:
	    Tcl_Panic("TclFixupForwardJump: bad ExceptionRange type %d",
		    rangePtr->type);
	}
    }

    for (k = 0 ; k < envPtr->exceptArrayNext ; k++) {
	ExceptionAux *auxPtr = &envPtr->exceptAuxArrayPtr[k];
	int i;

	for (i=0 ; i<auxPtr->numBreakTargets ; i++) {
	    if (jumpFixupPtr->codeOffset < auxPtr->breakTargets[i]) {
		auxPtr->breakTargets[i] += 3;
	    }
	}
	for (i=0 ; i<auxPtr->numContinueTargets ; i++) {
	    if (jumpFixupPtr->codeOffset < auxPtr->continueTargets[i]) {
		auxPtr->continueTargets[i] += 3;
	    }
	}
    }

    return 1;			/* the jump was grown */
}

/*
 *----------------------------------------------------------------------
 *
 * TclEmitInvoke --
 *
 *	Emit one of the invoke-related instructions, wrapping it if necessary
 *	in code that ensures that any break or continue operation passing
 *	through it gets the stack unwinding correct, converting it into an
 *	internal jump if in an appropriate context.
 *
 * Results:
 *	None
 *
 * Side effects:
 *	Issues the jump with all correct stack management. May create another
 *	loop exception range; pointers to ExceptionRange and ExceptionAux
 *	structures should not be held across this call.
 *
 *----------------------------------------------------------------------
 */

void
TclEmitInvoke(
    CompileEnv *envPtr,
    int opcode,
    ...)
{
    va_list argList;
    ExceptionRange *rangePtr;
    ExceptionAux *auxBreakPtr, *auxContinuePtr;
    int arg1, arg2, wordCount = 0, expandCount = 0;
    int loopRange = 0, breakRange = 0, continueRange = 0;
    int cleanup, depth = TclGetStackDepth(envPtr);

    /*
     * Parse the arguments.
     */

    va_start(argList, opcode);
    switch (opcode) {
    case INST_INVOKE_STK1:
	wordCount = arg1 = cleanup = va_arg(argList, int);
	arg2 = 0;
	break;
    case INST_INVOKE_STK4:
	wordCount = arg1 = cleanup = va_arg(argList, int);
	arg2 = 0;
	break;
    case INST_INVOKE_REPLACE:
	arg1 = va_arg(argList, int);
	arg2 = va_arg(argList, int);
	wordCount = arg1 + arg2 - 1;
	cleanup = arg1 + 1;
	break;
    default:
	Tcl_Panic("unexpected opcode");
    case INST_EVAL_STK:
	wordCount = cleanup = 1;
	arg1 = arg2 = 0;
	break;
    case INST_RETURN_STK:
	wordCount = cleanup = 2;
	arg1 = arg2 = 0;
	break;
    case INST_INVOKE_EXPANDED:
	wordCount = arg1 = cleanup = va_arg(argList, int);
	arg2 = 0;
	expandCount = 1;
	break;
    }
    va_end(argList);

    /*
     * Determine if we need to handle break and continue exceptions with a
     * special handling exception range (so that we can correctly unwind the
     * stack).
     *
     * These must be done separately; they can be different (especially for
     * calls from inside a [for] increment clause).
     */

    rangePtr = TclGetInnermostExceptionRange(envPtr, TCL_CONTINUE,
	    &auxContinuePtr);
    if (rangePtr == NULL || rangePtr->type != LOOP_EXCEPTION_RANGE) {
	auxContinuePtr = NULL;
    } else if (auxContinuePtr->stackDepth == envPtr->currStackDepth-wordCount
	    && auxContinuePtr->expandTarget == envPtr->expandCount-expandCount) {
	auxContinuePtr = NULL;
    } else {
	continueRange = auxContinuePtr - envPtr->exceptAuxArrayPtr;
    }

    rangePtr = TclGetInnermostExceptionRange(envPtr, TCL_BREAK, &auxBreakPtr);
    if (rangePtr == NULL || rangePtr->type != LOOP_EXCEPTION_RANGE) {
	auxBreakPtr = NULL;
    } else if (auxContinuePtr == NULL
	    && auxBreakPtr->stackDepth == envPtr->currStackDepth-wordCount
	    && auxBreakPtr->expandTarget == envPtr->expandCount-expandCount) {
	auxBreakPtr = NULL;
    } else {
	breakRange = auxBreakPtr - envPtr->exceptAuxArrayPtr;
    }

    if (auxBreakPtr != NULL || auxContinuePtr != NULL) {
	loopRange = TclCreateExceptRange(LOOP_EXCEPTION_RANGE, envPtr);
	ExceptionRangeStarts(envPtr, loopRange);
    }

    /*
     * Issue the invoke itself.
     */

    switch (opcode) {
    case INST_INVOKE_STK1:
	TclEmitInstInt1(INST_INVOKE_STK1, arg1, envPtr);
	break;
    case INST_INVOKE_STK4:
	TclEmitInstInt4(INST_INVOKE_STK4, arg1, envPtr);
	break;
    case INST_INVOKE_EXPANDED:
	TclEmitOpcode(INST_INVOKE_EXPANDED, envPtr);
	envPtr->expandCount--;
	TclAdjustStackDepth(1 - arg1, envPtr);
	break;
    case INST_EVAL_STK:
	TclEmitOpcode(INST_EVAL_STK, envPtr);
	break;
    case INST_RETURN_STK:
	TclEmitOpcode(INST_RETURN_STK, envPtr);
	break;
    case INST_INVOKE_REPLACE:
	TclEmitInstInt4(INST_INVOKE_REPLACE, arg1, envPtr);
	TclEmitInt1(arg2, envPtr);
	TclAdjustStackDepth(-1, envPtr); /* Correction to stack depth calcs */
	break;
    }

    /*
     * If we're generating a special wrapper exception range, we need to
     * finish that up now.
     */

    if (auxBreakPtr != NULL || auxContinuePtr != NULL) {
	int savedStackDepth = envPtr->currStackDepth;
	int savedExpandCount = envPtr->expandCount;
	JumpFixup nonTrapFixup;

	if (auxBreakPtr != NULL) {
	    auxBreakPtr = envPtr->exceptAuxArrayPtr + breakRange;
	}
	if (auxContinuePtr != NULL) {
	    auxContinuePtr = envPtr->exceptAuxArrayPtr + continueRange;
	}

	ExceptionRangeEnds(envPtr, loopRange);
	TclEmitForwardJump(envPtr, TCL_UNCONDITIONAL_JUMP, &nonTrapFixup);

	/*
	 * Careful! When generating these stack unwinding sequences, the depth
	 * of stack in the cases where they are taken is not the same as if
	 * the exception is not taken.
	 */

	if (auxBreakPtr != NULL) {
	    TclAdjustStackDepth(-1, envPtr);

	    ExceptionRangeTarget(envPtr, loopRange, breakOffset);
	    TclCleanupStackForBreakContinue(envPtr, auxBreakPtr);
	    TclAddLoopBreakFixup(envPtr, auxBreakPtr);
	    TclAdjustStackDepth(1, envPtr);

	    envPtr->currStackDepth = savedStackDepth;
	    envPtr->expandCount = savedExpandCount;
	}

	if (auxContinuePtr != NULL) {
	    TclAdjustStackDepth(-1, envPtr);

	    ExceptionRangeTarget(envPtr, loopRange, continueOffset);
	    TclCleanupStackForBreakContinue(envPtr, auxContinuePtr);
	    TclAddLoopContinueFixup(envPtr, auxContinuePtr);
	    TclAdjustStackDepth(1, envPtr);

	    envPtr->currStackDepth = savedStackDepth;
	    envPtr->expandCount = savedExpandCount;
	}

	TclFinalizeLoopExceptionRange(envPtr, loopRange);
	TclFixupForwardJumpToHere(envPtr, &nonTrapFixup, 127);
    }
    TclCheckStackDepth(depth+1-cleanup, envPtr);
}

/*
 *----------------------------------------------------------------------
 *
 * TclGetInstructionTable --
 *
 *	Returns a pointer to the table describing Tcl bytecode instructions.
 *	This procedure is defined so that clients can access the pointer from
 *	outside the TCL DLLs.
 *
 * Results:
 *	Returns a pointer to the global instruction table, same as the
 *	expression (&tclInstructionTable[0]).
 *
 * Side effects:
 *	None.
 *
 *----------------------------------------------------------------------
 */

const void * /* == InstructionDesc* == */
TclGetInstructionTable(void)
{
    return &tclInstructionTable[0];
}

/*
 *----------------------------------------------------------------------
 *
 * TclCmdStartAddress --
 *
 * Results:
 *	None.
 *
 * Side effects:
 *	Deletes all entries in the hash table of AuxData types.
 *
 *----------------------------------------------------------------------
 */

void *
TclCmdStartAddress(
    CompileEnv *envPtr,
    int i)
{
    BA_CmdLocation *map = envPtr->cmdMap;

    return envPtr->codeStart + BA_CmdLocation_At(map, i)->codeOffset;
}

/*
 *----------------------------------------------------------------------
 *
 * GetCmdLocEncodingSize --
 *
 *	Computes the total number of bytes needed to encode the command
 *	location information for some compiled code.
 *
 * Results:
 *	The byte count needed to encode the compiled location information.
 *
 * Side effects:
 *	None.
 *
 *----------------------------------------------------------------------
 */

static int
GetCmdLocEncodingSize(
    CompileEnv *envPtr)		/* Points to compilation environment structure
				 * containing the CmdLocation structure to
				 * encode. */
{
    int codeDelta, codeLen, srcDelta, srcLen;
    int codeDeltaNext, codeLengthNext, srcDeltaNext, srcLengthNext;
				/* The offsets in their respective byte
				 * sequences where the next encoded offset or
				 * length should go. */
    int prevCodeOffset, prevSrcOffset;
    BA_CmdLocation *map = envPtr->cmdMap;
    CmdLocation *cmdLocPtr;
    BP_CmdLocation ptr;

    codeDeltaNext = codeLengthNext = srcDeltaNext = srcLengthNext = 0;
    prevCodeOffset = prevSrcOffset = 0;
    for (cmdLocPtr = BA_CmdLocation_First(map, &ptr); cmdLocPtr;
	    cmdLocPtr = BP_CmdLocation_Next(&ptr)) {
	codeDelta = cmdLocPtr->codeOffset - prevCodeOffset;
	if (codeDelta < 0) {
	    Tcl_Panic("GetCmdLocEncodingSize: bad code offset");
	} else if (codeDelta <= 127) {
	    codeDeltaNext++;
	} else {
	    codeDeltaNext += 5;	/* 1 byte for 0xFF, 4 for positive delta */
	}
	prevCodeOffset = cmdLocPtr->codeOffset;

	codeLen = cmdLocPtr->numCodeBytes;
	if (codeLen < 0) {
	    Tcl_Panic("GetCmdLocEncodingSize: bad code length");
	} else if (codeLen <= 127) {
	    codeLengthNext++;
	} else {
	    codeLengthNext += 5;/* 1 byte for 0xFF, 4 for length */
	}

	srcDelta = cmdLocPtr->srcOffset - prevSrcOffset;
	if ((-127 <= srcDelta) && (srcDelta <= 127) && (srcDelta != -1)) {
	    srcDeltaNext++;
	} else {
	    srcDeltaNext += 5;	/* 1 byte for 0xFF, 4 for delta */
	}
	prevSrcOffset = cmdLocPtr->srcOffset;

	srcLen = cmdLocPtr->numSrcBytes;
	if (srcLen < 0) {
	    Tcl_Panic("GetCmdLocEncodingSize: bad source length");
	} else if (srcLen <= 127) {
	    srcLengthNext++;
	} else {
	    srcLengthNext += 5;	/* 1 byte for 0xFF, 4 for length */
	}
    }

    return (codeDeltaNext + codeLengthNext + srcDeltaNext + srcLengthNext);
}

/*
 *----------------------------------------------------------------------
 *
 * EncodeCmdLocMap --
 *
 *	Encode the command location information for some compiled code into a
 *	ByteCode structure. The encoded command location map is stored as
 *	three adjacent byte sequences.
 *
 * Results:
 *	Pointer to the first byte after the encoded command location
 *	information.
 *
 * Side effects:
 *	The encoded information is stored into the block of memory headed by
 *	codePtr. Also records pointers to the start of the four byte sequences
 *	in fields in codePtr's ByteCode header structure.
 *
 *----------------------------------------------------------------------
 */

static unsigned char *
EncodeCmdLocMap(
    CompileEnv *envPtr,		/* Points to compilation environment structure
				 * containing the CmdLocation structure to
				 * encode. */
    ByteCode *codePtr,		/* ByteCode in which to encode envPtr's
				 * command location information. */
    unsigned char *startPtr)	/* Points to the first byte in codePtr's
				 * memory block where the location information
				 * is to be stored. */
{
    unsigned char *p = startPtr;
    int codeDelta, codeLen, srcDelta, srcLen, prevOffset;
    BA_CmdLocation *map = envPtr->cmdMap;
    BP_CmdLocation ptr;
    CmdLocation *cmdLocPtr;

    /*
     * Encode the code offset for each command as a sequence of deltas.
     */

    codePtr->codeDeltaStart = p;
    prevOffset = 0;
    for (cmdLocPtr = BA_CmdLocation_First(map, &ptr);  cmdLocPtr;
	    cmdLocPtr = BP_CmdLocation_Next(&ptr)) {
	codeDelta = cmdLocPtr->codeOffset - prevOffset;
	if (codeDelta < 0) {
	    Tcl_Panic("EncodeCmdLocMap: bad code offset");
	} else if (codeDelta <= 127) {
	    TclStoreInt1AtPtr(codeDelta, p);
	    p++;
	} else {
	    TclStoreInt1AtPtr(0xFF, p);
	    p++;
	    TclStoreInt4AtPtr(codeDelta, p);
	    p += 4;
	}
	prevOffset = cmdLocPtr->codeOffset;
    }

    /*
     * Encode the code length for each command.
     */

    codePtr->codeLengthStart = p;
    for (cmdLocPtr = BA_CmdLocation_First(map, &ptr);  cmdLocPtr;
	    cmdLocPtr = BP_CmdLocation_Next(&ptr)) {
	codeLen = cmdLocPtr->numCodeBytes;
	if (codeLen < 0) {
	    Tcl_Panic("EncodeCmdLocMap: bad code length");
	} else if (codeLen <= 127) {
	    TclStoreInt1AtPtr(codeLen, p);
	    p++;
	} else {
	    TclStoreInt1AtPtr(0xFF, p);
	    p++;
	    TclStoreInt4AtPtr(codeLen, p);
	    p += 4;
	}
    }

    /*
     * Encode the source offset for each command as a sequence of deltas.
     */

    codePtr->srcDeltaStart = p;
    prevOffset = 0;
    for (cmdLocPtr = BA_CmdLocation_First(map, &ptr);  cmdLocPtr;
	    cmdLocPtr = BP_CmdLocation_Next(&ptr)) {
	srcDelta = cmdLocPtr->srcOffset - prevOffset;
	if ((-127 <= srcDelta) && (srcDelta <= 127) && (srcDelta != -1)) {
	    TclStoreInt1AtPtr(srcDelta, p);
	    p++;
	} else {
	    TclStoreInt1AtPtr(0xFF, p);
	    p++;
	    TclStoreInt4AtPtr(srcDelta, p);
	    p += 4;
	}
	prevOffset = cmdLocPtr->srcOffset;
    }

    /*
     * Encode the source length for each command.
     */

    codePtr->srcLengthStart = p;
    for (cmdLocPtr = BA_CmdLocation_First(map, &ptr);  cmdLocPtr;
	    cmdLocPtr = BP_CmdLocation_Next(&ptr)) {
	srcLen = cmdLocPtr->numSrcBytes;
	if (srcLen < 0) {
	    Tcl_Panic("EncodeCmdLocMap: bad source length");
	} else if (srcLen <= 127) {
	    TclStoreInt1AtPtr(srcLen, p);
	    p++;
	} else {
	    TclStoreInt1AtPtr(0xFF, p);
	    p++;
	    TclStoreInt4AtPtr(srcLen, p);
	    p += 4;
	}
    }

    return p;
}

#ifdef TCL_COMPILE_STATS
/*
 *----------------------------------------------------------------------
 *
 * RecordByteCodeStats --
 *
 *	Accumulates various compilation-related statistics for each newly
 *	compiled ByteCode. Called by the TclInitByteCodeObj when Tcl is
 *	compiled with the -DTCL_COMPILE_STATS flag
 *
 * Results:
 *	None.
 *
 * Side effects:
 *	Accumulates aggregate code-related statistics in the interpreter's
 *	ByteCodeStats structure. Records statistics specific to a ByteCode in
 *	its ByteCode structure.
 *
 *----------------------------------------------------------------------
 */

void
RecordByteCodeStats(
    ByteCode *codePtr)		/* Points to ByteCode structure with info
				 * to add to accumulated statistics. */
{
    Interp *iPtr = (Interp *) *codePtr->interpHandle;
    ByteCodeStats *statsPtr;

    if (iPtr == NULL) {
	/* Avoid segfaulting in case we're called in a deleted interp */
	return;
    }
    statsPtr = &(iPtr->stats);

    statsPtr->numCompilations++;
    statsPtr->totalSrcBytes += (double) codePtr->numSrcBytes;
    statsPtr->totalByteCodeBytes += (double) codePtr->structureSize;
    statsPtr->currentSrcBytes += (double) codePtr->numSrcBytes;
    statsPtr->currentByteCodeBytes += (double) codePtr->structureSize;

    statsPtr->srcCount[TclLog2(codePtr->numSrcBytes)]++;
    statsPtr->byteCodeCount[TclLog2((int) codePtr->structureSize)]++;

    statsPtr->currentInstBytes += (double) codePtr->numCodeBytes;
    statsPtr->currentLitBytes += (double)
	    codePtr->numLitObjects * sizeof(Tcl_Obj *);
    statsPtr->currentExceptBytes += (double)
	    codePtr->numExceptRanges * sizeof(ExceptionRange);
    statsPtr->currentAuxBytes += (double)
	    BA_AuxData_Size(codePtr->auxData) * sizeof(AuxData);
    statsPtr->currentCmdMapBytes += (double) codePtr->numCmdLocBytes;
}
#endif /* TCL_COMPILE_STATS */

/*
 * Local Variables:
 * mode: c
 * c-basic-offset: 4
 * fill-column: 78
 * tab-width: 8
 * End:
 */<|MERGE_RESOLUTION|>--- conflicted
+++ resolved
@@ -2095,11 +2095,8 @@
 
     /* Pre-Compile */
 
-<<<<<<< HEAD
+    TclNewObj(cmdObj);
     tokenPtr++;
-=======
-    TclNewObj(cmdObj);
->>>>>>> be275081
     envPtr->numCommands++;
     cmdLocPtr = EnterCmdStartData(envPtr, commandStart - envPtr->source,
 	    startCodeOffset);
