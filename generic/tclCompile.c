/*
 * tclCompile.c --
 *
 *	This file contains procedures that compile Tcl commands or parts of
 *	commands (like quoted strings or nested sub-commands) into a sequence
 *	of instructions ("bytecodes").
 *
 * Copyright (c) 1996-1998 Sun Microsystems, Inc.
 * Copyright (c) 2001 by Kevin B. Kenny. All rights reserved.
 *
 * See the file "license.terms" for information on usage and redistribution of
 * this file, and for a DISCLAIMER OF ALL WARRANTIES.
 */

#include "tclInt.h"
#include "tclCompile.h"
#include <assert.h>
#include "tclBrodnik.h"

/*
 * Structure used to map between instruction pc and source locations. It
 * defines for each compiled Tcl command its code's starting offset and its
 * source's starting offset and length. Note that the code offset increases
 * monotonically: that is, the table is sorted in code offset order. The
 * source offset is not monotonic.
 */

typedef struct CmdLocation {
    int codeOffset;		/* Offset of first byte of command code. */
    int numCodeBytes;		/* Number of bytes for command's code. */
    int srcOffset;		/* Offset of first char of the command. */
    int numSrcBytes;		/* Number of command source chars. */
} CmdLocation;
TclBrodnikArray(CmdLocation);
TclBrodnikArray(AuxData);

/*
 * Table of all AuxData types.
 */

static Tcl_HashTable auxDataTypeTable;
static int auxDataTypeTableInitialized; /* 0 means not yet initialized. */

TCL_DECLARE_MUTEX(tableMutex)

/*
 * Variable that controls whether compilation tracing is enabled and, if so,
 * what level of tracing is desired:
 *    0: no compilation tracing
 *    1: summarize compilation of top level cmds and proc bodies
 *    2: display all instructions of each ByteCode compiled
 * This variable is linked to the Tcl variable "tcl_traceCompile".
 */

#ifdef TCL_COMPILE_DEBUG
int tclTraceCompile = 0;
static int traceInitialized = 0;
#endif

/*
 * A table describing the Tcl bytecode instructions. Entries in this table
 * must correspond to the instruction opcode definitions in tclCompile.h. The
 * names "op1" and "op4" refer to an instruction's one or four byte first
 * operand. Similarly, "stktop" and "stknext" refer to the topmost and next to
 * topmost stack elements.
 *
 * Note that the load, store, and incr instructions do not distinguish local
 * from global variables; the bytecode interpreter at runtime uses the
 * existence of a procedure call frame to distinguish these.
 */

InstructionDesc const tclInstructionTable[] = {
    /* Name	      Bytes stackEffect #Opnds  Operand types */
    {"done",		  1,   -1,         0,	{OPERAND_NONE}},
	/* Finish ByteCode execution and return stktop (top stack item) */
    {"push1",		  2,   +1,         1,	{OPERAND_UINT1}},
	/* Push object at ByteCode objArray[op1] */
    {"push4",		  5,   +1,         1,	{OPERAND_UINT4}},
	/* Push object at ByteCode objArray[op4] */
    {"pop",		  1,   -1,         0,	{OPERAND_NONE}},
	/* Pop the topmost stack object */
    {"dup",		  1,   +1,         0,	{OPERAND_NONE}},
	/* Duplicate the topmost stack object and push the result */
    {"concat1",		  2,   INT_MIN,    1,	{OPERAND_UINT1}},
	/* Concatenate the top op1 items and push result */
    {"invokeStk1",	  2,   INT_MIN,    1,	{OPERAND_UINT1}},
	/* Invoke command named objv[0]; <objc,objv> = <op1,top op1> */
    {"invokeStk4",	  5,   INT_MIN,    1,	{OPERAND_UINT4}},
	/* Invoke command named objv[0]; <objc,objv> = <op4,top op4> */
    {"evalStk",		  1,   0,          0,	{OPERAND_NONE}},
	/* Evaluate command in stktop using Tcl_EvalObj. */
    {"exprStk",		  1,   0,          0,	{OPERAND_NONE}},
	/* Execute expression in stktop using Tcl_ExprStringObj. */

    {"loadScalar1",	  2,   1,          1,	{OPERAND_LVT1}},
	/* Load scalar variable at index op1 <= 255 in call frame */
    {"loadScalar4",	  5,   1,          1,	{OPERAND_LVT4}},
	/* Load scalar variable at index op1 >= 256 in call frame */
    {"loadScalarStk",	  1,   0,          0,	{OPERAND_NONE}},
	/* Load scalar variable; scalar's name is stktop */
    {"loadArray1",	  2,   0,          1,	{OPERAND_LVT1}},
	/* Load array element; array at slot op1<=255, element is stktop */
    {"loadArray4",	  5,   0,          1,	{OPERAND_LVT4}},
	/* Load array element; array at slot op1 > 255, element is stktop */
    {"loadArrayStk",	  1,   -1,         0,	{OPERAND_NONE}},
	/* Load array element; element is stktop, array name is stknext */
    {"loadStk",		  1,   0,          0,	{OPERAND_NONE}},
	/* Load general variable; unparsed variable name is stktop */
    {"storeScalar1",	  2,   0,          1,	{OPERAND_LVT1}},
	/* Store scalar variable at op1<=255 in frame; value is stktop */
    {"storeScalar4",	  5,   0,          1,	{OPERAND_LVT4}},
	/* Store scalar variable at op1 > 255 in frame; value is stktop */
    {"storeScalarStk",	  1,   -1,         0,	{OPERAND_NONE}},
	/* Store scalar; value is stktop, scalar name is stknext */
    {"storeArray1",	  2,   -1,         1,	{OPERAND_LVT1}},
	/* Store array element; array at op1<=255, value is top then elem */
    {"storeArray4",	  5,   -1,         1,	{OPERAND_LVT4}},
	/* Store array element; array at op1>=256, value is top then elem */
    {"storeArrayStk",	  1,   -2,         0,	{OPERAND_NONE}},
	/* Store array element; value is stktop, then elem, array names */
    {"storeStk",	  1,   -1,         0,	{OPERAND_NONE}},
	/* Store general variable; value is stktop, then unparsed name */

    {"incrScalar1",	  2,   0,          1,	{OPERAND_LVT1}},
	/* Incr scalar at index op1<=255 in frame; incr amount is stktop */
    {"incrScalarStk",	  1,   -1,         0,	{OPERAND_NONE}},
	/* Incr scalar; incr amount is stktop, scalar's name is stknext */
    {"incrArray1",	  2,   -1,         1,	{OPERAND_LVT1}},
	/* Incr array elem; arr at slot op1<=255, amount is top then elem */
    {"incrArrayStk",	  1,   -2,         0,	{OPERAND_NONE}},
	/* Incr array element; amount is top then elem then array names */
    {"incrStk",		  1,   -1,         0,	{OPERAND_NONE}},
	/* Incr general variable; amount is stktop then unparsed var name */
    {"incrScalar1Imm",	  3,   +1,         2,	{OPERAND_LVT1, OPERAND_INT1}},
	/* Incr scalar at slot op1 <= 255; amount is 2nd operand byte */
    {"incrScalarStkImm",  2,   0,          1,	{OPERAND_INT1}},
	/* Incr scalar; scalar name is stktop; incr amount is op1 */
    {"incrArray1Imm",	  3,   0,          2,	{OPERAND_LVT1, OPERAND_INT1}},
	/* Incr array elem; array at slot op1 <= 255, elem is stktop,
	 * amount is 2nd operand byte */
    {"incrArrayStkImm",	  2,   -1,         1,	{OPERAND_INT1}},
	/* Incr array element; elem is top then array name, amount is op1 */
    {"incrStkImm",	  2,   0,	   1,	{OPERAND_INT1}},
	/* Incr general variable; unparsed name is top, amount is op1 */

    {"jump1",		  2,   0,          1,	{OPERAND_INT1}},
	/* Jump relative to (pc + op1) */
    {"jump4",		  5,   0,          1,	{OPERAND_INT4}},
	/* Jump relative to (pc + op4) */
    {"jumpTrue1",	  2,   -1,         1,	{OPERAND_INT1}},
	/* Jump relative to (pc + op1) if stktop expr object is true */
    {"jumpTrue4",	  5,   -1,         1,	{OPERAND_INT4}},
	/* Jump relative to (pc + op4) if stktop expr object is true */
    {"jumpFalse1",	  2,   -1,         1,	{OPERAND_INT1}},
	/* Jump relative to (pc + op1) if stktop expr object is false */
    {"jumpFalse4",	  5,   -1,         1,	{OPERAND_INT4}},
	/* Jump relative to (pc + op4) if stktop expr object is false */

    {"lor",		  1,   -1,         0,	{OPERAND_NONE}},
	/* Logical or:	push (stknext || stktop) */
    {"land",		  1,   -1,         0,	{OPERAND_NONE}},
	/* Logical and:	push (stknext && stktop) */
    {"bitor",		  1,   -1,         0,	{OPERAND_NONE}},
	/* Bitwise or:	push (stknext | stktop) */
    {"bitxor",		  1,   -1,         0,	{OPERAND_NONE}},
	/* Bitwise xor	push (stknext ^ stktop) */
    {"bitand",		  1,   -1,         0,	{OPERAND_NONE}},
	/* Bitwise and:	push (stknext & stktop) */
    {"eq",		  1,   -1,         0,	{OPERAND_NONE}},
	/* Equal:	push (stknext == stktop) */
    {"neq",		  1,   -1,         0,	{OPERAND_NONE}},
	/* Not equal:	push (stknext != stktop) */
    {"lt",		  1,   -1,         0,	{OPERAND_NONE}},
	/* Less:	push (stknext < stktop) */
    {"gt",		  1,   -1,         0,	{OPERAND_NONE}},
	/* Greater:	push (stknext > stktop) */
    {"le",		  1,   -1,         0,	{OPERAND_NONE}},
	/* Less or equal: push (stknext <= stktop) */
    {"ge",		  1,   -1,         0,	{OPERAND_NONE}},
	/* Greater or equal: push (stknext >= stktop) */
    {"lshift",		  1,   -1,         0,	{OPERAND_NONE}},
	/* Left shift:	push (stknext << stktop) */
    {"rshift",		  1,   -1,         0,	{OPERAND_NONE}},
	/* Right shift:	push (stknext >> stktop) */
    {"add",		  1,   -1,         0,	{OPERAND_NONE}},
	/* Add:		push (stknext + stktop) */
    {"sub",		  1,   -1,         0,	{OPERAND_NONE}},
	/* Sub:		push (stkext - stktop) */
    {"mult",		  1,   -1,         0,	{OPERAND_NONE}},
	/* Multiply:	push (stknext * stktop) */
    {"div",		  1,   -1,         0,	{OPERAND_NONE}},
	/* Divide:	push (stknext / stktop) */
    {"mod",		  1,   -1,         0,	{OPERAND_NONE}},
	/* Mod:		push (stknext % stktop) */
    {"uplus",		  1,   0,          0,	{OPERAND_NONE}},
	/* Unary plus:	push +stktop */
    {"uminus",		  1,   0,          0,	{OPERAND_NONE}},
	/* Unary minus:	push -stktop */
    {"bitnot",		  1,   0,          0,	{OPERAND_NONE}},
	/* Bitwise not:	push ~stktop */
    {"not",		  1,   0,          0,	{OPERAND_NONE}},
	/* Logical not:	push !stktop */
    {"callBuiltinFunc1",  2,   1,          1,	{OPERAND_UINT1}},
	/* Call builtin math function with index op1; any args are on stk */
    {"callFunc1",	  2,   INT_MIN,    1,	{OPERAND_UINT1}},
	/* Call non-builtin func objv[0]; <objc,objv>=<op1,top op1> */
    {"tryCvtToNumeric",	  1,   0,          0,	{OPERAND_NONE}},
	/* Try converting stktop to first int then double if possible. */

    {"break",		  1,   0,          0,	{OPERAND_NONE}},
	/* Abort closest enclosing loop; if none, return TCL_BREAK code. */
    {"continue",	  1,   0,          0,	{OPERAND_NONE}},
	/* Skip to next iteration of closest enclosing loop; if none, return
	 * TCL_CONTINUE code. */

    {"foreach_start4",	  5,   0,          1,	{OPERAND_AUX4}},
	/* Initialize execution of a foreach loop. Operand is aux data index
	 * of the ForeachInfo structure for the foreach command. */
    {"foreach_step4",	  5,   +1,         1,	{OPERAND_AUX4}},
	/* "Step" or begin next iteration of foreach loop. Push 0 if to
	 * terminate loop, else push 1. */

    {"beginCatch4",	  5,   0,          1,	{OPERAND_UINT4}},
	/* Record start of catch with the operand's exception index. Push the
	 * current stack depth onto a special catch stack. */
    {"endCatch",	  1,   0,          0,	{OPERAND_NONE}},
	/* End of last catch. Pop the bytecode interpreter's catch stack. */
    {"pushResult",	  1,   +1,         0,	{OPERAND_NONE}},
	/* Push the interpreter's object result onto the stack. */
    {"pushReturnCode",	  1,   +1,         0,	{OPERAND_NONE}},
	/* Push interpreter's return code (e.g. TCL_OK or TCL_ERROR) as a new
	 * object onto the stack. */

    {"streq",		  1,   -1,         0,	{OPERAND_NONE}},
	/* Str Equal:	push (stknext eq stktop) */
    {"strneq",		  1,   -1,         0,	{OPERAND_NONE}},
	/* Str !Equal:	push (stknext neq stktop) */
    {"strcmp",		  1,   -1,         0,	{OPERAND_NONE}},
	/* Str Compare:	push (stknext cmp stktop) */
    {"strlen",		  1,   0,          0,	{OPERAND_NONE}},
	/* Str Length:	push (strlen stktop) */
    {"strindex",	  1,   -1,         0,	{OPERAND_NONE}},
	/* Str Index:	push (strindex stknext stktop) */
    {"strmatch",	  2,   -1,         1,	{OPERAND_INT1}},
	/* Str Match:	push (strmatch stknext stktop) opnd == nocase */

    {"list",		  5,   INT_MIN,    1,	{OPERAND_UINT4}},
	/* List:	push (stk1 stk2 ... stktop) */
    {"listIndex",	  1,   -1,         0,	{OPERAND_NONE}},
	/* List Index:	push (listindex stknext stktop) */
    {"listLength",	  1,   0,          0,	{OPERAND_NONE}},
	/* List Len:	push (listlength stktop) */

    {"appendScalar1",	  2,   0,          1,	{OPERAND_LVT1}},
	/* Append scalar variable at op1<=255 in frame; value is stktop */
    {"appendScalar4",	  5,   0,          1,	{OPERAND_LVT4}},
	/* Append scalar variable at op1 > 255 in frame; value is stktop */
    {"appendArray1",	  2,   -1,         1,	{OPERAND_LVT1}},
	/* Append array element; array at op1<=255, value is top then elem */
    {"appendArray4",	  5,   -1,         1,	{OPERAND_LVT4}},
	/* Append array element; array at op1>=256, value is top then elem */
    {"appendArrayStk",	  1,   -2,         0,	{OPERAND_NONE}},
	/* Append array element; value is stktop, then elem, array names */
    {"appendStk",	  1,   -1,         0,	{OPERAND_NONE}},
	/* Append general variable; value is stktop, then unparsed name */
    {"lappendScalar1",	  2,   0,          1,	{OPERAND_LVT1}},
	/* Lappend scalar variable at op1<=255 in frame; value is stktop */
    {"lappendScalar4",	  5,   0,          1,	{OPERAND_LVT4}},
	/* Lappend scalar variable at op1 > 255 in frame; value is stktop */
    {"lappendArray1",	  2,   -1,         1,	{OPERAND_LVT1}},
	/* Lappend array element; array at op1<=255, value is top then elem */
    {"lappendArray4",	  5,   -1,         1,	{OPERAND_LVT4}},
	/* Lappend array element; array at op1>=256, value is top then elem */
    {"lappendArrayStk",	  1,   -2,         0,	{OPERAND_NONE}},
	/* Lappend array element; value is stktop, then elem, array names */
    {"lappendStk",	  1,   -1,         0,	{OPERAND_NONE}},
	/* Lappend general variable; value is stktop, then unparsed name */

    {"lindexMulti",	  5,   INT_MIN,    1,	{OPERAND_UINT4}},
	/* Lindex with generalized args, operand is number of stacked objs
	 * used: (operand-1) entries from stktop are the indices; then list to
	 * process. */
    {"over",		  5,   +1,         1,	{OPERAND_UINT4}},
	/* Duplicate the arg-th element from top of stack (TOS=0) */
    {"lsetList",          1,   -2,         0,	{OPERAND_NONE}},
	/* Four-arg version of 'lset'. stktop is old value; next is new
	 * element value, next is the index list; pushes new value */
    {"lsetFlat",          5,   INT_MIN,    1,	{OPERAND_UINT4}},
	/* Three- or >=5-arg version of 'lset', operand is number of stacked
	 * objs: stktop is old value, next is new element value, next come
	 * (operand-2) indices; pushes the new value.
	 */

    {"returnImm",	  9,   -1,         2,	{OPERAND_INT4, OPERAND_UINT4}},
	/* Compiled [return], code, level are operands; options and result
	 * are on the stack. */
    {"expon",		  1,   -1,	   0,	{OPERAND_NONE}},
	/* Binary exponentiation operator: push (stknext ** stktop) */

    /*
     * NOTE: the stack effects of expandStkTop and invokeExpanded are wrong -
     * but it cannot be done right at compile time, the stack effect is only
     * known at run time. The value for invokeExpanded is estimated better at
     * compile time.
     * See the comments further down in this file, where INST_INVOKE_EXPANDED
     * is emitted.
     */
    {"expandStart",       1,    0,          0,	{OPERAND_NONE}},
	/* Start of command with {*} (expanded) arguments */
    {"expandStkTop",      5,    0,          1,	{OPERAND_UINT4}},
	/* Expand the list at stacktop: push its elements on the stack */
    {"invokeExpanded",    1,    0,          0,	{OPERAND_NONE}},
	/* Invoke the command marked by the last 'expandStart' */

    {"listIndexImm",	  5,	0,	   1,	{OPERAND_IDX4}},
	/* List Index:	push (lindex stktop op4) */
    {"listRangeImm",	  9,	0,	   2,	{OPERAND_IDX4, OPERAND_IDX4}},
	/* List Range:	push (lrange stktop op4 op4) */
    {"startCommand",	  9,	0,	   2,	{OPERAND_INT4,OPERAND_UINT4}},
	/* Start of bytecoded command: op is the length of the cmd's code, op2
	 * is number of commands here */

    {"listIn",		  1,	-1,	   0,	{OPERAND_NONE}},
	/* List containment: push [lsearch stktop stknext]>=0) */
    {"listNotIn",	  1,	-1,	   0,	{OPERAND_NONE}},
	/* List negated containment: push [lsearch stktop stknext]<0) */

    {"pushReturnOpts",	  1,	+1,	   0,	{OPERAND_NONE}},
	/* Push the interpreter's return option dictionary as an object on the
	 * stack. */
    {"returnStk",	  1,	-1,	   0,	{OPERAND_NONE}},
	/* Compiled [return]; options and result are on the stack, code and
	 * level are in the options. */

    {"dictGet",		  5,	INT_MIN,   1,	{OPERAND_UINT4}},
	/* The top op4 words (min 1) are a key path into the dictionary just
	 * below the keys on the stack, and all those values are replaced by
	 * the value read out of that key-path (like [dict get]).
	 * Stack:  ... dict key1 ... keyN => ... value */
    {"dictSet",		  9,	INT_MIN,   2,	{OPERAND_UINT4, OPERAND_LVT4}},
	/* Update a dictionary value such that the keys are a path pointing to
	 * the value. op4#1 = numKeys, op4#2 = LVTindex
	 * Stack:  ... key1 ... keyN value => ... newDict */
    {"dictUnset",	  9,	INT_MIN,   2,	{OPERAND_UINT4, OPERAND_LVT4}},
	/* Update a dictionary value such that the keys are not a path pointing
	 * to any value. op4#1 = numKeys, op4#2 = LVTindex
	 * Stack:  ... key1 ... keyN => ... newDict */
    {"dictIncrImm",	  9,	0,	   2,	{OPERAND_INT4, OPERAND_LVT4}},
	/* Update a dictionary value such that the value pointed to by key is
	 * incremented by some value (or set to it if the key isn't in the
	 * dictionary at all). op4#1 = incrAmount, op4#2 = LVTindex
	 * Stack:  ... key => ... newDict */
    {"dictAppend",	  5,	-1,	   1,	{OPERAND_LVT4}},
	/* Update a dictionary value such that the value pointed to by key has
	 * some value string-concatenated onto it. op4 = LVTindex
	 * Stack:  ... key valueToAppend => ... newDict */
    {"dictLappend",	  5,	-1,	   1,	{OPERAND_LVT4}},
	/* Update a dictionary value such that the value pointed to by key has
	 * some value list-appended onto it. op4 = LVTindex
	 * Stack:  ... key valueToAppend => ... newDict */
    {"dictFirst",	  5,	+2,	   1,	{OPERAND_LVT4}},
	/* Begin iterating over the dictionary, using the local scalar
	 * indicated by op4 to hold the iterator state. The local scalar
	 * should not refer to a named variable as the value is not wholly
	 * managed correctly.
	 * Stack:  ... dict => ... value key doneBool */
    {"dictNext",	  5,	+3,	   1,	{OPERAND_LVT4}},
	/* Get the next iteration from the iterator in op4's local scalar.
	 * Stack:  ... => ... value key doneBool */
    {"dictDone",	  5,	0,	   1,	{OPERAND_LVT4}},
	/* Terminate the iterator in op4's local scalar. Use unsetScalar
	 * instead (with 0 for flags). */
    {"dictUpdateStart",   9,    0,	   2,	{OPERAND_LVT4, OPERAND_AUX4}},
	/* Create the variables (described in the aux data referred to by the
	 * second immediate argument) to mirror the state of the dictionary in
	 * the variable referred to by the first immediate argument. The list
	 * of keys (top of the stack, not poppsed) must be the same length as
	 * the list of variables.
	 * Stack:  ... keyList => ... keyList */
    {"dictUpdateEnd",	  9,    -1,	   2,	{OPERAND_LVT4, OPERAND_AUX4}},
	/* Reflect the state of local variables (described in the aux data
	 * referred to by the second immediate argument) back to the state of
	 * the dictionary in the variable referred to by the first immediate
	 * argument. The list of keys (popped from the stack) must be the same
	 * length as the list of variables.
	 * Stack:  ... keyList => ... */
    {"jumpTable",	 5,	-1,	   1,	{OPERAND_AUX4}},
	/* Jump according to the jump-table (in AuxData as indicated by the
	 * operand) and the argument popped from the list. Always executes the
	 * next instruction if no match against the table's entries was found.
	 * Stack:  ... value => ...
	 * Note that the jump table contains offsets relative to the PC when
	 * it points to this instruction; the code is relocatable. */
    {"upvar",            5,    -1,        1,   {OPERAND_LVT4}},
	/* finds level and otherName in stack, links to local variable at
	 * index op1. Leaves the level on stack. */
    {"nsupvar",          5,    -1,        1,   {OPERAND_LVT4}},
	/* finds namespace and otherName in stack, links to local variable at
	 * index op1. Leaves the namespace on stack. */
    {"variable",         5,    -1,        1,   {OPERAND_LVT4}},
	/* finds namespace and otherName in stack, links to local variable at
	 * index op1. Leaves the namespace on stack. */
    {"syntax",		 9,   -1,         2,	{OPERAND_INT4, OPERAND_UINT4}},
	/* Compiled bytecodes to signal syntax error. Equivalent to returnImm
	 * except for the ERR_ALREADY_LOGGED flag in the interpreter. */
    {"reverse",		 5,    0,         1,	{OPERAND_UINT4}},
	/* Reverse the order of the arg elements at the top of stack */

    {"regexp",		 2,   -1,         1,	{OPERAND_INT1}},
	/* Regexp:	push (regexp stknext stktop) opnd == nocase */

    {"existScalar",	 5,    1,         1,	{OPERAND_LVT4}},
	/* Test if scalar variable at index op1 in call frame exists */
    {"existArray",	 5,    0,         1,	{OPERAND_LVT4}},
	/* Test if array element exists; array at slot op1, element is
	 * stktop */
    {"existArrayStk",	 1,    -1,        0,	{OPERAND_NONE}},
	/* Test if array element exists; element is stktop, array name is
	 * stknext */
    {"existStk",	 1,    0,         0,	{OPERAND_NONE}},
	/* Test if general variable exists; unparsed variable name is stktop*/

    {"nop",		 1,    0,         0,	{OPERAND_NONE}},
	/* Do nothing */
    {"returnCodeBranch", 1,   -1,	  0,	{OPERAND_NONE}},
	/* Jump to next instruction based on the return code on top of stack
	 * ERROR: +1;	RETURN: +3;	BREAK: +5;	CONTINUE: +7;
	 * Other non-OK: +9
	 */

    {"unsetScalar",	 6,    0,         2,	{OPERAND_UINT1, OPERAND_LVT4}},
	/* Make scalar variable at index op2 in call frame cease to exist;
	 * op1 is 1 for errors on problems, 0 otherwise */
    {"unsetArray",	 6,    -1,        2,	{OPERAND_UINT1, OPERAND_LVT4}},
	/* Make array element cease to exist; array at slot op2, element is
	 * stktop; op1 is 1 for errors on problems, 0 otherwise */
    {"unsetArrayStk",	 2,    -2,        1,	{OPERAND_UINT1}},
	/* Make array element cease to exist; element is stktop, array name is
	 * stknext; op1 is 1 for errors on problems, 0 otherwise */
    {"unsetStk",	 2,    -1,        1,	{OPERAND_UINT1}},
	/* Make general variable cease to exist; unparsed variable name is
	 * stktop; op1 is 1 for errors on problems, 0 otherwise */

    {"dictExpand",       1,    -1,        0,    {OPERAND_NONE}},
        /* Probe into a dict and extract it (or a subdict of it) into
         * variables with matched names. Produces list of keys bound as
         * result. Part of [dict with].
	 * Stack:  ... dict path => ... keyList */
    {"dictRecombineStk", 1,    -3,        0,    {OPERAND_NONE}},
        /* Map variable contents back into a dictionary in a variable. Part of
         * [dict with].
	 * Stack:  ... dictVarName path keyList => ... */
    {"dictRecombineImm", 5,    -2,        1,    {OPERAND_LVT4}},
        /* Map variable contents back into a dictionary in the local variable
         * indicated by the LVT index. Part of [dict with].
	 * Stack:  ... path keyList => ... */
    {"dictExists",	 5,	INT_MIN,  1,	{OPERAND_UINT4}},
	/* The top op4 words (min 1) are a key path into the dictionary just
	 * below the keys on the stack, and all those values are replaced by a
	 * boolean indicating whether it is possible to read out a value from
	 * that key-path (like [dict exists]).
	 * Stack:  ... dict key1 ... keyN => ... boolean */
    {"verifyDict",	 1,    -1,	  0,	{OPERAND_NONE}},
	/* Verifies that the word on the top of the stack is a dictionary,
	 * popping it if it is and throwing an error if it is not.
	 * Stack:  ... value => ... */

    {"strmap",		 1,    -2,	  0,	{OPERAND_NONE}},
	/* Simplified version of [string map] that only applies one change
	 * string, and only case-sensitively.
	 * Stack:  ... from to string => ... changedString */
    {"strfind",		 1,    -1,	  0,	{OPERAND_NONE}},
	/* Find the first index of a needle string in a haystack string,
	 * producing the index (integer) or -1 if nothing found.
	 * Stack:  ... needle haystack => ... index */
    {"strrfind",	 1,    -1,	  0,	{OPERAND_NONE}},
	/* Find the last index of a needle string in a haystack string,
	 * producing the index (integer) or -1 if nothing found.
	 * Stack:  ... needle haystack => ... index */
    {"strrangeImm",	 9,	0,	  2,	{OPERAND_IDX4, OPERAND_IDX4}},
	/* String Range: push (string range stktop op4 op4) */
    {"strrange",	 1,    -2,	  0,	{OPERAND_NONE}},
	/* String Range with non-constant arguments.
	 * Stack:  ... string idxA idxB => ... substring */

    {"yield",		 1,	0,	  0,	{OPERAND_NONE}},
	/* Makes the current coroutine yield the value at the top of the
	 * stack, and places the response back on top of the stack when it
	 * resumes.
	 * Stack:  ... valueToYield => ... resumeValue */
    {"coroName",         1,    +1,	  0,	{OPERAND_NONE}},
	/* Push the name of the interpreter's current coroutine as an object
	 * on the stack. */
    {"tailcall",	 2,    INT_MIN,	  1,	{OPERAND_UINT1}},
	/* Do a tailcall with the opnd items on the stack as the thing to
	 * tailcall to; opnd must be greater than 0 for the semantics to work
	 * right. */

    {"currentNamespace", 1,    +1,	  0,	{OPERAND_NONE}},
	/* Push the name of the interpreter's current namespace as an object
	 * on the stack. */
    {"infoLevelNumber",  1,    +1,	  0,	{OPERAND_NONE}},
	/* Push the stack depth (i.e., [info level]) of the interpreter as an
	 * object on the stack. */
    {"infoLevelArgs",	 1,	0,	  0,	{OPERAND_NONE}},
	/* Push the argument words to a stack depth (i.e., [info level <n>])
	 * of the interpreter as an object on the stack.
	 * Stack:  ... depth => ... argList */
    {"resolveCmd",	 1,	0,	  0,	{OPERAND_NONE}},
	/* Resolves the command named on the top of the stack to its fully
	 * qualified version, or produces the empty string if no such command
	 * exists. Never generates errors.
	 * Stack:  ... cmdName => ... fullCmdName */
    {"tclooSelf",	 1,	+1,	  0,	{OPERAND_NONE}},
	/* Push the identity of the current TclOO object (i.e., the name of
	 * its current public access command) on the stack. */
    {"tclooClass",	 1,	0,	  0,	{OPERAND_NONE}},
	/* Push the class of the TclOO object named at the top of the stack
	 * onto the stack.
	 * Stack:  ... object => ... class */
    {"tclooNamespace",	 1,	0,	  0,	{OPERAND_NONE}},
	/* Push the namespace of the TclOO object named at the top of the
	 * stack onto the stack.
	 * Stack:  ... object => ... namespace */
    {"tclooIsObject",	 1,	0,	  0,	{OPERAND_NONE}},
	/* Push whether the value named at the top of the stack is a TclOO
	 * object (i.e., a boolean). Can corrupt the interpreter result
	 * despite not throwing, so not safe for use in a post-exception
	 * context.
	 * Stack:  ... value => ... boolean */

    {"arrayExistsStk",	 1,	0,	  0,	{OPERAND_NONE}},
	/* Looks up the element on the top of the stack and tests whether it
	 * is an array. Pushes a boolean describing whether this is the
	 * case. Also runs the whole-array trace on the named variable, so can
	 * throw anything.
	 * Stack:  ... varName => ... boolean */
    {"arrayExistsImm",	 5,	+1,	  1,	{OPERAND_UINT4}},
	/* Looks up the variable indexed by opnd and tests whether it is an
	 * array. Pushes a boolean describing whether this is the case. Also
	 * runs the whole-array trace on the named variable, so can throw
	 * anything.
	 * Stack:  ... => ... boolean */
    {"arrayMakeStk",	 1,	-1,	  0,	{OPERAND_NONE}},
	/* Forces the element on the top of the stack to be the name of an
	 * array.
	 * Stack:  ... varName => ... */
    {"arrayMakeImm",	 5,	0,	  1,	{OPERAND_UINT4}},
	/* Forces the variable indexed by opnd to be an array. Does not touch
	 * the stack. */

    {"invokeReplace",	 6,	INT_MIN,  2,	{OPERAND_UINT4,OPERAND_UINT1}},
	/* Invoke command named objv[0], replacing the first two words with
	 * the word at the top of the stack;
	 * <objc,objv> = <op4,top op4 after popping 1> */

    {"listConcat",	 1,	-1,	  0,	{OPERAND_NONE}},
	/* Concatenates the two lists at the top of the stack into a single
	 * list and pushes that resulting list onto the stack.
	 * Stack: ... list1 list2 => ... [lconcat list1 list2] */

    {"expandDrop",       1,    0,          0,	{OPERAND_NONE}},
	/* Drops an element from the auxiliary stack, popping stack elements
	 * until the matching stack depth is reached. */

    {NULL, 0, 0, 0, {OPERAND_NONE}}
};

/*
 * Prototypes for procedures defined later in this file:
 */

static void		CompileScriptTokens(Tcl_Interp *interp,
			    Tcl_Token *tokens, Tcl_Token *lastTokenPtr,
			    CompileEnv *envPtr);
static ByteCode *	CompileSubstObj(Tcl_Interp *interp, Tcl_Obj *objPtr,
			    int flags);
static void		DupByteCodeInternalRep(Tcl_Obj *srcPtr,
			    Tcl_Obj *copyPtr);
static unsigned char *	EncodeCmdLocMap(CompileEnv *envPtr,
			    ByteCode *codePtr, unsigned char *startPtr);
static void		EnterCmdExtentData(CompileEnv *envPtr,
			    int cmdNumber, int numSrcBytes, int numCodeBytes);
static void		EnterCmdStartData(CompileEnv *envPtr,
			    int cmdNumber, int srcOffset, int codeOffset);
static void		FreeByteCodeInternalRep(Tcl_Obj *objPtr);
static void		FreeSubstCodeInternalRep(Tcl_Obj *objPtr);
static int		GetCmdLocEncodingSize(CompileEnv *envPtr);
static int		IsCompactibleCompileEnv(Tcl_Interp *interp,
			    CompileEnv *envPtr);
#ifdef TCL_COMPILE_STATS
static void		RecordByteCodeStats(ByteCode *codePtr);
#endif /* TCL_COMPILE_STATS */
static void		RegisterAuxDataType(const AuxDataType *typePtr);
static int		SetByteCodeFromAny(Tcl_Interp *interp,
			    Tcl_Obj *objPtr);
static void		StartExpanding(CompileEnv *envPtr);
static int		FormatInstruction(ByteCode *codePtr,
			    const unsigned char *pc, Tcl_Obj *bufferObj);
static void		PrintSourceToObj(Tcl_Obj *appendObj,
			    const char *stringPtr, int maxChars);
static void		UpdateStringOfInstName(Tcl_Obj *objPtr);

/*
 * TIP #280: Helper for building the per-word line information of all compiled
 * commands.
 */
static void		EnterCmdWordData(ExtCmdLoc *eclPtr, int srcOffset,
			    Tcl_Token *tokenPtr, const char *cmd, int len,
			    int numWords, int line, int *clNext, int **lines,
			    CompileEnv *envPtr);
static void		ReleaseCmdWordData(ExtCmdLoc *eclPtr);

/*
 * The structure below defines the bytecode Tcl object type by means of
 * procedures that can be invoked by generic object code.
 */

const Tcl_ObjType tclByteCodeType = {
    "bytecode",			/* name */
    FreeByteCodeInternalRep,	/* freeIntRepProc */
    DupByteCodeInternalRep,	/* dupIntRepProc */
    NULL,			/* updateStringProc */
    SetByteCodeFromAny		/* setFromAnyProc */
};

/*
 * The structure below defines a bytecode Tcl object type to hold the
 * compiled bytecode for the [subst]itution of Tcl values.
 */

static const Tcl_ObjType substCodeType = {
    "substcode",		/* name */
    FreeSubstCodeInternalRep,	/* freeIntRepProc */
    DupByteCodeInternalRep,	/* dupIntRepProc - shared with bytecode */
    NULL,			/* updateStringProc */
    NULL,			/* setFromAnyProc */
};

/*
 * The structure below defines an instruction name Tcl object to allow
 * reporting of inner contexts in errorstack without string allocation.
 */

static const Tcl_ObjType tclInstNameType = {
    "instname",			/* name */
    NULL,			/* freeIntRepProc */
    NULL,			/* dupIntRepProc */
    UpdateStringOfInstName,	/* updateStringProc */
    NULL,			/* setFromAnyProc */
};

/*
 * Helper macros.
 */

#define TclIncrUInt4AtPtr(ptr, delta) \
    TclStoreInt4AtPtr(TclGetUInt4AtPtr(ptr)+(delta), (ptr));

/*
 *----------------------------------------------------------------------
 *
 * TclSetByteCodeFromAny --
 *
 *	Part of the bytecode Tcl object type implementation. Attempts to
 *	generate an byte code internal form for the Tcl object "objPtr" by
 *	compiling its string representation. This function also takes a hook
 *	procedure that will be invoked to perform any needed post processing
 *	on the compilation results before generating byte codes. interp is
 *	compilation context and may not be NULL.
 *
 * Results:
 *	The return value is a standard Tcl object result. If an error occurs
 *	during compilation, an error message is left in the interpreter's
 *	result.
 *
 * Side effects:
 *	Frees the old internal representation. If no error occurs, then the
 *	compiled code is stored as "objPtr"s bytecode representation. Also, if
 *	debugging, initializes the "tcl_traceCompile" Tcl variable used to
 *	trace compilations.
 *
 *----------------------------------------------------------------------
 */

int
TclSetByteCodeFromAny(
    Tcl_Interp *interp,		/* The interpreter for which the code is being
				 * compiled. Must not be NULL. */
    Tcl_Obj *objPtr,		/* The object to make a ByteCode object. */
    CompileHookProc *hookProc,	/* Procedure to invoke after compilation. */
    ClientData clientData)	/* Hook procedure private data. */
{
    Interp *iPtr = (Interp *) interp;
    CompileEnv compEnv;		/* Compilation environment structure allocated
				 * in frame. */
    int length, result = TCL_OK;
    const char *stringPtr;
    Proc *procPtr = iPtr->compiledProcPtr;
    ContLineLoc *clLocPtr;

#ifdef TCL_COMPILE_DEBUG
    if (!traceInitialized) {
	if (Tcl_LinkVar(interp, "tcl_traceCompile",
		(char *) &tclTraceCompile, TCL_LINK_INT) != TCL_OK) {
	    Tcl_Panic("SetByteCodeFromAny: unable to create link for tcl_traceCompile variable");
	}
	traceInitialized = 1;
    }
#endif

    stringPtr = TclGetStringFromObj(objPtr, &length);

    /*
     * TIP #280: Pick up the CmdFrame in which the BC compiler was invoked and
     * use to initialize the tracking in the compiler. This information was
     * stored by TclCompEvalObj and ProcCompileProc.
     */

    TclInitCompileEnv(interp, &compEnv, stringPtr, length,
	    iPtr->invokeCmdFramePtr, iPtr->invokeWord);

    /*
     * Now we check if we have data about invisible continuation lines for the
     * script, and make it available to the compile environment, if so.
     *
     * It is not clear if the script Tcl_Obj* can be free'd while the compiler
     * is using it, leading to the release of the associated ContLineLoc
     * structure as well. To ensure that the latter doesn't happen we set a
     * lock on it. We release this lock in the function TclFreeCompileEnv(),
     * found in this file. The "lineCLPtr" hashtable is managed in the file
     * "tclObj.c".
     */

    clLocPtr = TclContinuationsGet(objPtr);
    if (clLocPtr) {
	compEnv.clLoc = clLocPtr;
	compEnv.clNext = &compEnv.clLoc->loc[0];
	Tcl_Preserve(compEnv.clLoc);
    }

    TclCompileScript(interp, stringPtr, length, &compEnv);

    /*
     * Successful compilation. Add a "done" instruction at the end.
     */

    TclEmitOpcode(INST_DONE, &compEnv);

    /*
     * Check for optimizations!
     *
     * Test if the generated code is free of most hazards; if so, recompile
     * but with generation of INST_START_CMD disabled. This produces somewhat
     * faster code in some cases, and more compact code in more.
     */

    if (Tcl_GetMaster(interp) == NULL &&
	    !Tcl_LimitTypeEnabled(interp, TCL_LIMIT_COMMANDS|TCL_LIMIT_TIME)
	    && IsCompactibleCompileEnv(interp, &compEnv)) {
	TclFreeCompileEnv(&compEnv);
	iPtr->compiledProcPtr = procPtr;
	TclInitCompileEnv(interp, &compEnv, stringPtr, length,
		iPtr->invokeCmdFramePtr, iPtr->invokeWord);
	if (clLocPtr) {
	    compEnv.clLoc = clLocPtr;
	    compEnv.clNext = &compEnv.clLoc->loc[0];
	    Tcl_Preserve(compEnv.clLoc);
	}
	compEnv.atCmdStart = 2;		/* The disabling magic. */
	Tcl_ResetResult(interp);
	TclCompileScript(interp, stringPtr, length, &compEnv);
	assert (compEnv.atCmdStart > 1);
	TclEmitOpcode(INST_DONE, &compEnv);
	assert (compEnv.atCmdStart > 1);
    }

    /*
     * Apply some peephole optimizations that can cross specific/generic
     * instruction generator boundaries.
     */

    TclOptimizeBytecode(&compEnv);

    /*
     * Invoke the compilation hook procedure if one exists.
     */

    if (hookProc) {
	result = hookProc(interp, &compEnv, clientData);
    }

    /*
     * Change the object into a ByteCode object. Ownership of the literal
     * objects and aux data items is given to the ByteCode object.
     */

#ifdef TCL_COMPILE_DEBUG
    TclVerifyLocalLiteralTable(&compEnv);
#endif /*TCL_COMPILE_DEBUG*/

    if (result == TCL_OK) {
	TclInitByteCodeObj(objPtr, &compEnv);
#ifdef TCL_COMPILE_DEBUG
	if (tclTraceCompile >= 2) {
	    TclPrintByteCodeObj(interp, objPtr);
	    fflush(stdout);
	}
#endif /* TCL_COMPILE_DEBUG */
    }

    TclFreeCompileEnv(&compEnv);
    return result;
}

/*
 *-----------------------------------------------------------------------
 *
 * SetByteCodeFromAny --
 *
 *	Part of the bytecode Tcl object type implementation. Attempts to
 *	generate an byte code internal form for the Tcl object "objPtr" by
 *	compiling its string representation.
 *
 * Results:
 *	The return value is a standard Tcl object result. If an error occurs
 *	during compilation, an error message is left in the interpreter's
 *	result unless "interp" is NULL.
 *
 * Side effects:
 *	Frees the old internal representation. If no error occurs, then the
 *	compiled code is stored as "objPtr"s bytecode representation. Also, if
 *	debugging, initializes the "tcl_traceCompile" Tcl variable used to
 *	trace compilations.
 *
 *----------------------------------------------------------------------
 */

static int
SetByteCodeFromAny(
    Tcl_Interp *interp,		/* The interpreter for which the code is being
				 * compiled. Must not be NULL. */
    Tcl_Obj *objPtr)		/* The object to make a ByteCode object. */
{
    if (interp == NULL) {
	return TCL_ERROR;
    }
    return TclSetByteCodeFromAny(interp, objPtr, NULL, NULL);
}

/*
 *----------------------------------------------------------------------
 *
 * DupByteCodeInternalRep --
 *
 *	Part of the bytecode Tcl object type implementation. However, it does
 *	not copy the internal representation of a bytecode Tcl_Obj, but
 *	instead leaves the new object untyped (with a NULL type pointer).
 *	Code will be compiled for the new object only if necessary.
 *
 * Results:
 *	None.
 *
 * Side effects:
 *	None.
 *
 *----------------------------------------------------------------------
 */

static void
DupByteCodeInternalRep(
    Tcl_Obj *srcPtr,		/* Object with internal rep to copy. */
    Tcl_Obj *copyPtr)		/* Object with internal rep to set. */
{
    return;
}

/*
 *----------------------------------------------------------------------
 *
 * FreeByteCodeInternalRep --
 *
 *	Part of the bytecode Tcl object type implementation. Frees the storage
 *	associated with a bytecode object's internal representation unless its
 *	code is actively being executed.
 *
 * Results:
 *	None.
 *
 * Side effects:
 *	The bytecode object's internal rep is marked invalid and its code gets
 *	freed unless the code is actively being executed. In that case the
 *	cleanup is delayed until the last execution of the code completes.
 *
 *----------------------------------------------------------------------
 */

static void
FreeByteCodeInternalRep(
    register Tcl_Obj *objPtr)	/* Object whose internal rep to free. */
{
    register ByteCode *codePtr = objPtr->internalRep.twoPtrValue.ptr1;

    objPtr->typePtr = NULL;
    codePtr->refCount--;
    if (codePtr->refCount <= 0) {
	TclCleanupByteCode(codePtr);
    }
}

/*
 *----------------------------------------------------------------------
 *
 * TclCleanupByteCode --
 *
 *	This procedure does all the real work of freeing up a bytecode
 *	object's ByteCode structure. It's called only when the structure's
 *	reference count becomes zero.
 *
 * Results:
 *	None.
 *
 * Side effects:
 *	Frees objPtr's bytecode internal representation and sets its type NULL
 *	Also releases its literals and frees its auxiliary data items.
 *
 *----------------------------------------------------------------------
 */

void
TclCleanupByteCode(
    register ByteCode *codePtr)	/* Points to the ByteCode to free. */
{
    Tcl_Interp *interp = (Tcl_Interp *) *codePtr->interpHandle;
    Interp *iPtr = (Interp *) interp;
    int numLitObjects = codePtr->numLitObjects;
    int numAuxDataItems = codePtr->numAuxDataItems;
    register Tcl_Obj **objArrayPtr, *objPtr;
    register const AuxData *auxDataPtr;
    int i;
#ifdef TCL_COMPILE_STATS

    if (interp != NULL) {
	ByteCodeStats *statsPtr;
	Tcl_Time destroyTime;
	int lifetimeSec, lifetimeMicroSec, log2;

	statsPtr = &iPtr->stats;

	statsPtr->numByteCodesFreed++;
	statsPtr->currentSrcBytes -= (double) codePtr->numSrcBytes;
	statsPtr->currentByteCodeBytes -= (double) codePtr->structureSize;

	statsPtr->currentInstBytes -= (double) codePtr->numCodeBytes;
	statsPtr->currentLitBytes -= (double)
		codePtr->numLitObjects * sizeof(Tcl_Obj *);
	statsPtr->currentExceptBytes -= (double)
		codePtr->numExceptRanges * sizeof(ExceptionRange);
	statsPtr->currentAuxBytes -= (double)
		codePtr->numAuxDataItems * sizeof(AuxData);
	statsPtr->currentCmdMapBytes -= (double) codePtr->numCmdLocBytes;

	Tcl_GetTime(&destroyTime);
	lifetimeSec = destroyTime.sec - codePtr->createTime.sec;
	if (lifetimeSec > 2000) {	/* avoid overflow */
	    lifetimeSec = 2000;
	}
	lifetimeMicroSec = 1000000 * lifetimeSec +
		(destroyTime.usec - codePtr->createTime.usec);

	log2 = TclLog2(lifetimeMicroSec);
	if (log2 > 31) {
	    log2 = 31;
	}
	statsPtr->lifetimeCount[log2]++;
    }
#endif /* TCL_COMPILE_STATS */

    /*
     * A single heap object holds the ByteCode structure and its code, object,
     * command location, and auxiliary data arrays. This means we only need to
     * 1) decrement the ref counts of the literal values in its literal array,
     * 2) call the free procs for the auxiliary data items, 3) free the
     * localCache if it is unused, and finally 4) free the ByteCode
     * structure's heap object.
     *
     * The case for TCL_BYTECODE_PRECOMPILED (precompiled ByteCodes, like
     * those generated from tbcload) is special, as they doesn't make use of
     * the global literal table. They instead maintain private references to
     * their literals which must be decremented.
     *
     * In order to insure a proper and efficient cleanup of the literal array
     * when it contains non-shared literals [Bug 983660], we also distinguish
     * the case of an interpreter being deleted (signaled by interp == NULL).
     * Also, as the interp deletion will remove the global literal table
     * anyway, we avoid the extra cost of updating it for each literal being
     * released.
     */

    if (codePtr->flags & TCL_BYTECODE_PRECOMPILED) {

	objArrayPtr = codePtr->objArrayPtr;
	for (i = 0;  i < numLitObjects;  i++) {
	    objPtr = *objArrayPtr;
	    if (objPtr) {
		Tcl_DecrRefCount(objPtr);
	    }
	    objArrayPtr++;
	}
	codePtr->numLitObjects = 0;
    } else {
	objArrayPtr = codePtr->objArrayPtr;
	while (numLitObjects--) {
	    /* TclReleaseLiteral calls Tcl_DecrRefCount() for us */
	    TclReleaseLiteral(interp, *objArrayPtr++);
	}
    }
    if (codePtr->flags & TCL_BYTECODE_FREE_LITERALS) {
	ckfree(codePtr->objArrayPtr);
    }

    auxDataPtr = codePtr->auxDataArrayPtr;
    for (i = 0;  i < numAuxDataItems;  i++) {
	if (auxDataPtr->type->freeProc != NULL) {
	    auxDataPtr->type->freeProc(auxDataPtr->clientData);
	}
	auxDataPtr++;
    }

    /*
     * TIP #280. Release the location data associated with this byte code
     * structure, if any. NOTE: The interp we belong to may be gone already,
     * and the data with it.
     *
     * See also tclBasic.c, DeleteInterpProc
     */

    if (iPtr) {
	Tcl_HashEntry *hePtr = Tcl_FindHashEntry(iPtr->lineBCPtr,
		(char *) codePtr);

	if (hePtr) {
	    ReleaseCmdWordData(Tcl_GetHashValue(hePtr));
	    Tcl_DeleteHashEntry(hePtr);
	}
    }

    if (codePtr->localCachePtr && (--codePtr->localCachePtr->refCount == 0)) {
	TclFreeLocalCache(interp, codePtr->localCachePtr);
    }

    TclHandleRelease(codePtr->interpHandle);
    ckfree(codePtr);
}

/*
 * ---------------------------------------------------------------------
 *
 * IsCompactibleCompileEnv --
 *
 *	Checks to see if we may apply some basic compaction optimizations to a
 *	piece of bytecode. Idempotent.
 *
 * ---------------------------------------------------------------------
 */

static int
IsCompactibleCompileEnv(
    Tcl_Interp *interp,
    CompileEnv *envPtr)
{
    unsigned char *pc;
    int size;

    /*
     * Special: procedures in the '::tcl' namespace (or its children) are
     * considered to be well-behaved and so can have compaction applied even
     * if it would otherwise be invalid.
     */

    if (envPtr->procPtr != NULL && envPtr->procPtr->cmdPtr != NULL
	    && envPtr->procPtr->cmdPtr->nsPtr != NULL) {
	Namespace *nsPtr = envPtr->procPtr->cmdPtr->nsPtr;

	if (strcmp(nsPtr->fullName, "::tcl") == 0
		|| strncmp(nsPtr->fullName, "::tcl::", 7) == 0) {
	    return 1;
	}
    }

    /*
     * Go through and ensure that no operation involved can cause a desired
     * change of bytecode sequence during running. This comes down to ensuring
     * that there are no mapped variables (due to traces) or calls to external
     * commands (traces, [uplevel] trickery). This is actually a very
     * conservative check; it turns down a lot of code that is OK in practice.
     */

    for (pc = envPtr->codeStart ; pc < envPtr->codeNext ; pc += size) {
	switch (*pc) {
	    /* Invokes */
	case INST_INVOKE_STK1:
	case INST_INVOKE_STK4:
	case INST_INVOKE_EXPANDED:
	case INST_INVOKE_REPLACE:
	    return 0;
	    /* Runtime evals */
	case INST_EVAL_STK:
	case INST_EXPR_STK:
	case INST_YIELD:
	    return 0;
	    /* Upvars */
	case INST_UPVAR:
	case INST_NSUPVAR:
	case INST_VARIABLE:
	    return 0;
	default:
	    size = tclInstructionTable[*pc].numBytes;
	    assert (size > 0);
	    break;
	}
    }

    return 1;
}

/*
 *----------------------------------------------------------------------
 *
 * Tcl_SubstObj --
 *
 *	This function performs the substitutions specified on the given string
 *	as described in the user documentation for the "subst" Tcl command.
 *
 * Results:
 *	A Tcl_Obj* containing the substituted string, or NULL to indicate that
 *	an error occurred.
 *
 * Side effects:
 *	See the user documentation.
 *
 *----------------------------------------------------------------------
 */

Tcl_Obj *
Tcl_SubstObj(
    Tcl_Interp *interp,		/* Interpreter in which substitution occurs */
    Tcl_Obj *objPtr,		/* The value to be substituted. */
    int flags)			/* What substitutions to do. */
{
    NRE_callback *rootPtr = TOP_CB(interp);

    if (TclNRRunCallbacks(interp, Tcl_NRSubstObj(interp, objPtr, flags),
	    rootPtr) != TCL_OK) {
	return NULL;
    }
    return Tcl_GetObjResult(interp);
}

/*
 *----------------------------------------------------------------------
 *
 * Tcl_NRSubstObj --
 *
 *	Request substitution of a Tcl value by the NR stack.
 *
 * Results:
 *	Returns TCL_OK.
 *
 * Side effects:
 *	Compiles objPtr into bytecode that performs the substitutions as
 *	governed by flags and places callbacks on the NR stack to execute
 *	the bytecode and store the result in the interp.
 *
 *----------------------------------------------------------------------
 */

int
Tcl_NRSubstObj(
    Tcl_Interp *interp,
    Tcl_Obj *objPtr,
    int flags)
{
    ByteCode *codePtr = CompileSubstObj(interp, objPtr, flags);

    /* TODO: Confirm we do not need this. */
    /* Tcl_ResetResult(interp); */
    return TclNRExecuteByteCode(interp, codePtr);
}

/*
 *----------------------------------------------------------------------
 *
 * CompileSubstObj --
 *
 *	Compile a Tcl value into ByteCode implementing its substitution, as
 *	governed by flags.
 *
 * Results:
 *	A (ByteCode *) is returned pointing to the resulting ByteCode.
 *	The caller must manage its refCount and arrange for a call to
 *	TclCleanupByteCode() when the last reference disappears.
 *
 * Side effects:
 *	The Tcl_ObjType of objPtr is changed to the "substcode" type, and the
 *	ByteCode and governing flags value are kept in the internal rep for
 *	faster operations the next time CompileSubstObj is called on the same
 *	value.
 *
 *----------------------------------------------------------------------
 */

static ByteCode *
CompileSubstObj(
    Tcl_Interp *interp,
    Tcl_Obj *objPtr,
    int flags)
{
    Interp *iPtr = (Interp *) interp;
    ByteCode *codePtr = NULL;

    if (objPtr->typePtr == &substCodeType) {
	Namespace *nsPtr = iPtr->varFramePtr->nsPtr;

	codePtr = objPtr->internalRep.ptrAndLongRep.ptr;
	if ((unsigned long)flags != objPtr->internalRep.ptrAndLongRep.value
		|| ((Interp *) *codePtr->interpHandle != iPtr)
		|| (codePtr->compileEpoch != iPtr->compileEpoch)
		|| (codePtr->nsPtr != nsPtr)
		|| (codePtr->nsEpoch != nsPtr->resolverEpoch)
		|| (codePtr->localCachePtr !=
		iPtr->varFramePtr->localCachePtr)) {
	    FreeSubstCodeInternalRep(objPtr);
	}
    }
    if (objPtr->typePtr != &substCodeType) {
	CompileEnv compEnv;
	int numBytes;
	const char *bytes = Tcl_GetStringFromObj(objPtr, &numBytes);

	/* TODO: Check for more TIP 280 */
	TclInitCompileEnv(interp, &compEnv, bytes, numBytes, NULL, 0);

	TclSubstCompile(interp, bytes, numBytes, flags, 1, &compEnv);

	TclEmitOpcode(INST_DONE, &compEnv);
	TclInitByteCodeObj(objPtr, &compEnv);
	objPtr->typePtr = &substCodeType;
	TclFreeCompileEnv(&compEnv);

	codePtr = objPtr->internalRep.twoPtrValue.ptr1;
	objPtr->internalRep.ptrAndLongRep.ptr = codePtr;
	objPtr->internalRep.ptrAndLongRep.value = flags;
	if (iPtr->varFramePtr->localCachePtr) {
	    codePtr->localCachePtr = iPtr->varFramePtr->localCachePtr;
	    codePtr->localCachePtr->refCount++;
	}
#ifdef TCL_COMPILE_DEBUG
	if (tclTraceCompile >= 2) {
	    TclPrintByteCodeObj(interp, objPtr);
	    fflush(stdout);
	}
#endif /* TCL_COMPILE_DEBUG */
    }
    return codePtr;
}

/*
 *----------------------------------------------------------------------
 *
 * FreeSubstCodeInternalRep --
 *
 *	Part of the substcode Tcl object type implementation. Frees the
 *	storage associated with a substcode object's internal representation
 *	unless its code is actively being executed.
 *
 * Results:
 *	None.
 *
 * Side effects:
 *	The substcode object's internal rep is marked invalid and its code
 *	gets freed unless the code is actively being executed. In that case
 *	the cleanup is delayed until the last execution of the code completes.
 *
 *----------------------------------------------------------------------
 */

static void
FreeSubstCodeInternalRep(
    register Tcl_Obj *objPtr)	/* Object whose internal rep to free. */
{
    register ByteCode *codePtr = objPtr->internalRep.ptrAndLongRep.ptr;

    objPtr->typePtr = NULL;
    codePtr->refCount--;
    if (codePtr->refCount <= 0) {
	TclCleanupByteCode(codePtr);
    }
}

static void
ReleaseCmdWordData(
    ExtCmdLoc *eclPtr)
{
    int i;

    if (eclPtr->type == TCL_LOCATION_SOURCE) {
	Tcl_DecrRefCount(eclPtr->path);
    }
    for (i=0 ; i<eclPtr->nuloc ; i++) {
	ckfree((char *) eclPtr->loc[i].line);
    }

    if (eclPtr->loc != NULL) {
	ckfree((char *) eclPtr->loc);
    }

    ckfree((char *) eclPtr);
}

/*
 *----------------------------------------------------------------------
 *
 * TclInitCompileEnv --
 *
 *	Initializes a CompileEnv compilation environment structure for the
 *	compilation of a string in an interpreter.
 *
 * Results:
 *	None.
 *
 * Side effects:
 *	The CompileEnv structure is initialized.
 *
 *----------------------------------------------------------------------
 */

void
TclInitCompileEnv(
    Tcl_Interp *interp,		/* The interpreter for which a CompileEnv
				 * structure is initialized. */
    register CompileEnv *envPtr,/* Points to the CompileEnv structure to
				 * initialize. */
    const char *stringPtr,	/* The source string to be compiled. */
    int numBytes,		/* Number of bytes in source string. */
    const CmdFrame *invoker,	/* Location context invoking the bcc */
    int word)			/* Index of the word in that context getting
				 * compiled */
{
    Interp *iPtr = (Interp *) interp;

    assert(tclInstructionTable[LAST_INST_OPCODE+1].name == NULL);

    envPtr->iPtr = iPtr;
    envPtr->source = stringPtr;
    envPtr->numSrcBytes = numBytes;
    envPtr->procPtr = iPtr->compiledProcPtr;
    iPtr->compiledProcPtr = NULL;
    envPtr->numCommands = 0;
    envPtr->exceptDepth = 0;
    envPtr->maxExceptDepth = 0;
    envPtr->maxStackDepth = 0;
    envPtr->currStackDepth = 0;
    Tcl_InitHashTable(&envPtr->litMap, TCL_ONE_WORD_KEYS);

    envPtr->codeStart = envPtr->staticCodeSpace;
    envPtr->codeNext = envPtr->codeStart;
    envPtr->codeEnd = envPtr->codeStart + COMPILEENV_INIT_CODE_BYTES;
    envPtr->mallocedCodeArray = 0;

    envPtr->literalArrayPtr = envPtr->staticLiteralSpace;
    envPtr->literalArrayNext = 0;
    envPtr->literalArrayEnd = COMPILEENV_INIT_NUM_OBJECTS;
    envPtr->mallocedLiteralArray = 0;

    envPtr->exceptArrayPtr = envPtr->staticExceptArraySpace;
    envPtr->exceptAuxArrayPtr = envPtr->staticExAuxArraySpace;
    envPtr->exceptArrayNext = 0;
    envPtr->exceptArrayEnd = COMPILEENV_INIT_EXCEPT_RANGES;
    envPtr->mallocedExceptArray = 0;

    envPtr->cmdMap = BA_CmdLocation_Create();
    envPtr->atCmdStart = 1;
    envPtr->expandCount = 0;

    /*
     * TIP #280: Set up the extended command location information, based on
     * the context invoking the byte code compiler. This structure is used to
     * keep the per-word line information for all compiled commands.
     *
     * See also tclBasic.c, TclEvalObjEx, for the equivalent code in the
     * non-compiling evaluator
     */

    envPtr->extCmdMapPtr = ckalloc(sizeof(ExtCmdLoc));
    envPtr->extCmdMapPtr->loc = NULL;
    envPtr->extCmdMapPtr->nloc = 0;
    envPtr->extCmdMapPtr->nuloc = 0;
    envPtr->extCmdMapPtr->path = NULL;

    if ((invoker == NULL) || (invoker->type == TCL_LOCATION_EVAL_LIST)) {
	/*
	 * Initialize the compiler for relative counting in case of a
	 * dynamic context.
	 */

	envPtr->line = 1;
	if (iPtr->evalFlags & TCL_EVAL_FILE) {
	    iPtr->evalFlags &= ~TCL_EVAL_FILE;
	    envPtr->extCmdMapPtr->type = TCL_LOCATION_SOURCE;

	    if (iPtr->scriptFile) {
		/*
		 * Normalization here, to have the correct pwd. Should have
		 * negligible impact on performance, as the norm should have
		 * been done already by the 'source' invoking us, and it
		 * caches the result.
		 */

		Tcl_Obj *norm =
			Tcl_FSGetNormalizedPath(interp, iPtr->scriptFile);

		if (norm == NULL) {
		    /*
		     * Error message in the interp result. No place to put it.
		     * And no place to serve the error itself to either. Fake
		     * a path, empty string.
		     */

		    TclNewLiteralStringObj(envPtr->extCmdMapPtr->path, "");
		} else {
		    envPtr->extCmdMapPtr->path = norm;
		}
	    } else {
		TclNewLiteralStringObj(envPtr->extCmdMapPtr->path, "");
	    }

	    Tcl_IncrRefCount(envPtr->extCmdMapPtr->path);
	} else {
	    envPtr->extCmdMapPtr->type =
		(envPtr->procPtr ? TCL_LOCATION_PROC : TCL_LOCATION_BC);
	}
    } else {
	/*
	 * Initialize the compiler using the context, making counting absolute
	 * to that context. Note that the context can be byte code execution.
	 * In that case we have to fill out the missing pieces (line, path,
	 * ...) which may make change the type as well.
	 */

	CmdFrame *ctxPtr = TclStackAlloc(interp, sizeof(CmdFrame));
	int pc = 0;

	*ctxPtr = *invoker;
	if (invoker->type == TCL_LOCATION_BC) {
	    /*
	     * Note: Type BC => ctx.data.eval.path    is not used.
	     *			ctx.data.tebc.codePtr is used instead.
	     */

	    TclGetSrcInfoForPc(ctxPtr);
	    pc = 1;
	}

	if ((ctxPtr->nline <= word) || (ctxPtr->line[word] < 0)) {
	    /*
	     * Word is not a literal, relative counting.
	     */

	    envPtr->line = 1;
	    envPtr->extCmdMapPtr->type =
		    (envPtr->procPtr ? TCL_LOCATION_PROC : TCL_LOCATION_BC);

	    if (pc && (ctxPtr->type == TCL_LOCATION_SOURCE)) {
		/*
		 * The reference made by 'TclGetSrcInfoForPc' is dead.
		 */

		Tcl_DecrRefCount(ctxPtr->data.eval.path);
	    }
	} else {
	    envPtr->line = ctxPtr->line[word];
	    envPtr->extCmdMapPtr->type = ctxPtr->type;

	    if (ctxPtr->type == TCL_LOCATION_SOURCE) {
		envPtr->extCmdMapPtr->path = ctxPtr->data.eval.path;

		if (pc) {
		    /*
		     * The reference 'TclGetSrcInfoForPc' made is transfered.
		     */

		    ctxPtr->data.eval.path = NULL;
		} else {
		    /*
		     * We have a new reference here.
		     */

		    Tcl_IncrRefCount(envPtr->extCmdMapPtr->path);
		}
	    }
	}

	TclStackFree(interp, ctxPtr);
    }

    envPtr->extCmdMapPtr->start = envPtr->line;

    /*
     * Initialize the data about invisible continuation lines as empty, i.e.
     * not used. The caller (TclSetByteCodeFromAny) will set this up, if such
     * data is available.
     */

    envPtr->clLoc = NULL;
    envPtr->clNext = NULL;

    envPtr->auxData = NULL;
}

/*
 *----------------------------------------------------------------------
 *
 * TclFreeCompileEnv --
 *
 *	Free the storage allocated in a CompileEnv compilation environment
 *	structure.
 *
 * Results:
 *	None.
 *
 * Side effects:
 *	Allocated storage in the CompileEnv structure is freed. Note that its
 *	local literal table is not deleted and its literal objects are not
 *	released. In addition, storage referenced by its auxiliary data items
 *	is not freed. This is done so that, when compilation is successful,
 *	"ownership" of these objects and aux data items is handed over to the
 *	corresponding ByteCode structure.
 *
 *----------------------------------------------------------------------
 */

void
TclFreeCompileEnv(
    register CompileEnv *envPtr)/* Points to the CompileEnv structure. */
{
    Tcl_DeleteHashTable(&envPtr->litMap);
    if (envPtr->iPtr) {
	/* 
	 * We never converted to Bytecode, so free the things we would
	 * have transferred to it.
	 */

	int i;
	Tcl_Obj **litPtr = envPtr->literalArrayPtr;

	for (i = 0;  i < envPtr->literalArrayNext;  i++) {
	    TclReleaseLiteral((Tcl_Interp *)envPtr->iPtr, *litPtr++);
	}

#ifdef TCL_COMPILE_DEBUG
	TclVerifyGlobalLiteralTable(envPtr->iPtr);
#endif /*TCL_COMPILE_DEBUG*/

	if (envPtr->auxData) {
	    BA_AuxData *adArray = envPtr->auxData;
	    AuxData *auxDataPtr;

	    envPtr->auxData = NULL;
	    adArray = BA_AuxData_Detach(adArray, &auxDataPtr);
	    while (auxDataPtr) {
		if (auxDataPtr->type->freeProc != NULL) {
		    auxDataPtr->type->freeProc(auxDataPtr->clientData);
		}
		adArray = BA_AuxData_Detach(adArray, &auxDataPtr);
	    }
	    BA_AuxData_Destroy(adArray);
	}
    }
    if (envPtr->mallocedCodeArray) {
	ckfree(envPtr->codeStart);
    }
    if (envPtr->mallocedLiteralArray && envPtr->iPtr) {
	ckfree(envPtr->literalArrayPtr);
    }
    if (envPtr->mallocedExceptArray) {
	ckfree(envPtr->exceptArrayPtr);
	ckfree(envPtr->exceptAuxArrayPtr);
    }
    BA_CmdLocation_Destroy(envPtr->cmdMap);
    if (envPtr->extCmdMapPtr) {
	ReleaseCmdWordData(envPtr->extCmdMapPtr);
	envPtr->extCmdMapPtr = NULL;
    }

    /*
     * If we used data about invisible continuation lines, then now is the
     * time to release on our hold on it. The lock was set in function
     * TclSetByteCodeFromAny(), found in this file.
     */

    if (envPtr->clLoc) {
	Tcl_Release(envPtr->clLoc);
    }
}

/*
 *----------------------------------------------------------------------
 *
 * TclWordKnownAtCompileTime --
 *
 *	Test whether the value of a token is completely known at compile time.
 *
 * Results:
 *	Returns true if the tokenPtr argument points to a word value that is
 *	completely known at compile time. Generally, values that are known at
 *	compile time can be compiled to their values, while values that cannot
 *	be known until substitution at runtime must be compiled to bytecode
 *	instructions that perform that substitution. For several commands,
 *	whether or not arguments are known at compile time determine whether
 *	it is worthwhile to compile at all.
 *
 * Side effects:
 *	When returning true, appends the known value of the word to the
 *	unshared Tcl_Obj (*valuePtr), unless valuePtr is NULL.
 *
 *----------------------------------------------------------------------
 */

int
TclWordKnownAtCompileTime(
    Tcl_Token *tokenPtr,	/* Points to Tcl_Token we should check */
    Tcl_Obj *valuePtr)		/* If not NULL, points to an unshared Tcl_Obj
				 * to which we should append the known value
				 * of the word. */
{
    int numComponents = tokenPtr->numComponents;
    Tcl_Obj *tempPtr = NULL;

    if (tokenPtr->type == TCL_TOKEN_SIMPLE_WORD) {
	if (valuePtr != NULL) {
	    Tcl_AppendToObj(valuePtr, tokenPtr[1].start, tokenPtr[1].size);
	}
	return 1;
    }
    if (tokenPtr->type != TCL_TOKEN_WORD) {
	return 0;
    }
    tokenPtr++;
    if (valuePtr != NULL) {
	tempPtr = Tcl_NewObj();
	Tcl_IncrRefCount(tempPtr);
    }
    while (numComponents--) {
	switch (tokenPtr->type) {
	case TCL_TOKEN_TEXT:
	    if (tempPtr != NULL) {
		Tcl_AppendToObj(tempPtr, tokenPtr->start, tokenPtr->size);
	    }
	    break;

	case TCL_TOKEN_BS:
	    if (tempPtr != NULL) {
		char utfBuf[TCL_UTF_MAX];
		int length = TclParseBackslash(tokenPtr->start,
			tokenPtr->size, NULL, utfBuf);

		Tcl_AppendToObj(tempPtr, utfBuf, length);
	    }
	    break;

	default:
	    if (tempPtr != NULL) {
		Tcl_DecrRefCount(tempPtr);
	    }
	    return 0;
	}
	tokenPtr++;
    }
    if (valuePtr != NULL) {
	Tcl_AppendObjToObj(valuePtr, tempPtr);
	Tcl_DecrRefCount(tempPtr);
    }
    return 1;
}

/*
 *----------------------------------------------------------------------
 *
 * TclCompileScript --
 *
 *	Compile a Tcl script in a string.
 *
 * Results:
 *	The return value is TCL_OK on a successful compilation and TCL_ERROR
 *	on failure. If TCL_ERROR is returned, then the interpreter's result
 *	contains an error message.
 *
 * Side effects:
 *	Adds instructions to envPtr to evaluate the script at runtime.
 *
 *----------------------------------------------------------------------
 */

static int
ExpandRequested(
    Tcl_Token *tokenPtr,
    int numWords)
{
    /* Determine whether any words of the command require expansion */
    while (numWords--) {
	if (tokenPtr->type == TCL_TOKEN_EXPAND_WORD) {
	    return 1;
	}
	tokenPtr = TokenAfter(tokenPtr);
    }
    return 0;
}

static void
CompileCmdLiteral(
    Tcl_Interp *interp,
    Tcl_Obj *cmdObj,
    CompileEnv *envPtr)
{
    int numBytes;
    const char *bytes = Tcl_GetStringFromObj(cmdObj, &numBytes);
    int cmdLitIdx = TclRegisterNewCmdLiteral(envPtr, bytes, numBytes);
    Command *cmdPtr = (Command *) Tcl_GetCommandFromObj(interp, cmdObj);

    if (cmdPtr) {
	TclSetCmdNameObj(interp, TclFetchLiteral(envPtr, cmdLitIdx), cmdPtr);
    }
    TclEmitPush(cmdLitIdx, envPtr);
}

Tcl_Token *
TclCompileInvocation(
    Tcl_Interp *interp,
    Tcl_Token *tokenPtr,
    Tcl_Obj *cmdObj,
    int numWords,
    CompileEnv *envPtr)
{
    int wordIdx = 0;
    DefineLineInformation;

    if (cmdObj) {
	CompileCmdLiteral(interp, cmdObj, envPtr);
	wordIdx = 1;
	tokenPtr = TokenAfter(tokenPtr);
    }

    for (; wordIdx < numWords; wordIdx++, tokenPtr = TokenAfter(tokenPtr)) {
	int objIdx;

	SetLineInformation(wordIdx);

	if (tokenPtr->type != TCL_TOKEN_SIMPLE_WORD) {
	    CompileTokens(envPtr, tokenPtr, interp);
	    continue;
	}

	objIdx = TclRegisterNewLiteral(envPtr,
		tokenPtr[1].start, tokenPtr[1].size);
	if (envPtr->clNext) {
	    TclContinuationsEnterDerived(TclFetchLiteral(envPtr, objIdx),
		    tokenPtr[1].start - envPtr->source, envPtr->clNext);
	}
	TclEmitPush(objIdx, envPtr);
    }

    if (wordIdx <= 255) {
	TclEmitInstInt1(INST_INVOKE_STK1, wordIdx, envPtr);
    } else {
	TclEmitInstInt4(INST_INVOKE_STK4, wordIdx, envPtr);
    }

    return tokenPtr;
}

static Tcl_Token *
CompileExpanded(
    Tcl_Interp *interp,
    Tcl_Token *tokenPtr,
    Tcl_Obj *cmdObj,
    int numWords,
    CompileEnv *envPtr)
{
    int wordIdx = 0;
    DefineLineInformation;

    StartExpanding(envPtr);
    if (cmdObj) {
	CompileCmdLiteral(interp, cmdObj, envPtr);
	wordIdx = 1;
	tokenPtr = TokenAfter(tokenPtr);
    }

    for (; wordIdx < numWords; wordIdx++, tokenPtr = TokenAfter(tokenPtr)) {
	int objIdx;

	SetLineInformation(wordIdx);

	if (tokenPtr->type != TCL_TOKEN_SIMPLE_WORD) {
	    CompileTokens(envPtr, tokenPtr, interp);
	    if (tokenPtr->type == TCL_TOKEN_EXPAND_WORD) {
		TclEmitInstInt4(INST_EXPAND_STKTOP,
			envPtr->currStackDepth, envPtr);
	    }
	    continue;
	}

	objIdx = TclRegisterNewLiteral(envPtr,
		tokenPtr[1].start, tokenPtr[1].size);
	if (envPtr->clNext) {
	    TclContinuationsEnterDerived(TclFetchLiteral(envPtr, objIdx),
		    tokenPtr[1].start - envPtr->source, envPtr->clNext);
	}
	TclEmitPush(objIdx, envPtr);
    }

    /*
     * The stack depth during argument expansion can only be
     * managed at runtime, as the number of elements in the
     * expanded lists is not known at compile time. We adjust here
     * the stack depth estimate so that it is correct after the
     * command with expanded arguments returns.
     *
     * The end effect of this command's invocation is that all the
     * words of the command are popped from the stack, and the
     * result is pushed: the stack top changes by (1-wordIdx).
     *
     * Note that the estimates are not correct while the command
     * is being prepared and run, INST_EXPAND_STKTOP is not
     * stack-neutral in general.
     */

    TclEmitOpcode(INST_INVOKE_EXPANDED, envPtr);
    envPtr->expandCount--;
    TclAdjustStackDepth(1 - wordIdx, envPtr);

    return tokenPtr;
}

static int 
CompileCmdCompileProc(
    Tcl_Interp *interp,
//    Tcl_Parse *parsePtr,
    Tcl_Token *tokenPtr,
    Command *cmdPtr,
    CompileEnv *envPtr)
{
    int unwind = 0, incrOffset = -1;
    Tcl_Parse parse;
    DefineLineInformation;

    parse.commandStart = tokenPtr->start;
    parse.commandSize = tokenPtr->size;
    parse.numWords = tokenPtr->numComponents;
    parse.tokenPtr = tokenPtr + 1;

    /*
     * Emit of the INST_START_CMD instruction is controlled by
     * the value of envPtr->atCmdStart:
     *
     * atCmdStart == 2	: We are not using the INST_START_CMD instruction.
     * atCmdStart == 1	: INST_START_CMD was the last instruction emitted.
     *			: We do not need to emit another.  Instead we
     *			: increment the number of cmds started at it (except
     *			: for the special case at the start of a script.)
     * atCmdStart == 0	: The last instruction was something else.  We need
     *			: to emit INST_START_CMD here.
     */

    switch (envPtr->atCmdStart) {
    case 0:
	unwind = tclInstructionTable[INST_START_CMD].numBytes;
	TclEmitInstInt4(INST_START_CMD, 0, envPtr);
	incrOffset = envPtr->codeNext - envPtr->codeStart;
	TclEmitInt4(0, envPtr);
	break;
    case 1:
	if (envPtr->codeNext > envPtr->codeStart) {
	    incrOffset = envPtr->codeNext - 4 - envPtr->codeStart;
	}
	break;
    case 2:
	/* Nothing to do */
	;
    }

    if (TCL_OK == TclAttemptCompileProc(interp, &parse, 1, cmdPtr, envPtr)) {
	if (incrOffset >= 0) {
	    /*
	     * We successfully compiled a command.  Increment the number
	     * of commands that start at the currently active INST_START_CMD.
	     */
	    unsigned char *incrPtr = envPtr->codeStart + incrOffset;
	    unsigned char *startPtr = incrPtr - 5;

	    TclIncrUInt4AtPtr(incrPtr, 1);
	    if (unwind) {
		/* We started the INST_START_CMD.  Record the code length. */
		TclStoreInt4AtPtr(envPtr->codeNext - startPtr, startPtr + 1);
	    }
	}
	return TCL_OK;
    }

    envPtr->codeNext -= unwind; /* Unwind INST_START_CMD */

    /*
     * Throw out any line information generated by the failed
     * compile attempt.
     */
    while (mapPtr->nuloc - 1 > eclIndex) {
	mapPtr->nuloc--;
	ckfree(mapPtr->loc[mapPtr->nuloc].line);
	mapPtr->loc[mapPtr->nuloc].line = NULL;
    }

    /*
     * Reset the index of next command.
     * Toss out any from failed nested partial compiles.
     */
    envPtr->numCommands = mapPtr->nuloc;

    return TCL_ERROR;
}

static Tcl_Token *
CompileCommandTokens(
    Tcl_Interp *interp,
//    Tcl_Parse *parsePtr,
    Tcl_Token *commandTokenPtr,
    CompileEnv *envPtr)
{
    Interp *iPtr = (Interp *) interp;

    Tcl_Token *tokenPtr = commandTokenPtr;
    int numWords = tokenPtr->numComponents;
    const char *commandStart = tokenPtr->start;
    int commandSize = tokenPtr->size;

    ExtCmdLoc *eclPtr = envPtr->extCmdMapPtr;
    Tcl_Obj *cmdObj = Tcl_NewObj();
    Command *cmdPtr = NULL;
    int code = TCL_ERROR;
    int cmdKnown, expand = -1;
    int *wlines, wlineat;
    int cmdLine = envPtr->line;
    int *clNext = envPtr->clNext;
    int cmdIdx = envPtr->numCommands;
    int startCodeOffset = envPtr->codeNext - envPtr->codeStart;

    assert (numWords > 0);

    /* Pre-Compile */

    tokenPtr++;
    envPtr->numCommands++;
    EnterCmdStartData(envPtr, cmdIdx, commandStart - envPtr->source,
	    startCodeOffset);

    /*
     * TIP #280. Scan the words and compute the extended location
     * information. The map first contain full per-word line
     * information for use by the compiler. This is later replaced by
     * a reduced form which signals non-literal words, stored in
     * 'wlines'.
     */

    EnterCmdWordData(eclPtr, commandStart - envPtr->source,
	    tokenPtr, commandStart, commandSize, numWords, cmdLine,
	    clNext, &wlines, envPtr);
    wlineat = eclPtr->nuloc - 1;

    envPtr->line = eclPtr->loc[wlineat].line[0];
    envPtr->clNext = eclPtr->loc[wlineat].next[0];

    /* Do we know the command word? */
    Tcl_IncrRefCount(cmdObj);
//    tokenPtr = parsePtr->tokenPtr;
    cmdKnown = TclWordKnownAtCompileTime(tokenPtr, cmdObj);

    /* Is this a command we should (try to) compile with a compileProc ? */
    if (cmdKnown && !(iPtr->flags & DONT_COMPILE_CMDS_INLINE)) {
	cmdPtr = (Command *) Tcl_GetCommandFromObj(interp, cmdObj);
	if (cmdPtr) {
	    /*
	     * Found a command.  Test the ways we can be told
	     * not to attempt to compile it.
	     */
	    if ((cmdPtr->compileProc == NULL)
		    || (cmdPtr->nsPtr->flags & NS_SUPPRESS_COMPILATION)
		    || (cmdPtr->flags & CMD_HAS_EXEC_TRACES)) {
		cmdPtr = NULL;
	    }
	}
	if (cmdPtr && !(cmdPtr->flags & CMD_COMPILES_EXPANDED)) {
	    expand = ExpandRequested(tokenPtr, numWords);
	    if (expand) {
		/* We need to expand, but compileProc cannot. */
		cmdPtr = NULL;
	    }
	}
    }

    /* If cmdPtr != NULL, we will try to call cmdPtr->compileProc */
    if (cmdPtr) {
	code = CompileCmdCompileProc(interp, commandTokenPtr, cmdPtr, envPtr);
    }

    if (code == TCL_ERROR) {
	if (expand < 0) {
	    expand = ExpandRequested(tokenPtr, numWords);
	}

	if (expand) {
	    tokenPtr = CompileExpanded(interp, tokenPtr,
		    cmdKnown ? cmdObj : NULL, numWords, envPtr);
	} else {
	    tokenPtr = TclCompileInvocation(interp, tokenPtr,
		    cmdKnown ? cmdObj : NULL, numWords, envPtr);
	}
    } else {
	while (numWords--) {
	    tokenPtr = TokenAfter(tokenPtr);
	}
    }

    Tcl_DecrRefCount(cmdObj);

    TclEmitOpcode(INST_POP, envPtr);
    EnterCmdExtentData(envPtr, cmdIdx,
//	    parsePtr->term - parsePtr->commandStart,
commandSize,
	    (envPtr->codeNext-envPtr->codeStart) - startCodeOffset);

    /*
     * TIP #280: Free full form of per-word line data and insert the
     * reduced form now
     */

    envPtr->line = cmdLine;
    envPtr->clNext = clNext;
    ckfree(eclPtr->loc[wlineat].line);
    ckfree(eclPtr->loc[wlineat].next);
    eclPtr->loc[wlineat].line = wlines;
    eclPtr->loc[wlineat].next = NULL;

    return tokenPtr;
}

void
TclCompileScript(
    Tcl_Interp *interp,		/* Used for error and status reporting. Also
				 * serves as context for finding and compiling
				 * commands. May not be NULL. */
    const char *script,		/* The source script to compile. */
    int numBytes,		/* Number of bytes in script. If < 0, the
				 * script consists of all bytes up to the
				 * first null character. */
    CompileEnv *envPtr)		/* Holds resulting instructions. */
{
<<<<<<< HEAD
    Tcl_Token *lastTokenPtr;
    Tcl_Token *tokens;

    if (envPtr->iPtr == NULL) {
	Tcl_Panic("TclCompileScript() called on uninitialized CompileEnv");
    }
    tokens = TclParseScript(interp, script, numBytes, /* flags */ 0,
	    &lastTokenPtr, NULL);
    CompileScriptTokens(interp, tokens, lastTokenPtr, envPtr);
    ckfree(tokens);
}

static void
CompileScriptTokens(interp, tokens, lastTokenPtr, envPtr)
    Tcl_Interp *interp;		/* Used for error and status reporting.
				 * Also serves as context for finding and
				 * compiling commands.  May not be NULL. */
    Tcl_Token *tokens;
    Tcl_Token *lastTokenPtr;
    CompileEnv *envPtr;		/* Holds resulting instructions. */
{
    Tcl_Token *tokenPtr;
    int numCommands = tokens[0].numComponents;
#ifdef REWRITE
=======
>>>>>>> e0437fdf
    int lastCmdIdx = -1;	/* Index into envPtr->cmdMapPtr of the last
				 * command this routine compiles into bytecode.
				 * Initial value of -1 indicates this routine
				 * has not yet generated any bytecode. */

    if (lastTokenPtr < tokens) {
	Tcl_Panic("CompileScriptTokens: parse produced no tokens");
    }
    if (tokens[0].type != TCL_TOKEN_SCRIPT) {
        Tcl_Panic("CompileScriptTokens: invalid token array, expected script");
    }	 
    if (envPtr->iPtr == NULL) {
	Tcl_Panic("TclCompileScript() called on uninitialized CompileEnv");
    }

    tokenPtr = &(tokens[1]);
    if (numCommands) {
	TclAdvanceLines(&envPtr->line, tokens[0].start, tokenPtr->start);
	TclAdvanceContinuations(&envPtr->line, &envPtr->clNext,
		tokenPtr->start - envPtr->source);
    }

    while (numCommands--) {
	int numWords = tokenPtr->numComponents;
	const char * commandStart = tokenPtr->start;

	if (tokenPtr > lastTokenPtr) {
	    Tcl_Panic("CompileScriptTokens: overran token array");
	}
        if (tokenPtr->type != TCL_TOKEN_CMD) {
            Tcl_Panic("CompileScriptTokens: invalid token array, expected cmd: %d: %.*s", tokenPtr->type, tokenPtr->size, tokenPtr->start);
        }

	/* TODO: comment here justifying. */
	if (numWords == 0) {
	    tokenPtr++;
	    continue;
	}
	
#ifdef TCL_COMPILE_DEBUG
	/*
	 * If tracing, print a line for each top level command compiled.
	 */

	if ((tclTraceCompile >= 1) && (envPtr->procPtr == NULL)) {
	    fprintf(stdout, "  Compiling: ");
	    TclPrintSource(stdout, commandStart, TclMin(tokenPtr->size, 55));
	    fprintf(stdout, "\n");
	}
#endif

	lastCmdIdx = envPtr->numCommands;
	tokenPtr = CompileCommandTokens(interp, tokenPtr, envPtr);

	/*
	 * TIP #280: Track lines in the just compiled command.
	 */

	if (numCommands) {
	    TclAdvanceLines(&envPtr->line, commandStart, tokenPtr->start);
	    TclAdvanceContinuations(&envPtr->line, &envPtr->clNext,
		    tokenPtr->start - envPtr->source);
	}
    }
    if (tokenPtr <= lastTokenPtr) {
	TclCompileTokens(interp, tokenPtr, lastTokenPtr-tokenPtr+1, envPtr);
    } else if (lastCmdIdx == -1) {
	/*
	 * Compiling the script yielded no bytecode.  The script must be
	 * all whitespace, comments, and empty commands.  Such scripts
	 * are defined to successfully produce the empty string result,
	 * so we emit the simple bytecode that makes that happen.
	 */
	PushStringLiteral(envPtr, "");
    } else {
	/*
	 * We compiled at least one command to bytecode.  The routine
	 * CompileCommandTokens() follows the bytecode of each compiled
	 * command with an INST_POP, so that stack balance is maintained
	 * when several commands are in sequence.  (The result of each
	 * command is thrown away before moving on to the next command).
	 * For the last command compiled, we need to undo that INST_POP
	 * so that the result of the last command becomes the result of
	 * the script.  The code here removes that trailing INST_POP.
	 */
	BA_CmdLocation_At(envPtr->cmdMap, lastCmdIdx)->numCodeBytes--;
	envPtr->codeNext--;
	envPtr->currStackDepth++;
    }
<<<<<<< HEAD
#else
    int lastTopLevelCmdIndex = -1;
				/* Index of most recent toplevel command in
				 * the command location table. Initialized to
				 * avoid compiler warning. */
    int startCodeOffset = -1;	/* Offset of first byte of current command's
				 * code. Init. to avoid compiler warning. */
    unsigned char *entryCodeNext = envPtr->codeNext;
    /* TIP #280 */
    ExtCmdLoc *eclPtr = envPtr->extCmdMapPtr;
    int *wlines, wlineat, cmdLine = envPtr->line;
    int *clNext = envPtr->clNext;

    if (lastTokenPtr < tokens) {
	Tcl_Panic("CompileScriptTokens: parse produced no tokens");
    }
    if (tokens[0].type != TCL_TOKEN_SCRIPT) {
        Tcl_Panic("CompileScriptTokens: invalid token array, expected script");
    }	 
    tokenPtr = &(tokens[1]);
    if (numCommands) {
	TclAdvanceLines(&cmdLine, tokens[0].start, tokenPtr->start);
	TclAdvanceContinuations(&cmdLine, &clNext,
		tokenPtr->start - envPtr->source);
    }
    
    while (numCommands--) {
	int numWords = tokenPtr->numComponents;
	int commandLength = tokenPtr->size;
	const char * commandStart = tokenPtr->start;
	int cmdIndex = envPtr->numCommands;
	int wordIndex = 0;
	int expand = 0;	/* Set if there are dynamic expansions to handle */

	if (tokenPtr > lastTokenPtr) {
	    Tcl_Panic("CompileScriptTokens: overran token array");
	}
        if (tokenPtr->type != TCL_TOKEN_CMD) {
            Tcl_Panic("CompileScriptTokens: invalid token array, expected cmd: %d: %.*s", tokenPtr->type, tokenPtr->size, tokenPtr->start);
        }
	commandTokenPtr = tokenPtr;
	tokenPtr++;

	if (numWords == 0) continue;
	
	/*
	 * If not the first command, pop the previous command's result
	 * and, if we're compiling a top level command, update the last
	 * command's code size to account for the pop instruction.
	 */

	if (!isFirstCmd) {
	    TclEmitOpcode(INST_POP, envPtr);
	    BA_CmdLocation_At(envPtr->cmdMap,
		    lastTopLevelCmdIndex)->numCodeBytes =
		    (envPtr->codeNext - envPtr->codeStart) - startCodeOffset;
	}
	lastTopLevelCmdIndex = cmdIndex;

#ifdef TCL_COMPILE_DEBUG
	/*
	 * If tracing, print a line for each top level command compiled.
	 */

	if ((tclTraceCompile >= 1) && (envPtr->procPtr == NULL)) {
	    fprintf(stdout, "  Compiling: ");
	    TclPrintSource(stdout, commandStart, TclMin(commandLength, 55));
	    fprintf(stdout, "\n");
	}
#endif

	/*
	 * Check whether expansion has been requested for any of the
	 * words.
	 */

	for (wordIndex = 0; wordIndex <numWords;
		wordIndex++, tokenPtr += tokenPtr->numComponents + 1) {
	    if (tokenPtr->type == TCL_TOKEN_EXPAND_WORD) {
		expand = 1;
		break;
	    }
	}

	wordIndex = 0;
	tokenPtr = commandTokenPtr + 1;
	envPtr->numCommands++;
	startCodeOffset = envPtr->codeNext - envPtr->codeStart;
	EnterCmdStartData(envPtr, cmdIndex, commandStart - envPtr->source,
		startCodeOffset);

	/*
	 * Should only start issuing instructions after the "command has
	 * has started" so that the command range is correct in the bytecode.
	 */

	if (expand) {
	    StartExpanding(envPtr);
	}

	/* TIP #280. Scan the words and compute the extended location
	 * information. The map first contain full per-word line
	 * information for use by the compiler. This is later replaced by
	 * a reduced form which signals non-literal words, stored in
	 * 'wlines'.
	 */

	EnterCmdWordData (eclPtr, commandStart - envPtr->source,
		tokenPtr, commandStart, commandTokenPtr->size,
		numWords, cmdLine, clNext, &wlines, envPtr);
	wlineat = eclPtr->nuloc - 1;

#if 0
	if (lastTokenPtr < tokenPtr + tokenPtr->numComponents) {
	    Tcl_Panic("TclCompileScript: overran token array");
	}
#endif

	envPtr->line = eclPtr->loc[wlineat].line[wordIndex];
	envPtr->clNext = eclPtr->loc[wlineat].next[wordIndex];
	/*
	 * If we have a simple word command, and no word expansion, attempt
	 * to call compile procedure for that command.
	 */

	if (!expand && tokenPtr->type == TCL_TOKEN_SIMPLE_WORD) {
	    Interp *iPtr = (Interp *) interp;

	    /*
	     * Command name literals get special treatment to reduce
	     * shimmering.  [Bug 458361]
	     */
	    int objIndex = TclRegisterNewCmdLiteral(envPtr, tokenPtr[1].start,
		    tokenPtr[1].size);
	    Tcl_Obj *cmdName = TclFetchLiteral(envPtr, objIndex);
	    Command *cmdPtr = 
		    (Command *) Tcl_GetCommandFromObj(interp, cmdName);
	    int savedNumCmds = envPtr->numCommands;
	    unsigned savedCodeNext = envPtr->codeNext - envPtr->codeStart;
	    int update = 0, code = TCL_ERROR;
	    int startStackDepth = envPtr->currStackDepth;

	    if ((cmdPtr != NULL) && (cmdPtr->compileProc != NULL)
		    && !(cmdPtr->nsPtr->flags & NS_SUPPRESS_COMPILATION)
		    && !(cmdPtr->flags & CMD_HAS_EXEC_TRACES)
		    && !(iPtr->flags & DONT_COMPILE_CMDS_INLINE)) {
		Tcl_Parse *parsePtr = (Tcl_Parse *)
			TclStackAlloc(interp, sizeof(Tcl_Parse));

		/*
		 * Mark the start of the command; the proper bytecode length
		 * will be updated later.  There is no need to do this for
		 * the first bytecode in the compile env, as the check is done
		 * before calling TclNRExecuteByteCode().  Do emit an
		 * INST_START_CMD in special cases where the first bytecode is
		 * in a loop, to insure that the corresponding command is
		 * counted properly.  Compilers for commands able to produce
		 * such a beast (currently 'while 1' only) set
		 * envPtr->atCmdStart to 0 to signal this case.  [Bug 1752146]
		 *
		 * Note that the environment is initialised with atCmdStart=1
		 * to avoid emitting ISC for the first command.
		 */
			    
		if (envPtr->atCmdStart == 1) {
		    if (savedCodeNext != 0) {
			/*
			 * Increase the number of commands being
			 * started at the current point.  Note that
			 * this depends on the exact layout of the
			 * INST_START_CMD's operands, so be careful!
			 */

			TclIncrUInt4AtPtr(envPtr->codeNext - 4, 1);
		    }
		} else if (envPtr->atCmdStart == 0) {
		    TclEmitInstInt4(INST_START_CMD, 0, envPtr);
		    TclEmitInt4(1, envPtr);
		    update = 1;
		}

		parsePtr->numWords = numWords;
		parsePtr->tokenPtr = tokenPtr;
		code = cmdPtr->compileProc(interp, parsePtr, cmdPtr,
			envPtr);
		TclStackFree(interp, parsePtr);
	    }

	    if (code == TCL_OK) {
	        int diff = envPtr->currStackDepth-startStackDepth;

	        if (diff != 1) {
		    Tcl_Panic("bad stack adjustment when compiling"
			    " %.*s (was %d instead of 1)", tokenPtr->size,
			    tokenPtr->start, diff);
	        }
		if (update) {
		    /*
		     * Fix the bytecode length.
		     */

		    unsigned char *fixPtr =
			    envPtr->codeStart + savedCodeNext + 1;
		    unsigned fixLen = envPtr->codeNext - envPtr->codeStart
			    - savedCodeNext;
		    TclStoreInt4AtPtr(fixLen, fixPtr);
		}
		/*
		 * The compileProc took care of compiling the command, so
		 * skip past the tokens for its arguments
		 */
		while (wordIndex < numWords) {
		    wordIndex++;
		    tokenPtr += tokenPtr->numComponents + 1;
		}
		/* 
		 * Set numWords to zero as a signal not to emit an
		 * "INVOKE STACK" opcode later.
		 */
		numWords = 0;
	    } else {
		if (envPtr->atCmdStart == 1 && savedCodeNext != 0) {
		    /*
		     * Decrease the number of commands being started at the
		     * current point.  Note that this depends on the exact
		     * layout of the INST_START_CMD's operands, so be careful!
		     */

		    TclIncrUInt4AtPtr(envPtr->codeNext - 4, -1);
		}

		/*
		 * Restore numCommands and codeNext to their correct values,
		 * removing any commands compiled by the compileProc call.
		 * [Bugs 705406 and 735055]  Compile procedure not found or
		 * not successful, so push the simple cmdName word.
		 */

		envPtr->numCommands = savedNumCmds;
		envPtr->codeNext = envPtr->codeStart + savedCodeNext;

		/*
		 * And the stack depth too!!  [Bug 3614102].
		 */

		envPtr->currStackDepth = startStackDepth;
		TclEmitPush(objIndex, envPtr);
		wordIndex++;
		tokenPtr += tokenPtr->numComponents + 1;
	    }
	}

	for (; wordIndex < numWords; wordIndex++,
		tokenPtr += tokenPtr->numComponents + 1) {

	    envPtr->line = eclPtr->loc[wlineat].line [wordIndex];
	    envPtr->clNext = eclPtr->loc[wlineat].next[wordIndex];
#if 0
	    if (tokenPtr > lastTokenPtr) {
		Tcl_Panic("TclCompileScript: overran token array");
	    }
            if (!(tokenPtr->type & (TCL_TOKEN_WORD 
		    | TCL_TOKEN_SIMPLE_WORD | TCL_TOKEN_EXPAND_WORD))) {
        	Tcl_Panic("TclCompileScript: invalid token array, expected word: %d: %.*s", tokenPtr->type, tokenPtr->size, tokenPtr->start);
            }
	    if (lastTokenPtr < tokenPtr + tokenPtr->numComponents) {
		Tcl_Panic("TclCompileScript: overran token array");
	    }
#endif
	    /*
	     * DGP - Note special handling to preserve line numbers of
	     * literal argument words later processed as scripts, for
	     * better [info frame] results.  TEST ME!  Seek a better way.
	     */

	    if (eclPtr->type == TCL_LOCATION_SOURCE
		    && tokenPtr->type == TCL_TOKEN_SIMPLE_WORD) {
		int objIndex = TclRegisterNewLiteral(envPtr,
			tokenPtr[1].start, tokenPtr[1].size);

		if (envPtr->clNext) {
		    TclContinuationsEnterDerived(
			    TclFetchLiteral(envPtr, objIndex),
			    tokenPtr[1].start - envPtr->source,
			    eclPtr->loc[wlineat].next [wordIndex]);
		}
		TclEmitPush(objIndex, envPtr);
	    } else {
		CompileTokens(envPtr, tokenPtr, interp);
		if (tokenPtr->type == TCL_TOKEN_EXPAND_WORD) {
		    TclEmitInstInt4(INST_EXPAND_STKTOP,
			    envPtr->currStackDepth, envPtr);
		}
	    }
	}

	/*
	 * Emit an invoke instruction for the command. We skip this if a
	 * compile procedure was found for the command.
	 */
	    
	if (expand) {
	    /*
	     * The stack depth during argument expansion can only be
	     * managed at runtime, as the number of elements in the
	     * expanded lists is not known at compile time.  We adjust
	     * here the stack depth estimate so that it is correct after
	     * the command with expanded arguments returns.
	     *
	     * The end effect of this command's invocation is that all the
	     * words of the command are popped from the stack, and the
	     * result is pushed: the stack top changes by (1-wordIdx).
	     *
	     * Note that the estimates are not correct while the command
	     * is being prepared and run, INST_EXPAND_STKTOP is not
	     * stack-neutral in general. 
	     */

	    TclEmitOpcode(INST_INVOKE_EXPANDED, envPtr);
	    envPtr->expandCount--;
	    TclAdjustStackDepth((1 - numWords), envPtr);
	} else if (numWords > 0) {
	    /*
	     * Save PC -> command map for the TclArgumentBC* functions.
	     */

	    int isnew;
	    Tcl_HashEntry* hePtr = Tcl_CreateHashEntry(&eclPtr->litInfo,
		    INT2PTR(envPtr->codeNext - envPtr->codeStart), &isnew);

	    Tcl_SetHashValue(hePtr, INT2PTR(wlineat));
	    if (numWords <= 255) {
		TclEmitInstInt1(INST_INVOKE_STK1, numWords, envPtr);
	    } else {
		TclEmitInstInt4(INST_INVOKE_STK4, numWords, envPtr);
	    }
	}

	/*
	 * Update the compilation environment structure and record the
	 * offsets of the source and code for the command.
	 */
	EnterCmdExtentData(envPtr, cmdIndex, commandLength,
		(envPtr->codeNext-envPtr->codeStart) - startCodeOffset);
	isFirstCmd = 0;

	/*
	 * TIP #280: Free full form of per-word line data and insert the
	 * reduced form now
	 */

	ckfree(eclPtr->loc[wlineat].line);
	ckfree(eclPtr->loc[wlineat].next);
	eclPtr->loc[wlineat].line = wlines;
	eclPtr->loc[wlineat].next = NULL;

	/*
	 * TIP #280: Track lines in the just compiled command.
	 */

	if (numCommands) {
	    TclAdvanceLines(&cmdLine, commandStart, tokenPtr->start);
	    TclAdvanceContinuations(&cmdLine, &clNext,
		    tokenPtr->start - envPtr->source);
	}
    }
    if (tokenPtr <= lastTokenPtr) {
	if (!isFirstCmd) {
	    TclEmitOpcode(INST_POP, envPtr);
	    BA_CmdLocation_At(envPtr->cmdMap,
		    lastTopLevelCmdIndex)->numCodeBytes =
		    (envPtr->codeNext - envPtr->codeStart) - startCodeOffset;
	}
	TclCompileTokens(interp, tokenPtr, lastTokenPtr-tokenPtr+1, envPtr);
    }

    /*
     * TIP #280: Bring the line counts in the CompEnv up to date.
     *	See tests info-30.33,34,35 .
     */

    envPtr->line = cmdLine;
    envPtr->clNext = clNext;

    /*
     * If the source script yielded no instructions (e.g., if it was empty),
     * push an empty string as the command's result.
     */

    if (envPtr->codeNext == entryCodeNext) {
	PushStringLiteral(envPtr, "");
    }
#endif
=======
>>>>>>> e0437fdf
}

/*
 *----------------------------------------------------------------------
 *
 * TclCompileTokens --
 *
 *	Given an array of tokens parsed from a Tcl command (e.g., the tokens
 *	that make up a word) this procedure emits instructions to evaluate the
 *	tokens and concatenate their values to form a single result value on
 *	the interpreter's runtime evaluation stack.
 *
 * Results:
 *	The return value is a standard Tcl result. If an error occurs, an
 *	error message is left in the interpreter's result.
 *
 * Side effects:
 *	Instructions are added to envPtr to push and evaluate the tokens at
 *	runtime.
 *
 *----------------------------------------------------------------------
 */

void
TclCompileVarSubst(
    Tcl_Interp *interp,
    Tcl_Token *tokenPtr,
    CompileEnv *envPtr)
{
    const char *p, *name = tokenPtr[1].start;
    int nameBytes = tokenPtr[1].size;
    int i, localVar, localVarName = 1;

    /*
     * Determine how the variable name should be handled: if it contains any
     * namespace qualifiers it is not a local variable (localVarName=-1); if
     * it looks like an array element and the token has a single component, it
     * should not be created here [Bug 569438] (localVarName=0); otherwise,
     * the local variable can safely be created (localVarName=1).
     */

    for (i = 0, p = name;  i < nameBytes;  i++, p++) {
	if ((*p == ':') && (i < nameBytes-1) && (*(p+1) == ':')) {
	    localVarName = -1;
	    break;
	} else if ((*p == '(')
		&& (tokenPtr->numComponents == 1)
		&& (*(name + nameBytes - 1) == ')')) {
	    localVarName = 0;
	    break;
	}
    }

    /*
     * Either push the variable's name, or find its index in the array
     * of local variables in a procedure frame.
     */

    localVar = -1;
    if (localVarName != -1) {
	localVar = TclFindCompiledLocal(name, nameBytes, localVarName, envPtr);
    }
    if (localVar < 0) {
	PushLiteral(envPtr, name, nameBytes);
    }

    /*
     * Emit instructions to load the variable.
     */

    TclAdvanceLines(&envPtr->line, tokenPtr[1].start,
	    tokenPtr[1].start + tokenPtr[1].size);

    if (tokenPtr->numComponents == 1) {
	if (localVar < 0) {
	    TclEmitOpcode(INST_LOAD_STK, envPtr);
	} else if (localVar <= 255) {
	    TclEmitInstInt1(INST_LOAD_SCALAR1, localVar, envPtr);
	} else {
	    TclEmitInstInt4(INST_LOAD_SCALAR4, localVar, envPtr);
	}
    } else {
	TclCompileTokens(interp, tokenPtr+2, tokenPtr->numComponents-1, envPtr);
	if (localVar < 0) {
	    TclEmitOpcode(INST_LOAD_ARRAY_STK, envPtr);
	} else if (localVar <= 255) {
	    TclEmitInstInt1(INST_LOAD_ARRAY1, localVar, envPtr);
	} else {
	    TclEmitInstInt4(INST_LOAD_ARRAY4, localVar, envPtr);
	}
    }
}

void
TclCompileTokens(
    Tcl_Interp *interp,		/* Used for error and status reporting. */
    Tcl_Token *tokenPtr,	/* Pointer to first in an array of tokens to
				 * compile. */
    int count,			/* Number of tokens to consider at tokenPtr.
				 * Must be at least 1. */
    CompileEnv *envPtr)		/* Holds the resulting instructions. */
{
    Tcl_DString textBuffer;	/* Holds concatenated chars from adjacent
				 * TCL_TOKEN_TEXT, TCL_TOKEN_BS tokens. */
    char buffer[TCL_UTF_MAX];
    int i, numObjsToConcat, length;
    unsigned char *entryCodeNext = envPtr->codeNext;
#define NUM_STATIC_POS 20
    int isLiteral, maxNumCL, numCL;
    int *clPosition = NULL;

    /*
     * For the handling of continuation lines in literals we first check if
     * this is actually a literal. For if not we can forego the additional
     * processing. Otherwise we pre-allocate a small table to store the
     * locations of all continuation lines we find in this literal, if any.
     * The table is extended if needed.
     *
     * Note: Different to the equivalent code in function 'TclSubstTokens()'
     * (see file "tclParse.c") we do not seem to need the 'adjust' variable.
     * We also do not seem to need code which merges continuation line
     * information of multiple words which concat'd at runtime. Either that or
     * I have not managed to find a test case for these two possibilities yet.
     * It might be a difference between compile- versus run-time processing.
     */

    numCL = 0;
    maxNumCL = 0;
    isLiteral = 1;
    for (i=0 ; i < count; i++) {
	if ((tokenPtr[i].type != TCL_TOKEN_TEXT)
		&& (tokenPtr[i].type != TCL_TOKEN_BS)) {
	    isLiteral = 0;
	    break;
	}
    }

    if (isLiteral) {
	maxNumCL = NUM_STATIC_POS;
	clPosition = ckalloc(maxNumCL * sizeof(int));
    }

    Tcl_DStringInit(&textBuffer);
    numObjsToConcat = 0;
    for ( ;  count > 0;  count--, tokenPtr++) {
	switch (tokenPtr->type) {
	case TCL_TOKEN_TEXT:
	    TclDStringAppendToken(&textBuffer, tokenPtr);
	    TclAdvanceLines(&envPtr->line, tokenPtr->start,
		    tokenPtr->start + tokenPtr->size);
	    break;

	case TCL_TOKEN_BS:
	    length = TclParseBackslash(tokenPtr->start, tokenPtr->size,
		    NULL, buffer);
	    Tcl_DStringAppend(&textBuffer, buffer, length);

	    /*
	     * If the backslash sequence we found is in a literal, and
	     * represented a continuation line, we compute and store its
	     * location (as char offset to the beginning of the _result_
	     * script). We may have to extend the table of locations.
	     *
	     * Note that the continuation line information is relevant even if
	     * the word we are processing is not a literal, as it can affect
	     * nested commands. See the branch for TCL_TOKEN_COMMAND below,
	     * where the adjustment we are tracking here is taken into
	     * account. The good thing is that we do not need a table of
	     * everything, just the number of lines we have to add as
	     * correction.
	     */

	    if ((length == 1) && (buffer[0] == ' ') &&
		(tokenPtr->start[1] == '\n')) {
		if (isLiteral) {
		    int clPos = Tcl_DStringLength(&textBuffer);

		    if (numCL >= maxNumCL) {
			maxNumCL *= 2;
			clPosition = ckrealloc(clPosition,
                                maxNumCL * sizeof(int));
		    }
		    clPosition[numCL] = clPos;
		    numCL ++;
		}
	    }
	    break;

	case TCL_TOKEN_COMMAND:
	    /*
	     * Push any accumulated chars appearing before the command.
	     */

	    if (Tcl_DStringLength(&textBuffer) > 0) {
		int literal = TclRegisterDStringLiteral(envPtr, &textBuffer);

		TclEmitPush(literal, envPtr);
		numObjsToConcat++;
		Tcl_DStringFree(&textBuffer);

		if (numCL) {
		    TclContinuationsEnter(TclFetchLiteral(envPtr, literal),
			    numCL, clPosition);
		}
		numCL = 0;
	    }

	    TclCompileScript(interp, tokenPtr->start+1,
		    tokenPtr->size-2, envPtr);
	    numObjsToConcat++;
	    break;

	case TCL_TOKEN_VARIABLE:
	    /*
	     * Push any accumulated chars appearing before the $<var>.
	     */

	    if (Tcl_DStringLength(&textBuffer) > 0) {
		int literal;

		literal = TclRegisterDStringLiteral(envPtr, &textBuffer);
		TclEmitPush(literal, envPtr);
		numObjsToConcat++;
		Tcl_DStringFree(&textBuffer);
	    }

	    TclCompileVarSubst(interp, tokenPtr, envPtr);
	    numObjsToConcat++;
	    count -= tokenPtr->numComponents;
	    tokenPtr += tokenPtr->numComponents;
	    break;

	case TCL_TOKEN_SCRIPT_SUBST:
	    /*
	     * Push any accumulated chars appearing before the command.
	     */

	    if (Tcl_DStringLength(&textBuffer) > 0) {
		int literal = TclRegisterDStringLiteral(envPtr, &textBuffer);
		TclEmitPush(literal, envPtr);
		numObjsToConcat++;
		Tcl_DStringFree(&textBuffer);
	    }

	    if (count <= tokenPtr->numComponents) {
		Tcl_Panic("token components overflow token array");
	    }
		
	    CompileScriptTokens(interp, tokenPtr+1,
		    tokenPtr + (tokenPtr->numComponents), envPtr);
	    numObjsToConcat++;
	    count -= tokenPtr->numComponents;
	    tokenPtr += tokenPtr->numComponents;
	    break;

	case TCL_TOKEN_ERROR:
	    /* Compile bytecodes to report the parse error at runtime. */
	    TclSubstTokens(interp, tokenPtr, 1, NULL, 1, NULL, NULL, 0);
	    Tcl_LogCommandInfo(interp, envPtr->source,
		    tokenPtr->start, tokenPtr->size);
	    TclCompileSyntaxError(interp, envPtr);
	    goto done;

	default:
	    Tcl_Panic("Unexpected token type in TclCompileTokens: %d; %.*s",
		    tokenPtr->type, tokenPtr->size, tokenPtr->start);
	}
    }

    /*
     * Push any accumulated characters appearing at the end.
     */

    if (Tcl_DStringLength(&textBuffer) > 0) {
	int literal = TclRegisterDStringLiteral(envPtr, &textBuffer);

	TclEmitPush(literal, envPtr);
	numObjsToConcat++;
	if (numCL) {
	    TclContinuationsEnter(TclFetchLiteral(envPtr, literal),
		    numCL, clPosition);
	}
	numCL = 0;
    }

    /*
     * If necessary, concatenate the parts of the word.
     */

    while (numObjsToConcat > 255) {
	TclEmitInstInt1(INST_CONCAT1, 255, envPtr);
	numObjsToConcat -= 254;	/* concat pushes 1 obj, the result */
    }
    if (numObjsToConcat > 1) {
	TclEmitInstInt1(INST_CONCAT1, numObjsToConcat, envPtr);
    }

    /*
     * If the tokens yielded no instructions, push an empty string.
     */

    if (envPtr->codeNext == entryCodeNext) {
	PushStringLiteral(envPtr, "");
    }
done:
    Tcl_DStringFree(&textBuffer);

    /*
     * Release the temp table we used to collect the locations of continuation
     * lines, if any.
     */

    if (maxNumCL) {
	ckfree(clPosition);
    }
}

/*
 *----------------------------------------------------------------------
 *
 * TclCompileCmdWord --
 *
 *	Given an array of parse tokens for a word containing one or more Tcl
 *	commands, emit inline instructions to execute them. This procedure
 *	differs from TclCompileTokens in that a simple word such as a loop
 *	body enclosed in braces is not just pushed as a string, but is itself
 *	parsed into tokens and compiled.
 *
 * Results:
 *	The return value is a standard Tcl result. If an error occurs, an
 *	error message is left in the interpreter's result.
 *
 * Side effects:
 *	Instructions are added to envPtr to execute the tokens at runtime.
 *
 *----------------------------------------------------------------------
 */

void
TclCompileCmdWord(
    Tcl_Interp *interp,		/* Used for error and status reporting. */
    Tcl_Token *tokenPtr,	/* Pointer to first in an array of tokens for
				 * a command word to compile inline. */
    int count,			/* Number of tokens to consider at tokenPtr.
				 * Must be at least 1. */
    CompileEnv *envPtr)		/* Holds the resulting instructions. */
{
    if ((count == 1) && (tokenPtr->type == TCL_TOKEN_TEXT)) {
	/*
	 * Handle the common case: if there is a single text token, compile it
	 * into an inline sequence of instructions.
	 */

	TclCompileScript(interp, tokenPtr->start, tokenPtr->size, envPtr);
    } else {
	/*
	 * Multiple tokens or the single token involves substitutions. Emit
	 * instructions to invoke the eval command procedure at runtime on the
	 * result of evaluating the tokens.
	 */

	TclCompileTokens(interp, tokenPtr, count, envPtr);
	TclEmitOpcode(INST_EVAL_STK, envPtr);
    }
}

/*
 *----------------------------------------------------------------------
 *
 * TclCompileExprWords --
 *
 *	Given an array of parse tokens representing one or more words that
 *	contain a Tcl expression, emit inline instructions to execute the
 *	expression. This procedure differs from TclCompileExpr in that it
 *	supports Tcl's two-level substitution semantics for expressions that
 *	appear as command words.
 *
 * Results:
 *	The return value is a standard Tcl result. If an error occurs, an
 *	error message is left in the interpreter's result.
 *
 * Side effects:
 *	Instructions are added to envPtr to execute the expression.
 *
 *----------------------------------------------------------------------
 */

void
TclCompileExprWords(
    Tcl_Interp *interp,		/* Used for error and status reporting. */
    Tcl_Token *tokenPtr,	/* Points to first in an array of word tokens
				 * tokens for the expression to compile
				 * inline. */
    int numWords,		/* Number of word tokens starting at tokenPtr.
				 * Must be at least 1. Each word token
				 * contains one or more subtokens. */
    CompileEnv *envPtr)		/* Holds the resulting instructions. */
{
    Tcl_Token *wordPtr;
    int i, concatItems;

    /*
     * If the expression is a single word that doesn't require substitutions,
     * just compile its string into inline instructions.
     */

    if ((numWords == 1) && (tokenPtr->type == TCL_TOKEN_SIMPLE_WORD)) {
	TclCompileExpr(interp, tokenPtr[1].start,tokenPtr[1].size, envPtr, 1);
	return;
    }

    /*
     * Emit code to call the expr command proc at runtime. Concatenate the
     * (already substituted once) expr tokens with a space between each.
     */

    wordPtr = tokenPtr;
    for (i = 0;  i < numWords;  i++) {
	CompileTokens(envPtr, wordPtr, interp);
	if (i < (numWords - 1)) {
	    PushStringLiteral(envPtr, " ");
	}
	wordPtr += wordPtr->numComponents + 1;
    }
    concatItems = 2*numWords - 1;
    while (concatItems > 255) {
	TclEmitInstInt1(INST_CONCAT1, 255, envPtr);
	concatItems -= 254;
    }
    if (concatItems > 1) {
	TclEmitInstInt1(INST_CONCAT1, concatItems, envPtr);
    }
    TclEmitOpcode(INST_EXPR_STK, envPtr);
}

/*
 *----------------------------------------------------------------------
 *
 * TclCompileNoOp --
 *
 *	Function called to compile no-op's
 *
 * Results:
 *	The return value is TCL_OK, indicating successful compilation.
 *
 * Side effects:
 *	Instructions are added to envPtr to execute a no-op at runtime. No
 *	result is pushed onto the stack: the compiler has to take care of this
 *	itself if the last compiled command is a NoOp.
 *
 *----------------------------------------------------------------------
 */

int
TclCompileNoOp(
    Tcl_Interp *interp,		/* Used for error reporting. */
    Tcl_Parse *parsePtr,	/* Points to a parse structure for the command
				 * created by Tcl_ParseCommand. */
    Command *cmdPtr,		/* Points to defintion of command being
				 * compiled. */
    CompileEnv *envPtr)		/* Holds resulting instructions. */
{
    Tcl_Token *tokenPtr;
    int i;

    tokenPtr = parsePtr->tokenPtr;
    for (i = 1; i < parsePtr->numWords; i++) {
	tokenPtr = tokenPtr + tokenPtr->numComponents + 1;

	if (tokenPtr->type != TCL_TOKEN_SIMPLE_WORD) {
	    CompileTokens(envPtr, tokenPtr, interp);
	    TclEmitOpcode(INST_POP, envPtr);
	}
    }
    PushStringLiteral(envPtr, "");
    return TCL_OK;
}

/*
 *----------------------------------------------------------------------
 *
 * TclInitByteCodeObj --
 *
 *	Create a ByteCode structure and initialize it from a CompileEnv
 *	compilation environment structure. The ByteCode structure is smaller
 *	and contains just that information needed to execute the bytecode
 *	instructions resulting from compiling a Tcl script. The resulting
 *	structure is placed in the specified object.
 *
 * Results:
 *	A newly constructed ByteCode object is stored in the internal
 *	representation of the objPtr.
 *
 * Side effects:
 *	A single heap object is allocated to hold the new ByteCode structure
 *	and its code, object, command location, and aux data arrays. Note that
 *	"ownership" (i.e., the pointers to) the Tcl objects and aux data items
 *	will be handed over to the new ByteCode structure from the CompileEnv
 *	structure.
 *
 *----------------------------------------------------------------------
 */

void
TclInitByteCodeObj(
    Tcl_Obj *objPtr,		/* Points object that should be initialized,
				 * and whose string rep contains the source
				 * code. */
    register CompileEnv *envPtr)/* Points to the CompileEnv structure from
				 * which to create a ByteCode structure. */
{
    register ByteCode *codePtr;
    size_t codeBytes, objArrayBytes, exceptArrayBytes, cmdLocBytes;
    size_t auxDataCount, auxDataArrayBytes, structureSize;
    register unsigned char *p;
#ifdef TCL_COMPILE_DEBUG
    unsigned char *nextPtr;
#endif
    int numLitObjects = envPtr->literalArrayNext;
    Namespace *namespacePtr;
    int isNew;
    Interp *iPtr;
    Tcl_HashEntry *hePtr = NULL;

    if (envPtr->iPtr == NULL) {
	Tcl_Panic("TclInitByteCodeObj() called on uninitialized CompileEnv");
    }

    iPtr = envPtr->iPtr;

    codeBytes = envPtr->codeNext - envPtr->codeStart;
    objArrayBytes = envPtr->mallocedLiteralArray ? 0 :
	    envPtr->literalArrayNext * sizeof(Tcl_Obj *);
    exceptArrayBytes = envPtr->exceptArrayNext * sizeof(ExceptionRange);
    auxDataCount = 0;
    if (envPtr->auxData) {
	auxDataCount = BA_AuxData_Size(envPtr->auxData);
    }
    auxDataArrayBytes = auxDataCount * sizeof(AuxData);
    cmdLocBytes = GetCmdLocEncodingSize(envPtr);

    /*
     * Compute the total number of bytes needed for this bytecode.
     */

    structureSize = sizeof(ByteCode);
    structureSize += TCL_ALIGN(codeBytes);	  /* align object array */
    structureSize += TCL_ALIGN(objArrayBytes);	  /* align exc range arr */
    structureSize += TCL_ALIGN(exceptArrayBytes); /* align AuxData array */
    structureSize += auxDataArrayBytes;
    structureSize += cmdLocBytes;

    if (envPtr->iPtr->varFramePtr != NULL) {
	namespacePtr = envPtr->iPtr->varFramePtr->nsPtr;
    } else {
	namespacePtr = envPtr->iPtr->globalNsPtr;
    }

    p = ckalloc(structureSize);
    codePtr = (ByteCode *) p;
    codePtr->interpHandle = TclHandlePreserve(iPtr->handle);
    codePtr->compileEpoch = iPtr->compileEpoch;
    codePtr->nsPtr = namespacePtr;
    codePtr->nsEpoch = namespacePtr->resolverEpoch;
    codePtr->refCount = 1;
    if (namespacePtr->compiledVarResProc || iPtr->resolverPtr) {
	codePtr->flags = TCL_BYTECODE_RESOLVE_VARS;
    } else {
	codePtr->flags = 0;
    }
    codePtr->source = envPtr->source;
    codePtr->procPtr = envPtr->procPtr;

    codePtr->numCommands = envPtr->numCommands;
    codePtr->numSrcBytes = envPtr->numSrcBytes;
    codePtr->numCodeBytes = codeBytes;
    codePtr->numLitObjects = numLitObjects;
    codePtr->numExceptRanges = envPtr->exceptArrayNext;
    codePtr->numAuxDataItems = auxDataCount;
    codePtr->numCmdLocBytes = cmdLocBytes;
    codePtr->maxExceptDepth = envPtr->maxExceptDepth;
    codePtr->maxStackDepth = envPtr->maxStackDepth;

    p += sizeof(ByteCode);
    codePtr->codeStart = p;
    memcpy(p, envPtr->codeStart, (size_t) codeBytes);
    p += TCL_ALIGN(codeBytes);		/* align object array */

    hePtr = Tcl_FindHashEntry(&envPtr->litMap, objPtr);
    if (hePtr) {
	/*
	 * Prevent circular reference where the bytecode intrep of
	 * a value contains a literal which is that same value.
	 * If this is allowed to happen, refcount decrements may not
	 * reach zero, and memory may leak.  Bugs 467523, 3357771
	 *
	 * NOTE:  [Bugs 3392070, 3389764] We make a copy based completely
	 * on the string value, and do not call Tcl_DuplicateObj() so we
         * can be sure we do not have any lingering cycles hiding in
	 * the intrep.
	 */

	int numBytes, i = PTR2INT(Tcl_GetHashValue(hePtr));
	const char *bytes = Tcl_GetStringFromObj(objPtr, &numBytes);

	envPtr->literalArrayPtr[i] = Tcl_NewStringObj(bytes, numBytes);
	Tcl_IncrRefCount(envPtr->literalArrayPtr[i]);
	TclReleaseLiteral((Tcl_Interp *)iPtr, objPtr);
    }

    if (envPtr->mallocedLiteralArray) {
	codePtr->objArrayPtr = envPtr->literalArrayPtr;
	codePtr->flags |= TCL_BYTECODE_FREE_LITERALS;
    } else {
	codePtr->objArrayPtr = (Tcl_Obj **) p;
	memcpy(p, envPtr->literalArrayPtr, (size_t) objArrayBytes);
	p += TCL_ALIGN(objArrayBytes);	/* align exception range array */
    }

    if (exceptArrayBytes > 0) {
	codePtr->exceptArrayPtr = (ExceptionRange *) p;
	memcpy(p, envPtr->exceptArrayPtr, (size_t) exceptArrayBytes);
    } else {
	codePtr->exceptArrayPtr = NULL;
    }

    p += TCL_ALIGN(exceptArrayBytes);	/* align AuxData array */
    if (auxDataArrayBytes > 0) {
	codePtr->auxDataArrayPtr = (AuxData *) p;
	BA_AuxData_Copy(codePtr->auxDataArrayPtr, envPtr->auxData);
	BA_AuxData_Destroy(envPtr->auxData);
	envPtr->auxData = NULL;
    } else {
	codePtr->auxDataArrayPtr = NULL;
    }

    p += auxDataArrayBytes;
#ifndef TCL_COMPILE_DEBUG
    EncodeCmdLocMap(envPtr, codePtr, (unsigned char *) p);
#else
    nextPtr = EncodeCmdLocMap(envPtr, codePtr, (unsigned char *) p);
    if (((size_t)(nextPtr - p)) != cmdLocBytes) {
	Tcl_Panic("TclInitByteCodeObj: encoded cmd location bytes %lu != expected size %lu", (unsigned long)(nextPtr - p), (unsigned long)cmdLocBytes);
    }
#endif

    /*
     * Record various compilation-related statistics about the new ByteCode
     * structure. Don't include overhead for statistics-related fields.
     */

#ifdef TCL_COMPILE_STATS
    codePtr->structureSize = structureSize
	    - (sizeof(size_t) + sizeof(Tcl_Time));
    Tcl_GetTime(&codePtr->createTime);

    RecordByteCodeStats(codePtr);
#endif /* TCL_COMPILE_STATS */

    /*
     * Free the old internal rep then convert the object to a bytecode object
     * by making its internal rep point to the just compiled ByteCode.
     */

    TclFreeIntRep(objPtr);
    objPtr->internalRep.twoPtrValue.ptr1 = codePtr;
    objPtr->typePtr = &tclByteCodeType;

    /*
     * TIP #280. Associate the extended per-word line information with the
     * byte code object (internal rep), for use with the bc compiler.
     */

    Tcl_SetHashValue(Tcl_CreateHashEntry(iPtr->lineBCPtr, codePtr,
	    &isNew), envPtr->extCmdMapPtr);
    envPtr->extCmdMapPtr = NULL;

    /* We've used up the CompileEnv.  Mark as uninitialized. */
    envPtr->iPtr = NULL;

    codePtr->localCachePtr = NULL;
}

/*
 *----------------------------------------------------------------------
 *
 * TclFindCompiledLocal --
 *
 *	This procedure is called at compile time to look up and optionally
 *	allocate an entry ("slot") for a variable in a procedure's array of
 *	local variables. If the variable's name is NULL, a new temporary
 *	variable is always created. (Such temporary variables can only be
 *	referenced using their slot index.)
 *
 * Results:
 *	If create is 0 and the name is non-NULL, then if the variable is
 *	found, the index of its entry in the procedure's array of local
 *	variables is returned; otherwise -1 is returned. If name is NULL, the
 *	index of a new temporary variable is returned. Finally, if create is 1
 *	and name is non-NULL, the index of a new entry is returned.
 *
 * Side effects:
 *	Creates and registers a new local variable if create is 1 and the
 *	variable is unknown, or if the name is NULL.
 *
 *----------------------------------------------------------------------
 */

int
TclFindCompiledLocal(
    register const char *name,	/* Points to first character of the name of a
				 * scalar or array variable. If NULL, a
				 * temporary var should be created. */
    int nameBytes,		/* Number of bytes in the name. */
    int create,			/* If 1, allocate a local frame entry for the
				 * variable if it is new. */
    CompileEnv *envPtr)		/* Points to the current compile environment*/
{
    register CompiledLocal *localPtr;
    int localVar = -1;
    register int i;
    Proc *procPtr;

    /*
     * If not creating a temporary, does a local variable of the specified
     * name already exist?
     */

    procPtr = envPtr->procPtr;

    if (procPtr == NULL) {
	/*
	 * Compiling a non-body script: give it read access to the LVT in the
	 * current localCache
	 */

	LocalCache *cachePtr = envPtr->iPtr->varFramePtr->localCachePtr;
	const char *localName;
	Tcl_Obj **varNamePtr;
	int len;

	if (!cachePtr || !name) {
	    return -1;
	}

	varNamePtr = &cachePtr->varName0;
	for (i=0; i < cachePtr->numVars; varNamePtr++, i++) {
	    if (*varNamePtr) {
		localName = Tcl_GetStringFromObj(*varNamePtr, &len);
		if ((len == nameBytes) && !strncmp(name, localName, len)) {
		    return i;
		}
	    }
	}
	return -1;
    }

    if (name != NULL) {
	int localCt = procPtr->numCompiledLocals;

	localPtr = procPtr->firstLocalPtr;
	for (i = 0;  i < localCt;  i++) {
	    if (!TclIsVarTemporary(localPtr)) {
		char *localName = localPtr->name;

		if ((nameBytes == localPtr->nameLength) &&
			(strncmp(name,localName,(unsigned)nameBytes) == 0)) {
		    return i;
		}
	    }
	    localPtr = localPtr->nextPtr;
	}
    }

    /*
     * Create a new variable if appropriate.
     */

    if (create || (name == NULL)) {
	localVar = procPtr->numCompiledLocals;
	localPtr = ckalloc(TclOffset(CompiledLocal, name) + nameBytes + 1);
	if (procPtr->firstLocalPtr == NULL) {
	    procPtr->firstLocalPtr = procPtr->lastLocalPtr = localPtr;
	} else {
	    procPtr->lastLocalPtr->nextPtr = localPtr;
	    procPtr->lastLocalPtr = localPtr;
	}
	localPtr->nextPtr = NULL;
	localPtr->nameLength = nameBytes;
	localPtr->frameIndex = localVar;
	localPtr->flags = 0;
	if (name == NULL) {
	    localPtr->flags |= VAR_TEMPORARY;
	}
	localPtr->defValuePtr = NULL;
	localPtr->resolveInfo = NULL;

	if (name != NULL) {
	    memcpy(localPtr->name, name, (size_t) nameBytes);
	}
	localPtr->name[nameBytes] = '\0';
	procPtr->numCompiledLocals++;
    }
    return localVar;
}

/*
 *----------------------------------------------------------------------
 *
 * TclExpandCodeArray --
 *
 *	Procedure that uses malloc to allocate more storage for a CompileEnv's
 *	code array.
 *
 * Results:
 *	None.
 *
 * Side effects:
 *	The byte code array in *envPtr is reallocated to a new array of double
 *	the size, and if envPtr->mallocedCodeArray is non-zero the old array
 *	is freed. Byte codes are copied from the old array to the new one.
 *
 *----------------------------------------------------------------------
 */

void
TclExpandCodeArray(
    void *envArgPtr)		/* Points to the CompileEnv whose code array
				 * must be enlarged. */
{
    CompileEnv *envPtr = envArgPtr;
				/* The CompileEnv containing the code array to
				 * be doubled in size. */

    /*
     * envPtr->codeNext is equal to envPtr->codeEnd. The currently defined
     * code bytes are stored between envPtr->codeStart and envPtr->codeNext-1
     * [inclusive].
     */

    size_t currBytes = envPtr->codeNext - envPtr->codeStart;
    size_t newBytes = 2 * (envPtr->codeEnd - envPtr->codeStart);

    if (envPtr->mallocedCodeArray) {
	envPtr->codeStart = ckrealloc(envPtr->codeStart, newBytes);
    } else {
	/*
	 * envPtr->codeStart isn't a ckalloc'd pointer, so we must code a
	 * ckrealloc equivalent for ourselves.
	 */

	unsigned char *newPtr = ckalloc(newBytes);

	memcpy(newPtr, envPtr->codeStart, currBytes);
	envPtr->codeStart = newPtr;
	envPtr->mallocedCodeArray = 1;
    }

    envPtr->codeNext = envPtr->codeStart + currBytes;
    envPtr->codeEnd = envPtr->codeStart + newBytes;
}

/*
 *----------------------------------------------------------------------
 *
 * EnterCmdStartData --
 *
 *	Registers the starting source and bytecode location of a command. This
 *	information is used at runtime to map between instruction pc and
 *	source locations.
 *
 * Results:
 *	None.
 *
 * Side effects:
 *	Inserts source and code location information into the compilation
 *	environment envPtr for the command at index cmdIndex. The compilation
 *	environment's CmdLocation array is grown if necessary.
 *
 *----------------------------------------------------------------------
 */

static void
EnterCmdStartData(
    CompileEnv *envPtr,		/* Points to the compilation environment
				 * structure in which to enter command
				 * location information. */
    int cmdIndex,		/* Index of the command whose start data is
				 * being set. */
    int srcOffset,		/* Offset of first char of the command. */
    int codeOffset)		/* Offset of first byte of command code. */
{
    CmdLocation *cmdLocPtr;

    envPtr->cmdMap = BA_CmdLocation_Append(envPtr->cmdMap, &cmdLocPtr);
    cmdLocPtr->codeOffset = codeOffset;
    cmdLocPtr->srcOffset = srcOffset;
    cmdLocPtr->numSrcBytes = -1;
    cmdLocPtr->numCodeBytes = -1;

}

/*
 *----------------------------------------------------------------------
 *
 * EnterCmdExtentData --
 *
 *	Registers the source and bytecode length for a command. This
 *	information is used at runtime to map between instruction pc and
 *	source locations.
 *
 * Results:
 *	None.
 *
 * Side effects:
 *	Inserts source and code length information into the compilation
 *	environment envPtr for the command at index cmdIndex. Starting source
 *	and bytecode information for the command must already have been
 *	registered.
 *
 *----------------------------------------------------------------------
 */

static void
EnterCmdExtentData(
    CompileEnv *envPtr,		/* Points to the compilation environment
				 * structure in which to enter command
				 * location information. */
    int cmdIndex,		/* Index of the command whose source and code
				 * length data is being set. */
    int numSrcBytes,		/* Number of command source chars. */
    int numCodeBytes)		/* Offset of last byte of command code. */
{
    CmdLocation *cmdLocPtr = BA_CmdLocation_At(envPtr->cmdMap, cmdIndex);

    cmdLocPtr->numSrcBytes = numSrcBytes;
    cmdLocPtr->numCodeBytes = numCodeBytes;
}

/*
 *----------------------------------------------------------------------
 * TIP #280
 *
 * EnterCmdWordData --
 *
 *	Registers the lines for the words of a command. This information is
 *	used at runtime by 'info frame'.
 *
 * Results:
 *	None.
 *
 * Side effects:
 *	Inserts word location information into the compilation environment
 *	envPtr for the command at index cmdIndex. The compilation
 *	environment's ExtCmdLoc.ECL array is grown if necessary.
 *
 *----------------------------------------------------------------------
 */

static void
EnterCmdWordData(
    ExtCmdLoc *eclPtr,		/* Points to the map environment structure in
				 * which to enter command location
				 * information. */
    int srcOffset,		/* Offset of first char of the command. */
    Tcl_Token *tokenPtr,
    const char *cmd,
    int len,
    int numWords,
    int line,
    int *clNext,
    int **wlines,
    CompileEnv *envPtr)
{
    ECL *ePtr;
    const char *last;
    int wordIdx, wordLine, *wwlines, *wordNext;

    if (eclPtr->nuloc >= eclPtr->nloc) {
	/*
	 * Expand the ECL array by allocating more storage from the heap. The
	 * currently allocated ECL entries are stored from eclPtr->loc[0] up
	 * to eclPtr->loc[eclPtr->nuloc-1] (inclusive).
	 */

	size_t currElems = eclPtr->nloc;
	size_t newElems = (currElems ? 2*currElems : 1);
	size_t newBytes = newElems * sizeof(ECL);

	eclPtr->loc = ckrealloc(eclPtr->loc, newBytes);
	eclPtr->nloc = newElems;
    }

    ePtr = &eclPtr->loc[eclPtr->nuloc];
    ePtr->srcOffset = srcOffset;
    ePtr->line = ckalloc(numWords * sizeof(int));
    ePtr->next = ckalloc(numWords * sizeof(int *));
    ePtr->nline = numWords;
    wwlines = ckalloc(numWords * sizeof(int));

    last = cmd;
    wordLine = line;
    wordNext = clNext;
    for (wordIdx=0 ; wordIdx<numWords;
	    wordIdx++, tokenPtr += tokenPtr->numComponents + 1) {
	TclAdvanceLines(&wordLine, last, tokenPtr->start);
	TclAdvanceContinuations(&wordLine, &wordNext,
		tokenPtr->start - envPtr->source);
	wwlines[wordIdx] =
		(TclWordKnownAtCompileTime(tokenPtr, NULL) ? wordLine : -1);
	ePtr->line[wordIdx] = wordLine;
	ePtr->next[wordIdx] = wordNext;
	last = tokenPtr->start;
    }

    *wlines = wwlines;
    eclPtr->nuloc ++;
}

/*
 *----------------------------------------------------------------------
 *
 * TclCreateExceptRange --
 *
 *	Procedure that allocates and initializes a new ExceptionRange
 *	structure of the specified kind in a CompileEnv.
 *
 * Results:
 *	Returns the index for the newly created ExceptionRange.
 *
 * Side effects:
 *	If there is not enough room in the CompileEnv's ExceptionRange array,
 *	the array in expanded: a new array of double the size is allocated, if
 *	envPtr->mallocedExceptArray is non-zero the old array is freed, and
 *	ExceptionRange entries are copied from the old array to the new one.
 *
 *----------------------------------------------------------------------
 */

int
TclCreateExceptRange(
    ExceptionRangeType type,	/* The kind of ExceptionRange desired. */
    register CompileEnv *envPtr)/* Points to CompileEnv for which to create a
				 * new ExceptionRange structure. */
{
    register ExceptionRange *rangePtr;
    register ExceptionAux *auxPtr;
    int index = envPtr->exceptArrayNext;

    if (index >= envPtr->exceptArrayEnd) {
	/*
	 * Expand the ExceptionRange array. The currently allocated entries
	 * are stored between elements 0 and (envPtr->exceptArrayNext - 1)
	 * [inclusive].
	 */

	size_t currBytes =
		envPtr->exceptArrayNext * sizeof(ExceptionRange);
	size_t currBytes2 = envPtr->exceptArrayNext * sizeof(ExceptionAux);
	int newElems = 2*envPtr->exceptArrayEnd;
	size_t newBytes = newElems * sizeof(ExceptionRange);
	size_t newBytes2 = newElems * sizeof(ExceptionAux);

	if (envPtr->mallocedExceptArray) {
	    envPtr->exceptArrayPtr =
		    ckrealloc(envPtr->exceptArrayPtr, newBytes);
	    envPtr->exceptAuxArrayPtr =
		    ckrealloc(envPtr->exceptAuxArrayPtr, newBytes2);
	} else {
	    /*
	     * envPtr->exceptArrayPtr isn't a ckalloc'd pointer, so we must
	     * code a ckrealloc equivalent for ourselves.
	     */

	    ExceptionRange *newPtr = ckalloc(newBytes);
	    ExceptionAux *newPtr2 = ckalloc(newBytes2);

	    memcpy(newPtr, envPtr->exceptArrayPtr, currBytes);
	    memcpy(newPtr2, envPtr->exceptAuxArrayPtr, currBytes2);
	    envPtr->exceptArrayPtr = newPtr;
	    envPtr->exceptAuxArrayPtr = newPtr2;
	    envPtr->mallocedExceptArray = 1;
	}
	envPtr->exceptArrayEnd = newElems;
    }
    envPtr->exceptArrayNext++;

    rangePtr = &envPtr->exceptArrayPtr[index];
    rangePtr->type = type;
    rangePtr->nestingLevel = envPtr->exceptDepth;
    rangePtr->codeOffset = -1;
    rangePtr->numCodeBytes = -1;
    rangePtr->breakOffset = -1;
    rangePtr->continueOffset = -1;
    rangePtr->catchOffset = -1;
    auxPtr = &envPtr->exceptAuxArrayPtr[index];
    auxPtr->supportsContinue = 1;
    auxPtr->stackDepth = envPtr->currStackDepth;
    auxPtr->expandTarget = envPtr->expandCount;
    auxPtr->expandTargetDepth = -1;
    auxPtr->numBreakTargets = 0;
    auxPtr->breakTargets = NULL;
    auxPtr->allocBreakTargets = 0;
    auxPtr->numContinueTargets = 0;
    auxPtr->continueTargets = NULL;
    auxPtr->allocContinueTargets = 0;
    return index;
}

/*
 * ---------------------------------------------------------------------
 *
 * TclGetInnermostExceptionRange --
 *
 *	Returns the innermost exception range that covers the current code
 *	creation point, and (optionally) the stack depth that is expected at
 *	that point. Relies on the fact that the range has a numCodeBytes = -1
 *	when it is being populated and that inner ranges come after outer
 *	ranges.
 *
 * ---------------------------------------------------------------------
 */

ExceptionRange *
TclGetInnermostExceptionRange(
    CompileEnv *envPtr,
    int returnCode,
    ExceptionAux **auxPtrPtr)
{
    int exnIdx = -1, i;

    for (i=0 ; i<envPtr->exceptArrayNext ; i++) {
	ExceptionRange *rangePtr = &envPtr->exceptArrayPtr[i];

	if (CurrentOffset(envPtr) >= rangePtr->codeOffset &&
		(rangePtr->numCodeBytes == -1 || CurrentOffset(envPtr) <
			rangePtr->codeOffset+rangePtr->numCodeBytes) &&
		(returnCode != TCL_CONTINUE ||
			envPtr->exceptAuxArrayPtr[i].supportsContinue)) {
	    exnIdx = i;
	}
    }
    if (exnIdx == -1) {
	return NULL;
    }
    if (auxPtrPtr) {
	*auxPtrPtr = &envPtr->exceptAuxArrayPtr[exnIdx];
    }
    return &envPtr->exceptArrayPtr[exnIdx];
}

/*
 * ---------------------------------------------------------------------
 *
 * TclAddLoopBreakFixup, TclAddLoopContinueFixup --
 *
 *	Adds a place that wants to break/continue to the loop exception range
 *	tracking that will be fixed up once the loop can be finalized. These
 *	functions will generate an INST_JUMP4 that will be fixed up during the
 *	loop finalization.
 *
 * ---------------------------------------------------------------------
 */

void
TclAddLoopBreakFixup(
    CompileEnv *envPtr,
    ExceptionAux *auxPtr)
{
    int range = auxPtr - envPtr->exceptAuxArrayPtr;

    if (envPtr->exceptArrayPtr[range].type != LOOP_EXCEPTION_RANGE) {
	Tcl_Panic("trying to add 'break' fixup to full exception range");
    }

    if (++auxPtr->numBreakTargets > auxPtr->allocBreakTargets) {
	auxPtr->allocBreakTargets *= 2;
	auxPtr->allocBreakTargets += 2;
	if (auxPtr->breakTargets) {
	    auxPtr->breakTargets = ckrealloc(auxPtr->breakTargets,
		    sizeof(int) * auxPtr->allocBreakTargets);
	} else {
	    auxPtr->breakTargets =
		    ckalloc(sizeof(int) * auxPtr->allocBreakTargets);
	}
    }
    auxPtr->breakTargets[auxPtr->numBreakTargets - 1] = CurrentOffset(envPtr);
    TclEmitInstInt4(INST_JUMP4, 0, envPtr);
}

void
TclAddLoopContinueFixup(
    CompileEnv *envPtr,
    ExceptionAux *auxPtr)
{
    int range = auxPtr - envPtr->exceptAuxArrayPtr;

    if (envPtr->exceptArrayPtr[range].type != LOOP_EXCEPTION_RANGE) {
	Tcl_Panic("trying to add 'continue' fixup to full exception range");
    }

    if (++auxPtr->numContinueTargets > auxPtr->allocContinueTargets) {
	auxPtr->allocContinueTargets *= 2;
	auxPtr->allocContinueTargets += 2;
	if (auxPtr->continueTargets) {
	    auxPtr->continueTargets = ckrealloc(auxPtr->continueTargets,
		    sizeof(int) * auxPtr->allocContinueTargets);
	} else {
	    auxPtr->continueTargets =
		    ckalloc(sizeof(int) * auxPtr->allocContinueTargets);
	}
    }
    auxPtr->continueTargets[auxPtr->numContinueTargets - 1] =
	    CurrentOffset(envPtr);
    TclEmitInstInt4(INST_JUMP4, 0, envPtr);
}

/*
 * ---------------------------------------------------------------------
 *
 * TclCleanupStackForBreakContinue --
 *
 *	Ditch the extra elements from the auxiliary stack and the main
 *	stack. How to do this exactly depends on whether there are any
 *	elements on the auxiliary stack to pop.
 *
 * ---------------------------------------------------------------------
 */

void
TclCleanupStackForBreakContinue(
    CompileEnv *envPtr,
    ExceptionAux *auxPtr)
{
    int savedStackDepth = envPtr->currStackDepth;
    int toPop = envPtr->expandCount - auxPtr->expandTarget;

    if (toPop > 0) {
	while (toPop > 0) {
	    TclEmitOpcode(INST_EXPAND_DROP, envPtr);
	    toPop--;
	}
	TclAdjustStackDepth(auxPtr->expandTargetDepth - envPtr->currStackDepth,
		envPtr);
	toPop = auxPtr->expandTargetDepth - auxPtr->stackDepth;
	while (toPop > 0) {
	    TclEmitOpcode(INST_POP, envPtr);
	    toPop--;
	}
    } else {
	toPop = envPtr->currStackDepth - auxPtr->stackDepth;
	while (toPop > 0) {
	    TclEmitOpcode(INST_POP, envPtr);
	    toPop--;
	}
    }
    envPtr->currStackDepth = savedStackDepth;
}

/*
 * ---------------------------------------------------------------------
 *
 * StartExpanding --
 *
 *	Pushes an INST_EXPAND_START and does some additional housekeeping so
 *	that the [break] and [continue] compilers can use an exception-free
 *	issue to discard it.
 *
 * ---------------------------------------------------------------------
 */

static void
StartExpanding(
    CompileEnv *envPtr)
{
    int i;

    TclEmitOpcode(INST_EXPAND_START, envPtr);

    /*
     * Update inner exception ranges with information about the environment
     * where this expansion started.
     */

    for (i=0 ; i<envPtr->exceptArrayNext ; i++) {
	ExceptionRange *rangePtr = &envPtr->exceptArrayPtr[i];
	ExceptionAux *auxPtr = &envPtr->exceptAuxArrayPtr[i];

	/*
	 * Ignore loops unless they're still being built.
	 */

	if (rangePtr->codeOffset > CurrentOffset(envPtr)) {
	    continue;
	}
	if (rangePtr->numCodeBytes != -1) {
	    continue;
	}

	/*
	 * Adequate condition: further out loops and further in exceptions
	 * don't actually need this information.
	 */

	if (auxPtr->expandTarget == envPtr->expandCount) {
	    auxPtr->expandTargetDepth = envPtr->currStackDepth;
	}
    }

    /*
     * There's now one more expansion being processed on the auxiliary stack.
     */

    envPtr->expandCount++;
}

/*
 * ---------------------------------------------------------------------
 *
 * TclFinalizeLoopExceptionRange --
 *
 *	Finalizes a loop exception range, binding the registered [break] and
 *	[continue] implementations so that they jump to the correct place.
 *	Note that this must only be called after *all* the exception range
 *	target offsets have been set.
 *
 * ---------------------------------------------------------------------
 */

void
TclFinalizeLoopExceptionRange(
    CompileEnv *envPtr,
    int range)
{
    ExceptionRange *rangePtr = &envPtr->exceptArrayPtr[range];
    ExceptionAux *auxPtr = &envPtr->exceptAuxArrayPtr[range];
    int i, offset;
    unsigned char *site;

    if (rangePtr->type != LOOP_EXCEPTION_RANGE) {
	Tcl_Panic("trying to finalize a loop exception range");
    }

    /*
     * Do the jump fixups. Note that these are always issued as INST_JUMP4 so
     * there is no need to fuss around with updating code offsets.
     */

    for (i=0 ; i<auxPtr->numBreakTargets ; i++) {
	site = envPtr->codeStart + auxPtr->breakTargets[i];
	offset = rangePtr->breakOffset - auxPtr->breakTargets[i];
	TclUpdateInstInt4AtPc(INST_JUMP4, offset, site);
    }
    for (i=0 ; i<auxPtr->numContinueTargets ; i++) {
	site = envPtr->codeStart + auxPtr->continueTargets[i];
	if (rangePtr->continueOffset == -1) {
	    int j;

	    /*
	     * WTF? Can't bind, so revert to an INST_CONTINUE. Not enough
	     * space to do anything else.
	     */

	    *site = INST_CONTINUE;
	    for (j=0 ; j<4 ; j++) {
		*++site = INST_NOP;
	    }
	} else {
	    offset = rangePtr->continueOffset - auxPtr->continueTargets[i];
	    TclUpdateInstInt4AtPc(INST_JUMP4, offset, site);
	}
    }

    /*
     * Drop the arrays we were holding the only reference to.
     */

    if (auxPtr->breakTargets) {
	ckfree(auxPtr->breakTargets);
	auxPtr->breakTargets = NULL;
	auxPtr->numBreakTargets = 0;
    }
    if (auxPtr->continueTargets) {
	ckfree(auxPtr->continueTargets);
	auxPtr->continueTargets = NULL;
	auxPtr->numContinueTargets = 0;
    }
}

/*
 *----------------------------------------------------------------------
 *
 * TclFetchAuxData --
 *
 *	Fetch back from the CompileEnv an item of AuxData stored at
 *	index.
 *
 * Results:
 *	The ClientData previously stored by TclCreatAuxData().
 *
 * Side effects:
 *	None.
 *
 *----------------------------------------------------------------------
 */

ClientData
TclFetchAuxData(
    CompileEnv *envPtr,		/* CompileEnv from which to fetch */
    int index)			/* Index of AuxData to fetch */
{
    if (envPtr->auxData == NULL) {
	return NULL;
    }
    return BA_AuxData_At(envPtr->auxData, index)->clientData;
}

/*
 *----------------------------------------------------------------------
 *
 * TclCreateAuxData --
 *
 *	Procedure that allocates and initializes a new AuxData structure in a
 *	CompileEnv's array of compilation auxiliary data records. These
 *	AuxData records hold information created during compilation by
 *	CompileProcs and used by instructions during execution.
 *
 * Results:
 *	Returns the index for the newly created AuxData structure.
 *
 * Side effects:
 *	If there is not enough room in the CompileEnv's AuxData array, the
 *	AuxData array in expanded: a new array of double the size is
 *	allocated, if envPtr->mallocedAuxDataArray is non-zero the old array
 *	is freed, and AuxData entries are copied from the old array to the new
 *	one.
 *
 *----------------------------------------------------------------------
 */

int
TclCreateAuxData(
    ClientData clientData,	/* The compilation auxiliary data to store in
				 * the new aux data record. */
    const AuxDataType *typePtr,	/* Pointer to the type to attach to this
				 * AuxData */
    register CompileEnv *envPtr)/* Points to the CompileEnv for which a new
				 * aux data structure is to be allocated. */
{
    AuxData *auxDataPtr;	/* Points to the new AuxData structure */

    if (envPtr->auxData == NULL) {
	envPtr->auxData = BA_AuxData_Create();
    }

    envPtr->auxData = BA_AuxData_Append(envPtr->auxData, &auxDataPtr);
    auxDataPtr->clientData = clientData;
    auxDataPtr->type = typePtr;
    return (int) (BA_AuxData_Size(envPtr->auxData) - 1);
}

/*
 *----------------------------------------------------------------------
 *
 * TclEmitForwardJump --
 *
 *	Procedure to emit a two-byte forward jump of kind "jumpType". Since
 *	the jump may later have to be grown to five bytes if the jump target
 *	is more than, say, 127 bytes away, this procedure also initializes a
 *	JumpFixup record with information about the jump.
 *
 * Results:
 *	None.
 *
 * Side effects:
 *	The JumpFixup record pointed to by "jumpFixupPtr" is initialized with
 *	information needed later if the jump is to be grown. Also, a two byte
 *	jump of the designated type is emitted at the current point in the
 *	bytecode stream.
 *
 *----------------------------------------------------------------------
 */

void
TclEmitForwardJump(
    CompileEnv *envPtr,		/* Points to the CompileEnv structure that
				 * holds the resulting instruction. */
    TclJumpType jumpType,	/* Indicates the kind of jump: if true or
				 * false or unconditional. */
    JumpFixup *jumpFixupPtr)	/* Points to the JumpFixup structure to
				 * initialize with information about this
				 * forward jump. */
{
    /*
     * Initialize the JumpFixup structure:
     *    - codeOffset is offset of first byte of jump below
     *    - cmdIndex is index of the command after the current one
     *    - exceptIndex is the index of the first ExceptionRange after the
     *	    current one.
     */

    jumpFixupPtr->jumpType = jumpType;
    jumpFixupPtr->codeOffset = envPtr->codeNext - envPtr->codeStart;
    jumpFixupPtr->cmdIndex = envPtr->numCommands;
    jumpFixupPtr->exceptIndex = envPtr->exceptArrayNext;

    switch (jumpType) {
    case TCL_UNCONDITIONAL_JUMP:
	TclEmitInstInt1(INST_JUMP1, 0, envPtr);
	break;
    case TCL_TRUE_JUMP:
	TclEmitInstInt1(INST_JUMP_TRUE1, 0, envPtr);
	break;
    default:
	TclEmitInstInt1(INST_JUMP_FALSE1, 0, envPtr);
	break;
    }
}

/*
 *----------------------------------------------------------------------
 *
 * TclFixupForwardJump --
 *
 *	Procedure that updates a previously-emitted forward jump to jump a
 *	specified number of bytes, "jumpDist". If necessary, the jump is grown
 *	from two to five bytes; this is done if the jump distance is greater
 *	than "distThreshold" (normally 127 bytes). The jump is described by a
 *	JumpFixup record previously initialized by TclEmitForwardJump.
 *
 * Results:
 *	1 if the jump was grown and subsequent instructions had to be moved;
 *	otherwise 0. This result is returned to allow callers to update any
 *	additional code offsets they may hold.
 *
 * Side effects:
 *	The jump may be grown and subsequent instructions moved. If this
 *	happens, the code offsets for any commands and any ExceptionRange
 *	records between the jump and the current code address will be updated
 *	to reflect the moved code. Also, the bytecode instruction array in the
 *	CompileEnv structure may be grown and reallocated.
 *
 *----------------------------------------------------------------------
 */

int
TclFixupForwardJump(
    CompileEnv *envPtr,		/* Points to the CompileEnv structure that
				 * holds the resulting instruction. */
    JumpFixup *jumpFixupPtr,	/* Points to the JumpFixup structure that
				 * describes the forward jump. */
    int jumpDist,		/* Jump distance to set in jump instr. */
    int distThreshold)		/* Maximum distance before the two byte jump
				 * is grown to five bytes. */
{
    unsigned char *jumpPc, *p;
    int firstCmd, lastCmd, firstRange, lastRange, k;
    unsigned numBytes;

    if (jumpDist <= distThreshold) {
	jumpPc = envPtr->codeStart + jumpFixupPtr->codeOffset;
	switch (jumpFixupPtr->jumpType) {
	case TCL_UNCONDITIONAL_JUMP:
	    TclUpdateInstInt1AtPc(INST_JUMP1, jumpDist, jumpPc);
	    break;
	case TCL_TRUE_JUMP:
	    TclUpdateInstInt1AtPc(INST_JUMP_TRUE1, jumpDist, jumpPc);
	    break;
	default:
	    TclUpdateInstInt1AtPc(INST_JUMP_FALSE1, jumpDist, jumpPc);
	    break;
	}
	return 0;
    }

    /*
     * We must grow the jump then move subsequent instructions down. Note that
     * if we expand the space for generated instructions, code addresses might
     * change; be careful about updating any of these addresses held in
     * variables.
     */

    if ((envPtr->codeNext + 3) > envPtr->codeEnd) {
	TclExpandCodeArray(envPtr);
    }
    jumpPc = envPtr->codeStart + jumpFixupPtr->codeOffset;
    numBytes = envPtr->codeNext-jumpPc-2;
    p = jumpPc+2;
    memmove(p+3, p, numBytes);

    envPtr->codeNext += 3;
    jumpDist += 3;
    switch (jumpFixupPtr->jumpType) {
    case TCL_UNCONDITIONAL_JUMP:
	TclUpdateInstInt4AtPc(INST_JUMP4, jumpDist, jumpPc);
	break;
    case TCL_TRUE_JUMP:
	TclUpdateInstInt4AtPc(INST_JUMP_TRUE4, jumpDist, jumpPc);
	break;
    default:
	TclUpdateInstInt4AtPc(INST_JUMP_FALSE4, jumpDist, jumpPc);
	break;
    }

    /*
     * Adjust the code offsets for any commands and any ExceptionRange records
     * between the jump and the current code address.
     */

    firstCmd = jumpFixupPtr->cmdIndex;
    lastCmd = envPtr->numCommands - 1;
    if (firstCmd < lastCmd) {
	for (k = firstCmd;  k <= lastCmd;  k++) {
	    BA_CmdLocation_At(envPtr->cmdMap, k)->codeOffset += 3;
	}
    }

    firstRange = jumpFixupPtr->exceptIndex;
    lastRange = envPtr->exceptArrayNext - 1;
    for (k = firstRange;  k <= lastRange;  k++) {
	ExceptionRange *rangePtr = &envPtr->exceptArrayPtr[k];

	rangePtr->codeOffset += 3;
	switch (rangePtr->type) {
	case LOOP_EXCEPTION_RANGE:
	    rangePtr->breakOffset += 3;
	    if (rangePtr->continueOffset != -1) {
		rangePtr->continueOffset += 3;
	    }
	    break;
	case CATCH_EXCEPTION_RANGE:
	    rangePtr->catchOffset += 3;
	    break;
	default:
	    Tcl_Panic("TclFixupForwardJump: bad ExceptionRange type %d",
		    rangePtr->type);
	}
    }

    for (k = 0 ; k < envPtr->exceptArrayNext ; k++) {
	ExceptionAux *auxPtr = &envPtr->exceptAuxArrayPtr[k];
	int i;

	for (i=0 ; i<auxPtr->numBreakTargets ; i++) {
	    if (jumpFixupPtr->codeOffset < auxPtr->breakTargets[i]) {
		auxPtr->breakTargets[i] += 3;
	    }
	}
	for (i=0 ; i<auxPtr->numContinueTargets ; i++) {
	    if (jumpFixupPtr->codeOffset < auxPtr->continueTargets[i]) {
		auxPtr->continueTargets[i] += 3;
	    }
	}
    }

    return 1;			/* the jump was grown */
}

/*
 *----------------------------------------------------------------------
 *
 * TclGetInstructionTable --
 *
 *	Returns a pointer to the table describing Tcl bytecode instructions.
 *	This procedure is defined so that clients can access the pointer from
 *	outside the TCL DLLs.
 *
 * Results:
 *	Returns a pointer to the global instruction table, same as the
 *	expression (&tclInstructionTable[0]).
 *
 * Side effects:
 *	None.
 *
 *----------------------------------------------------------------------
 */

const void * /* == InstructionDesc* == */
TclGetInstructionTable(void)
{
    return &tclInstructionTable[0];
}

/*
 *--------------------------------------------------------------
 *
 * RegisterAuxDataType --
 *
 *	This procedure is called to register a new AuxData type in the table
 *	of all AuxData types supported by Tcl.
 *
 * Results:
 *	None.
 *
 * Side effects:
 *	The type is registered in the AuxData type table. If there was already
 *	a type with the same name as in typePtr, it is replaced with the new
 *	type.
 *
 *--------------------------------------------------------------
 */

static void
RegisterAuxDataType(
    const AuxDataType *typePtr)	/* Information about object type; storage must
				 * be statically allocated (must live forever;
				 * will not be deallocated). */
{
    register Tcl_HashEntry *hPtr;
    int isNew;

    Tcl_MutexLock(&tableMutex);
    if (!auxDataTypeTableInitialized) {
	TclInitAuxDataTypeTable();
    }

    /*
     * If there's already a type with the given name, remove it.
     */

    hPtr = Tcl_FindHashEntry(&auxDataTypeTable, typePtr->name);
    if (hPtr != NULL) {
	Tcl_DeleteHashEntry(hPtr);
    }

    /*
     * Now insert the new object type.
     */

    hPtr = Tcl_CreateHashEntry(&auxDataTypeTable, typePtr->name, &isNew);
    if (isNew) {
	Tcl_SetHashValue(hPtr, typePtr);
    }
    Tcl_MutexUnlock(&tableMutex);
}

/*
 *----------------------------------------------------------------------
 *
 * TclGetAuxDataType --
 *
 *	This procedure looks up an Auxdata type by name.
 *
 * Results:
 *	If an AuxData type with name matching "typeName" is found, a pointer
 *	to its AuxDataType structure is returned; otherwise, NULL is returned.
 *
 * Side effects:
 *	None.
 *
 *----------------------------------------------------------------------
 */

const AuxDataType *
TclGetAuxDataType(
    const char *typeName)	/* Name of AuxData type to look up. */
{
    register Tcl_HashEntry *hPtr;
    const AuxDataType *typePtr = NULL;

    Tcl_MutexLock(&tableMutex);
    if (!auxDataTypeTableInitialized) {
	TclInitAuxDataTypeTable();
    }

    hPtr = Tcl_FindHashEntry(&auxDataTypeTable, typeName);
    if (hPtr != NULL) {
	typePtr = Tcl_GetHashValue(hPtr);
    }
    Tcl_MutexUnlock(&tableMutex);

    return typePtr;
}

/*
 *--------------------------------------------------------------
 *
 * TclInitAuxDataTypeTable --
 *
 *	This procedure is invoked to perform once-only initialization of the
 *	AuxData type table. It also registers the AuxData types defined in
 *	this file.
 *
 * Results:
 *	None.
 *
 * Side effects:
 *	Initializes the table of defined AuxData types "auxDataTypeTable" with
 *	builtin AuxData types defined in this file.
 *
 *--------------------------------------------------------------
 */

void
TclInitAuxDataTypeTable(void)
{
    /*
     * The table mutex must already be held before this routine is invoked.
     */

    auxDataTypeTableInitialized = 1;
    Tcl_InitHashTable(&auxDataTypeTable, TCL_STRING_KEYS);

    /*
     * There are only three AuxData types at this time, so register them here.
     */

    RegisterAuxDataType(&tclForeachInfoType);
    RegisterAuxDataType(&tclJumptableInfoType);
    RegisterAuxDataType(&tclDictUpdateInfoType);
}

/*
 *----------------------------------------------------------------------
 *
 * TclFinalizeAuxDataTypeTable --
 *
 *	This procedure is called by Tcl_Finalize after all exit handlers have
 *	been run to free up storage associated with the table of AuxData
 *	types. This procedure is called by TclFinalizeExecution() which is
 *	called by Tcl_Finalize().
 *
 * Results:
 *	None.
 *
 * Side effects:
 *	Deletes all entries in the hash table of AuxData types.
 *
 *----------------------------------------------------------------------
 */

void
TclFinalizeAuxDataTypeTable(void)
{
    Tcl_MutexLock(&tableMutex);
    if (auxDataTypeTableInitialized) {
	Tcl_DeleteHashTable(&auxDataTypeTable);
	auxDataTypeTableInitialized = 0;
    }
    Tcl_MutexUnlock(&tableMutex);
}

/*
 *----------------------------------------------------------------------
 *
 * TclCmdStartAddress --
 *
 * Results:
 *	None.
 *
 * Side effects:
 *	Deletes all entries in the hash table of AuxData types.
 *
 *----------------------------------------------------------------------
 */

void *
TclCmdStartAddress(
    CompileEnv *envPtr,
    int i)
{
    BA_CmdLocation *map = envPtr->cmdMap;

    return envPtr->codeStart + BA_CmdLocation_At(map, i)->codeOffset;
}

/*
 *----------------------------------------------------------------------
 *
 * GetCmdLocEncodingSize --
 *
 *	Computes the total number of bytes needed to encode the command
 *	location information for some compiled code.
 *
 * Results:
 *	The byte count needed to encode the compiled location information.
 *
 * Side effects:
 *	None.
 *
 *----------------------------------------------------------------------
 */

static int
GetCmdLocEncodingSize(
    CompileEnv *envPtr)		/* Points to compilation environment structure
				 * containing the CmdLocation structure to
				 * encode. */
{
    int numCmds = envPtr->numCommands;
    int codeDelta, codeLen, srcDelta, srcLen;
    int codeDeltaNext, codeLengthNext, srcDeltaNext, srcLengthNext;
				/* The offsets in their respective byte
				 * sequences where the next encoded offset or
				 * length should go. */
    int prevCodeOffset, prevSrcOffset, i;
    BA_CmdLocation *map = envPtr->cmdMap;

    codeDeltaNext = codeLengthNext = srcDeltaNext = srcLengthNext = 0;
    prevCodeOffset = prevSrcOffset = 0;
    for (i = 0;  i < numCmds;  i++) {
	CmdLocation *cmdLocPtr = BA_CmdLocation_At(map, i);

	codeDelta = cmdLocPtr->codeOffset - prevCodeOffset;
	if (codeDelta < 0) {
	    Tcl_Panic("GetCmdLocEncodingSize: bad code offset");
	} else if (codeDelta <= 127) {
	    codeDeltaNext++;
	} else {
	    codeDeltaNext += 5;	/* 1 byte for 0xFF, 4 for positive delta */
	}
	prevCodeOffset = cmdLocPtr->codeOffset;

	codeLen = cmdLocPtr->numCodeBytes;
	if (codeLen < 0) {
	    Tcl_Panic("GetCmdLocEncodingSize: bad code length");
	} else if (codeLen <= 127) {
	    codeLengthNext++;
	} else {
	    codeLengthNext += 5;/* 1 byte for 0xFF, 4 for length */
	}

	srcDelta = cmdLocPtr->srcOffset - prevSrcOffset;
	if ((-127 <= srcDelta) && (srcDelta <= 127) && (srcDelta != -1)) {
	    srcDeltaNext++;
	} else {
	    srcDeltaNext += 5;	/* 1 byte for 0xFF, 4 for delta */
	}
	prevSrcOffset = cmdLocPtr->srcOffset;

	srcLen = cmdLocPtr->numSrcBytes;
	if (srcLen < 0) {
	    Tcl_Panic("GetCmdLocEncodingSize: bad source length");
	} else if (srcLen <= 127) {
	    srcLengthNext++;
	} else {
	    srcLengthNext += 5;	/* 1 byte for 0xFF, 4 for length */
	}
    }

    return (codeDeltaNext + codeLengthNext + srcDeltaNext + srcLengthNext);
}

/*
 *----------------------------------------------------------------------
 *
 * EncodeCmdLocMap --
 *
 *	Encode the command location information for some compiled code into a
 *	ByteCode structure. The encoded command location map is stored as
 *	three adjacent byte sequences.
 *
 * Results:
 *	Pointer to the first byte after the encoded command location
 *	information.
 *
 * Side effects:
 *	The encoded information is stored into the block of memory headed by
 *	codePtr. Also records pointers to the start of the four byte sequences
 *	in fields in codePtr's ByteCode header structure.
 *
 *----------------------------------------------------------------------
 */

static unsigned char *
EncodeCmdLocMap(
    CompileEnv *envPtr,		/* Points to compilation environment structure
				 * containing the CmdLocation structure to
				 * encode. */
    ByteCode *codePtr,		/* ByteCode in which to encode envPtr's
				 * command location information. */
    unsigned char *startPtr)	/* Points to the first byte in codePtr's
				 * memory block where the location information
				 * is to be stored. */
{
    int numCmds = envPtr->numCommands;
    register unsigned char *p = startPtr;
    int codeDelta, codeLen, srcDelta, srcLen, prevOffset;
    register int i;
    BA_CmdLocation *map = envPtr->cmdMap;

    /*
     * Encode the code offset for each command as a sequence of deltas.
     */

    codePtr->codeDeltaStart = p;
    prevOffset = 0;
    for (i = 0;  i < numCmds;  i++) {
	CmdLocation *cmdLocPtr = BA_CmdLocation_At(map, i);

	codeDelta = cmdLocPtr->codeOffset - prevOffset;
	if (codeDelta < 0) {
	    Tcl_Panic("EncodeCmdLocMap: bad code offset");
	} else if (codeDelta <= 127) {
	    TclStoreInt1AtPtr(codeDelta, p);
	    p++;
	} else {
	    TclStoreInt1AtPtr(0xFF, p);
	    p++;
	    TclStoreInt4AtPtr(codeDelta, p);
	    p += 4;
	}
	prevOffset = cmdLocPtr->codeOffset;
    }

    /*
     * Encode the code length for each command.
     */

    codePtr->codeLengthStart = p;
    for (i = 0;  i < numCmds;  i++) {
	CmdLocation *cmdLocPtr = BA_CmdLocation_At(map, i);

	codeLen = cmdLocPtr->numCodeBytes;
	if (codeLen < 0) {
	    Tcl_Panic("EncodeCmdLocMap: bad code length");
	} else if (codeLen <= 127) {
	    TclStoreInt1AtPtr(codeLen, p);
	    p++;
	} else {
	    TclStoreInt1AtPtr(0xFF, p);
	    p++;
	    TclStoreInt4AtPtr(codeLen, p);
	    p += 4;
	}
    }

    /*
     * Encode the source offset for each command as a sequence of deltas.
     */

    codePtr->srcDeltaStart = p;
    prevOffset = 0;
    for (i = 0;  i < numCmds;  i++) {
	CmdLocation *cmdLocPtr = BA_CmdLocation_At(map, i);

	srcDelta = cmdLocPtr->srcOffset - prevOffset;
	if ((-127 <= srcDelta) && (srcDelta <= 127) && (srcDelta != -1)) {
	    TclStoreInt1AtPtr(srcDelta, p);
	    p++;
	} else {
	    TclStoreInt1AtPtr(0xFF, p);
	    p++;
	    TclStoreInt4AtPtr(srcDelta, p);
	    p += 4;
	}
	prevOffset = cmdLocPtr->srcOffset;
    }

    /*
     * Encode the source length for each command.
     */

    codePtr->srcLengthStart = p;
    for (i = 0;  i < numCmds;  i++) {
	CmdLocation *cmdLocPtr = BA_CmdLocation_At(map, i);

	srcLen = cmdLocPtr->numSrcBytes;
	if (srcLen < 0) {
	    Tcl_Panic("EncodeCmdLocMap: bad source length");
	} else if (srcLen <= 127) {
	    TclStoreInt1AtPtr(srcLen, p);
	    p++;
	} else {
	    TclStoreInt1AtPtr(0xFF, p);
	    p++;
	    TclStoreInt4AtPtr(srcLen, p);
	    p += 4;
	}
    }

    return p;
}

#ifdef TCL_COMPILE_DEBUG
/*
 *----------------------------------------------------------------------
 *
 * TclPrintByteCodeObj --
 *
 *	This procedure prints ("disassembles") the instructions of a bytecode
 *	object to stdout.
 *
 * Results:
 *	None.
 *
 * Side effects:
 *	None.
 *
 *----------------------------------------------------------------------
 */

void
TclPrintByteCodeObj(
    Tcl_Interp *interp,		/* Used only for Tcl_GetStringFromObj. */
    Tcl_Obj *objPtr)		/* The bytecode object to disassemble. */
{
    Tcl_Obj *bufPtr = TclDisassembleByteCodeObj(objPtr);

    fprintf(stdout, "\n%s", TclGetString(bufPtr));
    Tcl_DecrRefCount(bufPtr);
}

/*
 *----------------------------------------------------------------------
 *
 * TclPrintInstruction --
 *
 *	This procedure prints ("disassembles") one instruction from a bytecode
 *	object to stdout.
 *
 * Results:
 *	Returns the length in bytes of the current instruiction.
 *
 * Side effects:
 *	None.
 *
 *----------------------------------------------------------------------
 */

int
TclPrintInstruction(
    ByteCode *codePtr,		/* Bytecode containing the instruction. */
    const unsigned char *pc)	/* Points to first byte of instruction. */
{
    Tcl_Obj *bufferObj;
    int numBytes;

    TclNewObj(bufferObj);
    numBytes = FormatInstruction(codePtr, pc, bufferObj);
    fprintf(stdout, "%s", TclGetString(bufferObj));
    Tcl_DecrRefCount(bufferObj);
    return numBytes;
}

/*
 *----------------------------------------------------------------------
 *
 * TclPrintObject --
 *
 *	This procedure prints up to a specified number of characters from the
 *	argument Tcl object's string representation to a specified file.
 *
 * Results:
 *	None.
 *
 * Side effects:
 *	Outputs characters to the specified file.
 *
 *----------------------------------------------------------------------
 */

void
TclPrintObject(
    FILE *outFile,		/* The file to print the source to. */
    Tcl_Obj *objPtr,		/* Points to the Tcl object whose string
				 * representation should be printed. */
    int maxChars)		/* Maximum number of chars to print. */
{
    char *bytes;
    int length;

    bytes = Tcl_GetStringFromObj(objPtr, &length);
    TclPrintSource(outFile, bytes, TclMin(length, maxChars));
}

/*
 *----------------------------------------------------------------------
 *
 * TclPrintSource --
 *
 *	This procedure prints up to a specified number of characters from the
 *	argument string to a specified file. It tries to produce legible
 *	output by adding backslashes as necessary.
 *
 * Results:
 *	None.
 *
 * Side effects:
 *	Outputs characters to the specified file.
 *
 *----------------------------------------------------------------------
 */

void
TclPrintSource(
    FILE *outFile,		/* The file to print the source to. */
    const char *stringPtr,	/* The string to print. */
    int maxChars)		/* Maximum number of chars to print. */
{
    Tcl_Obj *bufferObj;

    TclNewObj(bufferObj);
    PrintSourceToObj(bufferObj, stringPtr, maxChars);
    fprintf(outFile, "%s", TclGetString(bufferObj));
    Tcl_DecrRefCount(bufferObj);
}
#endif /* TCL_COMPILE_DEBUG */

/*
 *----------------------------------------------------------------------
 *
 * TclDisassembleByteCodeObj --
 *
 *	Given an object which is of bytecode type, return a disassembled
 *	version of the bytecode (in a new refcount 0 object). No guarantees
 *	are made about the details of the contents of the result.
 *
 *----------------------------------------------------------------------
 */

Tcl_Obj *
TclDisassembleByteCodeObj(
    Tcl_Obj *objPtr)		/* The bytecode object to disassemble. */
{
    ByteCode *codePtr = objPtr->internalRep.twoPtrValue.ptr1;
    unsigned char *codeStart, *codeLimit, *pc;
    unsigned char *codeDeltaNext, *codeLengthNext;
    unsigned char *srcDeltaNext, *srcLengthNext;
    int codeOffset, codeLen, srcOffset, srcLen, numCmds, delta, i;
    Interp *iPtr = (Interp *) *codePtr->interpHandle;
    Tcl_Obj *bufferObj;
    char ptrBuf1[20], ptrBuf2[20];

    TclNewObj(bufferObj);
    if (codePtr->refCount <= 0) {
	return bufferObj;	/* Already freed. */
    }

    codeStart = codePtr->codeStart;
    codeLimit = codeStart + codePtr->numCodeBytes;
    numCmds = codePtr->numCommands;

    /*
     * Print header lines describing the ByteCode.
     */

    sprintf(ptrBuf1, "%p", codePtr);
    sprintf(ptrBuf2, "%p", iPtr);
    Tcl_AppendPrintfToObj(bufferObj,
	    "ByteCode 0x%s, refCt %u, epoch %u, interp 0x%s (epoch %u)\n",
	    ptrBuf1, codePtr->refCount, codePtr->compileEpoch, ptrBuf2,
	    iPtr->compileEpoch);
    Tcl_AppendToObj(bufferObj, "  Source ", -1);
    PrintSourceToObj(bufferObj, codePtr->source,
	    TclMin(codePtr->numSrcBytes, 55));
    Tcl_AppendPrintfToObj(bufferObj,
	    "\n  Cmds %d, src %d, inst %d, litObjs %u, aux %d, stkDepth %u, code/src %.2f\n",
	    numCmds, codePtr->numSrcBytes, codePtr->numCodeBytes,
	    codePtr->numLitObjects, codePtr->numAuxDataItems,
	    codePtr->maxStackDepth,
#ifdef TCL_COMPILE_STATS
	    codePtr->numSrcBytes?
		    codePtr->structureSize/(float)codePtr->numSrcBytes :
#endif
	    0.0);

#ifdef TCL_COMPILE_STATS
    Tcl_AppendPrintfToObj(bufferObj,
	    "  Code %lu = header %lu+inst %d+litObj %lu+exc %lu+aux %lu+cmdMap %d\n",
	    (unsigned long) codePtr->structureSize,
	    (unsigned long) (sizeof(ByteCode) - sizeof(size_t) - sizeof(Tcl_Time)),
	    codePtr->numCodeBytes,
	    (unsigned long) (codePtr->numLitObjects * sizeof(Tcl_Obj *)),
	    (unsigned long) (codePtr->numExceptRanges*sizeof(ExceptionRange)),
	    (unsigned long) (codePtr->numAuxDataItems * sizeof(AuxData)),
	    codePtr->numCmdLocBytes);
#endif /* TCL_COMPILE_STATS */

    /*
     * If the ByteCode is the compiled body of a Tcl procedure, print
     * information about that procedure. Note that we don't know the
     * procedure's name since ByteCode's can be shared among procedures.
     */

    if (codePtr->procPtr != NULL) {
	Proc *procPtr = codePtr->procPtr;
	int numCompiledLocals = procPtr->numCompiledLocals;

	sprintf(ptrBuf1, "%p", procPtr);
	Tcl_AppendPrintfToObj(bufferObj,
		"  Proc 0x%s, refCt %d, args %d, compiled locals %d\n",
		ptrBuf1, procPtr->refCount, procPtr->numArgs,
		numCompiledLocals);
	if (numCompiledLocals > 0) {
	    CompiledLocal *localPtr = procPtr->firstLocalPtr;

	    for (i = 0;  i < numCompiledLocals;  i++) {
		Tcl_AppendPrintfToObj(bufferObj,
			"      slot %d%s%s%s%s%s%s", i,
			(localPtr->flags & (VAR_ARRAY|VAR_LINK)) ? "" : ", scalar",
			(localPtr->flags & VAR_ARRAY) ? ", array" : "",
			(localPtr->flags & VAR_LINK) ? ", link" : "",
			(localPtr->flags & VAR_ARGUMENT) ? ", arg" : "",
			(localPtr->flags & VAR_TEMPORARY) ? ", temp" : "",
			(localPtr->flags & VAR_RESOLVED) ? ", resolved" : "");
		if (TclIsVarTemporary(localPtr)) {
		    Tcl_AppendToObj(bufferObj, "\n", -1);
		} else {
		    Tcl_AppendPrintfToObj(bufferObj, ", \"%s\"\n",
			    localPtr->name);
		}
		localPtr = localPtr->nextPtr;
	    }
	}
    }

    /*
     * Print the ExceptionRange array.
     */

    if (codePtr->numExceptRanges > 0) {
	Tcl_AppendPrintfToObj(bufferObj, "  Exception ranges %d, depth %d:\n",
		codePtr->numExceptRanges, codePtr->maxExceptDepth);
	for (i = 0;  i < codePtr->numExceptRanges;  i++) {
	    ExceptionRange *rangePtr = &codePtr->exceptArrayPtr[i];

	    Tcl_AppendPrintfToObj(bufferObj,
		    "      %d: level %d, %s, pc %d-%d, ",
		    i, rangePtr->nestingLevel,
		    (rangePtr->type==LOOP_EXCEPTION_RANGE ? "loop" : "catch"),
		    rangePtr->codeOffset,
		    (rangePtr->codeOffset + rangePtr->numCodeBytes - 1));
	    switch (rangePtr->type) {
	    case LOOP_EXCEPTION_RANGE:
		Tcl_AppendPrintfToObj(bufferObj, "continue %d, break %d\n",
			rangePtr->continueOffset, rangePtr->breakOffset);
		break;
	    case CATCH_EXCEPTION_RANGE:
		Tcl_AppendPrintfToObj(bufferObj, "catch %d\n",
			rangePtr->catchOffset);
		break;
	    default:
		Tcl_Panic("TclDisassembleByteCodeObj: bad ExceptionRange type %d",
			rangePtr->type);
	    }
	}
    }

    /*
     * If there were no commands (e.g., an expression or an empty string was
     * compiled), just print all instructions and return.
     */

    if (numCmds == 0) {
	pc = codeStart;
	while (pc < codeLimit) {
	    Tcl_AppendToObj(bufferObj, "    ", -1);
	    pc += FormatInstruction(codePtr, pc, bufferObj);
	}
	return bufferObj;
    }

    /*
     * Print table showing the code offset, source offset, and source length
     * for each command. These are encoded as a sequence of bytes.
     */

    Tcl_AppendPrintfToObj(bufferObj, "  Commands %d:", numCmds);
    codeDeltaNext = codePtr->codeDeltaStart;
    codeLengthNext = codePtr->codeLengthStart;
    srcDeltaNext = codePtr->srcDeltaStart;
    srcLengthNext = codePtr->srcLengthStart;
    codeOffset = srcOffset = 0;
    for (i = 0;  i < numCmds;  i++) {
	if ((unsigned) *codeDeltaNext == (unsigned) 0xFF) {
	    codeDeltaNext++;
	    delta = TclGetInt4AtPtr(codeDeltaNext);
	    codeDeltaNext += 4;
	} else {
	    delta = TclGetInt1AtPtr(codeDeltaNext);
	    codeDeltaNext++;
	}
	codeOffset += delta;

	if ((unsigned) *codeLengthNext == (unsigned) 0xFF) {
	    codeLengthNext++;
	    codeLen = TclGetInt4AtPtr(codeLengthNext);
	    codeLengthNext += 4;
	} else {
	    codeLen = TclGetInt1AtPtr(codeLengthNext);
	    codeLengthNext++;
	}

	if ((unsigned) *srcDeltaNext == (unsigned) 0xFF) {
	    srcDeltaNext++;
	    delta = TclGetInt4AtPtr(srcDeltaNext);
	    srcDeltaNext += 4;
	} else {
	    delta = TclGetInt1AtPtr(srcDeltaNext);
	    srcDeltaNext++;
	}
	srcOffset += delta;

	if ((unsigned) *srcLengthNext == (unsigned) 0xFF) {
	    srcLengthNext++;
	    srcLen = TclGetInt4AtPtr(srcLengthNext);
	    srcLengthNext += 4;
	} else {
	    srcLen = TclGetInt1AtPtr(srcLengthNext);
	    srcLengthNext++;
	}

	Tcl_AppendPrintfToObj(bufferObj, "%s%4d: pc %d-%d, src %d-%d",
		((i % 2)? "     " : "\n   "),
		(i+1), codeOffset, (codeOffset + codeLen - 1),
		srcOffset, (srcOffset + srcLen - 1));
    }
    if (numCmds > 0) {
	Tcl_AppendToObj(bufferObj, "\n", -1);
    }

    /*
     * Print each instruction. If the instruction corresponds to the start of
     * a command, print the command's source. Note that we don't need the code
     * length here.
     */

    codeDeltaNext = codePtr->codeDeltaStart;
    srcDeltaNext = codePtr->srcDeltaStart;
    srcLengthNext = codePtr->srcLengthStart;
    codeOffset = srcOffset = 0;
    pc = codeStart;
    for (i = 0;  i < numCmds;  i++) {
	if ((unsigned) *codeDeltaNext == (unsigned) 0xFF) {
	    codeDeltaNext++;
	    delta = TclGetInt4AtPtr(codeDeltaNext);
	    codeDeltaNext += 4;
	} else {
	    delta = TclGetInt1AtPtr(codeDeltaNext);
	    codeDeltaNext++;
	}
	codeOffset += delta;

	if ((unsigned) *srcDeltaNext == (unsigned) 0xFF) {
	    srcDeltaNext++;
	    delta = TclGetInt4AtPtr(srcDeltaNext);
	    srcDeltaNext += 4;
	} else {
	    delta = TclGetInt1AtPtr(srcDeltaNext);
	    srcDeltaNext++;
	}
	srcOffset += delta;

	if ((unsigned) *srcLengthNext == (unsigned) 0xFF) {
	    srcLengthNext++;
	    srcLen = TclGetInt4AtPtr(srcLengthNext);
	    srcLengthNext += 4;
	} else {
	    srcLen = TclGetInt1AtPtr(srcLengthNext);
	    srcLengthNext++;
	}

	/*
	 * Print instructions before command i.
	 */

	while ((pc-codeStart) < codeOffset) {
	    Tcl_AppendToObj(bufferObj, "    ", -1);
	    pc += FormatInstruction(codePtr, pc, bufferObj);
	}

	Tcl_AppendPrintfToObj(bufferObj, "  Command %d: ", i+1);
	PrintSourceToObj(bufferObj, (codePtr->source + srcOffset),
		TclMin(srcLen, 55));
	Tcl_AppendToObj(bufferObj, "\n", -1);
    }
    if (pc < codeLimit) {
	/*
	 * Print instructions after the last command.
	 */

	while (pc < codeLimit) {
	    Tcl_AppendToObj(bufferObj, "    ", -1);
	    pc += FormatInstruction(codePtr, pc, bufferObj);
	}
    }
    return bufferObj;
}

/*
 *----------------------------------------------------------------------
 *
 * FormatInstruction --
 *
 *	Appends a representation of a bytecode instruction to a Tcl_Obj.
 *
 *----------------------------------------------------------------------
 */

static int
FormatInstruction(
    ByteCode *codePtr,		/* Bytecode containing the instruction. */
    const unsigned char *pc,	/* Points to first byte of instruction. */
    Tcl_Obj *bufferObj)		/* Object to append instruction info to. */
{
    Proc *procPtr = codePtr->procPtr;
    unsigned char opCode = *pc;
    register const InstructionDesc *instDesc = &tclInstructionTable[opCode];
    unsigned char *codeStart = codePtr->codeStart;
    unsigned pcOffset = pc - codeStart;
    int opnd = 0, i, j, numBytes = 1;
    int localCt = procPtr ? procPtr->numCompiledLocals : 0;
    CompiledLocal *localPtr = procPtr ? procPtr->firstLocalPtr : NULL;
    char suffixBuffer[128];	/* Additional info to print after main opcode
				 * and immediates. */
    char *suffixSrc = NULL;
    Tcl_Obj *suffixObj = NULL;
    AuxData *auxPtr = NULL;

    suffixBuffer[0] = '\0';
    Tcl_AppendPrintfToObj(bufferObj, "(%u) %s ", pcOffset, instDesc->name);
    for (i = 0;  i < instDesc->numOperands;  i++) {
	switch (instDesc->opTypes[i]) {
	case OPERAND_INT1:
	    opnd = TclGetInt1AtPtr(pc+numBytes); numBytes++;
	    if (opCode == INST_JUMP1 || opCode == INST_JUMP_TRUE1
		    || opCode == INST_JUMP_FALSE1) {
		sprintf(suffixBuffer, "pc %u", pcOffset+opnd);
	    }
	    Tcl_AppendPrintfToObj(bufferObj, "%+d ", opnd);
	    break;
	case OPERAND_INT4:
	    opnd = TclGetInt4AtPtr(pc+numBytes); numBytes += 4;
	    if (opCode == INST_JUMP4 || opCode == INST_JUMP_TRUE4
		    || opCode == INST_JUMP_FALSE4) {
		sprintf(suffixBuffer, "pc %u", pcOffset+opnd);
	    } else if (opCode == INST_START_CMD) {
		sprintf(suffixBuffer, "next cmd at pc %u", pcOffset+opnd);
	    }
	    Tcl_AppendPrintfToObj(bufferObj, "%+d ", opnd);
	    break;
	case OPERAND_UINT1:
	    opnd = TclGetUInt1AtPtr(pc+numBytes); numBytes++;
	    if (opCode == INST_PUSH1) {
		suffixObj = codePtr->objArrayPtr[opnd];
	    }
	    Tcl_AppendPrintfToObj(bufferObj, "%u ", (unsigned) opnd);
	    break;
	case OPERAND_AUX4:
	case OPERAND_UINT4:
	    opnd = TclGetUInt4AtPtr(pc+numBytes); numBytes += 4;
	    if (opCode == INST_PUSH4) {
		suffixObj = codePtr->objArrayPtr[opnd];
	    } else if (opCode == INST_START_CMD && opnd != 1) {
		sprintf(suffixBuffer+strlen(suffixBuffer),
			", %u cmds start here", opnd);
	    }
	    Tcl_AppendPrintfToObj(bufferObj, "%u ", (unsigned) opnd);
	    if (instDesc->opTypes[i] == OPERAND_AUX4) {
		auxPtr = &codePtr->auxDataArrayPtr[opnd];
	    }
	    break;
	case OPERAND_IDX4:
	    opnd = TclGetInt4AtPtr(pc+numBytes); numBytes += 4;
	    if (opnd >= -1) {
		Tcl_AppendPrintfToObj(bufferObj, "%d ", opnd);
	    } else if (opnd == -2) {
		Tcl_AppendPrintfToObj(bufferObj, "end ");
	    } else {
		Tcl_AppendPrintfToObj(bufferObj, "end-%d ", -2-opnd);
	    }
	    break;
	case OPERAND_LVT1:
	    opnd = TclGetUInt1AtPtr(pc+numBytes);
	    numBytes++;
	    goto printLVTindex;
	case OPERAND_LVT4:
	    opnd = TclGetUInt4AtPtr(pc+numBytes);
	    numBytes += 4;
	printLVTindex:
	    if (localPtr != NULL) {
		if (opnd >= localCt) {
		    Tcl_Panic("FormatInstruction: bad local var index %u (%u locals)",
			    (unsigned) opnd, localCt);
		}
		for (j = 0;  j < opnd;  j++) {
		    localPtr = localPtr->nextPtr;
		}
		if (TclIsVarTemporary(localPtr)) {
		    sprintf(suffixBuffer, "temp var %u", (unsigned) opnd);
		} else {
		    sprintf(suffixBuffer, "var ");
		    suffixSrc = localPtr->name;
		}
	    }
	    Tcl_AppendPrintfToObj(bufferObj, "%%v%u ", (unsigned) opnd);
	    break;
	case OPERAND_NONE:
	default:
	    break;
	}
    }
    if (suffixObj) {
	const char *bytes;
	int length;

	Tcl_AppendToObj(bufferObj, "\t# ", -1);
	bytes = Tcl_GetStringFromObj(codePtr->objArrayPtr[opnd], &length);
	PrintSourceToObj(bufferObj, bytes, TclMin(length, 40));
    } else if (suffixBuffer[0]) {
	Tcl_AppendPrintfToObj(bufferObj, "\t# %s", suffixBuffer);
	if (suffixSrc) {
	    PrintSourceToObj(bufferObj, suffixSrc, 40);
	}
    }
    Tcl_AppendToObj(bufferObj, "\n", -1);
    if (auxPtr && auxPtr->type->printProc) {
	Tcl_AppendToObj(bufferObj, "\t\t[", -1);
	auxPtr->type->printProc(auxPtr->clientData, bufferObj, codePtr,
		pcOffset);
	Tcl_AppendToObj(bufferObj, "]\n", -1);
    }
    return numBytes;
}

/*
 *----------------------------------------------------------------------
 *
 * TclGetInnerContext --
 *
 *	If possible, returns a list capturing the inner context. Otherwise
 *	return NULL.
 *
 *----------------------------------------------------------------------
 */

Tcl_Obj *
TclGetInnerContext(
    Tcl_Interp *interp,
    const unsigned char *pc,
    Tcl_Obj **tosPtr)
{
    int objc = 0, off = 0;
    Tcl_Obj *result;
    Interp *iPtr = (Interp *) interp;

    switch (*pc) {
    case INST_STR_LEN:
    case INST_LNOT:
    case INST_BITNOT:
    case INST_UMINUS:
    case INST_UPLUS:
    case INST_TRY_CVT_TO_NUMERIC:
    case INST_EXPAND_STKTOP:
    case INST_EXPR_STK:
        objc = 1;
        break;

    case INST_LIST_IN:
    case INST_LIST_NOT_IN:	/* Basic list containment operators. */
    case INST_STR_EQ:
    case INST_STR_NEQ:		/* String (in)equality check */
    case INST_STR_CMP:		/* String compare. */
    case INST_STR_INDEX:
    case INST_STR_MATCH:
    case INST_REGEXP:
    case INST_EQ:
    case INST_NEQ:
    case INST_LT:
    case INST_GT:
    case INST_LE:
    case INST_GE:
    case INST_MOD:
    case INST_LSHIFT:
    case INST_RSHIFT:
    case INST_BITOR:
    case INST_BITXOR:
    case INST_BITAND:
    case INST_EXPON:
    case INST_ADD:
    case INST_SUB:
    case INST_DIV:
    case INST_MULT:
        objc = 2;
        break;

    case INST_RETURN_STK:
        /* early pop. TODO: dig out opt dict too :/ */
        objc = 1;
        break;

    case INST_SYNTAX:
    case INST_RETURN_IMM:
        objc = 2;
        break;

    case INST_INVOKE_STK4:
	objc = TclGetUInt4AtPtr(pc+1);
        break;

    case INST_INVOKE_STK1:
	objc = TclGetUInt1AtPtr(pc+1);
	break;
    }

    result = iPtr->innerContext;
    if (Tcl_IsShared(result)) {
        Tcl_DecrRefCount(result);
        iPtr->innerContext = result = Tcl_NewListObj(objc + 1, NULL);
        Tcl_IncrRefCount(result);
    } else {
        int len;

        /*
         * Reset while keeping the list intrep as much as possible.
         */

	Tcl_ListObjLength(interp, result, &len);
        Tcl_ListObjReplace(interp, result, 0, len, 0, NULL);
    }
    Tcl_ListObjAppendElement(NULL, result, TclNewInstNameObj(*pc));

    for (; objc>0 ; objc--) {
        Tcl_Obj *objPtr;

        objPtr = tosPtr[1 - objc + off];
        if (!objPtr) {
            Tcl_Panic("InnerContext: bad tos -- appending null object");
        }
        if ((objPtr->refCount<=0)
#ifdef TCL_MEM_DEBUG
                || (objPtr->refCount==0x61616161)
#endif
        ) {
            Tcl_Panic("InnerContext: bad tos -- appending freed object %p",
                    objPtr);
        }
        Tcl_ListObjAppendElement(NULL, result, objPtr);
    }

    return result;
}

/*
 *----------------------------------------------------------------------
 *
 * TclNewInstNameObj --
 *
 *	Creates a new InstName Tcl_Obj based on the given instruction
 *
 *----------------------------------------------------------------------
 */

Tcl_Obj *
TclNewInstNameObj(
    unsigned char inst)
{
    Tcl_Obj *objPtr = Tcl_NewObj();

    objPtr->typePtr = &tclInstNameType;
    objPtr->internalRep.longValue = (long) inst;
    objPtr->bytes = NULL;

    return objPtr;
}

/*
 *----------------------------------------------------------------------
 *
 * UpdateStringOfInstName --
 *
 *	Update the string representation for an instruction name object.
 *
 *----------------------------------------------------------------------
 */

static void
UpdateStringOfInstName(
    Tcl_Obj *objPtr)
{
    int inst = objPtr->internalRep.longValue;
    char *s, buf[20];
    int len;

    if ((inst < 0) || (inst > LAST_INST_OPCODE)) {
        sprintf(buf, "inst_%d", inst);
        s = buf;
    } else {
        s = (char *) tclInstructionTable[objPtr->internalRep.longValue].name;
    }
    len = strlen(s);
    objPtr->bytes = ckalloc(len + 1);
    memcpy(objPtr->bytes, s, len + 1);
    objPtr->length = len;
}

/*
 *----------------------------------------------------------------------
 *
 * PrintSourceToObj --
 *
 *	Appends a quoted representation of a string to a Tcl_Obj.
 *
 *----------------------------------------------------------------------
 */

static void
PrintSourceToObj(
    Tcl_Obj *appendObj,		/* The object to print the source to. */
    const char *stringPtr,	/* The string to print. */
    int maxChars)		/* Maximum number of chars to print. */
{
    register const char *p;
    register int i = 0;

    if (stringPtr == NULL) {
	Tcl_AppendToObj(appendObj, "\"\"", -1);
	return;
    }

    Tcl_AppendToObj(appendObj, "\"", -1);
    p = stringPtr;
    for (;  (*p != '\0') && (i < maxChars);  p++, i++) {
	switch (*p) {
	case '"':
	    Tcl_AppendToObj(appendObj, "\\\"", -1);
	    continue;
	case '\f':
	    Tcl_AppendToObj(appendObj, "\\f", -1);
	    continue;
	case '\n':
	    Tcl_AppendToObj(appendObj, "\\n", -1);
	    continue;
	case '\r':
	    Tcl_AppendToObj(appendObj, "\\r", -1);
	    continue;
	case '\t':
	    Tcl_AppendToObj(appendObj, "\\t", -1);
	    continue;
	case '\v':
	    Tcl_AppendToObj(appendObj, "\\v", -1);
	    continue;
	default:
	    Tcl_AppendPrintfToObj(appendObj, "%c", *p);
	    continue;
	}
    }
    Tcl_AppendToObj(appendObj, "\"", -1);
}

#ifdef TCL_COMPILE_STATS
/*
 *----------------------------------------------------------------------
 *
 * RecordByteCodeStats --
 *
 *	Accumulates various compilation-related statistics for each newly
 *	compiled ByteCode. Called by the TclInitByteCodeObj when Tcl is
 *	compiled with the -DTCL_COMPILE_STATS flag
 *
 * Results:
 *	None.
 *
 * Side effects:
 *	Accumulates aggregate code-related statistics in the interpreter's
 *	ByteCodeStats structure. Records statistics specific to a ByteCode in
 *	its ByteCode structure.
 *
 *----------------------------------------------------------------------
 */

void
RecordByteCodeStats(
    ByteCode *codePtr)		/* Points to ByteCode structure with info
				 * to add to accumulated statistics. */
{
    Interp *iPtr = (Interp *) *codePtr->interpHandle;
    register ByteCodeStats *statsPtr;

    if (iPtr == NULL) {
	/* Avoid segfaulting in case we're called in a deleted interp */
	return;
    }
    statsPtr = &(iPtr->stats);

    statsPtr->numCompilations++;
    statsPtr->totalSrcBytes += (double) codePtr->numSrcBytes;
    statsPtr->totalByteCodeBytes += (double) codePtr->structureSize;
    statsPtr->currentSrcBytes += (double) codePtr->numSrcBytes;
    statsPtr->currentByteCodeBytes += (double) codePtr->structureSize;

    statsPtr->srcCount[TclLog2(codePtr->numSrcBytes)]++;
    statsPtr->byteCodeCount[TclLog2((int) codePtr->structureSize)]++;

    statsPtr->currentInstBytes += (double) codePtr->numCodeBytes;
    statsPtr->currentLitBytes += (double)
	    codePtr->numLitObjects * sizeof(Tcl_Obj *);
    statsPtr->currentExceptBytes += (double)
	    codePtr->numExceptRanges * sizeof(ExceptionRange);
    statsPtr->currentAuxBytes += (double)
	    codePtr->numAuxDataItems * sizeof(AuxData);
    statsPtr->currentCmdMapBytes += (double) codePtr->numCmdLocBytes;
}
#endif /* TCL_COMPILE_STATS */

/*
 * Local Variables:
 * mode: c
 * c-basic-offset: 4
 * fill-column: 78
 * tab-width: 8
 * End:
 */<|MERGE_RESOLUTION|>--- conflicted
+++ resolved
@@ -2080,7 +2080,6 @@
 				 * first null character. */
     CompileEnv *envPtr)		/* Holds resulting instructions. */
 {
-<<<<<<< HEAD
     Tcl_Token *lastTokenPtr;
     Tcl_Token *tokens;
 
@@ -2104,9 +2103,6 @@
 {
     Tcl_Token *tokenPtr;
     int numCommands = tokens[0].numComponents;
-#ifdef REWRITE
-=======
->>>>>>> e0437fdf
     int lastCmdIdx = -1;	/* Index into envPtr->cmdMapPtr of the last
 				 * command this routine compiles into bytecode.
 				 * Initial value of -1 indicates this routine
@@ -2196,402 +2192,6 @@
 	envPtr->codeNext--;
 	envPtr->currStackDepth++;
     }
-<<<<<<< HEAD
-#else
-    int lastTopLevelCmdIndex = -1;
-				/* Index of most recent toplevel command in
-				 * the command location table. Initialized to
-				 * avoid compiler warning. */
-    int startCodeOffset = -1;	/* Offset of first byte of current command's
-				 * code. Init. to avoid compiler warning. */
-    unsigned char *entryCodeNext = envPtr->codeNext;
-    /* TIP #280 */
-    ExtCmdLoc *eclPtr = envPtr->extCmdMapPtr;
-    int *wlines, wlineat, cmdLine = envPtr->line;
-    int *clNext = envPtr->clNext;
-
-    if (lastTokenPtr < tokens) {
-	Tcl_Panic("CompileScriptTokens: parse produced no tokens");
-    }
-    if (tokens[0].type != TCL_TOKEN_SCRIPT) {
-        Tcl_Panic("CompileScriptTokens: invalid token array, expected script");
-    }	 
-    tokenPtr = &(tokens[1]);
-    if (numCommands) {
-	TclAdvanceLines(&cmdLine, tokens[0].start, tokenPtr->start);
-	TclAdvanceContinuations(&cmdLine, &clNext,
-		tokenPtr->start - envPtr->source);
-    }
-    
-    while (numCommands--) {
-	int numWords = tokenPtr->numComponents;
-	int commandLength = tokenPtr->size;
-	const char * commandStart = tokenPtr->start;
-	int cmdIndex = envPtr->numCommands;
-	int wordIndex = 0;
-	int expand = 0;	/* Set if there are dynamic expansions to handle */
-
-	if (tokenPtr > lastTokenPtr) {
-	    Tcl_Panic("CompileScriptTokens: overran token array");
-	}
-        if (tokenPtr->type != TCL_TOKEN_CMD) {
-            Tcl_Panic("CompileScriptTokens: invalid token array, expected cmd: %d: %.*s", tokenPtr->type, tokenPtr->size, tokenPtr->start);
-        }
-	commandTokenPtr = tokenPtr;
-	tokenPtr++;
-
-	if (numWords == 0) continue;
-	
-	/*
-	 * If not the first command, pop the previous command's result
-	 * and, if we're compiling a top level command, update the last
-	 * command's code size to account for the pop instruction.
-	 */
-
-	if (!isFirstCmd) {
-	    TclEmitOpcode(INST_POP, envPtr);
-	    BA_CmdLocation_At(envPtr->cmdMap,
-		    lastTopLevelCmdIndex)->numCodeBytes =
-		    (envPtr->codeNext - envPtr->codeStart) - startCodeOffset;
-	}
-	lastTopLevelCmdIndex = cmdIndex;
-
-#ifdef TCL_COMPILE_DEBUG
-	/*
-	 * If tracing, print a line for each top level command compiled.
-	 */
-
-	if ((tclTraceCompile >= 1) && (envPtr->procPtr == NULL)) {
-	    fprintf(stdout, "  Compiling: ");
-	    TclPrintSource(stdout, commandStart, TclMin(commandLength, 55));
-	    fprintf(stdout, "\n");
-	}
-#endif
-
-	/*
-	 * Check whether expansion has been requested for any of the
-	 * words.
-	 */
-
-	for (wordIndex = 0; wordIndex <numWords;
-		wordIndex++, tokenPtr += tokenPtr->numComponents + 1) {
-	    if (tokenPtr->type == TCL_TOKEN_EXPAND_WORD) {
-		expand = 1;
-		break;
-	    }
-	}
-
-	wordIndex = 0;
-	tokenPtr = commandTokenPtr + 1;
-	envPtr->numCommands++;
-	startCodeOffset = envPtr->codeNext - envPtr->codeStart;
-	EnterCmdStartData(envPtr, cmdIndex, commandStart - envPtr->source,
-		startCodeOffset);
-
-	/*
-	 * Should only start issuing instructions after the "command has
-	 * has started" so that the command range is correct in the bytecode.
-	 */
-
-	if (expand) {
-	    StartExpanding(envPtr);
-	}
-
-	/* TIP #280. Scan the words and compute the extended location
-	 * information. The map first contain full per-word line
-	 * information for use by the compiler. This is later replaced by
-	 * a reduced form which signals non-literal words, stored in
-	 * 'wlines'.
-	 */
-
-	EnterCmdWordData (eclPtr, commandStart - envPtr->source,
-		tokenPtr, commandStart, commandTokenPtr->size,
-		numWords, cmdLine, clNext, &wlines, envPtr);
-	wlineat = eclPtr->nuloc - 1;
-
-#if 0
-	if (lastTokenPtr < tokenPtr + tokenPtr->numComponents) {
-	    Tcl_Panic("TclCompileScript: overran token array");
-	}
-#endif
-
-	envPtr->line = eclPtr->loc[wlineat].line[wordIndex];
-	envPtr->clNext = eclPtr->loc[wlineat].next[wordIndex];
-	/*
-	 * If we have a simple word command, and no word expansion, attempt
-	 * to call compile procedure for that command.
-	 */
-
-	if (!expand && tokenPtr->type == TCL_TOKEN_SIMPLE_WORD) {
-	    Interp *iPtr = (Interp *) interp;
-
-	    /*
-	     * Command name literals get special treatment to reduce
-	     * shimmering.  [Bug 458361]
-	     */
-	    int objIndex = TclRegisterNewCmdLiteral(envPtr, tokenPtr[1].start,
-		    tokenPtr[1].size);
-	    Tcl_Obj *cmdName = TclFetchLiteral(envPtr, objIndex);
-	    Command *cmdPtr = 
-		    (Command *) Tcl_GetCommandFromObj(interp, cmdName);
-	    int savedNumCmds = envPtr->numCommands;
-	    unsigned savedCodeNext = envPtr->codeNext - envPtr->codeStart;
-	    int update = 0, code = TCL_ERROR;
-	    int startStackDepth = envPtr->currStackDepth;
-
-	    if ((cmdPtr != NULL) && (cmdPtr->compileProc != NULL)
-		    && !(cmdPtr->nsPtr->flags & NS_SUPPRESS_COMPILATION)
-		    && !(cmdPtr->flags & CMD_HAS_EXEC_TRACES)
-		    && !(iPtr->flags & DONT_COMPILE_CMDS_INLINE)) {
-		Tcl_Parse *parsePtr = (Tcl_Parse *)
-			TclStackAlloc(interp, sizeof(Tcl_Parse));
-
-		/*
-		 * Mark the start of the command; the proper bytecode length
-		 * will be updated later.  There is no need to do this for
-		 * the first bytecode in the compile env, as the check is done
-		 * before calling TclNRExecuteByteCode().  Do emit an
-		 * INST_START_CMD in special cases where the first bytecode is
-		 * in a loop, to insure that the corresponding command is
-		 * counted properly.  Compilers for commands able to produce
-		 * such a beast (currently 'while 1' only) set
-		 * envPtr->atCmdStart to 0 to signal this case.  [Bug 1752146]
-		 *
-		 * Note that the environment is initialised with atCmdStart=1
-		 * to avoid emitting ISC for the first command.
-		 */
-			    
-		if (envPtr->atCmdStart == 1) {
-		    if (savedCodeNext != 0) {
-			/*
-			 * Increase the number of commands being
-			 * started at the current point.  Note that
-			 * this depends on the exact layout of the
-			 * INST_START_CMD's operands, so be careful!
-			 */
-
-			TclIncrUInt4AtPtr(envPtr->codeNext - 4, 1);
-		    }
-		} else if (envPtr->atCmdStart == 0) {
-		    TclEmitInstInt4(INST_START_CMD, 0, envPtr);
-		    TclEmitInt4(1, envPtr);
-		    update = 1;
-		}
-
-		parsePtr->numWords = numWords;
-		parsePtr->tokenPtr = tokenPtr;
-		code = cmdPtr->compileProc(interp, parsePtr, cmdPtr,
-			envPtr);
-		TclStackFree(interp, parsePtr);
-	    }
-
-	    if (code == TCL_OK) {
-	        int diff = envPtr->currStackDepth-startStackDepth;
-
-	        if (diff != 1) {
-		    Tcl_Panic("bad stack adjustment when compiling"
-			    " %.*s (was %d instead of 1)", tokenPtr->size,
-			    tokenPtr->start, diff);
-	        }
-		if (update) {
-		    /*
-		     * Fix the bytecode length.
-		     */
-
-		    unsigned char *fixPtr =
-			    envPtr->codeStart + savedCodeNext + 1;
-		    unsigned fixLen = envPtr->codeNext - envPtr->codeStart
-			    - savedCodeNext;
-		    TclStoreInt4AtPtr(fixLen, fixPtr);
-		}
-		/*
-		 * The compileProc took care of compiling the command, so
-		 * skip past the tokens for its arguments
-		 */
-		while (wordIndex < numWords) {
-		    wordIndex++;
-		    tokenPtr += tokenPtr->numComponents + 1;
-		}
-		/* 
-		 * Set numWords to zero as a signal not to emit an
-		 * "INVOKE STACK" opcode later.
-		 */
-		numWords = 0;
-	    } else {
-		if (envPtr->atCmdStart == 1 && savedCodeNext != 0) {
-		    /*
-		     * Decrease the number of commands being started at the
-		     * current point.  Note that this depends on the exact
-		     * layout of the INST_START_CMD's operands, so be careful!
-		     */
-
-		    TclIncrUInt4AtPtr(envPtr->codeNext - 4, -1);
-		}
-
-		/*
-		 * Restore numCommands and codeNext to their correct values,
-		 * removing any commands compiled by the compileProc call.
-		 * [Bugs 705406 and 735055]  Compile procedure not found or
-		 * not successful, so push the simple cmdName word.
-		 */
-
-		envPtr->numCommands = savedNumCmds;
-		envPtr->codeNext = envPtr->codeStart + savedCodeNext;
-
-		/*
-		 * And the stack depth too!!  [Bug 3614102].
-		 */
-
-		envPtr->currStackDepth = startStackDepth;
-		TclEmitPush(objIndex, envPtr);
-		wordIndex++;
-		tokenPtr += tokenPtr->numComponents + 1;
-	    }
-	}
-
-	for (; wordIndex < numWords; wordIndex++,
-		tokenPtr += tokenPtr->numComponents + 1) {
-
-	    envPtr->line = eclPtr->loc[wlineat].line [wordIndex];
-	    envPtr->clNext = eclPtr->loc[wlineat].next[wordIndex];
-#if 0
-	    if (tokenPtr > lastTokenPtr) {
-		Tcl_Panic("TclCompileScript: overran token array");
-	    }
-            if (!(tokenPtr->type & (TCL_TOKEN_WORD 
-		    | TCL_TOKEN_SIMPLE_WORD | TCL_TOKEN_EXPAND_WORD))) {
-        	Tcl_Panic("TclCompileScript: invalid token array, expected word: %d: %.*s", tokenPtr->type, tokenPtr->size, tokenPtr->start);
-            }
-	    if (lastTokenPtr < tokenPtr + tokenPtr->numComponents) {
-		Tcl_Panic("TclCompileScript: overran token array");
-	    }
-#endif
-	    /*
-	     * DGP - Note special handling to preserve line numbers of
-	     * literal argument words later processed as scripts, for
-	     * better [info frame] results.  TEST ME!  Seek a better way.
-	     */
-
-	    if (eclPtr->type == TCL_LOCATION_SOURCE
-		    && tokenPtr->type == TCL_TOKEN_SIMPLE_WORD) {
-		int objIndex = TclRegisterNewLiteral(envPtr,
-			tokenPtr[1].start, tokenPtr[1].size);
-
-		if (envPtr->clNext) {
-		    TclContinuationsEnterDerived(
-			    TclFetchLiteral(envPtr, objIndex),
-			    tokenPtr[1].start - envPtr->source,
-			    eclPtr->loc[wlineat].next [wordIndex]);
-		}
-		TclEmitPush(objIndex, envPtr);
-	    } else {
-		CompileTokens(envPtr, tokenPtr, interp);
-		if (tokenPtr->type == TCL_TOKEN_EXPAND_WORD) {
-		    TclEmitInstInt4(INST_EXPAND_STKTOP,
-			    envPtr->currStackDepth, envPtr);
-		}
-	    }
-	}
-
-	/*
-	 * Emit an invoke instruction for the command. We skip this if a
-	 * compile procedure was found for the command.
-	 */
-	    
-	if (expand) {
-	    /*
-	     * The stack depth during argument expansion can only be
-	     * managed at runtime, as the number of elements in the
-	     * expanded lists is not known at compile time.  We adjust
-	     * here the stack depth estimate so that it is correct after
-	     * the command with expanded arguments returns.
-	     *
-	     * The end effect of this command's invocation is that all the
-	     * words of the command are popped from the stack, and the
-	     * result is pushed: the stack top changes by (1-wordIdx).
-	     *
-	     * Note that the estimates are not correct while the command
-	     * is being prepared and run, INST_EXPAND_STKTOP is not
-	     * stack-neutral in general. 
-	     */
-
-	    TclEmitOpcode(INST_INVOKE_EXPANDED, envPtr);
-	    envPtr->expandCount--;
-	    TclAdjustStackDepth((1 - numWords), envPtr);
-	} else if (numWords > 0) {
-	    /*
-	     * Save PC -> command map for the TclArgumentBC* functions.
-	     */
-
-	    int isnew;
-	    Tcl_HashEntry* hePtr = Tcl_CreateHashEntry(&eclPtr->litInfo,
-		    INT2PTR(envPtr->codeNext - envPtr->codeStart), &isnew);
-
-	    Tcl_SetHashValue(hePtr, INT2PTR(wlineat));
-	    if (numWords <= 255) {
-		TclEmitInstInt1(INST_INVOKE_STK1, numWords, envPtr);
-	    } else {
-		TclEmitInstInt4(INST_INVOKE_STK4, numWords, envPtr);
-	    }
-	}
-
-	/*
-	 * Update the compilation environment structure and record the
-	 * offsets of the source and code for the command.
-	 */
-	EnterCmdExtentData(envPtr, cmdIndex, commandLength,
-		(envPtr->codeNext-envPtr->codeStart) - startCodeOffset);
-	isFirstCmd = 0;
-
-	/*
-	 * TIP #280: Free full form of per-word line data and insert the
-	 * reduced form now
-	 */
-
-	ckfree(eclPtr->loc[wlineat].line);
-	ckfree(eclPtr->loc[wlineat].next);
-	eclPtr->loc[wlineat].line = wlines;
-	eclPtr->loc[wlineat].next = NULL;
-
-	/*
-	 * TIP #280: Track lines in the just compiled command.
-	 */
-
-	if (numCommands) {
-	    TclAdvanceLines(&cmdLine, commandStart, tokenPtr->start);
-	    TclAdvanceContinuations(&cmdLine, &clNext,
-		    tokenPtr->start - envPtr->source);
-	}
-    }
-    if (tokenPtr <= lastTokenPtr) {
-	if (!isFirstCmd) {
-	    TclEmitOpcode(INST_POP, envPtr);
-	    BA_CmdLocation_At(envPtr->cmdMap,
-		    lastTopLevelCmdIndex)->numCodeBytes =
-		    (envPtr->codeNext - envPtr->codeStart) - startCodeOffset;
-	}
-	TclCompileTokens(interp, tokenPtr, lastTokenPtr-tokenPtr+1, envPtr);
-    }
-
-    /*
-     * TIP #280: Bring the line counts in the CompEnv up to date.
-     *	See tests info-30.33,34,35 .
-     */
-
-    envPtr->line = cmdLine;
-    envPtr->clNext = clNext;
-
-    /*
-     * If the source script yielded no instructions (e.g., if it was empty),
-     * push an empty string as the command's result.
-     */
-
-    if (envPtr->codeNext == entryCodeNext) {
-	PushStringLiteral(envPtr, "");
-    }
-#endif
-=======
->>>>>>> e0437fdf
 }
  
