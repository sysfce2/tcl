/*
 * tclCompile.c --
 *
 *	This file contains procedures that compile Tcl commands or parts of
 *	commands (like quoted strings or nested sub-commands) into a sequence
 *	of instructions ("bytecodes").
 *
 * Copyright © 1996-1998 Sun Microsystems, Inc.
 * Copyright © 2001 Kevin B. Kenny. All rights reserved.
 *
 * See the file "license.terms" for information on usage and redistribution of
 * this file, and for a DISCLAIMER OF ALL WARRANTIES.
 */

#include "tclInt.h"
#include "tclCompile.h"
#include <assert.h>

/*
 * Variable that controls whether compilation tracing is enabled and, if so,
 * what level of tracing is desired:
 *    0: no compilation tracing
 *    1: summarize compilation of top level cmds and proc bodies
 *    2: display all instructions of each ByteCode compiled
 * This variable is linked to the Tcl variable "tcl_traceCompile".
 */

#ifdef TCL_COMPILE_DEBUG
int tclTraceCompile = 0;
static int traceInitialized = 0;
#endif

/*
 * A table describing the Tcl bytecode instructions. Entries in this table
 * must correspond to the instruction opcode definitions in tclCompile.h. The
 * names "op1" and "op4" refer to an instruction's one or four byte first
 * operand. Similarly, "stktop" and "stknext" refer to the topmost and next to
 * topmost stack elements.
 *
 * Note that the load, store, and incr instructions do not distinguish local
 * from global variables; the bytecode interpreter at runtime uses the
 * existence of a procedure call frame to distinguish these.
 */

InstructionDesc const tclInstructionTable[] = {
    /* Name	      Bytes stackEffect #Opnds  Operand types */
    {"done",		  1,   -1,         0,	{OPERAND_NONE}},
	/* Finish ByteCode execution and return stktop (top stack item) */
    {"push1",		  2,   +1,         1,	{OPERAND_LIT1}},
	/* Push object at ByteCode objArray[op1] */
    {"push4",		  5,   +1,         1,	{OPERAND_LIT4}},
	/* Push object at ByteCode objArray[op4] */
    {"pop",		  1,   -1,         0,	{OPERAND_NONE}},
	/* Pop the topmost stack object */
    {"dup",		  1,   +1,         0,	{OPERAND_NONE}},
	/* Duplicate the topmost stack object and push the result */
    {"strcat",		  2,   INT_MIN,    1,	{OPERAND_UINT1}},
	/* Concatenate the top op1 items and push result */
    {"invokeStk1",	  2,   INT_MIN,    1,	{OPERAND_UINT1}},
	/* Invoke command named objv[0]; <objc,objv> = <op1,top op1> */
    {"invokeStk4",	  5,   INT_MIN,    1,	{OPERAND_UINT4}},
	/* Invoke command named objv[0]; <objc,objv> = <op4,top op4> */
    {"evalStk",		  1,   0,          0,	{OPERAND_NONE}},
	/* Evaluate command in stktop using Tcl_EvalObj. */
    {"exprStk",		  1,   0,          0,	{OPERAND_NONE}},
	/* Execute expression in stktop using Tcl_ExprStringObj. */

    {"loadScalar1",	  2,   1,          1,	{OPERAND_LVT1}},
	/* Load scalar variable at index op1 <= 255 in call frame */
    {"loadScalar4",	  5,   1,          1,	{OPERAND_LVT4}},
	/* Load scalar variable at index op1 >= 256 in call frame */
    {"loadScalarStk",	  1,   0,          0,	{OPERAND_NONE}},
	/* Load scalar variable; scalar's name is stktop */
    {"loadArray1",	  2,   0,          1,	{OPERAND_LVT1}},
	/* Load array element; array at slot op1<=255, element is stktop */
    {"loadArray4",	  5,   0,          1,	{OPERAND_LVT4}},
	/* Load array element; array at slot op1 > 255, element is stktop */
    {"loadArrayStk",	  1,   -1,         0,	{OPERAND_NONE}},
	/* Load array element; element is stktop, array name is stknext */
    {"loadStk",		  1,   0,          0,	{OPERAND_NONE}},
	/* Load general variable; unparsed variable name is stktop */
    {"storeScalar1",	  2,   0,          1,	{OPERAND_LVT1}},
	/* Store scalar variable at op1<=255 in frame; value is stktop */
    {"storeScalar4",	  5,   0,          1,	{OPERAND_LVT4}},
	/* Store scalar variable at op1 > 255 in frame; value is stktop */
    {"storeScalarStk",	  1,   -1,         0,	{OPERAND_NONE}},
	/* Store scalar; value is stktop, scalar name is stknext */
    {"storeArray1",	  2,   -1,         1,	{OPERAND_LVT1}},
	/* Store array element; array at op1<=255, value is top then elem */
    {"storeArray4",	  5,   -1,         1,	{OPERAND_LVT4}},
	/* Store array element; array at op1>=256, value is top then elem */
    {"storeArrayStk",	  1,   -2,         0,	{OPERAND_NONE}},
	/* Store array element; value is stktop, then elem, array names */
    {"storeStk",	  1,   -1,         0,	{OPERAND_NONE}},
	/* Store general variable; value is stktop, then unparsed name */

    {"incrScalar1",	  2,   0,          1,	{OPERAND_LVT1}},
	/* Incr scalar at index op1<=255 in frame; incr amount is stktop */
    {"incrScalarStk",	  1,   -1,         0,	{OPERAND_NONE}},
	/* Incr scalar; incr amount is stktop, scalar's name is stknext */
    {"incrArray1",	  2,   -1,         1,	{OPERAND_LVT1}},
	/* Incr array elem; arr at slot op1<=255, amount is top then elem */
    {"incrArrayStk",	  1,   -2,         0,	{OPERAND_NONE}},
	/* Incr array element; amount is top then elem then array names */
    {"incrStk",		  1,   -1,         0,	{OPERAND_NONE}},
	/* Incr general variable; amount is stktop then unparsed var name */
    {"incrScalar1Imm",	  3,   +1,         2,	{OPERAND_LVT1, OPERAND_INT1}},
	/* Incr scalar at slot op1 <= 255; amount is 2nd operand byte */
    {"incrScalarStkImm",  2,   0,          1,	{OPERAND_INT1}},
	/* Incr scalar; scalar name is stktop; incr amount is op1 */
    {"incrArray1Imm",	  3,   0,          2,	{OPERAND_LVT1, OPERAND_INT1}},
	/* Incr array elem; array at slot op1 <= 255, elem is stktop,
	 * amount is 2nd operand byte */
    {"incrArrayStkImm",	  2,   -1,         1,	{OPERAND_INT1}},
	/* Incr array element; elem is top then array name, amount is op1 */
    {"incrStkImm",	  2,   0,	   1,	{OPERAND_INT1}},
	/* Incr general variable; unparsed name is top, amount is op1 */

    {"jump1",		  2,   0,          1,	{OPERAND_OFFSET1}},
	/* Jump relative to (pc + op1) */
    {"jump4",		  5,   0,          1,	{OPERAND_OFFSET4}},
	/* Jump relative to (pc + op4) */
    {"jumpTrue1",	  2,   -1,         1,	{OPERAND_OFFSET1}},
	/* Jump relative to (pc + op1) if stktop expr object is true */
    {"jumpTrue4",	  5,   -1,         1,	{OPERAND_OFFSET4}},
	/* Jump relative to (pc + op4) if stktop expr object is true */
    {"jumpFalse1",	  2,   -1,         1,	{OPERAND_OFFSET1}},
	/* Jump relative to (pc + op1) if stktop expr object is false */
    {"jumpFalse4",	  5,   -1,         1,	{OPERAND_OFFSET4}},
	/* Jump relative to (pc + op4) if stktop expr object is false */

    {"bitor",		  1,   -1,         0,	{OPERAND_NONE}},
	/* Bitwise or:	push (stknext | stktop) */
    {"bitxor",		  1,   -1,         0,	{OPERAND_NONE}},
	/* Bitwise xor	push (stknext ^ stktop) */
    {"bitand",		  1,   -1,         0,	{OPERAND_NONE}},
	/* Bitwise and:	push (stknext & stktop) */
    {"eq",		  1,   -1,         0,	{OPERAND_NONE}},
	/* Equal:	push (stknext == stktop) */
    {"neq",		  1,   -1,         0,	{OPERAND_NONE}},
	/* Not equal:	push (stknext != stktop) */
    {"lt",		  1,   -1,         0,	{OPERAND_NONE}},
	/* Less:	push (stknext < stktop) */
    {"gt",		  1,   -1,         0,	{OPERAND_NONE}},
	/* Greater:	push (stknext > stktop) */
    {"le",		  1,   -1,         0,	{OPERAND_NONE}},
	/* Less or equal: push (stknext <= stktop) */
    {"ge",		  1,   -1,         0,	{OPERAND_NONE}},
	/* Greater or equal: push (stknext >= stktop) */
    {"lshift",		  1,   -1,         0,	{OPERAND_NONE}},
	/* Left shift:	push (stknext << stktop) */
    {"rshift",		  1,   -1,         0,	{OPERAND_NONE}},
	/* Right shift:	push (stknext >> stktop) */
    {"add",		  1,   -1,         0,	{OPERAND_NONE}},
	/* Add:		push (stknext + stktop) */
    {"sub",		  1,   -1,         0,	{OPERAND_NONE}},
	/* Sub:		push (stkext - stktop) */
    {"mult",		  1,   -1,         0,	{OPERAND_NONE}},
	/* Multiply:	push (stknext * stktop) */
    {"div",		  1,   -1,         0,	{OPERAND_NONE}},
	/* Divide:	push (stknext / stktop) */
    {"mod",		  1,   -1,         0,	{OPERAND_NONE}},
	/* Mod:		push (stknext % stktop) */
    {"uplus",		  1,   0,          0,	{OPERAND_NONE}},
	/* Unary plus:	push +stktop */
    {"uminus",		  1,   0,          0,	{OPERAND_NONE}},
	/* Unary minus:	push -stktop */
    {"bitnot",		  1,   0,          0,	{OPERAND_NONE}},
	/* Bitwise not:	push ~stktop */
    {"not",		  1,   0,          0,	{OPERAND_NONE}},
	/* Logical not:	push !stktop */
    {"tryCvtToNumeric",	  1,   0,          0,	{OPERAND_NONE}},
	/* Try converting stktop to first int then double if possible. */

    {"break",		  1,   0,          0,	{OPERAND_NONE}},
	/* Abort closest enclosing loop; if none, return TCL_BREAK code. */
    {"continue",	  1,   0,          0,	{OPERAND_NONE}},
	/* Skip to next iteration of closest enclosing loop; if none, return
	 * TCL_CONTINUE code. */

    {"beginCatch4",	  5,   0,          1,	{OPERAND_UINT4}},
	/* Record start of catch with the operand's exception index. Push the
	 * current stack depth onto a special catch stack. */
    {"endCatch",	  1,   0,          0,	{OPERAND_NONE}},
	/* End of last catch. Pop the bytecode interpreter's catch stack. */
    {"pushResult",	  1,   +1,         0,	{OPERAND_NONE}},
	/* Push the interpreter's object result onto the stack. */
    {"pushReturnCode",	  1,   +1,         0,	{OPERAND_NONE}},
	/* Push interpreter's return code (e.g. TCL_OK or TCL_ERROR) as a new
	 * object onto the stack. */

    {"streq",		  1,   -1,         0,	{OPERAND_NONE}},
	/* Str Equal:	push (stknext eq stktop) */
    {"strneq",		  1,   -1,         0,	{OPERAND_NONE}},
	/* Str !Equal:	push (stknext neq stktop) */
    {"strcmp",		  1,   -1,         0,	{OPERAND_NONE}},
	/* Str Compare:	push (stknext cmp stktop) */
    {"strlen",		  1,   0,          0,	{OPERAND_NONE}},
	/* Str Length:	push (strlen stktop) */
    {"strindex",	  1,   -1,         0,	{OPERAND_NONE}},
	/* Str Index:	push (strindex stknext stktop) */
    {"strmatch",	  2,   -1,         1,	{OPERAND_INT1}},
	/* Str Match:	push (strmatch stknext stktop) opnd == nocase */

    {"list",		  5,   INT_MIN,    1,	{OPERAND_UINT4}},
	/* List:	push (stk1 stk2 ... stktop) */
    {"listIndex",	  1,   -1,         0,	{OPERAND_NONE}},
	/* List Index:	push (listindex stknext stktop) */
    {"listLength",	  1,   0,          0,	{OPERAND_NONE}},
	/* List Len:	push (listlength stktop) */

    {"appendScalar1",	  2,   0,          1,	{OPERAND_LVT1}},
	/* Append scalar variable at op1<=255 in frame; value is stktop */
    {"appendScalar4",	  5,   0,          1,	{OPERAND_LVT4}},
	/* Append scalar variable at op1 > 255 in frame; value is stktop */
    {"appendArray1",	  2,   -1,         1,	{OPERAND_LVT1}},
	/* Append array element; array at op1<=255, value is top then elem */
    {"appendArray4",	  5,   -1,         1,	{OPERAND_LVT4}},
	/* Append array element; array at op1>=256, value is top then elem */
    {"appendArrayStk",	  1,   -2,         0,	{OPERAND_NONE}},
	/* Append array element; value is stktop, then elem, array names */
    {"appendStk",	  1,   -1,         0,	{OPERAND_NONE}},
	/* Append general variable; value is stktop, then unparsed name */
    {"lappendScalar1",	  2,   0,          1,	{OPERAND_LVT1}},
	/* Lappend scalar variable at op1<=255 in frame; value is stktop */
    {"lappendScalar4",	  5,   0,          1,	{OPERAND_LVT4}},
	/* Lappend scalar variable at op1 > 255 in frame; value is stktop */
    {"lappendArray1",	  2,   -1,         1,	{OPERAND_LVT1}},
	/* Lappend array element; array at op1<=255, value is top then elem */
    {"lappendArray4",	  5,   -1,         1,	{OPERAND_LVT4}},
	/* Lappend array element; array at op1>=256, value is top then elem */
    {"lappendArrayStk",	  1,   -2,         0,	{OPERAND_NONE}},
	/* Lappend array element; value is stktop, then elem, array names */
    {"lappendStk",	  1,   -1,         0,	{OPERAND_NONE}},
	/* Lappend general variable; value is stktop, then unparsed name */

    {"lindexMulti",	  5,   INT_MIN,    1,	{OPERAND_UINT4}},
	/* Lindex with generalized args, operand is number of stacked objs
	 * used: (operand-1) entries from stktop are the indices; then list to
	 * process. */
    {"over",		  5,   +1,         1,	{OPERAND_UINT4}},
	/* Duplicate the arg-th element from top of stack (TOS=0) */
    {"lsetList",          1,   -2,         0,	{OPERAND_NONE}},
	/* Four-arg version of 'lset'. stktop is old value; next is new
	 * element value, next is the index list; pushes new value */
    {"lsetFlat",          5,   INT_MIN,    1,	{OPERAND_UINT4}},
	/* Three- or >=5-arg version of 'lset', operand is number of stacked
	 * objs: stktop is old value, next is new element value, next come
	 * (operand-2) indices; pushes the new value.
	 */

    {"returnImm",	  9,   -1,         2,	{OPERAND_INT4, OPERAND_UINT4}},
	/* Compiled [return], code, level are operands; options and result
	 * are on the stack. */
    {"expon",		  1,   -1,	   0,	{OPERAND_NONE}},
	/* Binary exponentiation operator: push (stknext ** stktop) */

    /*
     * NOTE: the stack effects of expandStkTop and invokeExpanded are wrong -
     * but it cannot be done right at compile time, the stack effect is only
     * known at run time. The value for invokeExpanded is estimated better at
     * compile time.
     * See the comments further down in this file, where INST_INVOKE_EXPANDED
     * is emitted.
     */
    {"expandStart",       1,    0,          0,	{OPERAND_NONE}},
	/* Start of command with {*} (expanded) arguments */
    {"expandStkTop",      5,    0,          1,	{OPERAND_UINT4}},
	/* Expand the list at stacktop: push its elements on the stack */
    {"invokeExpanded",    1,    0,          0,	{OPERAND_NONE}},
	/* Invoke the command marked by the last 'expandStart' */

    {"listIndexImm",	  5,	0,	   1,	{OPERAND_IDX4}},
	/* List Index:	push (lindex stktop op4) */
    {"listRangeImm",	  9,	0,	   2,	{OPERAND_IDX4, OPERAND_IDX4}},
	/* List Range:	push (lrange stktop op4 op4) */
    {"startCommand",	  9,	0,	   2,	{OPERAND_OFFSET4, OPERAND_UINT4}},
	/* Start of bytecoded command: op is the length of the cmd's code, op2
	 * is number of commands here */

    {"listIn",		  1,	-1,	   0,	{OPERAND_NONE}},
	/* List containment: push [lsearch stktop stknext]>=0) */
    {"listNotIn",	  1,	-1,	   0,	{OPERAND_NONE}},
	/* List negated containment: push [lsearch stktop stknext]<0) */

    {"pushReturnOpts",	  1,	+1,	   0,	{OPERAND_NONE}},
	/* Push the interpreter's return option dictionary as an object on the
	 * stack. */
    {"returnStk",	  1,	-1,	   0,	{OPERAND_NONE}},
	/* Compiled [return]; options and result are on the stack, code and
	 * level are in the options. */

    {"dictGet",		  5,	INT_MIN,   1,	{OPERAND_UINT4}},
	/* The top op4 words (min 1) are a key path into the dictionary just
	 * below the keys on the stack, and all those values are replaced by
	 * the value read out of that key-path (like [dict get]).
	 * Stack:  ... dict key1 ... keyN => ... value */
    {"dictSet",		  9,	INT_MIN,   2,	{OPERAND_UINT4, OPERAND_LVT4}},
	/* Update a dictionary value such that the keys are a path pointing to
	 * the value. op4#1 = numKeys, op4#2 = LVTindex
	 * Stack:  ... key1 ... keyN value => ... newDict */
    {"dictUnset",	  9,	INT_MIN,   2,	{OPERAND_UINT4, OPERAND_LVT4}},
	/* Update a dictionary value such that the keys are not a path pointing
	 * to any value. op4#1 = numKeys, op4#2 = LVTindex
	 * Stack:  ... key1 ... keyN => ... newDict */
    {"dictIncrImm",	  9,	0,	   2,	{OPERAND_INT4, OPERAND_LVT4}},
	/* Update a dictionary value such that the value pointed to by key is
	 * incremented by some value (or set to it if the key isn't in the
	 * dictionary at all). op4#1 = incrAmount, op4#2 = LVTindex
	 * Stack:  ... key => ... newDict */
    {"dictAppend",	  5,	-1,	   1,	{OPERAND_LVT4}},
	/* Update a dictionary value such that the value pointed to by key has
	 * some value string-concatenated onto it. op4 = LVTindex
	 * Stack:  ... key valueToAppend => ... newDict */
    {"dictLappend",	  5,	-1,	   1,	{OPERAND_LVT4}},
	/* Update a dictionary value such that the value pointed to by key has
	 * some value list-appended onto it. op4 = LVTindex
	 * Stack:  ... key valueToAppend => ... newDict */
    {"dictFirst",	  5,	+2,	   1,	{OPERAND_LVT4}},
	/* Begin iterating over the dictionary, using the local scalar
	 * indicated by op4 to hold the iterator state. The local scalar
	 * should not refer to a named variable as the value is not wholly
	 * managed correctly.
	 * Stack:  ... dict => ... value key doneBool */
    {"dictNext",	  5,	+3,	   1,	{OPERAND_LVT4}},
	/* Get the next iteration from the iterator in op4's local scalar.
	 * Stack:  ... => ... value key doneBool */
    {"dictUpdateStart",   9,    0,	   2,	{OPERAND_LVT4, OPERAND_AUX4}},
	/* Create the variables (described in the aux data referred to by the
	 * second immediate argument) to mirror the state of the dictionary in
	 * the variable referred to by the first immediate argument. The list
	 * of keys (top of the stack, not popped) must be the same length as
	 * the list of variables.
	 * Stack:  ... keyList => ... keyList */
    {"dictUpdateEnd",	  9,    -1,	   2,	{OPERAND_LVT4, OPERAND_AUX4}},
	/* Reflect the state of local variables (described in the aux data
	 * referred to by the second immediate argument) back to the state of
	 * the dictionary in the variable referred to by the first immediate
	 * argument. The list of keys (popped from the stack) must be the same
	 * length as the list of variables.
	 * Stack:  ... keyList => ... */
    {"jumpTable",	 5,	-1,	   1,	{OPERAND_AUX4}},
	/* Jump according to the jump-table (in AuxData as indicated by the
	 * operand) and the argument popped from the list. Always executes the
	 * next instruction if no match against the table's entries was found.
	 * Stack:  ... value => ...
	 * Note that the jump table contains offsets relative to the PC when
	 * it points to this instruction; the code is relocatable. */
    {"upvar",            5,    -1,        1,   {OPERAND_LVT4}},
	/* finds level and otherName in stack, links to local variable at
	 * index op1. Leaves the level on stack. */
    {"nsupvar",          5,    -1,        1,   {OPERAND_LVT4}},
	/* finds namespace and otherName in stack, links to local variable at
	 * index op1. Leaves the namespace on stack. */
    {"variable",         5,    -1,        1,   {OPERAND_LVT4}},
	/* finds namespace and otherName in stack, links to local variable at
	 * index op1. Leaves the namespace on stack. */
    {"syntax",		 9,   -1,         2,	{OPERAND_INT4, OPERAND_UINT4}},
	/* Compiled bytecodes to signal syntax error. Equivalent to returnImm
	 * except for the ERR_ALREADY_LOGGED flag in the interpreter. */
    {"reverse",		 5,    0,         1,	{OPERAND_UINT4}},
	/* Reverse the order of the arg elements at the top of stack */

    {"regexp",		 2,   -1,         1,	{OPERAND_INT1}},
	/* Regexp:	push (regexp stknext stktop) opnd == nocase */

    {"existScalar",	 5,    1,         1,	{OPERAND_LVT4}},
	/* Test if scalar variable at index op1 in call frame exists */
    {"existArray",	 5,    0,         1,	{OPERAND_LVT4}},
	/* Test if array element exists; array at slot op1, element is
	 * stktop */
    {"existArrayStk",	 1,    -1,        0,	{OPERAND_NONE}},
	/* Test if array element exists; element is stktop, array name is
	 * stknext */
    {"existStk",	 1,    0,         0,	{OPERAND_NONE}},
	/* Test if general variable exists; unparsed variable name is stktop*/

    {"nop",		 1,    0,         0,	{OPERAND_NONE}},
	/* Do nothing */
    {"returnCodeBranch", 1,   -1,	  0,	{OPERAND_NONE}},
	/* Jump to next instruction based on the return code on top of stack
	 * ERROR: +1;	RETURN: +3;	BREAK: +5;	CONTINUE: +7;
	 * Other non-OK: +9
	 */

    {"unsetScalar",	 6,    0,         2,	{OPERAND_UINT1, OPERAND_LVT4}},
	/* Make scalar variable at index op2 in call frame cease to exist;
	 * op1 is 1 for errors on problems, 0 otherwise */
    {"unsetArray",	 6,    -1,        2,	{OPERAND_UINT1, OPERAND_LVT4}},
	/* Make array element cease to exist; array at slot op2, element is
	 * stktop; op1 is 1 for errors on problems, 0 otherwise */
    {"unsetArrayStk",	 2,    -2,        1,	{OPERAND_UINT1}},
	/* Make array element cease to exist; element is stktop, array name is
	 * stknext; op1 is 1 for errors on problems, 0 otherwise */
    {"unsetStk",	 2,    -1,        1,	{OPERAND_UINT1}},
	/* Make general variable cease to exist; unparsed variable name is
	 * stktop; op1 is 1 for errors on problems, 0 otherwise */

    {"dictExpand",       1,    -1,        0,    {OPERAND_NONE}},
        /* Probe into a dict and extract it (or a subdict of it) into
         * variables with matched names. Produces list of keys bound as
         * result. Part of [dict with].
	 * Stack:  ... dict path => ... keyList */
    {"dictRecombineStk", 1,    -3,        0,    {OPERAND_NONE}},
        /* Map variable contents back into a dictionary in a variable. Part of
         * [dict with].
	 * Stack:  ... dictVarName path keyList => ... */
    {"dictRecombineImm", 5,    -2,        1,    {OPERAND_LVT4}},
        /* Map variable contents back into a dictionary in the local variable
         * indicated by the LVT index. Part of [dict with].
	 * Stack:  ... path keyList => ... */
    {"dictExists",	 5,	INT_MIN,  1,	{OPERAND_UINT4}},
	/* The top op4 words (min 1) are a key path into the dictionary just
	 * below the keys on the stack, and all those values are replaced by a
	 * boolean indicating whether it is possible to read out a value from
	 * that key-path (like [dict exists]).
	 * Stack:  ... dict key1 ... keyN => ... boolean */
    {"verifyDict",	 1,    -1,	  0,	{OPERAND_NONE}},
	/* Verifies that the word on the top of the stack is a dictionary,
	 * popping it if it is and throwing an error if it is not.
	 * Stack:  ... value => ... */

    {"strmap",		 1,    -2,	  0,	{OPERAND_NONE}},
	/* Simplified version of [string map] that only applies one change
	 * string, and only case-sensitively.
	 * Stack:  ... from to string => ... changedString */
    {"strfind",		 1,    -1,	  0,	{OPERAND_NONE}},
	/* Find the first index of a needle string in a haystack string,
	 * producing the index (integer) or -1 if nothing found.
	 * Stack:  ... needle haystack => ... index */
    {"strrfind",	 1,    -1,	  0,	{OPERAND_NONE}},
	/* Find the last index of a needle string in a haystack string,
	 * producing the index (integer) or -1 if nothing found.
	 * Stack:  ... needle haystack => ... index */
    {"strrangeImm",	 9,	0,	  2,	{OPERAND_IDX4, OPERAND_IDX4}},
	/* String Range: push (string range stktop op4 op4) */
    {"strrange",	 1,    -2,	  0,	{OPERAND_NONE}},
	/* String Range with non-constant arguments.
	 * Stack:  ... string idxA idxB => ... substring */

    {"yield",		 1,	0,	  0,	{OPERAND_NONE}},
	/* Makes the current coroutine yield the value at the top of the
	 * stack, and places the response back on top of the stack when it
	 * resumes.
	 * Stack:  ... valueToYield => ... resumeValue */
    {"coroName",         1,    +1,	  0,	{OPERAND_NONE}},
	/* Push the name of the interpreter's current coroutine as an object
	 * on the stack. */
    {"tailcall",	 2,    INT_MIN,	  1,	{OPERAND_UINT1}},
	/* Do a tailcall with the opnd items on the stack as the thing to
	 * tailcall to; opnd must be greater than 0 for the semantics to work
	 * right. */

    {"currentNamespace", 1,    +1,	  0,	{OPERAND_NONE}},
	/* Push the name of the interpreter's current namespace as an object
	 * on the stack. */
    {"infoLevelNumber",  1,    +1,	  0,	{OPERAND_NONE}},
	/* Push the stack depth (i.e., [info level]) of the interpreter as an
	 * object on the stack. */
    {"infoLevelArgs",	 1,	0,	  0,	{OPERAND_NONE}},
	/* Push the argument words to a stack depth (i.e., [info level <n>])
	 * of the interpreter as an object on the stack.
	 * Stack:  ... depth => ... argList */
    {"resolveCmd",	 1,	0,	  0,	{OPERAND_NONE}},
	/* Resolves the command named on the top of the stack to its fully
	 * qualified version, or produces the empty string if no such command
	 * exists. Never generates errors.
	 * Stack:  ... cmdName => ... fullCmdName */

    {"tclooSelf",	 1,	+1,	  0,	{OPERAND_NONE}},
	/* Push the identity of the current TclOO object (i.e., the name of
	 * its current public access command) on the stack. */
    {"tclooClass",	 1,	0,	  0,	{OPERAND_NONE}},
	/* Push the class of the TclOO object named at the top of the stack
	 * onto the stack.
	 * Stack:  ... object => ... class */
    {"tclooNamespace",	 1,	0,	  0,	{OPERAND_NONE}},
	/* Push the namespace of the TclOO object named at the top of the
	 * stack onto the stack.
	 * Stack:  ... object => ... namespace */
    {"tclooIsObject",	 1,	0,	  0,	{OPERAND_NONE}},
	/* Push whether the value named at the top of the stack is a TclOO
	 * object (i.e., a boolean). Can corrupt the interpreter result
	 * despite not throwing, so not safe for use in a post-exception
	 * context.
	 * Stack:  ... value => ... boolean */

    {"arrayExistsStk",	 1,	0,	  0,	{OPERAND_NONE}},
	/* Looks up the element on the top of the stack and tests whether it
	 * is an array. Pushes a boolean describing whether this is the
	 * case. Also runs the whole-array trace on the named variable, so can
	 * throw anything.
	 * Stack:  ... varName => ... boolean */
    {"arrayExistsImm",	 5,	+1,	  1,	{OPERAND_LVT4}},
	/* Looks up the variable indexed by opnd and tests whether it is an
	 * array. Pushes a boolean describing whether this is the case. Also
	 * runs the whole-array trace on the named variable, so can throw
	 * anything.
	 * Stack:  ... => ... boolean */
    {"arrayMakeStk",	 1,	-1,	  0,	{OPERAND_NONE}},
	/* Forces the element on the top of the stack to be the name of an
	 * array.
	 * Stack:  ... varName => ... */
    {"arrayMakeImm",	 5,	0,	  1,	{OPERAND_LVT4}},
	/* Forces the variable indexed by opnd to be an array. Does not touch
	 * the stack. */

    {"invokeReplace",	 6,	INT_MIN,  2,	{OPERAND_UINT4,OPERAND_UINT1}},
	/* Invoke command named objv[0], replacing the first two words with
	 * the word at the top of the stack;
	 * <objc,objv> = <op4,top op4 after popping 1> */

    {"listConcat",	 1,	-1,	  0,	{OPERAND_NONE}},
	/* Concatenates the two lists at the top of the stack into a single
	 * list and pushes that resulting list onto the stack.
	 * Stack: ... list1 list2 => ... [lconcat list1 list2] */

    {"expandDrop",       1,    0,          0,	{OPERAND_NONE}},
	/* Drops an element from the auxiliary stack, popping stack elements
	 * until the matching stack depth is reached. */

    /* New foreach implementation */
    {"foreach_start",	 5,	+2,	  1,	{OPERAND_AUX4}},
	/* Initialize execution of a foreach loop. Operand is aux data index
	 * of the ForeachInfo structure for the foreach command. It pushes 2
	 * elements which hold runtime params for foreach_step, they are later
	 * dropped by foreach_end together with the value lists. NOTE that the
	 * iterator-tracker and info reference must not be passed to bytecodes
	 * that handle normal Tcl values. NOTE that this instruction jumps to
	 * the foreach_step instruction paired with it; the stack info below
	 * is only nominal.
	 * Stack: ... listObjs... => ... listObjs... iterTracker info */
    {"foreach_step",	 1,	 0,	  0,	{OPERAND_NONE}},
	/* "Step" or begin next iteration of foreach loop. Assigns to foreach
	 * iteration variables. May jump to straight after the foreach_start
	 * that pushed the iterTracker and info values. MUST be followed
	 * immediately by a foreach_end.
	 * Stack: ... listObjs... iterTracker info =>
	 *				... listObjs... iterTracker info */
    {"foreach_end",	 1,	 0,	  0,	{OPERAND_NONE}},
	/* Clean up a foreach loop by dropping the info value, the tracker
	 * value and the lists that were being iterated over.
	 * Stack: ... listObjs... iterTracker info => ... */
    {"lmap_collect",	 1,	-1,	  0,	{OPERAND_NONE}},
	/* Appends the value at the top of the stack to the list located on
	 * the stack the "other side" of the foreach-related values.
	 * Stack: ... collector listObjs... iterTracker info value =>
	 *			... collector listObjs... iterTracker info */

    {"strtrim",		 1,	-1,	  0,	{OPERAND_NONE}},
	/* [string trim] core: removes the characters (designated by the value
	 * at the top of the stack) from both ends of the string and pushes
	 * the resulting string.
	 * Stack: ... string charset => ... trimmedString */
    {"strtrimLeft",	 1,	-1,	  0,	{OPERAND_NONE}},
	/* [string trimleft] core: removes the characters (designated by the
	 * value at the top of the stack) from the left of the string and
	 * pushes the resulting string.
	 * Stack: ... string charset => ... trimmedString */
    {"strtrimRight",	 1,	-1,	  0,	{OPERAND_NONE}},
	/* [string trimright] core: removes the characters (designated by the
	 * value at the top of the stack) from the right of the string and
	 * pushes the resulting string.
	 * Stack: ... string charset => ... trimmedString */

    {"concatStk",	 5,	INT_MIN,  1,	{OPERAND_UINT4}},
	/* Wrapper round Tcl_ConcatObj(), used for [concat] and [eval]. opnd
	 * is number of values to concatenate.
	 * Operation:	push concat(stk1 stk2 ... stktop) */

    {"strcaseUpper",	 1,	0,	  0,	{OPERAND_NONE}},
	/* [string toupper] core: converts whole string to upper case using
	 * the default (extended "C" locale) rules.
	 * Stack: ... string => ... newString */
    {"strcaseLower",	 1,	0,	  0,	{OPERAND_NONE}},
	/* [string tolower] core: converts whole string to upper case using
	 * the default (extended "C" locale) rules.
	 * Stack: ... string => ... newString */
    {"strcaseTitle",	 1,	0,	  0,	{OPERAND_NONE}},
	/* [string totitle] core: converts whole string to upper case using
	 * the default (extended "C" locale) rules.
	 * Stack: ... string => ... newString */
    {"strreplace",	 1,	-3,	  0,	{OPERAND_NONE}},
	/* [string replace] core: replaces a non-empty range of one string
	 * with the contents of another.
	 * Stack: ... string fromIdx toIdx replacement => ... newString */

    {"originCmd",	 1,	0,	  0,	{OPERAND_NONE}},
	/* Reports which command was the origin (via namespace import chain)
	 * of the command named on the top of the stack.
	 * Stack:  ... cmdName => ... fullOriginalCmdName */

    {"tclooNext",	 2,	INT_MIN,  1,	{OPERAND_UINT1}},
	/* Call the next item on the TclOO call chain, passing opnd arguments
	 * (min 1, max 255, *includes* "next").  The result of the invoked
	 * method implementation will be pushed on the stack in place of the
	 * arguments (similar to invokeStk).
	 * Stack:  ... "next" arg2 arg3 -- argN => ... result */
    {"tclooNextClass",	 2,	INT_MIN,  1,	{OPERAND_UINT1}},
	/* Call the following item on the TclOO call chain defined by class
	 * className, passing opnd arguments (min 2, max 255, *includes*
	 * "nextto" and the class name). The result of the invoked method
	 * implementation will be pushed on the stack in place of the
	 * arguments (similar to invokeStk).
	 * Stack:  ... "nextto" className arg3 arg4 -- argN => ... result */

    {"yieldToInvoke",	 1,	0,	  0,	{OPERAND_NONE}},
	/* Makes the current coroutine yield the value at the top of the
	 * stack, invoking the given command/args with resolution in the given
	 * namespace (all packed into a list), and places the list of values
	 * that are the response back on top of the stack when it resumes.
	 * Stack:  ... [list ns cmd arg1 ... argN] => ... resumeList */

    {"numericType",	 1,	0,	  0,	{OPERAND_NONE}},
	/* Pushes the numeric type code of the word at the top of the stack.
	 * Stack:  ... value => ... typeCode */
    {"tryCvtToBoolean",	 1,	+1,	  0,	{OPERAND_NONE}},
	/* Try converting stktop to boolean if possible. No errors.
	 * Stack:  ... value => ... value isStrictBool */
    {"strclass",	 2,	0,	  1,	{OPERAND_SCLS1}},
	/* See if all the characters of the given string are a member of the
	 * specified (by opnd) character class. Note that an empty string will
	 * satisfy the class check (standard definition of "all").
	 * Stack:  ... stringValue => ... boolean */

    {"lappendList",	 5,	0,	1,	{OPERAND_LVT4}},
	/* Lappend list to scalar variable at op4 in frame.
	 * Stack:  ... list => ... listVarContents */
    {"lappendListArray", 5,	-1,	1,	{OPERAND_LVT4}},
	/* Lappend list to array element; array at op4.
	 * Stack:  ... elem list => ... listVarContents */
    {"lappendListArrayStk", 1,	-2,	0,	{OPERAND_NONE}},
	/* Lappend list to array element.
	 * Stack:  ... arrayName elem list => ... listVarContents */
    {"lappendListStk",	 1,	-1,	0,	{OPERAND_NONE}},
	/* Lappend list to general variable.
	 * Stack:  ... varName list => ... listVarContents */

    {"clockRead",	 2,	+1,	1,	{OPERAND_UINT1}},
        /* Read clock out to the stack. Operand is which clock to read
	 * 0=clicks, 1=microseconds, 2=milliseconds, 3=seconds.
	 * Stack: ... => ... time */

    {"dictGetDef",	  5,	INT_MIN,   1,	{OPERAND_UINT4}},
	/* The top word is the default, the next op4 words (min 1) are a key
	 * path into the dictionary just below the keys on the stack, and all
	 * those values are replaced by the value read out of that key-path
	 * (like [dict get]) except if there is no such key, when instead the
	 * default is pushed instead.
	 * Stack:  ... dict key1 ... keyN default => ... value */

    {"strlt",		  1,   -1,         0,	{OPERAND_NONE}},
	/* String Less:			push (stknext < stktop) */
    {"strgt",		  1,   -1,         0,	{OPERAND_NONE}},
	/* String Greater:		push (stknext > stktop) */
    {"strle",		  1,   -1,         0,	{OPERAND_NONE}},
	/* String Less or equal:	push (stknext <= stktop) */
    {"strge",		  1,   -1,         0,	{OPERAND_NONE}},
	/* String Greater or equal:	push (stknext >= stktop) */

    {NULL, 0, 0, 0, {OPERAND_NONE}}
};

/*
 * Prototypes for procedures defined later in this file:
 */

static void		CleanupByteCode(ByteCode *codePtr);
static ByteCode *	CompileSubstObj(Tcl_Interp *interp, Tcl_Obj *objPtr,
			    int flags);
static void		DupByteCodeInternalRep(Tcl_Obj *srcPtr,
			    Tcl_Obj *copyPtr);
static unsigned char *	EncodeCmdLocMap(CompileEnv *envPtr,
			    ByteCode *codePtr, unsigned char *startPtr);
static void		EnterCmdExtentData(CompileEnv *envPtr,
			    int cmdNumber, int numSrcBytes, int numCodeBytes);
static void		EnterCmdStartData(CompileEnv *envPtr,
			    int cmdNumber, int srcOffset, int codeOffset);
static void		FreeByteCodeInternalRep(Tcl_Obj *objPtr);
static void		FreeSubstCodeInternalRep(Tcl_Obj *objPtr);
static int		GetCmdLocEncodingSize(CompileEnv *envPtr);
static int		IsCompactibleCompileEnv(CompileEnv *envPtr);
static void		PreventCycle(Tcl_Obj *objPtr, CompileEnv *envPtr);
#ifdef TCL_COMPILE_STATS
static void		RecordByteCodeStats(ByteCode *codePtr);
#endif /* TCL_COMPILE_STATS */
static int		SetByteCodeFromAny(Tcl_Interp *interp,
			    Tcl_Obj *objPtr);
static void		StartExpanding(CompileEnv *envPtr);

/*
 * TIP #280: Helper for building the per-word line information of all compiled
 * commands.
 */
static void		EnterCmdWordData(ExtCmdLoc *eclPtr, int srcOffset,
			    Tcl_Token *tokenPtr, const char *cmd,
			    int numWords, int line, int *clNext, int **lines,
			    CompileEnv *envPtr);
static void		ReleaseCmdWordData(ExtCmdLoc *eclPtr);

/*
 * tclByteCodeType provides the standard type management procedures for the
 * bytecode type.
 */

const Tcl_ObjType tclByteCodeType = {
    "bytecode",			/* name */
    FreeByteCodeInternalRep,	/* freeIntRepProc */
    DupByteCodeInternalRep,	/* dupIntRepProc */
    NULL,			/* updateStringProc */
    SetByteCodeFromAny		/* setFromAnyProc */
};

/*
 * subtCodeType provides the standard type managemnt procedures for the
 * substcode type, which represents substiution within a Tcl value.
 */

static const Tcl_ObjType substCodeType = {
    "substcode",		/* name */
    FreeSubstCodeInternalRep,	/* freeIntRepProc */
    DupByteCodeInternalRep,	/* dupIntRepProc - shared with bytecode */
    NULL,			/* updateStringProc */
    NULL,			/* setFromAnyProc */
};
#define SubstFlags(objPtr) (objPtr)->internalRep.twoPtrValue.ptr2

/*
 * Helper macros.
 */

#define TclIncrUInt4AtPtr(ptr, delta) \
    TclStoreInt4AtPtr(TclGetUInt4AtPtr(ptr)+(delta), (ptr))

/*
 *----------------------------------------------------------------------
 *
 * TclSetByteCodeFromAny --
 *
 *	Part of the bytecode Tcl object type implementation. Attempts to
 *	compile the string representation of the objPtr into bytecode.  Accepts
 *	a hook routine that is invoked to perform any needed post-processing on
 *	the compilation results before generating byte codes.  interp is the
 *	compilation context and may not be NULL.
 *
 * Results:
 *	A standard Tcl object result. If an error occurs during compilation, an
 *	error message is left in the interpreter's result.
 *
 * Side effects:
 *	Frees the old internal representation. If no error occurs, then the
 *	compiled code is stored as "objPtr"s bytecode representation. Also, if
 *	debugging, initializes the "tcl_traceCompile" Tcl variable used to
 *	trace compilations.
 *
 *----------------------------------------------------------------------
 */

int
TclSetByteCodeFromAny(
    Tcl_Interp *interp,		/* The interpreter for which the code is being
				 * compiled. Must not be NULL. */
    Tcl_Obj *objPtr,		/* The object to make a ByteCode object. */
    CompileHookProc *hookProc,	/* Procedure to invoke after compilation. */
    ClientData clientData)	/* Hook procedure private data. */
{
    Interp *iPtr = (Interp *) interp;
    CompileEnv compEnv;		/* Compilation environment structure allocated
				 * in frame. */
    size_t length;
    int result = TCL_OK;
    const char *stringPtr;
    Proc *procPtr = iPtr->compiledProcPtr;
    ContLineLoc *clLocPtr;

#ifdef TCL_COMPILE_DEBUG
    if (!traceInitialized) {
	if (Tcl_LinkVar(interp, "tcl_traceCompile",
		&tclTraceCompile, TCL_LINK_INT) != TCL_OK) {
	    Tcl_Panic("SetByteCodeFromAny: unable to create link for tcl_traceCompile variable");
	}
	traceInitialized = 1;
    }
#endif

    stringPtr = Tcl_GetStringFromObj(objPtr, &length);

    /*
     * TIP #280: Pick up the CmdFrame in which the BC compiler was invoked, and
     * use to initialize the tracking in the compiler. This information was
     * stored by TclCompEvalObj and ProcCompileProc.
     */

    TclInitCompileEnv(interp, &compEnv, stringPtr, length,
	    iPtr->invokeCmdFramePtr, iPtr->invokeWord);

    /*
     * Make available to the compilation environment any data about invisible
     * continuation lines for the script.
     *
     * It is not clear if the script Tcl_Obj* can be free'd while the compiler
     * is using it, leading to the release of the associated ContLineLoc
     * structure as well. To ensure that the latter doesn't happen set a lock
     * on it, which is released in TclFreeCompileEnv().  The "lineCLPtr"
     * hashtable tclObj.c.
     */

    clLocPtr = TclContinuationsGet(objPtr);
    if (clLocPtr) {
	compEnv.clNext = &clLocPtr->loc[0];
    }

    TclCompileScript(interp, stringPtr, length, &compEnv);

    /*
     * Compilation succeeded. Add a "done" instruction at the end.
     */

    TclEmitOpcode(INST_DONE, &compEnv);

    /*
     * Check for optimizations!
     *
     * If the generated code is free of most hazards, recompile with generation
     * of INST_START_CMD disabled to produce code that more compact in many
     * cases, and also sometimes more performant.
     */

    if (Tcl_GetParent(interp) == NULL &&
	    !Tcl_LimitTypeEnabled(interp, TCL_LIMIT_COMMANDS|TCL_LIMIT_TIME)
	    && IsCompactibleCompileEnv(&compEnv)) {
	TclFreeCompileEnv(&compEnv);
	iPtr->compiledProcPtr = procPtr;
	TclInitCompileEnv(interp, &compEnv, stringPtr, length,
		iPtr->invokeCmdFramePtr, iPtr->invokeWord);
	if (clLocPtr) {
	    compEnv.clNext = &clLocPtr->loc[0];
	}
	compEnv.atCmdStart = 2;		/* The disabling magic. */
	TclCompileScript(interp, stringPtr, length, &compEnv);
	assert (compEnv.atCmdStart > 1);
	TclEmitOpcode(INST_DONE, &compEnv);
	assert (compEnv.atCmdStart > 1);
    }

    /*
     * Apply some peephole optimizations that can cross specific/generic
     * instruction generator boundaries.
     */

    if (iPtr->optimizer) {
	(iPtr->optimizer)(&compEnv);
    }

    /*
     * Invoke the compilation hook procedure if there is one.
     */

    if (hookProc) {
	result = hookProc(interp, &compEnv, clientData);
    }

    /*
     * Change the object into a ByteCode object. Ownership of the literal
     * objects and aux data items passes to the ByteCode object.
     */

#ifdef TCL_COMPILE_DEBUG
    TclVerifyLocalLiteralTable(&compEnv);
#endif /*TCL_COMPILE_DEBUG*/

    if (result == TCL_OK) {
	(void) TclInitByteCodeObj(objPtr, &tclByteCodeType, &compEnv);
#ifdef TCL_COMPILE_DEBUG
	if (tclTraceCompile >= 2) {
	    TclPrintByteCodeObj(interp, objPtr);
	    fflush(stdout);
	}
#endif /* TCL_COMPILE_DEBUG */
    }

    TclFreeCompileEnv(&compEnv);
    return result;
}

/*
 *-----------------------------------------------------------------------
 *
 * SetByteCodeFromAny --
 *
 *	Part of the bytecode Tcl object type implementation. Attempts to
 *	generate an byte code internal form for the Tcl object "objPtr" by
 *	compiling its string representation.
 *
 * Results:
 *	A standard Tcl object result. If an error occurs during compilation and
 *	"interp" is not null, an error message is left in the interpreter's
 *	result.
 *
 * Side effects:
 *	Frees the old internal representation. If no error occurs then the
 *	compiled code is stored as "objPtr"s bytecode representation. Also, if
 *	debugging, initializes the "tcl_traceCompile" Tcl variable used to
 *	trace compilations.
 *
 *----------------------------------------------------------------------
 */

static int
SetByteCodeFromAny(
    Tcl_Interp *interp,		/* The interpreter for which the code is being
				 * compiled. Must not be NULL. */
    Tcl_Obj *objPtr)		/* The object to compile to bytecode */
{
    if (interp == NULL) {
	return TCL_ERROR;
    }
    return TclSetByteCodeFromAny(interp, objPtr, NULL, NULL);
}

/*
 *----------------------------------------------------------------------
 *
 * DupByteCodeInternalRep --
 *
 *	Part of the bytecode Tcl object type implementation. However, it does
 *	not copy the internal representation of a bytecode Tcl_Obj, instead
 *	assigning NULL to the type pointer of the new object.  Code is compiled
 *	for the new object only if necessary.
 *
 * Results:
 *	None.
 *
 * Side effects:
 *	None.
 *
 *----------------------------------------------------------------------
 */

static void
DupByteCodeInternalRep(
    TCL_UNUSED(Tcl_Obj *) /*srcPtr*/,
    TCL_UNUSED(Tcl_Obj *) /*copyPtr*/)
{
    return;
}

/*
 *----------------------------------------------------------------------
 *
 * FreeByteCodeInternalRep --
 *
 *	Part of the bytecode Tcl object type implementation. Frees the storage
 *	associated with a bytecode object's internal representation unless its
 *	code is actively being executed.
 *
 * Results:
 *	None.
 *
 * Side effects:
 *	The bytecode object's internal rep is invalidated and its code is freed
 *	unless the code is actively being executed, in which case cleanup is
 *	delayed until the last execution of the code completes.
 *
 *----------------------------------------------------------------------
 */

static void
FreeByteCodeInternalRep(
    Tcl_Obj *objPtr)	/* Object whose internal rep to free. */
{
    ByteCode *codePtr;

    ByteCodeGetInternalRep(objPtr, &tclByteCodeType, codePtr);
    assert(codePtr != NULL);

    TclReleaseByteCode(codePtr);
}

/*
 *----------------------------------------------------------------------
 *
 * TclReleaseByteCode --
 *
 *	Does all the real work of freeing up a bytecode object's ByteCode
 *	structure. Called only when the structure's reference count
 *	is zero.
 *
 * Results:
 *	None.
 *
 * Side effects:
 *	Frees objPtr's bytecode internal representation and sets its type to
 *	NULL.  Also releases its literals and frees its auxiliary data items.
 *
 *----------------------------------------------------------------------
 */

void
TclPreserveByteCode(
    ByteCode *codePtr)
{
    codePtr->refCount++;
}

void
TclReleaseByteCode(
    ByteCode *codePtr)
{
    if (codePtr->refCount-- > 1) {
	return;
    }

    /* Just dropped to refcount==0.  Clean up. */
    CleanupByteCode(codePtr);
}

static void
CleanupByteCode(
    ByteCode *codePtr)	/* Points to the ByteCode to free. */
{
    Tcl_Interp *interp = (Tcl_Interp *) *codePtr->interpHandle;
    Interp *iPtr = (Interp *) interp;
    int numLitObjects = codePtr->numLitObjects;
    int numAuxDataItems = codePtr->numAuxDataItems;
    Tcl_Obj **objArrayPtr, *objPtr;
    const AuxData *auxDataPtr;
    int i;
#ifdef TCL_COMPILE_STATS

    if (interp != NULL) {
	ByteCodeStats *statsPtr;
	Tcl_Time destroyTime;
	int lifetimeSec, lifetimeMicroSec, log2;

	statsPtr = &iPtr->stats;

	statsPtr->numByteCodesFreed++;
	statsPtr->currentSrcBytes -= (double) codePtr->numSrcBytes;
	statsPtr->currentByteCodeBytes -= (double) codePtr->structureSize;

	statsPtr->currentInstBytes -= (double) codePtr->numCodeBytes;
	statsPtr->currentLitBytes -= (double)
		codePtr->numLitObjects * sizeof(Tcl_Obj *);
	statsPtr->currentExceptBytes -= (double)
		codePtr->numExceptRanges * sizeof(ExceptionRange);
	statsPtr->currentAuxBytes -= (double)
		codePtr->numAuxDataItems * sizeof(AuxData);
	statsPtr->currentCmdMapBytes -= (double) codePtr->numCmdLocBytes;

	Tcl_GetTime(&destroyTime);
	lifetimeSec = destroyTime.sec - codePtr->createTime.sec;
	if (lifetimeSec > 2000) {	/* avoid overflow */
	    lifetimeSec = 2000;
	}
	lifetimeMicroSec = 1000000 * lifetimeSec +
		(destroyTime.usec - codePtr->createTime.usec);

	log2 = TclLog2(lifetimeMicroSec);
	if (log2 > 31) {
	    log2 = 31;
	}
	statsPtr->lifetimeCount[log2]++;
    }
#endif /* TCL_COMPILE_STATS */

    /*
     * A single heap object holds the ByteCode structure and its code, object,
     * command location, and auxiliary data arrays. This means we only need to
     * 1) decrement the ref counts of each LiteralEntry in the literal array,
     * 2) call the free procedures for the auxiliary data items, 3) free the
     * localCache if it is unused, and finally 4) free the ByteCode
     * structure's heap object.
     *
     * The case for TCL_BYTECODE_PRECOMPILED (precompiled ByteCodes, like
     * those generated from tbcload) is special, as they doesn't make use of
     * the global literal table. They instead maintain private references to
     * their literals which must be decremented.
     *
     * In order to ensure proper and efficient cleanup of the literal array
     * when it contains non-shared literals [Bug 983660], distinguish the case
     * of an interpreter being deleted, which is signaled by interp == NULL.
     * Also, as the interp deletion will remove the global literal table
     * anyway, avoid the extra cost of updating it for each literal being
     * released.
     */

    if (codePtr->flags & TCL_BYTECODE_PRECOMPILED) {

	objArrayPtr = codePtr->objArrayPtr;
	for (i = 0;  i < numLitObjects;  i++) {
	    objPtr = *objArrayPtr;
	    if (objPtr) {
		Tcl_DecrRefCount(objPtr);
	    }
	    objArrayPtr++;
	}
	codePtr->numLitObjects = 0;
    } else {
	objArrayPtr = codePtr->objArrayPtr;
	while (numLitObjects--) {
	    /* TclReleaseLiteral calls Tcl_DecrRefCount() for us */
	    TclReleaseLiteral(interp, *objArrayPtr++);
	}
    }

    auxDataPtr = codePtr->auxDataArrayPtr;
    for (i = 0;  i < numAuxDataItems;  i++) {
	if (auxDataPtr->type->freeProc != NULL) {
	    auxDataPtr->type->freeProc(auxDataPtr->clientData);
	}
	auxDataPtr++;
    }

    /*
     * TIP #280. Release the location data associated with this bytecode
     * structure, if any. The associated interp may be gone already, and the
     * data with it.
     *
     * See also tclBasic.c, DeleteInterpProc
     */

    if (iPtr) {
	Tcl_HashEntry *hePtr = Tcl_FindHashEntry(iPtr->lineBCPtr,
		(char *) codePtr);

	if (hePtr) {
	    ReleaseCmdWordData((ExtCmdLoc *)Tcl_GetHashValue(hePtr));
	    Tcl_DeleteHashEntry(hePtr);
	}
    }

    if (codePtr->localCachePtr && (codePtr->localCachePtr->refCount-- <= 1)) {
	TclFreeLocalCache(interp, codePtr->localCachePtr);
    }

    TclHandleRelease(codePtr->interpHandle);
    Tcl_Free(codePtr);
}

/*
 * ---------------------------------------------------------------------
 *
 * IsCompactibleCompileEnv --
 *
 *	Determines whether some basic compaction optimizations may be applied
 *	to a piece of bytecode. Idempotent.
 *
 * ---------------------------------------------------------------------
 */

static int
IsCompactibleCompileEnv(
    CompileEnv *envPtr)
{
    unsigned char *pc;
    int size;

    /*
     * Special: procedures in the '::tcl' namespace (or its children) are
     * considered to be well-behaved, so compaction can be applied to them even
     * if it would otherwise be invalid.
     */

    if (envPtr->procPtr != NULL && envPtr->procPtr->cmdPtr != NULL
	    && envPtr->procPtr->cmdPtr->nsPtr != NULL) {
	Namespace *nsPtr = envPtr->procPtr->cmdPtr->nsPtr;

	if (strcmp(nsPtr->fullName, "::tcl") == 0
		|| strncmp(nsPtr->fullName, "::tcl::", 7) == 0) {
	    return 1;
	}
    }

    /*
     * Go through and ensure that no operation involved can cause a desired
     * change of bytecode sequence during its execution. This comes down to
     * ensuring that there are no mapped variables (due to traces) or calls to
     * external commands (traces, [uplevel] trickery). This is actually a very
     * conservative check.  It turns down a lot of code that is OK in practice.
     */

    for (pc = envPtr->codeStart ; pc < envPtr->codeNext ; pc += size) {
	switch (*pc) {
	    /* Invokes */
	case INST_INVOKE_STK1:
	case INST_INVOKE_STK4:
	case INST_INVOKE_EXPANDED:
	case INST_INVOKE_REPLACE:
	    return 0;
	    /* Runtime evals */
	case INST_EVAL_STK:
	case INST_EXPR_STK:
	case INST_YIELD:
	    return 0;
	    /* Upvars */
	case INST_UPVAR:
	case INST_NSUPVAR:
	case INST_VARIABLE:
	    return 0;
	default:
	    size = tclInstructionTable[*pc].numBytes;
	    assert (size > 0);
	    break;
	}
    }

    return 1;
}

/*
 *----------------------------------------------------------------------
 *
 * Tcl_SubstObj --
 *
 *	Performs substitutions on the given string as described in the user
 *	documentation for "subst".
 *
 * Results:
 *	A Tcl_Obj* containing the substituted string, or NULL to indicate that
 *	an error occurred.
 *
 * Side effects:
 *	See the user documentation.
 *
 *----------------------------------------------------------------------
 */

Tcl_Obj *
Tcl_SubstObj(
    Tcl_Interp *interp,		/* Interpreter in which substitution occurs */
    Tcl_Obj *objPtr,		/* The value to be substituted. */
    int flags)			/* What substitutions to do. */
{
    NRE_callback *rootPtr = TOP_CB(interp);

    if (TclNRRunCallbacks(interp, Tcl_NRSubstObj(interp, objPtr, flags),
	    rootPtr) != TCL_OK) {
	return NULL;
    }
    return Tcl_GetObjResult(interp);
}

/*
 *----------------------------------------------------------------------
 *
 * Tcl_NRSubstObj --
 *
 *	Adds substitution within the value of objPtr to the NR execution stack.
 *
 * Results:
 *	TCL_OK.
 *
 * Side effects:
 *	Compiles objPtr into bytecode that performs the substitutions as
 *	governed by flags, adds a callback to the NR execution stack to execute
 *	the bytecode and store the result in the interp.
 *
 *----------------------------------------------------------------------
 */

int
Tcl_NRSubstObj(
    Tcl_Interp *interp,
    Tcl_Obj *objPtr,
    int flags)
{
    ByteCode *codePtr = CompileSubstObj(interp, objPtr, flags);

    /* TODO: Confirm we do not need this. */
    /* Tcl_ResetResult(interp); */
    return TclNRExecuteByteCode(interp, codePtr);
}

/*
 *----------------------------------------------------------------------
 *
 * CompileSubstObj --
 *
 *	Compiles a value into bytecode that performs substitution within the
 *	value, as governed by flags.
 *
 * Results:
 *	A (ByteCode *) is pointing to the resulting ByteCode.
 *
 * Side effects:
 *	The Tcl_ObjType of objPtr is changed to the "substcode" type, and the
 *	ByteCode and governing flags value are kept in the internal rep for
 *	faster operations the next time CompileSubstObj is called on the same
 *	value.
 *
 *----------------------------------------------------------------------
 */

static ByteCode *
CompileSubstObj(
    Tcl_Interp *interp,
    Tcl_Obj *objPtr,
    int flags)
{
    Interp *iPtr = (Interp *) interp;
    ByteCode *codePtr = NULL;

    ByteCodeGetInternalRep(objPtr, &substCodeType, codePtr);

    if (codePtr != NULL) {
	Namespace *nsPtr = iPtr->varFramePtr->nsPtr;

	if (flags != PTR2INT(SubstFlags(objPtr))
		|| ((Interp *) *codePtr->interpHandle != iPtr)
		|| (codePtr->compileEpoch != iPtr->compileEpoch)
		|| (codePtr->nsPtr != nsPtr)
		|| (codePtr->nsEpoch != nsPtr->resolverEpoch)
		|| (codePtr->localCachePtr !=
		iPtr->varFramePtr->localCachePtr)) {
	    Tcl_StoreInternalRep(objPtr, &substCodeType, NULL);
	    codePtr = NULL;
	}
    }
    if (codePtr == NULL) {
	CompileEnv compEnv;
	size_t numBytes;
	const char *bytes = Tcl_GetStringFromObj(objPtr, &numBytes);

	/* TODO: Check for more TIP 280 */
	TclInitCompileEnv(interp, &compEnv, bytes, numBytes, NULL, 0);

	TclSubstCompile(interp, bytes, numBytes, flags, 1, &compEnv);

	TclEmitOpcode(INST_DONE, &compEnv);
	codePtr = TclInitByteCodeObj(objPtr, &substCodeType, &compEnv);
	TclFreeCompileEnv(&compEnv);

	SubstFlags(objPtr) = INT2PTR(flags);
	if (iPtr->varFramePtr->localCachePtr) {
	    codePtr->localCachePtr = iPtr->varFramePtr->localCachePtr;
	    codePtr->localCachePtr->refCount++;
	}
#ifdef TCL_COMPILE_DEBUG
	if (tclTraceCompile >= 2) {
	    TclPrintByteCodeObj(interp, objPtr);
	    fflush(stdout);
	}
#endif /* TCL_COMPILE_DEBUG */
    }
    return codePtr;
}

/*
 *----------------------------------------------------------------------
 *
 * FreeSubstCodeInternalRep --
 *
 *	Part of the "substcode" Tcl object type implementation. Frees the
 *	storage associated with the substcode internal representation of a
 *	Tcl_Obj unless its code is actively being executed.
 *
 * Results:
 *	None.
 *
 * Side effects:
 *	The substcode object's internal rep is marked invalid and its code
 *	gets freed unless the code is actively being executed. In that case
 *	the cleanup is delayed until the last execution of the code completes.
 *
 *----------------------------------------------------------------------
 */

static void
FreeSubstCodeInternalRep(
    Tcl_Obj *objPtr)	/* Object whose internal rep to free. */
{
    ByteCode *codePtr;

    ByteCodeGetInternalRep(objPtr, &substCodeType, codePtr);
    assert(codePtr != NULL);

    TclReleaseByteCode(codePtr);
}

static void
ReleaseCmdWordData(
    ExtCmdLoc *eclPtr)
{
    int i;

    if (eclPtr->type == TCL_LOCATION_SOURCE) {
	Tcl_DecrRefCount(eclPtr->path);
    }
    for (i=0 ; i<eclPtr->nuloc ; i++) {
	Tcl_Free(eclPtr->loc[i].line);
    }

    if (eclPtr->loc != NULL) {
	Tcl_Free(eclPtr->loc);
    }

    Tcl_Free(eclPtr);
}

/*
 *----------------------------------------------------------------------
 *
 * TclInitCompileEnv --
 *
 *	Initializes a CompileEnv compilation environment structure for the
 *	compilation of a string in an interpreter.
 *
 * Results:
 *	None.
 *
 * Side effects:
 *	The CompileEnv structure is initialized.
 *
 *----------------------------------------------------------------------
 */

void
TclInitCompileEnv(
    Tcl_Interp *interp,		/* The interpreter for which a CompileEnv
				 * structure is initialized. */
    CompileEnv *envPtr,/* Points to the CompileEnv structure to
				 * initialize. */
    const char *stringPtr,	/* The source string to be compiled. */
    size_t numBytes,		/* Number of bytes in source string. */
    const CmdFrame *invoker,	/* Location context invoking the bcc */
    int word)			/* Index of the word in that context getting
				 * compiled */
{
    Interp *iPtr = (Interp *) interp;

    assert(tclInstructionTable[LAST_INST_OPCODE].name == NULL);

    envPtr->iPtr = iPtr;
    envPtr->source = stringPtr;
    envPtr->numSrcBytes = numBytes;
    envPtr->procPtr = iPtr->compiledProcPtr;
    iPtr->compiledProcPtr = NULL;
    envPtr->numCommands = 0;
    envPtr->exceptDepth = 0;
    envPtr->maxExceptDepth = 0;
    envPtr->maxStackDepth = 0;
    envPtr->currStackDepth = 0;
    TclInitLiteralTable(&envPtr->localLitTable);

    envPtr->codeStart = envPtr->staticCodeSpace;
    envPtr->codeNext = envPtr->codeStart;
    envPtr->codeEnd = envPtr->codeStart + COMPILEENV_INIT_CODE_BYTES;
    envPtr->mallocedCodeArray = 0;

    envPtr->literalArrayPtr = envPtr->staticLiteralSpace;
    envPtr->literalArrayNext = 0;
    envPtr->literalArrayEnd = COMPILEENV_INIT_NUM_OBJECTS;
    envPtr->mallocedLiteralArray = 0;

    envPtr->exceptArrayPtr = envPtr->staticExceptArraySpace;
    envPtr->exceptAuxArrayPtr = envPtr->staticExAuxArraySpace;
    envPtr->exceptArrayNext = 0;
    envPtr->exceptArrayEnd = COMPILEENV_INIT_EXCEPT_RANGES;
    envPtr->mallocedExceptArray = 0;

    envPtr->cmdMapPtr = envPtr->staticCmdMapSpace;
    envPtr->cmdMapEnd = COMPILEENV_INIT_CMD_MAP_SIZE;
    envPtr->mallocedCmdMap = 0;
    envPtr->atCmdStart = 1;
    envPtr->expandCount = 0;

    /*
     * TIP #280: Set up the extended command location information, based on
     * the context invoking the byte code compiler. This structure is used to
     * keep the per-word line information for all compiled commands.
     *
     * See also tclBasic.c, TclEvalObjEx, for the equivalent code in the
     * non-compiling evaluator
     */

    envPtr->extCmdMapPtr = (ExtCmdLoc *)Tcl_Alloc(sizeof(ExtCmdLoc));
    envPtr->extCmdMapPtr->loc = NULL;
    envPtr->extCmdMapPtr->nloc = 0;
    envPtr->extCmdMapPtr->nuloc = 0;
    envPtr->extCmdMapPtr->path = NULL;

    if (invoker == NULL) {
	/*
	 * Initialize the compiler for relative counting in case of a
	 * dynamic context.
	 */

	envPtr->line = 1;
	if (iPtr->evalFlags & TCL_EVAL_FILE) {
	    iPtr->evalFlags &= ~TCL_EVAL_FILE;
	    envPtr->extCmdMapPtr->type = TCL_LOCATION_SOURCE;

	    if (iPtr->scriptFile) {
		/*
		 * Normalization here, to have the correct pwd. Should have
		 * negligible impact on performance, as the norm should have
		 * been done already by the 'source' invoking us, and it
		 * caches the result.
		 */

		Tcl_Obj *norm =
			Tcl_FSGetNormalizedPath(interp, iPtr->scriptFile);

		if (norm == NULL) {
		    /*
		     * Error message in the interp result. No place to put it.
		     * And no place to serve the error itself to either. Fake
		     * a path, empty string.
		     */

		    TclNewLiteralStringObj(envPtr->extCmdMapPtr->path, "");
		} else {
		    envPtr->extCmdMapPtr->path = norm;
		}
	    } else {
		TclNewLiteralStringObj(envPtr->extCmdMapPtr->path, "");
	    }

	    Tcl_IncrRefCount(envPtr->extCmdMapPtr->path);
	} else {
	    envPtr->extCmdMapPtr->type =
		(envPtr->procPtr ? TCL_LOCATION_PROC : TCL_LOCATION_BC);
	}
    } else {
	/*
	 * Initialize the compiler using the context, making counting absolute
	 * to that context. Note that the context can be byte code execution.
	 * In that case we have to fill out the missing pieces (line, path,
	 * ...) which may make change the type as well.
	 */

	CmdFrame *ctxPtr = (CmdFrame *)TclStackAlloc(interp, sizeof(CmdFrame));
	int pc = 0;

	*ctxPtr = *invoker;
	if (invoker->type == TCL_LOCATION_BC) {
	    /*
	     * Note: Type BC => ctx.data.eval.path    is not used.
	     *			ctx.data.tebc.codePtr is used instead.
	     */

	    TclGetSrcInfoForPc(ctxPtr);
	    pc = 1;
	}

	if ((ctxPtr->nline <= word) || (ctxPtr->line[word] < 0)) {
	    /*
	     * Word is not a literal, relative counting.
	     */

	    envPtr->line = 1;
	    envPtr->extCmdMapPtr->type =
		    (envPtr->procPtr ? TCL_LOCATION_PROC : TCL_LOCATION_BC);

	    if (pc && (ctxPtr->type == TCL_LOCATION_SOURCE)) {
		/*
		 * The reference made by 'TclGetSrcInfoForPc' is dead.
		 */

		Tcl_DecrRefCount(ctxPtr->data.eval.path);
	    }
	} else {
	    envPtr->line = ctxPtr->line[word];
	    envPtr->extCmdMapPtr->type = ctxPtr->type;

	    if (ctxPtr->type == TCL_LOCATION_SOURCE) {
		envPtr->extCmdMapPtr->path = ctxPtr->data.eval.path;

		if (pc) {
		    /*
		     * The reference 'TclGetSrcInfoForPc' made is transfered.
		     */

		    ctxPtr->data.eval.path = NULL;
		} else {
		    /*
		     * We have a new reference here.
		     */

		    Tcl_IncrRefCount(envPtr->extCmdMapPtr->path);
		}
	    }
	}

	TclStackFree(interp, ctxPtr);
    }

    envPtr->extCmdMapPtr->start = envPtr->line;

    /*
     * Initialize the data about invisible continuation lines as empty, i.e.
     * not used. The caller (TclSetByteCodeFromAny) will set this up, if such
     * data is available.
     */

    envPtr->clNext = NULL;

    envPtr->auxDataArrayPtr = envPtr->staticAuxDataArraySpace;
    envPtr->auxDataArrayNext = 0;
    envPtr->auxDataArrayEnd = COMPILEENV_INIT_AUX_DATA_SIZE;
    envPtr->mallocedAuxDataArray = 0;
}

/*
 *----------------------------------------------------------------------
 *
 * TclFreeCompileEnv --
 *
 *	Frees the storage allocated in a CompileEnv compilation environment
 *	structure.
 *
 * Results:
 *	None.
 *
 * Side effects:
 *	Allocated storage in the CompileEnv structure is freed, although its
 *	local literal table is not deleted and its literal objects are not
 *	released. In addition, storage referenced by its auxiliary data items
 *	is not freed. This is done so that, when compilation is successful,
 *	"ownership" of these objects and aux data items is handed over to the
 *	corresponding ByteCode structure.
 *
 *----------------------------------------------------------------------
 */

void
TclFreeCompileEnv(
    CompileEnv *envPtr)/* Points to the CompileEnv structure. */
{
    if (envPtr->localLitTable.buckets != envPtr->localLitTable.staticBuckets){
	Tcl_Free(envPtr->localLitTable.buckets);
	envPtr->localLitTable.buckets = envPtr->localLitTable.staticBuckets;
    }
    if (envPtr->iPtr) {
	/*
	 * We never converted to Bytecode, so free the things we would
	 * have transferred to it.
	 */

	int i;
	LiteralEntry *entryPtr = envPtr->literalArrayPtr;
	AuxData *auxDataPtr = envPtr->auxDataArrayPtr;

	for (i = 0;  i < envPtr->literalArrayNext;  i++) {
	    TclReleaseLiteral((Tcl_Interp *)envPtr->iPtr, entryPtr->objPtr);
	    entryPtr++;
	}

#ifdef TCL_COMPILE_DEBUG
	TclVerifyGlobalLiteralTable(envPtr->iPtr);
#endif /*TCL_COMPILE_DEBUG*/

	for (i = 0;  i < envPtr->auxDataArrayNext;  i++) {
	    if (auxDataPtr->type->freeProc != NULL) {
		auxDataPtr->type->freeProc(auxDataPtr->clientData);
	    }
	    auxDataPtr++;
	}
    }
    if (envPtr->mallocedCodeArray) {
	Tcl_Free(envPtr->codeStart);
    }
    if (envPtr->mallocedLiteralArray) {
	Tcl_Free(envPtr->literalArrayPtr);
    }
    if (envPtr->mallocedExceptArray) {
	Tcl_Free(envPtr->exceptArrayPtr);
	Tcl_Free(envPtr->exceptAuxArrayPtr);
    }
    if (envPtr->mallocedCmdMap) {
	Tcl_Free(envPtr->cmdMapPtr);
    }
    if (envPtr->mallocedAuxDataArray) {
	Tcl_Free(envPtr->auxDataArrayPtr);
    }
    if (envPtr->extCmdMapPtr) {
	ReleaseCmdWordData(envPtr->extCmdMapPtr);
	envPtr->extCmdMapPtr = NULL;
    }
}

/*
 *----------------------------------------------------------------------
 *
 * TclWordKnownAtCompileTime --
 *
 *	Determines whether the value of a token is completely known at compile
 *	time.
 *
 * Results:
 *	True if the tokenPtr argument points to a word value that is
 *	completely known at compile time. Generally, values that are known at
 *	compile time can be compiled to their values, while values that cannot
 *	be known until substitution at runtime must be compiled to bytecode
 *	instructions that perform that substitution. For several commands,
 *	whether or not arguments are known at compile time determine whether
 *	it is worthwhile to compile at all.
 *
 * Side effects:
 *	When returning true, appends the known value of the word to the
 *	unshared Tcl_Obj (*valuePtr), unless valuePtr is NULL.
 *
 *----------------------------------------------------------------------
 */

int
TclWordKnownAtCompileTime(
    Tcl_Token *tokenPtr,	/* Points to Tcl_Token we should check */
    Tcl_Obj *valuePtr)		/* If not NULL, points to an unshared Tcl_Obj
				 * to which we should append the known value
				 * of the word. */
{
    int numComponents = tokenPtr->numComponents;
    Tcl_Obj *tempPtr = NULL;

    if (tokenPtr->type == TCL_TOKEN_SIMPLE_WORD) {
	if (valuePtr != NULL) {
	    Tcl_AppendToObj(valuePtr, tokenPtr[1].start, tokenPtr[1].size);
	}
	return 1;
    }
    if (tokenPtr->type != TCL_TOKEN_WORD) {
	return 0;
    }
    tokenPtr++;
    if (valuePtr != NULL) {
	TclNewObj(tempPtr);
	Tcl_IncrRefCount(tempPtr);
    }
    while (numComponents--) {
	switch (tokenPtr->type) {
	case TCL_TOKEN_TEXT:
	    if (tempPtr != NULL) {
		Tcl_AppendToObj(tempPtr, tokenPtr->start, tokenPtr->size);
	    }
	    break;

	case TCL_TOKEN_BS:
	    if (tempPtr != NULL) {
		char utfBuf[4] = "";
		size_t length = TclParseBackslash(tokenPtr->start,
			tokenPtr->size, NULL, utfBuf);

		Tcl_AppendToObj(tempPtr, utfBuf, length);
	    }
	    break;

	default:
	    if (tempPtr != NULL) {
		Tcl_DecrRefCount(tempPtr);
	    }
	    return 0;
	}
	tokenPtr++;
    }
    if (valuePtr != NULL) {
	Tcl_AppendObjToObj(valuePtr, tempPtr);
	Tcl_DecrRefCount(tempPtr);
    }
    return 1;
}

/*
 *----------------------------------------------------------------------
 *
 * TclCompileScript --
 *
 *	Compiles a Tcl script in a string.
 *
 * Results:
 *
 *	A standard Tcl result. If an error occurs, an
 *	error message is left in the interpreter's result.
 *
 * Side effects:
 *	Adds instructions to envPtr to evaluate the script at runtime.
 *
 *----------------------------------------------------------------------
 */

static int
ExpandRequested(
    Tcl_Token *tokenPtr,
    size_t numWords)
{
    /* Determine whether any words of the command require expansion */
    while (numWords--) {
	if (tokenPtr->type == TCL_TOKEN_EXPAND_WORD) {
	    return 1;
	}
	tokenPtr = TokenAfter(tokenPtr);
    }
    return 0;
}

static void
CompileCmdLiteral(
    Tcl_Interp *interp,
    Tcl_Obj *cmdObj,
    CompileEnv *envPtr)
{
    const char *bytes;
    Command *cmdPtr;
    int cmdLitIdx, extraLiteralFlags = LITERAL_CMD_NAME;
    size_t length;

    cmdPtr = (Command *) Tcl_GetCommandFromObj(interp, cmdObj);
    if ((cmdPtr != NULL) && (cmdPtr->flags & CMD_VIA_RESOLVER)) {
	extraLiteralFlags |= LITERAL_UNSHARED;
    }

    bytes = Tcl_GetStringFromObj(cmdObj, &length);
    cmdLitIdx = TclRegisterLiteral(envPtr, bytes, length, extraLiteralFlags);

    if (cmdPtr && TclRoutineHasName(cmdPtr)) {
	TclSetCmdNameObj(interp, TclFetchLiteral(envPtr, cmdLitIdx), cmdPtr);
    }
    TclEmitPush(cmdLitIdx, envPtr);
}

void
TclCompileInvocation(
    Tcl_Interp *interp,
    Tcl_Token *tokenPtr,
    Tcl_Obj *cmdObj,
    size_t numWords,
    CompileEnv *envPtr)
{
    DefineLineInformation;
    size_t wordIdx = 0;
    int depth = TclGetStackDepth(envPtr);

    if (cmdObj) {
	CompileCmdLiteral(interp, cmdObj, envPtr);
	wordIdx = 1;
	tokenPtr = TokenAfter(tokenPtr);
    }

    for (; wordIdx < numWords; wordIdx++, tokenPtr = TokenAfter(tokenPtr)) {
	int objIdx;

	SetLineInformation(wordIdx);

	if (tokenPtr->type != TCL_TOKEN_SIMPLE_WORD) {
	    CompileTokens(envPtr, tokenPtr, interp);
	    continue;
	}

	objIdx = TclRegisterLiteral(envPtr,
		tokenPtr[1].start, tokenPtr[1].size, 0);
	if (envPtr->clNext) {
	    TclContinuationsEnterDerived(TclFetchLiteral(envPtr, objIdx),
		    tokenPtr[1].start - envPtr->source, envPtr->clNext);
	}
	TclEmitPush(objIdx, envPtr);
    }

    if (wordIdx <= 255) {
	TclEmitInvoke(envPtr, INST_INVOKE_STK1, wordIdx);
    } else {
	TclEmitInvoke(envPtr, INST_INVOKE_STK4, wordIdx);
    }
    TclCheckStackDepth(depth+1, envPtr);
}

static void
CompileExpanded(
    Tcl_Interp *interp,
    Tcl_Token *tokenPtr,
    Tcl_Obj *cmdObj,
    int numWords,
    CompileEnv *envPtr)
{
    DefineLineInformation;
    int wordIdx = 0;
    int depth = TclGetStackDepth(envPtr);

    StartExpanding(envPtr);
    if (cmdObj) {
	CompileCmdLiteral(interp, cmdObj, envPtr);
	wordIdx = 1;
	tokenPtr = TokenAfter(tokenPtr);
    }

    for (; wordIdx < numWords; wordIdx++, tokenPtr = TokenAfter(tokenPtr)) {
	int objIdx;

	SetLineInformation(wordIdx);

	if (tokenPtr->type != TCL_TOKEN_SIMPLE_WORD) {
	    CompileTokens(envPtr, tokenPtr, interp);
	    if (tokenPtr->type == TCL_TOKEN_EXPAND_WORD) {
		TclEmitInstInt4(INST_EXPAND_STKTOP,
			envPtr->currStackDepth, envPtr);
	    }
	    continue;
	}

	objIdx = TclRegisterLiteral(envPtr,
		tokenPtr[1].start, tokenPtr[1].size, 0);
	if (envPtr->clNext) {
	    TclContinuationsEnterDerived(TclFetchLiteral(envPtr, objIdx),
		    tokenPtr[1].start - envPtr->source, envPtr->clNext);
	}
	TclEmitPush(objIdx, envPtr);
    }

    /*
     * The stack depth during argument expansion can only be managed at
     * runtime, as the number of elements in the expanded lists is not known
     * at compile time.  Adjust the stack depth estimate here so that it is
     * correct after the command with expanded arguments returns.
     *
     * The end effect of this command's invocation is that all the words of
     * the command are popped from the stack and the result is pushed: The
     * stack top changes by (1-wordIdx).
     *
     * The estimates are not correct while the command is being
     * prepared and run, INST_EXPAND_STKTOP is not stack-neutral in general.
     */

    TclEmitInvoke(envPtr, INST_INVOKE_EXPANDED, wordIdx);
    TclCheckStackDepth(depth+1, envPtr);
}

static int
CompileCmdCompileProc(
    Tcl_Interp *interp,
    Tcl_Parse *parsePtr,
    Command *cmdPtr,
    CompileEnv *envPtr)
{
    DefineLineInformation;
    int unwind = 0, incrOffset = -1;
    int depth = TclGetStackDepth(envPtr);

    /*
     * Emission of the INST_START_CMD instruction is controlled by the value of
     * envPtr->atCmdStart:
     *
     * atCmdStart == 2	: Don't use the INST_START_CMD instruction.
     * atCmdStart == 1	: INST_START_CMD was the last instruction emitted,
     *			: so no need to emit another.  Instead
     *			: increment the number of cmds started at it, except
     *			: for the special case at the start of a script.
     * atCmdStart == 0	: The last instruction was something else.
     *			: Emit INST_START_CMD here.
     */

    switch (envPtr->atCmdStart) {
    case 0:
	unwind = tclInstructionTable[INST_START_CMD].numBytes;
	TclEmitInstInt4(INST_START_CMD, 0, envPtr);
	incrOffset = envPtr->codeNext - envPtr->codeStart;
	TclEmitInt4(0, envPtr);
	break;
    case 1:
	if (envPtr->codeNext > envPtr->codeStart) {
	    incrOffset = envPtr->codeNext - 4 - envPtr->codeStart;
	}
	break;
    case 2:
	/* Nothing to do */
	;
    }

    if (TCL_OK == TclAttemptCompileProc(interp, parsePtr, 1, cmdPtr, envPtr)) {
	if (incrOffset >= 0) {
	    /*
	     * Command compiled succesfully.  Increment the number of
	     * commands that start at the currently active INST_START_CMD.
	     */

	    unsigned char *incrPtr = envPtr->codeStart + incrOffset;
	    unsigned char *startPtr = incrPtr - 5;

	    TclIncrUInt4AtPtr(incrPtr, 1);
	    if (unwind) {
		/* We started the INST_START_CMD.  Record the code length. */
		TclStoreInt4AtPtr(envPtr->codeNext - startPtr, startPtr + 1);
	    }
	}
	TclCheckStackDepth(depth+1, envPtr);
	return TCL_OK;
    }

    envPtr->codeNext -= unwind; /* Unwind INST_START_CMD */

    /*
     * Throw out any line information generated by the failed compile attempt.
     */

    while (mapPtr->nuloc - 1 > eclIndex) {
	mapPtr->nuloc--;
	Tcl_Free(mapPtr->loc[mapPtr->nuloc].line);
	mapPtr->loc[mapPtr->nuloc].line = NULL;
    }

    /*
     * Reset the index of next command.  Toss out any from failed nested
     * partial compiles.
     */

    envPtr->numCommands = mapPtr->nuloc;
    return TCL_ERROR;
}

static int
CompileCommandTokens(
    Tcl_Interp *interp,
    Tcl_Parse *parsePtr,
    CompileEnv *envPtr)
{
    Interp *iPtr = (Interp *) interp;
    Tcl_Token *tokenPtr = parsePtr->tokenPtr;
    ExtCmdLoc *eclPtr = envPtr->extCmdMapPtr;
    Tcl_Obj *cmdObj;
    Command *cmdPtr = NULL;
    int code = TCL_ERROR;
    int cmdKnown, expand = -1;
    int *wlines, wlineat;
    int cmdLine = envPtr->line;
    int *clNext = envPtr->clNext;
    int cmdIdx = envPtr->numCommands;
    int startCodeOffset = envPtr->codeNext - envPtr->codeStart;
    int depth = TclGetStackDepth(envPtr);

    assert (parsePtr->numWords > 0);

    /* Pre-Compile */

    TclNewObj(cmdObj);
    envPtr->numCommands++;
    EnterCmdStartData(envPtr, cmdIdx,
	    parsePtr->commandStart - envPtr->source, startCodeOffset);

    /*
     * TIP #280. Scan the words and compute the extended location information.
     * At first the map first contains full per-word line information for use by the
     * compiler. This is later replaced by a reduced form which signals
     * non-literal words, stored in 'wlines'.
     */

    EnterCmdWordData(eclPtr, parsePtr->commandStart - envPtr->source,
	    parsePtr->tokenPtr, parsePtr->commandStart,
	    parsePtr->numWords, cmdLine,
	    clNext, &wlines, envPtr);
    wlineat = eclPtr->nuloc - 1;

    envPtr->line = eclPtr->loc[wlineat].line[0];
    envPtr->clNext = eclPtr->loc[wlineat].next[0];

    /* Do we know the command word? */
    Tcl_IncrRefCount(cmdObj);
    tokenPtr = parsePtr->tokenPtr;
    cmdKnown = TclWordKnownAtCompileTime(tokenPtr, cmdObj);

    /* Is this a command we should (try to) compile with a compileProc ? */
    if (cmdKnown && !(iPtr->flags & DONT_COMPILE_CMDS_INLINE)) {
	cmdPtr = (Command *) Tcl_GetCommandFromObj(interp, cmdObj);
	if (cmdPtr) {
	    /*
	     * Found a command.  Test the ways we can be told not to attempt
	     * to compile it.
	     */
	    if ((cmdPtr->compileProc == NULL)
		    || (cmdPtr->nsPtr->flags & NS_SUPPRESS_COMPILATION)
		    || (cmdPtr->flags & CMD_HAS_EXEC_TRACES)) {
		cmdPtr = NULL;
	    }
	}
	if (cmdPtr && !(cmdPtr->flags & CMD_COMPILES_EXPANDED)) {
	    expand = ExpandRequested(parsePtr->tokenPtr, parsePtr->numWords);
	    if (expand) {
		/* We need to expand, but compileProc cannot. */
		cmdPtr = NULL;
	    }
	}
    }

    /* If cmdPtr != NULL, try to call cmdPtr->compileProc */
    if (cmdPtr) {
	code = CompileCmdCompileProc(interp, parsePtr, cmdPtr, envPtr);
    }

    if (code == TCL_ERROR) {
	if (expand < 0) {
	    expand = ExpandRequested(parsePtr->tokenPtr, parsePtr->numWords);
	}

	if (expand) {
	    CompileExpanded(interp, parsePtr->tokenPtr,
		    cmdKnown ? cmdObj : NULL, parsePtr->numWords, envPtr);
	} else {
	    TclCompileInvocation(interp, parsePtr->tokenPtr,
		    cmdKnown ? cmdObj : NULL, parsePtr->numWords, envPtr);
	}
    }

    Tcl_DecrRefCount(cmdObj);

    TclEmitOpcode(INST_POP, envPtr);
    EnterCmdExtentData(envPtr, cmdIdx,
	    parsePtr->term - parsePtr->commandStart,
	    (envPtr->codeNext-envPtr->codeStart) - startCodeOffset);

    /*
     * TIP #280: Free the full form of per-word line data and insert the
     * reduced form now.
     */

    envPtr->line = cmdLine;
    envPtr->clNext = clNext;
    Tcl_Free(eclPtr->loc[wlineat].line);
    Tcl_Free(eclPtr->loc[wlineat].next);
    eclPtr->loc[wlineat].line = wlines;
    eclPtr->loc[wlineat].next = NULL;

    TclCheckStackDepth(depth, envPtr);
    return cmdIdx;
}

void
TclCompileScript(
    Tcl_Interp *interp,		/* Used for error and status reporting. Also
				 * serves as context for finding and compiling
				 * commands. May not be NULL. */
    const char *script,		/* The source script to compile. */
    size_t numBytes,		/* Number of bytes in script. If -1, the
				 * script consists of all bytes up to the
				 * first null character. */
    CompileEnv *envPtr)		/* Holds resulting instructions. */
{
    int lastCmdIdx = -1;	/* Index into envPtr->cmdMapPtr of the last
				 * command this routine compiles into bytecode.
				 * Initial value of -1 indicates this routine
				 * has not yet generated any bytecode. */
    const char *p = script;	/* Where we are in our compile. */
    int depth = TclGetStackDepth(envPtr);
    Interp *iPtr = (Interp *) interp;

    if (envPtr->iPtr == NULL) {
	Tcl_Panic("TclCompileScript() called on uninitialized CompileEnv");
    }
    /*
     * Check depth to avoid overflow of the C execution stack by too many
     * nested calls of TclCompileScript, considering interp recursionlimit.
     * Use factor 5/4 (1.25) to avoid being too mistaken when recognizing the
     * limit during "mixed" evaluation and compilation process (nested
     * eval+compile) and is good enough for default recursionlimit (1000).
     */
    if (iPtr->numLevels / 5 > iPtr->maxNestingDepth / 4) {
	Tcl_SetObjResult(interp, Tcl_NewStringObj(
	    "too many nested compilations (infinite loop?)", -1));
	Tcl_SetErrorCode(interp, "TCL", "LIMIT", "STACK", NULL);
	TclCompileSyntaxError(interp, envPtr);
	return;
    }

    /* Each iteration compiles one command from the script. */

    if (numBytes + 1 > 1) {
      /*
       * Don't use system stack (size of Tcl_Parse is ca. 400 bytes), so
       * many nested compilations (body enclosed in body) can cause abnormal
       * program termination with a stack overflow exception, bug [fec0c17d39].
       */
      Tcl_Parse *parsePtr = (Tcl_Parse *)Tcl_Alloc(sizeof(Tcl_Parse));

      do {
	const char *next;

	if (TCL_OK != Tcl_ParseCommand(interp, p, numBytes, 0, parsePtr)) {
	    /*
	     * Compile bytecodes to report the parsePtr error at runtime.
	     */

	    Tcl_LogCommandInfo(interp, script, parsePtr->commandStart,
		    parsePtr->term + 1 - parsePtr->commandStart);
	    TclCompileSyntaxError(interp, envPtr);
	    Tcl_Free(parsePtr);
	    return;
	}

#ifdef TCL_COMPILE_DEBUG
	/*
	 * If tracing, print a line for each top level command compiled.
	 * TODO: Suppress when numWords == 0 ?
	 */

	if ((tclTraceCompile >= 1) && (envPtr->procPtr == NULL)) {
	    int commandLength = parsePtr->term - parsePtr->commandStart;
	    fprintf(stdout, "  Compiling: ");
	    TclPrintSource(stdout, parsePtr->commandStart,
		    TclMin(commandLength, 55));
	    fprintf(stdout, "\n");
	}
#endif

	/*
	 * TIP #280: Count newlines before the command start.
	 * (See test info-30.33).
	 */

	TclAdvanceLines(&envPtr->line, p, parsePtr->commandStart);
	TclAdvanceContinuations(&envPtr->line, &envPtr->clNext,
		parsePtr->commandStart - envPtr->source);

	/*
	 * Advance parser to the next command in the script.
	 */

	next = parsePtr->commandStart + parsePtr->commandSize;
	numBytes -= next - p;
	p = next;

	if (parsePtr->numWords == 0) {
	    /*
	     * The "command" parsed has no words.  In this case we can skip
	     * the rest of the loop body.  With no words, clearly
	     * CompileCommandTokens() has nothing to do.  Since the parser
	     * aggressively sucks up leading comment and white space,
	     * including newlines, parsePtr->commandStart must be pointing at
	     * either the end of script, or a command-terminating semi-colon.
	     * In either case, the TclAdvance*() calls have nothing to do.
	     * Finally, when no words are parsed, no tokens have been
	     * allocated at parsePtr->tokenPtr so there's also nothing for
	     * Tcl_FreeParse() to do.
	     *
	     * The advantage of this shortcut is that CompileCommandTokens()
	     * can be written with an assumption that parsePtr->numWords > 0, with
	     * the implication the CCT() always generates bytecode.
	     */
	    continue;
	}

	/*
	 * Avoid stack exhaustion by too many nested calls of TclCompileScript
	 * (considering interp recursionlimit).
	 */
	iPtr->numLevels++;

	lastCmdIdx = CompileCommandTokens(interp, parsePtr, envPtr);

	iPtr->numLevels--;

	/*
	 * TIP #280: Track lines in the just compiled command.
	 */

	TclAdvanceLines(&envPtr->line, parsePtr->commandStart, p);
	TclAdvanceContinuations(&envPtr->line, &envPtr->clNext,
		p - envPtr->source);
	Tcl_FreeParse(parsePtr);
      } while (numBytes > 0);

      Tcl_Free(parsePtr);
    }

    if (lastCmdIdx == -1) {
	/*
	 * Compiling the script yielded no bytecode.  The script must be all
	 * whitespace, comments, and empty commands.  Such scripts are defined
	 * to successfully produce the empty string result, so we emit the
	 * simple bytecode that makes that happen.
	 */

	PushStringLiteral(envPtr, "");
    } else {
	/*
	 * We compiled at least one command to bytecode.  The routine
	 * CompileCommandTokens() follows the bytecode of each compiled
	 * command with an INST_POP, so that stack balance is maintained when
	 * several commands are in sequence.  (The result of each command is
	 * thrown away before moving on to the next command).  For the last
	 * command compiled, we need to undo that INST_POP so that the result
	 * of the last command becomes the result of the script.  The code
	 * here removes that trailing INST_POP.
	 */

	envPtr->cmdMapPtr[lastCmdIdx].numCodeBytes--;
	envPtr->codeNext--;
	envPtr->currStackDepth++;
    }
    TclCheckStackDepth(depth+1, envPtr);
}

/*
 *----------------------------------------------------------------------
 *
 * TclCompileTokens --
 *
 *	Given an array of tokens parsed from a Tcl command, e.g. the tokens
 *	that make up a word, emits instructions to evaluate the
 *	tokens and concatenate their values to form a single result value on
 *	the interpreter's runtime evaluation stack.
 *
 * Results:
 *	The return value is a standard Tcl result. If an error occurs, an
 *	error message is left in the interpreter's result.
 *
 * Side effects:
 *	Instructions are added to envPtr to push and evaluate the tokens at
 *	runtime.
 *
 *----------------------------------------------------------------------
 */

void
TclCompileVarSubst(
    Tcl_Interp *interp,
    Tcl_Token *tokenPtr,
    CompileEnv *envPtr)
{
    const char *p, *name = tokenPtr[1].start;
    size_t i, nameBytes = tokenPtr[1].size;
    int localVar, localVarName = 1;

    /*
     * Determine how the variable name should be handled: if it contains any
     * namespace qualifiers it is not a local variable (localVarName=-1); if
     * it looks like an array element and the token has a single component, it
     * should not be created here [Bug 569438] (localVarName=0); otherwise,
     * the local variable can safely be created (localVarName=1).
     */

    for (i = 0, p = name;  i < nameBytes;  i++, p++) {
	if ((*p == ':') && (i < nameBytes-1) && (*(p+1) == ':')) {
	    localVarName = -1;
	    break;
	} else if ((*p == '(')
		&& (tokenPtr->numComponents == 1)
		&& (*(name + nameBytes - 1) == ')')) {
	    localVarName = 0;
	    break;
	}
    }

    /*
     * Either push the variable's name, or find its index in the array
     * of local variables in a procedure frame.
     */

    localVar = -1;
    if (localVarName != -1) {
	localVar = TclFindCompiledLocal(name, nameBytes, localVarName, envPtr);
    }
    if (localVar < 0) {
	PushLiteral(envPtr, name, nameBytes);
    }

    /*
     * Emit instructions to load the variable.
     */

    TclAdvanceLines(&envPtr->line, tokenPtr[1].start,
	    tokenPtr[1].start + tokenPtr[1].size);

    if (tokenPtr->numComponents == 1) {
	if (localVar < 0) {
	    TclEmitOpcode(INST_LOAD_STK, envPtr);
	} else if (localVar <= 255) {
	    TclEmitInstInt1(INST_LOAD_SCALAR1, localVar, envPtr);
	} else {
	    TclEmitInstInt4(INST_LOAD_SCALAR4, localVar, envPtr);
	}
    } else {
	TclCompileTokens(interp, tokenPtr+2, tokenPtr->numComponents-1, envPtr);
	if (localVar < 0) {
	    TclEmitOpcode(INST_LOAD_ARRAY_STK, envPtr);
	} else if (localVar <= 255) {
	    TclEmitInstInt1(INST_LOAD_ARRAY1, localVar, envPtr);
	} else {
	    TclEmitInstInt4(INST_LOAD_ARRAY4, localVar, envPtr);
	}
    }
}

void
TclCompileTokens(
    Tcl_Interp *interp,		/* Used for error and status reporting. */
    Tcl_Token *tokenPtr,	/* Pointer to first in an array of tokens to
				 * compile. */
    int count,			/* Number of tokens to consider at tokenPtr.
				 * Must be at least 1. */
    CompileEnv *envPtr)		/* Holds the resulting instructions. */
{
    Tcl_DString textBuffer;	/* Holds concatenated chars from adjacent
				 * TCL_TOKEN_TEXT, TCL_TOKEN_BS tokens. */
    char buffer[4] = "";
    int i, numObjsToConcat, adjust;
    size_t length;
    unsigned char *entryCodeNext = envPtr->codeNext;
#define NUM_STATIC_POS 20
    int isLiteral, maxNumCL, numCL;
    int *clPosition = NULL;
    int depth = TclGetStackDepth(envPtr);

    /*
     * if this is actually a literal, handle continuation lines by
     * preallocating a small table to store the locations of any continuation
     * lines we find in this literal.  The table is extended if needed.
     *
     * Note: In contrast with the analagous code in 'TclSubstTokens()' the
     * 'adjust' variable seems unneeded here.  The code which merges
     * continuation line information of multiple words which concat'd at
     * runtime also seems unneeded. Either that or I have not managed to find a
     * test case for these two possibilities yet.  It might be a difference
     * between compile- versus run-time processing.
     */

    numCL = 0;
    maxNumCL = 0;
    isLiteral = 1;
    for (i=0 ; i < count; i++) {
	if ((tokenPtr[i].type != TCL_TOKEN_TEXT)
		&& (tokenPtr[i].type != TCL_TOKEN_BS)) {
	    isLiteral = 0;
	    break;
	}
    }

    if (isLiteral) {
	maxNumCL = NUM_STATIC_POS;
	clPosition = (int *)Tcl_Alloc(maxNumCL * sizeof(int));
    }

    adjust = 0;
    Tcl_DStringInit(&textBuffer);
    numObjsToConcat = 0;
    for ( ;  count > 0;  count--, tokenPtr++) {
	switch (tokenPtr->type) {
	case TCL_TOKEN_TEXT:
	    TclDStringAppendToken(&textBuffer, tokenPtr);
	    TclAdvanceLines(&envPtr->line, tokenPtr->start,
		    tokenPtr->start + tokenPtr->size);
	    break;

	case TCL_TOKEN_BS:
	    length = TclParseBackslash(tokenPtr->start, tokenPtr->size,
		    NULL, buffer);
	    Tcl_DStringAppend(&textBuffer, buffer, length);

	    /*
	     * If the identified backslash sequence is in a literal and
	     * represented a continuation line, compute and store its
	     * location (as char offset to the beginning of the _result_
	     * script). We may have to extend the table of locations.
	     *
	     * The continuation line information is relevant even if the word
	     * being processed is not a literal, as it can affect nested
	     * commands. See the branch below for TCL_TOKEN_COMMAND, where the
	     * adjustment being tracked here is taken into account. The good
	     * thing is a table of everything is not needed, just the number of
	     * lines to to add as correction.
	     */

	    if ((length == 1) && (buffer[0] == ' ') &&
		(tokenPtr->start[1] == '\n')) {
		if (isLiteral) {
		    int clPos = Tcl_DStringLength(&textBuffer);

		    if (numCL >= maxNumCL) {
			maxNumCL *= 2;
			clPosition = (int *)Tcl_Realloc(clPosition,
                                maxNumCL * sizeof(int));
		    }
		    clPosition[numCL] = clPos;
		    numCL ++;
		}
		adjust++;
	    }
	    break;

	case TCL_TOKEN_COMMAND:
	    /*
	     * Push any accumulated chars appearing before the command.
	     */

	    if (Tcl_DStringLength(&textBuffer) > 0) {
		int literal = TclRegisterDStringLiteral(envPtr, &textBuffer);

		TclEmitPush(literal, envPtr);
		numObjsToConcat++;
		Tcl_DStringFree(&textBuffer);

		if (numCL) {
		    TclContinuationsEnter(TclFetchLiteral(envPtr, literal),
			    numCL, clPosition);
		}
		numCL = 0;
	    }

	    envPtr->line += adjust;
	    TclCompileScript(interp, tokenPtr->start+1,
		    tokenPtr->size-2, envPtr);
	    envPtr->line -= adjust;
	    numObjsToConcat++;
	    break;

	case TCL_TOKEN_VARIABLE:
	    /*
	     * Push any accumulated chars appearing before the $<var>.
	     */

	    if (Tcl_DStringLength(&textBuffer) > 0) {
		int literal;

		literal = TclRegisterDStringLiteral(envPtr, &textBuffer);
		TclEmitPush(literal, envPtr);
		numObjsToConcat++;
		Tcl_DStringFree(&textBuffer);
	    }

	    TclCompileVarSubst(interp, tokenPtr, envPtr);
	    numObjsToConcat++;
	    count -= tokenPtr->numComponents;
	    tokenPtr += tokenPtr->numComponents;
	    break;

	default:
	    Tcl_Panic("Unexpected token type in TclCompileTokens: %d; %.*s",
		    tokenPtr->type, (int)tokenPtr->size, tokenPtr->start);
	}
    }

    /*
     * Push any accumulated characters appearing at the end.
     */

    if (Tcl_DStringLength(&textBuffer) > 0) {
	int literal = TclRegisterDStringLiteral(envPtr, &textBuffer);

	TclEmitPush(literal, envPtr);
	numObjsToConcat++;
	if (numCL) {
	    TclContinuationsEnter(TclFetchLiteral(envPtr, literal),
		    numCL, clPosition);
	}
	numCL = 0;
    }

    /*
     * If necessary, concatenate the parts of the word.
     */

    while (numObjsToConcat > 255) {
	TclEmitInstInt1(INST_STR_CONCAT1, 255, envPtr);
	numObjsToConcat -= 254;	/* concat pushes 1 obj, the result */
    }
    if (numObjsToConcat > 1) {
	TclEmitInstInt1(INST_STR_CONCAT1, numObjsToConcat, envPtr);
    }

    /*
     * If the tokens yielded no instructions, push an empty string.
     */

    if (envPtr->codeNext == entryCodeNext) {
	PushStringLiteral(envPtr, "");
    }
    Tcl_DStringFree(&textBuffer);

    /*
     * Release the temp table we used to collect the locations of continuation
     * lines, if any.
     */

    if (maxNumCL) {
	Tcl_Free(clPosition);
    }
    TclCheckStackDepth(depth+1, envPtr);
}

/*
 *----------------------------------------------------------------------
 *
 * TclCompileCmdWord --
 *
 *	Given an array of parse tokens for a word containing one or more Tcl
 *	commands, emits inline instructions to execute them.  In contrast with
 *	TclCompileTokens, a simple word such as a loop body enclosed in braces
 *	is not just pushed as a string, but is itself parsed into tokens and
 *	compiled.
 *
 * Results:
 *	A standard Tcl result. If an error occurs, an
 *	error message is left in the interpreter's result.
 *
 * Side effects:
 *	Instructions are added to envPtr to execute the tokens at runtime.
 *
 *----------------------------------------------------------------------
 */

void
TclCompileCmdWord(
    Tcl_Interp *interp,		/* Used for error and status reporting. */
    Tcl_Token *tokenPtr,	/* Pointer to first in an array of tokens for
				 * a command word to compile inline. */
    int count,			/* Number of tokens to consider at tokenPtr.
				 * Must be at least 1. */
    CompileEnv *envPtr)		/* Holds the resulting instructions. */
{
    if ((count == 1) && (tokenPtr->type == TCL_TOKEN_TEXT)) {
	/*
	 * The common case that there is a single text token. Compile it
	 * into an inline sequence of instructions.
	 */

	TclCompileScript(interp, tokenPtr->start, tokenPtr->size, envPtr);
    } else {
	/*
	 * Either there are multiple tokens, or the single token involves
	 * substitutions. Emit instructions to invoke the eval command
	 * procedure at runtime on the result of evaluating the tokens.
	 */

	TclCompileTokens(interp, tokenPtr, count, envPtr);
	TclEmitInvoke(envPtr, INST_EVAL_STK);
    }
}

/*
 *----------------------------------------------------------------------
 *
 * TclCompileExprWords --
 *
 *	Given an array of parse tokens representing one or more words that
 *	contain a Tcl expression, emits inline instructions to execute the
 *	expression. In contrast with TclCompileExpr, supports Tcl's two-level
 *	substitution semantics for an expression that appears as command words.
 *
 * Results:
 *	A standard Tcl result. If an error occurs, an
 *	error message is left in the interpreter's result.
 *
 * Side effects:
 *	Instructions are added to envPtr to execute the expression.
 *
 *----------------------------------------------------------------------
 */

void
TclCompileExprWords(
    Tcl_Interp *interp,		/* Used for error and status reporting. */
    Tcl_Token *tokenPtr,	/* Points to first in an array of word tokens
				 * tokens for the expression to compile
				 * inline. */
    int numWords,		/* Number of word tokens starting at tokenPtr.
				 * Must be at least 1. Each word token
				 * contains one or more subtokens. */
    CompileEnv *envPtr)		/* Holds the resulting instructions. */
{
    Tcl_Token *wordPtr;
    int i, concatItems;

    /*
     * If the expression is a single word that doesn't require substitutions,
     * just compile its string into inline instructions.
     */

    if ((numWords == 1) && (tokenPtr->type == TCL_TOKEN_SIMPLE_WORD)) {
	TclCompileExpr(interp, tokenPtr[1].start,tokenPtr[1].size, envPtr, 1);
	return;
    }

    /*
     * Emit code to call the expr command proc at runtime. Concatenate the
     * (already substituted once) expr tokens with a space between each.
     */

    wordPtr = tokenPtr;
    for (i = 0;  i < numWords;  i++) {
	CompileTokens(envPtr, wordPtr, interp);
	if (i < (numWords - 1)) {
	    PushStringLiteral(envPtr, " ");
	}
	wordPtr += wordPtr->numComponents + 1;
    }
    concatItems = 2*numWords - 1;
    while (concatItems > 255) {
	TclEmitInstInt1(INST_STR_CONCAT1, 255, envPtr);
	concatItems -= 254;
    }
    if (concatItems > 1) {
	TclEmitInstInt1(INST_STR_CONCAT1, concatItems, envPtr);
    }
    TclEmitOpcode(INST_EXPR_STK, envPtr);
}

/*
 *----------------------------------------------------------------------
 *
 * TclCompileNoOp --
 *
 *	Compiles no-op's
 *
 * Results:
 *	TCL_OK if completion was successful.
 *
 * Side effects:
 *	Instructions are added to envPtr to execute a no-op at runtime. No
 *	result is pushed onto the stack: the compiler has to take care of this
 *	itself if the last compiled command is a NoOp.
 *
 *----------------------------------------------------------------------
 */

int
TclCompileNoOp(
    Tcl_Interp *interp,		/* Used for error reporting. */
    Tcl_Parse *parsePtr,	/* Points to a parse structure for the command
				 * created by Tcl_ParseCommand. */
    TCL_UNUSED(Command *),
    CompileEnv *envPtr)		/* Holds resulting instructions. */
{
    Tcl_Token *tokenPtr;
    int i;

    tokenPtr = parsePtr->tokenPtr;
    for (i = 1; i < parsePtr->numWords; i++) {
	tokenPtr = tokenPtr + tokenPtr->numComponents + 1;

	if (tokenPtr->type != TCL_TOKEN_SIMPLE_WORD) {
	    CompileTokens(envPtr, tokenPtr, interp);
	    TclEmitOpcode(INST_POP, envPtr);
	}
    }
    PushStringLiteral(envPtr, "");
    return TCL_OK;
}

/*
 *----------------------------------------------------------------------
 *
 * TclInitByteCodeObj --
 *
 *	Creates a ByteCode structure and initializes it from a CompileEnv
 *	compilation environment structure. The ByteCode structure is smaller
 *	and contains just that information needed to execute the bytecode
 *	instructions resulting from compiling a Tcl script. The resulting
 *	structure is placed in the specified object.
 *
 * Results:
 *	A newly-constructed ByteCode object is stored in the internal
 *	representation of the objPtr.
 *
 * Side effects:
 *	A single heap object is allocated to hold the new ByteCode structure
 *	and its code, object, command location, and aux data arrays. Note that
 *	"ownership" (i.e., the pointers to) the Tcl objects and aux data items
 *	will be handed over to the new ByteCode structure from the CompileEnv
 *	structure.
 *
 *----------------------------------------------------------------------
 */

static void
PreventCycle(
    Tcl_Obj *objPtr,
    CompileEnv *envPtr)
{
    int i;

    for (i = 0;  i < envPtr->literalArrayNext; i++) {
	if (objPtr == TclFetchLiteral(envPtr, i)) {
	    /*
	     * Prevent circular reference where the bytecode internalrep of
	     * a value contains a literal which is that same value.
	     * If this is allowed to happen, refcount decrements may not
	     * reach zero, and memory may leak.  Bugs 467523, 3357771
	     *
	     * NOTE:  [Bugs 3392070, 3389764] We make a copy based completely
	     * on the string value, and do not call Tcl_DuplicateObj() so we
             * can be sure we do not have any lingering cycles hiding in
	     * the internalrep.
	     */
	    size_t numBytes;
	    const char *bytes = Tcl_GetStringFromObj(objPtr, &numBytes);
	    Tcl_Obj *copyPtr = Tcl_NewStringObj(bytes, numBytes);

	    Tcl_IncrRefCount(copyPtr);
	    TclReleaseLiteral((Tcl_Interp *)envPtr->iPtr, objPtr);

	    envPtr->literalArrayPtr[i].objPtr = copyPtr;
	}
    }
}

ByteCode *
TclInitByteCode(
    CompileEnv *envPtr)/* Points to the CompileEnv structure from
				 * which to create a ByteCode structure. */
{
    ByteCode *codePtr;
    size_t codeBytes, objArrayBytes, exceptArrayBytes, cmdLocBytes;
    size_t auxDataArrayBytes, structureSize;
    unsigned char *p;
#ifdef TCL_COMPILE_DEBUG
    unsigned char *nextPtr;
#endif
    int numLitObjects = envPtr->literalArrayNext;
    Namespace *namespacePtr;
    int i, isNew;
    Interp *iPtr;

    if (envPtr->iPtr == NULL) {
	Tcl_Panic("TclInitByteCodeObj() called on uninitialized CompileEnv");
    }

    iPtr = envPtr->iPtr;

    codeBytes = envPtr->codeNext - envPtr->codeStart;
    objArrayBytes = envPtr->literalArrayNext * sizeof(Tcl_Obj *);
    exceptArrayBytes = envPtr->exceptArrayNext * sizeof(ExceptionRange);
    auxDataArrayBytes = envPtr->auxDataArrayNext * sizeof(AuxData);
    cmdLocBytes = GetCmdLocEncodingSize(envPtr);

    /*
     * Compute the total number of bytes needed for this bytecode.
     */

    structureSize = sizeof(ByteCode);
    structureSize += TCL_ALIGN(codeBytes);	  /* align object array */
    structureSize += TCL_ALIGN(objArrayBytes);	  /* align exc range arr */
    structureSize += TCL_ALIGN(exceptArrayBytes); /* align AuxData array */
    structureSize += auxDataArrayBytes;
    structureSize += cmdLocBytes;

    if (envPtr->iPtr->varFramePtr != NULL) {
	namespacePtr = envPtr->iPtr->varFramePtr->nsPtr;
    } else {
	namespacePtr = envPtr->iPtr->globalNsPtr;
    }

    p = (unsigned char *)Tcl_Alloc(structureSize);
    codePtr = (ByteCode *) p;
    codePtr->interpHandle = TclHandlePreserve(iPtr->handle);
    codePtr->compileEpoch = iPtr->compileEpoch;
    codePtr->nsPtr = namespacePtr;
    codePtr->nsEpoch = namespacePtr->resolverEpoch;
    codePtr->refCount = 0;
    TclPreserveByteCode(codePtr);
    if (namespacePtr->compiledVarResProc || iPtr->resolverPtr) {
	codePtr->flags = TCL_BYTECODE_RESOLVE_VARS;
    } else {
	codePtr->flags = 0;
    }
    codePtr->source = envPtr->source;
    codePtr->procPtr = envPtr->procPtr;

    codePtr->numCommands = envPtr->numCommands;
    codePtr->numSrcBytes = envPtr->numSrcBytes;
    codePtr->numCodeBytes = codeBytes;
    codePtr->numLitObjects = numLitObjects;
    codePtr->numExceptRanges = envPtr->exceptArrayNext;
    codePtr->numAuxDataItems = envPtr->auxDataArrayNext;
    codePtr->numCmdLocBytes = cmdLocBytes;
    codePtr->maxExceptDepth = envPtr->maxExceptDepth;
    codePtr->maxStackDepth = envPtr->maxStackDepth;

    p += sizeof(ByteCode);
    codePtr->codeStart = p;
    memcpy(p, envPtr->codeStart, codeBytes);

    p += TCL_ALIGN(codeBytes);		/* align object array */
    codePtr->objArrayPtr = (Tcl_Obj **) p;
    for (i = 0;  i < numLitObjects;  i++) {
	codePtr->objArrayPtr[i] = TclFetchLiteral(envPtr, i);
    }

    p += TCL_ALIGN(objArrayBytes);	/* align exception range array */
    if (exceptArrayBytes > 0) {
	codePtr->exceptArrayPtr = (ExceptionRange *) p;
	memcpy(p, envPtr->exceptArrayPtr, exceptArrayBytes);
    } else {
	codePtr->exceptArrayPtr = NULL;
    }

    p += TCL_ALIGN(exceptArrayBytes);	/* align AuxData array */
    if (auxDataArrayBytes > 0) {
	codePtr->auxDataArrayPtr = (AuxData *) p;
	memcpy(p, envPtr->auxDataArrayPtr, auxDataArrayBytes);
    } else {
	codePtr->auxDataArrayPtr = NULL;
    }

    p += auxDataArrayBytes;
#ifndef TCL_COMPILE_DEBUG
    EncodeCmdLocMap(envPtr, codePtr, (unsigned char *) p);
#else
    nextPtr = EncodeCmdLocMap(envPtr, codePtr, (unsigned char *) p);
    if (((size_t)(nextPtr - p)) != cmdLocBytes) {
	Tcl_Panic("TclInitByteCodeObj: encoded cmd location bytes %lu != expected size %lu", (unsigned long)(nextPtr - p), (unsigned long)cmdLocBytes);
    }
#endif

    /*
     * Record various compilation-related statistics about the new ByteCode
     * structure. Don't include overhead for statistics-related fields.
     */

#ifdef TCL_COMPILE_STATS
    codePtr->structureSize = structureSize
	    - (sizeof(size_t) + sizeof(Tcl_Time));
    Tcl_GetTime(&codePtr->createTime);

    RecordByteCodeStats(codePtr);
#endif /* TCL_COMPILE_STATS */

    /*
     * TIP #280. Associate the extended per-word line information with the
     * byte code object (internal rep), for use with the bc compiler.
     */

    Tcl_SetHashValue(Tcl_CreateHashEntry(iPtr->lineBCPtr, codePtr,
	    &isNew), envPtr->extCmdMapPtr);
    envPtr->extCmdMapPtr = NULL;

    /* We've used up the CompileEnv.  Mark as uninitialized. */
    envPtr->iPtr = NULL;

    codePtr->localCachePtr = NULL;
    return codePtr;
}

ByteCode *
TclInitByteCodeObj(
    Tcl_Obj *objPtr,		/* Points object that should be initialized,
				 * and whose string rep contains the source
				 * code. */
    const Tcl_ObjType *typePtr,
    CompileEnv *envPtr)/* Points to the CompileEnv structure from
				 * which to create a ByteCode structure. */
{
    ByteCode *codePtr;

    PreventCycle(objPtr, envPtr);

    codePtr = TclInitByteCode(envPtr);

    /*
     * Free the old internal rep then convert the object to a bytecode object
     * by making its internal rep point to the just compiled ByteCode.
     */

    ByteCodeSetInternalRep(objPtr, typePtr, codePtr);
    return codePtr;
}

/*
 *----------------------------------------------------------------------
 *
 * TclFindCompiledLocal --
 *
 *	This procedure is called at compile time to look up and optionally
 *	allocate an entry ("slot") for a variable in a procedure's array of
 *	local variables. If the variable's name is NULL, a new temporary
 *	variable is always created. (Such temporary variables can only be
 *	referenced using their slot index.)
 *
 * Results:
 *	If create is 0 and the name is non-NULL, then if the variable is
 *	found, the index of its entry in the procedure's array of local
 *	variables is returned; otherwise -1 is returned. If name is NULL, the
 *	index of a new temporary variable is returned. Finally, if create is 1
 *	and name is non-NULL, the index of a new entry is returned.
 *
 * Side effects:
 *	Creates and registers a new local variable if create is 1 and the
 *	variable is unknown, or if the name is NULL.
 *
 *----------------------------------------------------------------------
 */

int
TclFindCompiledLocal(
    const char *name,	/* Points to first character of the name of a
				 * scalar or array variable. If NULL, a
				 * temporary var should be created. */
    size_t nameBytes,		/* Number of bytes in the name. */
    int create,			/* If 1, allocate a local frame entry for the
				 * variable if it is new. */
    CompileEnv *envPtr)		/* Points to the current compile environment*/
{
    CompiledLocal *localPtr;
    int localVar = -1;
    int i;
    Proc *procPtr;

    /*
     * If not creating a temporary, does a local variable of the specified
     * name already exist?
     */

    procPtr = envPtr->procPtr;

    if (procPtr == NULL) {
	/*
	 * Compiling a non-body script: give it read access to the LVT in the
	 * current localCache
	 */

	LocalCache *cachePtr = envPtr->iPtr->varFramePtr->localCachePtr;
	const char *localName;
	Tcl_Obj **varNamePtr;
	size_t len;

	if (!cachePtr || !name) {
	    return -1;
	}

	varNamePtr = &cachePtr->varName0;
	for (i=0; i < cachePtr->numVars; varNamePtr++, i++) {
	    if (*varNamePtr) {
		localName = Tcl_GetStringFromObj(*varNamePtr, &len);
		if ((len == nameBytes) && !strncmp(name, localName, len)) {
		    return i;
		}
	    }
	}
	return -1;
    }

    if (name != NULL) {
	int localCt = procPtr->numCompiledLocals;

	localPtr = procPtr->firstLocalPtr;
	for (i = 0;  i < localCt;  i++) {
	    if (!TclIsVarTemporary(localPtr)) {
		char *localName = localPtr->name;

		if ((nameBytes == localPtr->nameLength) &&
			(strncmp(name,localName,nameBytes) == 0)) {
		    return i;
		}
	    }
	    localPtr = localPtr->nextPtr;
	}
    }

    /*
     * Create a new variable if appropriate.
     */

    if (create || (name == NULL)) {
	localVar = procPtr->numCompiledLocals;
<<<<<<< HEAD
	localPtr = (CompiledLocal *)Tcl_Alloc(offsetof(CompiledLocal, name) + nameBytes + 1);
=======
	localPtr = (CompiledLocal *)ckalloc(offsetof(CompiledLocal, name) + 1U + nameBytes);
>>>>>>> f1b74b07
	if (procPtr->firstLocalPtr == NULL) {
	    procPtr->firstLocalPtr = procPtr->lastLocalPtr = localPtr;
	} else {
	    procPtr->lastLocalPtr->nextPtr = localPtr;
	    procPtr->lastLocalPtr = localPtr;
	}
	localPtr->nextPtr = NULL;
	localPtr->nameLength = nameBytes;
	localPtr->frameIndex = localVar;
	localPtr->flags = 0;
	if (name == NULL) {
	    localPtr->flags |= VAR_TEMPORARY;
	}
	localPtr->defValuePtr = NULL;
	localPtr->resolveInfo = NULL;

	if (name != NULL) {
	    memcpy(localPtr->name, name, nameBytes);
	}
	localPtr->name[nameBytes] = '\0';
	procPtr->numCompiledLocals++;
    }
    return localVar;
}

/*
 *----------------------------------------------------------------------
 *
 * TclExpandCodeArray --
 *
 *	Uses malloc to allocate more storage for a CompileEnv's code array.
 *
 * Results:
 *	None.
 *
 * Side effects:
 *	The size of the bytecode array is doubled. If envPtr->mallocedCodeArray
 *	is non-zero the old array is freed. Byte codes are copied from the old
 *	array to the new one.
 *
 *----------------------------------------------------------------------
 */

void
TclExpandCodeArray(
    void *envArgPtr)		/* Points to the CompileEnv whose code array
				 * must be enlarged. */
{
    CompileEnv *envPtr = (CompileEnv *)envArgPtr;
				/* The CompileEnv containing the code array to
				 * be doubled in size. */

    /*
     * envPtr->codeNext is equal to envPtr->codeEnd. The currently defined
     * code bytes are stored between envPtr->codeStart and envPtr->codeNext-1
     * [inclusive].
     */

    size_t currBytes = envPtr->codeNext - envPtr->codeStart;
    size_t newBytes = 2 * (envPtr->codeEnd - envPtr->codeStart);

    if (envPtr->mallocedCodeArray) {
	envPtr->codeStart = (unsigned char *)Tcl_Realloc(envPtr->codeStart, newBytes);
    } else {
	/*
	 * envPtr->exceptArrayPtr isn't a Tcl_Alloc'd pointer, so
	 * perform the equivalent of Tcl_Realloc directly.
	 */

	unsigned char *newPtr = (unsigned char *)Tcl_Alloc(newBytes);

	memcpy(newPtr, envPtr->codeStart, currBytes);
	envPtr->codeStart = newPtr;
	envPtr->mallocedCodeArray = 1;
    }

    envPtr->codeNext = envPtr->codeStart + currBytes;
    envPtr->codeEnd = envPtr->codeStart + newBytes;
}

/*
 *----------------------------------------------------------------------
 *
 * EnterCmdStartData --
 *
 *	Registers the starting source and bytecode location of a command. This
 *	information is used at runtime to map between instruction pc and
 *	source locations.
 *
 * Results:
 *	None.
 *
 * Side effects:
 *	Inserts source and code location information into the compilation
 *	environment envPtr for the command at index cmdIndex. The compilation
 *	environment's CmdLocation array is grown if necessary.
 *
 *----------------------------------------------------------------------
 */

static void
EnterCmdStartData(
    CompileEnv *envPtr,		/* Points to the compilation environment
				 * structure in which to enter command
				 * location information. */
    int cmdIndex,		/* Index of the command whose start data is
				 * being set. */
    int srcOffset,		/* Offset of first char of the command. */
    int codeOffset)		/* Offset of first byte of command code. */
{
    CmdLocation *cmdLocPtr;

    if ((cmdIndex < 0) || (cmdIndex >= envPtr->numCommands)) {
	Tcl_Panic("EnterCmdStartData: bad command index %d", cmdIndex);
    }

    if (cmdIndex >= envPtr->cmdMapEnd) {
	/*
	 * Expand the command location array by allocating more storage from
	 * the heap. The currently allocated CmdLocation entries are stored
	 * from cmdMapPtr[0] up to cmdMapPtr[envPtr->cmdMapEnd] (inclusive).
	 */

	size_t currElems = envPtr->cmdMapEnd;
	size_t newElems = 2 * currElems;
	size_t currBytes = currElems * sizeof(CmdLocation);
	size_t newBytes = newElems * sizeof(CmdLocation);

	if (envPtr->mallocedCmdMap) {
	    envPtr->cmdMapPtr = (CmdLocation *)Tcl_Realloc(envPtr->cmdMapPtr, newBytes);
	} else {
	    /*
	     * envPtr->cmdMapPtr isn't a Tcl_Alloc'd pointer, so we must code a
	     * Tcl_Realloc equivalent for ourselves.
	     */

	    CmdLocation *newPtr = (CmdLocation *)Tcl_Alloc(newBytes);

	    memcpy(newPtr, envPtr->cmdMapPtr, currBytes);
	    envPtr->cmdMapPtr = newPtr;
	    envPtr->mallocedCmdMap = 1;
	}
	envPtr->cmdMapEnd = newElems;
    }

    if (cmdIndex > 0) {
	if (codeOffset < envPtr->cmdMapPtr[cmdIndex-1].codeOffset) {
	    Tcl_Panic("EnterCmdStartData: cmd map not sorted by code offset");
	}
    }

    cmdLocPtr = &envPtr->cmdMapPtr[cmdIndex];
    cmdLocPtr->codeOffset = codeOffset;
    cmdLocPtr->srcOffset = srcOffset;
    cmdLocPtr->numSrcBytes = -1;
    cmdLocPtr->numCodeBytes = -1;
}

/*
 *----------------------------------------------------------------------
 *
 * EnterCmdExtentData --
 *
 *	Registers the source and bytecode length for a command. This
 *	information is used at runtime to map between instruction pc and
 *	source locations.
 *
 * Results:
 *	None.
 *
 * Side effects:
 *	Inserts source and code length information into the compilation
 *	environment envPtr for the command at index cmdIndex. Starting source
 *	and bytecode information for the command must already have been
 *	registered.
 *
 *----------------------------------------------------------------------
 */

static void
EnterCmdExtentData(
    CompileEnv *envPtr,		/* Points to the compilation environment
				 * structure in which to enter command
				 * location information. */
    int cmdIndex,		/* Index of the command whose source and code
				 * length data is being set. */
    int numSrcBytes,		/* Number of command source chars. */
    int numCodeBytes)		/* Offset of last byte of command code. */
{
    CmdLocation *cmdLocPtr;

    if ((cmdIndex < 0) || (cmdIndex >= envPtr->numCommands)) {
	Tcl_Panic("EnterCmdExtentData: bad command index %d", cmdIndex);
    }

    if (cmdIndex > envPtr->cmdMapEnd) {
	Tcl_Panic("EnterCmdExtentData: missing start data for command %d",
		cmdIndex);
    }

    cmdLocPtr = &envPtr->cmdMapPtr[cmdIndex];
    cmdLocPtr->numSrcBytes = numSrcBytes;
    cmdLocPtr->numCodeBytes = numCodeBytes;
}

/*
 *----------------------------------------------------------------------
 * TIP #280
 *
 * EnterCmdWordData --
 *
 *	Registers the lines for the words of a command. This information is
 *	used at runtime by 'info frame'.
 *
 * Results:
 *	None.
 *
 * Side effects:
 *	Inserts word location information into the compilation environment
 *	envPtr for the command at index cmdIndex. The compilation
 *	environment's ExtCmdLoc.ECL array is grown if necessary.
 *
 *----------------------------------------------------------------------
 */

static void
EnterCmdWordData(
    ExtCmdLoc *eclPtr,		/* Points to the map environment structure in
				 * which to enter command location
				 * information. */
    int srcOffset,		/* Offset of first char of the command. */
    Tcl_Token *tokenPtr,
    const char *cmd,
    int numWords,
    int line,
    int *clNext,
    int **wlines,
    CompileEnv *envPtr)
{
    ECL *ePtr;
    const char *last;
    int wordIdx, wordLine, *wwlines, *wordNext;

    if (eclPtr->nuloc >= eclPtr->nloc) {
	/*
	 * Expand the ECL array by allocating more storage from the heap. The
	 * currently allocated ECL entries are stored from eclPtr->loc[0] up
	 * to eclPtr->loc[eclPtr->nuloc-1] (inclusive).
	 */

	size_t currElems = eclPtr->nloc;
	size_t newElems = (currElems ? 2*currElems : 1);
	size_t newBytes = newElems * sizeof(ECL);

	eclPtr->loc = (ECL *)Tcl_Realloc(eclPtr->loc, newBytes);
	eclPtr->nloc = newElems;
    }

    ePtr = &eclPtr->loc[eclPtr->nuloc];
    ePtr->srcOffset = srcOffset;
    ePtr->line = (int *)Tcl_Alloc(numWords * sizeof(int));
    ePtr->next = (int **)Tcl_Alloc(numWords * sizeof(int *));
    ePtr->nline = numWords;
    wwlines = (int *)Tcl_Alloc(numWords * sizeof(int));

    last = cmd;
    wordLine = line;
    wordNext = clNext;
    for (wordIdx=0 ; wordIdx<numWords;
	    wordIdx++, tokenPtr += tokenPtr->numComponents + 1) {
	TclAdvanceLines(&wordLine, last, tokenPtr->start);
	TclAdvanceContinuations(&wordLine, &wordNext,
		tokenPtr->start - envPtr->source);
	/* See Ticket 4b61afd660 */
	wwlines[wordIdx] =
		((wordIdx == 0) || TclWordKnownAtCompileTime(tokenPtr, NULL))
		? wordLine : -1;
	ePtr->line[wordIdx] = wordLine;
	ePtr->next[wordIdx] = wordNext;
	last = tokenPtr->start;
    }

    *wlines = wwlines;
    eclPtr->nuloc ++;
}

/*
 *----------------------------------------------------------------------
 *
 * TclCreateExceptRange --
 *
 *	Procedure that allocates and initializes a new ExceptionRange
 *	structure of the specified kind in a CompileEnv.
 *
 * Results:
 *	Returns the index for the newly created ExceptionRange.
 *
 * Side effects:
 *	If there is not enough room in the CompileEnv's ExceptionRange array,
 *	the array in expanded: a new array of double the size is allocated, if
 *	envPtr->mallocedExceptArray is non-zero the old array is freed, and
 *	ExceptionRange entries are copied from the old array to the new one.
 *
 *----------------------------------------------------------------------
 */

int
TclCreateExceptRange(
    ExceptionRangeType type,	/* The kind of ExceptionRange desired. */
    CompileEnv *envPtr)/* Points to CompileEnv for which to create a
				 * new ExceptionRange structure. */
{
    ExceptionRange *rangePtr;
    ExceptionAux *auxPtr;
    int index = envPtr->exceptArrayNext;

    if (index >= envPtr->exceptArrayEnd) {
	/*
	 * Expand the ExceptionRange array. The currently allocated entries
	 * are stored between elements 0 and (envPtr->exceptArrayNext - 1)
	 * [inclusive].
	 */

	size_t currBytes =
		envPtr->exceptArrayNext * sizeof(ExceptionRange);
	size_t currBytes2 = envPtr->exceptArrayNext * sizeof(ExceptionAux);
	int newElems = 2*envPtr->exceptArrayEnd;
	size_t newBytes = newElems * sizeof(ExceptionRange);
	size_t newBytes2 = newElems * sizeof(ExceptionAux);

	if (envPtr->mallocedExceptArray) {
	    envPtr->exceptArrayPtr =
		    (ExceptionRange *)Tcl_Realloc(envPtr->exceptArrayPtr, newBytes);
	    envPtr->exceptAuxArrayPtr =
		    (ExceptionAux *)Tcl_Realloc(envPtr->exceptAuxArrayPtr, newBytes2);
	} else {
	    /*
	     * envPtr->exceptArrayPtr isn't a Tcl_Alloc'd pointer, so we must
	     * code a Tcl_Realloc equivalent for ourselves.
	     */

	    ExceptionRange *newPtr = (ExceptionRange *)Tcl_Alloc(newBytes);
	    ExceptionAux *newPtr2 = (ExceptionAux *)Tcl_Alloc(newBytes2);

	    memcpy(newPtr, envPtr->exceptArrayPtr, currBytes);
	    memcpy(newPtr2, envPtr->exceptAuxArrayPtr, currBytes2);
	    envPtr->exceptArrayPtr = newPtr;
	    envPtr->exceptAuxArrayPtr = newPtr2;
	    envPtr->mallocedExceptArray = 1;
	}
	envPtr->exceptArrayEnd = newElems;
    }
    envPtr->exceptArrayNext++;

    rangePtr = &envPtr->exceptArrayPtr[index];
    rangePtr->type = type;
    rangePtr->nestingLevel = envPtr->exceptDepth;
    rangePtr->codeOffset = -1;
    rangePtr->numCodeBytes = -1;
    rangePtr->breakOffset = -1;
    rangePtr->continueOffset = -1;
    rangePtr->catchOffset = -1;
    auxPtr = &envPtr->exceptAuxArrayPtr[index];
    auxPtr->supportsContinue = 1;
    auxPtr->stackDepth = envPtr->currStackDepth;
    auxPtr->expandTarget = envPtr->expandCount;
    auxPtr->expandTargetDepth = -1;
    auxPtr->numBreakTargets = 0;
    auxPtr->breakTargets = NULL;
    auxPtr->allocBreakTargets = 0;
    auxPtr->numContinueTargets = 0;
    auxPtr->continueTargets = NULL;
    auxPtr->allocContinueTargets = 0;
    return index;
}

/*
 * ---------------------------------------------------------------------
 *
 * TclGetInnermostExceptionRange --
 *
 *	Returns the innermost exception range that covers the current code
 *	creation point, and optionally the stack depth that is expected at
 *	that point. Relies on the fact that the range has a numCodeBytes = -1
 *	when it is being populated and that inner ranges come after outer
 *	ranges.
 *
 * ---------------------------------------------------------------------
 */

ExceptionRange *
TclGetInnermostExceptionRange(
    CompileEnv *envPtr,
    int returnCode,
    ExceptionAux **auxPtrPtr)
{
    int i = envPtr->exceptArrayNext;
    ExceptionRange *rangePtr = envPtr->exceptArrayPtr + i;

    while (i > 0) {
	rangePtr--; i--;

	if (CurrentOffset(envPtr) >= rangePtr->codeOffset &&
		(rangePtr->numCodeBytes == -1 || CurrentOffset(envPtr) <
			rangePtr->codeOffset+rangePtr->numCodeBytes) &&
		(returnCode != TCL_CONTINUE ||
			envPtr->exceptAuxArrayPtr[i].supportsContinue)) {

	    if (auxPtrPtr) {
		*auxPtrPtr = envPtr->exceptAuxArrayPtr + i;
	    }
	    return rangePtr;
	}
    }
    return NULL;
}

/*
 * ---------------------------------------------------------------------
 *
 * TclAddLoopBreakFixup, TclAddLoopContinueFixup --
 *
 *	Adds a place that wants to break/continue to the loop exception range
 *	tracking that will be fixed up once the loop can be finalized. These
 *	functions generate an INST_JUMP4 that is fixed up during the
 *	loop finalization.
 *
 * ---------------------------------------------------------------------
 */

void
TclAddLoopBreakFixup(
    CompileEnv *envPtr,
    ExceptionAux *auxPtr)
{
    int range = auxPtr - envPtr->exceptAuxArrayPtr;

    if (envPtr->exceptArrayPtr[range].type != LOOP_EXCEPTION_RANGE) {
	Tcl_Panic("trying to add 'break' fixup to full exception range");
    }

    if (++auxPtr->numBreakTargets > auxPtr->allocBreakTargets) {
	auxPtr->allocBreakTargets *= 2;
	auxPtr->allocBreakTargets += 2;
	if (auxPtr->breakTargets) {
	    auxPtr->breakTargets = (unsigned int *)Tcl_Realloc(auxPtr->breakTargets,
		    sizeof(int) * auxPtr->allocBreakTargets);
	} else {
	    auxPtr->breakTargets =
		    (unsigned int *)Tcl_Alloc(sizeof(int) * auxPtr->allocBreakTargets);
	}
    }
    auxPtr->breakTargets[auxPtr->numBreakTargets - 1] = CurrentOffset(envPtr);
    TclEmitInstInt4(INST_JUMP4, 0, envPtr);
}

void
TclAddLoopContinueFixup(
    CompileEnv *envPtr,
    ExceptionAux *auxPtr)
{
    int range = auxPtr - envPtr->exceptAuxArrayPtr;

    if (envPtr->exceptArrayPtr[range].type != LOOP_EXCEPTION_RANGE) {
	Tcl_Panic("trying to add 'continue' fixup to full exception range");
    }

    if (++auxPtr->numContinueTargets > auxPtr->allocContinueTargets) {
	auxPtr->allocContinueTargets *= 2;
	auxPtr->allocContinueTargets += 2;
	if (auxPtr->continueTargets) {
	    auxPtr->continueTargets = (unsigned int *)Tcl_Realloc(auxPtr->continueTargets,
		    sizeof(int) * auxPtr->allocContinueTargets);
	} else {
	    auxPtr->continueTargets =
		    (unsigned int *)Tcl_Alloc(sizeof(int) * auxPtr->allocContinueTargets);
	}
    }
    auxPtr->continueTargets[auxPtr->numContinueTargets - 1] =
	    CurrentOffset(envPtr);
    TclEmitInstInt4(INST_JUMP4, 0, envPtr);
}

/*
 * ---------------------------------------------------------------------
 *
 * TclCleanupStackForBreakContinue --
 *
 *	Removes the extra elements from the auxiliary stack and the main stack.
 *	How this is done depends on whether there are any elements on
 *	the auxiliary stack to pop.
 *
 * ---------------------------------------------------------------------
 */

void
TclCleanupStackForBreakContinue(
    CompileEnv *envPtr,
    ExceptionAux *auxPtr)
{
    int savedStackDepth = envPtr->currStackDepth;
    int toPop = envPtr->expandCount - auxPtr->expandTarget;

    if (toPop > 0) {
	while (toPop --> 0) {
	    TclEmitOpcode(INST_EXPAND_DROP, envPtr);
	}
	TclAdjustStackDepth(auxPtr->expandTargetDepth - envPtr->currStackDepth,
		envPtr);
	envPtr->currStackDepth = auxPtr->expandTargetDepth;
    }
    toPop = envPtr->currStackDepth - auxPtr->stackDepth;
    while (toPop --> 0) {
	TclEmitOpcode(INST_POP, envPtr);
    }
    envPtr->currStackDepth = savedStackDepth;
}

/*
 * ---------------------------------------------------------------------
 *
 * StartExpanding --
 *
 *	Pushes an INST_EXPAND_START and does some additional housekeeping so
 *	that the [break] and [continue] compilers can use an exception-free
 *	issue to discard it.
 *
 * ---------------------------------------------------------------------
 */

static void
StartExpanding(
    CompileEnv *envPtr)
{
    int i;

    TclEmitOpcode(INST_EXPAND_START, envPtr);

    /*
     * Update inner exception ranges with information about the environment
     * where this expansion started.
     */

    for (i=0 ; i<envPtr->exceptArrayNext ; i++) {
	ExceptionRange *rangePtr = &envPtr->exceptArrayPtr[i];
	ExceptionAux *auxPtr = &envPtr->exceptAuxArrayPtr[i];

	/*
	 * Ignore loops unless they're still being built.
	 */

	if (rangePtr->codeOffset > CurrentOffset(envPtr)) {
	    continue;
	}
	if (rangePtr->numCodeBytes != -1) {
	    continue;
	}

	/*
	 * Adequate condition: loops further out and exceptions further in
	 * don't actually need this information.
	 */

	if (auxPtr->expandTarget == envPtr->expandCount) {
	    auxPtr->expandTargetDepth = envPtr->currStackDepth;
	}
    }

    /*
     * One more expansion is now being processed on the auxiliary stack.
     */

    envPtr->expandCount++;
}

/*
 * ---------------------------------------------------------------------
 *
 * TclFinalizeLoopExceptionRange --
 *
 *	Finalizes a loop exception range, binding the registered [break] and
 *	[continue] implementations so that they jump to the correct place.
 *	This must be called only after *all* the exception range
 *	target offsets have been set.
 *
 * ---------------------------------------------------------------------
 */

void
TclFinalizeLoopExceptionRange(
    CompileEnv *envPtr,
    int range)
{
    ExceptionRange *rangePtr = &envPtr->exceptArrayPtr[range];
    ExceptionAux *auxPtr = &envPtr->exceptAuxArrayPtr[range];
    int i, offset;
    unsigned char *site;

    if (rangePtr->type != LOOP_EXCEPTION_RANGE) {
	Tcl_Panic("trying to finalize a loop exception range");
    }

    /*
     * Do the jump fixups. Note that these are always issued as INST_JUMP4 so
     * there is no need to fuss around with updating code offsets.
     */

    for (i=0 ; i<auxPtr->numBreakTargets ; i++) {
	site = envPtr->codeStart + auxPtr->breakTargets[i];
	offset = rangePtr->breakOffset - auxPtr->breakTargets[i];
	TclUpdateInstInt4AtPc(INST_JUMP4, offset, site);
    }
    for (i=0 ; i<auxPtr->numContinueTargets ; i++) {
	site = envPtr->codeStart + auxPtr->continueTargets[i];
	if (rangePtr->continueOffset == -1) {
	    int j;

	    /*
	     * WTF? Can't bind, so revert to an INST_CONTINUE. Not enough
	     * space to do anything else.
	     */

	    *site = INST_CONTINUE;
	    for (j=0 ; j<4 ; j++) {
		*++site = INST_NOP;
	    }
	} else {
	    offset = rangePtr->continueOffset - auxPtr->continueTargets[i];
	    TclUpdateInstInt4AtPc(INST_JUMP4, offset, site);
	}
    }

    /*
     * Drop the arrays we were holding the only reference to.
     */

    if (auxPtr->breakTargets) {
	Tcl_Free(auxPtr->breakTargets);
	auxPtr->breakTargets = NULL;
	auxPtr->numBreakTargets = 0;
    }
    if (auxPtr->continueTargets) {
	Tcl_Free(auxPtr->continueTargets);
	auxPtr->continueTargets = NULL;
	auxPtr->numContinueTargets = 0;
    }
}

/*
 *----------------------------------------------------------------------
 *
 * TclCreateAuxData --
 *
 *	Allocates and initializes a new AuxData structure in a
 *	CompileEnv's array of compilation auxiliary data records. These
 *	AuxData records hold information created during compilation by
 *	CompileProcs and used by instructions during execution.
 *
 * Results:
 *	The index of the newly-created AuxData structure in the array.
 *
 * Side effects:
 *	If there is not enough room in the CompileEnv's AuxData array, its size
 *	is doubled.
 *----------------------------------------------------------------------
 */

int
TclCreateAuxData(
    ClientData clientData,	/* The compilation auxiliary data to store in
				 * the new aux data record. */
    const AuxDataType *typePtr,	/* Pointer to the type to attach to this
				 * AuxData */
    CompileEnv *envPtr)/* Points to the CompileEnv for which a new
				 * aux data structure is to be allocated. */
{
    int index;			/* Index for the new AuxData structure. */
    AuxData *auxDataPtr;
				/* Points to the new AuxData structure */

    index = envPtr->auxDataArrayNext;
    if (index >= envPtr->auxDataArrayEnd) {
	/*
	 * Expand the AuxData array. The currently allocated entries are
	 * stored between elements 0 and (envPtr->auxDataArrayNext - 1)
	 * [inclusive].
	 */

	size_t currBytes = envPtr->auxDataArrayNext * sizeof(AuxData);
	int newElems = 2*envPtr->auxDataArrayEnd;
	size_t newBytes = newElems * sizeof(AuxData);

	if (envPtr->mallocedAuxDataArray) {
	    envPtr->auxDataArrayPtr =
		    (AuxData *)Tcl_Realloc(envPtr->auxDataArrayPtr, newBytes);
	} else {
	    /*
	     * envPtr->auxDataArrayPtr isn't a Tcl_Alloc'd pointer, so we must
	     * code a Tcl_Realloc equivalent for ourselves.
	     */

	    AuxData *newPtr = (AuxData *)Tcl_Alloc(newBytes);

	    memcpy(newPtr, envPtr->auxDataArrayPtr, currBytes);
	    envPtr->auxDataArrayPtr = newPtr;
	    envPtr->mallocedAuxDataArray = 1;
	}
	envPtr->auxDataArrayEnd = newElems;
    }
    envPtr->auxDataArrayNext++;

    auxDataPtr = &envPtr->auxDataArrayPtr[index];
    auxDataPtr->clientData = clientData;
    auxDataPtr->type = typePtr;
    return index;
}

/*
 *----------------------------------------------------------------------
 *
 * TclInitJumpFixupArray --
 *
 *	Initializes a JumpFixupArray structure to hold some number of jump
 *	fixup entries.
 *
 * Results:
 *	None.
 *
 * Side effects:
 *	The JumpFixupArray structure is initialized.
 *
 *----------------------------------------------------------------------
 */

void
TclInitJumpFixupArray(
    JumpFixupArray *fixupArrayPtr)
				/* Points to the JumpFixupArray structure to
				 * initialize. */
{
    fixupArrayPtr->fixup = fixupArrayPtr->staticFixupSpace;
    fixupArrayPtr->next = 0;
    fixupArrayPtr->end = JUMPFIXUP_INIT_ENTRIES - 1;
    fixupArrayPtr->mallocedArray = 0;
}

/*
 *----------------------------------------------------------------------
 *
 * TclExpandJumpFixupArray --
 *
 *	Uses malloc to allocate more storage for a jump fixup array.
 *
 * Results:
 *	None.
 *
 * Side effects:
 *	The jump fixup array in *fixupArrayPtr is reallocated to a new array
 *	of double the size, and if fixupArrayPtr->mallocedArray is non-zero
 *	the old array is freed. Jump fixup structures are copied from the old
 *	array to the new one.
 *
 *----------------------------------------------------------------------
 */

void
TclExpandJumpFixupArray(
    JumpFixupArray *fixupArrayPtr)
				/* Points to the JumpFixupArray structure to
				 * enlarge. */
{
    /*
     * The currently allocated jump fixup entries are stored from fixup[0] up
     * to fixup[fixupArrayPtr->fixupNext] (*not* inclusive). We assume
     * fixupArrayPtr->fixupNext is equal to fixupArrayPtr->fixupEnd.
     */

    size_t currBytes = fixupArrayPtr->next * sizeof(JumpFixup);
    int newElems = 2*(fixupArrayPtr->end + 1);
    size_t newBytes = newElems * sizeof(JumpFixup);

    if (fixupArrayPtr->mallocedArray) {
	fixupArrayPtr->fixup = (JumpFixup *)Tcl_Realloc(fixupArrayPtr->fixup, newBytes);
    } else {
	/*
	 * fixupArrayPtr->fixup isn't a Tcl_Alloc'd pointer, so we must code a
	 * Tcl_Realloc equivalent for ourselves.
	 */

	JumpFixup *newPtr = (JumpFixup *)Tcl_Alloc(newBytes);

	memcpy(newPtr, fixupArrayPtr->fixup, currBytes);
	fixupArrayPtr->fixup = newPtr;
	fixupArrayPtr->mallocedArray = 1;
    }
    fixupArrayPtr->end = newElems;
}

/*
 *----------------------------------------------------------------------
 *
 * TclFreeJumpFixupArray --
 *
 *	Free any storage allocated in a jump fixup array structure.
 *
 * Results:
 *	None.
 *
 * Side effects:
 *	Allocated storage in the JumpFixupArray structure is freed.
 *
 *----------------------------------------------------------------------
 */

void
TclFreeJumpFixupArray(
    JumpFixupArray *fixupArrayPtr)
				/* Points to the JumpFixupArray structure to
				 * free. */
{
    if (fixupArrayPtr->mallocedArray) {
	Tcl_Free(fixupArrayPtr->fixup);
    }
}

/*
 *----------------------------------------------------------------------
 *
 * TclEmitForwardJump --
 *
 *	Emits a two-byte forward jump of kind "jumpType".  Also initializes a
 *	JumpFixup record with information about the jump.  Since may later be
 *	necessary to increase the size of the jump instruction to five bytes if
 *	the jump target is more than, say, 127 bytes away.
 *
 *
 * Results:
 *	None.
 *
 * Side effects:
 *	The JumpFixup record pointed to by "jumpFixupPtr" is initialized with
 *	information needed later if the jump is to be grown. Also, a two byte
 *	jump of the designated type is emitted at the current point in the
 *	bytecode stream.
 *
 *----------------------------------------------------------------------
 */

void
TclEmitForwardJump(
    CompileEnv *envPtr,		/* Points to the CompileEnv structure that
				 * holds the resulting instruction. */
    TclJumpType jumpType,	/* Indicates the kind of jump: if true or
				 * false or unconditional. */
    JumpFixup *jumpFixupPtr)	/* Points to the JumpFixup structure to
				 * initialize with information about this
				 * forward jump. */
{
    /*
     * Initialize the JumpFixup structure:
     *    - codeOffset is offset of first byte of jump below
     *    - cmdIndex is index of the command after the current one
     *    - exceptIndex is the index of the first ExceptionRange after the
     *	    current one.
     */

    jumpFixupPtr->jumpType = jumpType;
    jumpFixupPtr->codeOffset = envPtr->codeNext - envPtr->codeStart;
    jumpFixupPtr->cmdIndex = envPtr->numCommands;
    jumpFixupPtr->exceptIndex = envPtr->exceptArrayNext;

    switch (jumpType) {
    case TCL_UNCONDITIONAL_JUMP:
	TclEmitInstInt1(INST_JUMP1, 0, envPtr);
	break;
    case TCL_TRUE_JUMP:
	TclEmitInstInt1(INST_JUMP_TRUE1, 0, envPtr);
	break;
    default:
	TclEmitInstInt1(INST_JUMP_FALSE1, 0, envPtr);
	break;
    }
}

/*
 *----------------------------------------------------------------------
 *
 * TclFixupForwardJump --
 *
 *	Modifies a previously-emitted forward jump to jump a specified number
 *	of bytes, "jumpDist". If necessary, the size of the jump instruction is
 *	increased from two to five bytes.  This is done if the jump distance is
 *	greater than "distThreshold" (normally 127 bytes). The jump is
 *	described by a JumpFixup record previously initialized by
 *	TclEmitForwardJump.
 *
 * Results:
 *	1 if the jump was grown and subsequent instructions had to be moved, or
 *	0 otherwsie. This allows callers to update any additional code offsets
 *	they may hold.
 *
 * Side effects:
 *	The jump may be grown and subsequent instructions moved. If this
 *	happens, the code offsets for any commands and any ExceptionRange
 *	records between the jump and the current code address will be updated
 *	to reflect the moved code. Also, the bytecode instruction array in the
 *	CompileEnv structure may be grown and reallocated.
 *
 *----------------------------------------------------------------------
 */

int
TclFixupForwardJump(
    CompileEnv *envPtr,		/* Points to the CompileEnv structure that
				 * holds the resulting instruction. */
    JumpFixup *jumpFixupPtr,	/* Points to the JumpFixup structure that
				 * describes the forward jump. */
    int jumpDist,		/* Jump distance to set in jump instr. */
    int distThreshold)		/* Maximum distance before the two byte jump
				 * is grown to five bytes. */
{
    unsigned char *jumpPc, *p;
    int firstCmd, lastCmd, firstRange, lastRange, k;
    size_t numBytes;

    if (jumpDist <= distThreshold) {
	jumpPc = envPtr->codeStart + jumpFixupPtr->codeOffset;
	switch (jumpFixupPtr->jumpType) {
	case TCL_UNCONDITIONAL_JUMP:
	    TclUpdateInstInt1AtPc(INST_JUMP1, jumpDist, jumpPc);
	    break;
	case TCL_TRUE_JUMP:
	    TclUpdateInstInt1AtPc(INST_JUMP_TRUE1, jumpDist, jumpPc);
	    break;
	default:
	    TclUpdateInstInt1AtPc(INST_JUMP_FALSE1, jumpDist, jumpPc);
	    break;
	}
	return 0;
    }

    /*
     * Increase the size of the jump instruction, and then move subsequent
     * instructions down.  Expanding the space for generated instructions means
     * that code addresses might change.  Be careful about updating any of
     * these addresses held in variables.
     */

    if ((envPtr->codeNext + 3) > envPtr->codeEnd) {
	TclExpandCodeArray(envPtr);
    }
    jumpPc = envPtr->codeStart + jumpFixupPtr->codeOffset;
    numBytes = envPtr->codeNext-jumpPc-2;
    p = jumpPc+2;
    memmove(p+3, p, numBytes);

    envPtr->codeNext += 3;
    jumpDist += 3;
    switch (jumpFixupPtr->jumpType) {
    case TCL_UNCONDITIONAL_JUMP:
	TclUpdateInstInt4AtPc(INST_JUMP4, jumpDist, jumpPc);
	break;
    case TCL_TRUE_JUMP:
	TclUpdateInstInt4AtPc(INST_JUMP_TRUE4, jumpDist, jumpPc);
	break;
    default:
	TclUpdateInstInt4AtPc(INST_JUMP_FALSE4, jumpDist, jumpPc);
	break;
    }

    /*
     * Adjust the code offsets for any commands and any ExceptionRange records
     * between the jump and the current code address.
     */

    firstCmd = jumpFixupPtr->cmdIndex;
    lastCmd = envPtr->numCommands - 1;
    if (firstCmd < lastCmd) {
	for (k = firstCmd;  k <= lastCmd;  k++) {
	    envPtr->cmdMapPtr[k].codeOffset += 3;
	}
    }

    firstRange = jumpFixupPtr->exceptIndex;
    lastRange = envPtr->exceptArrayNext - 1;
    for (k = firstRange;  k <= lastRange;  k++) {
	ExceptionRange *rangePtr = &envPtr->exceptArrayPtr[k];

	rangePtr->codeOffset += 3;
	switch (rangePtr->type) {
	case LOOP_EXCEPTION_RANGE:
	    rangePtr->breakOffset += 3;
	    if (rangePtr->continueOffset != -1) {
		rangePtr->continueOffset += 3;
	    }
	    break;
	case CATCH_EXCEPTION_RANGE:
	    rangePtr->catchOffset += 3;
	    break;
	default:
	    Tcl_Panic("TclFixupForwardJump: bad ExceptionRange type %d",
		    rangePtr->type);
	}
    }

    for (k = 0 ; k < envPtr->exceptArrayNext ; k++) {
	ExceptionAux *auxPtr = &envPtr->exceptAuxArrayPtr[k];
	int i;

	for (i=0 ; i<auxPtr->numBreakTargets ; i++) {
	    if (jumpFixupPtr->codeOffset < auxPtr->breakTargets[i]) {
		auxPtr->breakTargets[i] += 3;
	    }
	}
	for (i=0 ; i<auxPtr->numContinueTargets ; i++) {
	    if (jumpFixupPtr->codeOffset < auxPtr->continueTargets[i]) {
		auxPtr->continueTargets[i] += 3;
	    }
	}
    }

    return 1;			/* the jump was grown */
}

/*
 *----------------------------------------------------------------------
 *
 * TclEmitInvoke --
 *
 *	Emits one of the invoke-related instructions, wrapping it if necessary
 *	in code that ensures that any break or continue operation passing
 *	through it gets the stack unwinding correct, converting it into an
 *	internal jump if in an appropriate context.
 *
 * Results:
 *	None
 *
 * Side effects:
 *	Issues the jump with all correct stack management. May create another
 *	loop exception range.  Pointers to ExceptionRange and ExceptionAux
 *	structures should not be held across this call.
 *
 *----------------------------------------------------------------------
 */

void
TclEmitInvoke(
    CompileEnv *envPtr,
    int opcode,
    ...)
{
    va_list argList;
    ExceptionRange *rangePtr;
    ExceptionAux *auxBreakPtr, *auxContinuePtr;
    int arg1, arg2, wordCount = 0, expandCount = 0;
    int loopRange = 0, breakRange = 0, continueRange = 0;
    int cleanup, depth = TclGetStackDepth(envPtr);

    /*
     * Parse the arguments.
     */

    va_start(argList, opcode);
    switch (opcode) {
    case INST_INVOKE_STK1:
	wordCount = arg1 = cleanup = va_arg(argList, int);
	arg2 = 0;
	break;
    case INST_INVOKE_STK4:
	wordCount = arg1 = cleanup = va_arg(argList, int);
	arg2 = 0;
	break;
    case INST_INVOKE_REPLACE:
	arg1 = va_arg(argList, int);
	arg2 = va_arg(argList, int);
	wordCount = arg1 + arg2 - 1;
	cleanup = arg1 + 1;
	break;
    default:
	Tcl_Panic("unexpected opcode");
    case INST_EVAL_STK:
	wordCount = cleanup = 1;
	arg1 = arg2 = 0;
	break;
    case INST_RETURN_STK:
	wordCount = cleanup = 2;
	arg1 = arg2 = 0;
	break;
    case INST_INVOKE_EXPANDED:
	wordCount = arg1 = cleanup = va_arg(argList, int);
	arg2 = 0;
	expandCount = 1;
	break;
    }
    va_end(argList);

    /*
     * If the exceptions is for break or continue handle it with special
     * handling exception range so the stack may be correctly unwound.
     *
     * These must be done separately since they can be different, especially
     * for calls from inside a [for] increment clause.
     */

    rangePtr = TclGetInnermostExceptionRange(envPtr, TCL_CONTINUE,
	    &auxContinuePtr);
    if (rangePtr == NULL || rangePtr->type != LOOP_EXCEPTION_RANGE) {
	auxContinuePtr = NULL;
    } else if (auxContinuePtr->stackDepth == envPtr->currStackDepth-wordCount
	    && auxContinuePtr->expandTarget == envPtr->expandCount-expandCount) {
	auxContinuePtr = NULL;
    } else {
	continueRange = auxContinuePtr - envPtr->exceptAuxArrayPtr;
    }

    rangePtr = TclGetInnermostExceptionRange(envPtr, TCL_BREAK, &auxBreakPtr);
    if (rangePtr == NULL || rangePtr->type != LOOP_EXCEPTION_RANGE) {
	auxBreakPtr = NULL;
    } else if (auxContinuePtr == NULL
	    && auxBreakPtr->stackDepth == envPtr->currStackDepth-wordCount
	    && auxBreakPtr->expandTarget == envPtr->expandCount-expandCount) {
	auxBreakPtr = NULL;
    } else {
	breakRange = auxBreakPtr - envPtr->exceptAuxArrayPtr;
    }

    if (auxBreakPtr != NULL || auxContinuePtr != NULL) {
	loopRange = TclCreateExceptRange(LOOP_EXCEPTION_RANGE, envPtr);
	ExceptionRangeStarts(envPtr, loopRange);
    }

    /*
     * Issue the invoke itself.
     */

    switch (opcode) {
    case INST_INVOKE_STK1:
	TclEmitInstInt1(INST_INVOKE_STK1, arg1, envPtr);
	break;
    case INST_INVOKE_STK4:
	TclEmitInstInt4(INST_INVOKE_STK4, arg1, envPtr);
	break;
    case INST_INVOKE_EXPANDED:
	TclEmitOpcode(INST_INVOKE_EXPANDED, envPtr);
	envPtr->expandCount--;
	TclAdjustStackDepth(1 - arg1, envPtr);
	break;
    case INST_EVAL_STK:
	TclEmitOpcode(INST_EVAL_STK, envPtr);
	break;
    case INST_RETURN_STK:
	TclEmitOpcode(INST_RETURN_STK, envPtr);
	break;
    case INST_INVOKE_REPLACE:
	TclEmitInstInt4(INST_INVOKE_REPLACE, arg1, envPtr);
	TclEmitInt1(arg2, envPtr);
	TclAdjustStackDepth(-1, envPtr); /* Correction to stack depth calcs */
	break;
    }

    /*
     * If we're generating a special wrapper exception range, we need to
     * finish that up now.
     */

    if (auxBreakPtr != NULL || auxContinuePtr != NULL) {
	int savedStackDepth = envPtr->currStackDepth;
	int savedExpandCount = envPtr->expandCount;
	JumpFixup nonTrapFixup;

	if (auxBreakPtr != NULL) {
	    auxBreakPtr = envPtr->exceptAuxArrayPtr + breakRange;
	}
	if (auxContinuePtr != NULL) {
	    auxContinuePtr = envPtr->exceptAuxArrayPtr + continueRange;
	}

	ExceptionRangeEnds(envPtr, loopRange);
	TclEmitForwardJump(envPtr, TCL_UNCONDITIONAL_JUMP, &nonTrapFixup);

	/*
	 * Careful! When generating these stack unwinding sequences, the depth
	 * of stack in the cases where they are taken is not the same as if
	 * the exception is not taken.
	 */

	if (auxBreakPtr != NULL) {
	    TclAdjustStackDepth(-1, envPtr);

	    ExceptionRangeTarget(envPtr, loopRange, breakOffset);
	    TclCleanupStackForBreakContinue(envPtr, auxBreakPtr);
	    TclAddLoopBreakFixup(envPtr, auxBreakPtr);
	    TclAdjustStackDepth(1, envPtr);

	    envPtr->currStackDepth = savedStackDepth;
	    envPtr->expandCount = savedExpandCount;
	}

	if (auxContinuePtr != NULL) {
	    TclAdjustStackDepth(-1, envPtr);

	    ExceptionRangeTarget(envPtr, loopRange, continueOffset);
	    TclCleanupStackForBreakContinue(envPtr, auxContinuePtr);
	    TclAddLoopContinueFixup(envPtr, auxContinuePtr);
	    TclAdjustStackDepth(1, envPtr);

	    envPtr->currStackDepth = savedStackDepth;
	    envPtr->expandCount = savedExpandCount;
	}

	TclFinalizeLoopExceptionRange(envPtr, loopRange);
	TclFixupForwardJumpToHere(envPtr, &nonTrapFixup, 127);
    }
    TclCheckStackDepth(depth+1-cleanup, envPtr);
}

/*
 *----------------------------------------------------------------------
 *
 * TclGetInstructionTable --
 *
 *	Returns a pointer to the table describing Tcl bytecode instructions.
 *	This procedure is defined so that clients can access the pointer from
 *	outside the TCL DLLs.
 *
 * Results:
 *	Returns a pointer to the global instruction table, same as the
 *	expression (&tclInstructionTable[0]).
 *
 * Side effects:
 *	None.
 *
 *----------------------------------------------------------------------
 */

const void * /* == InstructionDesc* == */
TclGetInstructionTable(void)
{
    return &tclInstructionTable[0];
}

/*
 *----------------------------------------------------------------------
 *
 * GetCmdLocEncodingSize --
 *
 *	Computes the total number of bytes needed to encode the command
 *	location information for some compiled code.
 *
 * Results:
 *	The byte count needed to encode the compiled location information.
 *
 * Side effects:
 *	None.
 *
 *----------------------------------------------------------------------
 */

static int
GetCmdLocEncodingSize(
    CompileEnv *envPtr)		/* Points to compilation environment structure
				 * containing the CmdLocation structure to
				 * encode. */
{
    CmdLocation *mapPtr = envPtr->cmdMapPtr;
    int numCmds = envPtr->numCommands;
    int codeDelta, codeLen, srcDelta, srcLen;
    int codeDeltaNext, codeLengthNext, srcDeltaNext, srcLengthNext;
				/* The offsets in their respective byte
				 * sequences where the next encoded offset or
				 * length should go. */
    int prevCodeOffset, prevSrcOffset, i;

    codeDeltaNext = codeLengthNext = srcDeltaNext = srcLengthNext = 0;
    prevCodeOffset = prevSrcOffset = 0;
    for (i = 0;  i < numCmds;  i++) {
	codeDelta = mapPtr[i].codeOffset - prevCodeOffset;
	if (codeDelta < 0) {
	    Tcl_Panic("GetCmdLocEncodingSize: bad code offset");
	} else if (codeDelta <= 127) {
	    codeDeltaNext++;
	} else {
	    codeDeltaNext += 5;	/* 1 byte for 0xFF, 4 for positive delta */
	}
	prevCodeOffset = mapPtr[i].codeOffset;

	codeLen = mapPtr[i].numCodeBytes;
	if (codeLen < 0) {
	    Tcl_Panic("GetCmdLocEncodingSize: bad code length");
	} else if (codeLen <= 127) {
	    codeLengthNext++;
	} else {
	    codeLengthNext += 5;/* 1 byte for 0xFF, 4 for length */
	}

	srcDelta = mapPtr[i].srcOffset - prevSrcOffset;
	if ((-127 <= srcDelta) && (srcDelta <= 127) && (srcDelta != -1)) {
	    srcDeltaNext++;
	} else {
	    srcDeltaNext += 5;	/* 1 byte for 0xFF, 4 for delta */
	}
	prevSrcOffset = mapPtr[i].srcOffset;

	srcLen = mapPtr[i].numSrcBytes;
	if (srcLen < 0) {
	    Tcl_Panic("GetCmdLocEncodingSize: bad source length");
	} else if (srcLen <= 127) {
	    srcLengthNext++;
	} else {
	    srcLengthNext += 5;	/* 1 byte for 0xFF, 4 for length */
	}
    }

    return (codeDeltaNext + codeLengthNext + srcDeltaNext + srcLengthNext);
}

/*
 *----------------------------------------------------------------------
 *
 * EncodeCmdLocMap --
 *
 *	Encodes the command location information for some compiled code into a
 *	ByteCode structure. The encoded command location map is stored as
 *	three-adjacent-byte sequences.
 *
 * Results:
 *	A pointer to the first byte after the encoded command location
 *	information.
 *
 * Side effects:
 *	Stores encoded information into the block of memory headed by
 *	codePtr. Also records pointers to the start of the four byte sequences
 *	in fields in codePtr's ByteCode header structure.
 *
 *----------------------------------------------------------------------
 */

static unsigned char *
EncodeCmdLocMap(
    CompileEnv *envPtr,		/* Points to compilation environment structure
				 * containing the CmdLocation structure to
				 * encode. */
    ByteCode *codePtr,		/* ByteCode in which to encode envPtr's
				 * command location information. */
    unsigned char *startPtr)	/* Points to the first byte in codePtr's
				 * memory block where the location information
				 * is to be stored. */
{
    CmdLocation *mapPtr = envPtr->cmdMapPtr;
    int numCmds = envPtr->numCommands;
    unsigned char *p = startPtr;
    int codeDelta, codeLen, srcDelta, srcLen, prevOffset;
    int i;

    /*
     * Encode the code offset for each command as a sequence of deltas.
     */

    codePtr->codeDeltaStart = p;
    prevOffset = 0;
    for (i = 0;  i < numCmds;  i++) {
	codeDelta = mapPtr[i].codeOffset - prevOffset;
	if (codeDelta < 0) {
	    Tcl_Panic("EncodeCmdLocMap: bad code offset");
	} else if (codeDelta <= 127) {
	    TclStoreInt1AtPtr(codeDelta, p);
	    p++;
	} else {
	    TclStoreInt1AtPtr(0xFF, p);
	    p++;
	    TclStoreInt4AtPtr(codeDelta, p);
	    p += 4;
	}
	prevOffset = mapPtr[i].codeOffset;
    }

    /*
     * Encode the code length for each command.
     */

    codePtr->codeLengthStart = p;
    for (i = 0;  i < numCmds;  i++) {
	codeLen = mapPtr[i].numCodeBytes;
	if (codeLen < 0) {
	    Tcl_Panic("EncodeCmdLocMap: bad code length");
	} else if (codeLen <= 127) {
	    TclStoreInt1AtPtr(codeLen, p);
	    p++;
	} else {
	    TclStoreInt1AtPtr(0xFF, p);
	    p++;
	    TclStoreInt4AtPtr(codeLen, p);
	    p += 4;
	}
    }

    /*
     * Encode the source offset for each command as a sequence of deltas.
     */

    codePtr->srcDeltaStart = p;
    prevOffset = 0;
    for (i = 0;  i < numCmds;  i++) {
	srcDelta = mapPtr[i].srcOffset - prevOffset;
	if ((-127 <= srcDelta) && (srcDelta <= 127) && (srcDelta != -1)) {
	    TclStoreInt1AtPtr(srcDelta, p);
	    p++;
	} else {
	    TclStoreInt1AtPtr(0xFF, p);
	    p++;
	    TclStoreInt4AtPtr(srcDelta, p);
	    p += 4;
	}
	prevOffset = mapPtr[i].srcOffset;
    }

    /*
     * Encode the source length for each command.
     */

    codePtr->srcLengthStart = p;
    for (i = 0;  i < numCmds;  i++) {
	srcLen = mapPtr[i].numSrcBytes;
	if (srcLen < 0) {
	    Tcl_Panic("EncodeCmdLocMap: bad source length");
	} else if (srcLen <= 127) {
	    TclStoreInt1AtPtr(srcLen, p);
	    p++;
	} else {
	    TclStoreInt1AtPtr(0xFF, p);
	    p++;
	    TclStoreInt4AtPtr(srcLen, p);
	    p += 4;
	}
    }

    return p;
}

#ifdef TCL_COMPILE_STATS
/*
 *----------------------------------------------------------------------
 *
 * RecordByteCodeStats --
 *
 *	Accumulates compilation-related statistics for each newly-compiled
 *	ByteCode. Called by the TclInitByteCodeObj when Tcl is compiled with
 *	the -DTCL_COMPILE_STATS flag
 *
 * Results:
 *	None.
 *
 * Side effects:
 *	Accumulates aggregate code-related statistics in the interpreter's
 *	ByteCodeStats structure. Records statistics specific to a ByteCode in
 *	its ByteCode structure.
 *
 *----------------------------------------------------------------------
 */

void
RecordByteCodeStats(
    ByteCode *codePtr)		/* Points to ByteCode structure with info
				 * to add to accumulated statistics. */
{
    Interp *iPtr = (Interp *) *codePtr->interpHandle;
    ByteCodeStats *statsPtr;

    if (iPtr == NULL) {
	/* Avoid segfaulting in case we're called in a deleted interp */
	return;
    }
    statsPtr = &(iPtr->stats);

    statsPtr->numCompilations++;
    statsPtr->totalSrcBytes += (double) codePtr->numSrcBytes;
    statsPtr->totalByteCodeBytes += (double) codePtr->structureSize;
    statsPtr->currentSrcBytes += (double) codePtr->numSrcBytes;
    statsPtr->currentByteCodeBytes += (double) codePtr->structureSize;

    statsPtr->srcCount[TclLog2(codePtr->numSrcBytes)]++;
    statsPtr->byteCodeCount[TclLog2((int) codePtr->structureSize)]++;

    statsPtr->currentInstBytes += (double) codePtr->numCodeBytes;
    statsPtr->currentLitBytes += (double)
	    codePtr->numLitObjects * sizeof(Tcl_Obj *);
    statsPtr->currentExceptBytes += (double)
	    codePtr->numExceptRanges * sizeof(ExceptionRange);
    statsPtr->currentAuxBytes += (double)
	    codePtr->numAuxDataItems * sizeof(AuxData);
    statsPtr->currentCmdMapBytes += (double) codePtr->numCmdLocBytes;
}
#endif /* TCL_COMPILE_STATS */

/*
 * Local Variables:
 * mode: c
 * c-basic-offset: 4
 * fill-column: 78
 * tab-width: 8
 * End:
 */<|MERGE_RESOLUTION|>--- conflicted
+++ resolved
@@ -3069,11 +3069,7 @@
 
     if (create || (name == NULL)) {
 	localVar = procPtr->numCompiledLocals;
-<<<<<<< HEAD
-	localPtr = (CompiledLocal *)Tcl_Alloc(offsetof(CompiledLocal, name) + nameBytes + 1);
-=======
-	localPtr = (CompiledLocal *)ckalloc(offsetof(CompiledLocal, name) + 1U + nameBytes);
->>>>>>> f1b74b07
+	localPtr = (CompiledLocal *)Tcl_Alloc(offsetof(CompiledLocal, name) + 1U + nameBytes);
 	if (procPtr->firstLocalPtr == NULL) {
 	    procPtr->firstLocalPtr = procPtr->lastLocalPtr = localPtr;
 	} else {
