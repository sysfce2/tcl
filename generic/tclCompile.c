--- conflicted
+++ resolved
@@ -2797,7 +2797,6 @@
     Tcl_Obj *objPtr,
     CompileEnv *envPtr)
 {
-<<<<<<< HEAD
     Tcl_HashEntry *hePtr = Tcl_FindHashEntry(&envPtr->litMap, objPtr);
     if (hePtr) {
 	/*
@@ -2813,29 +2812,6 @@
 	 */
 	int numBytes, i = PTR2INT(Tcl_GetHashValue(hePtr));
 	const char *bytes = TclGetStringFromObj(objPtr, &numBytes);
-=======
-    int i;
-
-    for (i = 0;  i < envPtr->literalArrayNext; i++) {
-	if (objPtr == TclFetchLiteral(envPtr, i)) {
-	    /*
-	     * Prevent circular reference where the bytecode intrep of
-	     * a value contains a literal which is that same value.
-	     * If this is allowed to happen, refcount decrements may not
-	     * reach zero, and memory may leak.  Bugs 467523, 3357771
-	     *
-	     * NOTE:  [Bugs 3392070, 3389764] We make a copy based completely
-	     * on the string value, and do not call Tcl_DuplicateObj() so we
-             * can be sure we do not have any lingering cycles hiding in
-	     * the intrep.
-	     */
-	    size_t numBytes;
-	    const char *bytes = TclGetStringFromObj(objPtr, &numBytes);
-	    Tcl_Obj *copyPtr = Tcl_NewStringObj(bytes, numBytes);
-
-	    Tcl_IncrRefCount(copyPtr);
-	    TclReleaseLiteral((Tcl_Interp *)envPtr->iPtr, objPtr);
->>>>>>> 2dad23ad
 
 	envPtr->literalArrayPtr[i] = Tcl_NewStringObj(bytes, numBytes);
 	Tcl_IncrRefCount(envPtr->literalArrayPtr[i]);
@@ -2915,12 +2891,7 @@
 
     p += sizeof(ByteCode);
     codePtr->codeStart = p;
-<<<<<<< HEAD
-    memcpy(p, envPtr->codeStart, (size_t) codeBytes);
-=======
     memcpy(p, envPtr->codeStart, codeBytes);
-
->>>>>>> 2dad23ad
     p += TCL_ALIGN(codeBytes);		/* align object array */
 
     if (envPtr->mallocedLiteralArray) {
@@ -2939,20 +2910,10 @@
 	codePtr->exceptArrayPtr = NULL;
     }
 
-<<<<<<< HEAD
     p += exceptArrayBytes;
 
     codePtr->auxData = envPtr->auxData;
     envPtr->auxData = NULL;
-=======
-    p += TCL_ALIGN(exceptArrayBytes);	/* align AuxData array */
-    if (auxDataArrayBytes > 0) {
-	codePtr->auxDataArrayPtr = (AuxData *) p;
-	memcpy(p, envPtr->auxDataArrayPtr, auxDataArrayBytes);
-    } else {
-	codePtr->auxDataArrayPtr = NULL;
-    }
->>>>>>> 2dad23ad
 
 #ifndef TCL_COMPILE_DEBUG
     EncodeCmdLocMap(envPtr, codePtr, (unsigned char *) p);
