--- conflicted
+++ resolved
@@ -1047,11 +1047,7 @@
 	}
     }
     if (filePtr == NULL) {
-<<<<<<< HEAD
-	filePtr = Tcl_Alloc(sizeof(FileHandler));
-=======
-	filePtr = (FileHandler *)ckalloc(sizeof(FileHandler));
->>>>>>> 52e543c5
+	filePtr = (FileHandler *)Tcl_Alloc(sizeof(FileHandler));
 	filePtr->fd = fd;
 	filePtr->readyMask = 0;
 	filePtr->nextPtr = tsdPtr->firstFileHandlerPtr;
@@ -1438,11 +1434,7 @@
 	 */
 
 	if (filePtr->readyMask == 0) {
-<<<<<<< HEAD
-	    FileHandlerEvent *fileEvPtr = Tcl_Alloc(sizeof(FileHandlerEvent));
-=======
-	    FileHandlerEvent *fileEvPtr = (FileHandlerEvent *)ckalloc(sizeof(FileHandlerEvent));
->>>>>>> 52e543c5
+	    FileHandlerEvent *fileEvPtr = (FileHandlerEvent *)Tcl_Alloc(sizeof(FileHandlerEvent));
 
 	    fileEvPtr->header.proc = FileHandlerEventProc;
 	    fileEvPtr->fd = filePtr->fd;
