/*
 * tclMacOSXNotify.c --
 *
 *	This file contains the implementation of a merged CFRunLoop/select()
 *	based notifier, which is the lowest-level part of the Tcl event loop.
 *	This file works together with generic/tclNotify.c.
 *
 * Copyright (c) 1995-1997 Sun Microsystems, Inc.
 * Copyright 2001-2009, Apple Inc.
 * Copyright (c) 2005-2009 Daniel A. Steffen <das@users.sourceforge.net>
 *
 * See the file "license.terms" for information on usage and redistribution of
 * this file, and for a DISCLAIMER OF ALL WARRANTIES.
 */

#include "tclInt.h"
#ifdef HAVE_COREFOUNDATION	/* Traditional unix select-based notifier is
				 * in tclUnixNotfy.c */
#include <CoreFoundation/CoreFoundation.h>
#include <pthread.h>

/* #define TCL_MAC_DEBUG_NOTIFIER 1 */

/*
 * We use the Darwin-native spinlock API rather than pthread mutexes for
 * notifier locking: this radically simplifies the implementation and lowers
 * overhead. Note that these are not pure spinlocks, they employ various
 * strategies to back off and relinquish the processor, making them immune to
 * most priority-inversion livelocks (c.f. 'man 3 OSSpinLockLock' and Darwin
 * sources: xnu/osfmk/{ppc,i386}/commpage/spinlocks.s).
 */

#if defined(HAVE_LIBKERN_OSATOMIC_H) && defined(HAVE_OSSPINLOCKLOCK)
/*
 * Use OSSpinLock API where available (Tiger or later).
 */

#include <libkern/OSAtomic.h>

#if defined(HAVE_WEAK_IMPORT) && MAC_OS_X_VERSION_MIN_REQUIRED < 1040
/*
 * Support for weakly importing spinlock API.
 */
#define WEAK_IMPORT_SPINLOCKLOCK
#if MAC_OS_X_VERSION_MAX_ALLOWED >= 1050
#define VOLATILE volatile
#else
#define VOLATILE
#endif /* MAC_OS_X_VERSION_MAX_ALLOWED >= 1050 */
#ifndef bool
#define bool int
#endif
extern void		OSSpinLockLock(VOLATILE OSSpinLock *lock)
			    WEAK_IMPORT_ATTRIBUTE;
extern void		OSSpinLockUnlock(VOLATILE OSSpinLock *lock)
			    WEAK_IMPORT_ATTRIBUTE;
extern bool		OSSpinLockTry(VOLATILE OSSpinLock *lock)
			    WEAK_IMPORT_ATTRIBUTE;
extern void		_spin_lock(VOLATILE OSSpinLock *lock)
			    WEAK_IMPORT_ATTRIBUTE;
extern void		_spin_unlock(VOLATILE OSSpinLock *lock)
			    WEAK_IMPORT_ATTRIBUTE;
extern bool		_spin_lock_try(VOLATILE OSSpinLock *lock)
			    WEAK_IMPORT_ATTRIBUTE;
static void (* lockLock)(VOLATILE OSSpinLock *lock) = NULL;
static void (* lockUnlock)(VOLATILE OSSpinLock *lock) = NULL;
static bool (* lockTry)(VOLATILE OSSpinLock *lock) = NULL;
#undef VOLATILE
static pthread_once_t spinLockLockInitControl = PTHREAD_ONCE_INIT;
static void
SpinLockLockInit(void)
{
    lockLock   = OSSpinLockLock   != NULL ? OSSpinLockLock   : _spin_lock;
    lockUnlock = OSSpinLockUnlock != NULL ? OSSpinLockUnlock : _spin_unlock;
    lockTry    = OSSpinLockTry    != NULL ? OSSpinLockTry    : _spin_lock_try;
    if (lockLock == NULL || lockUnlock == NULL) {
	Tcl_Panic("SpinLockLockInit: no spinlock API available");
    }
}
#define SpinLockLock(p) 	lockLock(p)
#define SpinLockUnlock(p)	lockUnlock(p)
#define SpinLockTry(p)		lockTry(p)
#else
#define SpinLockLock(p) 	OSSpinLockLock(p)
#define SpinLockUnlock(p)	OSSpinLockUnlock(p)
#define SpinLockTry(p)		OSSpinLockTry(p)
#endif /* HAVE_WEAK_IMPORT */
#define SPINLOCK_INIT		OS_SPINLOCK_INIT

#else
/*
 * Otherwise, use commpage spinlock SPI directly.
 */

typedef uint32_t OSSpinLock;
extern void		_spin_lock(OSSpinLock *lock);
extern void		_spin_unlock(OSSpinLock *lock);
extern int		_spin_lock_try(OSSpinLock *lock);
#define SpinLockLock(p) 	_spin_lock(p)
#define SpinLockUnlock(p)	_spin_unlock(p)
#define SpinLockTry(p)		_spin_lock_try(p)
#define SPINLOCK_INIT		0

#endif /* HAVE_LIBKERN_OSATOMIC_H && HAVE_OSSPINLOCKLOCK */

/*
 * These spinlocks lock access to the global notifier state.
 */

static OSSpinLock notifierInitLock = SPINLOCK_INIT;
static OSSpinLock notifierLock     = SPINLOCK_INIT;

/*
 * Macros abstracting notifier locking/unlocking
 */

#define LOCK_NOTIFIER_INIT	SpinLockLock(&notifierInitLock)
#define UNLOCK_NOTIFIER_INIT	SpinLockUnlock(&notifierInitLock)
#define LOCK_NOTIFIER		SpinLockLock(&notifierLock)
#define UNLOCK_NOTIFIER		SpinLockUnlock(&notifierLock)
#define LOCK_NOTIFIER_TSD	SpinLockLock(&tsdPtr->tsdLock)
#define UNLOCK_NOTIFIER_TSD	SpinLockUnlock(&tsdPtr->tsdLock)

#ifdef TCL_MAC_DEBUG_NOTIFIER
#define TclMacOSXNotifierDbgMsg(m, ...) \
    do {								\
	fprintf(notifierLog?notifierLog:stderr, "tclMacOSXNotify.c:%d: " \
		"%s() pid %5d thread %10p: " m "\n", __LINE__, __func__, \
		getpid(), pthread_self(), ##__VA_ARGS__);		\
	fflush(notifierLog?notifierLog:stderr);				\
    } while (0)

/*
 * Debug version of SpinLockLock that logs the time spent waiting for the lock
 */

#define SpinLockLockDbg(p) \
    if (!SpinLockTry(p)) {						\
	Tcl_WideInt s = TclpGetWideClicks(), e;				\
									\
	SpinLockLock(p);						\
	e = TclpGetWideClicks();					\
	TclMacOSXNotifierDbgMsg("waited on %s for %8.0f ns",		\
		#p, TclpWideClicksToNanoseconds(e-s));			\
    }
#undef LOCK_NOTIFIER_INIT
#define LOCK_NOTIFIER_INIT	SpinLockLockDbg(&notifierInitLock)
#undef LOCK_NOTIFIER
#define LOCK_NOTIFIER		SpinLockLockDbg(&notifierLock)
#undef LOCK_NOTIFIER_TSD
#define LOCK_NOTIFIER_TSD	SpinLockLockDbg(&tsdPtr->tsdLock)
#include <asl.h>
static FILE *notifierLog = NULL;
#ifndef NOTIFIER_LOG
#define NOTIFIER_LOG "/tmp/tclMacOSXNotify.log"
#endif
#define OPEN_NOTIFIER_LOG \
    if (!notifierLog) {							\
	notifierLog = fopen(NOTIFIER_LOG, "a");				\
	/*TclMacOSXNotifierDbgMsg("open log");				\
	 *asl_set_filter(NULL,						\
	 *	ASL_FILTER_MASK_UPTO(ASL_LEVEL_DEBUG));			\
	 *asl_add_log_file(NULL, fileno(notifierLog));*/		\
    }
#define CLOSE_NOTIFIER_LOG \
    if (notifierLog) {							\
	/*asl_remove_log_file(NULL, fileno(notifierLog));		\
	 *TclMacOSXNotifierDbgMsg("close log");*/			\
	fclose(notifierLog);						\
	notifierLog = NULL;						\
    }
#define ENABLE_ASL \
    if (notifierLog) {							\
	/*tsdPtr->asl = asl_open(NULL, "com.apple.console",		\
	 *	ASL_OPT_NO_REMOTE);					\
	 *asl_set_filter(tsdPtr->asl,					\
	 *	ASL_FILTER_MASK_UPTO(ASL_LEVEL_DEBUG));			\
	 *asl_add_log_file(tsdPtr->asl, fileno(notifierLog));*/		\
    }
#define DISABLE_ASL \
    /*if (tsdPtr->asl) {						\
     *	if (notifierLog) {						\
     *	    asl_remove_log_file(tsdPtr->asl, fileno(notifierLog));	\
     *	}								\
     *	asl_close(tsdPtr->asl);						\
     *}*/
#define ASLCLIENT_DECL		/*aslclient asl*/
#else
#define TclMacOSXNotifierDbgMsg(m, ...)
#define OPEN_NOTIFIER_LOG
#define CLOSE_NOTIFIER_LOG
#define ENABLE_ASL
#define DISABLE_ASL
#define ASLCLIENT_DECL
#endif /* TCL_MAC_DEBUG_NOTIFIER */

/*
 * This structure is used to keep track of the notifier info for a registered
 * file.
 */

typedef struct FileHandler {
    int fd;
    int mask;			/* Mask of desired events: TCL_READABLE,
				 * etc. */
    int readyMask;		/* Mask of events that have been seen since
				 * the last time file handlers were invoked
				 * for this file. */
    Tcl_FileProc *proc;		/* Function to call, in the style of
				 * Tcl_CreateFileHandler. */
    ClientData clientData;	/* Argument to pass to proc. */
    struct FileHandler *nextPtr;/* Next in list of all files we care about. */
} FileHandler;

/*
 * The following structure is what is added to the Tcl event queue when file
 * handlers are ready to fire.
 */

typedef struct FileHandlerEvent {
    Tcl_Event header;		/* Information that is standard for all
				 * events. */
    int fd;			/* File descriptor that is ready. Used to find
				 * the FileHandler structure for the file
				 * (can't point directly to the FileHandler
				 * structure because it could go away while
				 * the event is queued). */
} FileHandlerEvent;

/*
 * The following structure contains a set of select() masks to track readable,
 * writable, and exceptional conditions.
 */

typedef struct SelectMasks {
    fd_set readable;
    fd_set writable;
    fd_set exceptional;
} SelectMasks;

/*
 * The following static structure contains the state information for the
 * select based implementation of the Tcl notifier. One of these structures is
 * created for each thread that is using the notifier.
 */

typedef struct ThreadSpecificData {
    FileHandler *firstFileHandlerPtr;
				/* Pointer to head of file handler list. */
    int polled;			/* True if the notifier thread has polled for
				 * this thread. */
    int sleeping;		/* True if runloop is inside Tcl_Sleep. */
    int runLoopSourcePerformed;	/* True after the runLoopSource callack was
				 * performed. */
    int runLoopRunning;		/* True if this thread's Tcl runLoop is
				 * running. */
    int runLoopNestingLevel;	/* Level of nested runLoop invocations. */
    int runLoopServicingEvents;	/* True if this thread's runLoop is servicing
				 * Tcl events. */

    /* Must hold the notifierLock before accessing the following fields: */
    /* Start notifierLock section */
    int onList;			/* True if this thread is on the
				 * waitingList */
    struct ThreadSpecificData *nextPtr, *prevPtr;
				/* All threads that are currently waiting on
				 * an event have their ThreadSpecificData
				 * structure on a doubly-linked listed formed
				 * from these pointers. */
    /* End notifierLock section */

    OSSpinLock tsdLock;		/* Must hold this lock before acessing the
				 * following fields from more than one
				 * thread. */
    /* Start tsdLock section */
    SelectMasks checkMasks;	/* This structure is used to build up the
				 * masks to be used in the next call to
				 * select. Bits are set in response to calls
				 * to Tcl_CreateFileHandler. */
    SelectMasks readyMasks;	/* This array reflects the readable/writable
				 * conditions that were found to exist by the
				 * last call to select. */
    int numFdBits;		/* Number of valid bits in checkMasks (one
				 * more than highest fd for which
				 * Tcl_WatchFile has been called). */
    int polling;		/* True if this thread is polling for
				 * events. */
    CFRunLoopRef runLoop;	/* This thread's CFRunLoop, needs to be woken
				 * up whenever the runLoopSource is
				 * signaled. */
    CFRunLoopSourceRef runLoopSource;
				/* Any other thread alerts a notifier that an
				 * event is ready to be processed by signaling
				 * this CFRunLoopSource. */
    CFRunLoopObserverRef runLoopObserver, runLoopObserverTcl;
				/* Adds/removes this thread from waitingList
				 * when the CFRunLoop starts/stops. */
    CFRunLoopTimerRef runLoopTimer;
				/* Wakes up CFRunLoop after given timeout when
				 * running embedded. */
    /* End tsdLock section */

    CFTimeInterval waitTime;	/* runLoopTimer wait time when running
				 * embedded. */
    ASLCLIENT_DECL;
} ThreadSpecificData;

static Tcl_ThreadDataKey dataKey;

/*
 * The following static indicates the number of threads that have initialized
 * notifiers.
 *
 * You must hold the notifierInitLock before accessing this variable.
 */

static int notifierCount = 0;

/*
 * The following variable points to the head of a doubly-linked list of
 * ThreadSpecificData structures for all threads that are currently waiting on
 * an event.
 *
 * You must hold the notifierLock before accessing this list.
 */

static ThreadSpecificData *waitingListPtr = NULL;

/*
 * The notifier thread spends all its time in select() waiting for a file
 * descriptor associated with one of the threads on the waitingListPtr list to
 * do something interesting. But if the contents of the waitingListPtr list
 * ever changes, we need to wake up and restart the select() system call. You
 * can wake up the notifier thread by writing a single byte to the file
 * descriptor defined below. This file descriptor is the input-end of a pipe
 * and the notifier thread is listening for data on the output-end of the same
 * pipe. Hence writing to this file descriptor will cause the select() system
 * call to return and wake up the notifier thread.
 *
 * You must hold the notifierLock lock before writing to the pipe.
 */

static int triggerPipe = -1;
static int receivePipe = -1; /* Output end of triggerPipe */

/*
 * The following static indicates if the notifier thread is running.
 *
 * You must hold the notifierInitLock before accessing this variable.
 */

static int notifierThreadRunning;

/*
 * This is the thread ID of the notifier thread that does select. Only valid
 * when notifierThreadRunning is non-zero.
 *
 * You must hold the notifierInitLock before accessing this variable.
 */

static pthread_t notifierThread;

/*
 * Custom runloop mode for running with only the runloop source for the
 * notifier thread.
 */

#ifndef TCL_EVENTS_ONLY_RUN_LOOP_MODE
#define TCL_EVENTS_ONLY_RUN_LOOP_MODE	"com.tcltk.tclEventsOnlyRunLoopMode"
#endif
#ifdef __CONSTANT_CFSTRINGS__
#define tclEventsOnlyRunLoopMode	CFSTR(TCL_EVENTS_ONLY_RUN_LOOP_MODE)
#else
static CFStringRef tclEventsOnlyRunLoopMode = NULL;
#endif

/*
 * CFTimeInterval to wait forever.
 */

#define CF_TIMEINTERVAL_FOREVER 5.05e8

/*
 * Static routines defined in this file.
 */

static void		StartNotifierThread(void);
static void		NotifierThreadProc(ClientData clientData)
			    __attribute__ ((__noreturn__));
static int		FileHandlerEventProc(Tcl_Event *evPtr, int flags);
static void		TimerWakeUp(CFRunLoopTimerRef timer, void *info);
static void		QueueFileEvents(void *info);
static void		UpdateWaitingListAndServiceEvents(
			    CFRunLoopObserverRef observer,
			    CFRunLoopActivity activity, void *info);
static int		OnOffWaitingList(ThreadSpecificData *tsdPtr,
			    int onList, int signalNotifier);

#ifdef HAVE_PTHREAD_ATFORK
static int atForkInit = 0;
static void		AtForkPrepare(void);
static void		AtForkParent(void);
static void		AtForkChild(void);
#if defined(HAVE_WEAK_IMPORT) && MAC_OS_X_VERSION_MIN_REQUIRED < 1040
/* Support for weakly importing pthread_atfork. */
#define WEAK_IMPORT_PTHREAD_ATFORK
extern int		pthread_atfork(void (*prepare)(void),
			    void (*parent)(void), void (*child)(void))
			    WEAK_IMPORT_ATTRIBUTE;
#define MayUsePthreadAtfork()	(pthread_atfork != NULL)
#else
#define MayUsePthreadAtfork()	(1)
#endif /* HAVE_WEAK_IMPORT */

/*
 * On Darwin 9 and later, it is not possible to call CoreFoundation after
 * a fork.
 */

#if !defined(MAC_OS_X_VERSION_MIN_REQUIRED) || \
	MAC_OS_X_VERSION_MIN_REQUIRED < 1050
MODULE_SCOPE long tclMacOSXDarwinRelease;
#define noCFafterFork	(tclMacOSXDarwinRelease >= 9)
#else /* MAC_OS_X_VERSION_MIN_REQUIRED */
#define noCFafterFork	1
#endif /* MAC_OS_X_VERSION_MIN_REQUIRED */
#endif /* HAVE_PTHREAD_ATFORK */

/*
 *----------------------------------------------------------------------
 *
 * Tcl_InitNotifier --
 *
 *	Initializes the platform specific notifier state.
 *
 * Results:
 *	Returns a handle to the notifier state for this thread.
 *
 * Side effects:
 *	None.
 *
 *----------------------------------------------------------------------
 */

ClientData
Tcl_InitNotifier(void)
{
    ThreadSpecificData *tsdPtr;

    if (tclNotifierHooks.initNotifierProc) {
	return tclNotifierHooks.initNotifierProc();
    }

    tsdPtr = TCL_TSD_INIT(&dataKey);

#ifdef WEAK_IMPORT_SPINLOCKLOCK
    /*
     * Initialize support for weakly imported spinlock API.
     */

    if (pthread_once(&spinLockLockInitControl, SpinLockLockInit)) {
	Tcl_Panic("Tcl_InitNotifier: pthread_once failed");
    }
#endif

#ifndef __CONSTANT_CFSTRINGS__
    if (!tclEventsOnlyRunLoopMode) {
	tclEventsOnlyRunLoopMode = CFSTR(TCL_EVENTS_ONLY_RUN_LOOP_MODE);
    }
#endif

    /*
     * Initialize CFRunLoopSource and add it to CFRunLoop of this thread.
     */

    if (!tsdPtr->runLoop) {
	CFRunLoopRef runLoop = CFRunLoopGetCurrent();
	CFRunLoopSourceRef runLoopSource;
	CFRunLoopSourceContext runLoopSourceContext;
	CFRunLoopObserverContext runLoopObserverContext;
	CFRunLoopObserverRef runLoopObserver, runLoopObserverTcl;

	bzero(&runLoopSourceContext, sizeof(CFRunLoopSourceContext));
	runLoopSourceContext.info = tsdPtr;
	runLoopSourceContext.perform = QueueFileEvents;
	runLoopSource = CFRunLoopSourceCreate(NULL, LONG_MIN,
		&runLoopSourceContext);
	if (!runLoopSource) {
	    Tcl_Panic("Tcl_InitNotifier: could not create CFRunLoopSource");
	}
	CFRunLoopAddSource(runLoop, runLoopSource, kCFRunLoopCommonModes);
	CFRunLoopAddSource(runLoop, runLoopSource, tclEventsOnlyRunLoopMode);

	bzero(&runLoopObserverContext, sizeof(CFRunLoopObserverContext));
	runLoopObserverContext.info = tsdPtr;
	runLoopObserver = CFRunLoopObserverCreate(NULL,
		kCFRunLoopEntry|kCFRunLoopExit|kCFRunLoopBeforeWaiting, TRUE,
		LONG_MIN, UpdateWaitingListAndServiceEvents,
		&runLoopObserverContext);
	if (!runLoopObserver) {
	    Tcl_Panic("Tcl_InitNotifier: could not create "
		    "CFRunLoopObserver");
	}
	CFRunLoopAddObserver(runLoop, runLoopObserver, kCFRunLoopCommonModes);

	/*
	 * Create a second CFRunLoopObserver with the same callback as above
	 * for the tclEventsOnlyRunLoopMode to ensure that the callback can be
	 * re-entered via Tcl_ServiceAll() in the kCFRunLoopBeforeWaiting case
	 * (CFRunLoop prevents observer callback re-entry of a given observer
	 * instance).
	 */

	runLoopObserverTcl = CFRunLoopObserverCreate(NULL,
		kCFRunLoopEntry|kCFRunLoopExit|kCFRunLoopBeforeWaiting, TRUE,
		LONG_MIN, UpdateWaitingListAndServiceEvents,
		&runLoopObserverContext);
	if (!runLoopObserverTcl) {
	    Tcl_Panic("Tcl_InitNotifier: could not create "
		    "CFRunLoopObserver");
	}
	CFRunLoopAddObserver(runLoop, runLoopObserverTcl,
		tclEventsOnlyRunLoopMode);

	tsdPtr->runLoop = runLoop;
	tsdPtr->runLoopSource = runLoopSource;
	tsdPtr->runLoopObserver = runLoopObserver;
	tsdPtr->runLoopObserverTcl = runLoopObserverTcl;
	tsdPtr->runLoopTimer = NULL;
	tsdPtr->waitTime = CF_TIMEINTERVAL_FOREVER;
	tsdPtr->tsdLock = SPINLOCK_INIT;
    }

    LOCK_NOTIFIER_INIT;
#ifdef HAVE_PTHREAD_ATFORK
    /*
     * Install pthread_atfork handlers to reinitialize the notifier in the
     * child of a fork.
     */

    if (MayUsePthreadAtfork() && !atForkInit) {
	int result = pthread_atfork(AtForkPrepare, AtForkParent, AtForkChild);

	if (result) {
	    Tcl_Panic("Tcl_InitNotifier: pthread_atfork failed");
	}
	atForkInit = 1;
    }
#endif /* HAVE_PTHREAD_ATFORK */
    if (notifierCount == 0) {
	int fds[2], status;

	/*
	 * Initialize trigger pipe.
	 */

	if (pipe(fds) != 0) {
	    Tcl_Panic("Tcl_InitNotifier: could not create trigger pipe");
	}

	status = fcntl(fds[0], F_GETFL);
	status |= O_NONBLOCK;
	if (fcntl(fds[0], F_SETFL, status) < 0) {
	    Tcl_Panic("Tcl_InitNotifier: could not make receive pipe non "
		    "blocking");
	}
	status = fcntl(fds[1], F_GETFL);
	status |= O_NONBLOCK;
	if (fcntl(fds[1], F_SETFL, status) < 0) {
	    Tcl_Panic("Tcl_InitNotifier: could not make trigger pipe non "
		    "blocking");
	}

	receivePipe = fds[0];
	triggerPipe = fds[1];

	/*
	 * Create notifier thread lazily in Tcl_WaitForEvent() to avoid
	 * interfering with fork() followed immediately by execve() (we cannot
	 * execve() when more than one thread is present).
	 */

	notifierThreadRunning = 0;
	OPEN_NOTIFIER_LOG;
    }
    ENABLE_ASL;
    notifierCount++;
    UNLOCK_NOTIFIER_INIT;

    return tsdPtr;
}

/*
 *----------------------------------------------------------------------
 *
 * TclMacOSXNotifierAddRunLoopMode --
 *
 *	Add the tcl notifier RunLoop source, observer and timer (if any)
 *	to the given RunLoop mode.
 *
 * Results:
 *	None.
 *
 * Side effects:
 *	None.
 *
 *----------------------------------------------------------------------
 */

void
TclMacOSXNotifierAddRunLoopMode(
    const void *runLoopMode)
{
    ThreadSpecificData *tsdPtr = TCL_TSD_INIT(&dataKey);
    CFStringRef mode = (CFStringRef) runLoopMode;

    if (tsdPtr->runLoop) {
	CFRunLoopAddSource(tsdPtr->runLoop, tsdPtr->runLoopSource, mode);
	CFRunLoopAddObserver(tsdPtr->runLoop, tsdPtr->runLoopObserver, mode);
	if (tsdPtr->runLoopTimer) {
	    CFRunLoopAddTimer(tsdPtr->runLoop, tsdPtr->runLoopTimer, mode);
	}
    }
}

/*
 *----------------------------------------------------------------------
 *
 * StartNotifierThread --
 *
 *	Start notifier thread if necessary.
 *
 * Results:
 *	None.
 *
 * Side effects:
 *	None.
 *
 *----------------------------------------------------------------------
 */

static void
StartNotifierThread(void)
{
    LOCK_NOTIFIER_INIT;
    if (!notifierCount) {
	Tcl_Panic("StartNotifierThread: notifier not initialized");
    }
    if (!notifierThreadRunning) {
	int result;
	pthread_attr_t attr;

	pthread_attr_init(&attr);
	pthread_attr_setscope(&attr, PTHREAD_SCOPE_SYSTEM);
	pthread_attr_setdetachstate(&attr, PTHREAD_CREATE_JOINABLE);
	pthread_attr_setstacksize(&attr, 60 * 1024);
	result = pthread_create(&notifierThread, &attr,
		(void * (*)(void *))NotifierThreadProc, NULL);
	pthread_attr_destroy(&attr);
	if (result) {
	    Tcl_Panic("StartNotifierThread: unable to start notifier thread");
	}
	notifierThreadRunning = 1;
    }
    UNLOCK_NOTIFIER_INIT;
}


/*
 *----------------------------------------------------------------------
 *
 * Tcl_FinalizeNotifier --
 *
 *	This function is called to cleanup the notifier state before a thread
 *	is terminated.
 *
 * Results:
 *	None.
 *
 * Side effects:
 *	May terminate the background notifier thread if this is the last
 *	notifier instance.
 *
 *----------------------------------------------------------------------
 */

void
Tcl_FinalizeNotifier(
    ClientData clientData)		/* Not used. */
{
    ThreadSpecificData *tsdPtr;

    if (tclNotifierHooks.finalizeNotifierProc) {
	tclNotifierHooks.finalizeNotifierProc(clientData);
	return;
    }

    tsdPtr = TCL_TSD_INIT(&dataKey);

    LOCK_NOTIFIER_INIT;
    notifierCount--;
    DISABLE_ASL;

    /*
     * If this is the last thread to use the notifier, close the notifier pipe
     * and wait for the background thread to terminate.
     */

    if (notifierCount == 0) {
	if (triggerPipe != -1) {
	    /*
	     * Send "q" message to the notifier thread so that it will
	     * terminate. The notifier will return from its call to select()
	     * and notice that a "q" message has arrived, it will then close
	     * its side of the pipe and terminate its thread. Note the we can
	     * not just close the pipe and check for EOF in the notifier
	     * thread because if a background child process was created with
	     * exec, select() would not register the EOF on the pipe until the
	     * child processes had terminated. [Bug: 4139] [Bug 1222872]
	     */

	    write(triggerPipe, "q", 1);
	    close(triggerPipe);

	    if (notifierThreadRunning) {
		int result = pthread_join(notifierThread, NULL);

		if (result) {
		    Tcl_Panic("Tcl_FinalizeNotifier: unable to join notifier "
			    "thread");
		}
		notifierThreadRunning = 0;
	    }

	    close(receivePipe);
	    triggerPipe = -1;
	}
	CLOSE_NOTIFIER_LOG;
    }
    UNLOCK_NOTIFIER_INIT;

    LOCK_NOTIFIER_TSD;		/* For concurrency with Tcl_AlertNotifier */
    if (tsdPtr->runLoop) {
	tsdPtr->runLoop = NULL;

	/*
	 * Remove runLoopSource, runLoopObserver and runLoopTimer from all
	 * CFRunLoops.
	 */

	CFRunLoopSourceInvalidate(tsdPtr->runLoopSource);
	CFRelease(tsdPtr->runLoopSource);
	tsdPtr->runLoopSource = NULL;
	CFRunLoopObserverInvalidate(tsdPtr->runLoopObserver);
	CFRelease(tsdPtr->runLoopObserver);
	tsdPtr->runLoopObserver = NULL;
	CFRunLoopObserverInvalidate(tsdPtr->runLoopObserverTcl);
	CFRelease(tsdPtr->runLoopObserverTcl);
	tsdPtr->runLoopObserverTcl = NULL;
	if (tsdPtr->runLoopTimer) {
	    CFRunLoopTimerInvalidate(tsdPtr->runLoopTimer);
	    CFRelease(tsdPtr->runLoopTimer);
	    tsdPtr->runLoopTimer = NULL;
	}
    }
    UNLOCK_NOTIFIER_TSD;
}

/*
 *----------------------------------------------------------------------
 *
 * Tcl_AlertNotifier --
 *
 *	Wake up the specified notifier from any thread. This routine is called
 *	by the platform independent notifier code whenever the Tcl_ThreadAlert
 *	routine is called. This routine is guaranteed not to be called on a
 *	given notifier after Tcl_FinalizeNotifier is called for that notifier.
 *
 * Results:
 *	None.
 *
 * Side effects:
 *	Signals the notifier condition variable for the specified notifier.
 *
 *----------------------------------------------------------------------
 */

void
Tcl_AlertNotifier(
    ClientData clientData)
{
    ThreadSpecificData *tsdPtr = clientData;

    if (tclNotifierHooks.alertNotifierProc) {
	tclNotifierHooks.alertNotifierProc(clientData);
	return;
    }

    LOCK_NOTIFIER_TSD;
    if (tsdPtr->runLoop) {
	CFRunLoopSourceSignal(tsdPtr->runLoopSource);
	CFRunLoopWakeUp(tsdPtr->runLoop);
    }
    UNLOCK_NOTIFIER_TSD;
}

/*
 *----------------------------------------------------------------------
 *
 * Tcl_SetTimer --
 *
 *	This function sets the current notifier timer value.
 *
 * Results:
 *	None.
 *
 * Side effects:
 *	Replaces any previous timer.
 *
 *----------------------------------------------------------------------
 */

void
Tcl_SetTimer(
    const Tcl_Time *timePtr)		/* Timeout value, may be NULL. */
{
    ThreadSpecificData *tsdPtr;
    CFRunLoopTimerRef runLoopTimer;
    CFTimeInterval waitTime;

    if (tclNotifierHooks.setTimerProc) {
	tclNotifierHooks.setTimerProc(timePtr);
	return;
    }

    tsdPtr = TCL_TSD_INIT(&dataKey);
    runLoopTimer = tsdPtr->runLoopTimer;
    if (!runLoopTimer) {
	return;
    }
    if (timePtr) {
	Tcl_Time vTime = *timePtr;

	if (vTime.sec != 0 || vTime.usec != 0) {
	    tclScaleTimeProcPtr(&vTime, tclTimeClientData);
	    waitTime = vTime.sec + 1.0e-6 * vTime.usec;
	} else {
	    waitTime = 0;
	}
    } else {
	waitTime = CF_TIMEINTERVAL_FOREVER;
    }
    tsdPtr->waitTime = waitTime;
    CFRunLoopTimerSetNextFireDate(runLoopTimer,
	    CFAbsoluteTimeGetCurrent() + waitTime);
}

/*
 *----------------------------------------------------------------------
 *
 * TimerWakeUp --
 *
 *	CFRunLoopTimer callback.
 *
 * Results:
 *	None.
 *
 * Side effects:
 *	None.
 *
 *----------------------------------------------------------------------
 */

static void
TimerWakeUp(
    CFRunLoopTimerRef timer,
    void *info)
{
}

/*
 *----------------------------------------------------------------------
 *
 * Tcl_ServiceModeHook --
 *
 *	This function is invoked whenever the service mode changes.
 *
 * Results:
 *	None.
 *
 * Side effects:
 *	None.
 *
 *----------------------------------------------------------------------
 */

void
Tcl_ServiceModeHook(
    int mode)			/* Either TCL_SERVICE_ALL, or
				 * TCL_SERVICE_NONE. */
{
    ThreadSpecificData *tsdPtr;

    if (tclNotifierHooks.serviceModeHookProc) {
	tclNotifierHooks.serviceModeHookProc(mode);
	return;
    }

    tsdPtr = TCL_TSD_INIT(&dataKey);

    if (mode == TCL_SERVICE_ALL && !tsdPtr->runLoopTimer) {
	if (!tsdPtr->runLoop) {
	    Tcl_Panic("Tcl_ServiceModeHook: Notifier not initialized");
	}
	tsdPtr->runLoopTimer = CFRunLoopTimerCreate(NULL,
		CFAbsoluteTimeGetCurrent() + CF_TIMEINTERVAL_FOREVER,
		CF_TIMEINTERVAL_FOREVER, 0, 0, TimerWakeUp, NULL);
	if (tsdPtr->runLoopTimer) {
	    CFRunLoopAddTimer(tsdPtr->runLoop, tsdPtr->runLoopTimer,
		    kCFRunLoopCommonModes);
	    StartNotifierThread();
	}
    }
}

/*
 *----------------------------------------------------------------------
 *
 * Tcl_CreateFileHandler --
 *
 *	This function registers a file handler with the select notifier.
 *
 * Results:
 *	None.
 *
 * Side effects:
 *	Creates a new file handler structure.
 *
 *----------------------------------------------------------------------
 */

void
Tcl_CreateFileHandler(
    int fd,			/* Handle of stream to watch. */
    int mask,			/* OR'ed combination of TCL_READABLE,
				 * TCL_WRITABLE, and TCL_EXCEPTION: indicates
				 * conditions under which proc should be
				 * called. */
    Tcl_FileProc *proc,		/* Function to call for each selected
				 * event. */
    ClientData clientData)	/* Arbitrary data to pass to proc. */
{
    ThreadSpecificData *tsdPtr;
    FileHandler *filePtr;

    if (tclNotifierHooks.createFileHandlerProc) {
	tclNotifierHooks.createFileHandlerProc(fd, mask, proc, clientData);
	return;
    }

    tsdPtr = TCL_TSD_INIT(&dataKey);

    for (filePtr = tsdPtr->firstFileHandlerPtr; filePtr != NULL;
	    filePtr = filePtr->nextPtr) {
	if (filePtr->fd == fd) {
	    break;
	}
    }
    if (filePtr == NULL) {
	filePtr = ckalloc(sizeof(FileHandler));
	filePtr->fd = fd;
	filePtr->readyMask = 0;
	filePtr->nextPtr = tsdPtr->firstFileHandlerPtr;
	tsdPtr->firstFileHandlerPtr = filePtr;
    }
    filePtr->proc = proc;
    filePtr->clientData = clientData;
    filePtr->mask = mask;

    /*
     * Update the check masks for this file.
     */

    LOCK_NOTIFIER_TSD;
    if (mask & TCL_READABLE) {
	FD_SET(fd, &tsdPtr->checkMasks.readable);
    } else {
	FD_CLR(fd, &tsdPtr->checkMasks.readable);
    }
    if (mask & TCL_WRITABLE) {
	FD_SET(fd, &tsdPtr->checkMasks.writable);
    } else {
	FD_CLR(fd, &tsdPtr->checkMasks.writable);
    }
    if (mask & TCL_EXCEPTION) {
	FD_SET(fd, &tsdPtr->checkMasks.exceptional);
    } else {
	FD_CLR(fd, &tsdPtr->checkMasks.exceptional);
    }
    if (tsdPtr->numFdBits <= fd) {
	tsdPtr->numFdBits = fd+1;
    }
    UNLOCK_NOTIFIER_TSD;
}

/*
 *----------------------------------------------------------------------
 *
 * Tcl_DeleteFileHandler --
 *
 *	Cancel a previously-arranged callback arrangement for a file.
 *
 * Results:
 *	None.
 *
 * Side effects:
 *	If a callback was previously registered on file, remove it.
 *
 *----------------------------------------------------------------------
 */

void
Tcl_DeleteFileHandler(
    int fd)			/* Stream id for which to remove callback
				 * function. */
{
    FileHandler *filePtr, *prevPtr;
    int i, numFdBits;
    ThreadSpecificData *tsdPtr;

    if (tclNotifierHooks.deleteFileHandlerProc) {
	tclNotifierHooks.deleteFileHandlerProc(fd);
	return;
    }

    tsdPtr = TCL_TSD_INIT(&dataKey);
    numFdBits = -1;

    /*
     * Find the entry for the given file (and return if there isn't one).
     */

    for (prevPtr = NULL, filePtr = tsdPtr->firstFileHandlerPtr; ;
	    prevPtr = filePtr, filePtr = filePtr->nextPtr) {
	if (filePtr == NULL) {
	    return;
	}
	if (filePtr->fd == fd) {
	    break;
	}
    }

    /*
     * Find current max fd.
     */

    if (fd+1 == tsdPtr->numFdBits) {
	numFdBits = 0;
	for (i = fd-1; i >= 0; i--) {
	    if (FD_ISSET(i, &tsdPtr->checkMasks.readable)
		    || FD_ISSET(i, &tsdPtr->checkMasks.writable)
		    || FD_ISSET(i, &tsdPtr->checkMasks.exceptional)) {
		numFdBits = i+1;
		break;
	    }
	}
    }

    LOCK_NOTIFIER_TSD;
    if (numFdBits != -1) {
	tsdPtr->numFdBits = numFdBits;
    }

    /*
     * Update the check masks for this file.
     */

    if (filePtr->mask & TCL_READABLE) {
	FD_CLR(fd, &tsdPtr->checkMasks.readable);
    }
    if (filePtr->mask & TCL_WRITABLE) {
	FD_CLR(fd, &tsdPtr->checkMasks.writable);
    }
    if (filePtr->mask & TCL_EXCEPTION) {
	FD_CLR(fd, &tsdPtr->checkMasks.exceptional);
    }
    UNLOCK_NOTIFIER_TSD;

    /*
     * Clean up information in the callback record.
     */

    if (prevPtr == NULL) {
	tsdPtr->firstFileHandlerPtr = filePtr->nextPtr;
    } else {
	prevPtr->nextPtr = filePtr->nextPtr;
    }
    ckfree(filePtr);
}

/*
 *----------------------------------------------------------------------
 *
 * FileHandlerEventProc --
 *
 *	This function is called by Tcl_ServiceEvent when a file event reaches
 *	the front of the event queue. This function is responsible for
 *	actually handling the event by invoking the callback for the file
 *	handler.
 *
 * Results:
 *	Returns 1 if the event was handled, meaning it should be removed from
 *	the queue. Returns 0 if the event was not handled, meaning it should
 *	stay on the queue. The only time the event isn't handled is if the
 *	TCL_FILE_EVENTS flag bit isn't set.
 *
 * Side effects:
 *	Whatever the file handler's callback function does.
 *
 *----------------------------------------------------------------------
 */

static int
FileHandlerEventProc(
    Tcl_Event *evPtr,		/* Event to service. */
    int flags)			/* Flags that indicate what events to handle,
				 * such as TCL_FILE_EVENTS. */
{
    int mask;
    FileHandler *filePtr;
    FileHandlerEvent *fileEvPtr = (FileHandlerEvent *) evPtr;
    ThreadSpecificData *tsdPtr;

    if (!(flags & TCL_FILE_EVENTS)) {
	return 0;
    }

    /*
     * Search through the file handlers to find the one whose handle matches
     * the event. We do this rather than keeping a pointer to the file handler
     * directly in the event, so that the handler can be deleted while the
     * event is queued without leaving a dangling pointer.
     */

    tsdPtr = TCL_TSD_INIT(&dataKey);
    for (filePtr = tsdPtr->firstFileHandlerPtr; filePtr != NULL;
	    filePtr = filePtr->nextPtr) {
	if (filePtr->fd != fileEvPtr->fd) {
	    continue;
	}

	/*
	 * The code is tricky for two reasons:
	 * 1. The file handler's desired events could have changed since the
	 *    time when the event was queued, so AND the ready mask with the
	 *    desired mask.
	 * 2. The file could have been closed and re-opened since the time
	 *    when the event was queued. This is why the ready mask is stored
	 *    in the file handler rather than the queued event: it will be
	 *    zeroed when a new file handler is created for the newly opened
	 *    file.
	 */

	mask = filePtr->readyMask & filePtr->mask;
	filePtr->readyMask = 0;
	if (mask != 0) {
	    LOCK_NOTIFIER_TSD;
	    if (mask & TCL_READABLE) {
		FD_CLR(filePtr->fd, &tsdPtr->readyMasks.readable);
	    }
	    if (mask & TCL_WRITABLE) {
		FD_CLR(filePtr->fd, &tsdPtr->readyMasks.writable);
	    }
	    if (mask & TCL_EXCEPTION) {
		FD_CLR(filePtr->fd, &tsdPtr->readyMasks.exceptional);
	    }
	    UNLOCK_NOTIFIER_TSD;
	    filePtr->proc(filePtr->clientData, mask);
	}
	break;
    }
    return 1;
}

/*
 *----------------------------------------------------------------------
 *
 * Tcl_WaitForEvent --
 *
 *	This function is called by Tcl_DoOneEvent to wait for new events on
 *	the message queue. If the block time is 0, then Tcl_WaitForEvent just
 *	polls without blocking.
 *
 * Results:
 *	Returns 0 if a tcl event or timeout ocurred and 1 if a non-tcl
 *	CFRunLoop source was processed.
 *
 * Side effects:
 *	None.
 *
 *----------------------------------------------------------------------
 */

int
Tcl_WaitForEvent(
    const Tcl_Time *timePtr)		/* Maximum block time, or NULL. */
{
    int result, polling, runLoopRunning;
    CFTimeInterval waitTime;
    SInt32 runLoopStatus;
    ThreadSpecificData *tsdPtr;

    if (tclNotifierHooks.waitForEventProc) {
	return tclNotifierHooks.waitForEventProc(timePtr);
    }
    result = -1;
    polling = 0;
    waitTime = CF_TIMEINTERVAL_FOREVER;
    tsdPtr = TCL_TSD_INIT(&dataKey);

    if (!tsdPtr->runLoop) {
	Tcl_Panic("Tcl_WaitForEvent: Notifier not initialized");
    }

    if (timePtr) {
	Tcl_Time vTime = *timePtr;

	/*
	 * TIP #233 (Virtualized Time). Is virtual time in effect? And do we
	 * actually have something to scale? If yes to both then we call the
	 * handler to do this scaling.
	 */

	if (vTime.sec != 0 || vTime.usec != 0) {
	    tclScaleTimeProcPtr(&vTime, tclTimeClientData);
	    waitTime = vTime.sec + 1.0e-6 * vTime.usec;
	} else {
	    /*
	     * Polling: pretend to wait for files and tell the notifier thread
	     * what we are doing. The notifier thread makes sure it goes
	     * through select with its select mask in the same state as ours
	     * currently is. We block until that happens.
	     */

	    polling = 1;
	}
    }

    StartNotifierThread();

    LOCK_NOTIFIER_TSD;
    tsdPtr->polling = polling;
    UNLOCK_NOTIFIER_TSD;
    tsdPtr->runLoopSourcePerformed = 0;

    /*
     * If the Tcl runloop is already running (e.g. if Tcl_WaitForEvent was
     * called recursively) or is servicing events via the runloop observer,
     * re-run it in a custom runloop mode containing only the source for the
     * notifier thread, otherwise wakeups from other sources added to the
     * common runloop modes might get lost or 3rd party event handlers might
     * get called when they do not expect to be.
     */

    runLoopRunning = tsdPtr->runLoopRunning;
    tsdPtr->runLoopRunning = 1;
    runLoopStatus = CFRunLoopRunInMode(tsdPtr->runLoopServicingEvents ||
	    runLoopRunning ? tclEventsOnlyRunLoopMode : kCFRunLoopDefaultMode,
	    waitTime, TRUE);
    tsdPtr->runLoopRunning = runLoopRunning;

    LOCK_NOTIFIER_TSD;
    tsdPtr->polling = 0;
    UNLOCK_NOTIFIER_TSD;
    switch (runLoopStatus) {
    case kCFRunLoopRunFinished:
	Tcl_Panic("Tcl_WaitForEvent: CFRunLoop finished");
	break;
    case kCFRunLoopRunTimedOut:
	QueueFileEvents(tsdPtr);
	result = 0;
	break;
    case kCFRunLoopRunStopped:
    case kCFRunLoopRunHandledSource:
	result = tsdPtr->runLoopSourcePerformed ? 0 : 1;
	break;
    }

    return result;
}

/*
 *----------------------------------------------------------------------
 *
 * QueueFileEvents --
 *
 *	CFRunLoopSource callback for queueing file events.
 *
 * Results:
 *	None.
 *
 * Side effects:
 *	Queues file events that are detected by the select.
 *
 *----------------------------------------------------------------------
 */

static void
QueueFileEvents(
    void *info)
{
    SelectMasks readyMasks;
    FileHandler *filePtr;
    ThreadSpecificData *tsdPtr = info;

    /*
     * Queue all detected file events.
     */

    LOCK_NOTIFIER_TSD;
    FD_COPY(&tsdPtr->readyMasks.readable, &readyMasks.readable);
    FD_COPY(&tsdPtr->readyMasks.writable, &readyMasks.writable);
    FD_COPY(&tsdPtr->readyMasks.exceptional, &readyMasks.exceptional);
    FD_ZERO(&tsdPtr->readyMasks.readable);
    FD_ZERO(&tsdPtr->readyMasks.writable);
    FD_ZERO(&tsdPtr->readyMasks.exceptional);
    UNLOCK_NOTIFIER_TSD;
    tsdPtr->runLoopSourcePerformed = 1;

    for (filePtr = tsdPtr->firstFileHandlerPtr; (filePtr != NULL);
	    filePtr = filePtr->nextPtr) {
	int mask = 0;

	if (FD_ISSET(filePtr->fd, &readyMasks.readable)) {
	    mask |= TCL_READABLE;
	}
	if (FD_ISSET(filePtr->fd, &readyMasks.writable)) {
	    mask |= TCL_WRITABLE;
	}
	if (FD_ISSET(filePtr->fd, &readyMasks.exceptional)) {
	    mask |= TCL_EXCEPTION;
	}
	if (!mask) {
	    continue;
	}

	/*
	 * Don't bother to queue an event if the mask was previously non-zero
	 * since an event must still be on the queue.
	 */

	if (filePtr->readyMask == 0) {
	    FileHandlerEvent *fileEvPtr = ckalloc(sizeof(FileHandlerEvent));

	    fileEvPtr->header.proc = FileHandlerEventProc;
	    fileEvPtr->fd = filePtr->fd;
	    Tcl_QueueEvent((Tcl_Event *) fileEvPtr, TCL_QUEUE_TAIL);
	}
	filePtr->readyMask = mask;
    }
}

/*
 *----------------------------------------------------------------------
 *
 * UpdateWaitingListAndServiceEvents --
 *
 *	CFRunLoopObserver callback for updating waitingList and
 *	servicing Tcl events.
 *
 * Results:
 *	None.
 *
 * Side effects:
 *	None.
 *
 *----------------------------------------------------------------------
 */

static void
UpdateWaitingListAndServiceEvents(
    CFRunLoopObserverRef observer,
    CFRunLoopActivity activity,
    void *info)
{
    ThreadSpecificData *tsdPtr = info;

    if (tsdPtr->sleeping) {
	return;
    }
    switch (activity) {
    case kCFRunLoopEntry:
	tsdPtr->runLoopNestingLevel++;
	if (tsdPtr->numFdBits > 0 || tsdPtr->polling) {
	    LOCK_NOTIFIER;
	    if (!OnOffWaitingList(tsdPtr, 1, 1) && tsdPtr->polling) {
		write(triggerPipe, "", 1);
	    }
	    UNLOCK_NOTIFIER;
	}
	break;
    case kCFRunLoopExit:
	if (tsdPtr->runLoopNestingLevel == 1) {
	    LOCK_NOTIFIER;
	    OnOffWaitingList(tsdPtr, 0, 1);
	    UNLOCK_NOTIFIER;
	}
	tsdPtr->runLoopNestingLevel--;
	break;
    case kCFRunLoopBeforeWaiting:
	if (tsdPtr->runLoopTimer && !tsdPtr->runLoopServicingEvents &&
		(tsdPtr->runLoopNestingLevel > 1
			|| !tsdPtr->runLoopRunning)) {
	    tsdPtr->runLoopServicingEvents = 1;
            /* This call seems to simply force event processing through and prevents hangups that have long been observed with Tk-Cocoa.  */
	    Tcl_ServiceAll();
	    tsdPtr->runLoopServicingEvents = 0;
	}
	break;
    default:
	break;
    }
}

/*
 *----------------------------------------------------------------------
 *
 * OnOffWaitingList --
 *
 *	Add/remove the specified thread to/from the global waitingList and
 *	optionally signal the notifier.
 *
 *	!!! Requires notifierLock to be held !!!
 *
 * Results:
 *	Boolean indicating whether the waitingList was changed.
 *
 * Side effects:
 *	None.
 *
 *----------------------------------------------------------------------
 */

static int
OnOffWaitingList(
    ThreadSpecificData *tsdPtr,
    int onList,
    int signalNotifier)
{
    int changeWaitingList;

#ifdef TCL_MAC_DEBUG_NOTIFIER
    if (SpinLockTry(&notifierLock)) {
	Tcl_Panic("OnOffWaitingList: notifierLock unlocked");
    }
#endif
    changeWaitingList = (!onList ^ !tsdPtr->onList);
    if (changeWaitingList) {
	if (onList) {
	    tsdPtr->nextPtr = waitingListPtr;
	    if (waitingListPtr) {
		waitingListPtr->prevPtr = tsdPtr;
	    }
	    tsdPtr->prevPtr = NULL;
	    waitingListPtr = tsdPtr;
	    tsdPtr->onList = 1;
	} else {
	    if (tsdPtr->prevPtr) {
		tsdPtr->prevPtr->nextPtr = tsdPtr->nextPtr;
	    } else {
		waitingListPtr = tsdPtr->nextPtr;
	    }
	    if (tsdPtr->nextPtr) {
		tsdPtr->nextPtr->prevPtr = tsdPtr->prevPtr;
	    }
	    tsdPtr->nextPtr = tsdPtr->prevPtr = NULL;
	    tsdPtr->onList = 0;
	}
	if (signalNotifier) {
	    write(triggerPipe, "", 1);
	}
    }

    return changeWaitingList;
}

/*
 *----------------------------------------------------------------------
 *
 * TclpUSleep --
 *
 *	Delay execution for the specified time (in microseconds).
 *
 * Results:
 *	None.
 *
 * Side effects:
 *	Time passes.
 *
 *----------------------------------------------------------------------
 */

void
TclpUSleep(
    Tcl_WideInt usec)	/* Time to sleep. */
{
    ThreadSpecificData *tsdPtr = TCL_TSD_INIT(&dataKey);

    if (usec <= 0) { /* force one context switch */
	usec = 0;
    }

    /*
     * TIP #233: Scale from virtual time to real-time.
     */
<<<<<<< HEAD

    vdelay.sec = ms / 1000;
    vdelay.usec = (ms % 1000) * 1000;
    tclScaleTimeProcPtr(&vdelay, tclTimeClientData);

=======
    TclpScaleUTime(&usec);
>>>>>>> 42ef0efb

    if (tsdPtr->runLoop) {
	CFTimeInterval waitTime;
	CFRunLoopTimerRef runLoopTimer = tsdPtr->runLoopTimer;
	CFAbsoluteTime nextTimerFire = 0, waitEnd, now;
	SInt32 runLoopStatus;

	waitTime = (usec / 1000000) + 1.0e-6 * (usec % 1000000);
 	now = CFAbsoluteTimeGetCurrent();
	waitEnd = now + waitTime;

	if (runLoopTimer) {
	    nextTimerFire = CFRunLoopTimerGetNextFireDate(runLoopTimer);
	    if (nextTimerFire < waitEnd) {
		CFRunLoopTimerSetNextFireDate(runLoopTimer, now +
			CF_TIMEINTERVAL_FOREVER);
	    } else {
		runLoopTimer = NULL;
	    }
	}
	tsdPtr->sleeping = 1;
	do {
	    runLoopStatus = CFRunLoopRunInMode(kCFRunLoopDefaultMode,
		    waitTime, FALSE);
	    switch (runLoopStatus) {
	    case kCFRunLoopRunFinished:
		Tcl_Panic("Tcl_Sleep: CFRunLoop finished");
		break;
	    case kCFRunLoopRunStopped:
		TclMacOSXNotifierDbgMsg("CFRunLoop stopped");
		waitTime = waitEnd - CFAbsoluteTimeGetCurrent();
		break;
	    case kCFRunLoopRunTimedOut:
		waitTime = 0;
		break;
	    }
	} while (waitTime > 0);
	tsdPtr->sleeping = 0;
 	if (runLoopTimer) {
	    CFRunLoopTimerSetNextFireDate(runLoopTimer, nextTimerFire);
	}
    } else {
	struct timespec waitTime;

	waitTime.tv_sec = (usec / 1000000);
	waitTime.tv_nsec = (usec % 1000000) * 1000;
	while (nanosleep(&waitTime, &waitTime));
    }
}

/*
 *----------------------------------------------------------------------
 *
 * TclUnixWaitForFile --
 *
 *	This function waits synchronously for a file to become readable or
 *	writable, with an optional timeout.
 *
 * Results:
 *	The return value is an OR'ed combination of TCL_READABLE,
 *	TCL_WRITABLE, and TCL_EXCEPTION, indicating the conditions that are
 *	present on file at the time of the return. This function will not
 *	return until either "timeout" milliseconds have elapsed or at least
 *	one of the conditions given by mask has occurred for file (a return
 *	value of 0 means that a timeout occurred). No normal events will be
 *	serviced during the execution of this function.
 *
 * Side effects:
 *	Time passes.
 *
 *----------------------------------------------------------------------
 */

int
TclUnixWaitForFile(
    int fd,			/* Handle for file on which to wait. */
    int mask,			/* What to wait for: OR'ed combination of
				 * TCL_READABLE, TCL_WRITABLE, and
				 * TCL_EXCEPTION. */
    int timeout)		/* Maximum amount of time to wait for one of
				 * the conditions in mask to occur, in
				 * milliseconds. A value of 0 means don't wait
				 * at all, and a value of -1 means wait
				 * forever. */
{
    Tcl_Time abortTime = {0, 0}, now; /* silence gcc 4 warning */
    struct timeval blockTime, *timeoutPtr;
    int numFound, result = 0;
    fd_set readableMask;
    fd_set writableMask;
    fd_set exceptionalMask;

#define SET_BITS(var, bits)	((var) |= (bits))
#define CLEAR_BITS(var, bits)	((var) &= ~(bits))

#ifndef _DARWIN_C_SOURCE
    /*
     * Sanity check fd.
     */

    if (fd >= FD_SETSIZE) {
	Tcl_Panic("TclUnixWaitForFile can't handle file id %d", fd);
	/* must never get here, or select masks overrun will occur below */
    }
#endif

    /*
     * If there is a non-zero finite timeout, compute the time when we give
     * up.
     */

    if (timeout > 0) {
	Tcl_GetTime(&now);
	abortTime.sec = now.sec + timeout/1000;
	abortTime.usec = now.usec + (timeout%1000)*1000;
	if (abortTime.usec >= 1000000) {
	    abortTime.usec -= 1000000;
	    abortTime.sec += 1;
	}
	timeoutPtr = &blockTime;
    } else if (timeout == 0) {
	timeoutPtr = &blockTime;
	blockTime.tv_sec = 0;
	blockTime.tv_usec = 0;
    } else {
	timeoutPtr = NULL;
    }

    /*
     * Initialize the select masks.
     */

    FD_ZERO(&readableMask);
    FD_ZERO(&writableMask);
    FD_ZERO(&exceptionalMask);

    /*
     * Loop in a mini-event loop of our own, waiting for either the file to
     * become ready or a timeout to occur.
     */

    while (1) {
	if (timeout > 0) {
	    blockTime.tv_sec = abortTime.sec - now.sec;
	    blockTime.tv_usec = abortTime.usec - now.usec;
	    if (blockTime.tv_usec < 0) {
		blockTime.tv_sec -= 1;
		blockTime.tv_usec += 1000000;
	    }
	    if (blockTime.tv_sec < 0) {
		blockTime.tv_sec = 0;
		blockTime.tv_usec = 0;
	    }
	}

	/*
	 * Setup the select masks for the fd.
	 */

	if (mask & TCL_READABLE) {
	    FD_SET(fd, &readableMask);
	}
	if (mask & TCL_WRITABLE) {
	    FD_SET(fd, &writableMask);
	}
	if (mask & TCL_EXCEPTION) {
	    FD_SET(fd, &exceptionalMask);
	}

	/*
	 * Wait for the event or a timeout.
	 */

	numFound = select(fd + 1, &readableMask, &writableMask,
		&exceptionalMask, timeoutPtr);
	if (numFound == 1) {
	    if (FD_ISSET(fd, &readableMask)) {
		SET_BITS(result, TCL_READABLE);
	    }
	    if (FD_ISSET(fd, &writableMask)) {
		SET_BITS(result, TCL_WRITABLE);
	    }
	    if (FD_ISSET(fd, &exceptionalMask)) {
		SET_BITS(result, TCL_EXCEPTION);
	    }
	    result &= mask;
	    if (result) {
		break;
	    }
	}
	if (timeout == 0) {
	    break;
	}
	if (timeout < 0) {
	    continue;
	}

	/*
	 * The select returned early, so we need to recompute the timeout.
	 */

	Tcl_GetTime(&now);
	if ((abortTime.sec < now.sec)
		|| (abortTime.sec==now.sec && abortTime.usec<=now.usec)) {
	    break;
	}
    }
    return result;
}

/*
 *----------------------------------------------------------------------
 *
 * NotifierThreadProc --
 *
 *	This routine is the initial (and only) function executed by the
 *	special notifier thread. Its job is to wait for file descriptors to
 *	become readable or writable or to have an exception condition and then
 *	to notify other threads who are interested in this information by
 *	signalling a condition variable. Other threads can signal this
 *	notifier thread of a change in their interests by writing a single
 *	byte to a special pipe that the notifier thread is monitoring.
 *
 * Result:
 *	None. Once started, this routine never exits. It dies with the overall
 *	process.
 *
 * Side effects:
 *	The trigger pipe used to signal the notifier thread is created when
 *	the notifier thread first starts.
 *
 *----------------------------------------------------------------------
 */

static void
NotifierThreadProc(
    ClientData clientData)	/* Not used. */
{
    ThreadSpecificData *tsdPtr;
    fd_set readableMask, writableMask, exceptionalMask;
    int i, numFdBits = 0, polling;
    struct timeval poll = {0., 0.}, *timePtr;
    char buf[2];

    /*
     * Look for file events and report them to interested threads.
     */

    while (1) {
	FD_ZERO(&readableMask);
	FD_ZERO(&writableMask);
	FD_ZERO(&exceptionalMask);

	/*
	 * Compute the logical OR of the select masks from all the waiting
	 * notifiers.
	 */

	timePtr = NULL;
	LOCK_NOTIFIER;
	for (tsdPtr = waitingListPtr; tsdPtr; tsdPtr = tsdPtr->nextPtr) {
	    LOCK_NOTIFIER_TSD;
	    for (i = tsdPtr->numFdBits-1; i >= 0; --i) {
		if (FD_ISSET(i, &tsdPtr->checkMasks.readable)) {
		    FD_SET(i, &readableMask);
		}
		if (FD_ISSET(i, &tsdPtr->checkMasks.writable)) {
		    FD_SET(i, &writableMask);
		}
		if (FD_ISSET(i, &tsdPtr->checkMasks.exceptional)) {
		    FD_SET(i, &exceptionalMask);
		}
	    }
	    if (tsdPtr->numFdBits > numFdBits) {
		numFdBits = tsdPtr->numFdBits;
	    }
	    polling = tsdPtr->polling;
	    UNLOCK_NOTIFIER_TSD;
	    if ((tsdPtr->polled = polling)) {
		timePtr = &poll;
	    }
	}
	UNLOCK_NOTIFIER;

	/*
	 * Set up the select mask to include the receive pipe.
	 */

	if (receivePipe >= numFdBits) {
	    numFdBits = receivePipe + 1;
	}
	FD_SET(receivePipe, &readableMask);

	if (select(numFdBits, &readableMask, &writableMask, &exceptionalMask,
		timePtr) == -1) {
	    /*
	     * Try again immediately on an error.
	     */

	    continue;
	}

	/*
	 * Alert any threads that are waiting on a ready file descriptor.
	 */

	LOCK_NOTIFIER;
	for (tsdPtr = waitingListPtr; tsdPtr; tsdPtr = tsdPtr->nextPtr) {
	    int found = 0;
	    SelectMasks readyMasks, checkMasks;

	    LOCK_NOTIFIER_TSD;
	    FD_COPY(&tsdPtr->checkMasks.readable, &checkMasks.readable);
	    FD_COPY(&tsdPtr->checkMasks.writable, &checkMasks.writable);
	    FD_COPY(&tsdPtr->checkMasks.exceptional, &checkMasks.exceptional);
	    UNLOCK_NOTIFIER_TSD;
	    found = tsdPtr->polled;
	    FD_ZERO(&readyMasks.readable);
	    FD_ZERO(&readyMasks.writable);
	    FD_ZERO(&readyMasks.exceptional);

	    for (i = tsdPtr->numFdBits-1; i >= 0; --i) {
		if (FD_ISSET(i, &checkMasks.readable)
			&& FD_ISSET(i, &readableMask)) {
		    FD_SET(i, &readyMasks.readable);
		    found = 1;
		}
		if (FD_ISSET(i, &checkMasks.writable)
			&& FD_ISSET(i, &writableMask)) {
		    FD_SET(i, &readyMasks.writable);
		    found = 1;
		}
		if (FD_ISSET(i, &checkMasks.exceptional)
			&& FD_ISSET(i, &exceptionalMask)) {
		    FD_SET(i, &readyMasks.exceptional);
		    found = 1;
		}
	    }

	    if (found) {
		/*
		 * Remove the ThreadSpecificData structure of this thread from
		 * the waiting list. This prevents us from spinning
		 * continuously on select until the other threads runs and
		 * services the file event.
		 */

		OnOffWaitingList(tsdPtr, 0, 0);

		LOCK_NOTIFIER_TSD;
		FD_COPY(&readyMasks.readable, &tsdPtr->readyMasks.readable);
		FD_COPY(&readyMasks.writable, &tsdPtr->readyMasks.writable);
		FD_COPY(&readyMasks.exceptional,
			&tsdPtr->readyMasks.exceptional);
		UNLOCK_NOTIFIER_TSD;
		tsdPtr->polled = 0;
		if (tsdPtr->runLoop) {
		    CFRunLoopSourceSignal(tsdPtr->runLoopSource);
		    CFRunLoopWakeUp(tsdPtr->runLoop);
		}
	    }
	}
	UNLOCK_NOTIFIER;

	/*
	 * Consume the next byte from the notifier pipe if the pipe was
	 * readable. Note that there may be multiple bytes pending, but to
	 * avoid a race condition we only read one at a time.
	 */

	if (FD_ISSET(receivePipe, &readableMask)) {
	    i = read(receivePipe, buf, 1);

	    if ((i == 0) || ((i == 1) && (buf[0] == 'q'))) {
		/*
		 * Someone closed the write end of the pipe or sent us a Quit
		 * message [Bug: 4139] and then closed the write end of the
		 * pipe so we need to shut down the notifier thread.
		 */

		break;
	    }
	}
    }
    pthread_exit(0);
}

#ifdef HAVE_PTHREAD_ATFORK
/*
 *----------------------------------------------------------------------
 *
 * AtForkPrepare --
 *
 *	Lock the notifier in preparation for a fork.
 *
 * Results:
 *	None.
 *
 * Side effects:
 *	None.
 *
 *----------------------------------------------------------------------
 */

static void
AtForkPrepare(void)
{
    ThreadSpecificData *tsdPtr = TCL_TSD_INIT(&dataKey);

    LOCK_NOTIFIER_INIT;
    LOCK_NOTIFIER;
    LOCK_NOTIFIER_TSD;
}

/*
 *----------------------------------------------------------------------
 *
 * AtForkParent --
 *
 *	Unlock the notifier in the parent after a fork.
 *
 * Results:
 *	None.
 *
 * Side effects:
 *	None.
 *
 *----------------------------------------------------------------------
 */

static void
AtForkParent(void)
{
    ThreadSpecificData *tsdPtr = TCL_TSD_INIT(&dataKey);

    UNLOCK_NOTIFIER_TSD;
    UNLOCK_NOTIFIER;
    UNLOCK_NOTIFIER_INIT;
}

/*
 *----------------------------------------------------------------------
 *
 * AtForkChild --
 *
 *	Unlock and reinstall the notifier in the child after a fork.
 *
 * Results:
 *	None.
 *
 * Side effects:
 *	None.
 *
 *----------------------------------------------------------------------
 */

static void
AtForkChild(void)
{
    ThreadSpecificData *tsdPtr = TCL_TSD_INIT(&dataKey);

    UNLOCK_NOTIFIER_TSD;
    UNLOCK_NOTIFIER;
    UNLOCK_NOTIFIER_INIT;
    if (tsdPtr->runLoop) {
	tsdPtr->runLoop = NULL;
	if (!noCFafterFork) {
	    CFRunLoopSourceInvalidate(tsdPtr->runLoopSource);
	    CFRelease(tsdPtr->runLoopSource);
	    if (tsdPtr->runLoopTimer) {
		CFRunLoopTimerInvalidate(tsdPtr->runLoopTimer);
		CFRelease(tsdPtr->runLoopTimer);
	    }
	}
	tsdPtr->runLoopSource = NULL;
	tsdPtr->runLoopTimer = NULL;
    }
    if (notifierCount > 0) {
	notifierCount = 1;
	notifierThreadRunning = 0;

	/*
	 * Assume that the return value of Tcl_InitNotifier in the child will
	 * be identical to the one stored as clientData in tclNotify.c's
	 * ThreadSpecificData by the parent's TclInitNotifier, so discard the
	 * return value here. This assumption may require the fork() to be
	 * executed in the main thread of the parent, otherwise
	 * Tcl_AlertNotifier may break in the child.
	 */

	if (!noCFafterFork) {
	    Tcl_InitNotifier();
	}
    }
}
#endif /* HAVE_PTHREAD_ATFORK */

#else /* HAVE_COREFOUNDATION */

void
TclMacOSXNotifierAddRunLoopMode(
    const void *runLoopMode)
{
    Tcl_Panic("TclMacOSXNotifierAddRunLoopMode: "
	    "Tcl not built with CoreFoundation support");
}

#endif /* HAVE_COREFOUNDATION */

/*
 * Local Variables:
 * mode: c
 * c-basic-offset: 4
 * fill-column: 78
 * End:
 */<|MERGE_RESOLUTION|>--- conflicted
+++ resolved
@@ -1529,15 +1529,8 @@
     /*
      * TIP #233: Scale from virtual time to real-time.
      */
-<<<<<<< HEAD
-
-    vdelay.sec = ms / 1000;
-    vdelay.usec = (ms % 1000) * 1000;
-    tclScaleTimeProcPtr(&vdelay, tclTimeClientData);
-
-=======
+
     TclpScaleUTime(&usec);
->>>>>>> 42ef0efb
 
     if (tsdPtr->runLoop) {
 	CFTimeInterval waitTime;
