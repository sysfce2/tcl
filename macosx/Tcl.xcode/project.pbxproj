--- conflicted
+++ resolved
@@ -164,12 +164,8 @@
 		F9E61D29090A486C002B3151 /* bn_mp_neg.c in Sources */ = {isa = PBXBuildFile; fileRef = F96D42A208F272B3004A47F5 /* bn_mp_neg.c */; };
 		F9E61D2A090A4891002B3151 /* bn_mp_sqrt.c in Sources */ = {isa = PBXBuildFile; fileRef = F96D42C008F272B3004A47F5 /* bn_mp_sqrt.c */; };
 		F9E61D2B090A48A4002B3151 /* bn_mp_and.c in Sources */ = {isa = PBXBuildFile; fileRef = F96D426C08F272B3004A47F5 /* bn_mp_and.c */; };
-<<<<<<< HEAD
-		F9E61D2C090A48AC002B3151 /* bn_mp_expt_d.c in Sources */ = {isa = PBXBuildFile; fileRef = F96D427F08F272B3004A47F5 /* bn_mp_expt_d.c */; };
+		F9E61D2C090A48AC002B3151 /* bn_mp_expt_u32.c in Sources */ = {isa = PBXBuildFile; fileRef = F96D427F08F272B3004A47F5 /* bn_mp_expt_u32.c */; };
 		F9E61D2C090A48AC002B3151 /* bn_mp_expt_d_ex.c in Sources */ = {isa = PBXBuildFile; fileRef = F96D427F08F272B3004A47F5 /* bn_mp_expt_d_ex.c */; };
-=======
-		F9E61D2C090A48AC002B3151 /* bn_mp_expt_u32.c in Sources */ = {isa = PBXBuildFile; fileRef = F96D427F08F272B3004A47F5 /* bn_mp_expt_u32.c */; };
->>>>>>> 03475f06
 		F9E61D2D090A48BB002B3151 /* bn_mp_xor.c in Sources */ = {isa = PBXBuildFile; fileRef = F96D42CD08F272B3004A47F5 /* bn_mp_xor.c */; };
 		F9E61D2E090A48BF002B3151 /* bn_mp_or.c in Sources */ = {isa = PBXBuildFile; fileRef = F96D42A308F272B3004A47F5 /* bn_mp_or.c */; };
 		F9E61D2F090A48C7002B3151 /* bn_mp_shrink.c in Sources */ = {isa = PBXBuildFile; fileRef = F96D42BC08F272B3004A47F5 /* bn_mp_shrink.c */; };
@@ -1440,12 +1436,8 @@
 				F96D427908F272B3004A47F5 /* bn_mp_div_3.c */,
 				F96D427A08F272B3004A47F5 /* bn_mp_div_d.c */,
 				F96D427E08F272B3004A47F5 /* bn_mp_exch.c */,
-<<<<<<< HEAD
-				F96D427F08F272B3004A47F5 /* bn_mp_expt_d.c */,
+				F96D427F08F272B3004A47F5 /* bn_mp_expt_u32.c */,
 				F96D427F08F272B3004A47F5 /* bn_mp_expt_d_ex.c */,
-=======
-				F96D427F08F272B3004A47F5 /* bn_mp_expt_u32.c */,
->>>>>>> 03475f06
 				F96D428708F272B3004A47F5 /* bn_mp_grow.c */,
 				F96D428808F272B3004A47F5 /* bn_mp_init.c */,
 				F96D428908F272B3004A47F5 /* bn_mp_init_copy.c */,
@@ -2074,12 +2066,8 @@
 				F96D48F708F272C3004A47F5 /* bn_mp_div_3.c in Sources */,
 				F96D48F808F272C3004A47F5 /* bn_mp_div_d.c in Sources */,
 				F96D48FC08F272C3004A47F5 /* bn_mp_exch.c in Sources */,
-<<<<<<< HEAD
-				F9E61D2C090A48AC002B3151 /* bn_mp_expt_d.c in Sources */,
+				F9E61D2C090A48AC002B3151 /* bn_mp_expt_u32.c in Sources */,
 				F9E61D2C090A48AC002B3151 /* bn_mp_expt_d_ex.c in Sources */,
-=======
-				F9E61D2C090A48AC002B3151 /* bn_mp_expt_u32.c in Sources */,
->>>>>>> 03475f06
 				F96D490508F272C3004A47F5 /* bn_mp_grow.c in Sources */,
 				F96D490608F272C3004A47F5 /* bn_mp_init.c in Sources */,
 				F96D490708F272C3004A47F5 /* bn_mp_init_copy.c in Sources */,
