--- conflicted
+++ resolved
@@ -647,11 +647,7 @@
     Tcl_DString ds;
     Tcl_Encoding encoding = Tcl_GetEncoding(NULL, "macRoman");
 
-<<<<<<< HEAD
-    string = Tcl_GetString(objPtr);
-=======
     string = TclGetString(objPtr);
->>>>>>> a03be1cf
     Tcl_UtfToExternalDString(encoding, string, objPtr->length, &ds);
 
     if (Tcl_DStringLength(&ds) > 4) {
