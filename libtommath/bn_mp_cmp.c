--- conflicted
+++ resolved
@@ -36,12 +36,4 @@
      return mp_cmp_mag(a, b);
   }
 }
-<<<<<<< HEAD
-#endif
-
-/* $Source: /root/tcl/repos-to-convert/tcl/libtommath/bn_mp_cmp.c,v $ */
-/* $Revision: 1.2 $ */
-/* $Date: 2010/05/03 14:36:40 $ */
-=======
-#endif
->>>>>>> 09374559
+#endif