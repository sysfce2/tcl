--- conflicted
+++ resolved
@@ -36,12 +36,8 @@
      return mp_cmp_mag(a, b);
   }
 }
-<<<<<<< HEAD
-#endif
-=======
 #endif
 
 /* $Source$ */
 /* $Revision$ */
-/* $Date$ */
->>>>>>> f10147db
+/* $Date$ */