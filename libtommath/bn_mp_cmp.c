--- conflicted
+++ resolved
@@ -36,12 +36,8 @@
      return mp_cmp_mag(a, b);
   }
 }
-<<<<<<< HEAD
-#endif
-=======
 #endif
 
 /* $Source: /cvs/libtom/libtommath/bn_mp_cmp.c,v $ */
 /* $Revision: 1.4 $ */
-/* $Date: 2006/12/28 01:25:13 $ */
->>>>>>> c5e0f27a
+/* $Date: 2006/12/28 01:25:13 $ */