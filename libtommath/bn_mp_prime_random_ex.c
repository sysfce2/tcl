#include <tommath_private.h>
#ifdef BN_MP_PRIME_RANDOM_EX_C
/* LibTomMath, multiple-precision integer library -- Tom St Denis
 *
 * LibTomMath is a library that provides multiple-precision
 * integer arithmetic as well as number theoretic functionality.
 *
 * The library was designed directly after the MPI library by
 * Michael Fromberger but has been written from scratch with
 * additional optimizations in place.
 *
 * The library is free for all purposes without any express
 * guarantee it works.
 *
 * Tom St Denis, tstdenis82@gmail.com, http://libtom.org
 */

/* makes a truly random prime of a given size (bits),
 *
 * Flags are as follows:
 * 
 *   LTM_PRIME_BBS      - make prime congruent to 3 mod 4
 *   LTM_PRIME_SAFE     - make sure (p-1)/2 is prime as well (implies LTM_PRIME_BBS)
 *   LTM_PRIME_2MSB_ON  - make the 2nd highest bit one
 *
 * You have to supply a callback which fills in a buffer with random bytes.  "dat" is a parameter you can
 * have passed to the callback (e.g. a state or something).  This function doesn't use "dat" itself
 * so it can be NULL
 *
 */

/* This is possibly the mother of all prime generation functions, muahahahahaha! */
int mp_prime_random_ex(mp_int *a, int t, int size, int flags, ltm_prime_callback cb, void *dat)
{
   unsigned char *tmp, maskAND, maskOR_msb, maskOR_lsb;
   int res, err, bsize, maskOR_msb_offset;

   /* sanity check the input */
   if ((size <= 1) || (t <= 0)) {
      return MP_VAL;
   }

   /* LTM_PRIME_SAFE implies LTM_PRIME_BBS */
   if ((flags & LTM_PRIME_SAFE) != 0) {
      flags |= LTM_PRIME_BBS;
   }

   /* calc the byte size */
   bsize = (size>>3) + ((size&7)?1:0);

   /* we need a buffer of bsize bytes */
   tmp = OPT_CAST(unsigned char) XMALLOC(bsize);
   if (tmp == NULL) {
      return MP_MEM;
   }

   /* calc the maskAND value for the MSbyte*/
   maskAND = ((size&7) == 0) ? 0xFF : (0xFF >> (8 - (size & 7)));

   /* calc the maskOR_msb */
   maskOR_msb        = 0;
   maskOR_msb_offset = ((size & 7) == 1) ? 1 : 0;
   if ((flags & LTM_PRIME_2MSB_ON) != 0) {
      maskOR_msb       |= 0x80 >> ((9 - size) & 7);
   }  

   /* get the maskOR_lsb */
   maskOR_lsb         = 1;
   if ((flags & LTM_PRIME_BBS) != 0) {
      maskOR_lsb     |= 3;
   }

   do {
      /* read the bytes */
      if (cb(tmp, bsize, dat) != bsize) {
         err = MP_VAL;
         goto error;
      }
 
      /* work over the MSbyte */
      tmp[0]    &= maskAND;
      tmp[0]    |= 1 << ((size - 1) & 7);

      /* mix in the maskORs */
      tmp[maskOR_msb_offset]   |= maskOR_msb;
      tmp[bsize-1]             |= maskOR_lsb;

      /* read it in */
      if ((err = mp_read_unsigned_bin(a, tmp, bsize)) != MP_OKAY)     { goto error; }

      /* is it prime? */
      if ((err = mp_prime_is_prime(a, t, &res)) != MP_OKAY)           { goto error; }
      if (res == MP_NO) {  
         continue;
      }

      if ((flags & LTM_PRIME_SAFE) != 0) {
         /* see if (a-1)/2 is prime */
         if ((err = mp_sub_d(a, 1, a)) != MP_OKAY)                    { goto error; }
         if ((err = mp_div_2(a, a)) != MP_OKAY)                       { goto error; }
 
         /* is it prime? */
         if ((err = mp_prime_is_prime(a, t, &res)) != MP_OKAY)        { goto error; }
      }
   } while (res == MP_NO);

   if ((flags & LTM_PRIME_SAFE) != 0) {
      /* restore a to the original value */
      if ((err = mp_mul_2(a, a)) != MP_OKAY)                          { goto error; }
      if ((err = mp_add_d(a, 1, a)) != MP_OKAY)                       { goto error; }
   }

   err = MP_OKAY;
error:
   XFREE(tmp);
   return err;
}


<<<<<<< HEAD
#endif
=======
#endif

/* $Source$ */
/* $Revision$ */
/* $Date$ */
>>>>>>> 2adcff3e
<|MERGE_RESOLUTION|>--- conflicted
+++ resolved
@@ -117,12 +117,8 @@
 }
 
 
-<<<<<<< HEAD
-#endif
-=======
 #endif
 
 /* $Source$ */
 /* $Revision$ */
-/* $Date$ */
->>>>>>> 2adcff3e
+/* $Date$ */