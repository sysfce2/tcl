--- conflicted
+++ resolved
@@ -61,12 +61,4 @@
   b->sign = a->sign;
   return MP_OKAY;
 }
-<<<<<<< HEAD
-#endif
-
-/* $Source: /root/tcl/repos-to-convert/tcl/libtommath/bn_mp_copy.c,v $ */
-/* $Revision: 1.1.1.1.4.3 $ */
-/* $Date: 2010/05/03 16:30:38 $ */
-=======
-#endif
->>>>>>> 64eb210f
+#endif