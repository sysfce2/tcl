#include <tommath.h>
#ifdef BN_MP_COPY_C
/* LibTomMath, multiple-precision integer library -- Tom St Denis
 *
 * LibTomMath is a library that provides multiple-precision
 * integer arithmetic as well as number theoretic functionality.
 *
 * The library was designed directly after the MPI library by
 * Michael Fromberger but has been written from scratch with
 * additional optimizations in place.
 *
 * The library is free for all purposes without any express
 * guarantee it works.
 *
 * Tom St Denis, tomstdenis@gmail.com, http://math.libtomcrypt.com
 */

/* copy, b = a */
int
mp_copy (const mp_int * a, mp_int * b)
{
  int     res, n;

  /* if dst == src do nothing */
  if (a == b) {
    return MP_OKAY;
  }

  /* grow dest */
  if (b->alloc < a->used) {
     if ((res = mp_grow (b, a->used)) != MP_OKAY) {
        return res;
     }
  }

  /* zero b and copy the parameters over */
  {
    register mp_digit *tmpa, *tmpb;

    /* pointer aliases */

    /* source */
    tmpa = a->dp;

    /* destination */
    tmpb = b->dp;

    /* copy all the digits */
    for (n = 0; n < a->used; n++) {
      *tmpb++ = *tmpa++;
    }

    /* clear high digits */
    for (; n < b->used; n++) {
      *tmpb++ = 0;
    }
  }

  /* copy used count and sign */
  b->used = a->used;
  b->sign = a->sign;
  return MP_OKAY;
}
<<<<<<< HEAD
#endif

/* $Source: /root/tcl/repos-to-convert/tcl/libtommath/bn_mp_copy.c,v $ */
/* $Revision: 1.2 $ */
/* $Date: 2010/05/03 14:36:40 $ */
=======
#endif
>>>>>>> 488806d8
<|MERGE_RESOLUTION|>--- conflicted
+++ resolved
@@ -61,12 +61,4 @@
   b->sign = a->sign;
   return MP_OKAY;
 }
-<<<<<<< HEAD
-#endif
-
-/* $Source: /root/tcl/repos-to-convert/tcl/libtommath/bn_mp_copy.c,v $ */
-/* $Revision: 1.2 $ */
-/* $Date: 2010/05/03 14:36:40 $ */
-=======
-#endif
->>>>>>> 488806d8
+#endif