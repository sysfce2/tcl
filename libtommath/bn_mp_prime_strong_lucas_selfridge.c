#include "tommath_private.h"
#ifdef BN_MP_PRIME_STRONG_LUCAS_SELFRIDGE_C

/* LibTomMath, multiple-precision integer library -- Tom St Denis */
/* SPDX-License-Identifier: Unlicense */

/*
 *  See file bn_mp_prime_is_prime.c or the documentation in doc/bn.tex for the details
 */
#ifndef LTM_USE_FIPS_ONLY

/*
 *  8-bit is just too small. You can try the Frobenius test
 *  but that frobenius test can fail, too, for the same reason.
 */
#ifndef MP_8BIT

/*
 * multiply bigint a with int d and put the result in c
 * Like mp_mul_d() but with a signed long as the small input
 */
static mp_err s_mp_mul_si(const mp_int *a, int32_t d, mp_int *c)
{
   mp_int t;
   mp_err err;

   if ((err = mp_init(&t)) != MP_OKAY) {
      return err;
   }

   /*
    * mp_digit might be smaller than a long, which excludes
    * the use of mp_mul_d() here.
    */
   mp_set_i32(&t, d);
   err = mp_mul(a, &t, c);
   mp_clear(&t);
   return err;
}
/*
    Strong Lucas-Selfridge test.
    returns MP_YES if it is a strong L-S prime, MP_NO if it is composite

    Code ported from  Thomas Ray Nicely's implementation of the BPSW test
    at http://www.trnicely.net/misc/bpsw.html

    Freeware copyright (C) 2016 Thomas R. Nicely <http://www.trnicely.net>.
    Released into the public domain by the author, who disclaims any legal
    liability arising from its use

    The multi-line comments are made by Thomas R. Nicely and are copied verbatim.
    Additional comments marked "CZ" (without the quotes) are by the code-portist.

    (If that name sounds familiar, he is the guy who found the fdiv bug in the
     Pentium (P5x, I think) Intel processor)
*/
mp_err mp_prime_strong_lucas_selfridge(const mp_int *a, mp_bool *result)
{
   /* CZ TODO: choose better variable names! */
   mp_int Dz, gcd, Np1, Uz, Vz, U2mz, V2mz, Qmz, Q2mz, Qkdz, T1z, T2z, T3z, T4z, Q2kdz;
   /* CZ TODO: Some of them need the full 32 bit, hence the (temporary) exclusion of MP_8BIT */
<<<<<<< HEAD
   int D, Ds, J, sign, P, Q, r, s, u, Nbits;
   int e;
   int isset, oddness;
=======
   int32_t D, Ds, J, sign, P, Q, r, s, u, Nbits;
   mp_err err;
   mp_bool oddness;
>>>>>>> 505f9632

   *result = MP_NO;
   /*
   Find the first element D in the sequence {5, -7, 9, -11, 13, ...}
   such that Jacobi(D,N) = -1 (Selfridge's algorithm). Theory
   indicates that, if N is not a perfect square, D will "nearly
   always" be "small." Just in case, an overflow trap for D is
   included.
   */

   if ((err = mp_init_multi(&Dz, &gcd, &Np1, &Uz, &Vz, &U2mz, &V2mz, &Qmz, &Q2mz, &Qkdz, &T1z, &T2z, &T3z, &T4z, &Q2kdz,
                            NULL)) != MP_OKAY) {
      return err;
   }

   D = 5;
   sign = 1;

   for (;;) {
      Ds   = sign * D;
      sign = -sign;
      mp_set_u32(&Dz, (uint32_t)D);
      if ((err = mp_gcd(a, &Dz, &gcd)) != MP_OKAY) {
         goto LBL_LS_ERR;
      }
      /* if 1 < GCD < N then N is composite with factor "D", and
         Jacobi(D,N) is technically undefined (but often returned
         as zero). */
      if ((mp_cmp_d(&gcd, 1uL) == MP_GT) && (mp_cmp(&gcd, a) == MP_LT)) {
         goto LBL_LS_ERR;
      }
      if (Ds < 0) {
         Dz.sign = MP_NEG;
      }
      if ((err = mp_kronecker(&Dz, a, &J)) != MP_OKAY) {
         goto LBL_LS_ERR;
      }

      if (J == -1) {
         break;
      }
      D += 2;

      if (D > (INT_MAX - 2)) {
         err = MP_VAL;
         goto LBL_LS_ERR;
      }
   }



   P = 1;              /* Selfridge's choice */
   Q = (1 - Ds) / 4;   /* Required so D = P*P - 4*Q */

   /* NOTE: The conditions (a) N does not divide Q, and
      (b) D is square-free or not a perfect square, are included by
      some authors; e.g., "Prime numbers and computer methods for
      factorization," Hans Riesel (2nd ed., 1994, Birkhauser, Boston),
      p. 130. For this particular application of Lucas sequences,
      these conditions were found to be immaterial. */

   /* Now calculate N - Jacobi(D,N) = N + 1 (even), and calculate the
      odd positive integer d and positive integer s for which
      N + 1 = 2^s*d (similar to the step for N - 1 in Miller's test).
      The strong Lucas-Selfridge test then returns N as a strong
      Lucas probable prime (slprp) if any of the following
      conditions is met: U_d=0, V_d=0, V_2d=0, V_4d=0, V_8d=0,
      V_16d=0, ..., etc., ending with V_{2^(s-1)*d}=V_{(N+1)/2}=0
      (all equalities mod N). Thus d is the highest index of U that
      must be computed (since V_2m is independent of U), compared
      to U_{N+1} for the standard Lucas-Selfridge test; and no
      index of V beyond (N+1)/2 is required, just as in the
      standard Lucas-Selfridge test. However, the quantity Q^d must
      be computed for use (if necessary) in the latter stages of
      the test. The result is that the strong Lucas-Selfridge test
      has a running time only slightly greater (order of 10 %) than
      that of the standard Lucas-Selfridge test, while producing
      only (roughly) 30 % as many pseudoprimes (and every strong
      Lucas pseudoprime is also a standard Lucas pseudoprime). Thus
      the evidence indicates that the strong Lucas-Selfridge test is
      more effective than the standard Lucas-Selfridge test, and a
      Baillie-PSW test based on the strong Lucas-Selfridge test
      should be more reliable. */

   if ((err = mp_add_d(a, 1uL, &Np1)) != MP_OKAY) {
      goto LBL_LS_ERR;
   }
   s = mp_cnt_lsb(&Np1);

   /* CZ
    * This should round towards zero because
    * Thomas R. Nicely used GMP's mpz_tdiv_q_2exp()
    * and mp_div_2d() is equivalent. Additionally:
    * dividing an even number by two does not produce
    * any leftovers.
    */
   if ((err = mp_div_2d(&Np1, s, &Dz, NULL)) != MP_OKAY) {
      goto LBL_LS_ERR;
   }
   /* We must now compute U_d and V_d. Since d is odd, the accumulated
      values U and V are initialized to U_1 and V_1 (if the target
      index were even, U and V would be initialized instead to U_0=0
      and V_0=2). The values of U_2m and V_2m are also initialized to
      U_1 and V_1; the FOR loop calculates in succession U_2 and V_2,
      U_4 and V_4, U_8 and V_8, etc. If the corresponding bits
      (1, 2, 3, ...) of t are on (the zero bit having been accounted
      for in the initialization of U and V), these values are then
      combined with the previous totals for U and V, using the
      composition formulas for addition of indices. */

   mp_set(&Uz, 1uL);    /* U=U_1 */
   mp_set(&Vz, (mp_digit)P);    /* V=V_1 */
   mp_set(&U2mz, 1uL);  /* U_1 */
   mp_set(&V2mz, (mp_digit)P);  /* V_1 */

   if (Q < 0) {
      Q = -Q;
      mp_set_u32(&Qmz, (uint32_t)Q);
      if ((err = mp_mul_2(&Qmz, &Q2mz)) != MP_OKAY) {
         goto LBL_LS_ERR;
      }
      /* Initializes calculation of Q^d */
      mp_set_u32(&Qkdz, (uint32_t)Q);
      Qmz.sign = MP_NEG;
      Q2mz.sign = MP_NEG;
      Qkdz.sign = MP_NEG;
      Q = -Q;
   } else {
      mp_set_u32(&Qmz, (uint32_t)Q);
      if ((err = mp_mul_2(&Qmz, &Q2mz)) != MP_OKAY) {
         goto LBL_LS_ERR;
      }
      /* Initializes calculation of Q^d */
      mp_set_u32(&Qkdz, (uint32_t)Q);
   }

   Nbits = mp_count_bits(&Dz);

   for (u = 1; u < Nbits; u++) { /* zero bit off, already accounted for */
      /* Formulas for doubling of indices (carried out mod N). Note that
       * the indices denoted as "2m" are actually powers of 2, specifically
       * 2^(ul-1) beginning each loop and 2^ul ending each loop.
       *
       * U_2m = U_m*V_m
       * V_2m = V_m*V_m - 2*Q^m
       */

      if ((err = mp_mul(&U2mz, &V2mz, &U2mz)) != MP_OKAY) {
         goto LBL_LS_ERR;
      }
      if ((err = mp_mod(&U2mz, a, &U2mz)) != MP_OKAY) {
         goto LBL_LS_ERR;
      }
      if ((err = mp_sqr(&V2mz, &V2mz)) != MP_OKAY) {
         goto LBL_LS_ERR;
      }
      if ((err = mp_sub(&V2mz, &Q2mz, &V2mz)) != MP_OKAY) {
         goto LBL_LS_ERR;
      }
      if ((err = mp_mod(&V2mz, a, &V2mz)) != MP_OKAY) {
         goto LBL_LS_ERR;
      }
      /* Must calculate powers of Q for use in V_2m, also for Q^d later */
      if ((err = mp_sqr(&Qmz, &Qmz)) != MP_OKAY) {
         goto LBL_LS_ERR;
      }
      /* prevents overflow */ /* CZ  still necessary without a fixed prealloc'd mem.? */
      if ((err = mp_mod(&Qmz, a, &Qmz)) != MP_OKAY) {
         goto LBL_LS_ERR;
      }
      if ((err = mp_mul_2(&Qmz, &Q2mz)) != MP_OKAY) {
         goto LBL_LS_ERR;
      }
      if (s_mp_get_bit(&Dz, (unsigned int)u) == MP_YES) {
         /* Formulas for addition of indices (carried out mod N);
          *
          * U_(m+n) = (U_m*V_n + U_n*V_m)/2
          * V_(m+n) = (V_m*V_n + D*U_m*U_n)/2
          *
          * Be careful with division by 2 (mod N)!
          */
         if ((err = mp_mul(&U2mz, &Vz, &T1z)) != MP_OKAY) {
            goto LBL_LS_ERR;
         }
         if ((err = mp_mul(&Uz, &V2mz, &T2z)) != MP_OKAY) {
            goto LBL_LS_ERR;
         }
         if ((err = mp_mul(&V2mz, &Vz, &T3z)) != MP_OKAY) {
            goto LBL_LS_ERR;
         }
         if ((err = mp_mul(&U2mz, &Uz, &T4z)) != MP_OKAY) {
            goto LBL_LS_ERR;
         }
         if ((err = s_mp_mul_si(&T4z, Ds, &T4z)) != MP_OKAY) {
            goto LBL_LS_ERR;
         }
         if ((err = mp_add(&T1z, &T2z, &Uz)) != MP_OKAY) {
            goto LBL_LS_ERR;
         }
         if (MP_IS_ODD(&Uz)) {
            if ((err = mp_add(&Uz, a, &Uz)) != MP_OKAY) {
               goto LBL_LS_ERR;
            }
         }
         /* CZ
          * This should round towards negative infinity because
          * Thomas R. Nicely used GMP's mpz_fdiv_q_2exp().
          * But mp_div_2() does not do so, it is truncating instead.
          */
         oddness = MP_IS_ODD(&Uz) ? MP_YES : MP_NO;
         if ((err = mp_div_2(&Uz, &Uz)) != MP_OKAY) {
            goto LBL_LS_ERR;
         }
         if ((Uz.sign == MP_NEG) && (oddness != MP_NO)) {
            if ((err = mp_sub_d(&Uz, 1uL, &Uz)) != MP_OKAY) {
               goto LBL_LS_ERR;
            }
         }
         if ((err = mp_add(&T3z, &T4z, &Vz)) != MP_OKAY) {
            goto LBL_LS_ERR;
         }
         if (MP_IS_ODD(&Vz)) {
            if ((err = mp_add(&Vz, a, &Vz)) != MP_OKAY) {
               goto LBL_LS_ERR;
            }
         }
         oddness = MP_IS_ODD(&Vz) ? MP_YES : MP_NO;
         if ((err = mp_div_2(&Vz, &Vz)) != MP_OKAY) {
            goto LBL_LS_ERR;
         }
         if ((Vz.sign == MP_NEG) && (oddness != MP_NO)) {
            if ((err = mp_sub_d(&Vz, 1uL, &Vz)) != MP_OKAY) {
               goto LBL_LS_ERR;
            }
         }
         if ((err = mp_mod(&Uz, a, &Uz)) != MP_OKAY) {
            goto LBL_LS_ERR;
         }
         if ((err = mp_mod(&Vz, a, &Vz)) != MP_OKAY) {
            goto LBL_LS_ERR;
         }
         /* Calculating Q^d for later use */
         if ((err = mp_mul(&Qkdz, &Qmz, &Qkdz)) != MP_OKAY) {
            goto LBL_LS_ERR;
         }
         if ((err = mp_mod(&Qkdz, a, &Qkdz)) != MP_OKAY) {
            goto LBL_LS_ERR;
         }
      }
   }

   /* If U_d or V_d is congruent to 0 mod N, then N is a prime or a
      strong Lucas pseudoprime. */
   if (MP_IS_ZERO(&Uz) || MP_IS_ZERO(&Vz)) {
      *result = MP_YES;
      goto LBL_LS_ERR;
   }

   /* NOTE: Ribenboim ("The new book of prime number records," 3rd ed.,
      1995/6) omits the condition V0 on p.142, but includes it on
      p. 130. The condition is NECESSARY; otherwise the test will
      return false negatives---e.g., the primes 29 and 2000029 will be
      returned as composite. */

   /* Otherwise, we must compute V_2d, V_4d, V_8d, ..., V_{2^(s-1)*d}
      by repeated use of the formula V_2m = V_m*V_m - 2*Q^m. If any of
      these are congruent to 0 mod N, then N is a prime or a strong
      Lucas pseudoprime. */

   /* Initialize 2*Q^(d*2^r) for V_2m */
   if ((err = mp_mul_2(&Qkdz, &Q2kdz)) != MP_OKAY) {
      goto LBL_LS_ERR;
   }

   for (r = 1; r < s; r++) {
      if ((err = mp_sqr(&Vz, &Vz)) != MP_OKAY) {
         goto LBL_LS_ERR;
      }
      if ((err = mp_sub(&Vz, &Q2kdz, &Vz)) != MP_OKAY) {
         goto LBL_LS_ERR;
      }
      if ((err = mp_mod(&Vz, a, &Vz)) != MP_OKAY) {
         goto LBL_LS_ERR;
      }
      if (MP_IS_ZERO(&Vz)) {
         *result = MP_YES;
         goto LBL_LS_ERR;
      }
      /* Calculate Q^{d*2^r} for next r (final iteration irrelevant). */
      if (r < (s - 1)) {
         if ((err = mp_sqr(&Qkdz, &Qkdz)) != MP_OKAY) {
            goto LBL_LS_ERR;
         }
         if ((err = mp_mod(&Qkdz, a, &Qkdz)) != MP_OKAY) {
            goto LBL_LS_ERR;
         }
         if ((err = mp_mul_2(&Qkdz, &Q2kdz)) != MP_OKAY) {
            goto LBL_LS_ERR;
         }
      }
   }
LBL_LS_ERR:
   mp_clear_multi(&Q2kdz, &T4z, &T3z, &T2z, &T1z, &Qkdz, &Q2mz, &Qmz, &V2mz, &U2mz, &Vz, &Uz, &Np1, &gcd, &Dz, NULL);
   return err;
}
#endif
#endif
#endif<|MERGE_RESOLUTION|>--- conflicted
+++ resolved
@@ -59,15 +59,9 @@
    /* CZ TODO: choose better variable names! */
    mp_int Dz, gcd, Np1, Uz, Vz, U2mz, V2mz, Qmz, Q2mz, Qkdz, T1z, T2z, T3z, T4z, Q2kdz;
    /* CZ TODO: Some of them need the full 32 bit, hence the (temporary) exclusion of MP_8BIT */
-<<<<<<< HEAD
    int D, Ds, J, sign, P, Q, r, s, u, Nbits;
-   int e;
-   int isset, oddness;
-=======
-   int32_t D, Ds, J, sign, P, Q, r, s, u, Nbits;
    mp_err err;
    mp_bool oddness;
->>>>>>> 505f9632
 
    *result = MP_NO;
    /*
