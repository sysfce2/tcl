--- conflicted
+++ resolved
@@ -576,14 +576,4 @@
 }
 #endif
 
-<<<<<<< HEAD
-#endif
-
-
-/* $Source: /root/tcl/repos-to-convert/tcl/libtommath/tommath.h,v $ */
-/* Based on Tom's version 1.8 */
-/* $Revision: 1.6 $ */
-/* $Date: 2010/05/03 14:36:40 $ */
-=======
-#endif
->>>>>>> 488806d8
+#endif