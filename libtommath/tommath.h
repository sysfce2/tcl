/* LibTomMath, multiple-precision integer library -- Tom St Denis
 *
 * LibTomMath is a library that provides multiple-precision
 * integer arithmetic as well as number theoretic functionality.
 *
 * The library was designed directly after the MPI library by
 * Michael Fromberger but has been written from scratch with
 * additional optimizations in place.
 *
 * The library is free for all purposes without any express
 * guarantee it works.
 *
 * Tom St Denis, tstdenis82@gmail.com, http://math.libtomcrypt.com
 */
#ifndef BN_H_
#define BN_H_

#include <stdio.h>
#include <stdlib.h>
#include <stdint.h>
#include <limits.h>

#include <tommath_class.h>

#ifdef __cplusplus
extern "C" {
#endif

/* detect 64-bit mode if possible */
#if defined(__x86_64__)
   #if !(defined(MP_32BIT) || defined(MP_16BIT) || defined(MP_8BIT))
      #define MP_64BIT
   #endif
#endif

/* some default configurations.
 *
 * A "mp_digit" must be able to hold DIGIT_BIT + 1 bits
 * A "mp_word" must be able to hold 2*DIGIT_BIT + 1 bits
 *
 * At the very least a mp_digit must be able to hold 7 bits
 * [any size beyond that is ok provided it doesn't overflow the data type]
 */
#ifdef MP_8BIT
   typedef uint8_t              mp_digit;
   typedef uint16_t             mp_word;
#define MP_SIZEOF_MP_DIGIT      1
#ifdef DIGIT_BIT
#error You must not define DIGIT_BIT when using MP_8BIT
#endif
#elif defined(MP_16BIT)
   typedef uint16_t             mp_digit;
   typedef uint32_t             mp_word;
#define MP_SIZEOF_MP_DIGIT      2
#ifdef DIGIT_BIT
#error You must not define DIGIT_BIT when using MP_16BIT
#endif
#elif defined(MP_64BIT)
   /* for GCC only on supported platforms */
<<<<<<< HEAD
#ifndef CRYPT
   typedef unsigned long long   ulong64;
   typedef signed long long     long64;
#endif

   typedef ulong64 mp_digit;
#if defined(_WIN32)
   typedef unsigned __int128    mp_word;
#elif defined(__GNUC__)
   typedef unsigned long        mp_word __attribute__ ((mode(TI)));
#else
   /* it seems you have a problem
    * but we assume you can somewhere define your own uint128_t */
   typedef uint128_t            mp_word;
#endif

   #define DIGIT_BIT            60
#else
   /* this is the default case, 28-bit digits */

   /* this is to make porting into LibTomCrypt easier :-) */
#ifndef CRYPT
   typedef unsigned long long   ulong64;
   typedef signed long long     long64;
#endif

   typedef uint32_t             mp_digit;
   typedef ulong64              mp_word;
=======
   typedef uint64_t mp_digit;
#if defined(_WIN32)
   typedef unsigned __int128    mp_word;
#elif defined(__GNUC__)
   typedef unsigned long        mp_word __attribute__ ((mode(TI)));
#else
   /* it seems you have a problem
    * but we assume you can somewhere define your own uint128_t */
   typedef uint128_t            mp_word;
#endif

   #define DIGIT_BIT            60
#else
   /* this is the default case, 28-bit digits */

   /* this is to make porting into LibTomCrypt easier :-) */
   typedef uint32_t             mp_digit;
   typedef uint64_t             mp_word;
>>>>>>> ed65d652

#ifdef MP_31BIT
   /* this is an extension that uses 31-bit digits */
   #define DIGIT_BIT            31
#else
   /* default case is 28-bit digits, defines MP_28BIT as a handy macro to test */
   #define DIGIT_BIT            28
   #define MP_28BIT
#endif
#endif

/* otherwise the bits per digit is calculated automatically from the size of a mp_digit */
#ifndef DIGIT_BIT
   #define DIGIT_BIT     (((CHAR_BIT * MP_SIZEOF_MP_DIGIT) - 1))  /* bits per digit */
   typedef uint_least32_t mp_min_u32;
#else
   typedef mp_digit mp_min_u32;
#endif

/* platforms that can use a better rand function */
#if defined(__FreeBSD__) || defined(__OpenBSD__) || defined(__NetBSD__) || defined(__DragonFly__)
    #define MP_USE_ALT_RAND 1
#endif

/* use arc4random on platforms that support it */
#ifdef MP_USE_ALT_RAND
    #define MP_GEN_RANDOM()    arc4random()
#else
    #define MP_GEN_RANDOM()    rand()
#endif

#define MP_DIGIT_BIT     DIGIT_BIT
#define MP_MASK          ((((mp_digit)1)<<((mp_digit)DIGIT_BIT))-((mp_digit)1))
#define MP_DIGIT_MAX     MP_MASK

/* equalities */
#define MP_LT        -1   /* less than */
#define MP_EQ         0   /* equal to */
#define MP_GT         1   /* greater than */

#define MP_ZPOS       0   /* positive integer */
#define MP_NEG        1   /* negative */

#define MP_OKAY       0   /* ok result */
#define MP_MEM        -2  /* out of mem */
#define MP_VAL        -3  /* invalid input */
#define MP_RANGE      MP_VAL

#define MP_YES        1   /* yes response */
#define MP_NO         0   /* no response */

/* Primality generation flags */
#define LTM_PRIME_BBS      0x0001 /* BBS style prime */
#define LTM_PRIME_SAFE     0x0002 /* Safe prime (p-1)/2 == prime */
#define LTM_PRIME_2MSB_ON  0x0008 /* force 2nd MSB to 1 */

typedef int           mp_err;

/* you'll have to tune these... */
extern int KARATSUBA_MUL_CUTOFF,
           KARATSUBA_SQR_CUTOFF,
           TOOM_MUL_CUTOFF,
           TOOM_SQR_CUTOFF;

/* define this to use lower memory usage routines (exptmods mostly) */
/* #define MP_LOW_MEM */

/* default precision */
#ifndef MP_PREC
   #ifndef MP_LOW_MEM
      #define MP_PREC                 32     /* default digits of precision */
   #else
      #define MP_PREC                 8      /* default digits of precision */
   #endif
#endif

/* size of comba arrays, should be at least 2 * 2**(BITS_PER_WORD - BITS_PER_DIGIT*2) */
#define MP_WARRAY               (1 << (((sizeof(mp_word) * CHAR_BIT) - (2 * DIGIT_BIT)) + 1))

/* the infamous mp_int structure */
typedef struct  {
    int used, alloc, sign;
    mp_digit *dp;
} mp_int;

/* callback for mp_prime_random, should fill dst with random bytes and return how many read [upto len] */
typedef int ltm_prime_callback(unsigned char *dst, int len, void *dat);


#define USED(m)    ((m)->used)
#define DIGIT(m,k) ((m)->dp[(k)])
#define SIGN(m)    ((m)->sign)

/* error code to char* string */
const char *mp_error_to_string(int code);

/* ---> init and deinit bignum functions <--- */
/* init a bignum */
int mp_init(mp_int *a);

/* free a bignum */
void mp_clear(mp_int *a);

/* init a null terminated series of arguments */
int mp_init_multi(mp_int *mp, ...);

/* clear a null terminated series of arguments */
void mp_clear_multi(mp_int *mp, ...);

/* exchange two ints */
void mp_exch(mp_int *a, mp_int *b);

/* shrink ram required for a bignum */
int mp_shrink(mp_int *a);

/* grow an int to a given size */
int mp_grow(mp_int *a, int size);

/* init to a given number of digits */
int mp_init_size(mp_int *a, int size);

/* ---> Basic Manipulations <--- */
#define mp_iszero(a) (((a)->used == 0) ? MP_YES : MP_NO)
<<<<<<< HEAD
#define mp_iseven(a) ((((a)->used > 0) && (((a)->dp[0] & 1u) == 0u)) ? MP_YES : MP_NO)
=======
#define mp_iseven(a) ((((a)->used == 0) || (((a)->dp[0] & 1u) == 0u)) ? MP_YES : MP_NO)
>>>>>>> ed65d652
#define mp_isodd(a)  ((((a)->used > 0) && (((a)->dp[0] & 1u) == 1u)) ? MP_YES : MP_NO)
#define mp_isneg(a)  (((a)->sign != MP_ZPOS) ? MP_YES : MP_NO)

/* set to zero */
void mp_zero(mp_int *a);

/* set to a digit */
void mp_set(mp_int *a, mp_digit b);

/* set a 32-bit const */
int mp_set_int(mp_int *a, unsigned long b);

/* set a platform dependent unsigned long value */
int mp_set_long(mp_int *a, unsigned long b);

/* set a platform dependent unsigned long long value */
int mp_set_long_long(mp_int *a, unsigned long long b);

/* get a 32-bit value */
unsigned long mp_get_int(mp_int * a);

/* get a platform dependent unsigned long value */
unsigned long mp_get_long(mp_int * a);

/* get a platform dependent unsigned long long value */
unsigned long long mp_get_long_long(mp_int * a);

/* initialize and set a digit */
int mp_init_set (mp_int * a, mp_digit b);

/* initialize and set 32-bit value */
int mp_init_set_int (mp_int * a, unsigned long b);

/* copy, b = a */
int mp_copy(const mp_int *a, mp_int *b);

/* inits and copies, a = b */
int mp_init_copy(mp_int *a, mp_int *b);

/* trim unused digits */
void mp_clamp(mp_int *a);

/* import binary data */
int mp_import(mp_int* rop, size_t count, int order, size_t size, int endian, size_t nails, const void* op);

/* export binary data */
int mp_export(void* rop, size_t* countp, int order, size_t size, int endian, size_t nails, mp_int* op);

/* ---> digit manipulation <--- */

/* right shift by "b" digits */
void mp_rshd(mp_int *a, int b);

/* left shift by "b" digits */
int mp_lshd(mp_int *a, int b);

/* c = a / 2**b, implemented as c = a >> b */
int mp_div_2d(const mp_int *a, int b, mp_int *c, mp_int *d);

/* b = a/2 */
int mp_div_2(mp_int *a, mp_int *b);

/* c = a * 2**b, implemented as c = a << b */
int mp_mul_2d(const mp_int *a, int b, mp_int *c);

/* b = a*2 */
int mp_mul_2(mp_int *a, mp_int *b);

/* c = a mod 2**b */
int mp_mod_2d(const mp_int *a, int b, mp_int *c);

/* computes a = 2**b */
int mp_2expt(mp_int *a, int b);

/* Counts the number of lsbs which are zero before the first zero bit */
int mp_cnt_lsb(mp_int *a);

/* I Love Earth! */

/* makes a pseudo-random int of a given size */
int mp_rand(mp_int *a, int digits);

/* ---> binary operations <--- */
/* c = a XOR b  */
int mp_xor(mp_int *a, mp_int *b, mp_int *c);

/* c = a OR b */
int mp_or(mp_int *a, mp_int *b, mp_int *c);

/* c = a AND b */
int mp_and(mp_int *a, mp_int *b, mp_int *c);

/* ---> Basic arithmetic <--- */

/* b = -a */
int mp_neg(const mp_int *a, mp_int *b);

/* b = |a| */
int mp_abs(mp_int *a, mp_int *b);

/* compare a to b */
int mp_cmp(const mp_int *a, const mp_int *b);

/* compare |a| to |b| */
int mp_cmp_mag(const mp_int *a, const mp_int *b);

/* c = a + b */
int mp_add(mp_int *a, mp_int *b, mp_int *c);

/* c = a - b */
int mp_sub(mp_int *a, mp_int *b, mp_int *c);

/* c = a * b */
int mp_mul(mp_int *a, mp_int *b, mp_int *c);

/* b = a*a  */
int mp_sqr(mp_int *a, mp_int *b);

/* a/b => cb + d == a */
int mp_div(mp_int *a, mp_int *b, mp_int *c, mp_int *d);

/* c = a mod b, 0 <= c < b  */
int mp_mod(mp_int *a, mp_int *b, mp_int *c);

/* ---> single digit functions <--- */

/* compare against a single digit */
int mp_cmp_d(const mp_int *a, mp_digit b);

/* c = a + b */
int mp_add_d(mp_int *a, mp_digit b, mp_int *c);

/* c = a - b */
int mp_sub_d(mp_int *a, mp_digit b, mp_int *c);

/* c = a * b */
int mp_mul_d(mp_int *a, mp_digit b, mp_int *c);

/* a/b => cb + d == a */
int mp_div_d(mp_int *a, mp_digit b, mp_int *c, mp_digit *d);

/* a/3 => 3c + d == a */
int mp_div_3(mp_int *a, mp_int *c, mp_digit *d);

/* c = a**b */
int mp_expt_d(mp_int *a, mp_digit b, mp_int *c);
int mp_expt_d_ex (mp_int * a, mp_digit b, mp_int * c, int fast);

/* c = a mod b, 0 <= c < b  */
int mp_mod_d(mp_int *a, mp_digit b, mp_digit *c);

/* ---> number theory <--- */

/* d = a + b (mod c) */
int mp_addmod(mp_int *a, mp_int *b, mp_int *c, mp_int *d);

/* d = a - b (mod c) */
int mp_submod(mp_int *a, mp_int *b, mp_int *c, mp_int *d);

/* d = a * b (mod c) */
int mp_mulmod(mp_int *a, mp_int *b, mp_int *c, mp_int *d);

/* c = a * a (mod b) */
int mp_sqrmod(mp_int *a, mp_int *b, mp_int *c);

/* c = 1/a (mod b) */
int mp_invmod(mp_int *a, mp_int *b, mp_int *c);

/* c = (a, b) */
int mp_gcd(mp_int *a, mp_int *b, mp_int *c);

/* produces value such that U1*a + U2*b = U3 */
int mp_exteuclid(mp_int *a, mp_int *b, mp_int *U1, mp_int *U2, mp_int *U3);

/* c = [a, b] or (a*b)/(a, b) */
int mp_lcm(mp_int *a, mp_int *b, mp_int *c);

/* finds one of the b'th root of a, such that |c|**b <= |a|
 *
 * returns error if a < 0 and b is even
 */
int mp_n_root(mp_int *a, mp_digit b, mp_int *c);
int mp_n_root_ex (mp_int * a, mp_digit b, mp_int * c, int fast);

/* special sqrt algo */
int mp_sqrt(mp_int *arg, mp_int *ret);

/* special sqrt (mod prime) */
int mp_sqrtmod_prime(mp_int *arg, mp_int *prime, mp_int *ret);

/* is number a square? */
int mp_is_square(mp_int *arg, int *ret);

/* computes the jacobi c = (a | n) (or Legendre if b is prime)  */
int mp_jacobi(mp_int *a, mp_int *n, int *c);

/* used to setup the Barrett reduction for a given modulus b */
int mp_reduce_setup(mp_int *a, mp_int *b);

/* Barrett Reduction, computes a (mod b) with a precomputed value c
 *
 * Assumes that 0 < a <= b*b, note if 0 > a > -(b*b) then you can merely
 * compute the reduction as -1 * mp_reduce(mp_abs(a)) [pseudo code].
 */
int mp_reduce(mp_int *a, mp_int *b, mp_int *c);

/* setups the montgomery reduction */
int mp_montgomery_setup(mp_int *a, mp_digit *mp);

/* computes a = B**n mod b without division or multiplication useful for
 * normalizing numbers in a Montgomery system.
 */
int mp_montgomery_calc_normalization(mp_int *a, mp_int *b);

/* computes x/R == x (mod N) via Montgomery Reduction */
int mp_montgomery_reduce(mp_int *a, mp_int *m, mp_digit mp);

/* returns 1 if a is a valid DR modulus */
int mp_dr_is_modulus(mp_int *a);

/* sets the value of "d" required for mp_dr_reduce */
void mp_dr_setup(mp_int *a, mp_digit *d);

/* reduces a modulo b using the Diminished Radix method */
int mp_dr_reduce(mp_int *a, mp_int *b, mp_digit mp);

/* returns true if a can be reduced with mp_reduce_2k */
int mp_reduce_is_2k(mp_int *a);

/* determines k value for 2k reduction */
int mp_reduce_2k_setup(mp_int *a, mp_digit *d);

/* reduces a modulo b where b is of the form 2**p - k [0 <= a] */
int mp_reduce_2k(mp_int *a, mp_int *n, mp_digit d);

/* returns true if a can be reduced with mp_reduce_2k_l */
int mp_reduce_is_2k_l(mp_int *a);

/* determines k value for 2k reduction */
int mp_reduce_2k_setup_l(mp_int *a, mp_int *d);

/* reduces a modulo b where b is of the form 2**p - k [0 <= a] */
int mp_reduce_2k_l(mp_int *a, mp_int *n, mp_int *d);

/* d = a**b (mod c) */
int mp_exptmod(mp_int *a, mp_int *b, mp_int *c, mp_int *d);

/* ---> Primes <--- */

/* number of primes */
#ifdef MP_8BIT
   #define PRIME_SIZE      31
#else
   #define PRIME_SIZE      256
#endif

/* table of first PRIME_SIZE primes */
extern const mp_digit ltm_prime_tab[PRIME_SIZE];

/* result=1 if a is divisible by one of the first PRIME_SIZE primes */
int mp_prime_is_divisible(mp_int *a, int *result);

/* performs one Fermat test of "a" using base "b".
 * Sets result to 0 if composite or 1 if probable prime
 */
int mp_prime_fermat(mp_int *a, mp_int *b, int *result);

/* performs one Miller-Rabin test of "a" using base "b".
 * Sets result to 0 if composite or 1 if probable prime
 */
int mp_prime_miller_rabin(mp_int *a, mp_int *b, int *result);

/* This gives [for a given bit size] the number of trials required
 * such that Miller-Rabin gives a prob of failure lower than 2^-96
 */
int mp_prime_rabin_miller_trials(int size);

/* performs t rounds of Miller-Rabin on "a" using the first
 * t prime bases.  Also performs an initial sieve of trial
 * division.  Determines if "a" is prime with probability
 * of error no more than (1/4)**t.
 *
 * Sets result to 1 if probably prime, 0 otherwise
 */
int mp_prime_is_prime(mp_int *a, int t, int *result);

/* finds the next prime after the number "a" using "t" trials
 * of Miller-Rabin.
 *
 * bbs_style = 1 means the prime must be congruent to 3 mod 4
 */
int mp_prime_next_prime(mp_int *a, int t, int bbs_style);

/* makes a truly random prime of a given size (bytes),
 * call with bbs = 1 if you want it to be congruent to 3 mod 4
 *
 * You have to supply a callback which fills in a buffer with random bytes.  "dat" is a parameter you can
 * have passed to the callback (e.g. a state or something).  This function doesn't use "dat" itself
 * so it can be NULL
 *
 * The prime generated will be larger than 2^(8*size).
 */
#define mp_prime_random(a, t, size, bbs, cb, dat) mp_prime_random_ex(a, t, ((size) * 8) + 1, (bbs==1)?LTM_PRIME_BBS:0, cb, dat)

/* makes a truly random prime of a given size (bits),
 *
 * Flags are as follows:
 *
 *   LTM_PRIME_BBS      - make prime congruent to 3 mod 4
 *   LTM_PRIME_SAFE     - make sure (p-1)/2 is prime as well (implies LTM_PRIME_BBS)
 *   LTM_PRIME_2MSB_ON  - make the 2nd highest bit one
 *
 * You have to supply a callback which fills in a buffer with random bytes.  "dat" is a parameter you can
 * have passed to the callback (e.g. a state or something).  This function doesn't use "dat" itself
 * so it can be NULL
 *
 */
int mp_prime_random_ex(mp_int *a, int t, int size, int flags, ltm_prime_callback cb, void *dat);

/* ---> radix conversion <--- */
int mp_count_bits(const mp_int *a);

int mp_unsigned_bin_size(mp_int *a);
int mp_read_unsigned_bin(mp_int *a, const unsigned char *b, int c);
int mp_to_unsigned_bin(mp_int *a, unsigned char *b);
int mp_to_unsigned_bin_n (mp_int * a, unsigned char *b, unsigned long *outlen);

int mp_signed_bin_size(mp_int *a);
int mp_read_signed_bin(mp_int *a, const unsigned char *b, int c);
int mp_to_signed_bin(mp_int *a,  unsigned char *b);
int mp_to_signed_bin_n (mp_int * a, unsigned char *b, unsigned long *outlen);

int mp_read_radix(mp_int *a, const char *str, int radix);
int mp_toradix(mp_int *a, char *str, int radix);
int mp_toradix_n(mp_int * a, char *str, int radix, int maxlen);
int mp_radix_size(mp_int *a, int radix, int *size);

#ifndef LTM_NO_FILE
int mp_fread(mp_int *a, int radix, FILE *stream);
int mp_fwrite(mp_int *a, int radix, FILE *stream);
#endif

#define mp_read_raw(mp, str, len) mp_read_signed_bin((mp), (str), (len))
#define mp_raw_size(mp)           mp_signed_bin_size(mp)
#define mp_toraw(mp, str)         mp_to_signed_bin((mp), (str))
#define mp_read_mag(mp, str, len) mp_read_unsigned_bin((mp), (str), (len))
#define mp_mag_size(mp)           mp_unsigned_bin_size(mp)
#define mp_tomag(mp, str)         mp_to_unsigned_bin((mp), (str))

#define mp_tobinary(M, S)  mp_toradix((M), (S), 2)
#define mp_tooctal(M, S)   mp_toradix((M), (S), 8)
#define mp_todecimal(M, S) mp_toradix((M), (S), 10)
#define mp_tohex(M, S)     mp_toradix((M), (S), 16)

#ifdef __cplusplus
   }
#endif

#endif


/* $Source$ */
/* $Revision$ */
/* $Date$ */<|MERGE_RESOLUTION|>--- conflicted
+++ resolved
@@ -57,7 +57,6 @@
 #endif
 #elif defined(MP_64BIT)
    /* for GCC only on supported platforms */
-<<<<<<< HEAD
 #ifndef CRYPT
    typedef unsigned long long   ulong64;
    typedef signed long long     long64;
@@ -86,26 +85,6 @@
 
    typedef uint32_t             mp_digit;
    typedef ulong64              mp_word;
-=======
-   typedef uint64_t mp_digit;
-#if defined(_WIN32)
-   typedef unsigned __int128    mp_word;
-#elif defined(__GNUC__)
-   typedef unsigned long        mp_word __attribute__ ((mode(TI)));
-#else
-   /* it seems you have a problem
-    * but we assume you can somewhere define your own uint128_t */
-   typedef uint128_t            mp_word;
-#endif
-
-   #define DIGIT_BIT            60
-#else
-   /* this is the default case, 28-bit digits */
-
-   /* this is to make porting into LibTomCrypt easier :-) */
-   typedef uint32_t             mp_digit;
-   typedef uint64_t             mp_word;
->>>>>>> ed65d652
 
 #ifdef MP_31BIT
    /* this is an extension that uses 31-bit digits */
@@ -229,11 +208,7 @@
 
 /* ---> Basic Manipulations <--- */
 #define mp_iszero(a) (((a)->used == 0) ? MP_YES : MP_NO)
-<<<<<<< HEAD
-#define mp_iseven(a) ((((a)->used > 0) && (((a)->dp[0] & 1u) == 0u)) ? MP_YES : MP_NO)
-=======
 #define mp_iseven(a) ((((a)->used == 0) || (((a)->dp[0] & 1u) == 0u)) ? MP_YES : MP_NO)
->>>>>>> ed65d652
 #define mp_isodd(a)  ((((a)->used > 0) && (((a)->dp[0] & 1u) == 1u)) ? MP_YES : MP_NO)
 #define mp_isneg(a)  (((a)->sign != MP_ZPOS) ? MP_YES : MP_NO)
 
@@ -485,9 +460,9 @@
 
 /* number of primes */
 #ifdef MP_8BIT
-   #define PRIME_SIZE      31
+#  define PRIME_SIZE      31
 #else
-   #define PRIME_SIZE      256
+#  define PRIME_SIZE      256
 #endif
 
 /* table of first PRIME_SIZE primes */
