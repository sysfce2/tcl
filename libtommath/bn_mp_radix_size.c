#include <tommath_private.h>
#ifdef BN_MP_RADIX_SIZE_C
/* LibTomMath, multiple-precision integer library -- Tom St Denis
 *
 * LibTomMath is a library that provides multiple-precision
 * integer arithmetic as well as number theoretic functionality.
 *
 * The library was designed directly after the MPI library by
 * Michael Fromberger but has been written from scratch with
 * additional optimizations in place.
 *
 * The library is free for all purposes without any express
 * guarantee it works.
 *
 * Tom St Denis, tstdenis82@gmail.com, http://libtom.org
 */

/* returns size of ASCII reprensentation */
int mp_radix_size (mp_int * a, int radix, int *size)
{
  int     res, digs;
  mp_int  t;
  mp_digit d;

  *size = 0;

  /* make sure the radix is in range */
  if ((radix < 2) || (radix > 64)) {
    return MP_VAL;
  }

  if (mp_iszero(a) == MP_YES) {
    *size = 2;
    return MP_OKAY;
  }

  /* special case for binary */
  if (radix == 2) {
    *size = mp_count_bits (a) + ((a->sign == MP_NEG) ? 1 : 0) + 1;
    return MP_OKAY;
  }

  /* digs is the digit count */
  digs = 0;

  /* if it's negative add one for the sign */
  if (a->sign == MP_NEG) {
    ++digs;
  }

  /* init a copy of the input */
  if ((res = mp_init_copy (&t, a)) != MP_OKAY) {
    return res;
  }

  /* force temp to positive */
  t.sign = MP_ZPOS; 

  /* fetch out all of the digits */
  while (mp_iszero (&t) == MP_NO) {
    if ((res = mp_div_d (&t, (mp_digit) radix, &t, &d)) != MP_OKAY) {
      mp_clear (&t);
      return res;
    }
    ++digs;
  }
  mp_clear (&t);

  /* 
   * return digs + 1, the 1 is for the NULL byte that would be required.
   * mp_toradix_n requires a minimum of 3 bytes, so never report less than
   * that.
   */

  if ( digs >= 2 ) {
      *size = digs + 1;
  } else {
      *size = 3;
  }
  return MP_OKAY;
}

<<<<<<< HEAD
#endif
=======
#endif

/* $Source$ */
/* $Revision$ */
/* $Date$ */
>>>>>>> f10147db
<|MERGE_RESOLUTION|>--- conflicted
+++ resolved
@@ -80,12 +80,8 @@
   return MP_OKAY;
 }
 
-<<<<<<< HEAD
-#endif
-=======
 #endif
 
 /* $Source$ */
 /* $Revision$ */
-/* $Date$ */
->>>>>>> f10147db
+/* $Date$ */