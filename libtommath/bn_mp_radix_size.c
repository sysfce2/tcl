--- conflicted
+++ resolved
@@ -66,26 +66,13 @@
   }
   mp_clear (&t);
 
-  /* 
-   * return digs + 1, the 1 is for the NULL byte that would be required.
-   * mp_toradix_n requires a minimum of 3 bytes, so never report less than
-   * that.
-   */
-
-  if ( digs >= 2 ) {
-      *size = digs + 1;
-  } else {
-      *size = 3;
-  }
+  /* return digs + 1, the 1 is for the NULL byte that would be required. */
+  *size = digs + 1;
   return MP_OKAY;
 }
 
-<<<<<<< HEAD
-#endif
-=======
 #endif
 
 /* $Source: /cvs/libtom/libtommath/bn_mp_radix_size.c,v $ */
 /* $Revision: 1.5 $ */
-/* $Date: 2006/12/28 01:25:13 $ */
->>>>>>> c5e0f27a
+/* $Date: 2006/12/28 01:25:13 $ */