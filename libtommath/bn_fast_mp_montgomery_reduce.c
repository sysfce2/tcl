#include <tommath_private.h>
#ifdef BN_FAST_MP_MONTGOMERY_REDUCE_C
/* LibTomMath, multiple-precision integer library -- Tom St Denis
 *
 * LibTomMath is a library that provides multiple-precision
 * integer arithmetic as well as number theoretic functionality.
 *
 * The library was designed directly after the MPI library by
 * Michael Fromberger but has been written from scratch with
 * additional optimizations in place.
 *
 * The library is free for all purposes without any express
 * guarantee it works.
 *
 * Tom St Denis, tstdenis82@gmail.com, http://libtom.org
 */

/* computes xR**-1 == x (mod N) via Montgomery Reduction
 *
 * This is an optimized implementation of montgomery_reduce
 * which uses the comba method to quickly calculate the columns of the
 * reduction.
 *
 * Based on Algorithm 14.32 on pp.601 of HAC.
*/
int fast_mp_montgomery_reduce (mp_int * x, mp_int * n, mp_digit rho)
{
  int     ix, res, olduse;
  mp_word W[MP_WARRAY];

  /* get old used count */
  olduse = x->used;

  /* grow a as required */
  if (x->alloc < (n->used + 1)) {
    if ((res = mp_grow (x, n->used + 1)) != MP_OKAY) {
      return res;
    }
  }

  /* first we have to get the digits of the input into
   * an array of double precision words W[...]
   */
  {
    mp_word *_W;
    mp_digit *tmpx;

    /* alias for the W[] array */
    _W   = W;

    /* alias for the digits of  x*/
    tmpx = x->dp;

    /* copy the digits of a into W[0..a->used-1] */
    for (ix = 0; ix < x->used; ix++) {
      *_W++ = *tmpx++;
    }

    /* zero the high words of W[a->used..m->used*2] */
    for (; ix < ((n->used * 2) + 1); ix++) {
      *_W++ = 0;
    }
  }

  /* now we proceed to zero successive digits
   * from the least significant upwards
   */
  for (ix = 0; ix < n->used; ix++) {
    /* mu = ai * m' mod b
     *
     * We avoid a double precision multiplication (which isn't required)
     * by casting the value down to a mp_digit.  Note this requires
     * that W[ix-1] have  the carry cleared (see after the inner loop)
     */
    mp_digit mu;
    mu = (mp_digit) (((W[ix] & MP_MASK) * rho) & MP_MASK);

    /* a = a + mu * m * b**i
     *
     * This is computed in place and on the fly.  The multiplication
     * by b**i is handled by offseting which columns the results
     * are added to.
     *
     * Note the comba method normally doesn't handle carries in the
     * inner loop In this case we fix the carry from the previous
     * column since the Montgomery reduction requires digits of the
     * result (so far) [see above] to work.  This is
     * handled by fixing up one carry after the inner loop.  The
     * carry fixups are done in order so after these loops the
     * first m->used words of W[] have the carries fixed
     */
    {
      int iy;
      mp_digit *tmpn;
      mp_word *_W;

      /* alias for the digits of the modulus */
      tmpn = n->dp;

      /* Alias for the columns set by an offset of ix */
      _W = W + ix;

      /* inner loop */
      for (iy = 0; iy < n->used; iy++) {
          *_W++ += ((mp_word)mu) * ((mp_word)*tmpn++);
      }
    }

    /* now fix carry for next digit, W[ix+1] */
    W[ix + 1] += W[ix] >> ((mp_word) DIGIT_BIT);
  }

  /* now we have to propagate the carries and
   * shift the words downward [all those least
   * significant digits we zeroed].
   */
  {
    mp_digit *tmpx;
    mp_word *_W, *_W1;

    /* nox fix rest of carries */

    /* alias for current word */
    _W1 = W + ix;

    /* alias for next word, where the carry goes */
    _W = W + ++ix;

    for (; ix <= ((n->used * 2) + 1); ix++) {
      *_W++ += *_W1++ >> ((mp_word) DIGIT_BIT);
    }

    /* copy out, A = A/b**n
     *
     * The result is A/b**n but instead of converting from an
     * array of mp_word to mp_digit than calling mp_rshd
     * we just copy them in the right order
     */

    /* alias for destination word */
    tmpx = x->dp;

    /* alias for shifted double precision result */
    _W = W + n->used;

    for (ix = 0; ix < (n->used + 1); ix++) {
      *tmpx++ = (mp_digit)(*_W++ & ((mp_word) MP_MASK));
    }

    /* zero oldused digits, if the input a was larger than
     * m->used+1 we'll have to clear the digits
     */
    for (; ix < olduse; ix++) {
      *tmpx++ = 0;
    }
  }

  /* set the max used and clamp */
  x->used = n->used + 1;
  mp_clamp (x);

  /* if A >= m then A = A - m */
  if (mp_cmp_mag (x, n) != MP_LT) {
    return s_mp_sub (x, n, x);
  }
  return MP_OKAY;
}
<<<<<<< HEAD
#endif
=======
#endif

/* $Source$ */
/* $Revision$ */
/* $Date$ */
>>>>>>> f10147db
<|MERGE_RESOLUTION|>--- conflicted
+++ resolved
@@ -165,12 +165,8 @@
   }
   return MP_OKAY;
 }
-<<<<<<< HEAD
-#endif
-=======
 #endif
 
 /* $Source$ */
 /* $Revision$ */
-/* $Date$ */
->>>>>>> f10147db
+/* $Date$ */