--- conflicted
+++ resolved
@@ -165,12 +165,4 @@
   }
   return MP_OKAY;
 }
-<<<<<<< HEAD
-#endif
-
-/* $Source: /root/tcl/repos-to-convert/tcl/libtommath/bn_fast_mp_montgomery_reduce.c,v $ */
-/* $Revision: 1.1.1.2.2.2 $ */
-/* $Date: 2008/01/22 16:55:25 $ */
-=======
-#endif
->>>>>>> 64eb210f
+#endif