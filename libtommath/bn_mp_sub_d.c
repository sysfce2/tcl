#include <tommath_private.h>
#ifdef BN_MP_SUB_D_C
/* LibTomMath, multiple-precision integer library -- Tom St Denis
 *
 * LibTomMath is a library that provides multiple-precision
 * integer arithmetic as well as number theoretic functionality.
 *
 * The library was designed directly after the MPI library by
 * Michael Fromberger but has been written from scratch with
 * additional optimizations in place.
 *
 * The library is free for all purposes without any express
 * guarantee it works.
 *
 * Tom St Denis, tstdenis82@gmail.com, http://libtom.org
 */

/* single digit subtraction */
<<<<<<< HEAD
int
mp_sub_d (const mp_int * a, mp_digit b, mp_int * c)
=======
int mp_sub_d(mp_int *a, mp_digit b, mp_int *c)
>>>>>>> d4e73bca
{
   mp_digit *tmpa, *tmpc, mu;
   int       res, ix, oldused;

   /* grow c as required */
   if (c->alloc < (a->used + 1)) {
      if ((res = mp_grow(c, a->used + 1)) != MP_OKAY) {
         return res;
      }
   }

<<<<<<< HEAD
  /* if a is negative just do an unsigned
   * addition [with fudged signs]
   */
  if (a->sign == MP_NEG) {
     mp_int a_ = *a;
     a_.sign = MP_ZPOS;
     res     = mp_add_d(&a_, b, c);
     c->sign = MP_NEG;
=======
   /* if a is negative just do an unsigned
    * addition [with fudged signs]
    */
   if (a->sign == MP_NEG) {
      a->sign = MP_ZPOS;
      res     = mp_add_d(a, b, c);
      a->sign = c->sign = MP_NEG;
>>>>>>> d4e73bca

      /* clamp */
      mp_clamp(c);

      return res;
   }

   /* setup regs */
   oldused = c->used;
   tmpa    = a->dp;
   tmpc    = c->dp;

   /* if a <= b simply fix the single digit */
   if (((a->used == 1) && (a->dp[0] <= b)) || (a->used == 0)) {
      if (a->used == 1) {
         *tmpc++ = b - *tmpa;
      } else {
         *tmpc++ = b;
      }
      ix      = 1;

      /* negative/1digit */
      c->sign = MP_NEG;
      c->used = 1;
   } else {
      /* positive/size */
      c->sign = MP_ZPOS;
      c->used = a->used;

      /* subtract first digit */
      *tmpc    = *tmpa++ - b;
      mu       = *tmpc >> ((sizeof(mp_digit) * CHAR_BIT) - 1);
      *tmpc++ &= MP_MASK;

      /* handle rest of the digits */
      for (ix = 1; ix < a->used; ix++) {
         *tmpc    = *tmpa++ - mu;
         mu       = *tmpc >> ((sizeof(mp_digit) * CHAR_BIT) - 1);
         *tmpc++ &= MP_MASK;
      }
   }

   /* zero excess digits */
   while (ix++ < oldused) {
      *tmpc++ = 0;
   }
   mp_clamp(c);
   return MP_OKAY;
}

#endif

/* ref:         $Format:%D$ */
/* git commit:  $Format:%H$ */
/* commit time: $Format:%ai$ */<|MERGE_RESOLUTION|>--- conflicted
+++ resolved
@@ -16,12 +16,8 @@
  */
 
 /* single digit subtraction */
-<<<<<<< HEAD
 int
-mp_sub_d (const mp_int * a, mp_digit b, mp_int * c)
-=======
-int mp_sub_d(mp_int *a, mp_digit b, mp_int *c)
->>>>>>> d4e73bca
+mp_sub_d(const mp_int *a, mp_digit b, mp_int *c)
 {
    mp_digit *tmpa, *tmpc, mu;
    int       res, ix, oldused;
@@ -33,24 +29,14 @@
       }
    }
 
-<<<<<<< HEAD
-  /* if a is negative just do an unsigned
-   * addition [with fudged signs]
-   */
-  if (a->sign == MP_NEG) {
-     mp_int a_ = *a;
-     a_.sign = MP_ZPOS;
-     res     = mp_add_d(&a_, b, c);
-     c->sign = MP_NEG;
-=======
    /* if a is negative just do an unsigned
     * addition [with fudged signs]
     */
    if (a->sign == MP_NEG) {
-      a->sign = MP_ZPOS;
-      res     = mp_add_d(a, b, c);
-      a->sign = c->sign = MP_NEG;
->>>>>>> d4e73bca
+      mp_int a_ = *a;
+      a_.sign = MP_ZPOS;
+      res     = mp_add_d(&a_, b, c);
+      c->sign = MP_NEG;
 
       /* clamp */
       mp_clamp(c);
