#include <tommath_private.h>
#ifdef BN_MP_SQR_C
/* LibTomMath, multiple-precision integer library -- Tom St Denis
 *
 * LibTomMath is a library that provides multiple-precision
 * integer arithmetic as well as number theoretic functionality.
 *
 * The library was designed directly after the MPI library by
 * Michael Fromberger but has been written from scratch with
 * additional optimizations in place.
 *
 * The library is free for all purposes without any express
 * guarantee it works.
 *
 * Tom St Denis, tstdenis82@gmail.com, http://libtom.org
 */

/* computes b = a*a */
int
mp_sqr (mp_int * a, mp_int * b)
{
  int     res;

#ifdef BN_MP_TOOM_SQR_C
  /* use Toom-Cook? */
  if (a->used >= TOOM_SQR_CUTOFF) {
    res = mp_toom_sqr(a, b);
  /* Karatsuba? */
  } else 
#endif
#ifdef BN_MP_KARATSUBA_SQR_C
  if (a->used >= KARATSUBA_SQR_CUTOFF) {
    res = mp_karatsuba_sqr (a, b);
  } else 
#endif
  {
#ifdef BN_FAST_S_MP_SQR_C
    /* can we use the fast comba multiplier? */
    if ((((a->used * 2) + 1) < MP_WARRAY) &&
         (a->used <
         (1 << (((sizeof(mp_word) * CHAR_BIT) - (2 * DIGIT_BIT)) - 1)))) {
      res = fast_s_mp_sqr (a, b);
    } else
#endif
    {
#ifdef BN_S_MP_SQR_C
      res = s_mp_sqr (a, b);
#else
      res = MP_VAL;
#endif
    }
  }
  b->sign = MP_ZPOS;
  return res;
}
<<<<<<< HEAD
#endif
=======
#endif

/* $Source$ */
/* $Revision$ */
/* $Date$ */
>>>>>>> 2adcff3e
<|MERGE_RESOLUTION|>--- conflicted
+++ resolved
@@ -53,12 +53,8 @@
   b->sign = MP_ZPOS;
   return res;
 }
-<<<<<<< HEAD
-#endif
-=======
 #endif
 
 /* $Source$ */
 /* $Revision$ */
-/* $Date$ */
->>>>>>> 2adcff3e
+/* $Date$ */