--- conflicted
+++ resolved
@@ -50,12 +50,4 @@
 # build the test program using the windows DLL
 test: $(OBJECTS) windll
 	gcc $(CFLAGS) demo/demo.c libtommath.dll.a -Wl,--enable-auto-import -o test -s
-<<<<<<< HEAD
-	cd mtest ; $(CC) -O3 -fomit-frame-pointer -funroll-loops mtest.c -o mtest -s
-=======
-	cd mtest ; $(CC) -O3 -fomit-frame-pointer -funroll-loops mtest.c -o mtest -s
-
-/* $Source: /cvs/libtom/libtommath/makefile.cygwin_dll,v $ */
-/* $Revision: 1.2 $ */
-/* $Date: 2005/05/05 14:38:45 $ */
->>>>>>> f10147db
+	cd mtest ; $(CC) -O3 -fomit-frame-pointer -funroll-loops mtest.c -o mtest -s