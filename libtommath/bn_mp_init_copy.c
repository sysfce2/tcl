#include <tommath_private.h>
#ifdef BN_MP_INIT_COPY_C
/* LibTomMath, multiple-precision integer library -- Tom St Denis
 *
 * LibTomMath is a library that provides multiple-precision
 * integer arithmetic as well as number theoretic functionality.
 *
 * The library was designed directly after the MPI library by
 * Michael Fromberger but has been written from scratch with
 * additional optimizations in place.
 *
 * The library is free for all purposes without any express
 * guarantee it works.
 *
 * Tom St Denis, tstdenis82@gmail.com, http://libtom.org
 */

/* creates "a" then copies b into it */
int mp_init_copy (mp_int * a, mp_int * b)
{
  int     res;

  if ((res = mp_init_size (a, b->used)) != MP_OKAY) {
    return res;
  }
  return mp_copy (b, a);
}
<<<<<<< HEAD
#endif
=======
#endif

/* $Source$ */
/* $Revision$ */
/* $Date$ */
>>>>>>> 2adcff3e
<|MERGE_RESOLUTION|>--- conflicted
+++ resolved
@@ -25,12 +25,8 @@
   }
   return mp_copy (b, a);
 }
-<<<<<<< HEAD
-#endif
-=======
 #endif
 
 /* $Source$ */
 /* $Revision$ */
-/* $Date$ */
->>>>>>> 2adcff3e
+/* $Date$ */