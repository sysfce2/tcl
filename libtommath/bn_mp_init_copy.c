#include <tommath_private.h>
#ifdef BN_MP_INIT_COPY_C
/* LibTomMath, multiple-precision integer library -- Tom St Denis
 *
 * LibTomMath is a library that provides multiple-precision
 * integer arithmetic as well as number theoretic functionality.
 *
 * The library was designed directly after the MPI library by
 * Michael Fromberger but has been written from scratch with
 * additional optimizations in place.
 *
 * The library is free for all purposes without any express
 * guarantee it works.
 *
 * Tom St Denis, tstdenis82@gmail.com, http://libtom.org
 */

/* creates "a" then copies b into it */
<<<<<<< HEAD
int mp_init_copy (mp_int * a, const mp_int * b)
=======
int mp_init_copy(mp_int *a, mp_int *b)
>>>>>>> 30f7e69b
{
   int     res;

   if ((res = mp_init_size(a, b->used)) != MP_OKAY) {
      return res;
   }

   if ((res = mp_copy(b, a)) != MP_OKAY) {
      mp_clear(a);
   }

   return res;
}
#endif

/* ref:         $Format:%D$ */
/* git commit:  $Format:%H$ */
/* commit time: $Format:%ai$ */<|MERGE_RESOLUTION|>--- conflicted
+++ resolved
@@ -16,11 +16,7 @@
  */
 
 /* creates "a" then copies b into it */
-<<<<<<< HEAD
-int mp_init_copy (mp_int * a, const mp_int * b)
-=======
-int mp_init_copy(mp_int *a, mp_int *b)
->>>>>>> 30f7e69b
+int mp_init_copy(mp_int *a, const mp_int *b)
 {
    int     res;
 
