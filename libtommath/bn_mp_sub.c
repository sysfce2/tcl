#include <tommath_private.h>
#ifdef BN_MP_SUB_C
/* LibTomMath, multiple-precision integer library -- Tom St Denis
 *
 * LibTomMath is a library that provides multiple-precision
 * integer arithmetic as well as number theoretic functionality.
 *
 * The library was designed directly after the MPI library by
 * Michael Fromberger but has been written from scratch with
 * additional optimizations in place.
 *
 * The library is free for all purposes without any express
 * guarantee it works.
 *
 * Tom St Denis, tstdenis82@gmail.com, http://libtom.org
 */

/* high level subtraction (handles signs) */
int
mp_sub (mp_int * a, mp_int * b, mp_int * c)
{
  int     sa, sb, res;

  sa = a->sign;
  sb = b->sign;

  if (sa != sb) {
    /* subtract a negative from a positive, OR */
    /* subtract a positive from a negative. */
    /* In either case, ADD their magnitudes, */
    /* and use the sign of the first number. */
    c->sign = sa;
    res = s_mp_add (a, b, c);
  } else {
    /* subtract a positive from a positive, OR */
    /* subtract a negative from a negative. */
    /* First, take the difference between their */
    /* magnitudes, then... */
    if (mp_cmp_mag (a, b) != MP_LT) {
      /* Copy the sign from the first */
      c->sign = sa;
      /* The first has a larger or equal magnitude */
      res = s_mp_sub (a, b, c);
    } else {
      /* The result has the *opposite* sign from */
      /* the first number. */
      c->sign = (sa == MP_ZPOS) ? MP_NEG : MP_ZPOS;
      /* The second has a larger magnitude */
      res = s_mp_sub (b, a, c);
    }
  }
  return res;
}

<<<<<<< HEAD
#endif
=======
#endif

/* $Source$ */
/* $Revision$ */
/* $Date$ */
>>>>>>> 2adcff3e
<|MERGE_RESOLUTION|>--- conflicted
+++ resolved
@@ -52,12 +52,8 @@
   return res;
 }
 
-<<<<<<< HEAD
-#endif
-=======
 #endif
 
 /* $Source$ */
 /* $Revision$ */
-/* $Date$ */
->>>>>>> 2adcff3e
+/* $Date$ */