--- conflicted
+++ resolved
@@ -29,12 +29,8 @@
         
         TOOM_MUL_CUTOFF      = 350,      /* no optimal values of these are known yet so set em high */
         TOOM_SQR_CUTOFF      = 400; 
-<<<<<<< HEAD
-#endif
-=======
 #endif
 
 /* $Source: /cvs/libtom/libtommath/bncore.c,v $ */
 /* $Revision: 1.5 $ */
-/* $Date: 2006/12/28 01:25:13 $ */
->>>>>>> c5e0f27a
+/* $Date: 2006/12/28 01:25:13 $ */