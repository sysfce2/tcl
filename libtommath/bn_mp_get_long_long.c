--- conflicted
+++ resolved
@@ -26,11 +26,7 @@
    }
 
    /* get number of digits of the lsb we have to read */
-<<<<<<< HEAD
-   i = MIN(a->used, (int)(((sizeof(Tcl_WideUInt) * CHAR_BIT) + DIGIT_BIT - 1) / DIGIT_BIT)) - 1;
-=======
-   i = MIN(a->used, ((((int)sizeof(unsigned long long) * CHAR_BIT) + DIGIT_BIT - 1) / DIGIT_BIT)) - 1;
->>>>>>> 80c93b00
+   i = MIN(a->used, ((((int)sizeof(Tcl_WideUInt) * CHAR_BIT) + DIGIT_BIT - 1) / DIGIT_BIT)) - 1;
 
    /* get most significant digit of result */
    res = DIGIT(a, i);
