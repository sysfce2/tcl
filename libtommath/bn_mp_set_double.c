--- conflicted
+++ resolved
@@ -6,14 +6,9 @@
 #if defined(__STDC_IEC_559__) || defined(__GCC_IEC_559)
 mp_err mp_set_double(mp_int *a, double b)
 {
-<<<<<<< HEAD
    unsigned long long frac;
-   int exp, res;
-=======
-   uint64_t frac;
    int exp;
    mp_err err;
->>>>>>> db7fa65d
    union {
       double   dbl;
       unsigned long long bits;
