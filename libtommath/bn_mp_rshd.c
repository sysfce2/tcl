--- conflicted
+++ resolved
@@ -65,12 +65,8 @@
   /* remove excess digits */
   a->used -= b;
 }
-<<<<<<< HEAD
-#endif
-=======
 #endif
 
 /* $Source$ */
 /* $Revision$ */
-/* $Date$ */
->>>>>>> f10147db
+/* $Date$ */