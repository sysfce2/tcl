#include <tommath_private.h>
#ifdef BN_S_MP_MUL_HIGH_DIGS_C
/* LibTomMath, multiple-precision integer library -- Tom St Denis
 *
 * LibTomMath is a library that provides multiple-precision
 * integer arithmetic as well as number theoretic functionality.
 *
 * The library was designed directly after the MPI library by
 * Michael Fromberger but has been written from scratch with
 * additional optimizations in place.
 *
 * The library is free for all purposes without any express
 * guarantee it works.
 *
 * Tom St Denis, tstdenis82@gmail.com, http://libtom.org
 */

/* multiplies |a| * |b| and does not compute the lower digs digits
 * [meant to get the higher part of the product]
 */
int
s_mp_mul_high_digs (mp_int * a, mp_int * b, mp_int * c, int digs)
{
  mp_int  t;
  int     res, pa, pb, ix, iy;
  mp_digit u;
  mp_word r;
  mp_digit tmpx, *tmpt, *tmpy;

  /* can we use the fast multiplier? */
#ifdef BN_FAST_S_MP_MUL_HIGH_DIGS_C
  if (((a->used + b->used + 1) < MP_WARRAY)
      && (MIN (a->used, b->used) < (1 << ((CHAR_BIT * sizeof(mp_word)) - (2 * DIGIT_BIT))))) {
    return fast_s_mp_mul_high_digs (a, b, c, digs);
  }
#endif

  if ((res = mp_init_size (&t, a->used + b->used + 1)) != MP_OKAY) {
    return res;
  }
  t.used = a->used + b->used + 1;

  pa = a->used;
  pb = b->used;
  for (ix = 0; ix < pa; ix++) {
    /* clear the carry */
    u = 0;

    /* left hand side of A[ix] * B[iy] */
    tmpx = a->dp[ix];

    /* alias to the address of where the digits will be stored */
    tmpt = &(t.dp[digs]);

    /* alias for where to read the right hand side from */
    tmpy = b->dp + (digs - ix);

    for (iy = digs - ix; iy < pb; iy++) {
      /* calculate the double precision result */
      r       = (mp_word)*tmpt +
                ((mp_word)tmpx * (mp_word)*tmpy++) +
                (mp_word)u;

      /* get the lower part */
      *tmpt++ = (mp_digit) (r & ((mp_word) MP_MASK));

      /* carry the carry */
      u       = (mp_digit) (r >> ((mp_word) DIGIT_BIT));
    }
    *tmpt = u;
  }
  mp_clamp (&t);
  mp_exch (&t, c);
  mp_clear (&t);
  return MP_OKAY;
}
<<<<<<< HEAD
#endif
=======
#endif

/* $Source$ */
/* $Revision$ */
/* $Date$ */
>>>>>>> f10147db
<|MERGE_RESOLUTION|>--- conflicted
+++ resolved
@@ -74,12 +74,8 @@
   mp_clear (&t);
   return MP_OKAY;
 }
-<<<<<<< HEAD
-#endif
-=======
 #endif
 
 /* $Source$ */
 /* $Revision$ */
-/* $Date$ */
->>>>>>> f10147db
+/* $Date$ */