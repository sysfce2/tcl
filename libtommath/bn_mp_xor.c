--- conflicted
+++ resolved
@@ -6,11 +6,7 @@
 /* two complement xor */
 mp_err mp_xor(const mp_int *a, const mp_int *b, mp_int *c)
 {
-<<<<<<< HEAD
-   int used = MAX(a->used, b->used) + 1, i;
-=======
    int used = MP_MAX(a->used, b->used) + 1, i;
->>>>>>> db7fa65d
    mp_err err;
    mp_digit ac = 1, bc = 1, cc = 1;
    mp_sign csign = (a->sign != b->sign) ? MP_NEG : MP_ZPOS;
