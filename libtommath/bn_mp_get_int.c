#include <tommath_private.h>
#ifdef BN_MP_GET_INT_C
/* LibTomMath, multiple-precision integer library -- Tom St Denis
 *
 * LibTomMath is a library that provides multiple-precision
 * integer arithmetic as well as number theoretic functionality.
 *
 * The library was designed directly after the MPI library by
 * Michael Fromberger but has been written from scratch with
 * additional optimizations in place.
 *
 * The library is free for all purposes without any express
 * guarantee it works.
 *
 * Tom St Denis, tstdenis82@gmail.com, http://libtom.org
 */

/* get the lower 32-bits of an mp_int */
<<<<<<< HEAD
unsigned long mp_get_int(const mp_int * a)
=======
unsigned long mp_get_int(mp_int *a)
>>>>>>> d4e73bca
{
   int i;
   mp_min_u32 res;

   if (a->used == 0) {
      return 0;
   }

   /* get number of digits of the lsb we have to read */
   i = MIN(a->used, (int)(((sizeof(unsigned long) * CHAR_BIT) + DIGIT_BIT - 1) / DIGIT_BIT)) - 1;

   /* get most significant digit of result */
   res = DIGIT(a, i);

   while (--i >= 0) {
      res = (res << DIGIT_BIT) | DIGIT(a, i);
   }

   /* force result to 32-bits always so it is consistent on non 32-bit platforms */
   return res & 0xFFFFFFFFUL;
}
#endif

/* ref:         $Format:%D$ */
/* git commit:  $Format:%H$ */
/* commit time: $Format:%ai$ */<|MERGE_RESOLUTION|>--- conflicted
+++ resolved
@@ -16,11 +16,7 @@
  */
 
 /* get the lower 32-bits of an mp_int */
-<<<<<<< HEAD
-unsigned long mp_get_int(const mp_int * a)
-=======
-unsigned long mp_get_int(mp_int *a)
->>>>>>> d4e73bca
+unsigned long mp_get_int(const mp_int *a)
 {
    int i;
    mp_min_u32 res;
@@ -30,13 +26,13 @@
    }
 
    /* get number of digits of the lsb we have to read */
-   i = MIN(a->used, (int)(((sizeof(unsigned long) * CHAR_BIT) + DIGIT_BIT - 1) / DIGIT_BIT)) - 1;
+   i = MIN(a->used,(int)(((sizeof(unsigned long) * CHAR_BIT) + DIGIT_BIT - 1) / DIGIT_BIT)) - 1;
 
    /* get most significant digit of result */
-   res = DIGIT(a, i);
+   res = DIGIT(a,i);
 
    while (--i >= 0) {
-      res = (res << DIGIT_BIT) | DIGIT(a, i);
+      res = (res << DIGIT_BIT) | DIGIT(a,i);
    }
 
    /* force result to 32-bits always so it is consistent on non 32-bit platforms */
