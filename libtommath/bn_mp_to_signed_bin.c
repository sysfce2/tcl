#include <tommath_private.h>
#ifdef BN_MP_TO_SIGNED_BIN_C
/* LibTomMath, multiple-precision integer library -- Tom St Denis
 *
 * LibTomMath is a library that provides multiple-precision
 * integer arithmetic as well as number theoretic functionality.
 *
 * The library was designed directly after the MPI library by
 * Michael Fromberger but has been written from scratch with
 * additional optimizations in place.
 *
 * The library is free for all purposes without any express
 * guarantee it works.
 *
 * Tom St Denis, tstdenis82@gmail.com, http://libtom.org
 */

/* store in signed [big endian] format */
int mp_to_signed_bin (mp_int * a, unsigned char *b)
{
  int     res;

  if ((res = mp_to_unsigned_bin (a, b + 1)) != MP_OKAY) {
    return res;
  }
  b[0] = (a->sign == MP_ZPOS) ? (unsigned char)0 : (unsigned char)1;
  return MP_OKAY;
}
<<<<<<< HEAD
#endif
=======
#endif

/* $Source$ */
/* $Revision$ */
/* $Date$ */
>>>>>>> 2adcff3e
<|MERGE_RESOLUTION|>--- conflicted
+++ resolved
@@ -26,12 +26,8 @@
   b[0] = (a->sign == MP_ZPOS) ? (unsigned char)0 : (unsigned char)1;
   return MP_OKAY;
 }
-<<<<<<< HEAD
-#endif
-=======
 #endif
 
 /* $Source$ */
 /* $Revision$ */
-/* $Date$ */
->>>>>>> 2adcff3e
+/* $Date$ */