#include <tommath_private.h>
#ifdef BN_MP_EXPTMOD_FAST_C
/* LibTomMath, multiple-precision integer library -- Tom St Denis
 *
 * LibTomMath is a library that provides multiple-precision
 * integer arithmetic as well as number theoretic functionality.
 *
 * The library was designed directly after the MPI library by
 * Michael Fromberger but has been written from scratch with
 * additional optimizations in place.
 *
 * The library is free for all purposes without any express
 * guarantee it works.
 *
 * Tom St Denis, tstdenis82@gmail.com, http://libtom.org
 */

/* computes Y == G**X mod P, HAC pp.616, Algorithm 14.85
 *
 * Uses a left-to-right k-ary sliding window to compute the modular exponentiation.
 * The value of k changes based on the size of the exponent.
 *
 * Uses Montgomery or Diminished Radix reduction [whichever appropriate]
 */

#ifdef MP_LOW_MEM
   #define TAB_SIZE 32
#else
   #define TAB_SIZE 256
#endif

int mp_exptmod_fast (mp_int * G, mp_int * X, mp_int * P, mp_int * Y, int redmode)
{
  mp_int  M[TAB_SIZE], res;
  mp_digit buf, mp;
  int     err, bitbuf, bitcpy, bitcnt, mode, digidx, x, y, winsize;

  /* use a pointer to the reduction algorithm.  This allows us to use
   * one of many reduction algorithms without modding the guts of
   * the code with if statements everywhere.
   */
  int     (*redux)(mp_int*,mp_int*,mp_digit);

  /* find window size */
  x = mp_count_bits (X);
  if (x <= 7) {
    winsize = 2;
  } else if (x <= 36) {
    winsize = 3;
  } else if (x <= 140) {
    winsize = 4;
  } else if (x <= 450) {
    winsize = 5;
  } else if (x <= 1303) {
    winsize = 6;
  } else if (x <= 3529) {
    winsize = 7;
  } else {
    winsize = 8;
  }

#ifdef MP_LOW_MEM
  if (winsize > 5) {
     winsize = 5;
  }
#endif

  /* init M array */
  /* init first cell */
  if ((err = mp_init(&M[1])) != MP_OKAY) {
     return err;
  }

  /* now init the second half of the array */
  for (x = 1<<(winsize-1); x < (1 << winsize); x++) {
    if ((err = mp_init(&M[x])) != MP_OKAY) {
      for (y = 1<<(winsize-1); y < x; y++) {
        mp_clear (&M[y]);
      }
      mp_clear(&M[1]);
      return err;
    }
  }

  /* determine and setup reduction code */
  if (redmode == 0) {
#ifdef BN_MP_MONTGOMERY_SETUP_C     
     /* now setup montgomery  */
     if ((err = mp_montgomery_setup (P, &mp)) != MP_OKAY) {
        goto LBL_M;
     }
#else
     err = MP_VAL;
     goto LBL_M;
#endif

     /* automatically pick the comba one if available (saves quite a few calls/ifs) */
#ifdef BN_FAST_MP_MONTGOMERY_REDUCE_C
     if ((((P->used * 2) + 1) < MP_WARRAY) &&
          (P->used < (1 << ((CHAR_BIT * sizeof(mp_word)) - (2 * DIGIT_BIT))))) {
        redux = fast_mp_montgomery_reduce;
     } else 
#endif
     {
#ifdef BN_MP_MONTGOMERY_REDUCE_C
        /* use slower baseline Montgomery method */
        redux = mp_montgomery_reduce;
#else
        err = MP_VAL;
        goto LBL_M;
#endif
     }
  } else if (redmode == 1) {
#if defined(BN_MP_DR_SETUP_C) && defined(BN_MP_DR_REDUCE_C)
     /* setup DR reduction for moduli of the form B**k - b */
     mp_dr_setup(P, &mp);
     redux = mp_dr_reduce;
#else
     err = MP_VAL;
     goto LBL_M;
#endif
  } else {
#if defined(BN_MP_REDUCE_2K_SETUP_C) && defined(BN_MP_REDUCE_2K_C)
     /* setup DR reduction for moduli of the form 2**k - b */
     if ((err = mp_reduce_2k_setup(P, &mp)) != MP_OKAY) {
        goto LBL_M;
     }
     redux = mp_reduce_2k;
#else
     err = MP_VAL;
     goto LBL_M;
#endif
  }

  /* setup result */
  if ((err = mp_init (&res)) != MP_OKAY) {
    goto LBL_M;
  }

  /* create M table
   *

   *
   * The first half of the table is not computed though accept for M[0] and M[1]
   */

  if (redmode == 0) {
#ifdef BN_MP_MONTGOMERY_CALC_NORMALIZATION_C
     /* now we need R mod m */
     if ((err = mp_montgomery_calc_normalization (&res, P)) != MP_OKAY) {
       goto LBL_RES;
     }
#else 
     err = MP_VAL;
     goto LBL_RES;
#endif

     /* now set M[1] to G * R mod m */
     if ((err = mp_mulmod (G, &res, P, &M[1])) != MP_OKAY) {
       goto LBL_RES;
     }
  } else {
     mp_set(&res, 1);
     if ((err = mp_mod(G, P, &M[1])) != MP_OKAY) {
        goto LBL_RES;
     }
  }

  /* compute the value at M[1<<(winsize-1)] by squaring M[1] (winsize-1) times */
  if ((err = mp_copy (&M[1], &M[1 << (winsize - 1)])) != MP_OKAY) {
    goto LBL_RES;
  }

  for (x = 0; x < (winsize - 1); x++) {
    if ((err = mp_sqr (&M[1 << (winsize - 1)], &M[1 << (winsize - 1)])) != MP_OKAY) {
      goto LBL_RES;
    }
    if ((err = redux (&M[1 << (winsize - 1)], P, mp)) != MP_OKAY) {
      goto LBL_RES;
    }
  }

  /* create upper table */
  for (x = (1 << (winsize - 1)) + 1; x < (1 << winsize); x++) {
    if ((err = mp_mul (&M[x - 1], &M[1], &M[x])) != MP_OKAY) {
      goto LBL_RES;
    }
    if ((err = redux (&M[x], P, mp)) != MP_OKAY) {
      goto LBL_RES;
    }
  }

  /* set initial mode and bit cnt */
  mode   = 0;
  bitcnt = 1;
  buf    = 0;
  digidx = X->used - 1;
  bitcpy = 0;
  bitbuf = 0;

  for (;;) {
    /* grab next digit as required */
    if (--bitcnt == 0) {
      /* if digidx == -1 we are out of digits so break */
      if (digidx == -1) {
        break;
      }
      /* read next digit and reset bitcnt */
      buf    = X->dp[digidx--];
      bitcnt = (int)DIGIT_BIT;
    }

    /* grab the next msb from the exponent */
    y     = (mp_digit)(buf >> (DIGIT_BIT - 1)) & 1;
    buf <<= (mp_digit)1;

    /* if the bit is zero and mode == 0 then we ignore it
     * These represent the leading zero bits before the first 1 bit
     * in the exponent.  Technically this opt is not required but it
     * does lower the # of trivial squaring/reductions used
     */
    if ((mode == 0) && (y == 0)) {
      continue;
    }

    /* if the bit is zero and mode == 1 then we square */
    if ((mode == 1) && (y == 0)) {
      if ((err = mp_sqr (&res, &res)) != MP_OKAY) {
        goto LBL_RES;
      }
      if ((err = redux (&res, P, mp)) != MP_OKAY) {
        goto LBL_RES;
      }
      continue;
    }

    /* else we add it to the window */
    bitbuf |= (y << (winsize - ++bitcpy));
    mode    = 2;

    if (bitcpy == winsize) {
      /* ok window is filled so square as required and multiply  */
      /* square first */
      for (x = 0; x < winsize; x++) {
        if ((err = mp_sqr (&res, &res)) != MP_OKAY) {
          goto LBL_RES;
        }
        if ((err = redux (&res, P, mp)) != MP_OKAY) {
          goto LBL_RES;
        }
      }

      /* then multiply */
      if ((err = mp_mul (&res, &M[bitbuf], &res)) != MP_OKAY) {
        goto LBL_RES;
      }
      if ((err = redux (&res, P, mp)) != MP_OKAY) {
        goto LBL_RES;
      }

      /* empty window and reset */
      bitcpy = 0;
      bitbuf = 0;
      mode   = 1;
    }
  }

  /* if bits remain then square/multiply */
  if ((mode == 2) && (bitcpy > 0)) {
    /* square then multiply if the bit is set */
    for (x = 0; x < bitcpy; x++) {
      if ((err = mp_sqr (&res, &res)) != MP_OKAY) {
        goto LBL_RES;
      }
      if ((err = redux (&res, P, mp)) != MP_OKAY) {
        goto LBL_RES;
      }

      /* get next bit of the window */
      bitbuf <<= 1;
      if ((bitbuf & (1 << winsize)) != 0) {
        /* then multiply */
        if ((err = mp_mul (&res, &M[1], &res)) != MP_OKAY) {
          goto LBL_RES;
        }
        if ((err = redux (&res, P, mp)) != MP_OKAY) {
          goto LBL_RES;
        }
      }
    }
  }

  if (redmode == 0) {
     /* fixup result if Montgomery reduction is used
      * recall that any value in a Montgomery system is
      * actually multiplied by R mod n.  So we have
      * to reduce one more time to cancel out the factor
      * of R.
      */
     if ((err = redux(&res, P, mp)) != MP_OKAY) {
       goto LBL_RES;
     }
  }

  /* swap res with Y */
  mp_exch (&res, Y);
  err = MP_OKAY;
LBL_RES:mp_clear (&res);
LBL_M:
  mp_clear(&M[1]);
  for (x = 1<<(winsize-1); x < (1 << winsize); x++) {
    mp_clear (&M[x]);
  }
  return err;
}
<<<<<<< HEAD
#endif
=======
#endif


/* $Source$ */
/* $Revision$ */
/* $Date$ */
>>>>>>> 2adcff3e
<|MERGE_RESOLUTION|>--- conflicted
+++ resolved
@@ -313,13 +313,9 @@
   }
   return err;
 }
-<<<<<<< HEAD
-#endif
-=======
 #endif
 
 
 /* $Source$ */
 /* $Revision$ */
-/* $Date$ */
->>>>>>> 2adcff3e
+/* $Date$ */