--- conflicted
+++ resolved
@@ -16,11 +16,7 @@
  */
 
 /* b = -a */
-<<<<<<< HEAD
-int mp_neg (const mp_int * a, mp_int * b)
-=======
-int mp_neg(mp_int *a, mp_int *b)
->>>>>>> d4e73bca
+int mp_neg(const mp_int *a, mp_int *b)
 {
    int     res;
    if (a != b) {
