#include <tommath_private.h>
#ifdef BN_MP_DIV_D_C
/* LibTomMath, multiple-precision integer library -- Tom St Denis
 *
 * LibTomMath is a library that provides multiple-precision
 * integer arithmetic as well as number theoretic functionality.
 *
 * The library was designed directly after the MPI library by
 * Michael Fromberger but has been written from scratch with
 * additional optimizations in place.
 *
 * The library is free for all purposes without any express
 * guarantee it works.
 *
 * Tom St Denis, tstdenis82@gmail.com, http://libtom.org
 */

<<<<<<< HEAD
=======
static int s_is_power_of_two(mp_digit b, int *p)
{
   int x;

   /* fast return if no power of two */
   if ((b == 0u) || ((b & (b-1u)) != 0u)) {
      return 0;
   }

   for (x = 0; x < DIGIT_BIT; x++) {
      if (b == ((mp_digit)1<<(mp_digit)x)) {
         *p = x;
         return 1;
      }
   }
   return 0;
}

>>>>>>> 80c93b00
/* single digit division (based on routine from MPI) */
int mp_div_d(const mp_int *a, mp_digit b, mp_int *c, mp_digit *d)
{
   mp_int  q;
   mp_word w;
   mp_digit t;
   int     res, ix;

   /* cannot divide by zero */
   if (b == 0u) {
      return MP_VAL;
   }

   /* quick outs */
   if ((b == 1u) || (mp_iszero(a) == MP_YES)) {
      if (d != NULL) {
         *d = 0;
      }
      if (c != NULL) {
         return mp_copy(a, c);
      }
      return MP_OKAY;
   }

   /* power of two ? */
   if (((b & (b-1)) == 0)) {
      for (ix = 1; ix < DIGIT_BIT; ix++) {
         if (b == (((mp_digit)1)<<ix)) {
            break;
         }
      }
      if (d != NULL) {
         *d = a->dp[0] & (((mp_digit)1<<(mp_digit)ix) - 1uL);
      }
      if (c != NULL) {
         return mp_div_2d(a, ix, c, NULL);
      }
      return MP_OKAY;
   }

#ifdef BN_MP_DIV_3_C
   /* three? */
   if (b == 3u) {
      return mp_div_3(a, c, d);
   }
#endif

   /* no easy answer [c'est la vie].  Just division */
   if ((res = mp_init_size(&q, a->used)) != MP_OKAY) {
      return res;
   }

   q.used = a->used;
   q.sign = a->sign;
   w = 0;
   for (ix = a->used - 1; ix >= 0; ix--) {
      w = (w << (mp_word)DIGIT_BIT) | (mp_word)a->dp[ix];

      if (w >= b) {
         t = (mp_digit)(w / b);
         w -= (mp_word)t * (mp_word)b;
      } else {
         t = 0;
      }
      q.dp[ix] = t;
   }

   if (d != NULL) {
      *d = (mp_digit)w;
   }

   if (c != NULL) {
      mp_clamp(&q);
      mp_exch(&q, c);
   }
   mp_clear(&q);

   return res;
}

#endif

/* ref:         $Format:%D$ */
/* git commit:  $Format:%H$ */
/* commit time: $Format:%ai$ */<|MERGE_RESOLUTION|>--- conflicted
+++ resolved
@@ -15,27 +15,6 @@
  * Tom St Denis, tstdenis82@gmail.com, http://libtom.org
  */
 
-<<<<<<< HEAD
-=======
-static int s_is_power_of_two(mp_digit b, int *p)
-{
-   int x;
-
-   /* fast return if no power of two */
-   if ((b == 0u) || ((b & (b-1u)) != 0u)) {
-      return 0;
-   }
-
-   for (x = 0; x < DIGIT_BIT; x++) {
-      if (b == ((mp_digit)1<<(mp_digit)x)) {
-         *p = x;
-         return 1;
-      }
-   }
-   return 0;
-}
-
->>>>>>> 80c93b00
 /* single digit division (based on routine from MPI) */
 int mp_div_d(const mp_int *a, mp_digit b, mp_int *c, mp_digit *d)
 {
