--- conflicted
+++ resolved
@@ -1,21 +1,7 @@
 #include "tommath_private.h"
 #ifdef BN_MP_SQRT_C
-<<<<<<< HEAD
-/* LibTomMath, multiple-precision integer library -- Tom St Denis
- *
- * LibTomMath is a library that provides multiple-precision
- * integer arithmetic as well as number theoretic functionality.
- *
- * The library was designed directly after the MPI library by
- * Michael Fromberger but has been written from scratch with
- * additional optimizations in place.
- *
- * SPDX-License-Identifier: Unlicense
- */
-=======
 /* LibTomMath, multiple-precision integer library -- Tom St Denis */
 /* SPDX-License-Identifier: Unlicense */
->>>>>>> db7fa65d
 
 #ifndef NO_FLOATING_POINT
 #include <math.h>
@@ -46,16 +32,15 @@
       return MP_OKAY;
    }
 
-<<<<<<< HEAD
 #ifndef NO_FLOATING_POINT
 
    i = (arg->used / 2) - 1;
    j = 2 * i;
-   if ((res = mp_init_size(&t1, i+2)) != MP_OKAY) {
-      return res;
+   if ((err = mp_init_size(&t1, i+2)) != MP_OKAY) {
+      return err;
    }
 
-   if ((res = mp_init(&t2)) != MP_OKAY) {
+   if ((err = mp_init(&t2)) != MP_OKAY) {
       goto E2;
    }
 
@@ -105,12 +90,8 @@
 
 #else
 
-   if ((res = mp_init_copy(&t1, arg)) != MP_OKAY) {
-      return res;
-=======
    if ((err = mp_init_copy(&t1, arg)) != MP_OKAY) {
       return err;
->>>>>>> db7fa65d
    }
 
    if ((err = mp_init(&t2)) != MP_OKAY) {
