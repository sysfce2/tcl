#include <tommath_private.h>
#ifdef BN_MP_TO_SIGNED_BIN_N_C
/* LibTomMath, multiple-precision integer library -- Tom St Denis
 *
 * LibTomMath is a library that provides multiple-precision
 * integer arithmetic as well as number theoretic functionality.
 *
 * The library was designed directly after the MPI library by
 * Michael Fromberger but has been written from scratch with
 * additional optimizations in place.
 *
 * The library is free for all purposes without any express
 * guarantee it works.
 *
 * Tom St Denis, tstdenis82@gmail.com, http://libtom.org
 */

/* store in signed [big endian] format */
<<<<<<< HEAD
int mp_to_signed_bin_n (const mp_int * a, unsigned char *b, unsigned long *outlen)
=======
int mp_to_signed_bin_n(mp_int *a, unsigned char *b, unsigned long *outlen)
>>>>>>> d4e73bca
{
   if (*outlen < (unsigned long)mp_signed_bin_size(a)) {
      return MP_VAL;
   }
   *outlen = mp_signed_bin_size(a);
   return mp_to_signed_bin(a, b);
}
#endif

/* ref:         $Format:%D$ */
/* git commit:  $Format:%H$ */
/* commit time: $Format:%ai$ */<|MERGE_RESOLUTION|>--- conflicted
+++ resolved
@@ -16,11 +16,7 @@
  */
 
 /* store in signed [big endian] format */
-<<<<<<< HEAD
-int mp_to_signed_bin_n (const mp_int * a, unsigned char *b, unsigned long *outlen)
-=======
-int mp_to_signed_bin_n(mp_int *a, unsigned char *b, unsigned long *outlen)
->>>>>>> d4e73bca
+int mp_to_signed_bin_n(const mp_int *a, unsigned char *b, unsigned long *outlen)
 {
    if (*outlen < (unsigned long)mp_signed_bin_size(a)) {
       return MP_VAL;
