--- conflicted
+++ resolved
@@ -24,12 +24,8 @@
    *outlen = mp_signed_bin_size(a);
    return mp_to_signed_bin(a, b);
 }
-<<<<<<< HEAD
-#endif
-=======
 #endif
 
 /* $Source$ */
 /* $Revision$ */
-/* $Date$ */
->>>>>>> 2adcff3e
+/* $Date$ */