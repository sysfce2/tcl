--- conflicted
+++ resolved
@@ -155,67 +155,12 @@
 #define MP_IS_EVEN(a) (((a)->used == 0) || (((a)->dp[0] & 1u) == 0u))
 #define MP_IS_ODD(a)  (((a)->used > 0) && (((a)->dp[0] & 1u) == 1u))
 
-<<<<<<< HEAD
-/* lowlevel functions, do not call! */
-int s_mp_add(const mp_int *a, const mp_int *b, mp_int *c);
-int s_mp_sub(const mp_int *a, const mp_int *b, mp_int *c);
-#define s_mp_mul(a, b, c) s_mp_mul_digs(a, b, c, (a)->used + (b)->used + 1)
-int fast_s_mp_mul_digs(const mp_int *a, const mp_int *b, mp_int *c, int digs);
-int s_mp_mul_digs(const mp_int *a, const mp_int *b, mp_int *c, int digs);
-int fast_s_mp_mul_high_digs(const mp_int *a, const mp_int *b, mp_int *c, int digs);
-int s_mp_mul_high_digs(const mp_int *a, const mp_int *b, mp_int *c, int digs);
-int fast_s_mp_sqr(const mp_int *a, mp_int *b);
-int s_mp_sqr(const mp_int *a, mp_int *b);
-int mp_karatsuba_mul(const mp_int *a, const mp_int *b, mp_int *c);
-int mp_toom_mul(const mp_int *a, const mp_int *b, mp_int *c);
-int mp_karatsuba_sqr(const mp_int *a, mp_int *b);
-int mp_toom_sqr(const mp_int *a, mp_int *b);
-int fast_mp_invmod(const mp_int *a, const mp_int *b, mp_int *c);
-int mp_invmod_slow(const mp_int *a, const mp_int *b, mp_int *c);
-int fast_mp_montgomery_reduce(mp_int *x, const mp_int *n, mp_digit rho);
-int mp_exptmod_fast(const mp_int *G, const mp_int *X, const mp_int *P, mp_int *Y, int redmode);
-int s_mp_exptmod(const mp_int *G, const mp_int *X, const mp_int *P, mp_int *Y, int redmode);
-void bn_reverse(unsigned char *s, int len);
-
-extern const char *const mp_s_rmap;
-extern const unsigned char mp_s_rmap_reverse[];
-extern const size_t mp_s_rmap_reverse_sz;
-
-/* Fancy macro to set an MPI from another type.
- * There are several things assumed:
- *  x is the counter
- *  a is the pointer to the MPI
- *  b is the original value that should be set in the MPI.
- */
-#define MP_SET_XLONG(func_name, type)                    \
-int func_name (mp_int * a, type b)                       \
-{                                                        \
-   int x = 0;                                            \
-   int new_size = (((CHAR_BIT * sizeof(type)) + DIGIT_BIT) - 1) / DIGIT_BIT; \
-   int res = mp_grow(a, new_size);                       \
-   if (res == MP_OKAY) {                                 \
-     mp_zero(a);                                         \
-     while (b != 0u) {                                   \
-        a->dp[x++] = ((mp_digit)b & MP_MASK);            \
-        if ((CHAR_BIT * sizeof (b)) <= DIGIT_BIT) { break; } \
-        b >>= ((CHAR_BIT * sizeof (b)) <= DIGIT_BIT ? 0 : DIGIT_BIT); \
-     }                                                   \
-     a->used = x;                                        \
-   }                                                     \
-   return res;                                           \
-}
-
-#ifdef __cplusplus
-}
-#endif
-=======
 #define MP_SIZEOF_BITS(type)    ((size_t)CHAR_BIT * sizeof(type))
 #define MP_MAXFAST              (int)(1uL << (MP_SIZEOF_BITS(mp_word) - (2u * (size_t)MP_DIGIT_BIT)))
 
 /* TODO: Remove PRIVATE_MP_WARRAY as soon as deprecated MP_WARRAY is removed from tommath.h */
 #undef MP_WARRAY
 #define MP_WARRAY PRIVATE_MP_WARRAY
->>>>>>> 505f9632
 
 /* TODO: Remove PRIVATE_MP_PREC as soon as deprecated MP_PREC is removed from tommath.h */
 #ifdef PRIVATE_MP_PREC
@@ -261,7 +206,7 @@
 MP_PRIVATE void s_mp_rand_jenkins_init(uint64_t seed);
 
 extern MP_PRIVATE const char *const mp_s_rmap;
-extern MP_PRIVATE const uint8_t mp_s_rmap_reverse[];
+extern MP_PRIVATE const unsigned char mp_s_rmap_reverse[];
 extern MP_PRIVATE const size_t mp_s_rmap_reverse_sz;
 extern MP_PRIVATE const mp_digit *s_mp_prime_tab;
 
