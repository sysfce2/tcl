--- conflicted
+++ resolved
@@ -38,9 +38,6 @@
     }
     
     return 0;
-<<<<<<< HEAD
-}
-=======
 }
 
 
@@ -50,5 +47,4 @@
 
 /* $Source: /cvs/libtom/libtommath/etc/mont.c,v $ */
 /* $Revision: 1.2 $ */
-/* $Date: 2005/05/05 14:38:47 $ */
->>>>>>> c5e0f27a
+/* $Date: 2005/05/05 14:38:47 $ */