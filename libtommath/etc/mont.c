/* tests the montgomery routines */
#include <tommath.h>

int main(void)
{
   mp_int modulus, R, p, pp;
   mp_digit mp;
   long x, y;

   srand(time(NULL));
   mp_init_multi(&modulus, &R, &p, &pp, NULL);

   /* loop through various sizes */
   for (x = 4; x < 256; x++) {
       printf("DIGITS == %3ld...", x); fflush(stdout);
       
       /* make up the odd modulus */
       mp_rand(&modulus, x);
       modulus.dp[0] |= 1;
       
       /* now find the R value */
       mp_montgomery_calc_normalization(&R, &modulus);
       mp_montgomery_setup(&modulus, &mp);
       
       /* now run through a bunch tests */
       for (y = 0; y < 1000; y++) {
           mp_rand(&p, x/2);        /* p = random */
           mp_mul(&p, &R, &pp);     /* pp = R * p */
           mp_montgomery_reduce(&pp, &modulus, mp);
           
           /* should be equal to p */
           if (mp_cmp(&pp, &p) != MP_EQ) {
              printf("FAILURE!\n");
              exit(-1);
           }
       }
       printf("PASSED\n");
    }
    
    return 0;
<<<<<<< HEAD
}






/* $Source: /root/tcl/repos-to-convert/tcl/libtommath/etc/mont.c,v $ */
/* $Revision: 1.1.1.1.4.1 $ */
/* $Date: 2008/01/22 16:55:28 $ */
=======
}
>>>>>>> 64eb210f
<|MERGE_RESOLUTION|>--- conflicted
+++ resolved
@@ -38,17 +38,4 @@
     }
     
     return 0;
-<<<<<<< HEAD
-}
-
-
-
-
-
-
-/* $Source: /root/tcl/repos-to-convert/tcl/libtommath/etc/mont.c,v $ */
-/* $Revision: 1.1.1.1.4.1 $ */
-/* $Date: 2008/01/22 16:55:28 $ */
-=======
-}
->>>>>>> 64eb210f
+}