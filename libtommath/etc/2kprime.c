/* Makes safe primes of a 2k nature */
#include <tommath.h>
#include <time.h>

int sizes[] = {256, 512, 768, 1024, 1536, 2048, 3072, 4096};

int main(void)
{
   char buf[2000];
   int x, y;
   mp_int q, p;
   FILE *out;
   clock_t t1;
   mp_digit z;
   
   mp_init_multi(&q, &p, NULL);
   
   out = fopen("2kprime.1", "w");
   for (x = 0; x < (int)(sizeof(sizes) / sizeof(sizes[0])); x++) {
   top:
       mp_2expt(&q, sizes[x]);
       mp_add_d(&q, 3, &q);
       z = -3;
       
       t1 = clock();
       for(;;) {
         mp_sub_d(&q, 4, &q);
         z += 4;

         if (z > MP_MASK) {
            printf("No primes of size %d found\n", sizes[x]);
            break;
         }
         
         if (clock() - t1 > CLOCKS_PER_SEC) { 
            printf("."); fflush(stdout);
//            sleep((clock() - t1 + CLOCKS_PER_SEC/2)/CLOCKS_PER_SEC);
            t1 = clock();
         }
         
         /* quick test on q */
         mp_prime_is_prime(&q, 1, &y);
         if (y == 0) {
            continue;
         }

         /* find (q-1)/2 */
         mp_sub_d(&q, 1, &p);
         mp_div_2(&p, &p);
         mp_prime_is_prime(&p, 3, &y);
         if (y == 0) {
            continue;
         }

         /* test on q */
         mp_prime_is_prime(&q, 3, &y);
         if (y == 0) {
            continue;
         }

         break;
       }
       
       if (y == 0) {
          ++sizes[x];
          goto top;
       }
       
       mp_toradix(&q, buf, 10);
       printf("\n\n%d-bits (k = %lu) = %s\n", sizes[x], z, buf);
       fprintf(out, "%d-bits (k = %lu) = %s\n", sizes[x], z, buf); fflush(out);
   }
   
   return 0;
<<<<<<< HEAD
}   
=======
}   
       
         
            
            
          

/* $Source$ */
/* $Revision$ */
/* $Date$ */
>>>>>>> f10147db
<|MERGE_RESOLUTION|>--- conflicted
+++ resolved
@@ -72,9 +72,6 @@
    }
    
    return 0;
-<<<<<<< HEAD
-}   
-=======
 }   
        
          
@@ -84,5 +81,4 @@
 
 /* $Source$ */
 /* $Revision$ */
-/* $Date$ */
->>>>>>> f10147db
+/* $Date$ */