/* Makes safe primes of a DR nature */
#include <tommath.h>

int sizes[] = { 1+256/DIGIT_BIT, 1+512/DIGIT_BIT, 1+768/DIGIT_BIT, 1+1024/DIGIT_BIT, 1+2048/DIGIT_BIT, 1+4096/DIGIT_BIT };
int main(void)
{
   int res, x, y;
   char buf[4096];
   FILE *out;
   mp_int a, b;
   
   mp_init(&a);
   mp_init(&b);
   
   out = fopen("drprimes.txt", "w");
   for (x = 0; x < (int)(sizeof(sizes)/sizeof(sizes[0])); x++) {
   top:
       printf("Seeking a %d-bit safe prime\n", sizes[x] * DIGIT_BIT);
       mp_grow(&a, sizes[x]);
       mp_zero(&a);
       for (y = 1; y < sizes[x]; y++) {
           a.dp[y] = MP_MASK;
       }
       
       /* make a DR modulus */
       a.dp[0] = -1;
       a.used = sizes[x];
       
       /* now loop */
       res = 0;
       for (;;) { 
          a.dp[0] += 4;
          if (a.dp[0] >= MP_MASK) break;
          mp_prime_is_prime(&a, 1, &res);
          if (res == 0) continue;
          printf("."); fflush(stdout);
          mp_sub_d(&a, 1, &b);
          mp_div_2(&b, &b);
          mp_prime_is_prime(&b, 3, &res);  
          if (res == 0) continue;
          mp_prime_is_prime(&a, 3, &res);
          if (res == 1) break;
	}
        
        if (res != 1) {
           printf("Error not DR modulus\n"); sizes[x] += 1; goto top;
        } else {
           mp_toradix(&a, buf, 10);
           printf("\n\np == %s\n\n", buf);
           fprintf(out, "%d-bit prime:\np == %s\n\n", mp_count_bits(&a), buf); fflush(out);
        }           
   }
   fclose(out);
   
   mp_clear(&a);
   mp_clear(&b);
   
   return 0;
<<<<<<< HEAD
}


/* $Source: /root/tcl/repos-to-convert/tcl/libtommath/etc/drprime.c,v $ */
/* $Revision: 1.1.1.1.4.1 $ */
/* $Date: 2008/01/22 16:55:28 $ */
=======
}
>>>>>>> 64eb210f
<|MERGE_RESOLUTION|>--- conflicted
+++ resolved
@@ -56,13 +56,4 @@
    mp_clear(&b);
    
    return 0;
-<<<<<<< HEAD
-}
-
-
-/* $Source: /root/tcl/repos-to-convert/tcl/libtommath/etc/drprime.c,v $ */
-/* $Revision: 1.1.1.1.4.1 $ */
-/* $Date: 2008/01/22 16:55:28 $ */
-=======
-}
->>>>>>> 64eb210f
+}