/* Makes safe primes of a DR nature */
#include <tommath.h>

int sizes[] = { 1+256/DIGIT_BIT, 1+512/DIGIT_BIT, 1+768/DIGIT_BIT, 1+1024/DIGIT_BIT, 1+2048/DIGIT_BIT, 1+4096/DIGIT_BIT };
int main(void)
{
   int res, x, y;
   char buf[4096];
   FILE *out;
   mp_int a, b;
   
   mp_init(&a);
   mp_init(&b);
   
   out = fopen("drprimes.txt", "w");
   for (x = 0; x < (int)(sizeof(sizes)/sizeof(sizes[0])); x++) {
   top:
       printf("Seeking a %d-bit safe prime\n", sizes[x] * DIGIT_BIT);
       mp_grow(&a, sizes[x]);
       mp_zero(&a);
       for (y = 1; y < sizes[x]; y++) {
           a.dp[y] = MP_MASK;
       }
       
       /* make a DR modulus */
       a.dp[0] = -1;
       a.used = sizes[x];
       
       /* now loop */
       res = 0;
       for (;;) { 
          a.dp[0] += 4;
          if (a.dp[0] >= MP_MASK) break;
          mp_prime_is_prime(&a, 1, &res);
          if (res == 0) continue;
          printf("."); fflush(stdout);
          mp_sub_d(&a, 1, &b);
          mp_div_2(&b, &b);
          mp_prime_is_prime(&b, 3, &res);  
          if (res == 0) continue;
          mp_prime_is_prime(&a, 3, &res);
          if (res == 1) break;
	}
        
        if (res != 1) {
           printf("Error not DR modulus\n"); sizes[x] += 1; goto top;
        } else {
           mp_toradix(&a, buf, 10);
           printf("\n\np == %s\n\n", buf);
           fprintf(out, "%d-bit prime:\np == %s\n\n", mp_count_bits(&a), buf); fflush(out);
        }           
   }
   fclose(out);
   
   mp_clear(&a);
   mp_clear(&b);
   
   return 0;
<<<<<<< HEAD
}
=======
}


/* $Source$ */
/* $Revision$ */
/* $Date$ */
>>>>>>> f10147db
<|MERGE_RESOLUTION|>--- conflicted
+++ resolved
@@ -56,13 +56,9 @@
    mp_clear(&b);
    
    return 0;
-<<<<<<< HEAD
-}
-=======
 }
 
 
 /* $Source$ */
 /* $Revision$ */
-/* $Date$ */
->>>>>>> f10147db
+/* $Date$ */