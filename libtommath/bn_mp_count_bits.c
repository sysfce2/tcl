--- conflicted
+++ resolved
@@ -38,12 +38,8 @@
   }
   return r;
 }
-<<<<<<< HEAD
-#endif
-=======
 #endif
 
 /* $Source: /cvs/libtom/libtommath/bn_mp_count_bits.c,v $ */
 /* $Revision: 1.4 $ */
-/* $Date: 2006/12/28 01:25:13 $ */
->>>>>>> c5e0f27a
+/* $Date: 2006/12/28 01:25:13 $ */