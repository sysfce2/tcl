#include <tommath.h>
#ifdef BN_MP_COUNT_BITS_C
/* LibTomMath, multiple-precision integer library -- Tom St Denis
 *
 * LibTomMath is a library that provides multiple-precision
 * integer arithmetic as well as number theoretic functionality.
 *
 * The library was designed directly after the MPI library by
 * Michael Fromberger but has been written from scratch with
 * additional optimizations in place.
 *
 * The library is free for all purposes without any express
 * guarantee it works.
 *
 * Tom St Denis, tomstdenis@gmail.com, http://math.libtomcrypt.com
 */

/* returns the number of bits in an int */
int
mp_count_bits (const mp_int * a)
{
  int     r;
  mp_digit q;

  /* shortcut */
  if (a->used == 0) {
    return 0;
  }

  /* get number of digits and add that */
  r = (a->used - 1) * DIGIT_BIT;
  
  /* take the last digit and count the bits in it */
  q = a->dp[a->used - 1];
  while (q > ((mp_digit) 0)) {
    ++r;
    q >>= ((mp_digit) 1);
  }
  return r;
}
<<<<<<< HEAD
#endif

/* $Source: /root/tcl/repos-to-convert/tcl/libtommath/bn_mp_count_bits.c,v $ */
/* $Revision: 1.1.1.1.4.3 $ */
/* $Date: 2010/05/03 16:30:38 $ */
=======
#endif
>>>>>>> 64eb210f
<|MERGE_RESOLUTION|>--- conflicted
+++ resolved
@@ -38,12 +38,4 @@
   }
   return r;
 }
-<<<<<<< HEAD
-#endif
-
-/* $Source: /root/tcl/repos-to-convert/tcl/libtommath/bn_mp_count_bits.c,v $ */
-/* $Revision: 1.1.1.1.4.3 $ */
-/* $Date: 2010/05/03 16:30:38 $ */
-=======
-#endif
->>>>>>> 64eb210f
+#endif