--- conflicted
+++ resolved
@@ -12,13 +12,9 @@
 
 #define MP_DIGIT_SIZE      2
 #define DIGIT_FMT          "%04X"
-<<<<<<< HEAD
-#define RADIX              (MP_DIGIT_MAX+1)
-=======
 #define RADIX              (MP_DIGIT_MAX+1)
 
 
 /* $Source$ */
 /* $Revision$ */
-/* $Date$ */
->>>>>>> f10147db
+/* $Date$ */