#include <tommath_private.h>
#ifdef BN_S_MP_EXPTMOD_C
/* LibTomMath, multiple-precision integer library -- Tom St Denis
 *
 * LibTomMath is a library that provides multiple-precision
 * integer arithmetic as well as number theoretic functionality.
 *
 * The library was designed directly after the MPI library by
 * Michael Fromberger but has been written from scratch with
 * additional optimizations in place.
 *
 * The library is free for all purposes without any express
 * guarantee it works.
 *
 * Tom St Denis, tstdenis82@gmail.com, http://libtom.org
 */
#ifdef MP_LOW_MEM
   #define TAB_SIZE 32
#else
   #define TAB_SIZE 256
#endif

int s_mp_exptmod (mp_int * G, mp_int * X, mp_int * P, mp_int * Y, int redmode)
{
  mp_int  M[TAB_SIZE], res, mu;
  mp_digit buf;
  int     err, bitbuf, bitcpy, bitcnt, mode, digidx, x, y, winsize;
  int (*redux)(mp_int*,mp_int*,mp_int*);

  /* find window size */
  x = mp_count_bits (X);
  if (x <= 7) {
    winsize = 2;
  } else if (x <= 36) {
    winsize = 3;
  } else if (x <= 140) {
    winsize = 4;
  } else if (x <= 450) {
    winsize = 5;
  } else if (x <= 1303) {
    winsize = 6;
  } else if (x <= 3529) {
    winsize = 7;
  } else {
    winsize = 8;
  }

#ifdef MP_LOW_MEM
    if (winsize > 5) {
       winsize = 5;
    }
#endif

  /* init M array */
  /* init first cell */
  if ((err = mp_init(&M[1])) != MP_OKAY) {
     return err; 
  }

  /* now init the second half of the array */
  for (x = 1<<(winsize-1); x < (1 << winsize); x++) {
    if ((err = mp_init(&M[x])) != MP_OKAY) {
      for (y = 1<<(winsize-1); y < x; y++) {
        mp_clear (&M[y]);
      }
      mp_clear(&M[1]);
      return err;
    }
  }

  /* create mu, used for Barrett reduction */
  if ((err = mp_init (&mu)) != MP_OKAY) {
    goto LBL_M;
  }
  
  if (redmode == 0) {
     if ((err = mp_reduce_setup (&mu, P)) != MP_OKAY) {
        goto LBL_MU;
     }
     redux = mp_reduce;
  } else {
     if ((err = mp_reduce_2k_setup_l (P, &mu)) != MP_OKAY) {
        goto LBL_MU;
     }
     redux = mp_reduce_2k_l;
  }    

  /* create M table
   *
   * The M table contains powers of the base, 
   * e.g. M[x] = G**x mod P
   *
   * The first half of the table is not 
   * computed though accept for M[0] and M[1]
   */
  if ((err = mp_mod (G, P, &M[1])) != MP_OKAY) {
    goto LBL_MU;
  }

  /* compute the value at M[1<<(winsize-1)] by squaring 
   * M[1] (winsize-1) times 
   */
  if ((err = mp_copy (&M[1], &M[1 << (winsize - 1)])) != MP_OKAY) {
    goto LBL_MU;
  }

  for (x = 0; x < (winsize - 1); x++) {
    /* square it */
    if ((err = mp_sqr (&M[1 << (winsize - 1)], 
                       &M[1 << (winsize - 1)])) != MP_OKAY) {
      goto LBL_MU;
    }

    /* reduce modulo P */
    if ((err = redux (&M[1 << (winsize - 1)], P, &mu)) != MP_OKAY) {
      goto LBL_MU;
    }
  }

  /* create upper table, that is M[x] = M[x-1] * M[1] (mod P)
   * for x = (2**(winsize - 1) + 1) to (2**winsize - 1)
   */
  for (x = (1 << (winsize - 1)) + 1; x < (1 << winsize); x++) {
    if ((err = mp_mul (&M[x - 1], &M[1], &M[x])) != MP_OKAY) {
      goto LBL_MU;
    }
    if ((err = redux (&M[x], P, &mu)) != MP_OKAY) {
      goto LBL_MU;
    }
  }

  /* setup result */
  if ((err = mp_init (&res)) != MP_OKAY) {
    goto LBL_MU;
  }
  mp_set (&res, 1);

  /* set initial mode and bit cnt */
  mode   = 0;
  bitcnt = 1;
  buf    = 0;
  digidx = X->used - 1;
  bitcpy = 0;
  bitbuf = 0;

  for (;;) {
    /* grab next digit as required */
    if (--bitcnt == 0) {
      /* if digidx == -1 we are out of digits */
      if (digidx == -1) {
        break;
      }
      /* read next digit and reset the bitcnt */
      buf    = X->dp[digidx--];
      bitcnt = (int) DIGIT_BIT;
    }

    /* grab the next msb from the exponent */
    y     = (buf >> (mp_digit)(DIGIT_BIT - 1)) & 1;
    buf <<= (mp_digit)1;

    /* if the bit is zero and mode == 0 then we ignore it
     * These represent the leading zero bits before the first 1 bit
     * in the exponent.  Technically this opt is not required but it
     * does lower the # of trivial squaring/reductions used
     */
    if ((mode == 0) && (y == 0)) {
      continue;
    }

    /* if the bit is zero and mode == 1 then we square */
    if ((mode == 1) && (y == 0)) {
      if ((err = mp_sqr (&res, &res)) != MP_OKAY) {
        goto LBL_RES;
      }
      if ((err = redux (&res, P, &mu)) != MP_OKAY) {
        goto LBL_RES;
      }
      continue;
    }

    /* else we add it to the window */
    bitbuf |= (y << (winsize - ++bitcpy));
    mode    = 2;

    if (bitcpy == winsize) {
      /* ok window is filled so square as required and multiply  */
      /* square first */
      for (x = 0; x < winsize; x++) {
        if ((err = mp_sqr (&res, &res)) != MP_OKAY) {
          goto LBL_RES;
        }
        if ((err = redux (&res, P, &mu)) != MP_OKAY) {
          goto LBL_RES;
        }
      }

      /* then multiply */
      if ((err = mp_mul (&res, &M[bitbuf], &res)) != MP_OKAY) {
        goto LBL_RES;
      }
      if ((err = redux (&res, P, &mu)) != MP_OKAY) {
        goto LBL_RES;
      }

      /* empty window and reset */
      bitcpy = 0;
      bitbuf = 0;
      mode   = 1;
    }
  }

  /* if bits remain then square/multiply */
  if ((mode == 2) && (bitcpy > 0)) {
    /* square then multiply if the bit is set */
    for (x = 0; x < bitcpy; x++) {
      if ((err = mp_sqr (&res, &res)) != MP_OKAY) {
        goto LBL_RES;
      }
      if ((err = redux (&res, P, &mu)) != MP_OKAY) {
        goto LBL_RES;
      }

      bitbuf <<= 1;
      if ((bitbuf & (1 << winsize)) != 0) {
        /* then multiply */
        if ((err = mp_mul (&res, &M[1], &res)) != MP_OKAY) {
          goto LBL_RES;
        }
        if ((err = redux (&res, P, &mu)) != MP_OKAY) {
          goto LBL_RES;
        }
      }
    }
  }

  mp_exch (&res, Y);
  err = MP_OKAY;
LBL_RES:mp_clear (&res);
LBL_MU:mp_clear (&mu);
LBL_M:
  mp_clear(&M[1]);
  for (x = 1<<(winsize-1); x < (1 << winsize); x++) {
    mp_clear (&M[x]);
  }
  return err;
}
<<<<<<< HEAD
#endif
=======
#endif

/* $Source$ */
/* $Revision$ */
/* $Date$ */
>>>>>>> f10147db
<|MERGE_RESOLUTION|>--- conflicted
+++ resolved
@@ -245,12 +245,8 @@
   }
   return err;
 }
-<<<<<<< HEAD
-#endif
-=======
 #endif
 
 /* $Source$ */
 /* $Revision$ */
-/* $Date$ */
->>>>>>> f10147db
+/* $Date$ */