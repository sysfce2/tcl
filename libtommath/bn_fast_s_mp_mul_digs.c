#include <tommath.h>
#ifdef BN_FAST_S_MP_MUL_DIGS_C
/* LibTomMath, multiple-precision integer library -- Tom St Denis
 *
 * LibTomMath is a library that provides multiple-precision
 * integer arithmetic as well as number theoretic functionality.
 *
 * The library was designed directly after the MPI library by
 * Michael Fromberger but has been written from scratch with
 * additional optimizations in place.
 *
 * The library is free for all purposes without any express
 * guarantee it works.
 *
 * Tom St Denis, tomstdenis@gmail.com, http://math.libtomcrypt.com
 */

/* Fast (comba) multiplier
 *
 * This is the fast column-array [comba] multiplier.  It is 
 * designed to compute the columns of the product first 
 * then handle the carries afterwards.  This has the effect 
 * of making the nested loops that compute the columns very
 * simple and schedulable on super-scalar processors.
 *
 * This has been modified to produce a variable number of 
 * digits of output so if say only a half-product is required 
 * you don't have to compute the upper half (a feature 
 * required for fast Barrett reduction).
 *
 * Based on Algorithm 14.12 on pp.595 of HAC.
 *
 */
int fast_s_mp_mul_digs (mp_int * a, mp_int * b, mp_int * c, int digs)
{
  int     olduse, res, pa, ix, iz;
  mp_digit W[MP_WARRAY];
  register mp_word  _W;

  /* grow the destination as required */
  if (c->alloc < digs) {
    if ((res = mp_grow (c, digs)) != MP_OKAY) {
      return res;
    }
  }

  /* number of output digits to produce */
  pa = MIN(digs, a->used + b->used);

  /* clear the carry */
  _W = 0;
  for (ix = 0; ix < pa; ix++) { 
      int      tx, ty;
      int      iy;
      mp_digit *tmpx, *tmpy;

      /* get offsets into the two bignums */
      ty = MIN(b->used-1, ix);
      tx = ix - ty;

      /* setup temp aliases */
      tmpx = a->dp + tx;
      tmpy = b->dp + ty;

      /* this is the number of times the loop will iterrate, essentially 
         while (tx++ < a->used && ty-- >= 0) { ... }
       */
      iy = MIN(a->used-tx, ty+1);

      /* execute loop */
      for (iz = 0; iz < iy; ++iz) {
         _W += ((mp_word)*tmpx++)*((mp_word)*tmpy--);

      }

      /* store term */
      W[ix] = ((mp_digit)_W) & MP_MASK;

      /* make next carry */
      _W = _W >> ((mp_word)DIGIT_BIT);
 }

  /* setup dest */
  olduse  = c->used;
  c->used = pa;

  {
    register mp_digit *tmpc;
    tmpc = c->dp;
    for (ix = 0; ix < pa+1; ix++) {
      /* now extract the previous digit [below the carry] */
      *tmpc++ = W[ix];
    }

    /* clear unused digits [that existed in the old copy of c] */
    for (; ix < olduse; ix++) {
      *tmpc++ = 0;
    }
  }
  mp_clamp (c);
  return MP_OKAY;
}
<<<<<<< HEAD
#endif

/* $Source: /root/tcl/repos-to-convert/tcl/libtommath/bn_fast_s_mp_mul_digs.c,v $ */
/* $Revision: 1.1.1.2.2.2 $ */
/* $Date: 2008/01/22 16:55:25 $ */
=======
#endif
>>>>>>> 64eb210f
<|MERGE_RESOLUTION|>--- conflicted
+++ resolved
@@ -100,12 +100,4 @@
   mp_clamp (c);
   return MP_OKAY;
 }
-<<<<<<< HEAD
-#endif
-
-/* $Source: /root/tcl/repos-to-convert/tcl/libtommath/bn_fast_s_mp_mul_digs.c,v $ */
-/* $Revision: 1.1.1.2.2.2 $ */
-/* $Date: 2008/01/22 16:55:25 $ */
-=======
-#endif
->>>>>>> 64eb210f
+#endif