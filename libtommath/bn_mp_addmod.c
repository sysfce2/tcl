#include <tommath_private.h>
#ifdef BN_MP_ADDMOD_C
/* LibTomMath, multiple-precision integer library -- Tom St Denis
 *
 * LibTomMath is a library that provides multiple-precision
 * integer arithmetic as well as number theoretic functionality.
 *
 * The library was designed directly after the MPI library by
 * Michael Fromberger but has been written from scratch with
 * additional optimizations in place.
 *
 * The library is free for all purposes without any express
 * guarantee it works.
 *
 * Tom St Denis, tstdenis82@gmail.com, http://libtom.org
 */

/* d = a + b (mod c) */
int
mp_addmod (mp_int * a, mp_int * b, mp_int * c, mp_int * d)
{
  int     res;
  mp_int  t;

  if ((res = mp_init (&t)) != MP_OKAY) {
    return res;
  }

  if ((res = mp_add (a, b, &t)) != MP_OKAY) {
    mp_clear (&t);
    return res;
  }
  res = mp_mod (&t, c, d);
  mp_clear (&t);
  return res;
}
<<<<<<< HEAD
#endif
=======
#endif

/* $Source$ */
/* $Revision$ */
/* $Date$ */
>>>>>>> f10147db
<|MERGE_RESOLUTION|>--- conflicted
+++ resolved
@@ -34,12 +34,8 @@
   mp_clear (&t);
   return res;
 }
-<<<<<<< HEAD
-#endif
-=======
 #endif
 
 /* $Source$ */
 /* $Revision$ */
-/* $Date$ */
->>>>>>> f10147db
+/* $Date$ */