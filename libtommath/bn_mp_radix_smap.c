#include <tommath.h>
#ifdef BN_MP_RADIX_SMAP_C
/* LibTomMath, multiple-precision integer library -- Tom St Denis
 *
 * LibTomMath is a library that provides multiple-precision
 * integer arithmetic as well as number theoretic functionality.
 *
 * The library was designed directly after the MPI library by
 * Michael Fromberger but has been written from scratch with
 * additional optimizations in place.
 *
 * The library is free for all purposes without any express
 * guarantee it works.
 *
 * Tom St Denis, tomstdenis@gmail.com, http://math.libtomcrypt.com
 */

/* chars used in radix conversions */
const char *mp_s_rmap = "0123456789ABCDEFGHIJKLMNOPQRSTUVWXYZabcdefghijklmnopqrstuvwxyz+/";
<<<<<<< HEAD
#endif

/* $Source: /root/tcl/repos-to-convert/tcl/libtommath/bn_mp_radix_smap.c,v $ */
/* $Revision: 1.1.1.1.4.2 $ */
/* $Date: 2008/01/22 16:55:26 $ */
=======
#endif
>>>>>>> 64eb210f
<|MERGE_RESOLUTION|>--- conflicted
+++ resolved
@@ -17,12 +17,4 @@
 
 /* chars used in radix conversions */
 const char *mp_s_rmap = "0123456789ABCDEFGHIJKLMNOPQRSTUVWXYZabcdefghijklmnopqrstuvwxyz+/";
-<<<<<<< HEAD
-#endif
-
-/* $Source: /root/tcl/repos-to-convert/tcl/libtommath/bn_mp_radix_smap.c,v $ */
-/* $Revision: 1.1.1.1.4.2 $ */
-/* $Date: 2008/01/22 16:55:26 $ */
-=======
-#endif
->>>>>>> 64eb210f
+#endif