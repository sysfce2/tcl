#include <tommath_private.h>
#ifdef BN_MP_RADIX_SMAP_C
/* LibTomMath, multiple-precision integer library -- Tom St Denis
 *
 * LibTomMath is a library that provides multiple-precision
 * integer arithmetic as well as number theoretic functionality.
 *
 * The library was designed directly after the MPI library by
 * Michael Fromberger but has been written from scratch with
 * additional optimizations in place.
 *
 * The library is free for all purposes without any express
 * guarantee it works.
 *
 * Tom St Denis, tstdenis82@gmail.com, http://libtom.org
 */

/* chars used in radix conversions */
const char *mp_s_rmap = "0123456789ABCDEFGHIJKLMNOPQRSTUVWXYZabcdefghijklmnopqrstuvwxyz+/";
<<<<<<< HEAD
#endif
=======
#endif

/* $Source$ */
/* $Revision$ */
/* $Date$ */
>>>>>>> 2adcff3e
<|MERGE_RESOLUTION|>--- conflicted
+++ resolved
@@ -17,12 +17,8 @@
 
 /* chars used in radix conversions */
 const char *mp_s_rmap = "0123456789ABCDEFGHIJKLMNOPQRSTUVWXYZabcdefghijklmnopqrstuvwxyz+/";
-<<<<<<< HEAD
-#endif
-=======
 #endif
 
 /* $Source$ */
 /* $Revision$ */
-/* $Date$ */
->>>>>>> 2adcff3e
+/* $Date$ */