--- conflicted
+++ resolved
@@ -29,12 +29,8 @@
      *tmp++ = 0;
   }
 }
-<<<<<<< HEAD
-#endif
-=======
 #endif
 
 /* $Source$ */
 /* $Revision$ */
-/* $Date$ */
->>>>>>> 2adcff3e
+/* $Date$ */