#include <tommath_private.h>
#ifdef BN_MP_TORADIX_N_C
/* LibTomMath, multiple-precision integer library -- Tom St Denis
 *
 * LibTomMath is a library that provides multiple-precision
 * integer arithmetic as well as number theoretic functionality.
 *
 * The library was designed directly after the MPI library by
 * Michael Fromberger but has been written from scratch with
 * additional optimizations in place.
 *
 * The library is free for all purposes without any express
 * guarantee it works.
 *
 * Tom St Denis, tstdenis82@gmail.com, http://libtom.org
 */

/* stores a bignum as a ASCII string in a given radix (2..64)
 *
 * Stores upto maxlen-1 chars and always a NULL byte
 */
<<<<<<< HEAD
int mp_toradix_n(const mp_int * a, char *str, int radix, int maxlen)
=======
int mp_toradix_n(mp_int *a, char *str, int radix, int maxlen)
>>>>>>> 30f7e69b
{
   int     res, digs;
   mp_int  t;
   mp_digit d;
   char   *_s = str;

   /* check range of the maxlen, radix */
   if ((maxlen < 2) || (radix < 2) || (radix > 64)) {
      return MP_VAL;
   }

   /* quick out if its zero */
   if (mp_iszero(a) == MP_YES) {
      *str++ = '0';
      *str = '\0';
      return MP_OKAY;
   }

   if ((res = mp_init_copy(&t, a)) != MP_OKAY) {
      return res;
   }

   /* if it is negative output a - */
   if (t.sign == MP_NEG) {
      /* we have to reverse our digits later... but not the - sign!! */
      ++_s;

      /* store the flag and mark the number as positive */
      *str++ = '-';
      t.sign = MP_ZPOS;

      /* subtract a char */
      --maxlen;
   }

   digs = 0;
   while (mp_iszero(&t) == MP_NO) {
      if (--maxlen < 1) {
         /* no more room */
         break;
      }
      if ((res = mp_div_d(&t, (mp_digit)radix, &t, &d)) != MP_OKAY) {
         mp_clear(&t);
         return res;
      }
      *str++ = mp_s_rmap[d];
      ++digs;
   }

   /* reverse the digits of the string.  In this case _s points
    * to the first digit [exluding the sign] of the number
    */
   bn_reverse((unsigned char *)_s, digs);

   /* append a NULL so the string is properly terminated */
   *str = '\0';

   mp_clear(&t);
   return MP_OKAY;
}

#endif

/* ref:         $Format:%D$ */
/* git commit:  $Format:%H$ */
/* commit time: $Format:%ai$ */<|MERGE_RESOLUTION|>--- conflicted
+++ resolved
@@ -19,11 +19,7 @@
  *
  * Stores upto maxlen-1 chars and always a NULL byte
  */
-<<<<<<< HEAD
-int mp_toradix_n(const mp_int * a, char *str, int radix, int maxlen)
-=======
-int mp_toradix_n(mp_int *a, char *str, int radix, int maxlen)
->>>>>>> 30f7e69b
+int mp_toradix_n(const mp_int *a, char *str, int radix, int maxlen)
 {
    int     res, digs;
    mp_int  t;
@@ -65,7 +61,7 @@
          /* no more room */
          break;
       }
-      if ((res = mp_div_d(&t, (mp_digit)radix, &t, &d)) != MP_OKAY) {
+      if ((res = mp_div_d(&t, (mp_digit) radix, &t, &d)) != MP_OKAY) {
          mp_clear(&t);
          return res;
       }
