#include <tommath_private.h>
#ifdef BN_MP_PRIME_NEXT_PRIME_C
/* LibTomMath, multiple-precision integer library -- Tom St Denis
 *
 * LibTomMath is a library that provides multiple-precision
 * integer arithmetic as well as number theoretic functionality.
 *
 * The library was designed directly after the MPI library by
 * Michael Fromberger but has been written from scratch with
 * additional optimizations in place.
 *
 * The library is free for all purposes without any express
 * guarantee it works.
 *
 * Tom St Denis, tstdenis82@gmail.com, http://libtom.org
 */

/* finds the next prime after the number "a" using "t" trials
 * of Miller-Rabin.
 *
 * bbs_style = 1 means the prime must be congruent to 3 mod 4
 */
int mp_prime_next_prime(mp_int *a, int t, int bbs_style)
{
   int      err, res = MP_NO, x, y;
   mp_digit res_tab[PRIME_SIZE], step, kstep;
   mp_int   b;

   /* ensure t is valid */
   if ((t <= 0) || (t > PRIME_SIZE)) {
      return MP_VAL;
   }

   /* force positive */
   a->sign = MP_ZPOS;

   /* simple algo if a is less than the largest prime in the table */
   if (mp_cmp_d(a, ltm_prime_tab[PRIME_SIZE-1]) == MP_LT) {
      /* find which prime it is bigger than */
      for (x = PRIME_SIZE - 2; x >= 0; x--) {
          if (mp_cmp_d(a, ltm_prime_tab[x]) != MP_LT) {
             if (bbs_style == 1) {
                /* ok we found a prime smaller or
                 * equal [so the next is larger]
                 *
                 * however, the prime must be
                 * congruent to 3 mod 4
                 */
                if ((ltm_prime_tab[x + 1] & 3) != 3) {
                   /* scan upwards for a prime congruent to 3 mod 4 */
                   for (y = x + 1; y < PRIME_SIZE; y++) {
                       if ((ltm_prime_tab[y] & 3) == 3) {
                          mp_set(a, ltm_prime_tab[y]);
                          return MP_OKAY;
                       }
                   }
                }
             } else {
                mp_set(a, ltm_prime_tab[x + 1]);
                return MP_OKAY;
             }
          }
      }
      /* at this point a maybe 1 */
      if (mp_cmp_d(a, 1) == MP_EQ) {
         mp_set(a, 2);
         return MP_OKAY;
      }
      /* fall through to the sieve */
   }

   /* generate a prime congruent to 3 mod 4 or 1/3 mod 4? */
   if (bbs_style == 1) {
      kstep   = 4;
   } else {
      kstep   = 2;
   }

   /* at this point we will use a combination of a sieve and Miller-Rabin */

   if (bbs_style == 1) {
      /* if a mod 4 != 3 subtract the correct value to make it so */
      if ((a->dp[0] & 3) != 3) {
         if ((err = mp_sub_d(a, (a->dp[0] & 3) + 1, a)) != MP_OKAY) { return err; };
      }
   } else {
      if (mp_iseven(a) == MP_YES) {
         /* force odd */
         if ((err = mp_sub_d(a, 1, a)) != MP_OKAY) {
            return err;
         }
      }
   }

   /* generate the restable */
   for (x = 1; x < PRIME_SIZE; x++) {
      if ((err = mp_mod_d(a, ltm_prime_tab[x], res_tab + x)) != MP_OKAY) {
         return err;
      }
   }

   /* init temp used for Miller-Rabin Testing */
   if ((err = mp_init(&b)) != MP_OKAY) {
      return err;
   }

   for (;;) {
      /* skip to the next non-trivially divisible candidate */
      step = 0;
      do {
         /* y == 1 if any residue was zero [e.g. cannot be prime] */
         y     =  0;

         /* increase step to next candidate */
         step += kstep;

         /* compute the new residue without using division */
         for (x = 1; x < PRIME_SIZE; x++) {
             /* add the step to each residue */
             res_tab[x] += kstep;

             /* subtract the modulus [instead of using division] */
             if (res_tab[x] >= ltm_prime_tab[x]) {
                res_tab[x]  -= ltm_prime_tab[x];
             }

             /* set flag if zero */
             if (res_tab[x] == 0) {
                y = 1;
             }
         }
      } while ((y == 1) && (step < ((((mp_digit)1) << DIGIT_BIT) - kstep)));

      /* add the step */
      if ((err = mp_add_d(a, step, a)) != MP_OKAY) {
         goto LBL_ERR;
      }

      /* if didn't pass sieve and step == MAX then skip test */
      if ((y == 1) && (step >= ((((mp_digit)1) << DIGIT_BIT) - kstep))) {
         continue;
      }

      /* is this prime? */
      for (x = 0; x < t; x++) {
          mp_set(&b, ltm_prime_tab[x]);
          if ((err = mp_prime_miller_rabin(a, &b, &res)) != MP_OKAY) {
             goto LBL_ERR;
          }
          if (res == MP_NO) {
             break;
          }
      }

      if (res == MP_YES) {
         break;
      }
   }

   err = MP_OKAY;
LBL_ERR:
   mp_clear(&b);
   return err;
}

<<<<<<< HEAD
#endif
=======
#endif

/* $Source$ */
/* $Revision$ */
/* $Date$ */
>>>>>>> 2adcff3e
<|MERGE_RESOLUTION|>--- conflicted
+++ resolved
@@ -163,12 +163,8 @@
    return err;
 }
 
-<<<<<<< HEAD
-#endif
-=======
 #endif
 
 /* $Source$ */
 /* $Revision$ */
-/* $Date$ */
->>>>>>> 2adcff3e
+/* $Date$ */