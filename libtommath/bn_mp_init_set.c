#include <tommath_private.h>
#ifdef BN_MP_INIT_SET_C
/* LibTomMath, multiple-precision integer library -- Tom St Denis
 *
 * LibTomMath is a library that provides multiple-precision
 * integer arithmetic as well as number theoretic functionality.
 *
 * The library was designed directly after the MPI library by
 * Michael Fromberger but has been written from scratch with
 * additional optimizations in place.
 *
 * The library is free for all purposes without any express
 * guarantee it works.
 *
 * Tom St Denis, tstdenis82@gmail.com, http://libtom.org
 */

/* initialize and set a digit */
int mp_init_set (mp_int * a, mp_digit b)
{
  int err;
  if ((err = mp_init(a)) != MP_OKAY) {
     return err;
  }
  mp_set(a, b);
  return err;
}
<<<<<<< HEAD
#endif
=======
#endif

/* $Source$ */
/* $Revision$ */
/* $Date$ */
>>>>>>> f10147db
<|MERGE_RESOLUTION|>--- conflicted
+++ resolved
@@ -25,12 +25,8 @@
   mp_set(a, b);
   return err;
 }
-<<<<<<< HEAD
-#endif
-=======
 #endif
 
 /* $Source$ */
 /* $Revision$ */
-/* $Date$ */
->>>>>>> f10147db
+/* $Date$ */