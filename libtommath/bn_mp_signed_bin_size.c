#include <tommath.h>
#ifdef BN_MP_SIGNED_BIN_SIZE_C
/* LibTomMath, multiple-precision integer library -- Tom St Denis
 *
 * LibTomMath is a library that provides multiple-precision
 * integer arithmetic as well as number theoretic functionality.
 *
 * The library was designed directly after the MPI library by
 * Michael Fromberger but has been written from scratch with
 * additional optimizations in place.
 *
 * The library is free for all purposes without any express
 * guarantee it works.
 *
 * Tom St Denis, tomstdenis@gmail.com, http://math.libtomcrypt.com
 */

/* get the size for an signed equivalent */
int mp_signed_bin_size (mp_int * a)
{
  return 1 + mp_unsigned_bin_size (a);
}
<<<<<<< HEAD
#endif

/* $Source: /root/tcl/repos-to-convert/tcl/libtommath/bn_mp_signed_bin_size.c,v $ */
/* $Revision: 1.1.1.1.4.2 $ */
/* $Date: 2008/01/22 16:55:27 $ */
=======
#endif
>>>>>>> 64eb210f
<|MERGE_RESOLUTION|>--- conflicted
+++ resolved
@@ -20,12 +20,4 @@
 {
   return 1 + mp_unsigned_bin_size (a);
 }
-<<<<<<< HEAD
-#endif
-
-/* $Source: /root/tcl/repos-to-convert/tcl/libtommath/bn_mp_signed_bin_size.c,v $ */
-/* $Revision: 1.1.1.1.4.2 $ */
-/* $Date: 2008/01/22 16:55:27 $ */
-=======
-#endif
->>>>>>> 64eb210f
+#endif