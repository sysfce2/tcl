#include <tommath_private.h>
#ifdef BN_MP_OR_C
/* LibTomMath, multiple-precision integer library -- Tom St Denis
 *
 * LibTomMath is a library that provides multiple-precision
 * integer arithmetic as well as number theoretic functionality.
 *
 * The library was designed directly after the MPI library by
 * Michael Fromberger but has been written from scratch with
 * additional optimizations in place.
 *
 * The library is free for all purposes without any express
 * guarantee it works.
 *
 * Tom St Denis, tstdenis82@gmail.com, http://libtom.org
 */

/* OR two ints together */
int mp_or (mp_int * a, mp_int * b, mp_int * c)
{
  int     res, ix, px;
  mp_int  t, *x;

  if (a->used > b->used) {
    if ((res = mp_init_copy (&t, a)) != MP_OKAY) {
      return res;
    }
    px = b->used;
    x = b;
  } else {
    if ((res = mp_init_copy (&t, b)) != MP_OKAY) {
      return res;
    }
    px = a->used;
    x = a;
  }

  for (ix = 0; ix < px; ix++) {
    t.dp[ix] |= x->dp[ix];
  }
  mp_clamp (&t);
  mp_exch (c, &t);
  mp_clear (&t);
  return MP_OKAY;
}
<<<<<<< HEAD
#endif
=======
#endif

/* $Source$ */
/* $Revision$ */
/* $Date$ */
>>>>>>> f10147db
<|MERGE_RESOLUTION|>--- conflicted
+++ resolved
@@ -43,12 +43,8 @@
   mp_clear (&t);
   return MP_OKAY;
 }
-<<<<<<< HEAD
-#endif
-=======
 #endif
 
 /* $Source$ */
 /* $Revision$ */
-/* $Date$ */
->>>>>>> f10147db
+/* $Date$ */