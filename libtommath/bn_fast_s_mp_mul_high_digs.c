#include <tommath_private.h>
#ifdef BN_FAST_S_MP_MUL_HIGH_DIGS_C
/* LibTomMath, multiple-precision integer library -- Tom St Denis
 *
 * LibTomMath is a library that provides multiple-precision
 * integer arithmetic as well as number theoretic functionality.
 *
 * The library was designed directly after the MPI library by
 * Michael Fromberger but has been written from scratch with
 * additional optimizations in place.
 *
 * The library is free for all purposes without any express
 * guarantee it works.
 *
 * Tom St Denis, tstdenis82@gmail.com, http://libtom.org
 */

/* this is a modified version of fast_s_mul_digs that only produces
 * output digits *above* digs.  See the comments for fast_s_mul_digs
 * to see how it works.
 *
 * This is used in the Barrett reduction since for one of the multiplications
 * only the higher digits were needed.  This essentially halves the work.
 *
 * Based on Algorithm 14.12 on pp.595 of HAC.
 */
int fast_s_mp_mul_high_digs (mp_int * a, mp_int * b, mp_int * c, int digs)
{
  int     olduse, res, pa, ix, iz;
  mp_digit W[MP_WARRAY];
  mp_word  _W;

  /* grow the destination as required */
  pa = a->used + b->used;
  if (c->alloc < pa) {
    if ((res = mp_grow (c, pa)) != MP_OKAY) {
      return res;
    }
  }

  /* number of output digits to produce */
  pa = a->used + b->used;
  _W = 0;
  for (ix = digs; ix < pa; ix++) { 
      int      tx, ty, iy;
      mp_digit *tmpx, *tmpy;

      /* get offsets into the two bignums */
      ty = MIN(b->used-1, ix);
      tx = ix - ty;

      /* setup temp aliases */
      tmpx = a->dp + tx;
      tmpy = b->dp + ty;

      /* this is the number of times the loop will iterrate, essentially its 
         while (tx++ < a->used && ty-- >= 0) { ... }
       */
      iy = MIN(a->used-tx, ty+1);

      /* execute loop */
      for (iz = 0; iz < iy; iz++) {
         _W += ((mp_word)*tmpx++)*((mp_word)*tmpy--);
      }

      /* store term */
      W[ix] = ((mp_digit)_W) & MP_MASK;

      /* make next carry */
      _W = _W >> ((mp_word)DIGIT_BIT);
  }
  
  /* setup dest */
  olduse  = c->used;
  c->used = pa;

  {
    mp_digit *tmpc;

    tmpc = c->dp + digs;
    for (ix = digs; ix < pa; ix++) {
      /* now extract the previous digit [below the carry] */
      *tmpc++ = W[ix];
    }

    /* clear unused digits [that existed in the old copy of c] */
    for (; ix < olduse; ix++) {
      *tmpc++ = 0;
    }
  }
  mp_clamp (c);
  return MP_OKAY;
}
<<<<<<< HEAD
#endif
=======
#endif

/* $Source$ */
/* $Revision$ */
/* $Date$ */
>>>>>>> f10147db
<|MERGE_RESOLUTION|>--- conflicted
+++ resolved
@@ -91,12 +91,8 @@
   mp_clamp (c);
   return MP_OKAY;
 }
-<<<<<<< HEAD
-#endif
-=======
 #endif
 
 /* $Source$ */
 /* $Revision$ */
-/* $Date$ */
->>>>>>> f10147db
+/* $Date$ */