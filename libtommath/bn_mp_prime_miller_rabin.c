--- conflicted
+++ resolved
@@ -96,12 +96,8 @@
 LBL_N1:mp_clear (&n1);
   return err;
 }
-<<<<<<< HEAD
-#endif
-=======
 #endif
 
 /* $Source$ */
 /* $Revision$ */
-/* $Date$ */
->>>>>>> 2adcff3e
+/* $Date$ */