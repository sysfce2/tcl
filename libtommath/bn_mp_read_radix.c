--- conflicted
+++ resolved
@@ -85,13 +85,4 @@
   }
   return MP_OKAY;
 }
-<<<<<<< HEAD
-#endif
-
-/* $Source: /root/tcl/repos-to-convert/tcl/libtommath/bn_mp_read_radix.c,v $ */
-/* Tom's revision is 1.4. */
-/* $Revision: 1.2.2.3 $ */
-/* $Date: 2009/12/12 03:06:57 $ */
-=======
-#endif
->>>>>>> 64eb210f
+#endif