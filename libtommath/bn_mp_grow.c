#include "tommath_private.h"
#ifdef BN_MP_GROW_C
/* LibTomMath, multiple-precision integer library -- Tom St Denis
 *
 * LibTomMath is a library that provides multiple-precision
 * integer arithmetic as well as number theoretic functionality.
 *
 * The library was designed directly after the MPI library by
 * Michael Fromberger but has been written from scratch with
 * additional optimizations in place.
 *
 * SPDX-License-Identifier: Unlicense
 */

/* grow as required */
int mp_grow(mp_int *a, int size)
{
   int     i;
   mp_digit *tmp;

   /* if the alloc size is smaller alloc more ram */
   if (a->alloc < size) {
      /* ensure there are always at least MP_PREC digits extra on top */
      size += (MP_PREC * 2) - (size % MP_PREC);

      /* reallocate the array a->dp
       *
       * We store the return in a temporary variable
       * in case the operation failed we don't want
       * to overwrite the dp member of a.
       */
<<<<<<< HEAD
      tmp = OPT_CAST(mp_digit) XREALLOC(a->dp, sizeof(mp_digit) * (size_t)size);
=======
      tmp = (mp_digit *) XREALLOC(a->dp,
                                  (size_t)a->alloc * sizeof (mp_digit),
                                  (size_t)size * sizeof(mp_digit));
>>>>>>> 0dfee54d
      if (tmp == NULL) {
         /* reallocation failed but "a" is still valid [can be freed] */
         return MP_MEM;
      }

      /* reallocation succeeded so set a->dp */
      a->dp = tmp;

      /* zero excess digits */
      i        = a->alloc;
      a->alloc = size;
      for (; i < a->alloc; i++) {
         a->dp[i] = 0;
      }
   }
   return MP_OKAY;
}
#endif

/* ref:         $Format:%D$ */
/* git commit:  $Format:%H$ */
/* commit time: $Format:%ai$ */<|MERGE_RESOLUTION|>--- conflicted
+++ resolved
@@ -29,13 +29,9 @@
        * in case the operation failed we don't want
        * to overwrite the dp member of a.
        */
-<<<<<<< HEAD
-      tmp = OPT_CAST(mp_digit) XREALLOC(a->dp, sizeof(mp_digit) * (size_t)size);
-=======
       tmp = (mp_digit *) XREALLOC(a->dp,
                                   (size_t)a->alloc * sizeof (mp_digit),
                                   (size_t)size * sizeof(mp_digit));
->>>>>>> 0dfee54d
       if (tmp == NULL) {
          /* reallocation failed but "a" is still valid [can be freed] */
          return MP_MEM;
