#include <tommath_private.h>
#ifdef BN_MP_ADD_C
/* LibTomMath, multiple-precision integer library -- Tom St Denis
 *
 * LibTomMath is a library that provides multiple-precision
 * integer arithmetic as well as number theoretic functionality.
 *
 * The library was designed directly after the MPI library by
 * Michael Fromberger but has been written from scratch with
 * additional optimizations in place.
 *
 * The library is free for all purposes without any express
 * guarantee it works.
 *
 * Tom St Denis, tstdenis82@gmail.com, http://libtom.org
 */

/* high level addition (handles signs) */
<<<<<<< HEAD
int mp_add (const mp_int * a, const mp_int * b, mp_int * c)
=======
int mp_add(mp_int *a, mp_int *b, mp_int *c)
>>>>>>> d4e73bca
{
   int     sa, sb, res;

   /* get sign of both inputs */
   sa = a->sign;
   sb = b->sign;

   /* handle two cases, not four */
   if (sa == sb) {
      /* both positive or both negative */
      /* add their magnitudes, copy the sign */
      c->sign = sa;
      res = s_mp_add(a, b, c);
   } else {
      /* one positive, the other negative */
      /* subtract the one with the greater magnitude from */
      /* the one of the lesser magnitude.  The result gets */
      /* the sign of the one with the greater magnitude. */
      if (mp_cmp_mag(a, b) == MP_LT) {
         c->sign = sb;
         res = s_mp_sub(b, a, c);
      } else {
         c->sign = sa;
         res = s_mp_sub(a, b, c);
      }
   }
   return res;
}

#endif

/* ref:         $Format:%D$ */
/* git commit:  $Format:%H$ */
/* commit time: $Format:%ai$ */<|MERGE_RESOLUTION|>--- conflicted
+++ resolved
@@ -16,11 +16,7 @@
  */
 
 /* high level addition (handles signs) */
-<<<<<<< HEAD
-int mp_add (const mp_int * a, const mp_int * b, mp_int * c)
-=======
-int mp_add(mp_int *a, mp_int *b, mp_int *c)
->>>>>>> d4e73bca
+int mp_add(const mp_int *a, const mp_int *b, mp_int *c)
 {
    int     sa, sb, res;
 
