# Tcl package index file, version 1.1
# This file is generated by the "pkg_mkIndex -direct" command
# and sourced either when an application starts up or
# by a "package unknown" script.  It invokes the
# "package ifneeded" command to set up package-related
# information so that packages will be loaded automatically
# in response to "package require" commands.  When this
# script is sourced, the variable $dir must contain the
# full path name of this file's directory.

<<<<<<< HEAD
if {![package vsatisfies [package provide Tcl] 8.5-]} {return}
package ifneeded tcltest 2.3.7 [list source [file join $dir tcltest.tcl]]
=======
if {![package vsatisfies [package provide Tcl] 8.5]} {return}
package ifneeded tcltest 2.3.8 [list source [file join $dir tcltest.tcl]]
>>>>>>> e1b54e0e
<|MERGE_RESOLUTION|>--- conflicted
+++ resolved
@@ -8,10 +8,5 @@
 # script is sourced, the variable $dir must contain the
 # full path name of this file's directory.
 
-<<<<<<< HEAD
 if {![package vsatisfies [package provide Tcl] 8.5-]} {return}
-package ifneeded tcltest 2.3.7 [list source [file join $dir tcltest.tcl]]
-=======
-if {![package vsatisfies [package provide Tcl] 8.5]} {return}
-package ifneeded tcltest 2.3.8 [list source [file join $dir tcltest.tcl]]
->>>>>>> e1b54e0e
+package ifneeded tcltest 2.3.8 [list source [file join $dir tcltest.tcl]]