--- conflicted
+++ resolved
@@ -15,11 +15,6 @@
 # Copyright (c) 2000 by Ajuba Solutions
 # Contributions from Don Porter, NIST, 2002.  (not subject to US copyright)
 # All rights reserved.
-<<<<<<< HEAD
-#
-# RCS: @(#) $Id: tcltest.tcl,v 1.106 2009/09/01 14:13:23 dgp Exp $
-=======
->>>>>>> 09374559
 
 package require Tcl 8.5		;# -verbose line uses [info frame]
 namespace eval tcltest {
