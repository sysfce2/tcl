--- conflicted
+++ resolved
@@ -1,11 +1,3 @@
 if {![package vsatisfies [package provide Tcl] 8.5-]} return
 if {[info sharedlibextension] != ".dll"} return
-<<<<<<< HEAD
-package ifneeded dde 1.4.2 [list load [file join $dir tcldde14.dll] dde]
-=======
-if {[::tcl::pkgconfig get debug]} {
-    package ifneeded dde 1.4.3 [list load [file join $dir tcldde14g.dll] dde]
-} else {
-    package ifneeded dde 1.4.3 [list load [file join $dir tcldde14.dll] dde]
-}
->>>>>>> f13b7726
+package ifneeded dde 1.4.3 [list load [file join $dir tcldde14.dll] dde]