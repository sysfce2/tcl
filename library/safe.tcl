--- conflicted
+++ resolved
@@ -83,17 +83,11 @@
         set autoPath {}
     }
     set Args [::tcl::OptKeyParse ::safe::interpCreate $args]
-<<<<<<< HEAD
-    RejectExcessColons $slave
+    RejectExcessColons $child
 
     set withAutoPath [::tcl::OptProcArgGiven -autoPath]
-    InterpCreate $slave $accessPath \
+    InterpCreate $child $accessPath \
 	[InterpStatics] [InterpNested] $deleteHook $autoPath $withAutoPath
-=======
-    RejectExcessColons $child
-    InterpCreate $child $accessPath \
-	[InterpStatics] [InterpNested] $deleteHook
->>>>>>> ff1e919a
 }
 
 proc ::safe::interpInit {args} {
@@ -105,17 +99,11 @@
     if {![::interp exists $child]} {
 	return -code error "\"$child\" is not an interpreter"
     }
-<<<<<<< HEAD
-    RejectExcessColons $slave
+    RejectExcessColons $child
 
     set withAutoPath [::tcl::OptProcArgGiven -autoPath]
-    InterpInit $slave $accessPath \
+    InterpInit $child $accessPath \
 	[InterpStatics] [InterpNested] $deleteHook $autoPath $withAutoPath
-=======
-    RejectExcessColons $child
-    InterpInit $child $accessPath \
-	[InterpStatics] [InterpNested] $deleteHook
->>>>>>> ff1e919a
 }
 
 # Check that the given child is "one of us"
@@ -262,15 +250,10 @@
 		set deleteHook $state(cleanupHook)
 	    }
 	    # we can now reconfigure :
-<<<<<<< HEAD
 	    set withAutoPath [::tcl::OptProcArgGiven -autoPath]
-	    InterpSetConfig $slave $accessPath $statics $nested $deleteHook $autoPath $withAutoPath
-
-	    # auto_reset the slave (to completely synch the new access_path) tests safe-9.8 safe-9.9
-=======
-	    InterpSetConfig $child $accessPath $statics $nested $deleteHook
-	    # auto_reset the child (to completly synch the new access_path)
->>>>>>> ff1e919a
+	    InterpSetConfig $child $accessPath $statics $nested $deleteHook $autoPath $withAutoPath
+
+	    # auto_reset the child (to completely synch the new access_path) tests safe-9.8 safe-9.9
 	    if {$doreset} {
 		if {[catch {::interp eval $child {auto_reset}} msg]} {
 		    Log $child "auto_reset failed: $msg"
@@ -320,12 +303,8 @@
 # Optional Arguments :
 # + child name : if empty, generated name will be used
 # + access_path: path list controlling where load/source can occur,
-<<<<<<< HEAD
-#                if empty: the master auto_path and its subdirectories will be
+#                if empty: the parent auto_path and its subdirectories will be
 #                used.
-=======
-#                if empty: the parent auto_path will be used.
->>>>>>> ff1e919a
 # + staticsok  : flag, if 0 :no static package can be loaded (load {} Xxx)
 #                      if 1 :static packages are ok.
 # + nestedok   : flag, if 0 :no loading to sub-sub interps (load xx xx sub)
@@ -352,24 +331,14 @@
     }
     Log $child "Created" NOTICE
 
-<<<<<<< HEAD
-    # Initialize it. (returns slave name)
-    InterpInit $slave $access_path $staticsok $nestedok $deletehook $autoPath $withAutoPath
-=======
     # Initialize it. (returns child name)
-    InterpInit $child $access_path $staticsok $nestedok $deletehook
->>>>>>> ff1e919a
+    InterpInit $child $access_path $staticsok $nestedok $deletehook $autoPath $withAutoPath
 }
 
 #
 # InterpSetConfig (was setAccessPath) :
-<<<<<<< HEAD
-#    Sets up slave virtual access path and corresponding structure within
-#    the master. Also sets the tcl_library in the slave to be the first
-=======
-#    Sets up child virtual auto_path and corresponding structure within
+#    Sets up child virtual access path and corresponding structure within
 #    the parent. Also sets the tcl_library in the child to be the first
->>>>>>> ff1e919a
 #    directory in the path.
 #    NB: If you change the path after the child has been initialized you
 #    probably need to call "auto_reset" in the child in order that it gets
@@ -377,13 +346,9 @@
 #
 #    It is the caller's responsibility, if it supplies a non-empty value for
 #    access_path, to make the first directory in the path suitable for use as
-#    tcl_library, and (if ![setSyncMode]), to set the slave's ::auto_path.
-
-<<<<<<< HEAD
-proc ::safe::InterpSetConfig {slave access_path staticsok nestedok deletehook autoPath withAutoPath} {
-=======
-proc ::safe::InterpSetConfig {child access_path staticsok nestedok deletehook} {
->>>>>>> ff1e919a
+#    tcl_library, and (if ![setSyncMode]), to set the child's ::auto_path.
+
+proc ::safe::InterpSetConfig {child access_path staticsok nestedok deletehook autoPath withAutoPath} {
     global auto_path
     variable AutoPathSync
 
@@ -425,7 +390,7 @@
     Log $child "Setting accessPath=($access_path) staticsok=$staticsok\
 		nestedok=$nestedok deletehook=($deletehook)" NOTICE
     if {!$AutoPathSync} {
-        Log $slave "Setting auto_path=($raw_auto_path)" NOTICE
+        Log $child "Setting auto_path=($raw_auto_path)" NOTICE
     }
 
     namespace upvar ::safe [VarName $child] state
@@ -452,7 +417,7 @@
 	incr i
     }
 
-    # Set the slave auto_path to a tokenized raw_auto_path.
+    # Set the child auto_path to a tokenized raw_auto_path.
     # Silently ignore any directories that are not in the access path.
     # If [setSyncMode], SyncAccessPath will overwrite this value with the
     # full access path.
@@ -463,7 +428,7 @@
 	    lappend tokens_auto_path [dict get $remap_access_path $dir]
 	}
     }
-    ::interp eval $slave [list set auto_path $tokens_auto_path]
+    ::interp eval $child [list set auto_path $tokens_auto_path]
 
     # Add the tcl::tm directories to the access path.
     set morepaths [::tcl::tm::list]
@@ -520,15 +485,11 @@
     set state(nestedok)          $nestedok
     set state(cleanupHook)       $deletehook
 
-<<<<<<< HEAD
     if {!$AutoPathSync} {
         set state(auto_path)     $raw_auto_path
     }
 
-    SyncAccessPath $slave
-=======
     SyncAccessPath $child
->>>>>>> ff1e919a
     return
 }
 
@@ -537,20 +498,20 @@
 # DetokPath:
 #    Convert tokens to directories where possible.
 #    Leave undefined tokens unconverted.  They are
-#    nonsense in both the slave and the master.
-#
-proc ::safe::DetokPath {slave tokenPath} {
-    namespace upvar ::safe [VarName $slave] state
-
-    set slavePath {}
+#    nonsense in both the child and the parent.
+#
+proc ::safe::DetokPath {child tokenPath} {
+    namespace upvar ::safe [VarName $child] state
+
+    set childPath {}
     foreach token $tokenPath {
 	if {[dict exists $state(access_path,map) $token]} {
-	    lappend slavePath [dict get $state(access_path,map) $token]
+	    lappend childPath [dict get $state(access_path,map) $token]
 	} else {
-	    lappend slavePath $token
-	}
-    }
-    return $slavePath
+	    lappend childPath $token
+	}
+    }
+    return $childPath
 }
 
 #
@@ -558,17 +519,11 @@
 # interpFindInAccessPath:
 #    Search for a real directory and returns its virtual Id (including the
 #    "$")
-<<<<<<< HEAD
 #
 #    When debugging, use TranslatePath for the inverse operation.
-proc ::safe::interpFindInAccessPath {slave path} {
-    CheckInterp $slave
-    namespace upvar ::safe [VarName $slave] state
-=======
 proc ::safe::interpFindInAccessPath {child path} {
     CheckInterp $child
     namespace upvar ::safe [VarName $child] state
->>>>>>> ff1e919a
 
     if {![dict exists $state(access_path,remap) $path]} {
 	return -code error "$path not found in access path"
@@ -618,11 +573,7 @@
 			 withAutoPath
 		     } {
     # Configure will generate an access_path when access_path is empty.
-<<<<<<< HEAD
-    InterpSetConfig $slave $access_path $staticsok $nestedok $deletehook $autoPath $withAutoPath
-=======
-    InterpSetConfig $child $access_path $staticsok $nestedok $deletehook
->>>>>>> ff1e919a
+    InterpSetConfig $child $access_path $staticsok $nestedok $deletehook $autoPath $withAutoPath
 
     # NB we need to add [namespace current], aliases are always absolute
     # paths.
@@ -809,47 +760,28 @@
 # ------------------- END OF PUBLIC METHODS ------------
 
 #
-<<<<<<< HEAD
-# Sets the slave auto_path to its recorded access path.  Also sets
+# Sets the child auto_path to its recorded access path.  Also sets
 # tcl_library to the first token of the access path.
 #
-proc ::safe::SyncAccessPath {slave} {
+proc ::safe::SyncAccessPath {child} {
     variable AutoPathSync
-    namespace upvar ::safe [VarName $slave] state
-
-    set slave_access_path $state(access_path,slave)
+    namespace upvar ::safe [VarName $child] state
+
+    set child_access_path $state(access_path,child)
     if {$AutoPathSync} {
-	::interp eval $slave [list set auto_path $slave_access_path]
-
-	Log $slave "auto_path in $slave has been set to $slave_access_path"\
+	::interp eval $child [list set auto_path $child_access_path]
+
+	Log $child "auto_path in $child has been set to $child_access_path"\
 		NOTICE
     }
-=======
-# Sets the child auto_path to the parent recorded value.  Also sets
-# tcl_library to the first token of the virtual path.
-#
-proc ::safe::SyncAccessPath {child} {
-    namespace upvar ::safe [VarName $child] state
-
-    set child_access_path $state(access_path,child)
-    ::interp eval $child [list set auto_path $child_access_path]
-
-    Log $child "auto_path in $child has been set to $child_access_path"\
-	NOTICE
->>>>>>> ff1e919a
 
     # This code assumes that info library is the first element in the
     # list of access path's. See -> InterpSetConfig for the code which
     # ensures this condition.
 
-<<<<<<< HEAD
-    ::interp eval $slave [list \
-	      set tcl_library [lindex $slave_access_path 0]]
-    return
-=======
     ::interp eval $child [list \
 	      set tcl_library [lindex $child_access_path 0]]
->>>>>>> ff1e919a
+    return
 }
 
 # Returns the virtual token for directory number N.
@@ -908,14 +840,9 @@
 
 # AliasGlob is the target of the "glob" alias in safe interpreters.
 
-<<<<<<< HEAD
-proc ::safe::AliasGlob {slave args} {
+proc ::safe::AliasGlob {child args} {
     variable AutoPathSync
-    Log $slave "GLOB ! $args" NOTICE
-=======
-proc ::safe::AliasGlob {child args} {
     Log $child "GLOB ! $args" NOTICE
->>>>>>> ff1e919a
     set cmd {}
     set at 0
     array set got {
@@ -1384,13 +1311,8 @@
     variable AutoPathSync
 
     # Share the descriptions
-<<<<<<< HEAD
     set OptList {
-	{-accessPath -list {} "access path for the slave"}
-=======
-    set temp [::tcl::OptKeyRegister {
 	{-accessPath -list {} "access path for the child"}
->>>>>>> ff1e919a
 	{-noStatics "prevent loading of statically linked pkgs"}
 	{-statics true "loading of statically linked pkgs"}
 	{-nestedLoadOk "allow nested loading"}
@@ -1398,7 +1320,7 @@
 	{-deleteHook -script {} "delete hook"}
     }
     if {!$AutoPathSync} {
-        lappend OptList {-autoPath -list {} "::auto_path for the slave"}
+        lappend OptList {-autoPath -list {} "::auto_path for the child"}
     }
     set temp [::tcl::OptKeyRegister $OptList]
 
@@ -1463,7 +1385,7 @@
         set args [expr {$newValue && $newValue}]
         if {([info vars ::safe::S*] ne {}) && ($args != $AutoPathSync)} {
             return -code error \
-                    "cannot set new value while Safe Base slaves exist"
+                    "cannot set new value while Safe Base child interpreters exist"
         }
         if {($args != $AutoPathSync)} {
             set AutoPathSync {*}$args
@@ -1486,7 +1408,7 @@
 
     # AutoPathSync
     #
-    # Set AutoPathSync to 0 to give a slave's ::auto_path the same meaning as
+    # Set AutoPathSync to 0 to give a child's ::auto_path the same meaning as
     # for an unsafe interpreter: the package command will search its directories
     # and first-level subdirectories for pkgIndex.tcl files; the auto-loader
     # will search its directories for tclIndex files.  The access path and
@@ -1494,12 +1416,12 @@
     # not be updated when the user calls ::safe::interpAddToAccessPath to add to
     # the access path.  If the user specifies an access path when calling
     # interpCreate, interpInit or interpConfigure, it is the user's
-    # responsibility to define the slave's auto_path.  If these commands are
-    # called with no (or empty) access path, the slave's auto_path will be set
-    # to a tokenized form of the master's auto_path, and these directories and
+    # responsibility to define the child's auto_path.  If these commands are
+    # called with no (or empty) access path, the child's auto_path will be set
+    # to a tokenized form of the parent's auto_path, and these directories and
     # their first-level subdirectories will be added to the access path.
     #
-    # Set to 1 for "traditional" behavior: a slave's entire access path and
+    # Set to 1 for "traditional" behavior: a child's entire access path and
     # module path are copied to its ::auto_path, which is updated whenever
     # the user calls ::safe::interpAddToAccessPath to add to the access path.
     variable AutoPathSync 1
@@ -1520,25 +1442,21 @@
     # access_path,child : Ditto, as the path tokens as seen by the child.
     # access_path,map   : dict ( token -> path )
     # access_path,remap : dict ( path -> token )
-<<<<<<< HEAD
-    # auto_path         : List of paths requested by the caller as slave's ::auto_path.
-    # tm_path_slave     : List of TM root directories, as tokens seen by the slave.
-=======
+    # auto_path         : List of paths requested by the caller as child's ::auto_path.
     # tm_path_child     : List of TM root directories, as tokens seen by the child.
->>>>>>> ff1e919a
     # staticsok         : Value of option -statics
     # nestedok          : Value of option -nested
     # cleanupHook       : Value of option -deleteHook
     #
-    # In principle, the slave can change its value of ::auto_path -
+    # In principle, the child can change its value of ::auto_path -
     # - a package might add a path (that is already in the access path) for
     #   access to tclIndex files;
     # - the script might remove some elements of the auto_path.
-    # However, this is really the business of the master, and the auto_path will
+    # However, this is really the business of the parent, and the auto_path will
     # be reset whenever the token mapping changes (i.e. when option -accessPath is
     # used to change the access path).
     # -autoPath is now stored in the array and is no longer obtained from
-    # the slave.
+    # the child.
 }
 
 ::safe::Setup