# safe.tcl --
#
# This file provide a safe loading/sourcing mechanism for safe interpreters.
# It implements a virtual path mecanism to hide the real pathnames from the
# slave. It runs in a master interpreter and sets up data structure and
# aliases that will be invoked when used from a slave interpreter.
#
# See the safe.n man page for details.
#
# Copyright (c) 1996-1997 Sun Microsystems, Inc.
#
# See the file "license.terms" for information on usage and redistribution of
# this file, and for a DISCLAIMER OF ALL WARRANTIES.

#
# The implementation is based on namespaces. These naming conventions are
# followed:
# Private procs starts with uppercase.
# Public  procs are exported and starts with lowercase
#

# Needed utilities package
package require opt 0.4.7

# Create the safe namespace
namespace eval ::safe {
    # Exported API:
    namespace export interpCreate interpInit interpConfigure interpDelete \
	interpAddToAccessPath interpFindInAccessPath setLogCmd
}

# Helper function to resolve the dual way of specifying staticsok (either
# by -noStatics or -statics 0)
proc ::safe::InterpStatics {} {
    foreach v {Args statics noStatics} {
	upvar $v $v
    }
    set flag [::tcl::OptProcArgGiven -noStatics]
    if {$flag && (!$noStatics == !$statics)
	&& ([::tcl::OptProcArgGiven -statics])} {
	return -code error\
	    "conflicting values given for -statics and -noStatics"
    }
    if {$flag} {
	return [expr {!$noStatics}]
    } else {
	return $statics
    }
}

# Helper function to resolve the dual way of specifying nested loading
# (either by -nestedLoadOk or -nested 1)
proc ::safe::InterpNested {} {
    foreach v {Args nested nestedLoadOk} {
	upvar $v $v
    }
    set flag [::tcl::OptProcArgGiven -nestedLoadOk]
    # note that the test here is the opposite of the "InterpStatics" one
    # (it is not -noNested... because of the wanted default value)
    if {$flag && (!$nestedLoadOk != !$nested)
	&& ([::tcl::OptProcArgGiven -nested])} {
	return -code error\
	    "conflicting values given for -nested and -nestedLoadOk"
    }
    if {$flag} {
	# another difference with "InterpStatics"
	return $nestedLoadOk
    } else {
	return $nested
    }
}

####
#
#  API entry points that needs argument parsing :
#
####

# Interface/entry point function and front end for "Create"
proc ::safe::interpCreate {args} {
    variable AutoPathSync
    if {$AutoPathSync} {
        set autoPath {}
    }
    set Args [::tcl::OptKeyParse ::safe::interpCreate $args]
<<<<<<< HEAD

    set withAutoPath [::tcl::OptProcArgGiven -autoPath]
=======
    RejectExcessColons $slave
>>>>>>> 720183a9
    InterpCreate $slave $accessPath \
	[InterpStatics] [InterpNested] $deleteHook $autoPath $withAutoPath
}

proc ::safe::interpInit {args} {
    variable AutoPathSync
    if {$AutoPathSync} {
        set autoPath {}
    }
    set Args [::tcl::OptKeyParse ::safe::interpIC $args]
    if {![::interp exists $slave]} {
	return -code error "\"$slave\" is not an interpreter"
    }
<<<<<<< HEAD
    set withAutoPath [::tcl::OptProcArgGiven -autoPath]
=======
    RejectExcessColons $slave
>>>>>>> 720183a9
    InterpInit $slave $accessPath \
	[InterpStatics] [InterpNested] $deleteHook $autoPath $withAutoPath
}

# Check that the given slave is "one of us"
proc ::safe::CheckInterp {slave} {
    namespace upvar ::safe [VarName $slave] state
    if {![info exists state] || ![::interp exists $slave]} {
	return -code error \
	    "\"$slave\" is not an interpreter managed by ::safe::"
    }
}

# Interface/entry point function and front end for "Configure".  This code
# is awfully pedestrian because it would need more coupling and support
# between the way we store the configuration values in safe::interp's and
# the Opt package. Obviously we would like an OptConfigure to avoid
# duplicating all this code everywhere.
# -> TODO (the app should share or access easily the program/value stored
# by opt)

# This is even more complicated by the boolean flags with no values that
# we had the bad idea to support for the sake of user simplicity in
# create/init but which makes life hard in configure...
# So this will be hopefully written and some integrated with opt1.0
# (hopefully for tcl8.1 ?)
proc ::safe::interpConfigure {args} {
    variable AutoPathSync
    switch [llength $args] {
	1 {
	    # If we have exactly 1 argument the semantic is to return all
	    # the current configuration. We still call OptKeyParse though
	    # we know that "slave" is our given argument because it also
	    # checks for the "-help" option.
	    set Args [::tcl::OptKeyParse ::safe::interpIC $args]
	    CheckInterp $slave
	    namespace upvar ::safe [VarName $slave] state

	    set TMP [list \
		[list -accessPath $state(access_path)] \
		[list -statics    $state(staticsok)]   \
		[list -nested     $state(nestedok)]    \
	        [list -deleteHook $state(cleanupHook)] \
	    ]
	    if {!$AutoPathSync} {
	        set SLAP [DetokPath $slave [$slave eval set ::auto_path]]
	        lappend TMP [list -autoPath $SLAP]
	    }
	    return [join $TMP]
	}
	2 {
	    # If we have exactly 2 arguments the semantic is a "configure
	    # get"
	    lassign $args slave arg

	    # get the flag sub program (we 'know' about Opt's internal
	    # representation of data)
	    set desc [lindex [::tcl::OptKeyGetDesc ::safe::interpIC] 2]
	    set hits [::tcl::OptHits desc $arg]
	    if {$hits > 1} {
		return -code error [::tcl::OptAmbigous $desc $arg]
	    } elseif {$hits == 0} {
		return -code error [::tcl::OptFlagUsage $desc $arg]
	    }
	    CheckInterp $slave
	    namespace upvar ::safe [VarName $slave] state

	    set item [::tcl::OptCurDesc $desc]
	    set name [::tcl::OptName $item]
	    switch -exact -- $name {
		-accessPath {
		    return [list -accessPath $state(access_path)]
		}
		-autoPath {
		    if {$AutoPathSync} {
		        return -code error "unknown flag $name (bug)"
		    } else {
		        set SLAP [DetokPath $slave [$slave eval set ::auto_path]]
		        return [list -autoPath $SLAP]
		    }
		}
		-statics    {
		    return [list -statics $state(staticsok)]
		}
		-nested     {
		    return [list -nested $state(nestedok)]
		}
		-deleteHook {
		    return [list -deleteHook $state(cleanupHook)]
		}
		-noStatics {
		    # it is most probably a set in fact but we would need
		    # then to jump to the set part and it is not *sure*
		    # that it is a set action that the user want, so force
		    # it to use the unambigous -statics ?value? instead:
		    return -code error\
			"ambigous query (get or set -noStatics ?)\
				use -statics instead"
		}
		-nestedLoadOk {
		    return -code error\
			"ambigous query (get or set -nestedLoadOk ?)\
				use -nested instead"
		}
		default {
		    return -code error "unknown flag $name (bug)"
		}
	    }
	}
	default {
	    # Otherwise we want to parse the arguments like init and
	    # create did
	    set Args [::tcl::OptKeyParse ::safe::interpIC $args]
	    CheckInterp $slave
	    namespace upvar ::safe [VarName $slave] state

	    # Get the current (and not the default) values of whatever has
	    # not been given:
	    if {![::tcl::OptProcArgGiven -accessPath]} {
		set doreset 0
		set accessPath $state(access_path)
	    } else {
		set doreset 1
	    }
	    if {(!$AutoPathSync) && (![::tcl::OptProcArgGiven -autoPath])} {
		set SLAP [DetokPath $slave [$slave eval set ::auto_path]]
		set autoPath $SLAP
	    } elseif {$AutoPathSync} {
		set autoPath {}
	    } else {
	    }
	    if {
		![::tcl::OptProcArgGiven -statics]
		&& ![::tcl::OptProcArgGiven -noStatics]
	    } then {
		set statics    $state(staticsok)
	    } else {
		set statics    [InterpStatics]
	    }
	    if {
		[::tcl::OptProcArgGiven -nested] ||
		[::tcl::OptProcArgGiven -nestedLoadOk]
	    } then {
		set nested     [InterpNested]
	    } else {
		set nested     $state(nestedok)
	    }
	    if {![::tcl::OptProcArgGiven -deleteHook]} {
		set deleteHook $state(cleanupHook)
	    }
	    # we can now reconfigure :
	    set withAutoPath [::tcl::OptProcArgGiven -autoPath]
	    set slave_tm_rel [InterpSetConfig $slave $accessPath $statics $nested $deleteHook $autoPath $withAutoPath]
	    # auto_reset the slave (to completly synch the new access_path)
	    if {$doreset} {
		if {[catch {::interp eval $slave {auto_reset}} msg]} {
		    Log $slave "auto_reset failed: $msg"
		} else {
		    Log $slave "successful auto_reset" NOTICE
		}

		# Sync the paths used to search for Tcl modules.
		::interp eval $slave {tcl::tm::path remove {*}[tcl::tm::list]}
		if {[llength $state(tm_path_slave)] > 0} {
		    ::interp eval $slave [list \
			    ::tcl::tm::add {*}[lreverse $state(tm_path_slave)]]
		}

		# Wherever possible, refresh package/module data.
		# - Ideally [package ifneeded $pkg $ver {}] would clear the
		#   stale data from the interpreter, but instead it sets a
		#   nonsense empty script.
		# - We cannot purge stale package data, but we can overwrite
		#   it where we have fresh data.  Any remaining stale data will
		#   do no harm but the error messages may be cryptic.
		::interp eval $slave [list catch {package require NOEXIST}]
		foreach rel $slave_tm_rel {
		    set cmd [list package require [string map {/ ::} $rel]::NOEXIST]
		    ::interp eval $slave [list catch $cmd]
		}
	    }
	}
    }
}

####
#
#  Functions that actually implements the exported APIs
#
####

#
# safe::InterpCreate : doing the real job
#
# This procedure creates a safe slave and initializes it with the safe
# base aliases.
# NB: slave name must be simple alphanumeric string, no spaces, no (), no
# {},...  {because the state array is stored as part of the name}
#
# Returns the slave name.
#
# Optional Arguments :
# + slave name : if empty, generated name will be used
# + access_path: path list controlling where load/source can occur,
#                if empty: the master auto_path and its subdirectories will be
#                used.
# + staticsok  : flag, if 0 :no static package can be loaded (load {} Xxx)
#                      if 1 :static packages are ok.
# + nestedok   : flag, if 0 :no loading to sub-sub interps (load xx xx sub)
#                      if 1 : multiple levels are ok.

# use the full name and no indent so auto_mkIndex can find us
proc ::safe::InterpCreate {
			   slave
			   access_path
			   staticsok
			   nestedok
			   deletehook
			   autoPath
			   withAutoPath
		       } {
    # Create the slave.
    # If evaluated in ::safe, the interpreter command for foo is ::foo;
    # but for foo::bar is safe::foo::bar.  So evaluate in :: instead.
    if {$slave ne ""} {
	namespace eval :: [list ::interp create -safe $slave]
    } else {
	# empty argument: generate slave name
	set slave [::interp create -safe]
    }
    Log $slave "Created" NOTICE

    # Initialize it. (returns slave name)
    InterpInit $slave $access_path $staticsok $nestedok $deletehook $autoPath $withAutoPath
}

#
# InterpSetConfig (was setAccessPath) :
#    Sets up slave virtual access path and corresponding structure within
#    the master. Also sets the tcl_library in the slave to be the first
#    directory in the path.
#    NB: If you change the path after the slave has been initialized you
#    probably need to call "auto_reset" in the slave in order that it gets
#    the right auto_index() array values.
#
#    It is the caller's responsibility, if it supplies a non-empty value for
#    access_path, to make the first directory in the path suitable for use as
#    tcl_library, and (if ![setAutoPathSync]), to set the slave's ::auto_path.

proc ::safe::InterpSetConfig {slave access_path staticsok nestedok deletehook autoPath withAutoPath} {
    global auto_path
    variable AutoPathSync

    # determine and store the access path if empty
    if {$access_path eq ""} {
	set access_path $auto_path

	# Make sure that tcl_library is in auto_path and at the first
	# position (needed by setAccessPath)
	set where [lsearch -exact $access_path [info library]]
	if {$where == -1} {
	    # not found, add it.
	    set access_path [linsert $access_path 0 [info library]]
	    Log $slave "tcl_library was not in auto_path,\
			added it to slave's access_path" NOTICE
	} elseif {$where != 0} {
	    # not first, move it first
	    set access_path [linsert \
				 [lreplace $access_path $where $where] \
				 0 [info library]]
	    Log $slave "tcl_libray was not in first in auto_path,\
			moved it to front of slave's access_path" NOTICE
	}

	set raw_auto_path $access_path

	# Add 1st level sub dirs (will searched by auto loading from tcl
	# code in the slave using glob and thus fail, so we add them here
	# so by default it works the same).
	set access_path [AddSubDirs $access_path]
    } else {
        set raw_auto_path $autoPath
    }

    if {$withAutoPath} {
        set raw_auto_path $autoPath
    }

    Log $slave "Setting accessPath=($access_path) staticsok=$staticsok\
		nestedok=$nestedok deletehook=($deletehook)" NOTICE
    if {!$AutoPathSync} {
        Log $slave "Setting auto_path=($raw_auto_path)" NOTICE
    }

    namespace upvar ::safe [VarName $slave] state

    # clear old autopath if it existed
    # build new one
    # Extend the access list with the paths used to look for Tcl Modules.
    # We save the virtual form separately as well, as syncing it with the
    # slave has to be defered until the necessary commands are present for
    # setup.
    set norm_access_path  {}
    set slave_access_path {}
    set map_access_path   {}
    set remap_access_path {}
    set slave_tm_path     {}
    set slave_tm_roots    {}
    set slave_tm_rel      {}

    set i 0
    foreach dir $access_path {
	set token [PathToken $i]
	lappend slave_access_path  $token
	lappend map_access_path    $token $dir
	lappend remap_access_path  $dir $token
	lappend norm_access_path   [file normalize $dir]
	incr i
    }

    # Set the slave auto_path to a tokenized raw_auto_path.
    # Silently ignore any directories that are not in the access path.
    # If [setAutoPathSync], SyncAccessPath will overwrite this value with the
    # full access path.
    # If ![setAutoPathSync], Safe Base code will not change this value.
    set tokens_auto_path {}
    foreach dir $raw_auto_path {
	if {[dict exists $remap_access_path $dir]} {
	    lappend tokens_auto_path [dict get $remap_access_path $dir]
	}
    }
    ::interp eval $slave [list set auto_path $tokens_auto_path]

    # Add the tcl::tm directories to the access path.
    set morepaths [::tcl::tm::list]
    set firstpass 1
    while {[llength $morepaths]} {
	set addpaths $morepaths
	set morepaths {}

	foreach dir $addpaths {
	    # Prevent the addition of dirs on the tm list to the
	    # result if they are already known.
	    if {[dict exists $remap_access_path $dir]} {
	        if {$firstpass} {
		    # $dir is in [::tcl::tm::list] and belongs in the slave_tm_path.
		    # Later passes handle subdirectories, which belong in the
		    # access path but not in the module path.
		    lappend slave_tm_path  [dict get $remap_access_path $dir]
		    lappend slave_tm_roots [file normalize $dir] [file normalize $dir]
		}
		continue
	    }

	    set token [PathToken $i]
	    lappend access_path        $dir
	    lappend slave_access_path  $token
	    lappend map_access_path    $token $dir
	    lappend remap_access_path  $dir $token
	    lappend norm_access_path   [file normalize $dir]
	    if {$firstpass} {
		# $dir is in [::tcl::tm::list] and belongs in the slave_tm_path.
		# Later passes handle subdirectories, which belong in the
		# access path but not in the module path.
		lappend slave_tm_path  $token
		lappend slave_tm_roots [file normalize $dir] [file normalize $dir]
	    }
	    incr i

	    # [Bug 2854929]
	    # Recursively find deeper paths which may contain
	    # modules. Required to handle modules with names like
	    # 'platform::shell', which translate into
	    # 'platform/shell-X.tm', i.e arbitrarily deep
	    # subdirectories.
	    set next [glob -nocomplain -directory $dir -type d *]
	    lappend morepaths {*}$next
	    foreach sub $next {
	        lappend slave_tm_roots [file normalize $sub] [dict get $slave_tm_roots $dir]
	        set lenny [string length [dict get $slave_tm_roots $dir]]
	        set relpath [string range [file normalize $sub] $lenny+1 end]
                if {$relpath ni $slave_tm_rel} {
	            lappend slave_tm_rel $relpath
                }
	    }
	}
	set firstpass 0
    }

    set state(access_path)       $access_path
    set state(access_path,map)   $map_access_path
    set state(access_path,remap) $remap_access_path
    set state(access_path,norm)  $norm_access_path
    set state(access_path,slave) $slave_access_path
    set state(tm_path_slave)     $slave_tm_path
    set state(staticsok)         $staticsok
    set state(nestedok)          $nestedok
    set state(cleanupHook)       $deletehook

    SyncAccessPath $slave
    return $slave_tm_rel
}


#
# DetokPath:
#    Convert tokens to directories where possible.
#    Leave undefined tokens unconverted.  They are
#    nonsense in both the slave and the master.
#
proc ::safe::DetokPath {slave tokenPath} {
    namespace upvar ::safe S$slave state

    set slavePath {}
    foreach token $tokenPath {
	if {[dict exists $state(access_path,map) $token]} {
	    lappend slavePath [dict get $state(access_path,map) $token]
	} else {
	    lappend slavePath $token
	}
    }
    return $slavePath
}

#
#
# interpFindInAccessPath:
#    Search for a real directory and returns its virtual Id (including the
#    "$")
#
#    When debugging, use TranslatePath for the inverse operation.
proc ::safe::interpFindInAccessPath {slave path} {
    CheckInterp $slave
    namespace upvar ::safe [VarName $slave] state

    if {![dict exists $state(access_path,remap) $path]} {
	return -code error "$path not found in access path"
    }

    return [dict get $state(access_path,remap) $path]
}


#
# addToAccessPath:
#    add (if needed) a real directory to access path and return its
#    virtual token (including the "$").
proc ::safe::interpAddToAccessPath {slave path} {
    # first check if the directory is already in there
    # (inlined interpFindInAccessPath).
    CheckInterp $slave
    namespace upvar ::safe [VarName $slave] state

    if {[dict exists $state(access_path,remap) $path]} {
	return [dict get $state(access_path,remap) $path]
    }

    # new one, add it:
    set token [PathToken [llength $state(access_path)]]

    lappend state(access_path)       $path
    lappend state(access_path,slave) $token
    lappend state(access_path,map)   $token $path
    lappend state(access_path,remap) $path $token
    lappend state(access_path,norm)  [file normalize $path]

    SyncAccessPath $slave
    return $token
}

# This procedure applies the initializations to an already existing
# interpreter. It is useful when you want to install the safe base aliases
# into a preexisting safe interpreter.
proc ::safe::InterpInit {
			 slave
			 access_path
			 staticsok
			 nestedok
			 deletehook
			 autoPath
			 withAutoPath
		     } {
    # Configure will generate an access_path when access_path is empty.
    InterpSetConfig $slave $access_path $staticsok $nestedok $deletehook $autoPath $withAutoPath

    # NB we need to add [namespace current], aliases are always absolute
    # paths.

    # These aliases let the slave load files to define new commands
    # This alias lets the slave use the encoding names, convertfrom,
    # convertto, and system, but not "encoding system <name>" to set the
    # system encoding.
    # Handling Tcl Modules, we need a restricted form of Glob.
    # This alias interposes on the 'exit' command and cleanly terminates
    # the slave.

    foreach {command alias} {
	source   AliasSource
	load     AliasLoad
	encoding AliasEncoding
	exit     interpDelete
	glob     AliasGlob
    } {
	::interp alias $slave $command {} [namespace current]::$alias $slave
    }

    # This alias lets the slave have access to a subset of the 'file'
    # command functionality.

    ::interp expose $slave file
    foreach subcommand {dirname extension rootname tail} {
	::interp alias $slave ::tcl::file::$subcommand {} \
	    ::safe::AliasFileSubcommand $slave $subcommand
    }
    foreach subcommand {
	atime attributes copy delete executable exists isdirectory isfile
	link lstat mtime mkdir nativename normalize owned readable readlink
	rename size stat tempfile type volumes writable
    } {
	::interp alias $slave ::tcl::file::$subcommand {} \
	    ::safe::BadSubcommand $slave file $subcommand
    }

    # Subcommands of info
    foreach {subcommand alias} {
	nameofexecutable   AliasExeName
    } {
	::interp alias $slave ::tcl::info::$subcommand \
	    {} [namespace current]::$alias $slave
    }

    # The allowed slave variables already have been set by Tcl_MakeSafe(3)

    # Source init.tcl and tm.tcl into the slave, to get auto_load and
    # other procedures defined:

    if {[catch {::interp eval $slave {
	source [file join $tcl_library init.tcl]
    }} msg opt]} {
	Log $slave "can't source init.tcl ($msg)"
	return -options $opt "can't source init.tcl into slave $slave ($msg)"
    }

    if {[catch {::interp eval $slave {
	source [file join $tcl_library tm.tcl]
    }} msg opt]} {
	Log $slave "can't source tm.tcl ($msg)"
	return -options $opt "can't source tm.tcl into slave $slave ($msg)"
    }

    # Sync the paths used to search for Tcl modules. This can be done only
    # now, after tm.tcl was loaded.
    namespace upvar ::safe [VarName $slave] state
    if {[llength $state(tm_path_slave)] > 0} {
	::interp eval $slave [list \
		::tcl::tm::add {*}[lreverse $state(tm_path_slave)]]
    }
    return $slave
}

# Add (only if needed, avoid duplicates) 1 level of sub directories to an
# existing path list.  Also removes non directories from the returned
# list.
proc ::safe::AddSubDirs {pathList} {
    set res {}
    foreach dir $pathList {
	if {[file isdirectory $dir]} {
	    # check that we don't have it yet as a children of a previous
	    # dir
	    if {$dir ni $res} {
		lappend res $dir
	    }
	    foreach sub [glob -directory $dir -nocomplain *] {
		if {[file isdirectory $sub] && ($sub ni $res)} {
		    # new sub dir, add it !
		    lappend res $sub
		}
	    }
	}
    }
    return $res
}

# This procedure deletes a safe slave managed by Safe Tcl and cleans up
# associated state.
# - The command will also delete non-Safe-Base interpreters.
# - This is regrettable, but to avoid breaking existing code this should be
#   amended at the next major revision by uncommenting "CheckInterp".

proc ::safe::interpDelete {slave} {
    Log $slave "About to delete" NOTICE

    # CheckInterp $slave
    namespace upvar ::safe [VarName $slave] state

    # When an interpreter is deleted with [interp delete], any sub-interpreters
    # are deleted automatically, but this leaves behind their data in the Safe
    # Base. To clean up properly, we call safe::interpDelete recursively on each
    # Safe Base sub-interpreter, so each one is deleted cleanly and not by
    # the automatic mechanism built into [interp delete].
    foreach sub [interp slaves $slave] {
        if {[info exists ::safe::[VarName [list $slave $sub]]]} {
            ::safe::interpDelete [list $slave $sub]
        }
    }

    # If the slave has a cleanup hook registered, call it.  Check the
    # existance because we might be called to delete an interp which has
    # not been registered with us at all

    if {[info exists state(cleanupHook)]} {
	set hook $state(cleanupHook)
	if {[llength $hook]} {
	    # remove the hook now, otherwise if the hook calls us somehow,
	    # we'll loop
	    unset state(cleanupHook)
	    try {
		{*}$hook $slave
	    } on error err {
		Log $slave "Delete hook error ($err)"
	    }
	}
    }

    # Discard the global array of state associated with the slave, and
    # delete the interpreter.

    if {[info exists state]} {
	unset state
    }

    # if we have been called twice, the interp might have been deleted
    # already
    if {[::interp exists $slave]} {
	::interp delete $slave
	Log $slave "Deleted" NOTICE
    }

    return
}

# Set (or get) the logging mecanism

proc ::safe::setLogCmd {args} {
    variable Log
    set la [llength $args]
    if {$la == 0} {
	return $Log
    } elseif {$la == 1} {
	set Log [lindex $args 0]
    } else {
	set Log $args
    }

    if {$Log eq ""} {
	# Disable logging completely. Calls to it will be compiled out
	# of all users.
	proc ::safe::Log {args} {}
    } else {
	# Activate logging, define proper command.

	proc ::safe::Log {slave msg {type ERROR}} {
	    variable Log
	    {*}$Log "$type for slave $slave : $msg"
	    return
	}
    }
}

# ------------------- END OF PUBLIC METHODS ------------

#
# Sets the slave auto_path to its recorded access path.  Also sets
# tcl_library to the first token of the access path.
#
proc ::safe::SyncAccessPath {slave} {
<<<<<<< HEAD
    variable AutoPathSync
    namespace upvar ::safe S$slave state
=======
    namespace upvar ::safe [VarName $slave] state
>>>>>>> 720183a9

    set slave_access_path $state(access_path,slave)
    if {$AutoPathSync} {
	::interp eval $slave [list set auto_path $slave_access_path]

	Log $slave "auto_path in $slave has been set to $slave_access_path"\
		NOTICE
    }

    # This code assumes that info library is the first element in the
    # list of access path's. See -> InterpSetConfig for the code which
    # ensures this condition.

    ::interp eval $slave [list \
	      set tcl_library [lindex $slave_access_path 0]]
    return
}

# Returns the virtual token for directory number N.
proc ::safe::PathToken {n} {
    # We need to have a ":" in the token string so [file join] on the
    # mac won't turn it into a relative path.
    return "\$p(:$n:)" ;# Form tested by case 7.2
}

#
# translate virtual path into real path
#
proc ::safe::TranslatePath {slave path} {
    namespace upvar ::safe [VarName $slave] state

    # somehow strip the namespaces 'functionality' out (the danger is that
    # we would strip valid macintosh "../" queries... :
    if {[string match "*::*" $path] || [string match "*..*" $path]} {
	return -code error "invalid characters in path $path"
    }

    # Use a cached map instead of computed local vars and subst.

    return [string map $state(access_path,map) $path]
}

# file name control (limit access to files/resources that should be a
# valid tcl source file)
proc ::safe::CheckFileName {slave file} {
    # This used to limit what can be sourced to ".tcl" and forbid files
    # with more than 1 dot and longer than 14 chars, but I changed that
    # for 8.4 as a safe interp has enough internal protection already to
    # allow sourcing anything. - hobbs

    if {![file exists $file]} {
	# don't tell the file path
	return -code error "no such file or directory"
    }

    if {![file readable $file]} {
	# don't tell the file path
	return -code error "not readable"
    }
}

# AliasFileSubcommand handles selected subcommands of [file] in safe
# interpreters that are *almost* safe. In particular, it just acts to
# prevent discovery of what home directories exist.

proc ::safe::AliasFileSubcommand {slave subcommand name} {
    if {[string match ~* $name]} {
	set name ./$name
    }
    tailcall ::interp invokehidden $slave tcl:file:$subcommand $name
}

# AliasGlob is the target of the "glob" alias in safe interpreters.

proc ::safe::AliasGlob {slave args} {
    variable AutoPathSync
    Log $slave "GLOB ! $args" NOTICE
    set cmd {}
    set at 0
    array set got {
	-directory 0
	-nocomplain 0
	-join 0
	-tails 0
	-- 0
    }

    if {$::tcl_platform(platform) eq "windows"} {
	set dirPartRE {^(.*)[\\/]([^\\/]*)$}
    } else {
	set dirPartRE {^(.*)/([^/]*)$}
    }

    set dir        {}
    set virtualdir {}

    while {$at < [llength $args]} {
	switch -glob -- [set opt [lindex $args $at]] {
	    -nocomplain - -- - -tails {
		lappend cmd $opt
		set got($opt) 1
		incr at
	    }
	    -join {
		set got($opt) 1
		incr at
	    }
	    -types - -type {
		lappend cmd -types [lindex $args [incr at]]
		incr at
	    }
	    -directory {
		if {$got($opt)} {
		    return -code error \
			{"-directory" cannot be used with "-path"}
		}
		set got($opt) 1
		set virtualdir [lindex $args [incr at]]
		incr at
	    }
	    -* {
		Log $slave "Safe base rejecting glob option '$opt'"
		return -code error "Safe base rejecting glob option '$opt'"
		# unsafe/unnecessary options rejected: -path
	    }
	    default {
		break
	    }
	}
	if {$got(--)} break
    }

    # Get the real path from the virtual one and check that the path is in the
    # access path of that slave. Done after basic argument processing so that
    # we know if -nocomplain is set.
    if {$got(-directory)} {
	try {
	    set dir [TranslatePath $slave $virtualdir]
	    DirInAccessPath $slave $dir
	} on error msg {
	    Log $slave $msg
	    if {$got(-nocomplain)} return
	    return -code error "permission denied"
	}
	if {$got(--)} {
	    set cmd [linsert $cmd end-1 -directory $dir]
	} else {
	    lappend cmd -directory $dir
	}
    } else {
	# The code after this "if ... else" block would conspire to return with
	# no results in this case, if it were allowed to proceed.  Instead,
	# return now and reduce the number of cases to be considered later.
	Log $slave {option -directory must be supplied}
	if {$got(-nocomplain)} return
	return -code error "permission denied"
    }

    # Apply the -join semantics ourselves (hence -join not copied to $cmd)
    if {$got(-join)} {
	set args [lreplace $args $at end [join [lrange $args $at end] "/"]]
    }

    # Process the pattern arguments.  If we've done a join there is only one
    # pattern argument.

    set firstPattern [llength $cmd]
    foreach opt [lrange $args $at end] {
	if {![regexp $dirPartRE $opt -> thedir thefile]} {
	    set thedir .
	    # The *.tm search comes here.
	}
	# "Special" treatment for (joined) argument {*/pkgIndex.tcl}.
	# Do the expansion of "*" here, and filter out any directories that are
	# not in the access path.  The outcome is to lappend to cmd a path of
	# the form $virtualdir/subdir/pkgIndex.tcl for each subdirectory subdir,
	# after removing any subdir that are not in the access path.
	if {($thedir eq "*") && ($thefile eq "pkgIndex.tcl")} {
	    set mapped 0
	    foreach d [glob -directory [TranslatePath $slave $virtualdir] \
			   -types d -tails *] {
		catch {
		    DirInAccessPath $slave \
			[TranslatePath $slave [file join $virtualdir $d]]
		    lappend cmd [file join $d $thefile]
		    set mapped 1
		}
	    }
	    if {$mapped} continue
	    # Don't [continue] if */pkgIndex.tcl has no matches in the access
	    # path.  The pattern will now receive the same treatment as a
	    # "non-special" pattern (and will fail because it includes a "*" in
	    # the directory name).
	}
	# Any directory pattern that is not an exact (i.e. non-glob) match to a
	# directory in the access path will be rejected here.
	# - Rejections include any directory pattern that has glob matching
	#   patterns "*", "?", backslashes, braces or square brackets, (UNLESS
	#   it corresponds to a genuine directory name AND that directory is in
	#   the access path).
	# - The only "special matching characters" that remain in patterns for
	#   processing by glob are in the filename tail.
	# - [file join $anything ~${foo}] is ~${foo}, which is not an exact
	#   match to any directory in the access path.  Hence directory patterns
	#   that begin with "~" are rejected here.  Tests safe-16.[5-8] check
	#   that "file join" remains as required and does not expand ~${foo}.
	# - Bug [3529949] relates to unwanted expansion of ~${foo} and this is
	#   how the present code avoids the bug.  All tests safe-16.* relate.
	try {
	    DirInAccessPath $slave [TranslatePath $slave \
		    [file join $virtualdir $thedir]]
	} on error msg {
	    Log $slave $msg
	    if {$got(-nocomplain)} continue
	    return -code error "permission denied"
	}
	lappend cmd $opt
    }

    Log $slave "GLOB = $cmd" NOTICE

    if {$got(-nocomplain) && [llength $cmd] eq $firstPattern} {
	return
    }
    try {
	# >>>>>>>>>> HERE'S THE CALL TO SAFE INTERP GLOB <<<<<<<<<<
	# - Pattern arguments added to cmd have NOT been translated from tokens.
	#   Only the virtualdir is translated (to dir).
	# - In the pkgIndex.tcl case, there is no "*" in the pattern arguments,
	#   which are a list of names each with tail pkgIndex.tcl.  The purpose
	#   of the call to glob is to remove the names for which the file does
	#   not exist.
	set entries [::interp invokehidden $slave glob {*}$cmd]
    } on error msg {
	# This is the only place that a call with -nocomplain and no invalid
	# "dash-options" can return an error.
	Log $slave $msg
	return -code error "script error"
    }

    Log $slave "GLOB < $entries" NOTICE

    # Translate path back to what the slave should see.
    set res {}
    set l [string length $dir]
    foreach p $entries {
	if {[string equal -length $l $dir $p]} {
	    set p [string replace $p 0 [expr {$l-1}] $virtualdir]
	}
	lappend res $p
    }

    Log $slave "GLOB > $res" NOTICE
    return $res
}

# AliasSource is the target of the "source" alias in safe interpreters.

proc ::safe::AliasSource {slave args} {
    set argc [llength $args]
    # Extended for handling of Tcl Modules to allow not only "source
    # filename", but "source -encoding E filename" as well.
    if {[lindex $args 0] eq "-encoding"} {
	incr argc -2
	set encoding [lindex $args 1]
	set at 2
	if {$encoding eq "identity"} {
	    Log $slave "attempt to use the identity encoding"
	    return -code error "permission denied"
	}
    } else {
	set at 0
	set encoding {}
    }
    if {$argc != 1} {
	set msg "wrong # args: should be \"source ?-encoding E? fileName\""
	Log $slave "$msg ($args)"
	return -code error $msg
    }
    set file [lindex $args $at]

    # get the real path from the virtual one.
    if {[catch {
	set realfile [TranslatePath $slave $file]
    } msg]} {
	Log $slave $msg
	return -code error "permission denied"
    }

    # check that the path is in the access path of that slave
    if {[catch {
	FileInAccessPath $slave $realfile
    } msg]} {
	Log $slave $msg
	return -code error "permission denied"
    }

    # Check that the filename exists and is readable.  If it is not, deliver
    # this -errorcode so that caller in tclPkgUnknown does not write a message
    # to tclLog.  Has no effect on other callers of ::source, which are in
    # "package ifneeded" scripts.
    if {[catch {
	CheckFileName $slave $realfile
    } msg]} {
	Log $slave "$realfile:$msg"
	return -code error -errorcode {POSIX EACCES} $msg
    }

    # Passed all the tests, lets source it. Note that we do this all manually
    # because we want to control [info script] in the slave so information
    # doesn't leak so much. [Bug 2913625]
    set old [::interp eval $slave {info script}]
    set replacementMsg "script error"
    set code [catch {
	set f [open $realfile]
	fconfigure $f -eofchar \032
	if {$encoding ne ""} {
	    fconfigure $f -encoding $encoding
	}
	set contents [read $f]
	close $f
	::interp eval $slave [list info script $file]
    } msg opt]
    if {$code == 0} {
	set code [catch {::interp eval $slave $contents} msg opt]
	set replacementMsg $msg
    }
    catch {interp eval $slave [list info script $old]}
    # Note that all non-errors are fine result codes from [source], so we must
    # take a little care to do it properly. [Bug 2923613]
    if {$code == 1} {
	Log $slave $msg
	return -code error $replacementMsg
    }
    return -code $code -options $opt $msg
}

# AliasLoad is the target of the "load" alias in safe interpreters.

proc ::safe::AliasLoad {slave file args} {
    set argc [llength $args]
    if {$argc > 2} {
	set msg "load error: too many arguments"
	Log $slave "$msg ($argc) {$file $args}"
	return -code error $msg
    }

    # package name (can be empty if file is not).
    set package [lindex $args 0]

    namespace upvar ::safe [VarName $slave] state

    # Determine where to load. load use a relative interp path and {}
    # means self, so we can directly and safely use passed arg.
    set target [lindex $args 1]
    if {$target ne ""} {
	# we will try to load into a sub sub interp; check that we want to
	# authorize that.
	if {!$state(nestedok)} {
	    Log $slave "loading to a sub interp (nestedok)\
			disabled (trying to load $package to $target)"
	    return -code error "permission denied (nested load)"
	}
    }

    # Determine what kind of load is requested
    if {$file eq ""} {
	# static package loading
	if {$package eq ""} {
	    set msg "load error: empty filename and no package name"
	    Log $slave $msg
	    return -code error $msg
	}
	if {!$state(staticsok)} {
	    Log $slave "static packages loading disabled\
			(trying to load $package to $target)"
	    return -code error "permission denied (static package)"
	}
    } else {
	# file loading

	# get the real path from the virtual one.
	try {
	    set file [TranslatePath $slave $file]
	} on error msg {
	    Log $slave $msg
	    return -code error "permission denied"
	}

	# check the translated path
	try {
	    FileInAccessPath $slave $file
	} on error msg {
	    Log $slave $msg
	    return -code error "permission denied (path)"
	}
    }

    try {
	return [::interp invokehidden $slave load $file $package $target]
    } on error msg {
	Log $slave $msg
	return -code error $msg
    }
}

# FileInAccessPath raises an error if the file is not found in the list of
# directories contained in the (master side recorded) slave's access path.

# the security here relies on "file dirname" answering the proper
# result... needs checking ?
proc ::safe::FileInAccessPath {slave file} {
    namespace upvar ::safe [VarName $slave] state
    set access_path $state(access_path)

    if {[file isdirectory $file]} {
	return -code error "\"$file\": is a directory"
    }
    set parent [file dirname $file]

    # Normalize paths for comparison since lsearch knows nothing of
    # potential pathname anomalies.
    set norm_parent [file normalize $parent]

    namespace upvar ::safe [VarName $slave] state
    if {$norm_parent ni $state(access_path,norm)} {
	return -code error "\"$file\": not in access_path"
    }
}

proc ::safe::DirInAccessPath {slave dir} {
    namespace upvar ::safe [VarName $slave] state
    set access_path $state(access_path)

    if {[file isfile $dir]} {
	return -code error "\"$dir\": is a file"
    }

    # Normalize paths for comparison since lsearch knows nothing of
    # potential pathname anomalies.
    set norm_dir [file normalize $dir]

    namespace upvar ::safe [VarName $slave] state
    if {$norm_dir ni $state(access_path,norm)} {
	return -code error "\"$dir\": not in access_path"
    }
}

# This procedure is used to report an attempt to use an unsafe member of an
# ensemble command.

proc ::safe::BadSubcommand {slave command subcommand args} {
    set msg "not allowed to invoke subcommand $subcommand of $command"
    Log $slave $msg
    return -code error -errorcode {TCL SAFE SUBCOMMAND} $msg
}

# AliasEncoding is the target of the "encoding" alias in safe interpreters.

proc ::safe::AliasEncoding {slave option args} {
    # Note that [encoding dirs] is not supported in safe slaves at all
    set subcommands {convertfrom convertto names system}
    try {
	set option [tcl::prefix match -error [list -level 1 -errorcode \
		[list TCL LOOKUP INDEX option $option]] $subcommands $option]
	# Special case: [encoding system] ok, but [encoding system foo] not
	if {$option eq "system" && [llength $args]} {
	    return -code error -errorcode {TCL WRONGARGS} \
		"wrong # args: should be \"encoding system\""
	}
    } on error {msg options} {
	Log $slave $msg
	return -options $options $msg
    }
    tailcall ::interp invokehidden $slave encoding $option {*}$args
}

# Various minor hiding of platform features. [Bug 2913625]

proc ::safe::AliasExeName {slave} {
    return ""
}

# ------------------------------------------------------------------------------
# Using Interpreter Names with Namespace Qualifiers
# ------------------------------------------------------------------------------
# (1) We wish to preserve compatibility with existing code, in which Safe Base
#     interpreter names have no namespace qualifiers.
# (2) safe::interpCreate and the rest of the Safe Base previously could not
#     accept namespace qualifiers in an interpreter name.
# (3) The interp command will accept namespace qualifiers in an interpreter
#     name, but accepts distinct interpreters that will have the same command
#     name (e.g. foo, ::foo, and :::foo) (bug 66c2e8c974).
# (4) To satisfy these constraints, Safe Base interpreter names will be fully
#     qualified namespace names with no excess colons and with the leading "::"
#     omitted.
# (5) Trailing "::" implies a namespace tail {}, which interp reads as {{}}.
#     Reject such names.
# (6) We could:
#     (a) EITHER reject usable but non-compliant names (e.g. excess colons) in
#         interpCreate, interpInit;
#     (b) OR accept such names and then translate to a compliant name in every
#         command.
#     The problem with (b) is that the user will expect to use the name with the
#     interp command and will find that it is not recognised.
#     E.g "interpCreate ::foo" creates interpreter "foo", and the user's name
#     "::foo" works with all the Safe Base commands, but "interp eval ::foo"
#     fails.
#     So we choose (a).
# (7) The command
#         namespace upvar ::safe S$slave state
#     becomes
#         namespace upvar ::safe [VarName $slave] state
# ------------------------------------------------------------------------------

proc ::safe::RejectExcessColons {slave} {
    set stripped [regsub -all -- {:::*} $slave ::]
    if {[string range $stripped end-1 end] eq {::}} {
        return -code error {interpreter name must not end in "::"}
    }
    if {$stripped ne $slave} {
        set msg {interpreter name has excess colons in namespace separators}
        return -code error $msg
    }
    if {[string range $stripped 0 1] eq {::}} {
        return -code error {interpreter name must not begin "::"}
    }
    return
}

proc ::safe::VarName {slave} {
    # return S$slave
    return S[string map {:: @N @ @A} $slave]
}

proc ::safe::Setup {} {
    ####
    #
    # Setup the arguments parsing
    #
    ####
    variable AutoPathSync

    # Share the descriptions
    set OptList {
	{-accessPath -list {} "access path for the slave"}
	{-noStatics "prevent loading of statically linked pkgs"}
	{-statics true "loading of statically linked pkgs"}
	{-nestedLoadOk "allow nested loading"}
	{-nested false "nested loading"}
	{-deleteHook -script {} "delete hook"}
    }
    if {!$AutoPathSync} {
        lappend OptList {-autoPath -list {} "::auto_path for the slave"}
    }
    set temp [::tcl::OptKeyRegister $OptList]

    # create case (slave is optional)
    ::tcl::OptKeyRegister {
	{?slave? -name {} "name of the slave (optional)"}
    } ::safe::interpCreate

    # adding the flags sub programs to the command program (relying on Opt's
    # internal implementation details)
    lappend ::tcl::OptDesc(::safe::interpCreate) $::tcl::OptDesc($temp)

    # init and configure (slave is needed)
    ::tcl::OptKeyRegister {
	{slave -name {} "name of the slave"}
    } ::safe::interpIC

    # adding the flags sub programs to the command program (relying on Opt's
    # internal implementation details)
    lappend ::tcl::OptDesc(::safe::interpIC) $::tcl::OptDesc($temp)

    # temp not needed anymore
    ::tcl::OptKeyDelete $temp

    ####
    #
    # Default: No logging.
    #
    ####

    setLogCmd {}

    # Log eventually.
    # To enable error logging, set Log to {puts stderr} for instance,
    # via setLogCmd.
    return
}

# Accessor method for ::safe::AutoPathSync
# Usage: ::safe::setAutoPathSync ?newValue?
# Respond to changes by calling Setup again, preserving any
# caller-defined logging.  This allows complete equivalence with
# prior Safe Base behavior if AutoPathSync is true.
#
#                   >>> WARNING <<<
#
# DO NOT CHANGE AutoPathSync EXCEPT BY THIS COMMAND - IT IS VITAL THAT WHENEVER
# THE VALUE CHANGES, THE EXISTING PARSE TOKENS ARE DELETED AND Setup IS CALLED
# AGAIN.
# (The initialization of AutoPathSync at the end of this file is acceptable
#  because Setup has not yet been called.)

proc ::safe::setAutoPathSync {args} {
    variable AutoPathSync

    if {[llength $args] == 0} {
    } elseif {[llength $args] == 1} {
        set newValue [lindex $args 0]
        if {![string is boolean -strict $newValue]} {
            return -code error "new value must be a valid boolean"
        }
        set args [expr {$newValue && $newValue}]
        if {([info vars ::safe::S*] ne {}) && ($args != $AutoPathSync)} {
            return -code error \
                    "cannot set new value while Safe Base slaves exist"
        }
        if {($args != $AutoPathSync)} {
            set AutoPathSync {*}$args
            ::tcl::OptKeyDelete ::safe::interpCreate
            ::tcl::OptKeyDelete ::safe::interpIC
            set TmpLog [setLogCmd]
            Setup
            setLogCmd $TmpLog
        }
    } else {
        set msg {wrong # args: should be "safe::setAutoPathSync ?newValue?"}
        return -code error $msg
    }

    return $AutoPathSync
}

namespace eval ::safe {
    # internal variables (must not begin with "S")

    # AutoPathSync
    #
    # Set AutoPathSync to 0 to give a slave's ::auto_path the same meaning as
    # for an unsafe interpreter: the package command will search its directories
    # and first-level subdirectories for pkgIndex.tcl files; the auto-loader
    # will search its directories for tclIndex files.  The access path and
    # module path will be maintained as separate values, and ::auto_path will
    # not be updated when the user calls ::safe::interpAddToAccessPath to add to
    # the access path.  If the user specifies an access path when calling
    # interpCreate, interpInit or interpConfigure, it is the user's
    # responsibility to define the slave's auto_path.  If these commands are
    # called with no (or empty) access path, the slave's auto_path will be set
    # to a tokenized form of the master's auto_path, and these directories and
    # their first-level subdirectories will be added to the access path.
    #
    # Set to 1 for "traditional" behavior: a slave's entire access path and
    # module path are copied to its ::auto_path, which is updated whenever
    # the user calls ::safe::interpAddToAccessPath to add to the access path.
    variable AutoPathSync 1

    # Log command, set via 'setLogCmd'. Logging is disabled when empty.
    variable Log {}

    # The package maintains a state array per slave interp under its
    # control. The name of this array is S<interp-name>. This array is
    # brought into scope where needed, using 'namespace upvar'. The S
    # prefix is used to avoid that a slave interp called "Log" smashes
    # the "Log" variable.
    #
    # The array's elements are:
    #
    # access_path       : List of paths accessible to the slave.
    # access_path,norm  : Ditto, in normalized form.
    # access_path,slave : Ditto, as the path tokens as seen by the slave.
    # access_path,map   : dict ( token -> path )
    # access_path,remap : dict ( path -> token )
    # tm_path_slave     : List of TM root directories, as tokens seen by the slave.
    # staticsok         : Value of option -statics
    # nestedok          : Value of option -nested
    # cleanupHook       : Value of option -deleteHook
    #
    # Because the slave can change its value of ::auto_path, the value of
    # option -autoPath is not stored in the array but must be obtained from
    # the slave.
}

::safe::Setup<|MERGE_RESOLUTION|>--- conflicted
+++ resolved
@@ -83,12 +83,9 @@
         set autoPath {}
     }
     set Args [::tcl::OptKeyParse ::safe::interpCreate $args]
-<<<<<<< HEAD
+    RejectExcessColons $slave
 
     set withAutoPath [::tcl::OptProcArgGiven -autoPath]
-=======
-    RejectExcessColons $slave
->>>>>>> 720183a9
     InterpCreate $slave $accessPath \
 	[InterpStatics] [InterpNested] $deleteHook $autoPath $withAutoPath
 }
@@ -102,11 +99,9 @@
     if {![::interp exists $slave]} {
 	return -code error "\"$slave\" is not an interpreter"
     }
-<<<<<<< HEAD
+    RejectExcessColons $slave
+
     set withAutoPath [::tcl::OptProcArgGiven -autoPath]
-=======
-    RejectExcessColons $slave
->>>>>>> 720183a9
     InterpInit $slave $accessPath \
 	[InterpStatics] [InterpNested] $deleteHook $autoPath $withAutoPath
 }
@@ -783,12 +778,8 @@
 # tcl_library to the first token of the access path.
 #
 proc ::safe::SyncAccessPath {slave} {
-<<<<<<< HEAD
     variable AutoPathSync
-    namespace upvar ::safe S$slave state
-=======
     namespace upvar ::safe [VarName $slave] state
->>>>>>> 720183a9
 
     set slave_access_path $state(access_path,slave)
     if {$AutoPathSync} {
