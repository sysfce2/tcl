--- conflicted
+++ resolved
@@ -11,11 +11,6 @@
 #
 # See the file "license.terms" for information on usage and redistribution of
 # this file, and for a DISCLAIMER OF ALL WARRANTIES.
-<<<<<<< HEAD
-#
-# RCS: @(#) $Id: safe.tcl,v 1.42 2010/11/02 21:42:28 stwo Exp $
-=======
->>>>>>> 09374559
 
 #
 # The implementation is based on namespaces. These naming conventions are
