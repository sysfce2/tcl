# http.tcl --
#
#	Client-side HTTP for GET, POST, and HEAD commands. These routines can
#	be used in untrusted code that uses the Safesock security policy.
#	These procedures use a callback interface to avoid using vwait, which
#	is not defined in the safe base.
#
# See the file "license.terms" for information on usage and redistribution of
# this file, and for a DISCLAIMER OF ALL WARRANTIES.

package require Tcl 8.6
# Keep this in sync with pkgIndex.tcl and with the install directories in
# Makefiles
package provide http 2.8.3

namespace eval http {
    # Allow resourcing to not clobber existing data

    variable http
    if {![info exists http]} {
	array set http {
	    -accept */*
	    -proxyhost {}
	    -proxyport {}
	    -proxyfilter http::ProxyRequired
	    -urlencoding utf-8
	}
	# We need a useragent string of this style or various servers will refuse to
	# send us compressed content even when we ask for it. This follows the
	# de-facto layout of user-agent strings in current browsers.
	set http(-useragent) "Mozilla/5.0\
            ([string totitle $::tcl_platform(platform)]; U;\
            $::tcl_platform(os) $::tcl_platform(osVersion))\
            http/[package provide http] Tcl/[package provide Tcl]"
    }

    proc init {} {
	# Set up the map for quoting chars. RFC3986 Section 2.3 say percent
	# encode all except: "... percent-encoded octets in the ranges of
	# ALPHA (%41-%5A and %61-%7A), DIGIT (%30-%39), hyphen (%2D), period
	# (%2E), underscore (%5F), or tilde (%7E) should not be created by URI
	# producers ..."
	for {set i 0} {$i <= 256} {incr i} {
	    set c [format %c $i]
	    if {![string match {[-._~a-zA-Z0-9]} $c]} {
		set map($c) %[format %.2x $i]
	    }
	}
	# These are handled specially
	set map(\n) %0d%0a
	variable formMap [array get map]

	# Create a map for HTTP/1.1 open sockets
	variable socketmap
	if {[info exists socketmap]} {
	    # Close but don't remove open sockets on re-init
	    foreach {url sock} [array get socketmap] {
		catch {close $sock}
	    }
	}
	array set socketmap {}
    }
    init

    variable urlTypes
    if {![info exists urlTypes]} {
	set urlTypes(http) [list 80 ::socket]
    }

    variable encodings [string tolower [encoding names]]
    # This can be changed, but iso8859-1 is the RFC standard.
    variable defaultCharset
    if {![info exists defaultCharset]} {
	set defaultCharset "iso8859-1"
    }

    # Force RFC 3986 strictness in geturl url verification?
    variable strict
    if {![info exists strict]} {
	set strict 1
    }

    # Let user control default keepalive for compatibility
    variable defaultKeepalive
    if {![info exists defaultKeepalive]} {
	set defaultKeepalive 0
    }

    namespace export geturl config reset wait formatQuery register unregister
    # Useful, but not exported: data size status code
}

# http::Log --
#
#	Debugging output -- define this to observe HTTP/1.1 socket usage.
#	Should echo any args received.
#
# Arguments:
#     msg	Message to output
#
if {[info command http::Log] eq {}} {proc http::Log {args} {}}

# http::register --
#
#     See documentation for details.
#
# Arguments:
#     proto	URL protocol prefix, e.g. https
#     port	Default port for protocol
#     command	Command to use to create socket
# Results:
#     list of port and command that was registered.

proc http::register {proto port command} {
    variable urlTypes
    set urlTypes($proto) [list $port $command]
}

# http::unregister --
#
#     Unregisters URL protocol handler
#
# Arguments:
#     proto	URL protocol prefix, e.g. https
# Results:
#     list of port and command that was unregistered.

proc http::unregister {proto} {
    variable urlTypes
    if {![info exists urlTypes($proto)]} {
	return -code error "unsupported url type \"$proto\""
    }
    set old $urlTypes($proto)
    unset urlTypes($proto)
    return $old
}

# http::config --
#
#	See documentation for details.
#
# Arguments:
#	args		Options parsed by the procedure.
# Results:
#        TODO

proc http::config {args} {
    variable http
    set options [lsort [array names http -*]]
    set usage [join $options ", "]
    if {[llength $args] == 0} {
	set result {}
	foreach name $options {
	    lappend result $name $http($name)
	}
	return $result
    }
    set options [string map {- ""} $options]
    set pat ^-(?:[join $options |])$
    if {[llength $args] == 1} {
	set flag [lindex $args 0]
	if {![regexp -- $pat $flag]} {
	    return -code error "Unknown option $flag, must be: $usage"
	}
	return $http($flag)
    } else {
	foreach {flag value} $args {
	    if {![regexp -- $pat $flag]} {
		return -code error "Unknown option $flag, must be: $usage"
	    }
	    set http($flag) $value
	}
    }
}

# http::Finish --
#
#	Clean up the socket and eval close time callbacks
#
# Arguments:
#	token	    Connection token.
#	errormsg    (optional) If set, forces status to error.
#       skipCB      (optional) If set, don't call the -command callback. This
#		    is useful when geturl wants to throw an exception instead
#		    of calling the callback. That way, the same error isn't
#		    reported to two places.
#
# Side Effects:
#        Closes the socket

proc http::Finish {token {errormsg ""} {skipCB 0}} {
    variable $token
    upvar 0 $token state
    global errorInfo errorCode
    if {$errormsg ne ""} {
	set state(error) [list $errormsg $errorInfo $errorCode]
	set state(status) "error"
    }
    if {
	($state(status) eq "timeout") || ($state(status) eq "error") ||
	([info exists state(connection)] && ($state(connection) eq "close"))
    } {
        CloseSocket $state(sock) $token
    }
    if {[info exists state(after)]} {
	after cancel $state(after)
    }
    if {[info exists state(-command)] && !$skipCB} {
	if {[catch {eval $state(-command) {$token}} err]} {
	    if {$errormsg eq ""} {
		set state(error) [list $err $errorInfo $errorCode]
		set state(status) error
	    }
	}
	# Command callback may already have unset our state
	unset -nocomplain state(-command)
    }
}

# http::CloseSocket -
#
#	Close a socket and remove it from the persistent sockets table.  If
#	possible an http token is included here but when we are called from a
#	fileevent on remote closure we need to find the correct entry - hence
#	the second section.

proc ::http::CloseSocket {s {token {}}} {
    variable socketmap
    catch {fileevent $s readable {}}
    set conn_id {}
    if {$token ne ""} {
        variable $token
        upvar 0 $token state
        if {[info exists state(socketinfo)]} {
	    set conn_id $state(socketinfo)
        }
    } else {
        set map [array get socketmap]
        set ndx [lsearch -exact $map $s]
        if {$ndx != -1} {
	    incr ndx -1
	    set conn_id [lindex $map $ndx]
        }
    }
    if {$conn_id eq {} || ![info exists socketmap($conn_id)]} {
        Log "Closing socket $s (no connection info)"
        if {[catch {close $s} err]} {
	    Log "Error: $err"
	}
    } else {
	if {[info exists socketmap($conn_id)]} {
	    Log "Closing connection $conn_id (sock $socketmap($conn_id))"
	    if {[catch {close $socketmap($conn_id)} err]} {
		Log "Error: $err"
	    }
	    unset socketmap($conn_id)
	} else {
	    Log "Cannot close connection $conn_id - no socket in socket map"
	}
    }
}

# http::reset --
#
#	See documentation for details.
#
# Arguments:
#	token	Connection token.
#	why	Status info.
#
# Side Effects:
#       See Finish

proc http::reset {token {why reset}} {
    variable $token
    upvar 0 $token state
    set state(status) $why
    catch {fileevent $state(sock) readable {}}
    catch {fileevent $state(sock) writable {}}
    Finish $token
    if {[info exists state(error)]} {
	set errorlist $state(error)
	unset state
	eval ::error $errorlist
    }
}

# http::geturl --
#
#	Establishes a connection to a remote url via http.
#
# Arguments:
#       url		The http URL to goget.
#       args		Option value pairs. Valid options include:
#				-blocksize, -validate, -headers, -timeout
# Results:
#	Returns a token for this connection. This token is the name of an
#	array that the caller should unset to garbage collect the state.

proc http::geturl {url args} {
    variable http
    variable urlTypes
    variable defaultCharset
    variable defaultKeepalive
    variable strict

    # Initialize the state variable, an array. We'll return the name of this
    # array as the token for the transaction.

    if {![info exists http(uid)]} {
	set http(uid) 0
    }
    set token [namespace current]::[incr http(uid)]
    variable $token
    upvar 0 $token state
    reset $token

    # Process command options.

    array set state {
	-binary		false
	-blocksize	8192
	-queryblocksize 8192
	-validate	0
	-headers	{}
	-timeout	0
	-type		application/x-www-form-urlencoded
	-queryprogress	{}
	-protocol	1.1
	binary		0
	state		connecting
	meta		{}
	coding		{}
	currentsize	0
	totalsize	0
	querylength	0
	queryoffset	0
	type		text/html
	body		{}
	status		""
	http		""
	connection	close
    }
    set state(-keepalive) $defaultKeepalive
    set state(-strict) $strict
    # These flags have their types verified [Bug 811170]
    array set type {
	-binary		boolean
	-blocksize	integer
	-queryblocksize integer
	-strict		boolean
	-timeout	integer
	-validate	boolean
    }
    set state(charset)	$defaultCharset
    set options {
	-binary -blocksize -channel -command -handler -headers -keepalive
	-method -myaddr -progress -protocol -query -queryblocksize
	-querychannel -queryprogress -strict -timeout -type -validate
    }
    set usage [join [lsort $options] ", "]
    set options [string map {- ""} $options]
    set pat ^-(?:[join $options |])$
    foreach {flag value} $args {
	if {[regexp -- $pat $flag]} {
	    # Validate numbers
	    if {
		[info exists type($flag)] &&
		![string is $type($flag) -strict $value]
	    } {
		unset $token
		return -code error \
		    "Bad value for $flag ($value), must be $type($flag)"
	    }
	    set state($flag) $value
	} else {
	    unset $token
	    return -code error "Unknown option $flag, can be: $usage"
	}
    }

    # Make sure -query and -querychannel aren't both specified

    set isQueryChannel [info exists state(-querychannel)]
    set isQuery [info exists state(-query)]
    if {$isQuery && $isQueryChannel} {
	unset $token
	return -code error "Can't combine -query and -querychannel options!"
    }

    # Validate URL, determine the server host and port, and check proxy case
    # Recognize user:pass@host URLs also, although we do not do anything with
    # that info yet.

    # URLs have basically four parts.
    # First, before the colon, is the protocol scheme (e.g. http)
    # Second, for HTTP-like protocols, is the authority
    #	The authority is preceded by // and lasts up to (but not including)
    #	the following / and it identifies up to four parts, of which only one,
    #	the host, is required (if an authority is present at all). All other
    #	parts of the authority (user name, password, port number) are optional.
    # Third is the resource name, which is split into two parts at a ?
    #	The first part (from the single "/" up to "?") is the path, and the
    #	second part (from that "?" up to "#") is the query. *HOWEVER*, we do
    #	not need to separate them; we send the whole lot to the server.
    # Fourth is the fragment identifier, which is everything after the first
    #	"#" in the URL. The fragment identifier MUST NOT be sent to the server
    #	and indeed, we don't bother to validate it (it could be an error to
    #	pass it in here, but it's cheap to strip).
    #
    # An example of a URL that has all the parts:
    #
    #     http://jschmoe:xyzzy@www.bogus.net:8000/foo/bar.tml?q=foo#changes
    #
    # The "http" is the protocol, the user is "jschmoe", the password is
    # "xyzzy", the host is "www.bogus.net", the port is "8000", the path is
    # "/foo/bar.tml", the query is "q=foo", and the fragment is "changes".
    #
    # Note that the RE actually combines the user and password parts, as
    # recommended in RFC 3986. Indeed, that RFC states that putting passwords
    # in URLs is a Really Bad Idea, something with which I would agree utterly.
    # Also note that we do not currently support IPv6 addresses.
    #
    # From a validation perspective, we need to ensure that the parts of the
    # URL that are going to the server are correctly encoded.  This is only
    # done if $state(-strict) is true (inherited from $::http::strict).

    set URLmatcher {(?x)		# this is _expanded_ syntax
	^
	(?: (\w+) : ) ?			# <protocol scheme>
	(?: //
	    (?:
		(
		    [^@/\#?]+		# <userinfo part of authority>
		) @
	    )?
	    ( [^/:\#?]+ )		# <host part of authority>
	    (?: : (\d+) )?		# <port part of authority>
	)?
	( / [^\#]*)?			# <path> (including query)
	(?: \# (.*) )?			# <fragment>
	$
    }

    # Phase one: parse
    if {![regexp -- $URLmatcher $url -> proto user host port srvurl]} {
	unset $token
	return -code error "Unsupported URL: $url"
    }
    # Phase two: validate
    if {$host eq ""} {
	# Caller has to provide a host name; we do not have a "default host"
	# that would enable us to handle relative URLs.
	unset $token
	return -code error "Missing host part: $url"
	# Note that we don't check the hostname for validity here; if it's
	# invalid, we'll simply fail to resolve it later on.
    }
    if {$port ne "" && $port > 65535} {
	unset $token
	return -code error "Invalid port number: $port"
    }
    # The user identification and resource identification parts of the URL can
    # have encoded characters in them; take care!
    if {$user ne ""} {
	# Check for validity according to RFC 3986, Appendix A
	set validityRE {(?xi)
	    ^
	    (?: [-\w.~!$&'()*+,;=:] | %[0-9a-f][0-9a-f] )+
	    $
	}
	if {$state(-strict) && ![regexp -- $validityRE $user]} {
	    unset $token
	    # Provide a better error message in this error case
	    if {[regexp {(?i)%(?![0-9a-f][0-9a-f]).?.?} $user bad]} {
		return -code error \
			"Illegal encoding character usage \"$bad\" in URL user"
	    }
	    return -code error "Illegal characters in URL user"
	}
    }
    if {$srvurl ne ""} {
	# Check for validity according to RFC 3986, Appendix A
	set validityRE {(?xi)
	    ^
	    # Path part (already must start with / character)
	    (?:	      [-\w.~!$&'()*+,;=:@/]  | %[0-9a-f][0-9a-f] )*
	    # Query part (optional, permits ? characters)
	    (?: \? (?: [-\w.~!$&'()*+,;=:@/?] | %[0-9a-f][0-9a-f] )* )?
	    $
	}
	if {$state(-strict) && ![regexp -- $validityRE $srvurl]} {
	    unset $token
	    # Provide a better error message in this error case
	    if {[regexp {(?i)%(?![0-9a-f][0-9a-f])..} $srvurl bad]} {
		return -code error \
		    "Illegal encoding character usage \"$bad\" in URL path"
	    }
	    return -code error "Illegal characters in URL path"
	}
    } else {
	set srvurl /
    }
    if {$proto eq ""} {
	set proto http
    }
    if {![info exists urlTypes($proto)]} {
	unset $token
	return -code error "Unsupported URL type \"$proto\""
    }
    set defport [lindex $urlTypes($proto) 0]
    set defcmd [lindex $urlTypes($proto) 1]

    if {$port eq ""} {
	set port $defport
    }
    if {![catch {$http(-proxyfilter) $host} proxy]} {
	set phost [lindex $proxy 0]
	set pport [lindex $proxy 1]
    }

    # OK, now reassemble into a full URL
    set url ${proto}://
    if {$user ne ""} {
	append url $user
	append url @
    }
    append url $host
    if {$port != $defport} {
	append url : $port
    }
    append url $srvurl
    # Don't append the fragment!
    set state(url) $url

    # If a timeout is specified we set up the after event and arrange for an
    # asynchronous socket connection.

    set sockopts [list]
    if {$state(-timeout) > 0} {
	set state(after) [after $state(-timeout) \
		[list http::reset $token timeout]]
	lappend sockopts -async
    }

    # If we are using the proxy, we must pass in the full URL that includes
    # the server name.

    if {[info exists phost] && ($phost ne "")} {
	set srvurl $url
	set targetAddr [list $phost $pport]
    } else {
	set targetAddr [list $host $port]
    }
    # Proxy connections aren't shared among different hosts.
    set state(socketinfo) $host:$port

    # See if we are supposed to use a previously opened channel.
    if {$state(-keepalive)} {
	variable socketmap
	if {[info exists socketmap($state(socketinfo))]} {
	    if {[catch {fconfigure $socketmap($state(socketinfo))}]} {
		Log "WARNING: socket for $state(socketinfo) was closed"
		unset socketmap($state(socketinfo))
	    } else {
		set sock $socketmap($state(socketinfo))
		Log "reusing socket $sock for $state(socketinfo)"
		catch {fileevent $sock writable {}}
		catch {fileevent $sock readable {}}
	    }
	}
	# don't automatically close this connection socket
	set state(connection) {}
    }
    if {![info exists sock]} {
	# Pass -myaddr directly to the socket command
	if {[info exists state(-myaddr)]} {
	    lappend sockopts -myaddr $state(-myaddr)
	}
        if {[catch {eval $defcmd $sockopts $targetAddr} sock]} {
	    # something went wrong while trying to establish the connection.
	    # Clean up after events and such, but DON'T call the command
	    # callback (if available) because we're going to throw an
	    # exception from here instead.

	    set state(sock) $sock
	    Finish $token "" 1
	    cleanup $token
	    return -code error $sock
        }
    }
    set state(sock) $sock
    Log "Using $sock for $state(socketinfo)" \
        [expr {$state(-keepalive)?"keepalive":""}]
    if {$state(-keepalive)} {
        set socketmap($state(socketinfo)) $sock
    }

    # Wait for the connection to complete.

    if {$state(-timeout) > 0} {
	fileevent $sock writable [list http::Connect $token]
	http::wait $token

	if {![info exists state]} {
	    # If we timed out then Finish has been called and the users
	    # command callback may have cleaned up the token. If so we end up
	    # here with nothing left to do.
	    return $token
	} elseif {$state(status) eq "error"} {
	    # Something went wrong while trying to establish the connection.
	    # Clean up after events and such, but DON'T call the command
	    # callback (if available) because we're going to throw an
	    # exception from here instead.
	    set err [lindex $state(error) 0]
	    cleanup $token
	    return -code error $err
	} elseif {$state(status) ne "connect"} {
	    # Likely to be connection timeout
	    return $token
	}
	set state(status) ""
    }

    # Send data in cr-lf format, but accept any line terminators

    fconfigure $sock -translation {auto crlf} -buffersize $state(-blocksize)

    # The following is disallowed in safe interpreters, but the socket is
    # already in non-blocking mode in that case.

    catch {fconfigure $sock -blocking off}
    set how GET
    if {$isQuery} {
	set state(querylength) [string length $state(-query)]
	if {$state(querylength) > 0} {
	    set how POST
	    set contDone 0
	} else {
	    # There's no query data.
	    unset state(-query)
	    set isQuery 0
	}
    } elseif {$state(-validate)} {
	set how HEAD
    } elseif {$isQueryChannel} {
	set how POST
	# The query channel must be blocking for the async Write to
	# work properly.
	fconfigure $state(-querychannel) -blocking 1 -translation binary
	set contDone 0
    }
    if {[info exists state(-method)] && $state(-method) ne ""} {
	set how $state(-method)
    }
    # We cannot handle chunked encodings with -handler, so force HTTP/1.0
    # until we can manage this.
    if {[info exists state(-handler)]} {
	set state(-protocol) 1.0
    }
    if {[catch {
	puts $sock "$how $srvurl HTTP/$state(-protocol)"
	puts $sock "Accept: $http(-accept)"
	array set hdrs $state(-headers)
	if {[info exists hdrs(Host)]} {
	    # Allow Host spoofing. [Bug 928154]
	    puts $sock "Host: $hdrs(Host)"
	} elseif {$port == $defport} {
	    # Don't add port in this case, to handle broken servers. [Bug
	    # #504508]
	    puts $sock "Host: $host"
	} else {
	    puts $sock "Host: $host:$port"
	}
	unset hdrs
	puts $sock "User-Agent: $http(-useragent)"
        if {$state(-protocol) == 1.0 && $state(-keepalive)} {
	    puts $sock "Connection: keep-alive"
        }
        if {$state(-protocol) > 1.0 && !$state(-keepalive)} {
	    puts $sock "Connection: close" ;# RFC2616 sec 8.1.2.1
        }
        if {[info exists phost] && ($phost ne "") && $state(-keepalive)} {
	    puts $sock "Proxy-Connection: Keep-Alive"
        }
        set accept_encoding_seen 0
	set content_type_seen 0
	foreach {key value} $state(-headers) {
	    if {[string equal -nocase $key "host"]} {
		continue
	    }
	    if {[string equal -nocase $key "accept-encoding"]} {
		set accept_encoding_seen 1
	    }
	    if {[string equal -nocase $key "content-type"]} {
		set content_type_seen 1
	    }
	    set value [string map [list \n "" \r ""] $value]
	    set key [string trim $key]
	    if {[string equal -nocase $key "content-length"]} {
		set contDone 1
		set state(querylength) $value
	    }
	    if {[string length $key]} {
		puts $sock "$key: $value"
	    }
	}
        if {!$accept_encoding_seen && ![info exists state(-handler)]} {
	    puts $sock "Accept-Encoding: deflate,gzip,compress"
        }
	if {$isQueryChannel && $state(querylength) == 0} {
	    # Try to determine size of data in channel. If we cannot seek, the
	    # surrounding catch will trap us

	    set start [tell $state(-querychannel)]
	    seek $state(-querychannel) 0 end
	    set state(querylength) \
		    [expr {[tell $state(-querychannel)] - $start}]
	    seek $state(-querychannel) $start
	}

	# Flush the request header and set up the fileevent that will either
	# push the POST data or read the response.
	#
	# fileevent note:
	#
	# It is possible to have both the read and write fileevents active at
	# this point. The only scenario it seems to affect is a server that
	# closes the connection without reading the POST data. (e.g., early
	# versions TclHttpd in various error cases). Depending on the
	# platform, the client may or may not be able to get the response from
	# the server because of the error it will get trying to write the post
	# data. Having both fileevents active changes the timing and the
	# behavior, but no two platforms (among Solaris, Linux, and NT) behave
	# the same, and none behave all that well in any case. Servers should
	# always read their POST data if they expect the client to read their
	# response.

	if {$isQuery || $isQueryChannel} {
	    if {!$content_type_seen} {
		puts $sock "Content-Type: $state(-type)"
	    }
	    if {!$contDone} {
		puts $sock "Content-Length: $state(querylength)"
	    }
	    puts $sock ""
	    fconfigure $sock -translation {auto binary}
	    fileevent $sock writable [list http::Write $token]
	} else {
	    puts $sock ""
	    flush $sock
	    fileevent $sock readable [list http::Event $sock $token]
	}

	if {![info exists state(-command)]} {
	    # geturl does EVERYTHING asynchronously, so if the user calls it
	    # synchronously, we just do a wait here.

	    wait $token
	    if {$state(status) eq "error"} {
		# Something went wrong, so throw the exception, and the
		# enclosing catch will do cleanup.
		return -code error [lindex $state(error) 0]
	    }
	}
    } err]} {
	# The socket probably was never connected, or the connection dropped
	# later.

	# Clean up after events and such, but DON'T call the command callback
	# (if available) because we're going to throw an exception from here
	# instead.

	# if state(status) is error, it means someone's already called Finish
	# to do the above-described clean up.
	if {$state(status) ne "error"} {
	    Finish $token $err 1
	}
	cleanup $token
	return -code error $err
    }

    return $token
}

# Data access functions:
# Data - the URL data
# Status - the transaction status: ok, reset, eof, timeout
# Code - the HTTP transaction code, e.g., 200
# Size - the size of the URL data

proc http::data {token} {
    variable $token
    upvar 0 $token state
    return $state(body)
}
proc http::status {token} {
    if {![info exists $token]} {
	return "error"
    }
    variable $token
    upvar 0 $token state
    return $state(status)
}
proc http::code {token} {
    variable $token
    upvar 0 $token state
    return $state(http)
}
proc http::ncode {token} {
    variable $token
    upvar 0 $token state
    if {[regexp {[0-9]{3}} $state(http) numeric_code]} {
	return $numeric_code
    } else {
	return $state(http)
    }
}
proc http::size {token} {
    variable $token
    upvar 0 $token state
    return $state(currentsize)
}
proc http::meta {token} {
    variable $token
    upvar 0 $token state
    return $state(meta)
}
proc http::error {token} {
    variable $token
    upvar 0 $token state
    if {[info exists state(error)]} {
	return $state(error)
    }
    return ""
}

# http::cleanup
#
#	Garbage collect the state associated with a transaction
#
# Arguments
#	token	The token returned from http::geturl
#
# Side Effects
#	unsets the state array

proc http::cleanup {token} {
    variable $token
    upvar 0 $token state
    if {[info exists state]} {
	unset state
    }
}

# http::Connect
#
#	This callback is made when an asyncronous connection completes.
#
# Arguments
#	token	The token returned from http::geturl
#
# Side Effects
#	Sets the status of the connection, which unblocks
# 	the waiting geturl call

proc http::Connect {token} {
    variable $token
    upvar 0 $token state
    if {
	[eof $state(sock)] ||
<<<<<<< HEAD
	[string length [fconfigure $state(sock) -error]]
    } {
	Finish $token "connect failed [fconfigure $state(sock) -error]" 1
=======
	[set err [fconfigure $state(sock) -error]] ne ""
    } then {
	Finish $token "connect failed $err" 1
>>>>>>> b662395e
    } else {
	set state(status) connect
	fileevent $state(sock) writable {}
    }
    return
}

# http::Write
#
#	Write POST query data to the socket
#
# Arguments
#	token	The token for the connection
#
# Side Effects
#	Write the socket and handle callbacks.

proc http::Write {token} {
    variable $token
    upvar 0 $token state
    set sock $state(sock)

    # Output a block.  Tcl will buffer this if the socket blocks
    set done 0
    if {[catch {
	# Catch I/O errors on dead sockets

	if {[info exists state(-query)]} {
	    # Chop up large query strings so queryprogress callback can give
	    # smooth feedback.

	    puts -nonewline $sock \
		[string range $state(-query) $state(queryoffset) \
		     [expr {$state(queryoffset) + $state(-queryblocksize) - 1}]]
	    incr state(queryoffset) $state(-queryblocksize)
	    if {$state(queryoffset) >= $state(querylength)} {
		set state(queryoffset) $state(querylength)
		set done 1
	    }
	} else {
	    # Copy blocks from the query channel

	    set outStr [read $state(-querychannel) $state(-queryblocksize)]
	    puts -nonewline $sock $outStr
	    incr state(queryoffset) [string length $outStr]
	    if {[eof $state(-querychannel)]} {
		set done 1
	    }
	}
    } err]} {
	# Do not call Finish here, but instead let the read half of the socket
	# process whatever server reply there is to get.

	set state(posterror) $err
	set done 1
    }
    if {$done} {
	catch {flush $sock}
	fileevent $sock writable {}
	fileevent $sock readable [list http::Event $sock $token]
    }

    # Callback to the client after we've completely handled everything.

    if {[string length $state(-queryprogress)]} {
	eval $state(-queryprogress) \
	    [list $token $state(querylength) $state(queryoffset)]
    }
}

# http::Event
#
#	Handle input on the socket
#
# Arguments
#	sock	The socket receiving input.
#	token	The token returned from http::geturl
#
# Side Effects
#	Read the socket and handle callbacks.

proc http::Event {sock token} {
    variable $token
    upvar 0 $token state

    if {![info exists state]} {
	Log "Event $sock with invalid token '$token' - remote close?"
	if {![eof $sock]} {
	    if {[set d [read $sock]] ne ""} {
		Log "WARNING: additional data left on closed socket"
	    }
	}
	CloseSocket $sock
	return
    }
    if {$state(state) eq "connecting"} {
	if {[catch {gets $sock state(http)} n]} {
	    return [Finish $token $n]
	} elseif {$n >= 0} {
	    set state(state) "header"
	}
    } elseif {$state(state) eq "header"} {
	if {[catch {gets $sock line} n]} {
	    return [Finish $token $n]
	} elseif {$n == 0} {
	    # We have now read all headers
	    # We ignore HTTP/1.1 100 Continue returns. RFC2616 sec 8.2.3
	    if {$state(http) == "" || [lindex $state(http) 1] == 100} {
		return
	    }

	    set state(state) body

	    # If doing a HEAD, then we won't get any body
	    if {$state(-validate)} {
		Eof $token
		return
	    }

	    # For non-chunked transfer we may have no body - in this case we
	    # may get no further file event if the connection doesn't close
	    # and no more data is sent. We can tell and must finish up now -
	    # not later.
	    if {
		!(([info exists state(connection)]
			&& ($state(connection) eq "close"))
		    || [info exists state(transfer)])
		&& ($state(totalsize) == 0)
	    } {
		Log "body size is 0 and no events likely - complete."
		Eof $token
		return
	    }

	    # We have to use binary translation to count bytes properly.
	    fconfigure $sock -translation binary

	    if {
		$state(-binary) || ![string match -nocase text* $state(type)]
	    } {
		# Turn off conversions for non-text data
		set state(binary) 1
	    }
	    if {[info exists state(-channel)]} {
		if {$state(binary) || [llength [ContentEncoding $token]]} {
		    fconfigure $state(-channel) -translation binary
		}
		if {![info exists state(-handler)]} {
		    # Initiate a sequence of background fcopies
		    fileevent $sock readable {}
		    CopyStart $sock $token
		    return
		}
	    }
	} elseif {$n > 0} {
	    # Process header lines
	    if {[regexp -nocase {^([^:]+):(.+)$} $line x key value]} {
		switch -- [string tolower $key] {
		    content-type {
			set state(type) [string trim [string tolower $value]]
			# grab the optional charset information
			if {[regexp -nocase \
				 {charset\s*=\s*\"((?:[^""]|\\\")*)\"} \
				 $state(type) -> cs]} {
			    set state(charset) [string map {{\"} \"} $cs]
			} else {
			    regexp -nocase {charset\s*=\s*(\S+?);?} \
				$state(type) -> state(charset)
			}
		    }
		    content-length {
			set state(totalsize) [string trim $value]
		    }
		    content-encoding {
			set state(coding) [string trim $value]
		    }
		    transfer-encoding {
			set state(transfer) \
			    [string trim [string tolower $value]]
		    }
		    proxy-connection -
		    connection {
			set state(connection) \
			    [string trim [string tolower $value]]
		    }
		}
		lappend state(meta) $key [string trim $value]
	    }
	}
    } else {
	# Now reading body
	if {[catch {
	    if {[info exists state(-handler)]} {
		set n [eval $state(-handler) [list $sock $token]]
	    } elseif {[info exists state(transfer_final)]} {
		set line [getTextLine $sock]
		set n [string length $line]
		if {$n > 0} {
		    Log "found $n bytes following final chunk"
		    append state(transfer_final) $line
		} else {
		    Log "final chunk part"
		    Eof $token
		}
	    } elseif {
		[info exists state(transfer)]
		&& $state(transfer) eq "chunked"
	    } {
		set size 0
		set chunk [getTextLine $sock]
		set n [string length $chunk]
		if {[string trim $chunk] ne ""} {
		    scan $chunk %x size
		    if {$size != 0} {
			set bl [fconfigure $sock -blocking]
			fconfigure $sock -blocking 1
			set chunk [read $sock $size]
			fconfigure $sock -blocking $bl
			set n [string length $chunk]
			if {$n >= 0} {
			    append state(body) $chunk
			}
			if {$size != [string length $chunk]} {
			    Log "WARNING: mis-sized chunk:\
				was [string length $chunk], should be $size"
			}
			getTextLine $sock
		    } else {
			set state(transfer_final) {}
		    }
		}
	    } else {
		#Log "read non-chunk $state(currentsize) of $state(totalsize)"
		set block [read $sock $state(-blocksize)]
		set n [string length $block]
		if {$n >= 0} {
		    append state(body) $block
		}
	    }
	    if {[info exists state]} {
		if {$n >= 0} {
		    incr state(currentsize) $n
		}
		# If Content-Length - check for end of data.
		if {
		    ($state(totalsize) > 0)
		    && ($state(currentsize) >= $state(totalsize))
		} {
		    Eof $token
		}
	    }
	} err]} {
	    return [Finish $token $err]
	} else {
	    if {[info exists state(-progress)]} {
		eval $state(-progress) \
		    [list $token $state(totalsize) $state(currentsize)]
	    }
	}
    }

    # catch as an Eof above may have closed the socket already
    if {![catch {eof $sock} eof] && $eof} {
	if {[info exists $token]} {
	    set state(connection) close
	    Eof $token
	} else {
	    # open connection closed on a token that has been cleaned up.
	    CloseSocket $sock
	}
	return
    }
}

# http::getTextLine --
#
#	Get one line with the stream in blocking crlf mode
#
# Arguments
#	sock	The socket receiving input.
#
# Results:
#	The line of text, without trailing newline

proc http::getTextLine {sock} {
    set tr [fconfigure $sock -translation]
    set bl [fconfigure $sock -blocking]
    fconfigure $sock -translation crlf -blocking 1
    set r [gets $sock]
    fconfigure $sock -translation $tr -blocking $bl
    return $r
}

# http::CopyStart
#
#	Error handling wrapper around fcopy
#
# Arguments
#	sock	The socket to copy from
#	token	The token returned from http::geturl
#
# Side Effects
#	This closes the connection upon error

proc http::CopyStart {sock token {initial 1}} {
    upvar #0 $token state
    if {[info exists state(transfer)] && $state(transfer) eq "chunked"} {
	foreach coding [ContentEncoding $token] {
	    lappend state(zlib) [zlib stream $coding]
	}
	make-transformation-chunked $sock [namespace code [list CopyChunk $token]]
    } else {
	if {$initial} {
	    foreach coding [ContentEncoding $token] {
		zlib push $coding $sock
	    }
	}
	if {[catch {
	    fcopy $sock $state(-channel) -size $state(-blocksize) -command \
		[list http::CopyDone $token]
	} err]} {
	    Finish $token $err
	}
    }
}

proc http::CopyChunk {token chunk} {
    upvar 0 $token state
    if {[set count [string length $chunk]]} {
	incr state(currentsize) $count
	if {[info exists state(zlib)]} {
	    foreach stream $state(zlib) {
		set chunk [$stream add $chunk]
	    }
	}
	puts -nonewline $state(-channel) $chunk
	if {[info exists state(-progress)]} {
	    eval [linsert $state(-progress) end \
		      $token $state(totalsize) $state(currentsize)]
	}
    } else {
	Log "CopyChunk Finish $token"
	if {[info exists state(zlib)]} {
	    set excess ""
	    foreach stream $state(zlib) {
		catch {set excess [$stream add -finalize $excess]}
	    }
	    puts -nonewline $state(-channel) $excess
	    foreach stream $state(zlib) { $stream close }
	    unset state(zlib)
	}
	Eof $token ;# FIX ME: pipelining.
    }
}

# http::CopyDone
#
#	fcopy completion callback
#
# Arguments
#	token	The token returned from http::geturl
#	count	The amount transfered
#
# Side Effects
#	Invokes callbacks

proc http::CopyDone {token count {error {}}} {
    variable $token
    upvar 0 $token state
    set sock $state(sock)
    incr state(currentsize) $count
    if {[info exists state(-progress)]} {
	eval $state(-progress) \
	    [list $token $state(totalsize) $state(currentsize)]
    }
    # At this point the token may have been reset
    if {[string length $error]} {
	Finish $token $error
    } elseif {[catch {eof $sock} iseof] || $iseof} {
	Eof $token
    } else {
	CopyStart $sock $token 0
    }
}

# http::Eof
#
#	Handle eof on the socket
#
# Arguments
#	token	The token returned from http::geturl
#
# Side Effects
#	Clean up the socket

proc http::Eof {token {force 0}} {
    variable $token
    upvar 0 $token state
    if {$state(state) eq "header"} {
	# Premature eof
	set state(status) eof
    } else {
	set state(status) ok
    }

    if {[string length $state(body)] > 0} {
	if {[catch {
	    foreach coding [ContentEncoding $token] {
		set state(body) [zlib $coding $state(body)]
	    }
	} err]} {
	    Log "error doing $coding '$state(body)'"
	    return [Finish $token $err]
	}

	if {!$state(binary)} {
	    # If we are getting text, set the incoming channel's encoding
	    # correctly.  iso8859-1 is the RFC default, but this could be any IANA
	    # charset.  However, we only know how to convert what we have
	    # encodings for.

	    set enc [CharsetToEncoding $state(charset)]
	    if {$enc ne "binary"} {
		set state(body) [encoding convertfrom $enc $state(body)]
	    }

	    # Translate text line endings.
	    set state(body) [string map {\r\n \n \r \n} $state(body)]
	}
    }
    Finish $token
}

# http::wait --
#
#	See documentation for details.
#
# Arguments:
#	token	Connection token.
#
# Results:
#        The status after the wait.

proc http::wait {token} {
    variable $token
    upvar 0 $token state

    if {![info exists state(status)] || $state(status) eq ""} {
	# We must wait on the original variable name, not the upvar alias
	vwait ${token}(status)
    }

    return [status $token]
}

# http::formatQuery --
#
#	See documentation for details.  Call http::formatQuery with an even
#	number of arguments, where the first is a name, the second is a value,
#	the third is another name, and so on.
#
# Arguments:
#	args	A list of name-value pairs.
#
# Results:
#	TODO

proc http::formatQuery {args} {
    set result ""
    set sep ""
    foreach i $args {
	append result $sep [mapReply $i]
	if {$sep eq "="} {
	    set sep &
	} else {
	    set sep =
	}
    }
    return $result
}

# http::mapReply --
#
#	Do x-www-urlencoded character mapping
#
# Arguments:
#	string	The string the needs to be encoded
#
# Results:
#       The encoded string

proc http::mapReply {string} {
    variable http
    variable formMap

    # The spec says: "non-alphanumeric characters are replaced by '%HH'". Use
    # a pre-computed map and [string map] to do the conversion (much faster
    # than [regsub]/[subst]). [Bug 1020491]

    if {$http(-urlencoding) ne ""} {
	set string [encoding convertto $http(-urlencoding) $string]
	return [string map $formMap $string]
    }
    set converted [string map $formMap $string]
    if {[string match "*\[\u0100-\uffff\]*" $converted]} {
	regexp {[\u0100-\uffff]} $converted badChar
	# Return this error message for maximum compatability... :^/
	return -code error \
	    "can't read \"formMap($badChar)\": no such element in array"
    }
    return $converted
}

# http::ProxyRequired --
#	Default proxy filter.
#
# Arguments:
#	host	The destination host
#
# Results:
#       The current proxy settings

proc http::ProxyRequired {host} {
    variable http
    if {[info exists http(-proxyhost)] && [string length $http(-proxyhost)]} {
	if {
	    ![info exists http(-proxyport)] ||
	    ![string length $http(-proxyport)]
	} {
	    set http(-proxyport) 8080
	}
	return [list $http(-proxyhost) $http(-proxyport)]
    }
}

# http::CharsetToEncoding --
#
#	Tries to map a given IANA charset to a tcl encoding.  If no encoding
#	can be found, returns binary.
#

proc http::CharsetToEncoding {charset} {
    variable encodings

    set charset [string tolower $charset]
    if {[regexp {iso-?8859-([0-9]+)} $charset -> num]} {
	set encoding "iso8859-$num"
    } elseif {[regexp {iso-?2022-(jp|kr)} $charset -> ext]} {
	set encoding "iso2022-$ext"
    } elseif {[regexp {shift[-_]?js} $charset]} {
	set encoding "shiftjis"
    } elseif {[regexp {(?:windows|cp)-?([0-9]+)} $charset -> num]} {
	set encoding "cp$num"
    } elseif {$charset eq "us-ascii"} {
	set encoding "ascii"
    } elseif {[regexp {(?:iso-?)?lat(?:in)?-?([0-9]+)} $charset -> num]} {
	switch -- $num {
	    5 {set encoding "iso8859-9"}
	    1 - 2 - 3 {
		set encoding "iso8859-$num"
	    }
	}
    } else {
	# other charset, like euc-xx, utf-8,...  may directly map to encoding
	set encoding $charset
    }
    set idx [lsearch -exact $encodings $encoding]
    if {$idx >= 0} {
	return $encoding
    } else {
	return "binary"
    }
}

# Return the list of content-encoding transformations we need to do in order.
proc http::ContentEncoding {token} {
    upvar 0 $token state
    set r {}
    if {[info exists state(coding)]} {
	foreach coding [split $state(coding) ,] {
	    switch -exact -- $coding {
		deflate { lappend r inflate }
		gzip - x-gzip { lappend r gunzip }
		compress - x-compress { lappend r decompress }
		identity {}
		default {
		    return -code error "unsupported content-encoding \"$coding\""
		}
	    }
	}
    }
    return $r
}

proc http::make-transformation-chunked {chan command} {
    set lambda {{chan command} {
        set data ""
        set size -1
        yield
        while {1} {
            chan configure $chan -translation {crlf binary}
            while {[gets $chan line] < 1} { yield }
            chan configure $chan -translation {binary binary}
            if {[scan $line %x size] != 1} { return -code error "invalid size: \"$line\"" }
            set chunk ""
            while {$size && ![chan eof $chan]} {
                set part [chan read $chan $size]
                incr size -[string length $part]
                append chunk $part
            }
            if {[catch {
		uplevel #0 [linsert $command end $chunk]
	    }]} {
		http::Log "Error in callback: $::errorInfo"
	    }
            if {[string length $chunk] == 0} {
		# channel might have been closed in the callback
                catch {chan event $chan readable {}}
                return
            }
        }
    }}
    coroutine dechunk$chan ::apply $lambda $chan $command
    chan event $chan readable [namespace origin dechunk$chan]
    return
}

# Local variables:
# indent-tabs-mode: t
# End:<|MERGE_RESOLUTION|>--- conflicted
+++ resolved
@@ -869,15 +869,9 @@
     upvar 0 $token state
     if {
 	[eof $state(sock)] ||
-<<<<<<< HEAD
-	[string length [fconfigure $state(sock) -error]]
+	[set err [fconfigure $state(sock) -error]] ne ""
     } {
-	Finish $token "connect failed [fconfigure $state(sock) -error]" 1
-=======
-	[set err [fconfigure $state(sock) -error]] ne ""
-    } then {
 	Finish $token "connect failed $err" 1
->>>>>>> b662395e
     } else {
 	set state(status) connect
 	fileevent $state(sock) writable {}
