# http.tcl --
#
#	Client-side HTTP for GET, POST, and HEAD commands. These routines can
#	be used in untrusted code that uses the Safesock security policy.
#	These procedures use a callback interface to avoid using vwait, which
#	is not defined in the safe base.
#
# See the file "license.terms" for information on usage and redistribution of
# this file, and for a DISCLAIMER OF ALL WARRANTIES.

package require Tcl 8.6-
# Keep this in sync with pkgIndex.tcl and with the install directories in
# Makefiles
package provide http 2.9.0

namespace eval http {
    # Allow resourcing to not clobber existing data

    variable http
    if {![info exists http]} {
	array set http {
	    -accept */*
	    -pipeline 1
	    -postfresh 0
	    -proxyhost {}
	    -proxyport {}
	    -proxyfilter http::ProxyRequired
	    -repost 0
	    -urlencoding utf-8
	    -zip 1
	}
	# We need a useragent string of this style or various servers will
	# refuse to send us compressed content even when we ask for it. This
	# follows the de-facto layout of user-agent strings in current browsers.
	# Safe interpreters do not have ::tcl_platform(os) or
	# ::tcl_platform(osVersion).
	if {[interp issafe]} {
	    set http(-useragent) "Mozilla/5.0\
		(Windows; U;\
		Windows NT 10.0)\
		http/[package provide http] Tcl/[package provide Tcl]"
	} else {
	    set http(-useragent) "Mozilla/5.0\
		([string totitle $::tcl_platform(platform)]; U;\
		$::tcl_platform(os) $::tcl_platform(osVersion))\
		http/[package provide http] Tcl/[package provide Tcl]"
	}
    }

    proc init {} {
	# Set up the map for quoting chars. RFC3986 Section 2.3 say percent
	# encode all except: "... percent-encoded octets in the ranges of
	# ALPHA (%41-%5A and %61-%7A), DIGIT (%30-%39), hyphen (%2D), period
	# (%2E), underscore (%5F), or tilde (%7E) should not be created by URI
	# producers ..."
	for {set i 0} {$i <= 256} {incr i} {
	    set c [format %c $i]
	    if {![string match {[-._~a-zA-Z0-9]} $c]} {
		set map($c) %[format %.2X $i]
	    }
	}
	# These are handled specially
	set map(\n) %0D%0A
	variable formMap [array get map]

	# Create a map for HTTP/1.1 open sockets
	variable socketMapping
	variable socketRdState
	variable socketWrState
	variable socketRdQueue
	variable socketWrQueue
	variable socketClosing
	variable socketPlayCmd
	if {[info exists socketMapping]} {
	    # Close open sockets on re-init.  Do not permit retries.
	    foreach {url sock} [array get socketMapping] {
		unset -nocomplain socketClosing($url)
		unset -nocomplain socketPlayCmd($url)
		CloseSocket $sock
	    }
	}

	# CloseSocket should have unset the socket* arrays, one element at
	# a time.  Now unset anything that was overlooked.
	# Traces on "unset socketRdState(*)" will call CancelReadPipeline and
	# cancel any queued responses.
	# Traces on "unset socketWrState(*)" will call CancelWritePipeline and
	# cancel any queued requests.
	array unset socketMapping
	array unset socketRdState
	array unset socketWrState
	array unset socketRdQueue
	array unset socketWrQueue
	array unset socketClosing
	array unset socketPlayCmd
	array set socketMapping {}
	array set socketRdState {}
	array set socketWrState {}
	array set socketRdQueue {}
	array set socketWrQueue {}
	array set socketClosing {}
	array set socketPlayCmd {}
	return
    }
    init

    variable urlTypes
    if {![info exists urlTypes]} {
	set urlTypes(http) [list 80 ::socket]
    }

    variable encodings [string tolower [encoding names]]
    # This can be changed, but iso8859-1 is the RFC standard.
    variable defaultCharset
    if {![info exists defaultCharset]} {
	set defaultCharset "iso8859-1"
    }

    # Force RFC 3986 strictness in geturl url verification?
    variable strict
    if {![info exists strict]} {
	set strict 1
    }

    # Let user control default keepalive for compatibility
    variable defaultKeepalive
    if {![info exists defaultKeepalive]} {
	set defaultKeepalive 0
    }

<<<<<<< HEAD
    namespace export geturl config reset wait formatQuery register unregister quoteString
    # Useful, but not exported: data size status code
=======
    namespace export geturl config reset wait formatQuery
    namespace export register unregister registerError
    # - Useful, but not exported: data, size, status, code, cleanup, error,
    #   meta, ncode, mapReply, init.  Comments suggest that "init" can be used
    #   for re-initialisation, although the command is undocumented.
    # - Not exported, probably should be upper-case initial letter as part
    #   of the internals: getTextLine, make-transformation-chunked.
>>>>>>> 9f9a9e29
}

# http::Log --
#
#	Debugging output -- define this to observe HTTP/1.1 socket usage.
#	Should echo any args received.
#
# Arguments:
#     msg	Message to output
#
if {[info command http::Log] eq {}} {proc http::Log {args} {}}

# http::register --
#
#     See documentation for details.
#
# Arguments:
#     proto	URL protocol prefix, e.g. https
#     port	Default port for protocol
#     command	Command to use to create socket
# Results:
#     list of port and command that was registered.

proc http::register {proto port command} {
    variable urlTypes
    set urlTypes([string tolower $proto]) [list $port $command]
    # N.B. Implicit Return.
}

# http::unregister --
#
#     Unregisters URL protocol handler
#
# Arguments:
#     proto	URL protocol prefix, e.g. https
# Results:
#     list of port and command that was unregistered.

proc http::unregister {proto} {
    variable urlTypes
    set lower [string tolower $proto]
    if {![info exists urlTypes($lower)]} {
	return -code error "unsupported url type \"$proto\""
    }
    set old $urlTypes($lower)
    unset urlTypes($lower)
    return $old
}

# http::config --
#
#	See documentation for details.
#
# Arguments:
#	args		Options parsed by the procedure.
# Results:
#        TODO

proc http::config {args} {
    variable http
    set options [lsort [array names http -*]]
    set usage [join $options ", "]
    if {[llength $args] == 0} {
	set result {}
	foreach name $options {
	    lappend result $name $http($name)
	}
	return $result
    }
    set options [string map {- ""} $options]
    set pat ^-(?:[join $options |])$
    if {[llength $args] == 1} {
	set flag [lindex $args 0]
	if {![regexp -- $pat $flag]} {
	    return -code error "Unknown option $flag, must be: $usage"
	}
	return $http($flag)
    } else {
	foreach {flag value} $args {
	    if {![regexp -- $pat $flag]} {
		return -code error "Unknown option $flag, must be: $usage"
	    }
	    set http($flag) $value
	}
	return
    }
}

# http::Finish --
#
#	Clean up the socket and eval close time callbacks
#
# Arguments:
#	token	    Connection token.
#	errormsg    (optional) If set, forces status to error.
#	skipCB      (optional) If set, don't call the -command callback. This
#		    is useful when geturl wants to throw an exception instead
#		    of calling the callback. That way, the same error isn't
#		    reported to two places.
#
# Side Effects:
#        May close the socket.

proc http::Finish {token {errormsg ""} {skipCB 0}} {
    variable socketMapping
    variable socketRdState
    variable socketWrState
    variable socketRdQueue
    variable socketWrQueue
    variable socketClosing
    variable socketPlayCmd

    variable $token
    upvar 0 $token state
    global errorInfo errorCode
    set closeQueue 0
    if {$errormsg ne ""} {
	set state(error) [list $errormsg $errorInfo $errorCode]
	set state(status) "error"
    }
    if {[info commands ${token}EventCoroutine] ne {}} {
	rename ${token}EventCoroutine {}
    }
    if {  ($state(status) eq "timeout")
       || ($state(status) eq "error")
       || ($state(status) eq "eof")
       || ([info exists state(-keepalive)] && !$state(-keepalive))
       || ([info exists state(connection)] && ($state(connection) eq "close"))
    } {
	set closeQueue 1
	set connId $state(socketinfo)
	set sock $state(sock)
	CloseSocket $state(sock) $token
    } elseif {
	  ([info exists state(-keepalive)] && $state(-keepalive))
       && ([info exists state(connection)] && ($state(connection) ne "close"))
    } {
	KeepSocket $token
    }
    if {[info exists state(after)]} {
	after cancel $state(after)
	unset state(after)
    }
    if {[info exists state(-command)] && (!$skipCB)
	    && (![info exists state(done-command-cb)])} {
	set state(done-command-cb) yes
	if {[catch {eval $state(-command) {$token}} err] && $errormsg eq ""} {
	    set state(error) [list $err $errorInfo $errorCode]
	    set state(status) error
	}
    }

    if {    $closeQueue
	 && [info exists socketMapping($connId)]
	 && ($socketMapping($connId) eq $sock)
    } {
	http::CloseQueuedQueries $connId $token
    }

    return
}

# http::KeepSocket -
#
#	Keep a socket in the persistent sockets table and connect it to its next
#	queued task if possible.  Otherwise leave it idle and ready for its next
#	use.
#
#	If $socketClosing(*), then ($state(connection) eq "close") and therefore
#	this command will not be called by Finish.
#
# Arguments:
#	token	    Connection token.

proc http::KeepSocket {token} {
    variable http
    variable socketMapping
    variable socketRdState
    variable socketWrState
    variable socketRdQueue
    variable socketWrQueue
    variable socketClosing
    variable socketPlayCmd

    variable $token
    upvar 0 $token state
    set tk [namespace tail $token]

    # Keep this socket open for another request ("Keep-Alive").
    # React if the server half-closes the socket.
    # Discussion is in http::geturl.
    catch {fileevent $state(sock) readable [list http::CheckEof $state(sock)]}

    # The line below should not be changed in production code.
    # It is edited by the test suite.
    set TEST_EOF 0
    if {$TEST_EOF} {
	# ONLY for testing reaction to server eof.
	# No server timeouts will be caught.
	catch {fileevent $state(sock) readable {}}
    } else {
	# Normal operation.
	# Test constraint normalEof.
    }

    if {    [info exists state(socketinfo)]
	 && [info exists socketMapping($state(socketinfo))]
    } {
	set connId $state(socketinfo)
	# The value "Rready" is set only here.
	set socketRdState($connId) Rready

	if {    $state(-pipeline)
	     && [info exists socketRdQueue($connId)]
	     && [llength $socketRdQueue($connId)]
	} {
	    # The usual case for pipelined responses - if another response is
	    # queued, arrange to read it.
	    set token3 [lindex $socketRdQueue($connId) 0]
	    set socketRdQueue($connId) [lrange $socketRdQueue($connId) 1 end]
	    variable $token3
	    upvar 0 $token3 state3
	    set tk2 [namespace tail $token3]

	    #Log pipelined, GRANT read access to $token3 in KeepSocket
	    set socketRdState($connId) $token3
	    ReceiveResponse $token3

	    # Other pipelined cases.
	    # - The test above ensures that, for the pipelined cases in the two
	    #   tests below, the read queue is empty.
	    # - In those two tests, check whether the next write will be
	    #   nonpipeline.
	} elseif {
		$state(-pipeline)
	     && [info exists socketWrState($connId)]
	     && ($socketWrState($connId) eq "peNding")

	     && [info exists socketWrQueue($connId)]
	     && [llength $socketWrQueue($connId)]
	     && (![set token3 [lindex $socketWrQueue($connId) 0]
		   set ${token3}(-pipeline)
		  ]
		)
	} {
	    # This case:
	    # - Now it the time to run the "pending" request.
	    # - The next token in the write queue is nonpipeline, and
	    #   socketWrState has been marked "pending" (in
	    #   http::NextPipelinedWrite or http::geturl) so a new pipelined
	    #   request cannot jump the queue.
	    #  
	    # Tests:
	    # - In this case the read queue (tested above) is empty and this
	    #   "pending" write token is in front of the rest of the write
	    #   queue.
	    # - The write state is not Wready and therefore appears to be busy,
	    #   but because it is "pending" we know that it is reserved for the
	    #   first item in the write queue, a non-pipelined request that is
	    #   waiting for the read queue to empty.  That has now happened: so
	    #   give that request read and write access.
	    variable $token3
	    set conn [set ${token3}(tmpConnArgs)]
	    #Log nonpipeline, GRANT r/w access to $token3 in KeepSocket
	    set socketRdState($connId) $token3
	    set socketWrState($connId) $token3
	    set socketWrQueue($connId) [lrange $socketWrQueue($connId) 1 end]
	    # Connect does its own fconfigure.
	    fileevent $state(sock) writable [list http::Connect $token3 {*}$conn]
	    #Log ---- $state(sock) << conn to $token3 for HTTP request (c)

	} elseif {
		$state(-pipeline)
	     && [info exists socketWrState($connId)]
	     && ($socketWrState($connId) eq "peNding")

	} {
	    # Should not come here.  The second block in the previous "elseif"
	    # test should be tautologous (but was needed in an earlier
	    # implementation) and will be removed after testing.
	    # If we get here, the value "pending" was assigned in error.
	    # This error would block the queue for ever.
	    Log ^X$tk <<<<< Error in queueing of requests >>>>> - token $token

	} elseif {
		$state(-pipeline)
	     && [info exists socketWrState($connId)]
	     && ($socketWrState($connId) eq "Wready")

	     && [info exists socketWrQueue($connId)]
	     && [llength $socketWrQueue($connId)]
	     && (![set token3 [lindex $socketWrQueue($connId) 0]
		   set ${token3}(-pipeline)
		  ]
		)
	} {
	    # This case:
	    # - The next token in the write queue is nonpipeline, and
	    #   socketWrState is Wready.  Get the next event from socketWrQueue.
	    # Tests:
	    # - In this case the read state (tested above) is Rready and the
	    #   write state (tested here) is Wready - there is no "pending"
	    #   request.
	    # Code:
	    # - The code is the same as the code below for the nonpipelined
	    #   case with a queued request.
	    variable $token3
	    set conn [set ${token3}(tmpConnArgs)]
	    #Log nonpipeline, GRANT r/w access to $token3 in KeepSocket
	    set socketRdState($connId) $token3
	    set socketWrState($connId) $token3
	    set socketWrQueue($connId) [lrange $socketWrQueue($connId) 1 end]
	    # Connect does its own fconfigure.
	    fileevent $state(sock) writable [list http::Connect $token3 {*}$conn]
	    #Log ---- $state(sock) << conn to $token3 for HTTP request (c)

	} elseif {
		(!$state(-pipeline))
	     && [info exists socketWrQueue($connId)]
	     && [llength $socketWrQueue($connId)]
	     && ($state(connection) ne "close")
	} {
	    # If not pipelined, (socketRdState eq Rready) tells us that we are
	    # ready for the next write - there is no need to check
	    # socketWrState. Write the next request, if one is waiting.
	    # If the next request is pipelined, it receives premature read
	    # access to the socket. This is not a problem.
	    set token3 [lindex $socketWrQueue($connId) 0]
	    variable $token3
	    set conn [set ${token3}(tmpConnArgs)]
	    #Log nonpipeline, GRANT r/w access to $token3 in KeepSocket
	    set socketRdState($connId) $token3
	    set socketWrState($connId) $token3
	    set socketWrQueue($connId) [lrange $socketWrQueue($connId) 1 end]
	    # Connect does its own fconfigure.
	    fileevent $state(sock) writable [list http::Connect $token3 {*}$conn]
	    #Log ---- $state(sock) << conn to $token3 for HTTP request (d)

	} elseif {(!$state(-pipeline))} {
	    set socketWrState($connId) Wready
	    # Rready and Wready and idle: nothing to do.
	} else {
	    # Rready and idle: nothing to do.
	}

    } else {
	CloseSocket $state(sock) $token
	# There is no socketMapping($state(socketinfo)), so it does not matter
	# that CloseQueuedQueries is not called.
    }
    return
}

# http::CheckEof -
#
#	Read from a socket and close it if eof.
#	The command is bound to "fileevent readable" on an idle socket, and
#	"eof" is the only event that should trigger the binding, occurring when
#	the server times out and half-closes the socket.
#
#	A read is necessary so that [eof] gives a meaningful result.
#	Any bytes sent are junk (or a bug).

proc http::CheckEof {sock} {
    set junk [read $sock]
    set n [string length $junk]
    if {$n} {
	Log "WARNING: $n bytes received but no HTTP request sent"
    }

    if {[catch {eof $sock} res] || $res} {
	# The server has half-closed the socket.
	# If a new write has started, its transaction will fail and
	# will then be error-handled.
	CloseSocket $sock
    }
    return
}

# http::CloseSocket -
#
#	Close a socket and remove it from the persistent sockets table.  If
#	possible an http token is included here but when we are called from a
#	fileevent on remote closure we need to find the correct entry - hence
#	the "else" block of the first "if" command.

proc http::CloseSocket {s {token {}}} {
    variable socketMapping
    variable socketRdState
    variable socketWrState
    variable socketRdQueue
    variable socketWrQueue
    variable socketClosing
    variable socketPlayCmd

    set tk [namespace tail $token]

    catch {fileevent $s readable {}}
    set connId {}
    if {$token ne ""} {
	variable $token
	upvar 0 $token state
	if {[info exists state(socketinfo)]} {
	    set connId $state(socketinfo)
	} else {
	}
    } else {
	set map [array get socketMapping]
	set ndx [lsearch -exact $map $s]
	if {$ndx != -1} {
	    incr ndx -1
	    set connId [lindex $map $ndx]
	} else {
	}
    }
    if {    ($connId ne {})
	 && [info exists socketMapping($connId)]
	 && ($socketMapping($connId) eq $s)
    } {
	Log "Closing connection $connId (sock $socketMapping($connId))"
	if {[catch {close $socketMapping($connId)} err]} {
	    Log "Error closing connection: $err"
	} else {
	}
	if {$token eq {}} {
	    # Cases with a non-empty token are handled by Finish, so the tokens
	    # are finished in connection order.
	    http::CloseQueuedQueries $connId
	} else {
	}
    } else {
	Log "Closing socket $s (no connection info)"
	if {[catch {close $s} err]} {
	    Log "Error closing socket: $err"
	} else {
	}
    }
    return
}

# http::CloseQueuedQueries
#
#	connId  - identifier "domain:port" for the connection
#	token   - (optional) used only for logging
#
# Called from http::CloseSocket and http::Finish, after a connection is closed,
# to clear the read and write queues if this has not already been done.

proc http::CloseQueuedQueries {connId {token {}}} {
    variable socketMapping
    variable socketRdState
    variable socketWrState
    variable socketRdQueue
    variable socketWrQueue
    variable socketClosing
    variable socketPlayCmd

    if {![info exists socketMapping($connId)]} {
	# Command has already been called.
	# Don't come here again - especially recursively.
	return
    }

    # Used only for logging.
    if {$token eq {}} {
	set tk {}
    } else {
	set tk [namespace tail $token]
    }

    if {    [info exists socketPlayCmd($connId)]
	 && ($socketPlayCmd($connId) ne {ReplayIfClose Wready {} {}})
    } {
	# Before unsetting, there is some unfinished business.
	# - If the server sent "Connection: close", we have stored the command
	#   for retrying any queued requests in socketPlayCmd, so copy that
	#   value for execution below.  socketClosing(*) was also set.
	# - Also clear the queues to prevent calls to Finish that would set the
	#   state for the requests that will be retried to "finished with error
	#   status".
	set unfinished $socketPlayCmd($connId)
	set socketRdQueue($connId) {}
	set socketWrQueue($connId) {}
    } else {
	set unfinished {}
    }

    Unset $connId

    if {$unfinished ne {}} {
	Log ^R$tk Any unfinished transactions (excluding $token) failed \
		- token $token
	{*}$unfinished
    }
    return
}

# http::Unset
#
#	The trace on "unset socketRdState(*)" will call CancelReadPipeline
#	and cancel any queued responses.
#	The trace on "unset socketWrState(*)" will call CancelWritePipeline
#	and cancel any queued requests.

proc http::Unset {connId} {
    variable socketMapping
    variable socketRdState
    variable socketWrState
    variable socketRdQueue
    variable socketWrQueue
    variable socketClosing
    variable socketPlayCmd

    unset socketMapping($connId)
    unset socketRdState($connId)
    unset socketWrState($connId)
    unset -nocomplain socketRdQueue($connId)
    unset -nocomplain socketWrQueue($connId)
    unset -nocomplain socketClosing($connId)
    unset -nocomplain socketPlayCmd($connId)

    return
}

# http::reset --
#
#	See documentation for details.
#
# Arguments:
#	token	Connection token.
#	why	Status info.
#
# Side Effects:
#        See Finish

proc http::reset {token {why reset}} {
    variable $token
    upvar 0 $token state
    set state(status) $why
    catch {fileevent $state(sock) readable {}}
    catch {fileevent $state(sock) writable {}}
    Finish $token
    if {[info exists state(error)]} {
	set errorlist $state(error)
	unset state
	eval ::error $errorlist
    }
    return
}

# http::geturl --
#
#	Establishes a connection to a remote url via http.
#
# Arguments:
#	url		The http URL to goget.
#	args		Option value pairs. Valid options include:
#				-blocksize, -validate, -headers, -timeout
# Results:
#	Returns a token for this connection. This token is the name of an
#	array that the caller should unset to garbage collect the state.

proc http::geturl {url args} {
    variable http
    variable urlTypes
    variable defaultCharset
    variable defaultKeepalive
    variable strict

    # Initialize the state variable, an array. We'll return the name of this
    # array as the token for the transaction.

    if {![info exists http(uid)]} {
	set http(uid) 0
    }
    set token [namespace current]::[incr http(uid)]
    ##Log Starting http::geturl - token $token
    variable $token
    upvar 0 $token state
    set tk [namespace tail $token]
    reset $token
    Log ^A$tk URL $url - token $token

    # Process command options.

    array set state {
	-binary		false
	-blocksize	8192
	-queryblocksize 8192
	-validate	0
	-headers	{}
	-timeout	0
	-type		application/x-www-form-urlencoded
	-queryprogress	{}
	-protocol	1.1
	binary		0
	state		created
	meta		{}
	method		{}
	coding		{}
	currentsize	0
	totalsize	0
	querylength	0
	queryoffset	0
	type		text/html
	body		{}
	status		""
	http		""
	connection	close
    }
    set state(-keepalive) $defaultKeepalive
    set state(-strict) $strict
    # These flags have their types verified [Bug 811170]
    array set type {
	-binary		boolean
	-blocksize	integer
	-queryblocksize integer
	-strict		boolean
	-timeout	integer
	-validate	boolean
    }
    set state(charset)	$defaultCharset
    set options {
	-binary -blocksize -channel -command -handler -headers -keepalive
	-method -myaddr -progress -protocol -query -queryblocksize
	-querychannel -queryprogress -strict -timeout -type -validate
    }
    set usage [join [lsort $options] ", "]
    set options [string map {- ""} $options]
    set pat ^-(?:[join $options |])$
    foreach {flag value} $args {
	if {[regexp -- $pat $flag]} {
	    # Validate numbers
	    if {
		[info exists type($flag)] &&
		![string is $type($flag) -strict $value]
	    } {
		unset $token
		return -code error \
		    "Bad value for $flag ($value), must be $type($flag)"
	    }
	    set state($flag) $value
	} else {
	    unset $token
	    return -code error "Unknown option $flag, can be: $usage"
	}
    }

    # Make sure -query and -querychannel aren't both specified

    set isQueryChannel [info exists state(-querychannel)]
    set isQuery [info exists state(-query)]
    if {$isQuery && $isQueryChannel} {
	unset $token
	return -code error "Can't combine -query and -querychannel options!"
    }

    # Validate URL, determine the server host and port, and check proxy case
    # Recognize user:pass@host URLs also, although we do not do anything with
    # that info yet.

    # URLs have basically four parts.
    # First, before the colon, is the protocol scheme (e.g. http)
    # Second, for HTTP-like protocols, is the authority
    #	The authority is preceded by // and lasts up to (but not including)
    #	the following / or ? and it identifies up to four parts, of which
    #	only one, the host, is required (if an authority is present at all).
    #	All other parts of the authority (user name, password, port number)
    #	are optional.
    # Third is the resource name, which is split into two parts at a ?
    #	The first part (from the single "/" up to "?") is the path, and the
    #	second part (from that "?" up to "#") is the query. *HOWEVER*, we do
    #	not need to separate them; we send the whole lot to the server.
    #	Both, path and query are allowed to be missing, including their
    #	delimiting character.
    # Fourth is the fragment identifier, which is everything after the first
    #	"#" in the URL. The fragment identifier MUST NOT be sent to the server
    #	and indeed, we don't bother to validate it (it could be an error to
    #	pass it in here, but it's cheap to strip).
    #
    # An example of a URL that has all the parts:
    #
    #     http://jschmoe:xyzzy@www.bogus.net:8000/foo/bar.tml?q=foo#changes
    #
    # The "http" is the protocol, the user is "jschmoe", the password is
    # "xyzzy", the host is "www.bogus.net", the port is "8000", the path is
    # "/foo/bar.tml", the query is "q=foo", and the fragment is "changes".
    #
    # Note that the RE actually combines the user and password parts, as
    # recommended in RFC 3986. Indeed, that RFC states that putting passwords
    # in URLs is a Really Bad Idea, something with which I would agree utterly.
    #
    # From a validation perspective, we need to ensure that the parts of the
    # URL that are going to the server are correctly encoded.  This is only
    # done if $state(-strict) is true (inherited from $::http::strict).

    set URLmatcher {(?x)		# this is _expanded_ syntax
	^
	(?: (\w+) : ) ?			# <protocol scheme>
	(?: //
	    (?:
		(
		    [^@/\#?]+		# <userinfo part of authority>
		) @
	    )?
	    (				# <host part of authority>
		[^/:\#?]+ |		# host name or IPv4 address
		\[ [^/\#?]+ \]		# IPv6 address in square brackets
	    )
	    (?: : (\d+) )?		# <port part of authority>
	)?
	( [/\?] [^\#]*)?		# <path> (including query)
	(?: \# (.*) )?			# <fragment>
	$
    }

    # Phase one: parse
    if {![regexp -- $URLmatcher $url -> proto user host port srvurl]} {
	unset $token
	return -code error "Unsupported URL: $url"
    }
    # Phase two: validate
    set host [string trim $host {[]}]; # strip square brackets from IPv6 address
    if {$host eq ""} {
	# Caller has to provide a host name; we do not have a "default host"
	# that would enable us to handle relative URLs.
	unset $token
	return -code error "Missing host part: $url"
	# Note that we don't check the hostname for validity here; if it's
	# invalid, we'll simply fail to resolve it later on.
    }
    if {$port ne "" && $port > 65535} {
	unset $token
	return -code error "Invalid port number: $port"
    }
    # The user identification and resource identification parts of the URL can
    # have encoded characters in them; take care!
    if {$user ne ""} {
	# Check for validity according to RFC 3986, Appendix A
	set validityRE {(?xi)
	    ^
	    (?: [-\w.~!$&'()*+,;=:] | %[0-9a-f][0-9a-f] )+
	    $
	}
	if {$state(-strict) && ![regexp -- $validityRE $user]} {
	    unset $token
	    # Provide a better error message in this error case
	    if {[regexp {(?i)%(?![0-9a-f][0-9a-f]).?.?} $user bad]} {
		return -code error \
			"Illegal encoding character usage \"$bad\" in URL user"
	    }
	    return -code error "Illegal characters in URL user"
	}
    }
    if {$srvurl ne ""} {
	# RFC 3986 allows empty paths (not even a /), but servers
	# return 400 if the path in the HTTP request doesn't start
	# with / , so add it here if needed.
	if {[string index $srvurl 0] ne "/"} {
	    set srvurl /$srvurl
	}
	# Check for validity according to RFC 3986, Appendix A
	set validityRE {(?xi)
	    ^
	    # Path part (already must start with / character)
	    (?:	      [-\w.~!$&'()*+,;=:@/]  | %[0-9a-f][0-9a-f] )*
	    # Query part (optional, permits ? characters)
	    (?: \? (?: [-\w.~!$&'()*+,;=:@/?] | %[0-9a-f][0-9a-f] )* )?
	    $
	}
	if {$state(-strict) && ![regexp -- $validityRE $srvurl]} {
	    unset $token
	    # Provide a better error message in this error case
	    if {[regexp {(?i)%(?![0-9a-f][0-9a-f])..} $srvurl bad]} {
		return -code error \
		    "Illegal encoding character usage \"$bad\" in URL path"
	    }
	    return -code error "Illegal characters in URL path"
	}
    } else {
	set srvurl /
    }
    if {$proto eq ""} {
	set proto http
    }
    set lower [string tolower $proto]
    if {![info exists urlTypes($lower)]} {
	unset $token
	return -code error "Unsupported URL type \"$proto\""
    }
    set defport [lindex $urlTypes($lower) 0]
    set defcmd [lindex $urlTypes($lower) 1]

    if {$port eq ""} {
	set port $defport
    }
    if {![catch {$http(-proxyfilter) $host} proxy]} {
	set phost [lindex $proxy 0]
	set pport [lindex $proxy 1]
    }

    # OK, now reassemble into a full URL
    set url ${proto}://
    if {$user ne ""} {
	append url $user
	append url @
    }
    append url $host
    if {$port != $defport} {
	append url : $port
    }
    append url $srvurl
    # Don't append the fragment!
    set state(url) $url

    set sockopts [list -async]

    # If we are using the proxy, we must pass in the full URL that includes
    # the server name.

    if {[info exists phost] && ($phost ne "")} {
	set srvurl $url
	set targetAddr [list $phost $pport]
    } else {
	set targetAddr [list $host $port]
    }
    # Proxy connections aren't shared among different hosts.
    set state(socketinfo) $host:$port

    # Save the accept types at this point to prevent a race condition. [Bug
    # c11a51c482]
    set state(accept-types) $http(-accept)

    if {$isQuery || $isQueryChannel} {
	# It's a POST.
	# A client wishing to send a non-idempotent request SHOULD wait to send
	# that request until it has received the response status for the
	# previous request.
	if {$http(-postfresh)} {
	    # Override -keepalive for a POST.  Use a new connection, and thus
	    # avoid the small risk of a race against server timeout.
	    set state(-keepalive) 0
	} else {
	    # Allow -keepalive but do not -pipeline - wait for the previous
	    # transaction to finish.
	    # There is a small risk of a race against server timeout.
	    set state(-pipeline) 0
	}
    } else {
	# It's a GET or HEAD.
	set state(-pipeline) $http(-pipeline)
    }

    # See if we are supposed to use a previously opened channel.
    # - In principle, ANY call to http::geturl could use a previously opened
    #   channel if it is available - the "Connection: keep-alive" header is a
    #   request to leave the channel open AFTER completion of this call.
    # - In fact, we try to use an existing channel only if -keepalive 1 -- this
    #   means that at most one channel is left open for each value of
    #   $state(socketinfo). This property simplifies the mapping of open
    #   channels.
    set reusing 0
    set alreadyQueued 0
    if {$state(-keepalive)} {
	variable socketMapping
	variable socketRdState
	variable socketWrState
	variable socketRdQueue
	variable socketWrQueue
	variable socketClosing
	variable socketPlayCmd

	if {[info exists socketMapping($state(socketinfo))]} {
	    # - If the connection is idle, it has a "fileevent readable" binding
	    #   to http::CheckEof, in case the server times out and half-closes
	    #   the socket (http::CheckEof closes the other half).
	    # - We leave this binding in place until just before the last
	    #   puts+flush in http::Connected (GET/HEAD) or http::Write (POST),
	    #   after which the HTTP response might be generated.

	    if {    [info exists socketClosing($state(socketinfo))]
		       && $socketClosing($state(socketinfo))
	    } {
		# socketClosing(*) is set because the server has sent a
		# "Connection: close" header.
		# Do not use the persistent socket again.
		# Since we have only one persistent socket per server, and the
		# old socket is not yet dead, add the request to the write queue
		# of the dying socket, which will be replayed by ReplayIfClose.
		# Also add it to socketWrQueue(*) which is used only if an error
		# causes a call to Finish.
		set reusing 1
		set sock $socketMapping($state(socketinfo))
		Log "reusing socket $sock for $state(socketinfo) - token $token"

		set alreadyQueued 1
		lassign $socketPlayCmd($state(socketinfo)) com0 com1 com2 com3
		lappend com3 $token
		set socketPlayCmd($state(socketinfo)) [list $com0 $com1 $com2 $com3]
		lappend socketWrQueue($state(socketinfo)) $token
	    } elseif {[catch {fconfigure $socketMapping($state(socketinfo))}]} {
		# FIXME Is it still possible for this code to be executed? If
		#       so, this could be another place to call TestForReplay,
		#       rather than discarding the queued transactions.
		Log "WARNING: socket for $state(socketinfo) was closed\
			- token $token"
		Log "WARNING - if testing, pay special attention to this\
			case (GH) which is seldom executed - token $token"

		# This will call CancelReadPipeline, CancelWritePipeline, and
		# cancel any queued requests, responses.
		Unset $state(socketinfo)
	    } else {
		# Use the persistent socket.
		# The socket may not be ready to write: an earlier request might
		# still be still writing (in the pipelined case) or
		# writing/reading (in the nonpipeline case). This possibility
		# is handled by socketWrQueue later in this command.
		set reusing 1
		set sock $socketMapping($state(socketinfo))
		Log "reusing socket $sock for $state(socketinfo) - token $token"

	    }
	    # Do not automatically close the connection socket.
	    set state(connection) {}
	}
    }

    if {$reusing} {
	# Define state(tmpState) and state(tmpOpenCmd) for use
	# by http::ReplayIfDead if the persistent connection has died.
	set state(tmpState) [array get state]

	# Pass -myaddr directly to the socket command
	if {[info exists state(-myaddr)]} {
	    lappend sockopts -myaddr $state(-myaddr)
	}

	set state(tmpOpenCmd) [list {*}$defcmd {*}$sockopts {*}$targetAddr]
    }

    set state(reusing) $reusing
    # Excluding ReplayIfDead and the decision whether to call it, there are four
    # places outside http::geturl where state(reusing) is used:
    # - Connected   - if reusing and not pipelined, start the state(-timeout)
    #                 timeout (when writing).
    # - DoneRequest - if reusing and pipelined, send the next pipelined write
    # - Event       - if reusing and pipelined, start the state(-timeout)
    #                 timeout (when reading).
    # - Event       - if (not reusing) and pipelined, send the next pipelined
    #                 write

    # See comments above re the start of this timeout in other cases.
    if {(!$state(reusing)) && ($state(-timeout) > 0)} {
	set state(after) [after $state(-timeout) \
		[list http::reset $token timeout]]
    }

    if {![info exists sock]} {
	# Pass -myaddr directly to the socket command
	if {[info exists state(-myaddr)]} {
	    lappend sockopts -myaddr $state(-myaddr)
	}
	set pre [clock milliseconds]
	##Log pre socket opened, - token $token
	##Log [concat $defcmd $sockopts $targetAddr] - token $token
	if {[catch {eval $defcmd $sockopts $targetAddr} sock errdict]} {
	    # Something went wrong while trying to establish the connection.
	    # Clean up after events and such, but DON'T call the command
	    # callback (if available) because we're going to throw an
	    # exception from here instead.

	    set state(sock) NONE
	    Finish $token $sock 1
	    cleanup $token
	    dict unset errdict -level
	    return -options $errdict $sock
	} else {
	    # Initialisation of a new socket.
	    ##Log post socket opened, - token $token
	    ##Log socket opened, now fconfigure - token $token
	    set delay [expr {[clock milliseconds] - $pre}]
	    if {$delay > 3000} {
		Log socket delay $delay - token $token
	    }
	    fconfigure $sock -translation {auto crlf} \
			     -buffersize $state(-blocksize)
	    ##Log socket opened, DONE fconfigure - token $token
	}
    }
    # Command [socket] is called with -async, but takes 5s to 5.1s to return,
    # with probability of order 1 in 10,000.  This may be a bizarre scheduling
    # issue with my (KJN's) system (Fedora Linux).
    # This does not cause a problem (unless the request times out when this
    # command returns).

    set state(sock) $sock
    Log "Using $sock for $state(socketinfo) - token $token" \
	[expr {$state(-keepalive)?"keepalive":""}]

    if {    $state(-keepalive)
	 && (![info exists socketMapping($state(socketinfo))])
    } {
	# Freshly-opened socket that we would like to become persistent.
	set socketMapping($state(socketinfo)) $sock

	if {![info exists socketRdState($state(socketinfo))]} {
	    set socketRdState($state(socketinfo)) {}
	    set varName ::http::socketRdState($state(socketinfo))
	    trace add variable $varName unset ::http::CancelReadPipeline
	}
	if {![info exists socketWrState($state(socketinfo))]} {
	    set socketWrState($state(socketinfo)) {}
	    set varName ::http::socketWrState($state(socketinfo))
	    trace add variable $varName unset ::http::CancelWritePipeline
	}

	if {$state(-pipeline)} {
	    #Log new, init for pipelined, GRANT write access to $token in geturl
	    # Also grant premature read access to the socket. This is OK.
	    set socketRdState($state(socketinfo)) $token
	    set socketWrState($state(socketinfo)) $token
	} else {
	    # socketWrState is not used by this non-pipelined transaction.
	    # We cannot leave it as "Wready" because the next call to
	    # http::geturl with a pipelined transaction would conclude that the
	    # socket is available for writing.
	    #Log new, init for nonpipeline, GRANT r/w access to $token in geturl
	    set socketRdState($state(socketinfo)) $token
	    set socketWrState($state(socketinfo)) $token
	}

	set socketRdQueue($state(socketinfo)) {}
	set socketWrQueue($state(socketinfo)) {}
	set socketClosing($state(socketinfo)) 0
	set socketPlayCmd($state(socketinfo)) {ReplayIfClose Wready {} {}}
    }

    if {![info exists phost]} {
	set phost ""
    }
    if {$reusing} {
	# For use by http::ReplayIfDead if the persistent connection has died.
	# Also used by NextPipelinedWrite.
	set state(tmpConnArgs) [list $proto $phost $srvurl]
    }

    # The element socketWrState($connId) has a value which is either the name of
    # the token that is permitted to write to the socket, or "Wready" if no
    # token is permitted to write.
    #
    # The code that sets the value to Wready immediately calls
    # http::NextPipelinedWrite, which examines socketWrQueue($connId) and
    # processes the next request in the queue, if there is one.  The value
    # Wready is not found when the interpreter is in the event loop unless the
    # socket is idle.
    #
    # The element socketRdState($connId) has a value which is either the name of
    # the token that is permitted to read from the socket, or "Rready" if no
    # token is permitted to read.
    #
    # The code that sets the value to Rready then examines
    # socketRdQueue($connId) and processes the next request in the queue, if
    # there is one.  The value Rready is not found when the interpreter is in
    # the event loop unless the socket is idle.

    if {$alreadyQueued} {
	# A write may or may not be in progress.  There is no need to set
	# socketWrState to prevent another call stealing write access - all
	# subsequent calls on this socket will come here because the socket
	# will close after the current read, and its
	# socketClosing($connId) is 1.
	##Log "HTTP request for token $token is queued"

    } elseif {    $reusing
	       && $state(-pipeline)
	       && ($socketWrState($state(socketinfo)) ne "Wready")
    } {
	##Log "HTTP request for token $token is queued for pipelined use"
	lappend socketWrQueue($state(socketinfo)) $token

    } elseif {    $reusing
	       && (!$state(-pipeline))
	       && ($socketWrState($state(socketinfo)) ne "Wready")
    } {
	# A write is queued or in progress.  Lappend to the write queue.
	##Log "HTTP request for token $token is queued for nonpipeline use"
	lappend socketWrQueue($state(socketinfo)) $token

    } elseif {    $reusing
	       && (!$state(-pipeline))
	       && ($socketWrState($state(socketinfo)) eq "Wready")
	       && ($socketRdState($state(socketinfo)) ne "Rready")
    } {
	# A read is queued or in progress, but not a write.  Cannot start the
	# nonpipeline transaction, but must set socketWrState to prevent a
	# pipelined request jumping the queue.
	##Log "HTTP request for token $token is queued for nonpipeline use"
	#Log re-use nonpipeline, GRANT delayed write access to $token in geturl

	set socketWrState($state(socketinfo)) peNding
	lappend socketWrQueue($state(socketinfo)) $token

    } else {
	if {$reusing && $state(-pipeline)} {
	    #Log re-use pipelined, GRANT write access to $token in geturl
	    set socketWrState($state(socketinfo)) $token

	} elseif {$reusing} {
	    # Cf tests above - both are ready.
	    #Log re-use nonpipeline, GRANT r/w access to $token in geturl
	    set socketRdState($state(socketinfo)) $token
	    set socketWrState($state(socketinfo)) $token

	} else {
	    # (!$reusing)
	}

	# All (!$reusing) cases come here, and also some $reusing cases if the
	# connection is ready.
	#Log ---- $state(socketinfo) << conn to $token for HTTP request (a)
	# Connect does its own fconfigure.
	fileevent $sock writable \
		[list http::Connect $token $proto $phost $srvurl]
    }

    # Wait for the connection to complete.
    if {![info exists state(-command)]} {
	# geturl does EVERYTHING asynchronously, so if the user
	# calls it synchronously, we just do a wait here.
	http::wait $token

	if {![info exists state]} {
	    # If we timed out then Finish has been called and the users
	    # command callback may have cleaned up the token. If so we end up
	    # here with nothing left to do.
	    return $token
	} elseif {$state(status) eq "error"} {
	    # Something went wrong while trying to establish the connection.
	    # Clean up after events and such, but DON'T call the command
	    # callback (if available) because we're going to throw an
	    # exception from here instead.
	    set err [lindex $state(error) 0]
	    cleanup $token
	    return -code error $err
	}
    }
    ##Log Leaving http::geturl - token $token
    return $token
}

# http::Connected --
#
#	Callback used when the connection to the HTTP server is actually
#	established.
#
# Arguments:
#	token	State token.
#	proto	What protocol (http, https, etc.) was used to connect.
#	phost	Are we using keep-alive? Non-empty if yes.
#	srvurl	Service-local URL that we're requesting
# Results:
#	None.

proc http::Connected {token proto phost srvurl} {
    variable http
    variable urlTypes
    variable socketMapping
    variable socketRdState
    variable socketWrState
    variable socketRdQueue
    variable socketWrQueue
    variable socketClosing
    variable socketPlayCmd

    variable $token
    upvar 0 $token state
    set tk [namespace tail $token]

    if {$state(reusing) && (!$state(-pipeline)) && ($state(-timeout) > 0)} {
	set state(after) [after $state(-timeout) \
		[list http::reset $token timeout]]
    }

    # Set back the variables needed here.
    set sock $state(sock)
    set isQueryChannel [info exists state(-querychannel)]
    set isQuery [info exists state(-query)]
    set host [lindex [split $state(socketinfo) :] 0]
    set port [lindex [split $state(socketinfo) :] 1]

    set lower [string tolower $proto]
    set defport [lindex $urlTypes($lower) 0]

    # Send data in cr-lf format, but accept any line terminators.
    # Initialisation to {auto *} now done in geturl, KeepSocket and DoneRequest.
    # We are concerned here with the request (write) not the response (read).
    lassign [fconfigure $sock -translation] trRead trWrite
    fconfigure $sock -translation [list $trRead crlf] \
		     -buffersize $state(-blocksize)

    # The following is disallowed in safe interpreters, but the socket is
    # already in non-blocking mode in that case.

    catch {fconfigure $sock -blocking off}
    set how GET
    if {$isQuery} {
	set state(querylength) [string length $state(-query)]
	if {$state(querylength) > 0} {
	    set how POST
	    set contDone 0
	} else {
	    # There's no query data.
	    unset state(-query)
	    set isQuery 0
	}
    } elseif {$state(-validate)} {
	set how HEAD
    } elseif {$isQueryChannel} {
	set how POST
	# The query channel must be blocking for the async Write to
	# work properly.
	lassign [fconfigure $sock -translation] trRead trWrite
	fconfigure $state(-querychannel) -blocking 1 \
					 -translation [list $trRead binary]
	set contDone 0
    }
    if {[info exists state(-method)] && ($state(-method) ne "")} {
	set how $state(-method)
    }
    # We cannot handle chunked encodings with -handler, so force HTTP/1.0
    # until we can manage this.
    if {[info exists state(-handler)]} {
	set state(-protocol) 1.0
    }
    set accept_types_seen 0

    Log ^B$tk begin sending request - token $token

    if {[catch {
	set state(method) $how
	puts $sock "$how $srvurl HTTP/$state(-protocol)"
	if {[dict exists $state(-headers) Host]} {
	    # Allow Host spoofing. [Bug 928154]
	    puts $sock "Host: [dict get $state(-headers) Host]"
	} elseif {$port == $defport} {
	    # Don't add port in this case, to handle broken servers. [Bug
	    # #504508]
	    puts $sock "Host: $host"
	} else {
	    puts $sock "Host: $host:$port"
	}
	puts $sock "User-Agent: $http(-useragent)"
	if {($state(-protocol) >= 1.0) && $state(-keepalive)} {
	    # Send this header, because a 1.1 server is not compelled to treat
	    # this as the default.
	    puts $sock "Connection: keep-alive"
	}
	if {($state(-protocol) > 1.0) && !$state(-keepalive)} {
	    puts $sock "Connection: close" ;# RFC2616 sec 8.1.2.1
	}
	if {[info exists phost] && ($phost ne "") && $state(-keepalive)} {
	    puts $sock "Proxy-Connection: Keep-Alive"
	}
	set accept_encoding_seen 0
	set content_type_seen 0
	dict for {key value} $state(-headers) {
	    set value [string map [list \n "" \r ""] $value]
	    set key [string map {" " -} [string trim $key]]
	    if {[string equal -nocase $key "host"]} {
		continue
	    }
	    if {[string equal -nocase $key "accept-encoding"]} {
		set accept_encoding_seen 1
	    }
	    if {[string equal -nocase $key "accept"]} {
		set accept_types_seen 1
	    }
	    if {[string equal -nocase $key "content-type"]} {
		set content_type_seen 1
	    }
	    if {[string equal -nocase $key "content-length"]} {
		set contDone 1
		set state(querylength) $value
	    }
	    if {[string length $key]} {
		puts $sock "$key: $value"
	    }
	}
	# Allow overriding the Accept header on a per-connection basis. Useful
	# for working with REST services. [Bug c11a51c482]
	if {!$accept_types_seen} {
	    puts $sock "Accept: $state(accept-types)"
	}
	if {    (!$accept_encoding_seen)
	     && (![info exists state(-handler)])
	     && $http(-zip)
	} {
	    puts $sock "Accept-Encoding: gzip,deflate,compress"
	}
	if {$isQueryChannel && ($state(querylength) == 0)} {
	    # Try to determine size of data in channel. If we cannot seek, the
	    # surrounding catch will trap us

	    set start [tell $state(-querychannel)]
	    seek $state(-querychannel) 0 end
	    set state(querylength) \
		    [expr {[tell $state(-querychannel)] - $start}]
	    seek $state(-querychannel) $start
	}

	# Flush the request header and set up the fileevent that will either
	# push the POST data or read the response.
	#
	# fileevent note:
	#
	# It is possible to have both the read and write fileevents active at
	# this point. The only scenario it seems to affect is a server that
	# closes the connection without reading the POST data. (e.g., early
	# versions TclHttpd in various error cases). Depending on the
	# platform, the client may or may not be able to get the response from
	# the server because of the error it will get trying to write the post
	# data. Having both fileevents active changes the timing and the
	# behavior, but no two platforms (among Solaris, Linux, and NT) behave
	# the same, and none behave all that well in any case. Servers should
	# always read their POST data if they expect the client to read their
	# response.

	if {$isQuery || $isQueryChannel} {
	    # POST method.
	    if {!$content_type_seen} {
		puts $sock "Content-Type: $state(-type)"
	    }
	    if {!$contDone} {
		puts $sock "Content-Length: $state(querylength)"
	    }
	    puts $sock ""
	    flush $sock
	    # Flush flushes the error in the https case with a bad handshake:
	    # else the socket never becomes writable again, and hangs until
	    # timeout (if any).

	    lassign [fconfigure $sock -translation] trRead trWrite
	    fconfigure $sock -translation [list $trRead binary]
	    fileevent $sock writable [list http::Write $token]
	    # The http::Write command decides when to make the socket readable,
	    # using the same test as the GET/HEAD case below.
	} else {
	    # GET or HEAD method.
	    if {    (![catch {fileevent $sock readable} binding])
		 && ($binding eq [list http::CheckEof $sock])
	    } {
		# Remove the "fileevent readable" binding of an idle persistent
		# socket to http::CheckEof.  We can no longer treat bytes
		# received as junk. The server might still time out and
		# half-close the socket if it has not yet received the first
		# "puts".
		fileevent $sock readable {}
	    }
	    puts $sock ""
	    flush $sock
	    Log ^C$tk end sending request - token $token
	    # End of writing (GET/HEAD methods).  The request has been sent.

	    DoneRequest $token
	}

    } err]} {
	# The socket probably was never connected, OR the connection dropped
	# later, OR https handshake error, which may be discovered as late as
	# the "flush" command above...
	Log "WARNING - if testing, pay special attention to this\
		case (GI) which is seldom executed - token $token"
	if {[info exists state(reusing)] && $state(reusing)} {
	    # The socket was closed at the server end, and closed at
	    # this end by http::CheckEof.
    	    if {[TestForReplay $token write $err a]} {
		return
	    } else {
		Finish $token {failed to re-use socket}
	    }

	    # else:
	    # This is NOT a persistent socket that has been closed since its
	    # last use.
	    # If any other requests are in flight or pipelined/queued, they will
	    # be discarded.
	} elseif {$state(status) eq ""} {
	    # ...https handshake errors come here.
	    set msg [registerError $sock]
	    registerError $sock {}
	    if {$msg eq {}} {
		set msg {failed to use socket}
	    } else {
	    }
	    Finish $token $msg
	} elseif {$state(status) ne "error"} {
	    Finish $token $err
	} else {
	    # if state(status) is error, it means someone's already called
	    # Finish to do the above-described clean up.
	}
    }
    return
}

# http::registerError
#
#	Called (for example when processing TclTLS activity) to register
#	an error for a connection on a specific socket.  This helps
#	http::Connected to deliver meaningful error messages, e.g. when a TLS
#	certificate fails verification.
#
#	Usage: http::registerError socket ?newValue?
#
#	"set" semantics, except that a "get" (a call without a new value) for a
#	non-existent socket returns {}, not an error.

proc http::registerError {sock args} {
    variable registeredErrors

    if {    ([llength $args] == 0)
	 && (![info exists registeredErrors($sock)])
    } {
	return
    } elseif {    ([llength $args] == 1)
	       && ([lindex $args 0] eq {})
    } {
	unset -nocomplain registeredErrors($sock)
	return
    }
    set registeredErrors($sock) {*}$args
    # N.B. Implicit Return
}

# http::DoneRequest --
#
#	Command called when a request has been sent.  It will arrange the
#	next request and/or response as appropriate.
#
#	If this command is called when $socketClosing(*), the request $token
#	that calls it must be pipelined and destined to fail.

proc http::DoneRequest {token} {
    variable http
    variable socketMapping
    variable socketRdState
    variable socketWrState
    variable socketRdQueue
    variable socketWrQueue
    variable socketClosing
    variable socketPlayCmd

    variable $token
    upvar 0 $token state
    set tk [namespace tail $token]
    set sock $state(sock)

    # If pipelined, connect the next HTTP request to the socket.
    if {$state(reusing) && $state(-pipeline)} {
	# Enable next token (if any) to write.
	# The value "Wready" is set only here, and
	# in http::Event after reading the response-headers of a
	# non-reusing transaction.
	# Previous value is $token. It cannot be pending.
	set socketWrState($state(socketinfo)) Wready

	# Now ready to write the next pipelined request (if any).
	http::NextPipelinedWrite $token
    } else {
	# If pipelined, this is the first transaction on this socket.  We wait
	# for the response headers to discover whether the connection is
	# persistent.  (If this is not done and the connection is not
	# persistent, we SHOULD retry and then MUST NOT pipeline before knowing
	# that we have a persistent connection
	# (rfc2616 8.1.2.2)).
    }

    # Connect to receive the response, unless the socket is pipelined
    # and another response is being sent.
    # This code block is separate from the code below because there are
    # cases where socketRdState already has the value $token.
    if {    $state(-keepalive)
	 && $state(-pipeline)
	 && [info exists socketRdState($state(socketinfo))]
	 && ($socketRdState($state(socketinfo)) eq "Rready")
    } {
	#Log pipelined, GRANT read access to $token in Connected
	set socketRdState($state(socketinfo)) $token
    }

    if {    $state(-keepalive)
	 && $state(-pipeline)
	 && [info exists socketRdState($state(socketinfo))]
	 && ($socketRdState($state(socketinfo)) ne $token)
    } {
	# Do not read from the socket until it is ready.
	##Log "HTTP response for token $token is queued for pipelined use"
	# If $socketClosing(*), then the caller will be a pipelined write and
	# execution will come here.
	# This token has already been recorded as "in flight" for writing.
	# When the socket is closed, the read queue will be cleared in
	# CloseQueuedQueries and so the "lappend" here has no effect.
	lappend socketRdQueue($state(socketinfo)) $token
    } else {
	# In the pipelined case, connection for reading depends on the
	# value of socketRdState.
	# In the nonpipeline case, connection for reading always occurs.
	ReceiveResponse $token
    }
    return
}

# http::ReceiveResponse
#
#	Connects token to its socket for reading.

proc http::ReceiveResponse {token} {
    variable $token
    upvar 0 $token state
    set tk [namespace tail $token]
    set sock $state(sock)

    #Log ---- $state(socketinfo) >> conn to $token for HTTP response
    lassign [fconfigure $sock -translation] trRead trWrite
    fconfigure $sock -translation [list auto $trWrite] \
		     -buffersize $state(-blocksize)
    Log ^D$tk begin receiving response - token $token

    coroutine ${token}EventCoroutine http::Event $sock $token
    fileevent $sock readable ${token}EventCoroutine
    return
}

# http::NextPipelinedWrite
#
# - Connecting a socket to a token for writing is done by this command and by
#   command KeepSocket.
# - If another request has a pipelined write scheduled for $token's socket,
#   and if the socket is ready to accept it, connect the write and update
#   the queue accordingly.
# - This command is called from http::DoneRequest and http::Event,
#   IF $state(-pipeline) AND (the current transfer has reached the point at
#   which the socket is ready for the next request to be written).
# - This command is called when a token has write access and is pipelined and
#   keep-alive, and sets socketWrState to Wready.
# - The command need not consider the case where socketWrState is set to a token
#   that does not yet have write access.  Such a token is waiting for Rready,
#   and the assignment of the connection to the token will be done elsewhere (in
#   http::KeepSocket).
# - This command cannot be called after socketWrState has been set to a
#   "pending" token value (that is then overwritten by the caller), because that
#   value is set by this command when it is called by an earlier token when it
#   relinquishes its write access, and the pending token is always the next in
#   line to write.

proc http::NextPipelinedWrite {token} {
    variable http
    variable socketRdState
    variable socketWrState
    variable socketWrQueue
    variable socketClosing
    variable $token
    upvar 0 $token state
    set connId $state(socketinfo)

    if {    [info exists socketClosing($connId)]
	 && $socketClosing($connId)
    } {
	# socketClosing(*) is set because the server has sent a
	# "Connection: close" header.
	# Behave as if the queues are empty - so do nothing.
    } elseif {    $state(-pipeline)
	 && [info exists socketWrState($connId)]
	 && ($socketWrState($connId) eq "Wready")

	 && [info exists socketWrQueue($connId)]
	 && [llength $socketWrQueue($connId)]
	 && ([set token2 [lindex $socketWrQueue($connId) 0]
	      set ${token2}(-pipeline)
	     ]
	    )
    } {
	# - The usual case for a pipelined connection, ready for a new request.
	#Log pipelined, GRANT write access to $token2 in NextPipelinedWrite
	set conn [set ${token2}(tmpConnArgs)]
	set socketWrState($connId) $token2
	set socketWrQueue($connId) [lrange $socketWrQueue($connId) 1 end]
	# Connect does its own fconfigure.
	fileevent $state(sock) writable [list http::Connect $token2 {*}$conn]
	#Log ---- $connId << conn to $token2 for HTTP request (b)

	# In the tests below, the next request will be nonpipeline.
    } elseif {    $state(-pipeline)
	       && [info exists socketWrState($connId)]
	       && ($socketWrState($connId) eq "Wready")

	       && [info exists socketWrQueue($connId)]
	       && [llength $socketWrQueue($connId)]
	       && (![ set token3 [lindex $socketWrQueue($connId) 0]
		      set ${token3}(-pipeline)
		    ]
		  )

	       && [info exists socketRdState($connId)]
	       && ($socketRdState($connId) eq "Rready")
    } {
	# The case in which the next request will be non-pipelined, and the read
	# and write queues is ready: which is the condition for a non-pipelined
	# write.
	variable $token3
	upvar 0 $token3 state3
	set conn [set ${token3}(tmpConnArgs)]
	#Log nonpipeline, GRANT r/w access to $token3 in NextPipelinedWrite
	set socketRdState($connId) $token3
	set socketWrState($connId) $token3
	set socketWrQueue($connId) [lrange $socketWrQueue($connId) 1 end]
	# Connect does its own fconfigure.
	fileevent $state(sock) writable [list http::Connect $token3 {*}$conn]
	#Log ---- $state(sock) << conn to $token3 for HTTP request (c)

    } elseif {    $state(-pipeline)
	 && [info exists socketWrState($connId)]
	 && ($socketWrState($connId) eq "Wready")

	 && [info exists socketWrQueue($connId)]
	 && [llength $socketWrQueue($connId)]
	 && (![set token2 [lindex $socketWrQueue($connId) 0]
	      set ${token2}(-pipeline)
	     ]
	    )
    } {
	# - The case in which the next request will be non-pipelined, but the
	#   read queue is NOT ready.
	# - A read is queued or in progress, but not a write.  Cannot start the
	#   nonpipeline transaction, but must set socketWrState to prevent a new
	#   pipelined request (in http::geturl) jumping the queue.
	# - Because socketWrState($connId) is not set to Wready, the assignment
	#   of the connection to $token2 will be done elsewhere - by command
	#   http::KeepSocket when $socketRdState($connId) is set to "Rready".

	#Log re-use nonpipeline, GRANT delayed write access to $token in NextP..
	set socketWrState($connId) peNding

    } else {
	# No requests in socketWrQueue.  Nothing to do.
    }

    return
}

# http::CancelReadPipeline
#
#	Cancel pipelined responses on a closing "Keep-Alive" socket.
#
#	- Called by a variable trace on "unset socketRdState($connId)".
#	- The variable relates to a Keep-Alive socket, which has been closed.
#	- Cancels all pipelined responses. The requests have been sent,
#	  the responses have not yet been received.
#	- This is a hard cancel that ends each transaction with error status,
#	  and closes the connection. Do not use it if you want to replay failed
#	  transactions.
#	- N.B. Always delete ::http::socketRdState($connId) before deleting
#	  ::http::socketRdQueue($connId), or this command will do nothing.
#
# Arguments
#	As for a trace command on a variable.

proc http::CancelReadPipeline {name1 connId op} {
    variable socketRdQueue
    ##Log CancelReadPipeline $name1 $connId $op
    if {[info exists socketRdQueue($connId)]} {
	set msg {the connection was closed by CancelReadPipeline}
	foreach token $socketRdQueue($connId) {
	    set tk [namespace tail $token]
	    Log ^X$tk end of response "($msg)" - token $token
	    set ${token}(status) eof
	    Finish $token ;#$msg
	}
	set socketRdQueue($connId) {}
    }
    return
}

# http::CancelWritePipeline
#
#	Cancel queued events on a closing "Keep-Alive" socket.
#
#	- Called by a variable trace on "unset socketWrState($connId)".
#	- The variable relates to a Keep-Alive socket, which has been closed.
#	- In pipelined or nonpipeline case: cancels all queued requests.  The
#	  requests have not yet been sent, the responses are not due.
#	- This is a hard cancel that ends each transaction with error status,
#	  and closes the connection. Do not use it if you want to replay failed
#	  transactions.
#	- N.B. Always delete ::http::socketWrState($connId) before deleting
#	  ::http::socketWrQueue($connId), or this command will do nothing.
#
# Arguments
#	As for a trace command on a variable.

proc http::CancelWritePipeline {name1 connId op} {
    variable socketWrQueue

    ##Log CancelWritePipeline $name1 $connId $op
    if {[info exists socketWrQueue($connId)]} {
	set msg {the connection was closed by CancelWritePipeline}
	foreach token $socketWrQueue($connId) {
	    set tk [namespace tail $token]
	    Log ^X$tk end of response "($msg)" - token $token
	    set ${token}(status) eof
	    Finish $token ;#$msg
	}
	set socketWrQueue($connId) {}
    }
    return
}

# http::ReplayIfDead --
#
# - A query on a re-used persistent socket failed at the earliest opportunity,
#   because the socket had been closed by the server.  Keep the token, tidy up,
#   and try to connect on a fresh socket.
# - The connection is monitored for eof by the command http::CheckEof.  Thus
#   http::ReplayIfDead is needed only when a server event (half-closing an
#   apparently idle connection), and a client event (sending a request) occur at
#   almost the same time, and neither client nor server detects the other's
#   action before performing its own (an "asynchronous close event").
# - To simplify testing of http::ReplayIfDead, set TEST_EOF 1 in
#   http::KeepSocket, and then http::ReplayIfDead will be called if http::geturl
#   is called at any time after the server timeout.
#
# Arguments:
#	token	Connection token.
#
# Side Effects:
#	Use the same token, but try to open a new socket.

proc http::ReplayIfDead {tokenArg doing} {
    variable socketMapping
    variable socketRdState
    variable socketWrState
    variable socketRdQueue
    variable socketWrQueue
    variable socketClosing
    variable socketPlayCmd

    variable $tokenArg
    upvar 0 $tokenArg stateArg

    Log running http::ReplayIfDead for $tokenArg $doing

    # 1. Merge the tokens for transactions in flight, the read (response) queue,
    #    and the write (request) queue.

    set InFlightR {}
    set InFlightW {}

    # Obtain the tokens for transactions in flight.
    if {$stateArg(-pipeline)} {
	# Two transactions may be in flight.  The "read" transaction was first.
	# It is unlikely that the server would close the socket if a response
	# was pending; however, an earlier request (as well as the present
	# request) may have been sent and ignored if the socket was half-closed
	# by the server.

	if {    [info exists socketRdState($stateArg(socketinfo))]
	     && ($socketRdState($stateArg(socketinfo)) ne "Rready")
	} {
	    lappend InFlightR $socketRdState($stateArg(socketinfo))
	} elseif {($doing eq "read")} {
	    lappend InFlightR $tokenArg
	} else {
	}

	if {    [info exists socketWrState($stateArg(socketinfo))]
	     && $socketWrState($stateArg(socketinfo)) ni {Wready peNding}
	} {
	    lappend InFlightW $socketWrState($stateArg(socketinfo))
	} elseif {($doing eq "write")} {
	    lappend InFlightW $tokenArg
	} else {
	}

	# Report any inconsistency of $tokenArg with socket*state.
	if {    ($doing eq "read")
	     && [info exists socketRdState($stateArg(socketinfo))]
	     && ($tokenArg ne $socketRdState($stateArg(socketinfo)))
	} {
	    Log WARNING - ReplayIfDead pipelined tokenArg $tokenArg $doing \
		    ne socketRdState($stateArg(socketinfo)) \
		      $socketRdState($stateArg(socketinfo))

	} elseif {
		($doing eq "write")
	     && [info exists socketWrState($stateArg(socketinfo))]
	     && ($tokenArg ne $socketWrState($stateArg(socketinfo)))
	} {
	    Log WARNING - ReplayIfDead pipelined tokenArg $tokenArg $doing \
		    ne socketWrState($stateArg(socketinfo)) \
		      $socketWrState($stateArg(socketinfo))
	} else {
	}
    } else {
	# One transaction should be in flight.
	# socketRdState, socketWrQueue are used.
	# socketRdQueue should be empty.

	# Report any inconsistency of $tokenArg with socket*state.
	if {$tokenArg ne $socketRdState($stateArg(socketinfo))} {
	    Log WARNING - ReplayIfDead nonpipeline tokenArg $tokenArg $doing \
		    ne socketRdState($stateArg(socketinfo)) \
		      $socketRdState($stateArg(socketinfo))
	} else {
	}

	# Report the inconsistency that socketRdQueue is non-empty.
	if {    [info exists socketRdQueue($stateArg(socketinfo))]
	     && ($socketRdQueue($stateArg(socketinfo)) ne {})
	} {
	    Log WARNING - ReplayIfDead nonpipeline tokenArg $tokenArg $doing \
		    has read queue socketRdQueue($stateArg(socketinfo)) \
		    $socketRdQueue($stateArg(socketinfo)) ne {}
	} else {
	}

	lappend InFlightW $socketRdState($stateArg(socketinfo))
	set socketRdQueue($stateArg(socketinfo)) {}
    }

    set newQueue {}
    lappend newQueue {*}$InFlightR
    lappend newQueue {*}$socketRdQueue($stateArg(socketinfo))
    lappend newQueue {*}$InFlightW
    lappend newQueue {*}$socketWrQueue($stateArg(socketinfo))


    # 2. Tidy up tokenArg.  This is a cut-down form of Finish/CloseSocket.
    #    Do not change state(status).
    #    No need to after cancel stateArg(after) - either this is done in
    #    ReplayCore/ReInit, or Finish is called.

    catch {close $stateArg(sock)}

    # 2a. Tidy the tokens in the queues - this is done in ReplayCore/ReInit.
    # - Transactions, if any, that are awaiting responses cannot be completed.
    #   They are listed for re-sending in newQueue.
    # - All tokens are preserved for re-use by ReplayCore, and their variables
    #   will be re-initialised by calls to ReInit.
    # - The relevant element of socketMapping, socketRdState, socketWrState,
    #   socketRdQueue, socketWrQueue, socketClosing, socketPlayCmd will be set
    #   to new values in ReplayCore.

    ReplayCore $newQueue
    return
}

# http::ReplayIfClose --
#
#	A request on a socket that was previously "Connection: keep-alive" has
#	received a "Connection: close" response header.  The server supplies
#	that response correctly, but any later requests already queued on this
#	connection will be lost when the socket closes.
#
#	This command takes arguments that represent the socketWrState,
#	socketRdQueue and socketWrQueue for this connection.  The socketRdState
#	is not needed because the server responds in full to the request that
#	received the "Connection: close" response header.
#
#	Existing request tokens $token (::http::$n) are preserved.  The caller
#	will be unaware that the request was processed this way.

proc http::ReplayIfClose {Wstate Rqueue Wqueue} {
    Log running http::ReplayIfClose for $Wstate $Rqueue $Wqueue

    if {$Wstate in $Rqueue || $Wstate in $Wqueue} {
	Log WARNING duplicate token in http::ReplayIfClose - token $Wstate
	set Wstate Wready
    }

    # 1. Create newQueue
    set InFlightW {}
    if {$Wstate ni {Wready peNding}} {
	lappend InFlightW $Wstate
    }

    set newQueue {}
    lappend newQueue {*}$Rqueue
    lappend newQueue {*}$InFlightW
    lappend newQueue {*}$Wqueue

    # 2. Cleanup - none needed, done by the caller.

    ReplayCore $newQueue
    return
}

# http::ReInit --
#
#	Command to restore a token's state to a condition that
#	makes it ready to replay a request.
#
#	Command http::geturl stores extra state in state(tmp*) so
#	we don't need to do the argument processing again.
#
#	The caller must:
#	- Set state(reusing) and state(sock) to their new values after calling
#	  this command.
#	- Unset state(tmpState), state(tmpOpenCmd) if future calls to ReplayCore
#	  or ReInit are inappropriate for this token. Typically only one retry
#	  is allowed.
#	The caller may also unset state(tmpConnArgs) if this value (and the
#	token) will be used immediately.  The value is needed by tokens that
#	will be stored in a queue.
#
# Arguments:
#	token	Connection token.
#
# Return Value: (boolean) true iff the re-initialisation was successful.

proc http::ReInit {token} {
    variable $token
    upvar 0 $token state

    if {!(
	      [info exists state(tmpState)]
	   && [info exists state(tmpOpenCmd)]
	   && [info exists state(tmpConnArgs)]
	 )
    } {
	Log FAILED in http::ReInit via ReplayCore - NO tmp vars for $token
	return 0
    }

    if {[info exists state(after)]} {
	after cancel $state(after)
	unset state(after)
    }

    # Don't alter state(status) - this would trigger http::wait if it is in use.
    set tmpState    $state(tmpState)
    set tmpOpenCmd  $state(tmpOpenCmd)
    set tmpConnArgs $state(tmpConnArgs)
    foreach name [array names state] {
	if {$name ne "status"} {
	    unset state($name)
	}
    }

    # Don't alter state(status).
    # Restore state(tmp*) - the caller may decide to unset them.
    # Restore state(tmpConnArgs) which is needed for connection.
    # state(tmpState), state(tmpOpenCmd) are needed only for retries.

    dict unset tmpState status
    array set state $tmpState
    set state(tmpState)    $tmpState
    set state(tmpOpenCmd)  $tmpOpenCmd
    set state(tmpConnArgs) $tmpConnArgs

    return 1
}

# http::ReplayCore --
#
#	Command to replay a list of requests, using existing connection tokens.
#
#	Abstracted from http::geturl which stores extra state in state(tmp*) so
#	we don't need to do the argument processing again.
#
# Arguments:
#	newQueue	List of connection tokens.
#
# Side Effects:
#	Use existing tokens, but try to open a new socket.

proc http::ReplayCore {newQueue} {
    variable socketMapping
    variable socketRdState
    variable socketWrState
    variable socketRdQueue
    variable socketWrQueue
    variable socketClosing
    variable socketPlayCmd

    if {[llength $newQueue] == 0} {
	# Nothing to do.
	return
    }

    ##Log running ReplayCore for {*}$newQueue
    set newToken [lindex $newQueue 0]
    set newQueue [lrange $newQueue 1 end]

    # 3. Use newToken, and restore its values of state(*).  Do not restore
    #    elements tmp* - we try again only once.

    set token $newToken
    variable $token
    upvar 0 $token state

    if {![ReInit $token]} {
	Log FAILED in http::ReplayCore - NO tmp vars
	Finish $token {cannot send this request again}
	return
    }

    set tmpState    $state(tmpState)
    set tmpOpenCmd  $state(tmpOpenCmd)
    set tmpConnArgs $state(tmpConnArgs)
    unset state(tmpState)
    unset state(tmpOpenCmd)
    unset state(tmpConnArgs)

    set state(reusing) 0

    if {$state(-timeout) > 0} {
	set resetCmd [list http::reset $token timeout]
	set state(after) [after $state(-timeout) $resetCmd]
    }

    set pre [clock milliseconds]
    ##Log pre socket opened, - token $token
    ##Log $tmpOpenCmd - token $token
    # 4. Open a socket.
    if {[catch {eval $tmpOpenCmd} sock]} {
	# Something went wrong while trying to establish the connection.
	Log FAILED - $sock
	set state(sock) NONE
	Finish $token $sock
	return
    }
    ##Log post socket opened, - token $token
    set delay [expr {[clock milliseconds] - $pre}]
    if {$delay > 3000} {
	Log socket delay $delay - token $token
    }
    # Command [socket] is called with -async, but takes 5s to 5.1s to return,
    # with probability of order 1 in 10,000.  This may be a bizarre scheduling
    # issue with my (KJN's) system (Fedora Linux).
    # This does not cause a problem (unless the request times out when this
    # command returns).

    # 5. Configure the persistent socket data.
    if {$state(-keepalive)} {
	set socketMapping($state(socketinfo)) $sock

	if {![info exists socketRdState($state(socketinfo))]} {
	    set socketRdState($state(socketinfo)) {}
	    set varName ::http::socketRdState($state(socketinfo))
	    trace add variable $varName unset ::http::CancelReadPipeline
	}

	if {![info exists socketWrState($state(socketinfo))]} {
	    set socketWrState($state(socketinfo)) {}
	    set varName ::http::socketWrState($state(socketinfo))
	    trace add variable $varName unset ::http::CancelWritePipeline
	}

	if {$state(-pipeline)} {
	    #Log new, init for pipelined, GRANT write acc to $token ReplayCore
	    set socketRdState($state(socketinfo)) $token
	    set socketWrState($state(socketinfo)) $token
	} else {
	    #Log new, init for nonpipeline, GRANT r/w acc to $token ReplayCore
	    set socketRdState($state(socketinfo)) $token
	    set socketWrState($state(socketinfo)) $token
	}

	set socketRdQueue($state(socketinfo)) {}
	set socketWrQueue($state(socketinfo)) $newQueue
	set socketClosing($state(socketinfo)) 0
	set socketPlayCmd($state(socketinfo)) {ReplayIfClose Wready {} {}}
    }

    ##Log pre newQueue ReInit, - token $token
    # 6. Configure sockets in the queue.
    foreach tok $newQueue {
	if {[ReInit $tok]} {
	    set ${tok}(reusing) 1
	    set ${tok}(sock) $sock
	} else {
	    set ${tok}(reusing) 1
	    set ${tok}(sock) NONE
	    Finish $token {cannot send this request again}
	}
    }

    # 7. Configure the socket for newToken to send a request.
    set state(sock) $sock
    Log "Using $sock for $state(socketinfo) - token $token" \
	[expr {$state(-keepalive)?"keepalive":""}]

    # Initialisation of a new socket.
    ##Log socket opened, now fconfigure - token $token
    fconfigure $sock -translation {auto crlf} -buffersize $state(-blocksize)
    ##Log socket opened, DONE fconfigure - token $token

    # Connect does its own fconfigure.
    fileevent $sock writable [list http::Connect $token {*}$tmpConnArgs]
    #Log ---- $sock << conn to $token for HTTP request (e)
    return
}

# Data access functions:
# Data - the URL data
# Status - the transaction status: ok, reset, eof, timeout, error
# Code - the HTTP transaction code, e.g., 200
# Size - the size of the URL data

proc http::data {token} {
    variable $token
    upvar 0 $token state
    return $state(body)
}
proc http::status {token} {
    if {![info exists $token]} {
	return "error"
    }
    variable $token
    upvar 0 $token state
    return $state(status)
}
proc http::code {token} {
    variable $token
    upvar 0 $token state
    return $state(http)
}
proc http::ncode {token} {
    variable $token
    upvar 0 $token state
    if {[regexp {[0-9]{3}} $state(http) numeric_code]} {
	return $numeric_code
    } else {
	return $state(http)
    }
}
proc http::size {token} {
    variable $token
    upvar 0 $token state
    return $state(currentsize)
}
proc http::meta {token} {
    variable $token
    upvar 0 $token state
    return $state(meta)
}
proc http::error {token} {
    variable $token
    upvar 0 $token state
    if {[info exists state(error)]} {
	return $state(error)
    }
    return ""
}

# http::cleanup
#
#	Garbage collect the state associated with a transaction
#
# Arguments
#	token	The token returned from http::geturl
#
# Side Effects
#	unsets the state array

proc http::cleanup {token} {
    variable $token
    upvar 0 $token state
    if {[info commands ${token}EventCoroutine] ne {}} {
	rename ${token}EventCoroutine {}
    }
    if {[info exists state(after)]} {
	after cancel $state(after)
	unset state(after)
    }
    if {[info exists state]} {
	unset state
    }
    return
}

# http::Connect
#
#	This callback is made when an asyncronous connection completes.
#
# Arguments
#	token	The token returned from http::geturl
#
# Side Effects
#	Sets the status of the connection, which unblocks
# 	the waiting geturl call

proc http::Connect {token proto phost srvurl} {
    variable $token
    upvar 0 $token state
    set tk [namespace tail $token]
    set err "due to unexpected EOF"
    if {
	[eof $state(sock)] ||
	[set err [fconfigure $state(sock) -error]] ne ""
    } {
	Log "WARNING - if testing, pay special attention to this\
		case (GJ) which is seldom executed - token $token"
	if {[info exists state(reusing)] && $state(reusing)} {
	    # The socket was closed at the server end, and closed at
	    # this end by http::CheckEof.
	    if {[TestForReplay $token write $err b]} {
		return
	    }

	    # else:
	    # This is NOT a persistent socket that has been closed since its
	    # last use.
	    # If any other requests are in flight or pipelined/queued, they will
	    # be discarded.
	}
	Finish $token "connect failed $err"
    } else {
	set state(state) connecting
	fileevent $state(sock) writable {}
	::http::Connected $token $proto $phost $srvurl
    }
    return
}

# http::Write
#
#	Write POST query data to the socket
#
# Arguments
#	token	The token for the connection
#
# Side Effects
#	Write the socket and handle callbacks.

proc http::Write {token} {
    variable http
    variable socketMapping
    variable socketRdState
    variable socketWrState
    variable socketRdQueue
    variable socketWrQueue
    variable socketClosing
    variable socketPlayCmd

    variable $token
    upvar 0 $token state
    set tk [namespace tail $token]
    set sock $state(sock)

    # Output a block.  Tcl will buffer this if the socket blocks
    set done 0
    if {[catch {
	# Catch I/O errors on dead sockets

	if {[info exists state(-query)]} {
	    # Chop up large query strings so queryprogress callback can give
	    # smooth feedback.
	    if {    $state(queryoffset) + $state(-queryblocksize)
		 >= $state(querylength)
	    } {
		# This will be the last puts for the request-body.
		if {    (![catch {fileevent $sock readable} binding])
		     && ($binding eq [list http::CheckEof $sock])
		} {
		    # Remove the "fileevent readable" binding of an idle
		    # persistent socket to http::CheckEof.  We can no longer
		    # treat bytes received as junk. The server might still time
		    # out and half-close the socket if it has not yet received
		    # the first "puts".
		    fileevent $sock readable {}
		}
	    }
	    puts -nonewline $sock \
		[string range $state(-query) $state(queryoffset) \
		     [expr {$state(queryoffset) + $state(-queryblocksize) - 1}]]
	    incr state(queryoffset) $state(-queryblocksize)
	    if {$state(queryoffset) >= $state(querylength)} {
		set state(queryoffset) $state(querylength)
		set done 1
	    }
	} else {
	    # Copy blocks from the query channel

	    set outStr [read $state(-querychannel) $state(-queryblocksize)]
	    if {[eof $state(-querychannel)]} {
		# This will be the last puts for the request-body.
		if {    (![catch {fileevent $sock readable} binding])
		     && ($binding eq [list http::CheckEof $sock])
		} {
		    # Remove the "fileevent readable" binding of an idle
		    # persistent socket to http::CheckEof.  We can no longer
		    # treat bytes received as junk. The server might still time
		    # out and half-close the socket if it has not yet received
		    # the first "puts".
		    fileevent $sock readable {}
		}
	    }
	    puts -nonewline $sock $outStr
	    incr state(queryoffset) [string length $outStr]
	    if {[eof $state(-querychannel)]} {
		set done 1
	    }
	}
    } err]} {
	# Do not call Finish here, but instead let the read half of the socket
	# process whatever server reply there is to get.

	set state(posterror) $err
	set done 1
    }

    if {$done} {
	catch {flush $sock}
	fileevent $sock writable {}
	Log ^C$tk end sending request - token $token
	# End of writing (POST method).  The request has been sent.

	DoneRequest $token
    }

    # Callback to the client after we've completely handled everything.

    if {[string length $state(-queryprogress)]} {
	eval $state(-queryprogress) \
	    [list $token $state(querylength) $state(queryoffset)]
    }
    return
}

# http::Event
#
#	Handle input on the socket. This command is the core of
#	the coroutine commands ${token}EventCoroutine that are
#	bound to "fileevent $sock readable" and process input.
#
# Arguments
#	sock	The socket receiving input.
#	token	The token returned from http::geturl
#
# Side Effects
#	Read the socket and handle callbacks.

proc http::Event {sock token} {
    variable http
    variable socketMapping
    variable socketRdState
    variable socketWrState
    variable socketRdQueue
    variable socketWrQueue
    variable socketClosing
    variable socketPlayCmd

    variable $token
    upvar 0 $token state
    set tk [namespace tail $token]
    while 1 {
	yield
	##Log Event call - token $token

	if {![info exists state]} {
	    Log "Event $sock with invalid token '$token' - remote close?"
	    if {![eof $sock]} {
		if {[set d [read $sock]] ne ""} {
		    Log "WARNING: additional data left on closed socket\
			    - token $token"
		}
	    }
	    Log ^X$tk end of response (token error) - token $token
	    CloseSocket $sock
	    return
	}
	if {$state(state) eq "connecting"} {
	    ##Log - connecting - token $token
	    if {    $state(reusing)
		 && $state(-pipeline)
		 && ($state(-timeout) > 0)
		 && (![info exists state(after)])
	    } {
		set state(after) [after $state(-timeout) \
			[list http::reset $token timeout]]
	    }

	    if {[catch {gets $sock state(http)} nsl]} {
		Log "WARNING - if testing, pay special attention to this\
			case (GK) which is seldom executed - token $token"
		if {[info exists state(reusing)] && $state(reusing)} {
		    # The socket was closed at the server end, and closed at
		    # this end by http::CheckEof.

		    if {[TestForReplay $token read $nsl c]} {
			return
		    }

		    # else:
		    # This is NOT a persistent socket that has been closed since
		    # its last use.
		    # If any other requests are in flight or pipelined/queued,
		    # they will be discarded.
		} else {
		    Log ^X$tk end of response (error) - token $token
		    Finish $token $nsl
		    return
		}
	    } elseif {$nsl >= 0} {
		##Log - connecting 1 - token $token
		set state(state) "header"
	    } elseif {    [eof $sock]
		       && [info exists state(reusing)]
		       && $state(reusing)
	    } {
		# The socket was closed at the server end, and we didn't notice.
		# This is the first read - where the closure is usually first
		# detected.

		if {[TestForReplay $token read {} d]} {
		    return
		}

		# else:
		# This is NOT a persistent socket that has been closed since its
		# last use.
		# If any other requests are in flight or pipelined/queued, they
		# will be discarded.
	    } else {
		##Log - connecting 2 - token $token
		# nsl is -1 so either fblocked (OK) or (eof and not reusing).
		# Continue. Any eof is processed at the end of this proc.
	    }
	} elseif {$state(state) eq "header"} {
	    if {[catch {gets $sock line} nhl]} {
		##Log header failed - token $token
		Log ^X$tk end of response (error) - token $token
		Finish $token $nhl
		return
	    } elseif {$nhl == 0} {
		##Log header done - token $token
		Log ^E$tk end of response headers - token $token
		# We have now read all headers
		# We ignore HTTP/1.1 100 Continue returns. RFC2616 sec 8.2.3
		if {    ($state(http) == "")
		     || ([regexp {^\S+\s(\d+)} $state(http) {} x] && $x == 100)
		} {
		    set state(state) "connecting"
		    continue
		    # This was a "return" in the pre-coroutine code.
		}

		if {    ([info exists state(connection)])
		     && ([info exists socketMapping($state(socketinfo))])
		     && ($state(connection) eq "keep-alive")
		     && ($state(-keepalive))
		     && (!$state(reusing))
		     && ($state(-pipeline))
		} {
		    # Response headers received for first request on a
		    # persistent socket.  Now ready for pipelined writes (if
		    # any).
		    # Previous value is $token. It cannot be "pending".
		    set socketWrState($state(socketinfo)) Wready
		    http::NextPipelinedWrite $token
		}

		# Once a "close" has been signaled, the client MUST NOT send any
		# more requests on that connection.
		#
		# If either the client or the server sends the "close" token in
		# the Connection header, that request becomes the last one for
		# the connection.

		if {    ([info exists state(connection)])
		     && ([info exists socketMapping($state(socketinfo))])
		     && ($state(connection) eq "close")
		     && ($state(-keepalive))
		} {
		    # The server warns that it will close the socket after this
		    # response.
		    ##Log WARNING - socket will close after response for $token
		    # Prepare data for a call to ReplayIfClose.
		    if {    ($socketRdQueue($state(socketinfo)) ne {})
			 || ($socketWrQueue($state(socketinfo)) ne {})
			 || ($socketWrState($state(socketinfo)) ni
						[list Wready peNding $token])
		    } {
			set InFlightW $socketWrState($state(socketinfo))
			if {$InFlightW in [list Wready peNding $token]} {
			    set InFlightW Wready
			} else {
			    set msg "token ${InFlightW} is InFlightW"
			    ##Log $msg - token $token
			}

			set socketPlayCmd($state(socketinfo)) \
				[list ReplayIfClose $InFlightW \
				$socketRdQueue($state(socketinfo)) \
				$socketWrQueue($state(socketinfo))]

			# - All tokens are preserved for re-use by ReplayCore.
			# - Queues are preserved in case of Finish with error,
			#   but are not used for anything else because
			#   socketClosing(*) is set below.
			# - Cancel the state(after) timeout events.
			foreach tokenVal $socketRdQueue($state(socketinfo)) {
			    if {[info exists ${tokenVal}(after)]} {
				after cancel [set ${tokenVal}(after)]
				unset ${tokenVal}(after)
			    }
			}

		    } else {
			set socketPlayCmd($state(socketinfo)) \
				{ReplayIfClose Wready {} {}}
		    }

		    # Do not allow further connections on this socket.
		    set socketClosing($state(socketinfo)) 1
		}

		set state(state) body

		# If doing a HEAD, then we won't get any body
		if {$state(-validate)} {
		    Log ^F$tk end of response for HEAD request - token $token
		    set state(state) complete
		    Eot $token
		    return
		}

		# - For non-chunked transfer we may have no body - in this case
		#   we may get no further file event if the connection doesn't
		#   close and no more data is sent. We can tell and must finish
		#   up now - not later - the alternative would be to wait until
		#   the server times out.
		# - In this case, the server has NOT told the client it will
		#   close the connection, AND it has NOT indicated the resource
		#   length EITHER by setting the Content-Length (totalsize) OR
		#   by using chunked Transfer-Encoding.
		# - Do not worry here about the case (Connection: close) because
		#   the server should close the connection.
		# - IF (NOT Connection: close) AND (NOT chunked encoding) AND
		#      (totalsize == 0).

		if {    (!(    [info exists state(connection)]
			    && ($state(connection) eq "close")
			  )
			)
		     && (![info exists state(transfer)])
		     && ($state(totalsize) == 0)
		} {
		    set msg {body size is 0 and no events likely - complete}
		    Log "$msg - token $token"
		    set msg {(length unknown, set to 0)}
		    Log ^F$tk end of response body {*}$msg - token $token
		    set state(state) complete
		    Eot $token
		    return
		}

		# We have to use binary translation to count bytes properly.
		lassign [fconfigure $sock -translation] trRead trWrite
		fconfigure $sock -translation [list binary $trWrite]

		if {
		    $state(-binary) || [IsBinaryContentType $state(type)]
		} {
		    # Turn off conversions for non-text data.
		    set state(binary) 1
		}
		if {[info exists state(-channel)]} {
		    if {$state(binary) || [llength [ContentEncoding $token]]} {
			fconfigure $state(-channel) -translation binary
		    }
		    if {![info exists state(-handler)]} {
			# Initiate a sequence of background fcopies.
			fileevent $sock readable {}
			rename ${token}EventCoroutine {}
			CopyStart $sock $token
			return
		    }
		}
	    } elseif {$nhl > 0} {
		# Process header lines.
		##Log header - token $token - $line
		if {[regexp -nocase {^([^:]+):(.+)$} $line x key value]} {
		    switch -- [string tolower $key] {
			content-type {
			    set state(type) [string trim [string tolower $value]]
			    # Grab the optional charset information.
			    if {[regexp -nocase \
				    {charset\s*=\s*\"((?:[^""]|\\\")*)\"} \
				    $state(type) -> cs]} {
				set state(charset) [string map {{\"} \"} $cs]
			    } else {
				regexp -nocase {charset\s*=\s*(\S+?);?} \
					$state(type) -> state(charset)
			    }
			}
			content-length {
			    set state(totalsize) [string trim $value]
			}
			content-encoding {
			    set state(coding) [string trim $value]
			}
			transfer-encoding {
			    set state(transfer) \
				    [string trim [string tolower $value]]
			}
			proxy-connection -
			connection {
			    set state(connection) \
				    [string trim [string tolower $value]]
			}
		    }
		    lappend state(meta) $key [string trim $value]
		}
	    }
	} else {
	    # Now reading body
	    ##Log body - token $token
	    if {[catch {
		if {[info exists state(-handler)]} {
		    set n [eval $state(-handler) [list $sock $token]]
		    ##Log handler $n - token $token
		    # N.B. the protocol has been set to 1.0 because the -handler
		    # logic is not expected to handle chunked encoding.
		    # FIXME Allow -handler with 1.1 on dechunked stacked chan.
		    if {$state(totalsize) == 0} {
			# We know the transfer is complete only when the server
			# closes the connection - i.e. eof is not an error.
			set state(state) complete
		    }
		    if {![string is integer -strict $n]} {
			if 1 {
			    # Do not tolerate bad -handler - fail with error
			    # status.
			    set msg {the -handler command for http::geturl must\
				    return an integer (the number of bytes\
				    read)}
			    Log ^X$tk end of response (handler error) -\
				    token $token
			    Eot $token $msg
			} else {
			    # Tolerate the bad -handler, and continue.  The
			    # penalty:
			    # (a) Because the handler returns nonsense, we know
			    #     the transfer is complete only when the server
			    #     closes the connection - i.e. eof is not an
			    #     error.
			    # (b) http::size will not be accurate.
			    # (c) The transaction is already downgraded to 1.0
			    #     to avoid chunked transfer encoding.  It MUST
			    #     also be forced to "Connection: close" or the
			    #     HTTP/1.0 equivalent; or it MUST fail (as
			    #     above) if the server sends
			    #     "Connection: keep-alive" or the HTTP/1.0
			    #     equivalent.
			    set n 0
			    set state(state) complete
			}
		    } else {
		    }
		} elseif {[info exists state(transfer_final)]} {
		    # This code forgives EOF in place of the final CRLF.
		    set line [getTextLine $sock]
		    set n [string length $line]
		    set state(state) complete
		    if {$n > 0} {
			# - HTTP trailers (late response headers) are permitted
			#   by Chunked Transfer-Encoding, and can be safely
			#   ignored.
			# - Do not count these bytes in the total received for
			#   the response body.
			Log "trailer of $n bytes after final chunk -\
				token $token"
			append state(transfer_final) $line
			set n 0
		    } else {
			Log ^F$tk end of response body (chunked) - token $token
			Log "final chunk part - token $token"
			Eot $token
		    }
		} elseif {    [info exists state(transfer)]
			   && ($state(transfer) eq "chunked")
		} {
		    ##Log chunked - token $token
		    set size 0
		    set hexLenChunk [getTextLine $sock]
		    #set ntl [string length $hexLenChunk]
		    if {[string trim $hexLenChunk] ne ""} {
			scan $hexLenChunk %x size
			if {$size != 0} {
			    ##Log chunk-measure $size - token $token
			    set chunk [BlockingRead $sock $size]
			    set n [string length $chunk]
			    if {$n >= 0} {
				append state(body) $chunk
				incr state(log_size) [string length $chunk]
				##Log chunk $n cumul $state(log_size) -\
					token $token
			    }
			    if {$size != [string length $chunk]} {
				Log "WARNING: mis-sized chunk:\
				    was [string length $chunk], should be\
				    $size - token $token"
				set n 0
				set state(connection) close
				Log ^X$tk end of response (chunk error) \
					- token $token
				set msg {error in chunked encoding - fetch\
					terminated}
				Eot $token $msg
			    }
			    # CRLF that follows chunk.
			    # If eof, this is handled at the end of this proc.
			    getTextLine $sock
			} else {
			    set n 0
			    set state(transfer_final) {}
			}
		    } else {
			# Line expected to hold chunk length is empty, or eof.
			##Log bad-chunk-measure - token $token
			set n 0
			set state(connection) close
			Log ^X$tk end of response (chunk error) - token $token
			Eot $token {error in chunked encoding -\
				fetch terminated}
		    }
		} else {
		    ##Log unchunked - token $token
		    if {$state(totalsize) == 0} {
			# We know the transfer is complete only when the server
			# closes the connection.
			set state(state) complete
			set reqSize $state(-blocksize)
		    } else {
			# Ask for the whole of the unserved response-body.
			# This works around a problem with a tls::socket - for
			# https in keep-alive mode, and a request for
			# $state(-blocksize) bytes, the last part of the
			# resource does not get read until the server times out.
			set reqSize [expr {  $state(totalsize)
					   - $state(currentsize)}]

			# The workaround fails if reqSize is
			# capped at $state(-blocksize).
			# set reqSize [expr {min($reqSize, $state(-blocksize))}]
		    }
		    set c $state(currentsize)
		    set t $state(totalsize)
		    ##Log non-chunk currentsize $c of totalsize $t -\
			    token $token
		    set block [read $sock $reqSize]
		    set n [string length $block]
		    if {$n >= 0} {
			append state(body) $block
			##Log non-chunk [string length $state(body)] -\
				token $token
		    }
		}
		# This calculation uses n from the -handler, chunked, or
		# unchunked case as appropriate.
		if {[info exists state]} {
		    if {$n >= 0} {
			incr state(currentsize) $n
			set c $state(currentsize)
			set t $state(totalsize)
			##Log another $n currentsize $c totalsize $t -\
				token $token
		    }
		    # If Content-Length - check for end of data.
		    if {
			   ($state(totalsize) > 0)
			&& ($state(currentsize) >= $state(totalsize))
		    } {
			Log ^F$tk end of response body (unchunked) -\
				token $token
			set state(state) complete
			Eot $token
		    }
		}
	    } err]} {
		Log ^X$tk end of response (error ${err}) - token $token
		Finish $token $err
		return
	    } else {
		if {[info exists state(-progress)]} {
		    eval $state(-progress) \
			[list $token $state(totalsize) $state(currentsize)]
		}
	    }
	}

	# catch as an Eot above may have closed the socket already
	# $state(state) may be connecting, header, body, or complete
	if {![set cc [catch {eof $sock} eof]] && $eof} {
	    ##Log eof - token $token
	    if {[info exists $token]} {
		set state(connection) close
		if {$state(state) eq "complete"} {
		    # This includes all cases in which the transaction
		    # can be completed by eof.
		    # The value "complete" is set only in http::Event, and it is
		    # used only in the test above.
		    Log ^F$tk end of response body (unchunked, eof) -\
			    token $token
		    Eot $token
		} else {
		    # Premature eof.
		    Log ^X$tk end of response (unexpected eof) - token $token
		    Eot $token eof
		}
	    } else {
		# open connection closed on a token that has been cleaned up.
		Log ^X$tk end of response (token error) - token $token
		CloseSocket $sock
	    }
	} elseif {$cc} {
	    return
	} else {
	    # Not eof, continue and yield.
	}
    }
    return
}

# http::TestForReplay
#
#	Command called if eof is discovered when a socket is first used for a
#	new transaction.  Typically this occurs if a persistent socket is used
#	after a period of idleness and the server has half-closed the socket.
#
# token  - the connection token returned by http::geturl
# doing  - "read" or "write"
# err    - error message, if any
# caller - code to identify the caller - used only in logging
#
# Return Value: boolean, true iff the command calls http::ReplayIfDead.

proc http::TestForReplay {token doing err caller} {
    variable http
    variable $token
    upvar 0 $token state
    set tk [namespace tail $token]
    if {$doing eq "read"} {
	set code Q
	set action response
	set ing reading
    } else {
	set code P
	set action request
	set ing writing
    }

    if {$err eq {}} {
	set err "detect eof when $ing (server timed out?)"
    }

    if {$state(method) eq "POST" && !$http(-repost)} {
	# No Replay.
	# The present transaction will end when Finish is called.
	# That call to Finish will abort any other transactions
	# currently in the write queue.
	# For calls from http::Event this occurs when execution
	# reaches the code block at the end of that proc.
	set msg {no retry for POST with http::config -repost 0}
	Log reusing socket failed "($caller)" - $msg - token $token
	Log error - $err - token $token
	Log ^X$tk end of $action (error) - token $token
	return 0
    } else {
	# Replay.
	set msg {try a new socket}
	Log reusing socket failed "($caller)" - $msg - token $token
	Log error - $err - token $token
	Log ^$code$tk Any unfinished (incl this one) failed - token $token
	ReplayIfDead $token $doing
	return 1
    }
}

# http::IsBinaryContentType --
#
#	Determine if the content-type means that we should definitely transfer
#	the data as binary. [Bug 838e99a76d]
#
# Arguments
#	type	The content-type of the data.
#
# Results:
#	Boolean, true if we definitely should be binary.

proc http::IsBinaryContentType {type} {
    lassign [split [string tolower $type] "/;"] major minor
    if {$major eq "text"} {
	return false
    }
    # There's a bunch of XML-as-application-format things about. See RFC 3023
    # and so on.
    if {$major eq "application"} {
	set minor [string trimright $minor]
	if {$minor in {"xml" "xml-external-parsed-entity" "xml-dtd"}} {
	    return false
	}
    }
    # Not just application/foobar+xml but also image/svg+xml, so let us not
    # restrict things for now...
    if {[string match "*+xml" $minor]} {
	return false
    }
    return true
}

# http::getTextLine --
#
#	Get one line with the stream in crlf mode.
#	Used if Transfer-Encoding is chunked.
#	Empty line is not distinguished from eof.  The caller must
#	be able to handle this.
#
# Arguments
#	sock	The socket receiving input.
#
# Results:
#	The line of text, without trailing newline

proc http::getTextLine {sock} {
    set tr [fconfigure $sock -translation]
    lassign $tr trRead trWrite
    fconfigure $sock -translation [list crlf $trWrite]
    set r [BlockingGets $sock]
    fconfigure $sock -translation $tr
    return $r
}

# http::BlockingRead
#
#	Replacement for a blocking read.
#	The caller must be a coroutine.

proc http::BlockingRead {sock size} {
    if {$size < 1} {
	return
    }
    set result {}
    while 1 {
	set need [expr {$size - [string length $result]}]
	set block [read $sock $need]
	set eof [eof $sock]
	append result $block
	if {[string length $result] >= $size || $eof} {
	    return $result
	} else {
	    yield
	}
    }
}

# http::BlockingGets
#
#	Replacement for a blocking gets.
#	The caller must be a coroutine.
#	Empty line is not distinguished from eof.  The caller must
#	be able to handle this.

proc http::BlockingGets {sock} {
    while 1 {
	set count [gets $sock line]
	set eof [eof $sock]
	if {$count > -1 || $eof} {
	    return $line
	} else {
	    yield
	}
    }
}

# http::CopyStart
#
#	Error handling wrapper around fcopy
#
# Arguments
#	sock	The socket to copy from
#	token	The token returned from http::geturl
#
# Side Effects
#	This closes the connection upon error

proc http::CopyStart {sock token {initial 1}} {
    upvar #0 $token state
    if {[info exists state(transfer)] && $state(transfer) eq "chunked"} {
	foreach coding [ContentEncoding $token] {
	    lappend state(zlib) [zlib stream $coding]
	}
	make-transformation-chunked $sock [namespace code [list CopyChunk $token]]
    } else {
	if {$initial} {
	    foreach coding [ContentEncoding $token] {
		zlib push $coding $sock
	    }
	}
	if {[catch {
	    # FIXME Keep-Alive on https tls::socket with unchunked transfer
	    # hangs until the server times out. A workaround is possible, as for
	    # the case without -channel, but it does not use the neat "fcopy"
	    # solution.
	    fcopy $sock $state(-channel) -size $state(-blocksize) -command \
		[list http::CopyDone $token]
	} err]} {
	    Finish $token $err
	}
    }
    return
}

proc http::CopyChunk {token chunk} {
    upvar 0 $token state
    if {[set count [string length $chunk]]} {
	incr state(currentsize) $count
	if {[info exists state(zlib)]} {
	    foreach stream $state(zlib) {
		set chunk [$stream add $chunk]
	    }
	}
	puts -nonewline $state(-channel) $chunk
	if {[info exists state(-progress)]} {
	    eval [linsert $state(-progress) end \
		      $token $state(totalsize) $state(currentsize)]
	}
    } else {
	Log "CopyChunk Finish - token $token"
	if {[info exists state(zlib)]} {
	    set excess ""
	    foreach stream $state(zlib) {
		catch {set excess [$stream add -finalize $excess]}
	    }
	    puts -nonewline $state(-channel) $excess
	    foreach stream $state(zlib) { $stream close }
	    unset state(zlib)
	}
	Eot $token ;# FIX ME: pipelining.
    }
    return
}

# http::CopyDone
#
#	fcopy completion callback
#
# Arguments
#	token	The token returned from http::geturl
#	count	The amount transfered
#
# Side Effects
#	Invokes callbacks

proc http::CopyDone {token count {error {}}} {
    variable $token
    upvar 0 $token state
    set sock $state(sock)
    incr state(currentsize) $count
    if {[info exists state(-progress)]} {
	eval $state(-progress) \
	    [list $token $state(totalsize) $state(currentsize)]
    }
    # At this point the token may have been reset.
    if {[string length $error]} {
	Finish $token $error
    } elseif {[catch {eof $sock} iseof] || $iseof} {
	Eot $token
    } else {
	CopyStart $sock $token 0
    }
    return
}

# http::Eot
#
#	Called when either:
#	a. An eof condition is detected on the socket.
#	b. The client decides that the response is complete.
#	c. The client detects an inconsistency and aborts the transaction.
#
#	Does:
#	1. Set state(status)
#	2. Reverse any Content-Encoding
#	3. Convert charset encoding and line ends if necessary
#	4. Call http::Finish
#
# Arguments
#	token	The token returned from http::geturl
#	force	(previously) optional, has no effect
#	reason	- "eof" means premature EOF (not EOF as the natural end of
#		  the response)
#		- "" means completion of response, with or without EOF
#		- anything else describes an error confition other than
#		  premature EOF.
#
# Side Effects
#	Clean up the socket

proc http::Eot {token {reason {}}} {
    variable $token
    upvar 0 $token state
    if {$reason eq "eof"} {
	# Premature eof.
	set state(status) eof
	set reason {}
    } elseif {$reason ne ""} {
	# Abort the transaction.
	set state(status) $reason
    } else {
	# The response is complete.
	set state(status) ok
    }

    if {[string length $state(body)] > 0} {
	if {[catch {
	    foreach coding [ContentEncoding $token] {
		set state(body) [zlib $coding $state(body)]
	    }
	} err]} {
	    Log "error doing decompression for token $token: $err"
	    Finish $token $err
	    return
	}

	if {!$state(binary)} {
	    # If we are getting text, set the incoming channel's encoding
	    # correctly.  iso8859-1 is the RFC default, but this could be any
	    # IANA charset.  However, we only know how to convert what we have
	    # encodings for.

	    set enc [CharsetToEncoding $state(charset)]
	    if {$enc ne "binary"} {
		set state(body) [encoding convertfrom $enc $state(body)]
	    }

	    # Translate text line endings.
	    set state(body) [string map {\r\n \n \r \n} $state(body)]
	}
    }
    Finish $token $reason
    return
}

# http::wait --
#
#	See documentation for details.
#
# Arguments:
#	token	Connection token.
#
# Results:
#	The status after the wait.

proc http::wait {token} {
    variable $token
    upvar 0 $token state

    if {![info exists state(status)] || $state(status) eq ""} {
	# We must wait on the original variable name, not the upvar alias
	vwait ${token}(status)
    }

    return [status $token]
}

# http::formatQuery --
#
#	See documentation for details.  Call http::formatQuery with an even
#	number of arguments, where the first is a name, the second is a value,
#	the third is another name, and so on.
#
# Arguments:
#	args	A list of name-value pairs.
#
# Results:
#	TODO

proc http::formatQuery {args} {
    if {[llength $args] % 2} {
        return \
            -code error \
            -errorcode [list HTTP BADARGCNT $args] \
            {Incorrect number of arguments, must be an even number.}
    }
    set result ""
    set sep ""
    foreach i $args {
	append result $sep [mapReply $i]
	if {$sep eq "="} {
	    set sep &
	} else {
	    set sep =
	}
    }
    return $result
}

# http::mapReply --
#
#	Do x-www-urlencoded character mapping
#
# Arguments:
#	string	The string the needs to be encoded
#
# Results:
#       The encoded string

proc http::mapReply {string} {
    variable http
    variable formMap

    # The spec says: "non-alphanumeric characters are replaced by '%HH'". Use
    # a pre-computed map and [string map] to do the conversion (much faster
    # than [regsub]/[subst]). [Bug 1020491]

    if {$http(-urlencoding) ne ""} {
	set string [encoding convertto $http(-urlencoding) $string]
	return [string map $formMap $string]
    }
    set converted [string map $formMap $string]
    if {[string match "*\[\u0100-\uffff\]*" $converted]} {
	regexp "\[\u0100-\uffff\]" $converted badChar
	# Return this error message for maximum compatibility... :^/
	return -code error \
	    "can't read \"formMap($badChar)\": no such element in array"
    }
    return $converted
}
interp alias {} http::quoteString {} http::mapReply

# http::ProxyRequired --
#	Default proxy filter.
#
# Arguments:
#	host	The destination host
#
# Results:
#       The current proxy settings

proc http::ProxyRequired {host} {
    variable http
    if {[info exists http(-proxyhost)] && [string length $http(-proxyhost)]} {
	if {
	    ![info exists http(-proxyport)] ||
	    ![string length $http(-proxyport)]
	} {
	    set http(-proxyport) 8080
	}
	return [list $http(-proxyhost) $http(-proxyport)]
    }
    return
}

# http::CharsetToEncoding --
#
#	Tries to map a given IANA charset to a tcl encoding.  If no encoding
#	can be found, returns binary.
#

proc http::CharsetToEncoding {charset} {
    variable encodings

    set charset [string tolower $charset]
    if {[regexp {iso-?8859-([0-9]+)} $charset -> num]} {
	set encoding "iso8859-$num"
    } elseif {[regexp {iso-?2022-(jp|kr)} $charset -> ext]} {
	set encoding "iso2022-$ext"
    } elseif {[regexp {shift[-_]?js} $charset]} {
	set encoding "shiftjis"
    } elseif {[regexp {(?:windows|cp)-?([0-9]+)} $charset -> num]} {
	set encoding "cp$num"
    } elseif {$charset eq "us-ascii"} {
	set encoding "ascii"
    } elseif {[regexp {(?:iso-?)?lat(?:in)?-?([0-9]+)} $charset -> num]} {
	switch -- $num {
	    5 {set encoding "iso8859-9"}
	    1 - 2 - 3 {
		set encoding "iso8859-$num"
	    }
	}
    } else {
	# other charset, like euc-xx, utf-8,...  may directly map to encoding
	set encoding $charset
    }
    set idx [lsearch -exact $encodings $encoding]
    if {$idx >= 0} {
	return $encoding
    } else {
	return "binary"
    }
}

# Return the list of content-encoding transformations we need to do in order.
proc http::ContentEncoding {token} {
    upvar 0 $token state
    set r {}
    if {[info exists state(coding)]} {
	foreach coding [split $state(coding) ,] {
	    switch -exact -- $coding {
		deflate { lappend r inflate }
		gzip - x-gzip { lappend r gunzip }
		compress - x-compress { lappend r decompress }
		identity {}
		default {
		    set msg "unsupported content-encoding \"$coding\""
		    return -code error $msg
		}
	    }
	}
    }
    return $r
}

<<<<<<< HEAD
proc http::ReceiveChunked {chan command} {
    set data ""
    set size -1
    yield
    while {1} {
        fconfigure $chan -translation {crlf binary}
        while {[gets $chan line] < 1} { yield }
        fconfigure $chan -translation {binary binary}
        if {[scan $line %x size] != 1} {return -code error "invalid size: \"$line\"" }
        set chunk ""
        while {$size && ![eof $chan]} {
            set part [read $chan $size]
            incr size -[string length $part]
            append chunk $part
        }
        if {[catch {
            uplevel #0 [linsert $command end $chunk]
        }]} {
            http::Log "Error in callback: $::errorInfo"
            return
        }
        if {[string length $chunk] == 0} {
            # channel might have been closed in the callback
            catch {fileevent $chan readable {}}
            return
        }
    }
}

proc http::make-transformation-chunked {chan command} {
    coroutine [namespace current]::dechunk$chan ::http::ReceiveChunked $chan $command
    chan event $chan readable [namespace current]::dechunk$chan
=======
proc http::make-transformation-chunked {chan command} {
    set lambda {{chan command} {
	set data ""
	set size -1
	yield
	while {1} {
	    chan configure $chan -translation {crlf binary}
	    while {[gets $chan line] < 1} { yield }
	    chan configure $chan -translation {binary binary}
	    if {[scan $line %x size] != 1} {
		return -code error "invalid size: \"$line\""
	    }
	    set chunk ""
	    while {$size && ![chan eof $chan]} {
		set part [chan read $chan $size]
		incr size -[string length $part]
		append chunk $part
	    }
	    if {[catch {
		uplevel #0 [linsert $command end $chunk]
	    }]} {
		http::Log "Error in callback: $::errorInfo"
	    }
	    if {[string length $chunk] == 0} {
		# channel might have been closed in the callback
		catch {chan event $chan readable {}}
		return
	    }
	}
    }}
    coroutine dechunk$chan ::apply $lambda $chan $command
    chan event $chan readable [namespace origin dechunk$chan]
>>>>>>> 9f9a9e29
    return
}

# Local variables:
# indent-tabs-mode: t
# End:<|MERGE_RESOLUTION|>--- conflicted
+++ resolved
@@ -128,18 +128,13 @@
 	set defaultKeepalive 0
     }
 
-<<<<<<< HEAD
-    namespace export geturl config reset wait formatQuery register unregister quoteString
-    # Useful, but not exported: data size status code
-=======
-    namespace export geturl config reset wait formatQuery
+    namespace export geturl config reset wait formatQuery quoteString
     namespace export register unregister registerError
     # - Useful, but not exported: data, size, status, code, cleanup, error,
     #   meta, ncode, mapReply, init.  Comments suggest that "init" can be used
     #   for re-initialisation, although the command is undocumented.
     # - Not exported, probably should be upper-case initial letter as part
     #   of the internals: getTextLine, make-transformation-chunked.
->>>>>>> 9f9a9e29
 }
 
 # http::Log --
@@ -391,7 +386,7 @@
 	    #   socketWrState has been marked "pending" (in
 	    #   http::NextPipelinedWrite or http::geturl) so a new pipelined
 	    #   request cannot jump the queue.
-	    #  
+	    #
 	    # Tests:
 	    # - In this case the read queue (tested above) is empty and this
 	    #   "pending" write token is in front of the rest of the write
@@ -2964,7 +2959,6 @@
 	    # Not eof, continue and yield.
 	}
     }
-    return
 }
 
 # http::TestForReplay
@@ -3153,7 +3147,6 @@
 	    Finish $token $err
 	}
     }
-    return
 }
 
 proc http::CopyChunk {token chunk} {
@@ -3183,7 +3176,6 @@
 	}
 	Eot $token ;# FIX ME: pipelining.
     }
-    return
 }
 
 # http::CopyDone
@@ -3214,7 +3206,6 @@
     } else {
 	CopyStart $sock $token 0
     }
-    return
 }
 
 # http::Eot
@@ -3284,7 +3275,6 @@
 	}
     }
     Finish $token $reason
-    return
 }
 
 # http::wait --
@@ -3394,7 +3384,6 @@
 	}
 	return [list $http(-proxyhost) $http(-proxyport)]
     }
-    return
 }
 
 # http::CharsetToEncoding --
@@ -3448,8 +3437,7 @@
 		compress - x-compress { lappend r decompress }
 		identity {}
 		default {
-		    set msg "unsupported content-encoding \"$coding\""
-		    return -code error $msg
+		    return -code error "unsupported content-encoding \"$coding\""
 		}
 	    }
 	}
@@ -3457,73 +3445,39 @@
     return $r
 }
 
-<<<<<<< HEAD
 proc http::ReceiveChunked {chan command} {
     set data ""
     set size -1
     yield
     while {1} {
-        fconfigure $chan -translation {crlf binary}
-        while {[gets $chan line] < 1} { yield }
-        fconfigure $chan -translation {binary binary}
-        if {[scan $line %x size] != 1} {return -code error "invalid size: \"$line\"" }
-        set chunk ""
-        while {$size && ![eof $chan]} {
-            set part [read $chan $size]
-            incr size -[string length $part]
-            append chunk $part
-        }
-        if {[catch {
-            uplevel #0 [linsert $command end $chunk]
-        }]} {
-            http::Log "Error in callback: $::errorInfo"
-            return
-        }
-        if {[string length $chunk] == 0} {
-            # channel might have been closed in the callback
-            catch {fileevent $chan readable {}}
-            return
-        }
+	chan configure $chan -translation {crlf binary}
+	while {[gets $chan line] < 1} { yield }
+	chan configure $chan -translation {binary binary}
+	if {[scan $line %x size] != 1} {
+	    return -code error "invalid size: \"$line\""
+	}
+	set chunk ""
+	while {$size && ![chan eof $chan]} {
+	    set part [chan read $chan $size]
+	    incr size -[string length $part]
+	    append chunk $part
+	}
+	if {[catch {
+	    uplevel #0 [linsert $command end $chunk]
+	}]} {
+	    http::Log "Error in callback: $::errorInfo"
+	}
+	if {[string length $chunk] == 0} {
+	    # channel might have been closed in the callback
+	    catch {chan event $chan readable {}}
+	    return
+	}
     }
 }
 
 proc http::make-transformation-chunked {chan command} {
     coroutine [namespace current]::dechunk$chan ::http::ReceiveChunked $chan $command
     chan event $chan readable [namespace current]::dechunk$chan
-=======
-proc http::make-transformation-chunked {chan command} {
-    set lambda {{chan command} {
-	set data ""
-	set size -1
-	yield
-	while {1} {
-	    chan configure $chan -translation {crlf binary}
-	    while {[gets $chan line] < 1} { yield }
-	    chan configure $chan -translation {binary binary}
-	    if {[scan $line %x size] != 1} {
-		return -code error "invalid size: \"$line\""
-	    }
-	    set chunk ""
-	    while {$size && ![chan eof $chan]} {
-		set part [chan read $chan $size]
-		incr size -[string length $part]
-		append chunk $part
-	    }
-	    if {[catch {
-		uplevel #0 [linsert $command end $chunk]
-	    }]} {
-		http::Log "Error in callback: $::errorInfo"
-	    }
-	    if {[string length $chunk] == 0} {
-		# channel might have been closed in the callback
-		catch {chan event $chan readable {}}
-		return
-	    }
-	}
-    }}
-    coroutine dechunk$chan ::apply $lambda $chan $command
-    chan event $chan readable [namespace origin dechunk$chan]
->>>>>>> 9f9a9e29
     return
 }
 
