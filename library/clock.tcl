#----------------------------------------------------------------------
#
# clock.tcl --
#
#	This file implements the portions of the [clock] ensemble that are
#	coded in Tcl.  Refer to the users' manual to see the description of
#	the [clock] command and its subcommands.
#
#
#----------------------------------------------------------------------
#
<<<<<<< HEAD
# Copyright (c) 2004,2005,2006,2007 by Kevin B. Kenny
# Copyright (c) 2015 by Sergey G. Brester aka sebres.
=======
# Copyright (c) 2004-2007 Kevin B. Kenny
>>>>>>> 17de9498
# See the file "license.terms" for information on usage and redistribution
# of this file, and for a DISCLAIMER OF ALL WARRANTIES.
#
#----------------------------------------------------------------------

# We must have message catalogs that support the root locale.

package require msgcat 1.6

# Put the library directory into the namespace for the ensemble so that the
# library code can find message catalogs and time zone definition files.

namespace eval ::tcl::clock \
    [list variable LibDir [info library]]

#----------------------------------------------------------------------
#
# clock --
#
#	Manipulate times.
#
# The 'clock' command manipulates time.  Refer to the user documentation for
# the available subcommands and what they do.
#
#----------------------------------------------------------------------

namespace eval ::tcl::clock {

    # Export the subcommands

    namespace export format
    namespace export clicks
    namespace export microseconds
    namespace export milliseconds
    namespace export scan
    namespace export seconds
    namespace export add

    # Import the message catalog commands that we use.

    namespace import ::msgcat::mclocale
    namespace import ::msgcat::mcpackagelocale

}

#----------------------------------------------------------------------
#
# ::tcl::clock::Initialize --
#
#	Finish initializing the 'clock' subsystem
#
# Results:
#	None.
#
# Side effects:
#	Namespace variable in the 'clock' subsystem are initialized.
#
# The '::tcl::clock::Initialize' procedure initializes the namespace variables
# and root locale message catalog for the 'clock' subsystem.  It is broken
# into a procedure rather than simply evaluated as a script so that it will be
# able to use local variables, avoiding the dangers of 'creative writing' as
# in Bug 1185933.
#
#----------------------------------------------------------------------

proc ::tcl::clock::Initialize {} {

    rename ::tcl::clock::Initialize {}

    variable LibDir

    # Define the Greenwich time zone

    proc InitTZData {} {
	variable TZData
	array unset TZData
	set TZData(:Etc/GMT) {
	    {-9223372036854775808 0 0 GMT}
	}
	set TZData(:GMT) $TZData(:Etc/GMT)
	set TZData(:Etc/UTC) {
	    {-9223372036854775808 0 0 UTC}
	}
	set TZData(:UTC) $TZData(:Etc/UTC)
	set TZData(:localtime) {}
    }
    InitTZData

    mcpackagelocale set {}
    ::msgcat::mcpackageconfig set mcfolder [file join $LibDir msgs]
    ::msgcat::mcpackageconfig set unknowncmd ""
    ::msgcat::mcpackageconfig set changecmd ChangeCurrentLocale

    # Define the message catalog for the root locale.

    ::msgcat::mcmset {} {
	AM {am}
	BCE {B.C.E.}
	CE {C.E.}
	DATE_FORMAT {%m/%d/%Y}
	DATE_TIME_FORMAT {%a %b %e %H:%M:%S %Y}
	DAYS_OF_WEEK_ABBREV	{
	    Sun Mon Tue Wed Thu Fri Sat
	}
	DAYS_OF_WEEK_FULL	{
	    Sunday Monday Tuesday Wednesday Thursday Friday Saturday
	}
	GREGORIAN_CHANGE_DATE	2299161
	LOCALE_DATE_FORMAT {%m/%d/%Y}
	LOCALE_DATE_TIME_FORMAT {%a %b %e %H:%M:%S %Y}
	LOCALE_ERAS {}
	LOCALE_NUMERALS		{
	    00 01 02 03 04 05 06 07 08 09
	    10 11 12 13 14 15 16 17 18 19
	    20 21 22 23 24 25 26 27 28 29
	    30 31 32 33 34 35 36 37 38 39
	    40 41 42 43 44 45 46 47 48 49
	    50 51 52 53 54 55 56 57 58 59
	    60 61 62 63 64 65 66 67 68 69
	    70 71 72 73 74 75 76 77 78 79
	    80 81 82 83 84 85 86 87 88 89
	    90 91 92 93 94 95 96 97 98 99
	}
	LOCALE_TIME_FORMAT {%H:%M:%S}
	LOCALE_YEAR_FORMAT {%EC%Ey}
	MONTHS_ABBREV		{
	    Jan Feb Mar Apr May Jun Jul Aug Sep Oct Nov Dec
	}
	MONTHS_FULL		{
	    	January		February	March
	    	April		May		June
	    	July		August		September
		October		November	December
	}
	PM {pm}
	TIME_FORMAT {%H:%M:%S}
	TIME_FORMAT_12 {%I:%M:%S %P}
	TIME_FORMAT_24 {%H:%M}
	TIME_FORMAT_24_SECS {%H:%M:%S}
    }

    # Define a few Gregorian change dates for other locales.  In most cases
    # the change date follows a language, because a nation's colonies changed
    # at the same time as the nation itself.  In many cases, different
    # national boundaries existed; the dominating rule is to follow the
    # nation's capital.

    # Italy, Spain, Portugal, Poland

    ::msgcat::mcset it GREGORIAN_CHANGE_DATE 2299161
    ::msgcat::mcset es GREGORIAN_CHANGE_DATE 2299161
    ::msgcat::mcset pt GREGORIAN_CHANGE_DATE 2299161
    ::msgcat::mcset pl GREGORIAN_CHANGE_DATE 2299161

    # France, Austria

    ::msgcat::mcset fr GREGORIAN_CHANGE_DATE 2299227

    # For Belgium, we follow Southern Netherlands; Liege Diocese changed
    # several weeks later.

    ::msgcat::mcset fr_BE GREGORIAN_CHANGE_DATE 2299238
    ::msgcat::mcset nl_BE GREGORIAN_CHANGE_DATE 2299238

    # Austria

    ::msgcat::mcset de_AT GREGORIAN_CHANGE_DATE 2299527

    # Hungary

    ::msgcat::mcset hu GREGORIAN_CHANGE_DATE 2301004

    # Germany, Norway, Denmark (Catholic Germany changed earlier)

    ::msgcat::mcset de_DE GREGORIAN_CHANGE_DATE 2342032
    ::msgcat::mcset nb GREGORIAN_CHANGE_DATE 2342032
    ::msgcat::mcset nn GREGORIAN_CHANGE_DATE 2342032
    ::msgcat::mcset no GREGORIAN_CHANGE_DATE 2342032
    ::msgcat::mcset da GREGORIAN_CHANGE_DATE 2342032

    # Holland (Brabant, Gelderland, Flanders, Friesland, etc. changed at
    # various times)

    ::msgcat::mcset nl GREGORIAN_CHANGE_DATE 2342165

    # Protestant Switzerland (Catholic cantons changed earlier)

    ::msgcat::mcset fr_CH GREGORIAN_CHANGE_DATE 2361342
    ::msgcat::mcset it_CH GREGORIAN_CHANGE_DATE 2361342
    ::msgcat::mcset de_CH GREGORIAN_CHANGE_DATE 2361342

    # English speaking countries

    ::msgcat::mcset en GREGORIAN_CHANGE_DATE 2361222

    # Sweden (had several changes onto and off of the Gregorian calendar)

    ::msgcat::mcset sv GREGORIAN_CHANGE_DATE 2361390

    # Russia

    ::msgcat::mcset ru GREGORIAN_CHANGE_DATE 2421639

    # Romania (Transylvania changed earler - perhaps de_RO should show the
    # earlier date?)

    ::msgcat::mcset ro GREGORIAN_CHANGE_DATE 2422063

    # Greece

    ::msgcat::mcset el GREGORIAN_CHANGE_DATE 2423480

    #------------------------------------------------------------------
    #
    #				CONSTANTS
    #
    #------------------------------------------------------------------

    # Paths at which binary time zone data for the Olson libraries are known
    # to reside on various operating systems

    variable ZoneinfoPaths {}
    foreach path {
	/usr/share/zoneinfo
	/usr/share/lib/zoneinfo
	/usr/lib/zoneinfo
	/usr/local/etc/zoneinfo
    } {
	if { [file isdirectory $path] } {
	    lappend ZoneinfoPaths $path
	}
    }

    # Define the directories for time zone data and message catalogs.

    variable DataDir [file join $LibDir tzdata]

    # Number of days in the months, in common years and leap years.

    variable DaysInRomanMonthInCommonYear \
	{ 31 28 31 30 31 30 31 31 30 31 30 31 }
    variable DaysInRomanMonthInLeapYear \
	{ 31 29 31 30 31 30 31 31 30 31 30 31 }
    variable DaysInPriorMonthsInCommonYear [list 0]
    variable DaysInPriorMonthsInLeapYear [list 0]
    set i 0
    foreach j $DaysInRomanMonthInCommonYear {
	lappend DaysInPriorMonthsInCommonYear [incr i $j]
    }
    set i 0
    foreach j $DaysInRomanMonthInLeapYear {
	lappend DaysInPriorMonthsInLeapYear [incr i $j]
    }

    # Another epoch (Hi, Jeff!)

    variable Roddenberry 1946

    # Integer ranges

    variable MINWIDE -9223372036854775808
    variable MAXWIDE 9223372036854775807

    # Day before Leap Day

    variable FEB_28	       58

    # Default configuration

    configure -current-locale  [mclocale]
    #configure -default-locale  C
    #configure -year-century    2000 \
    #          -century-switch  38

    # Translation table to map Windows TZI onto cities, so that the Olson
    # rules can apply.  In some cases the mapping is ambiguous, so it's wise
    # to specify $::env(TCL_TZ) rather than simply depending on the system
    # time zone.

    # The keys are long lists of values obtained from the time zone
    # information in the Registry.  In order, the list elements are:
    # 	Bias StandardBias DaylightBias
    #   StandardDate.wYear StandardDate.wMonth StandardDate.wDayOfWeek
    #   StandardDate.wDay StandardDate.wHour StandardDate.wMinute
    #   StandardDate.wSecond StandardDate.wMilliseconds
    #   DaylightDate.wYear DaylightDate.wMonth DaylightDate.wDayOfWeek
    #   DaylightDate.wDay DaylightDate.wHour DaylightDate.wMinute
    #   DaylightDate.wSecond DaylightDate.wMilliseconds
    # The values are the names of time zones where those rules apply.  There
    # is considerable ambiguity in certain zones; an attempt has been made to
    # make a reasonable guess, but this table needs to be taken with a grain
    # of salt.

    variable WinZoneInfo [dict create {*}{
	{-43200 0 3600 0 0 0 0 0 0 0 0 0 0 0 0 0 0 0 0}  :Pacific/Kwajalein
	{-39600 0 3600 0 0 0 0 0 0 0 0 0 0 0 0 0 0 0 0}	 :Pacific/Midway
	{-36000 0 3600 0 0 0 0 0 0 0 0 0 0 0 0 0 0 0 0}  :Pacific/Honolulu
        {-32400 0 3600 0 11 0 1 2 0 0 0 0 3 0 2 2 0 0 0} :America/Anchorage
        {-28800 0 3600 0 11 0 1 2 0 0 0 0 3 0 2 2 0 0 0} :America/Los_Angeles
        {-28800 0 3600 0 10 0 5 2 0 0 0 0 4 0 1 2 0 0 0} :America/Tijuana
        {-25200 0 3600 0 11 0 1 2 0 0 0 0 3 0 2 2 0 0 0} :America/Denver
        {-25200 0 3600 0 10 0 5 2 0 0 0 0 4 0 1 2 0 0 0} :America/Chihuahua
	{-25200 0 3600 0 0 0 0 0 0 0 0 0 0 0 0 0 0 0 0}  :America/Phoenix
	{-21600 0 3600 0 0 0 0 0 0 0 0 0 0 0 0 0 0 0 0}  :America/Regina
	{-21600 0 3600 0 11 0 1 2 0 0 0 0 3 0 2 2 0 0 0} :America/Chicago
        {-21600 0 3600 0 10 0 5 2 0 0 0 0 4 0 1 2 0 0 0} :America/Mexico_City
	{-18000 0 3600 0 11 0 1 2 0 0 0 0 3 0 2 2 0 0 0} :America/New_York
	{-18000 0 3600 0 0 0 0 0 0 0 0 0 0 0 0 0 0 0 0}  :America/Indianapolis
	{-14400 0 3600 0 0 0 0 0 0 0 0 0 0 0 0 0 0 0 0}  :America/Caracas
        {-14400 0 3600 0 3 6 2 23 59 59 999 0 10 6 2 23 59 59 999}
							 :America/Santiago
        {-14400 0 3600 0 2 0 5 2 0 0 0 0 11 0 1 2 0 0 0} :America/Manaus
        {-14400 0 3600 0 11 0 1 2 0 0 0 0 3 0 2 2 0 0 0} :America/Halifax
	{-12600 0 3600 0 10 0 5 2 0 0 0 0 4 0 1 2 0 0 0} :America/St_Johns
	{-10800 0 3600 0 2 0 2 2 0 0 0 0 10 0 3 2 0 0 0} :America/Sao_Paulo
	{-10800 0 3600 0 10 0 5 2 0 0 0 0 4 0 1 2 0 0 0} :America/Godthab
	{-10800 0 3600 0 0 0 0 0 0 0 0 0 0 0 0 0 0 0 0}  :America/Buenos_Aires
        {-10800 0 3600 0 2 0 5 2 0 0 0 0 11 0 1 2 0 0 0} :America/Bahia
        {-10800 0 3600 0 3 0 2 2 0 0 0 0 10 0 1 2 0 0 0} :America/Montevideo
	{-7200 0 3600 0 9 0 5 2 0 0 0 0 3 0 5 2 0 0 0}   :America/Noronha
	{-3600 0 3600 0 10 0 5 3 0 0 0 0 3 0 5 2 0 0 0}  :Atlantic/Azores
	{-3600 0 3600 0 0 0 0 0 0 0 0 0 0 0 0 0 0 0 0}   :Atlantic/Cape_Verde
	{0 0 3600 0 0 0 0 0 0 0 0 0 0 0 0 0 0 0 0}       :UTC
	{0 0 3600 0 10 0 5 2 0 0 0 0 3 0 5 1 0 0 0}      :Europe/London
	{3600 0 3600 0 0 0 0 0 0 0 0 0 0 0 0 0 0 0 0}    :Africa/Kinshasa
	{3600 0 3600 0 10 0 5 3 0 0 0 0 3 0 5 2 0 0 0}   :CET
        {7200 0 3600 0 0 0 0 0 0 0 0 0 0 0 0 0 0 0 0}    :Africa/Harare
        {7200 0 3600 0 9 4 5 23 59 59 0 0 4 4 5 23 59 59 0}
			      				 :Africa/Cairo
	{7200 0 3600 0 10 0 5 4 0 0 0 0 3 0 5 3 0 0 0}   :Europe/Helsinki
        {7200 0 3600 0 9 0 3 2 0 0 0 0 3 5 5 2 0 0 0}    :Asia/Jerusalem
	{7200 0 3600 0 9 0 5 1 0 0 0 0 3 0 5 0 0 0 0}    :Europe/Bucharest
	{7200 0 3600 0 10 0 5 3 0 0 0 0 3 0 5 2 0 0 0}   :Europe/Athens
        {7200 0 3600 0 9 5 5 1 0 0 0 0 3 4 5 0 0 0 0}    :Asia/Amman
        {7200 0 3600 0 10 6 5 23 59 59 999 0 3 0 5 0 0 0 0}
							 :Asia/Beirut
        {7200 0 -3600 0 4 0 1 2 0 0 0 0 9 0 1 2 0 0 0}   :Africa/Windhoek
	{10800 0 3600 0 0 0 0 0 0 0 0 0 0 0 0 0 0 0 0}   :Asia/Riyadh
	{10800 0 3600 0 10 0 1 4 0 0 0 0 4 0 1 3 0 0 0}  :Asia/Baghdad
	{10800 0 3600 0 10 0 5 3 0 0 0 0 3 0 5 2 0 0 0}  :Europe/Moscow
	{12600 0 3600 0 9 2 4 2 0 0 0 0 3 0 1 2 0 0 0}   :Asia/Tehran
        {14400 0 3600 0 10 0 5 5 0 0 0 0 3 0 5 4 0 0 0}  :Asia/Baku
	{14400 0 3600 0 0 0 0 0 0 0 0 0 0 0 0 0 0 0 0}   :Asia/Muscat
	{14400 0 3600 0 10 0 5 3 0 0 0 0 3 0 5 2 0 0 0}  :Asia/Tbilisi
	{16200 0 3600 0 0 0 0 0 0 0 0 0 0 0 0 0 0 0 0}   :Asia/Kabul
	{18000 0 3600 0 0 0 0 0 0 0 0 0 0 0 0 0 0 0 0}   :Asia/Karachi
	{18000 0 3600 0 10 0 5 3 0 0 0 0 3 0 5 2 0 0 0}  :Asia/Yekaterinburg
	{19800 0 3600 0 0 0 0 0 0 0 0 0 0 0 0 0 0 0 0}   :Asia/Calcutta
	{20700 0 3600 0 0 0 0 0 0 0 0 0 0 0 0 0 0 0 0}   :Asia/Katmandu
	{21600 0 3600 0 0 0 0 0 0 0 0 0 0 0 0 0 0 0 0}   :Asia/Dhaka
	{21600 0 3600 0 10 0 5 3 0 0 0 0 3 0 5 2 0 0 0}  :Asia/Novosibirsk
	{23400 0 3600 0 0 0 0 0 0 0 0 0 0 0 0 0 0 0 0}   :Asia/Rangoon
	{25200 0 3600 0 0 0 0 0 0 0 0 0 0 0 0 0 0 0 0}   :Asia/Bangkok
	{25200 0 3600 0 10 0 5 3 0 0 0 0 3 0 5 2 0 0 0}  :Asia/Krasnoyarsk
	{28800 0 3600 0 0 0 0 0 0 0 0 0 0 0 0 0 0 0 0}   :Asia/Chongqing
	{28800 0 3600 0 10 0 5 3 0 0 0 0 3 0 5 2 0 0 0}  :Asia/Irkutsk
	{32400 0 3600 0 0 0 0 0 0 0 0 0 0 0 0 0 0 0 0}   :Asia/Tokyo
	{32400 0 3600 0 10 0 5 3 0 0 0 0 3 0 5 2 0 0 0}  :Asia/Yakutsk
	{34200 0 3600 0 3 0 5 3 0 0 0 0 10 0 5 2 0 0 0}  :Australia/Adelaide
	{34200 0 3600 0 0 0 0 0 0 0 0 0 0 0 0 0 0 0 0}   :Australia/Darwin
	{36000 0 3600 0 0 0 0 0 0 0 0 0 0 0 0 0 0 0 0}   :Australia/Brisbane
	{36000 0 3600 0 10 0 5 3 0 0 0 0 3 0 5 2 0 0 0}  :Asia/Vladivostok
	{36000 0 3600 0 3 0 5 3 0 0 0 0 10 0 1 2 0 0 0}  :Australia/Hobart
	{36000 0 3600 0 3 0 5 3 0 0 0 0 10 0 5 2 0 0 0}  :Australia/Sydney
	{39600 0 3600 0 0 0 0 0 0 0 0 0 0 0 0 0 0 0 0}   :Pacific/Noumea
	{43200 0 3600 0 3 0 3 3 0 0 0 0 10 0 1 2 0 0 0}  :Pacific/Auckland
	{43200 0 3600 0 0 0 0 0 0 0 0 0 0 0 0 0 0 0 0}   :Pacific/Fiji
	{46800 0 3600 0 0 0 0 0 0 0 0 0 0 0 0 0 0 0 0}   :Pacific/Tongatapu
    }]

    # Legacy time zones, used primarily for parsing RFC822 dates.

    variable LegacyTimeZone [dict create \
	gmt	+0000 \
	ut	+0000 \
	utc	+0000 \
	bst	+0100 \
	wet	+0000 \
	wat	-0100 \
	at	-0200 \
	nft	-0330 \
	nst	-0330 \
	ndt	-0230 \
	ast	-0400 \
	adt	-0300 \
	est	-0500 \
	edt	-0400 \
	cst	-0600 \
	cdt	-0500 \
	mst	-0700 \
	mdt	-0600 \
	pst	-0800 \
	pdt	-0700 \
	yst	-0900 \
	ydt	-0800 \
	akst	-0900 \
	akdt	-0800 \
	hst	-1000 \
	hdt	-0900 \
	cat	-1000 \
	ahst	-1000 \
	nt	-1100 \
	idlw	-1200 \
	cet	+0100 \
	cest	+0200 \
	met	+0100 \
	mewt	+0100 \
	mest	+0200 \
	swt	+0100 \
	sst	+0200 \
	fwt	+0100 \
	fst	+0200 \
	eet	+0200 \
	eest	+0300 \
	bt	+0300 \
	it	+0330 \
	zp4	+0400 \
	zp5	+0500 \
	ist	+0530 \
	zp6	+0600 \
	wast	+0700 \
	wadt	+0800 \
	jt	+0730 \
	cct	+0800 \
	jst	+0900 \
	kst     +0900 \
	cast	+0930 \
        jdt     +1000 \
        kdt     +1000 \
	cadt	+1030 \
	east	+1000 \
	eadt	+1030 \
	gst	+1000 \
	nzt	+1200 \
	nzst	+1200 \
	nzdt	+1300 \
	idle	+1200 \
	a	+0100 \
	b	+0200 \
	c	+0300 \
	d	+0400 \
	e	+0500 \
	f	+0600 \
	g	+0700 \
	h	+0800 \
	i	+0900 \
	k	+1000 \
	l	+1100 \
	m	+1200 \
	n	-0100 \
	o	-0200 \
	p	-0300 \
	q	-0400 \
	r	-0500 \
	s	-0600 \
	t	-0700 \
	u	-0800 \
	v	-0900 \
	w	-1000 \
	x	-1100 \
	y	-1200 \
	z	+0000 \
    ]

    # Caches

    variable LocFmtMap [dict create];	# Dictionary with localized format maps

    variable TimeZoneBad [dict create]; # Dictionary whose keys are time zone
    					# names and whose values are 1 if
					# the time zone is unknown and 0
    					# if it is known.
    variable TZData;			# Array whose keys are time zone names
					# and whose values are lists of quads
					# comprising start time, UTC offset,
					# Daylight Saving Time indicator, and
					# time zone abbreviation.

    variable mcLocales	 [dict create];	# Dictionary with loaded locales
    variable mcMergedCat [dict create];	# Dictionary with merged locale catalogs
}
::tcl::clock::Initialize

#----------------------------------------------------------------------

# mcget --
#
#	Return the merged translation catalog for the ::tcl::clock namespace
#	Searching of catalog is similar to "msgcat::mc".
#
#	Contrary to "msgcat::mc" may additionally load a package catalog
#	on demand.
#
# Arguments:
#	loc	The locale used for translation.
#
# Results:
#	Returns the dictionary object as whole catalog of the package/locale.
#
proc ::tcl::clock::mcget {loc} {
    variable mcMergedCat
    switch -- $loc system {
	set loc [GetSystemLocale]
    } current {
	set loc [mclocale]
    }
    if {$loc ne {}} {
    	set loc [string tolower $loc]
    }

    # try to retrieve now if already available:
    if {[dict exists $mcMergedCat $loc]} {
	return [dict get $mcMergedCat $loc]
    }

    # get locales list for given locale (de_de -> {de_de de {}})
    variable mcLocales
    if {[dict exists $mcLocales $loc]} {
	set loclist [dict get $mcLocales $loc]
    } else {
	# save current locale:
	set prevloc [mclocale]
	# lazy load catalog on demand (set it will load the catalog)
	mcpackagelocale set $loc
	set loclist [msgcat::GetPreferences $loc]
	dict set $mcLocales $loc $loclist
	# restore:
        if {$prevloc ne $loc} {
	   mcpackagelocale set $prevloc
	}
    }
    # get whole catalog:
    mcMerge $loclist
}

# mcMerge --
#
#	Merge message catalog dictionaries to one dictionary.
#
# Arguments:
#	locales		List of locales to merge.
#
# Results:
#	Returns the (weak pointer) to merged dictionary of message catalog.
#
proc ::tcl::clock::mcMerge {locales} {
    variable mcMergedCat
    if {[dict exists $mcMergedCat [set loc [lindex $locales 0]]]} {
	return [dict get $mcMergedCat $loc]
    }
    # package msgcat currently does not provide possibility to get whole catalog:
    upvar ::msgcat::Msgs Msgs
    set ns ::tcl::clock
    # Merge sequential locales (in reverse order, e. g. {} -> en -> en_en):
    if {[llength $locales] > 1} {
	set mrgcat [mcMerge [lrange $locales 1 end]]
	if {[dict exists $Msgs $ns $loc]} {
	    set mrgcat [dict merge $mrgcat [dict get $Msgs $ns $loc]]
	    dict set mrgcat L $loc
	} else {
	    # be sure a duplicate is created, don't overwrite {} (common) locale:
	    set mrgcat [dict merge $mrgcat [dict create L $loc]]
	}
    } else {
	if {[dict exists $Msgs $ns $loc]} {
	    set mrgcat [dict get $Msgs $ns $loc]
	    dict set mrgcat L $loc
	} else {
	    # be sure a duplicate is created, don't overwrite {} (common) locale:
	    set mrgcat [dict create L $loc]
	}
    }
    dict set mcMergedCat $loc $mrgcat
    # return smart reference (shared dict as object with exact one ref-counter)
    return $mrgcat
}

#----------------------------------------------------------------------
#
# GetSystemLocale --
#
#	Determines the system locale, which corresponds to "system"
#	keyword for locale parameter of 'clock' command.
#
# Parameters:
#	None.
#
# Results:
#	Returns the system locale.
#
# Side effects:
#	None
#
#----------------------------------------------------------------------

proc ::tcl::clock::GetSystemLocale {} {
    if { $::tcl_platform(platform) ne {windows} } {
	# On a non-windows platform, the 'system' locale is the same as
	# the 'current' locale

	return [mclocale]
    }

    # On a windows platform, the 'system' locale is adapted from the
    # 'current' locale by applying the date and time formats from the
    # Control Panel.  First, load the 'current' locale if it's not yet
    # loaded

    mcpackagelocale set [mclocale]

    # Make a new locale string for the system locale, and get the
    # Control Panel information

    set locale [mclocale]_windows
    if { ! [mcpackagelocale present $locale] } {
	LoadWindowsDateTimeFormats $locale
    }

    return $locale
}

#----------------------------------------------------------------------
#
# EnterLocale --
#
#	Switch [mclocale] to a given locale if necessary
#
# Parameters:
#	locale -- Desired locale
#
# Results:
#	Returns the locale that was previously current.
#
# Side effects:
#	Does [mclocale].  If necessary, loades the designated locale's files.
#
#----------------------------------------------------------------------

proc ::tcl::clock::EnterLocale { locale } {
    switch -- $locale system {
    	set locale [GetSystemLocale]
    } current {
	set locale [mclocale]
    }
    # Select the locale, eventually load it
    mcpackagelocale set $locale
    return $locale
}

#----------------------------------------------------------------------
#
# _hasRegistry --
#
#	Helper that checks whether registry module is available (Windows only)
#	and loads it on demand.
#
#----------------------------------------------------------------------
proc ::tcl::clock::_hasRegistry {} {
    set res 0
    if { $::tcl_platform(platform) eq {windows} } {
	if { [catch { package require registry 1.1 }] } {
	    # try to load registry directly from root (if uninstalled / development env):
	    if {[regexp {[/\\]library$} [info library]]} {catch {
		load [lindex \
			[glob -tails -directory [file dirname [info nameofexecutable]] \
			    tclreg*[expr {[::tcl::pkgconfig get debug] ? {g} : {}}].dll] 0 \
		] registry
	    }}
	}
	if { [namespace which -command ::registry] ne "" } {
	    set res 1
	}
    }
    proc ::tcl::clock::_hasRegistry {} [list return $res]
    return $res
}

#----------------------------------------------------------------------
#
# LoadWindowsDateTimeFormats --
#
#	Load the date/time formats from the Control Panel in Windows and
#	convert them so that they're usable by Tcl.
#
# Parameters:
#	locale - Name of the locale in whose message catalog
#	         the converted formats are to be stored.
#
# Results:
#	None.
#
# Side effects:
#	Updates the given message catalog with the locale strings.
#
# Presumes that on entry, [mclocale] is set to the current locale, so that
# default strings can be obtained if the Registry query fails.
#
#----------------------------------------------------------------------

proc ::tcl::clock::LoadWindowsDateTimeFormats { locale } {
    # Bail out if we can't find the Registry

    if { ![_hasRegistry] } return

    if { ![catch {
	registry get "HKEY_CURRENT_USER\\Control Panel\\International" \
	    sShortDate
    } string] } {
	set quote {}
	set datefmt {}
	foreach { unquoted quoted } [split $string '] {
	    append datefmt $quote [string map {
		dddd %A
		ddd  %a
		dd   %d
		d    %e
		MMMM %B
		MMM  %b
		MM   %m
		M    %N
		yyyy %Y
		yy   %y
                y    %y
                gg   {}
	    } $unquoted]
	    if { $quoted eq {} } {
		set quote '
	    } else {
		set quote $quoted
	    }
	}
	::msgcat::mcset $locale DATE_FORMAT $datefmt
    }

    if { ![catch {
	registry get "HKEY_CURRENT_USER\\Control Panel\\International" \
	    sLongDate
    } string] } {
	set quote {}
	set ldatefmt {}
	foreach { unquoted quoted } [split $string '] {
	    append ldatefmt $quote [string map {
		dddd %A
		ddd  %a
		dd   %d
		d    %e
		MMMM %B
		MMM  %b
		MM   %m
		M    %N
		yyyy %Y
		yy   %y
                y    %y
                gg   {}
	    } $unquoted]
	    if { $quoted eq {} } {
		set quote '
	    } else {
		set quote $quoted
	    }
	}
	::msgcat::mcset $locale LOCALE_DATE_FORMAT $ldatefmt
    }

    if { ![catch {
	registry get "HKEY_CURRENT_USER\\Control Panel\\International" \
	    sTimeFormat
    } string] } {
	set quote {}
	set timefmt {}
	foreach { unquoted quoted } [split $string '] {
	    append timefmt $quote [string map {
		HH    %H
		H     %k
		hh    %I
		h     %l
		mm    %M
		m     %M
		ss    %S
		s     %S
		tt    %p
		t     %p
	    } $unquoted]
	    if { $quoted eq {} } {
		set quote '
	    } else {
		set quote $quoted
	    }
	}
	::msgcat::mcset $locale TIME_FORMAT $timefmt
    }

    catch {
	::msgcat::mcset $locale DATE_TIME_FORMAT "$datefmt $timefmt"
    }
    catch {
	::msgcat::mcset $locale LOCALE_DATE_TIME_FORMAT "$ldatefmt $timefmt"
    }

    return

}

#----------------------------------------------------------------------
#
# LocalizeFormat --
#
#	Map away locale-dependent format groups in a clock format.
#
# Parameters:
#	locale -- Current [mclocale] locale, supplied to avoid
#		  an extra call
#	format -- Format supplied to [clock scan] or [clock format]
#	mcd    -- Message catalog dictionary for current locale (read-only,
#		  don't store it to avoid shared references).
#
# Results:
#	Returns the string with locale-dependent composite format groups
#	substituted out.
#
# Side effects:
#	None.
#
#----------------------------------------------------------------------

proc ::tcl::clock::LocalizeFormat { locale format mcd } {
    variable LocFmtMap

    # get map list cached or build it:
    if {[dict exists $LocFmtMap $locale]} {
	set mlst [dict get $LocFmtMap $locale]
    } else {
	# Handle locale-dependent format groups by mapping them out of the format
	# string.  Note that the order of the [string map] operations is
	# significant because later formats can refer to later ones; for example
	# %c can refer to %X, which in turn can refer to %T.

	set mlst {
	    %% %%
	    %D %m/%d/%Y
	    %+ {%a %b %e %H:%M:%S %Z %Y}
	}
	lappend mlst %EY [string map $mlst [dict get $mcd LOCALE_YEAR_FORMAT]]
	lappend mlst %T  [string map $mlst [dict get $mcd TIME_FORMAT_24_SECS]]
	lappend mlst %R  [string map $mlst [dict get $mcd TIME_FORMAT_24]]
	lappend mlst %r  [string map $mlst [dict get $mcd TIME_FORMAT_12]]
	lappend mlst %X  [string map $mlst [dict get $mcd TIME_FORMAT]]
	lappend mlst %EX [string map $mlst [dict get $mcd LOCALE_TIME_FORMAT]]
	lappend mlst %x  [string map $mlst [dict get $mcd DATE_FORMAT]]
	lappend mlst %Ex [string map $mlst [dict get $mcd LOCALE_DATE_FORMAT]]
	lappend mlst %c  [string map $mlst [dict get $mcd DATE_TIME_FORMAT]]
	lappend mlst %Ec [string map $mlst [dict get $mcd LOCALE_DATE_TIME_FORMAT]]

	dict set LocFmtMap $locale $mlst
    }

    # translate copy of format (don't use format object here, because otherwise
    # it can lose its internal representation (string map - convert to unicode)
    set locfmt [string map $mlst [string range " $format" 1 end]]

    # Save original format as long as possible, because of internal
    # representation (performance).
    # Note that in this case such format will be never localized (also
    # using another locales). To prevent this return a duplicate (but
    # it may be slower).
    if {$locfmt eq $format} {
        set locfmt $format
    }

    return $locfmt
}

#----------------------------------------------------------------------
#
# GetSystemTimeZone --
#
#	Determines the system time zone, which is the default for the
#	'clock' command if no other zone is supplied.
#
# Parameters:
#	None.
#
# Results:
#	Returns the system time zone.
#
# Side effects:
#	Stores the sustem time zone in engine configuration, since
#	determining it may be an expensive process.
#
#----------------------------------------------------------------------

proc ::tcl::clock::GetSystemTimeZone {} {
    variable TimeZoneBad

    if {[set result [getenv TCL_TZ]] ne {}} {
	set timezone $result
    } elseif {[set result [getenv TZ]] ne {}} {
	set timezone $result
    }
    if {![info exists timezone]} {
        # ask engine for the cached timezone:
        set timezone [configure -system-tz]
        if { $timezone ne "" } {
            return $timezone
        }
	if { $::tcl_platform(platform) eq {windows} } {
	    set timezone [GuessWindowsTimeZone]
	} elseif { [file exists /etc/localtime]
	           && ![catch {ReadZoneinfoFile \
	                           Tcl/Localtime /etc/localtime}] } {
	    set timezone :Tcl/Localtime
	} else {
	    set timezone :localtime
	}
    }
    if { ![dict exists $TimeZoneBad $timezone] } {
	catch {set timezone [SetupTimeZone $timezone]}
    }

    if { [dict exists $TimeZoneBad $timezone] } {
	set timezone :localtime
    }

    # tell backend - current system timezone:
    configure -system-tz $timezone

    return $timezone
}

#----------------------------------------------------------------------
#
# SetupTimeZone --
#
#	Given the name or specification of a time zone, sets up its in-memory
#	data.
#
# Parameters:
#	tzname - Name of a time zone
#
# Results:
#	Unless the time zone is ':localtime', sets the TZData array to contain
#	the lookup table for local<->UTC conversion.  Returns an error if the
#	time zone cannot be parsed.
#
#----------------------------------------------------------------------

proc ::tcl::clock::SetupTimeZone { timezone {alias {}} } {
    variable TZData

    if {! [info exists TZData($timezone)] } {

	variable TimeZoneBad
	if { [dict exists $TimeZoneBad $timezone] } {
	    return -code error \
		-errorcode [list CLOCK badTimeZone $timezone] \
		"time zone \"$timezone\" not found"
	}
	variable MINWIDE
	if { $timezone eq {:localtime} } {
	    # Nothing to do, we'll convert using the localtime function

	} elseif {
	    [regexp {^([-+])(\d\d)(?::?(\d\d)(?::?(\d\d))?)?} $timezone \
		    -> s hh mm ss]
	} then {
	    # Make a fixed offset

	    ::scan $hh %d hh
	    if { $mm eq {} } {
		set mm 0
	    } else {
		::scan $mm %d mm
	    }
	    if { $ss eq {} } {
		set ss 0
	    } else {
		::scan $ss %d ss
	    }
	    set offset [expr { ( $hh * 60 + $mm ) * 60 + $ss }]
	    if { $s eq {-} } {
		set offset [expr { - $offset }]
	    }
	    set TZData($timezone) [list [list $MINWIDE $offset -1 $timezone]]

	} elseif { [string index $timezone 0] eq {:} } {
	    # Convert using a time zone file

	    if {
		[catch {
		    LoadTimeZoneFile [string range $timezone 1 end]
		}] && [catch {
		    LoadZoneinfoFile [string range $timezone 1 end]
		}]
	    } then {
	    	dict set TimeZoneBad $timezone 1
		return -code error \
		    -errorcode [list CLOCK badTimeZone $timezone] \
		    "time zone \"$timezone\" not found"
	    }
	} elseif { ![catch {ParsePosixTimeZone $timezone} tzfields] } {
	    # This looks like a POSIX time zone - try to process it

	    if { [catch {ProcessPosixTimeZone $tzfields} data opts] } {
		if { [lindex [dict get $opts -errorcode] 0] eq {CLOCK} } {
		    dict unset opts -errorinfo
		}
		dict set TimeZoneBad $timezone 1
		return -options $opts $data
	    } else {
		set TZData($timezone) $data
	    }

	} else {

	    variable LegacyTimeZone

	    # We couldn't parse this as a POSIX time zone.  Try again with a
	    # time zone file - this time without a colon

	    if { [catch { LoadTimeZoneFile $timezone }]
		 && [catch { LoadZoneinfoFile $timezone } - opts] } {

		# Check may be a legacy zone:

		if { $alias eq {} && ![catch {
		    set tzname [dict get $LegacyTimeZone [string tolower $timezone]]
		}] } {
		    set tzname [::tcl::clock::SetupTimeZone $tzname $timezone]
		    set TZData($timezone) $TZData($tzname)
		    # tell backend - timezone is initialized and return shared timezone object:
		    return [configure -setup-tz $timezone]
		}

		dict unset opts -errorinfo
		dict set TimeZoneBad $timezone 1
		return -options $opts "time zone $timezone not found"
	    }
	    set TZData($timezone) $TZData(:$timezone)
	}
    }

    # tell backend - timezone is initialized and return shared timezone object:
    configure -setup-tz $timezone
}

#----------------------------------------------------------------------
#
# GuessWindowsTimeZone --
#
#	Determines the system time zone on windows.
#
# Parameters:
#	None.
#
# Results:
#	Returns a time zone specifier that corresponds to the system time zone
#	information found in the Registry.
#
# Bugs:
#	Fixed dates for DST change are unimplemented at present, because no
#	time zone information supplied with Windows actually uses them!
#
# On a Windows system where neither $env(TCL_TZ) nor $env(TZ) is specified,
# GuessWindowsTimeZone looks in the Registry for the system time zone
# information.  It then attempts to find an entry in WinZoneInfo for a time
# zone that uses the same rules.  If it finds one, it returns it; otherwise,
# it constructs a Posix-style time zone string and returns that.
#
#----------------------------------------------------------------------

proc ::tcl::clock::GuessWindowsTimeZone {} {
    variable WinZoneInfo
    variable TimeZoneBad

    if { ![_hasRegistry] } {
	return :localtime
    }

    # Dredge time zone information out of the registry

    if { [catch {
	set rpath HKEY_LOCAL_MACHINE\\System\\CurrentControlSet\\Control\\TimeZoneInformation
	set data [list \
		      [expr { -60
			      * [registry get $rpath Bias] }] \
		      [expr { -60
				  * [registry get $rpath StandardBias] }] \
		      [expr { -60 \
				  * [registry get $rpath DaylightBias] }]]
	set stdtzi [registry get $rpath StandardStart]
	foreach ind {0 2 14 4 6 8 10 12} {
	    binary scan $stdtzi @${ind}s val
	    lappend data $val
	}
	set daytzi [registry get $rpath DaylightStart]
	foreach ind {0 2 14 4 6 8 10 12} {
	    binary scan $daytzi @${ind}s val
	    lappend data $val
	}
    }] } {
	# Missing values in the Registry - bail out

	return :localtime
    }

    # Make up a Posix time zone specifier if we can't find one.  Check here
    # that the tzdata file exists, in case we're running in an environment
    # (e.g. starpack) where tzdata is incomplete.  (Bug 1237907)

    if { [dict exists $WinZoneInfo $data] } {
	set tzname [dict get $WinZoneInfo $data]
	if { ! [dict exists $TimeZoneBad $tzname] } {
	    catch {set tzname [SetupTimeZone $tzname]}
	}
    } else {
	set tzname {}
    }
    if { $tzname eq {} || [dict exists $TimeZoneBad $tzname] } {
	lassign $data \
	    bias stdBias dstBias \
	    stdYear stdMonth stdDayOfWeek stdDayOfMonth \
	    stdHour stdMinute stdSecond stdMillisec \
	    dstYear dstMonth dstDayOfWeek dstDayOfMonth \
	    dstHour dstMinute dstSecond dstMillisec
	set stdDelta [expr { $bias + $stdBias }]
	set dstDelta [expr { $bias + $dstBias }]
	if { $stdDelta <= 0 } {
	    set stdSignum +
	    set stdDelta [expr { - $stdDelta }]
	    set dispStdSignum -
	} else {
	    set stdSignum -
	    set dispStdSignum +
	}
	set hh [::format %02d [expr { $stdDelta / 3600 }]]
	set mm [::format %02d [expr { ($stdDelta / 60 ) % 60 }]]
	set ss [::format %02d [expr { $stdDelta % 60 }]]
	set tzname {}
	append tzname < $dispStdSignum $hh $mm > $stdSignum $hh : $mm : $ss
	if { $stdMonth >= 0 } {
	    if { $dstDelta <= 0 } {
		set dstSignum +
		set dstDelta [expr { - $dstDelta }]
		set dispDstSignum -
	    } else {
		set dstSignum -
		set dispDstSignum +
	    }
	    set hh [::format %02d [expr { $dstDelta / 3600 }]]
	    set mm [::format %02d [expr { ($dstDelta / 60 ) % 60 }]]
	    set ss [::format %02d [expr { $dstDelta % 60 }]]
	    append tzname < $dispDstSignum $hh $mm > $dstSignum $hh : $mm : $ss
	    if { $dstYear == 0 } {
		append tzname ,M $dstMonth . $dstDayOfMonth . $dstDayOfWeek
	    } else {
		# I have not been able to find any locale on which Windows
		# converts time zone on a fixed day of the year, hence don't
		# know how to interpret the fields.  If someone can inform me,
		# I'd be glad to code it up.  For right now, we bail out in
		# such a case.
		return :localtime
	    }
	    append tzname / [::format %02d $dstHour] \
		: [::format %02d $dstMinute] \
		: [::format %02d $dstSecond]
	    if { $stdYear == 0 } {
		append tzname ,M $stdMonth . $stdDayOfMonth . $stdDayOfWeek
	    } else {
		# I have not been able to find any locale on which Windows
		# converts time zone on a fixed day of the year, hence don't
		# know how to interpret the fields.  If someone can inform me,
		# I'd be glad to code it up.  For right now, we bail out in
		# such a case.
		return :localtime
	    }
	    append tzname / [::format %02d $stdHour] \
		: [::format %02d $stdMinute] \
		: [::format %02d $stdSecond]
	}
	dict set WinZoneInfo $data $tzname
    }

    return [dict get $WinZoneInfo $data]
}

#----------------------------------------------------------------------
#
# LoadTimeZoneFile --
#
#	Load the data file that specifies the conversion between a
#	given time zone and Greenwich.
#
# Parameters:
#	fileName -- Name of the file to load
#
# Results:
#	None.
#
# Side effects:
#	TZData(:fileName) contains the time zone data
#
#----------------------------------------------------------------------

proc ::tcl::clock::LoadTimeZoneFile { fileName } {
    variable DataDir
    variable TZData

    if { [info exists TZData($fileName)] } {
	return
    }

    # Since an unsafe interp uses the [clock] command in the parent, this code
    # is security sensitive.  Make sure that the path name cannot escape the
    # given directory.

    if { ![regexp {^[[.-.][:alpha:]_]+(?:/[[.-.][:alpha:]_]+)*$} $fileName] } {
	return -code error \
	    -errorcode [list CLOCK badTimeZone $:fileName] \
	    "time zone \":$fileName\" not valid"
    }
    try {
	source -encoding utf-8 [file join $DataDir $fileName]
    } on error {} {
	return -code error \
	    -errorcode [list CLOCK badTimeZone :$fileName] \
	    "time zone \":$fileName\" not found"
    }
    return
}

#----------------------------------------------------------------------
#
# LoadZoneinfoFile --
#
#	Loads a binary time zone information file in Olson format.
#
# Parameters:
#	fileName - Relative path name of the file to load.
#
# Results:
#	Returns an empty result normally; returns an error if no Olson file
#	was found or the file was malformed in some way.
#
# Side effects:
#	TZData(:fileName) contains the time zone data
#
#----------------------------------------------------------------------

proc ::tcl::clock::LoadZoneinfoFile { fileName } {
    variable ZoneinfoPaths

    # Since an unsafe interp uses the [clock] command in the parent, this code
    # is security sensitive.  Make sure that the path name cannot escape the
    # given directory.

    if { ![regexp {^[[.-.][:alpha:]_]+(?:/[[.-.][:alpha:]_]+)*$} $fileName] } {
	return -code error \
	    -errorcode [list CLOCK badTimeZone $:fileName] \
	    "time zone \":$fileName\" not valid"
    }
    foreach d $ZoneinfoPaths {
	set fname [file join $d $fileName]
	if { [file readable $fname] && [file isfile $fname] } {
	    break
	}
	unset fname
    }
    ReadZoneinfoFile $fileName $fname
}

#----------------------------------------------------------------------
#
# ReadZoneinfoFile --
#
#	Loads a binary time zone information file in Olson format.
#
# Parameters:
#	fileName - Name of the time zone (relative path name of the
#		   file).
#	fname - Absolute path name of the file.
#
# Results:
#	Returns an empty result normally; returns an error if no Olson file
#	was found or the file was malformed in some way.
#
# Side effects:
#	TZData(:fileName) contains the time zone data
#
#----------------------------------------------------------------------

proc ::tcl::clock::ReadZoneinfoFile {fileName fname} {
    variable MINWIDE
    variable TZData
    if { ![file exists $fname] } {
	return -code error "$fileName not found"
    }

    if { [file size $fname] > 262144 } {
	return -code error "$fileName too big"
    }

    # Suck in all the data from the file

    set f [open $fname r]
    fconfigure $f -translation binary
    set d [read $f]
    close $f

    # The file begins with a magic number, sixteen reserved bytes, and then
    # six 4-byte integers giving counts of fileds in the file.

    binary scan $d a4a1x15IIIIII \
	magic version nIsGMT nIsStd nLeap nTime nType nChar
    set seek 44
    set ilen 4
    set iformat I
    if { $magic != {TZif} } {
	return -code error "$fileName not a time zone information file"
    }
    if { $nType > 255 } {
	return -code error "$fileName contains too many time types"
    }
    # Accept only Posix-style zoneinfo.  Sorry, 'leaps' bigots.
    if { $nLeap != 0 } {
	return -code error "$fileName contains leap seconds"
    }

    # In a version 2 file, we use the second part of the file, which contains
    # 64-bit transition times.

    if {$version eq "2"} {
	set seek [expr {
	    44
	    + 5 * $nTime
	    + 6 * $nType
	    + 4 * $nLeap
	    + $nIsStd
	    + $nIsGMT
	    + $nChar
	}]
	binary scan $d @${seek}a4a1x15IIIIII \
	    magic version nIsGMT nIsStd nLeap nTime nType nChar
	if {$magic ne {TZif}} {
	    return -code error "seek address $seek miscomputed, magic = $magic"
	}
	set iformat W
	set ilen 8
	incr seek 44
    }

    # Next come ${nTime} transition times, followed by ${nTime} time type
    # codes.  The type codes are unsigned 1-byte quantities.  We insert an
    # arbitrary start time in front of the transitions.

    binary scan $d @${seek}${iformat}${nTime}c${nTime} times tempCodes
    incr seek [expr { ($ilen + 1) * $nTime }]
    set times [linsert $times 0 $MINWIDE]
    set codes {}
    foreach c $tempCodes {
	lappend codes [expr { $c & 0xFF }]
    }
    set codes [linsert $codes 0 0]

    # Next come ${nType} time type descriptions, each of which has an offset
    # (seconds east of GMT), a DST indicator, and an index into the
    # abbreviation text.

    for { set i 0 } { $i < $nType } { incr i } {
	binary scan $d @${seek}Icc gmtOff isDst abbrInd
	lappend types [list $gmtOff $isDst $abbrInd]
	incr seek 6
    }

    # Next come $nChar characters of time zone name abbreviations, which are
    # null-terminated.
    # We build them up into a dictionary indexed by character index, because
    # that's what's in the indices above.

    binary scan $d @${seek}a${nChar} abbrs
    incr seek ${nChar}
    set abbrList [split $abbrs \0]
    set i 0
    set abbrevs {}
    foreach a $abbrList {
	for {set j 0} {$j <= [string length $a]} {incr j} {
	    dict set abbrevs $i [string range $a $j end]
	    incr i
	}
    }

    # Package up a list of tuples, each of which contains transition time,
    # seconds east of Greenwich, DST flag and time zone abbreviation.

    set r {}
    set lastTime $MINWIDE
    foreach t $times c $codes {
	if { $t < $lastTime } {
	    return -code error "$fileName has times out of order"
	}
	set lastTime $t
	lassign [lindex $types $c] gmtoff isDst abbrInd
	set abbrev [dict get $abbrevs $abbrInd]
	lappend r [list $t $gmtoff $isDst $abbrev]
    }

    # In a version 2 file, there is also a POSIX-style time zone description
    # at the very end of the file.  To get to it, skip over nLeap leap second
    # values (8 bytes each),
    # nIsStd standard/DST indicators and nIsGMT UTC/local indicators.

    if {$version eq {2}} {
	set seek [expr {$seek + 8 * $nLeap + $nIsStd + $nIsGMT + 1}]
	set last [string first \n $d $seek]
	set posix [string range $d $seek [expr {$last-1}]]
	if {[llength $posix] > 0} {
	    set posixFields [ParsePosixTimeZone $posix]
	    foreach tuple [ProcessPosixTimeZone $posixFields] {
		lassign $tuple t gmtoff isDst abbrev
		if {$t > $lastTime} {
		    lappend r $tuple
		}
	    }
	}
    }

    set TZData(:$fileName) $r

    return
}

#----------------------------------------------------------------------
#
# ParsePosixTimeZone --
#
#	Parses the TZ environment variable in Posix form
#
# Parameters:
#	tz	Time zone specifier to be interpreted
#
# Results:
#	Returns a dictionary whose values contain the various pieces of the
#	time zone specification.
#
# Side effects:
#	None.
#
# Errors:
#	Throws an error if the syntax of the time zone is incorrect.
#
# The following keys are present in the dictionary:
#	stdName - Name of the time zone when Daylight Saving Time
#		  is not in effect.
#	stdSignum - Sign (+, -, or empty) of the offset from Greenwich
#		    to the given (non-DST) time zone.  + and the empty
#		    string denote zones west of Greenwich, - denotes east
#		    of Greenwich; this is contrary to the ISO convention
#		    but follows Posix.
#	stdHours - Hours part of the offset from Greenwich to the given
#		   (non-DST) time zone.
#	stdMinutes - Minutes part of the offset from Greenwich to the
#		     given (non-DST) time zone. Empty denotes zero.
#	stdSeconds - Seconds part of the offset from Greenwich to the
#		     given (non-DST) time zone. Empty denotes zero.
#	dstName - Name of the time zone when DST is in effect, or the
#		  empty string if the time zone does not observe Daylight
#		  Saving Time.
#	dstSignum, dstHours, dstMinutes, dstSeconds -
#		Fields corresponding to stdSignum, stdHours, stdMinutes,
#		stdSeconds for the Daylight Saving Time version of the
#		time zone.  If dstHours is empty, it is presumed to be 1.
#	startDayOfYear - The ordinal number of the day of the year on which
#			 Daylight Saving Time begins.  If this field is
#			 empty, then DST begins on a given month-week-day,
#			 as below.
#	startJ - The letter J, or an empty string.  If a J is present in
#		 this field, then startDayOfYear does not count February 29
#		 even in leap years.
#	startMonth - The number of the month in which Daylight Saving Time
#		     begins, supplied if startDayOfYear is empty.  If both
#		     startDayOfYear and startMonth are empty, then US rules
#		     are presumed.
#	startWeekOfMonth - The number of the week in the month in which
#			   Daylight Saving Time begins, in the range 1-5.
#			   5 denotes the last week of the month even in a
#			   4-week month.
#	startDayOfWeek - The number of the day of the week (Sunday=0,
#			 Saturday=6) on which Daylight Saving Time begins.
#	startHours - The hours part of the time of day at which Daylight
#		     Saving Time begins. An empty string is presumed to be 2.
#	startMinutes - The minutes part of the time of day at which DST begins.
#		       An empty string is presumed zero.
#	startSeconds - The seconds part of the time of day at which DST begins.
#		       An empty string is presumed zero.
#	endDayOfYear, endJ, endMonth, endWeekOfMonth, endDayOfWeek,
#	endHours, endMinutes, endSeconds -
#		Specify the end of DST in the same way that the start* fields
#		specify the beginning of DST.
#
# This procedure serves only to break the time specifier into fields.  No
# attempt is made to canonicalize the fields or supply default values.
#
#----------------------------------------------------------------------

proc ::tcl::clock::ParsePosixTimeZone { tz } {
    if {[regexp -expanded -nocase -- {
	^
	# 1 - Standard time zone name
	([[:alpha:]]+ | <[-+[:alnum:]]+>)
	# 2 - Standard time zone offset, signum
	([-+]?)
	# 3 - Standard time zone offset, hours
	([[:digit:]]{1,2})
	(?:
	    # 4 - Standard time zone offset, minutes
	    : ([[:digit:]]{1,2})
	    (?:
	        # 5 - Standard time zone offset, seconds
		: ([[:digit:]]{1,2} )
	    )?
	)?
	(?:
	    # 6 - DST time zone name
	    ([[:alpha:]]+ | <[-+[:alnum:]]+>)
	    (?:
	        (?:
		    # 7 - DST time zone offset, signum
		    ([-+]?)
		    # 8 - DST time zone offset, hours
		    ([[:digit:]]{1,2})
		    (?:
			# 9 - DST time zone offset, minutes
			: ([[:digit:]]{1,2})
			(?:
		            # 10 - DST time zone offset, seconds
			    : ([[:digit:]]{1,2})
			)?
		    )?
		)?
	        (?:
		    ,
		    (?:
			# 11 - Optional J in n and Jn form 12 - Day of year
		        ( J ? )	( [[:digit:]]+ )
                        | M
			# 13 - Month number 14 - Week of month 15 - Day of week
			( [[:digit:]] + )
			[.] ( [[:digit:]] + )
			[.] ( [[:digit:]] + )
		    )
		    (?:
			# 16 - Start time of DST - hours
			/ ( [[:digit:]]{1,2} )
		        (?:
			    # 17 - Start time of DST - minutes
			    : ( [[:digit:]]{1,2} )
			    (?:
				# 18 - Start time of DST - seconds
				: ( [[:digit:]]{1,2} )
			    )?
			)?
		    )?
		    ,
		    (?:
			# 19 - Optional J in n and Jn form 20 - Day of year
		        ( J ? )	( [[:digit:]]+ )
                        | M
			# 21 - Month number 22 - Week of month 23 - Day of week
			( [[:digit:]] + )
			[.] ( [[:digit:]] + )
			[.] ( [[:digit:]] + )
		    )
		    (?:
			# 24 - End time of DST - hours
			/ ( [[:digit:]]{1,2} )
		        (?:
			    # 25 - End time of DST - minutes
			    : ( [[:digit:]]{1,2} )
			    (?:
				# 26 - End time of DST - seconds
				: ( [[:digit:]]{1,2} )
			    )?
			)?
		    )?
                )?
	    )?
        )?
	$
    } $tz -> x(stdName) x(stdSignum) x(stdHours) x(stdMinutes) x(stdSeconds) \
	     x(dstName) x(dstSignum) x(dstHours) x(dstMinutes) x(dstSeconds) \
	     x(startJ) x(startDayOfYear) \
	     x(startMonth) x(startWeekOfMonth) x(startDayOfWeek) \
	     x(startHours) x(startMinutes) x(startSeconds) \
	     x(endJ) x(endDayOfYear) \
	     x(endMonth) x(endWeekOfMonth) x(endDayOfWeek) \
	     x(endHours) x(endMinutes) x(endSeconds)] } {
	# it's a good timezone

	return [array get x]
    }

    return -code error\
	-errorcode [list CLOCK badTimeZone $tz] \
	"unable to parse time zone specification \"$tz\""
}

#----------------------------------------------------------------------
#
# ProcessPosixTimeZone --
#
#	Handle a Posix time zone after it's been broken out into fields.
#
# Parameters:
#	z - Dictionary returned from 'ParsePosixTimeZone'
#
# Results:
#	Returns time zone information for the 'TZData' array.
#
# Side effects:
#	None.
#
#----------------------------------------------------------------------

proc ::tcl::clock::ProcessPosixTimeZone { z } {
    variable MINWIDE
    variable TZData

    # Determine the standard time zone name and seconds east of Greenwich

    set stdName [dict get $z stdName]
    if { [string index $stdName 0] eq {<} } {
	set stdName [string range $stdName 1 end-1]
    }
    if { [dict get $z stdSignum] eq {-} } {
	set stdSignum +1
    } else {
	set stdSignum -1
    }
    set stdHours [lindex [::scan [dict get $z stdHours] %d] 0]
    if { [dict get $z stdMinutes] ne {} } {
	set stdMinutes [lindex [::scan [dict get $z stdMinutes] %d] 0]
    } else {
	set stdMinutes 0
    }
    if { [dict get $z stdSeconds] ne {} } {
	set stdSeconds [lindex [::scan [dict get $z stdSeconds] %d] 0]
    } else {
	set stdSeconds 0
    }
    set stdOffset [expr {
	(($stdHours * 60 + $stdMinutes) * 60 + $stdSeconds) * $stdSignum
    }]
    set data [list [list $MINWIDE $stdOffset 0 $stdName]]

    # If there's no daylight zone, we're done

    set dstName [dict get $z dstName]
    if { $dstName eq {} } {
	return $data
    }
    if { [string index $dstName 0] eq {<} } {
	set dstName [string range $dstName 1 end-1]
    }

    # Determine the daylight name

    if { [dict get $z dstSignum] eq {-} } {
	set dstSignum +1
    } else {
	set dstSignum -1
    }
    if { [dict get $z dstHours] eq {} } {
	set dstOffset [expr { 3600 + $stdOffset }]
    } else {
	set dstHours [lindex [::scan [dict get $z dstHours] %d] 0]
	if { [dict get $z dstMinutes] ne {} } {
	    set dstMinutes [lindex [::scan [dict get $z dstMinutes] %d] 0]
	} else {
	    set dstMinutes 0
	}
	if { [dict get $z dstSeconds] ne {} } {
	    set dstSeconds [lindex [::scan [dict get $z dstSeconds] %d] 0]
	} else {
	    set dstSeconds 0
	}
	set dstOffset [expr {
	    (($dstHours*60 + $dstMinutes) * 60 + $dstSeconds) * $dstSignum
	}]
    }

    # Fill in defaults for European or US DST rules
    # US start time is the second Sunday in March
    # EU start time is the last Sunday in March
    # US end time is the first Sunday in November.
    # EU end time is the last Sunday in October

    if {
	[dict get $z startDayOfYear] eq {}
	&& [dict get $z startMonth] eq {}
    } then {
	if {($stdSignum * $stdHours>=0) && ($stdSignum * $stdHours<=12)} {
	    # EU
	    dict set z startWeekOfMonth 5
	    if {$stdHours>2} {
		dict set z startHours 2
	    } else {
		dict set z startHours [expr {$stdHours+1}]
	    }
	} else {
	    # US
	    dict set z startWeekOfMonth 2
	    dict set z startHours 2
	}
	dict set z startMonth 3
	dict set z startDayOfWeek 0
	dict set z startMinutes 0
	dict set z startSeconds 0
    }
    if {
	[dict get $z endDayOfYear] eq {}
	&& [dict get $z endMonth] eq {}
    } then {
	if {($stdSignum * $stdHours>=0) && ($stdSignum * $stdHours<=12)} {
	    # EU
	    dict set z endMonth 10
	    dict set z endWeekOfMonth 5
	    if {$stdHours>2} {
		dict set z endHours 3
	    } else {
		dict set z endHours [expr {$stdHours+2}]
	    }
	} else {
	    # US
	    dict set z endMonth 11
	    dict set z endWeekOfMonth 1
	    dict set z endHours 2
	}
	dict set z endDayOfWeek 0
	dict set z endMinutes 0
	dict set z endSeconds 0
    }

    # Put DST in effect in all years from 1916 to 2099.

    for { set y 1916 } { $y < 2100 } { incr y } {
	set startTime [DeterminePosixDSTTime $z start $y]
	incr startTime [expr { - wide($stdOffset) }]
	set endTime [DeterminePosixDSTTime $z end $y]
	incr endTime [expr { - wide($dstOffset) }]
	if { $startTime < $endTime } {
	    lappend data \
		[list $startTime $dstOffset 1 $dstName] \
		[list $endTime $stdOffset 0 $stdName]
	} else {
	    lappend data \
		[list $endTime $stdOffset 0 $stdName] \
		[list $startTime $dstOffset 1 $dstName]
	}
    }

    return $data
}

#----------------------------------------------------------------------
#
# DeterminePosixDSTTime --
#
#	Determines the time that Daylight Saving Time starts or ends from a
#	Posix time zone specification.
#
# Parameters:
#	z - Time zone data returned from ParsePosixTimeZone.
#	    Missing fields are expected to be filled in with
#	    default values.
#	bound - The word 'start' or 'end'
#	y - The year for which the transition time is to be determined.
#
# Results:
#	Returns the transition time as a count of seconds from the epoch.  The
#	time is relative to the wall clock, not UTC.
#
#----------------------------------------------------------------------

proc ::tcl::clock::DeterminePosixDSTTime { z bound y } {

    variable FEB_28

    # Determine the start or end day of DST

    set date [dict create era CE year $y gregorian 1]
    set doy [dict get $z ${bound}DayOfYear]
    if { $doy ne {} } {

	# Time was specified as a day of the year

	if { [dict get $z ${bound}J] ne {}
	     && [IsGregorianLeapYear $date]
	     && ( $doy > $FEB_28 ) } {
	    incr doy
	}
	dict set date dayOfYear $doy
	set date [GetJulianDayFromEraYearDay $date[set date {}] 2361222]
    } else {
	# Time was specified as a day of the week within a month

	dict set date month [dict get $z ${bound}Month]
	dict set date dayOfWeek [dict get $z ${bound}DayOfWeek]
	set dowim [dict get $z ${bound}WeekOfMonth]
	if { $dowim >= 5 } {
	    set dowim -1
	}
	dict set date dayOfWeekInMonth $dowim
	set date [GetJulianDayFromEraYearMonthWeekDay $date[set date {}] 2361222]

    }

    set jd [dict get $date julianDay]
    set seconds [expr {
	wide($jd) * wide(86400) - wide(210866803200)
    }]

    set h [dict get $z ${bound}Hours]
    if { $h eq {} } {
	set h 2
    } else {
	set h [lindex [::scan $h %d] 0]
    }
    set m [dict get $z ${bound}Minutes]
    if { $m eq {} } {
	set m 0
    } else {
	set m [lindex [::scan $m %d] 0]
    }
    set s [dict get $z ${bound}Seconds]
    if { $s eq {} } {
	set s 0
    } else {
	set s [lindex [::scan $s %d] 0]
    }
    set tod [expr { ( $h * 60 + $m ) * 60 + $s }]
    return [expr { $seconds + $tod }]
}

#----------------------------------------------------------------------
#
# GetJulianDayFromEraYearDay --
#
#	Given a year, month and day on the Gregorian calendar, determines
#	the Julian Day Number beginning at noon on that date.
#
# Parameters:
#	date -- A dictionary in which the 'era', 'year', and
#		'dayOfYear' slots are populated. The calendar in use
#		is determined by the date itself relative to:
#       changeover -- Julian day on which the Gregorian calendar was
#		adopted in the current locale.
#
# Results:
#	Returns the given dictionary augmented with a 'julianDay' key whose
#	value is the desired Julian Day Number, and a 'gregorian' key that
#	specifies whether the calendar is Gregorian (1) or Julian (0).
#
# Side effects:
#	None.
#
# Bugs:
#	This code needs to be moved to the C layer.
#
#----------------------------------------------------------------------

proc ::tcl::clock::GetJulianDayFromEraYearDay {date changeover} {
    # Get absolute year number from the civil year

    switch -exact -- [dict get $date era] {
	BCE {
	    set year [expr { 1 - [dict get $date year] }]
	}
	CE {
	    set year [dict get $date year]
	}
    }
    set ym1 [expr { $year - 1 }]

    # Try the Gregorian calendar first.

    dict set date gregorian 1
    set jd [expr {
	1721425
	+ [dict get $date dayOfYear]
	+ ( 365 * $ym1 )
	+ ( $ym1 / 4 )
	- ( $ym1 / 100 )
	+ ( $ym1 / 400 )
    }]

    # If the date is before the Gregorian change, use the Julian calendar.

    if { $jd < $changeover } {
	dict set date gregorian 0
	set jd [expr {
	    1721423
	    + [dict get $date dayOfYear]
	    + ( 365 * $ym1 )
	    + ( $ym1 / 4 )
	}]
    }

    dict set date julianDay $jd
    return $date
}

#----------------------------------------------------------------------
#
# GetJulianDayFromEraYearMonthWeekDay --
#
#	Determines the Julian Day number corresponding to the nth given
#	day-of-the-week in a given month.
#
# Parameters:
#	date - Dictionary containing the keys, 'era', 'year', 'month'
#	       'weekOfMonth', 'dayOfWeek', and 'dayOfWeekInMonth'.
#	changeover - Julian Day of adoption of the Gregorian calendar
#
# Results:
#	Returns the given dictionary, augmented with a 'julianDay' key.
#
# Side effects:
#	None.
#
# Bugs:
#	This code needs to be moved to the C layer.
#
#----------------------------------------------------------------------

proc ::tcl::clock::GetJulianDayFromEraYearMonthWeekDay {date changeover} {
    # Come up with a reference day; either the zeroeth day of the given month
    # (dayOfWeekInMonth >= 0) or the seventh day of the following month
    # (dayOfWeekInMonth < 0)

    set date2 $date
    set week [dict get $date dayOfWeekInMonth]
    if { $week >= 0 } {
	dict set date2 dayOfMonth 0
    } else {
	dict incr date2 month
	dict set date2 dayOfMonth 7
    }
    set date2 [GetJulianDayFromEraYearMonthDay $date2[set date2 {}] \
		   $changeover]
    set wd0 [WeekdayOnOrBefore [dict get $date dayOfWeek] \
		 [dict get $date2 julianDay]]
    dict set date julianDay [expr { $wd0 + 7 * $week }]
    return $date
}

#----------------------------------------------------------------------
#
# IsGregorianLeapYear --
#
#	Determines whether a given date represents a leap year in the
#	Gregorian calendar.
#
# Parameters:
#	date -- The date to test.  The fields, 'era', 'year' and 'gregorian'
#	        must be set.
#
# Results:
#	Returns 1 if the year is a leap year, 0 otherwise.
#
# Side effects:
#	None.
#
#----------------------------------------------------------------------

proc ::tcl::clock::IsGregorianLeapYear { date } {
    switch -exact -- [dict get $date era] {
	BCE {
	    set year [expr { 1 - [dict get $date year]}]
	}
	CE {
	    set year [dict get $date year]
	}
    }
    if { $year % 4 != 0 } {
	return 0
    } elseif { ![dict get $date gregorian] } {
	return 1
    } elseif { $year % 400 == 0 } {
	return 1
    } elseif { $year % 100 == 0 } {
	return 0
    } else {
	return 1
    }
}

#----------------------------------------------------------------------
#
# WeekdayOnOrBefore --
#
#	Determine the nearest day of week (given by the 'weekday' parameter,
#	Sunday==0) on or before a given Julian Day.
#
# Parameters:
#	weekday -- Day of the week
#	j -- Julian Day number
#
# Results:
#	Returns the Julian Day Number of the desired date.
#
# Side effects:
#	None.
#
#----------------------------------------------------------------------

proc ::tcl::clock::WeekdayOnOrBefore { weekday j } {
    set k [expr { ( $weekday + 6 )  % 7 }]
    return [expr { $j - ( $j - $k ) % 7 }]
}

#----------------------------------------------------------------------
#
# ChangeCurrentLocale --
#
#        The global locale was changed within msgcat.
#        Clears the buffered parse functions of the current locale.
#
# Parameters:
#        loclist (ignored)
#
# Results:
#        None.
#
# Side effects:
#        Buffered parse functions are cleared.
#
#----------------------------------------------------------------------

proc ::tcl::clock::ChangeCurrentLocale {args} {

    configure -current-locale [lindex $args 0]
}

#----------------------------------------------------------------------
#
# ClearCaches --
#
#	Clears all caches to reclaim the memory used in [clock]
#
# Parameters:
#	None.
#
# Results:
#	None.
#
# Side effects:
#	Caches are cleared.
#
#----------------------------------------------------------------------

proc ::tcl::clock::ClearCaches {} {
    variable LocFmtMap
    variable mcMergedCat
    variable TimeZoneBad

    # tell backend - should invalidate:
    configure -clear

    # clear msgcat cache:
    set mcMergedCat [dict create]

    set LocFmtMap {}
    set TimeZoneBad {}
    InitTZData
}<|MERGE_RESOLUTION|>--- conflicted
+++ resolved
@@ -9,12 +9,8 @@
 #
 #----------------------------------------------------------------------
 #
-<<<<<<< HEAD
-# Copyright (c) 2004,2005,2006,2007 by Kevin B. Kenny
+# Copyright (c) 2004-2007 Kevin B. Kenny
 # Copyright (c) 2015 by Sergey G. Brester aka sebres.
-=======
-# Copyright (c) 2004-2007 Kevin B. Kenny
->>>>>>> 17de9498
 # See the file "license.terms" for information on usage and redistribution
 # of this file, and for a DISCLAIMER OF ALL WARRANTIES.
 #
