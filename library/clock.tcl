#----------------------------------------------------------------------
#
# clock.tcl --
#
#	This file implements the portions of the [clock] ensemble that are
#	coded in Tcl.  Refer to the users' manual to see the description of
#	the [clock] command and its subcommands.
#
#
#----------------------------------------------------------------------
#
# Copyright © 2004-2007 Kevin B. Kenny
# Copyright (c) 2015 by Sergey G. Brester aka sebres.
# See the file "license.terms" for information on usage and redistribution
# of this file, and for a DISCLAIMER OF ALL WARRANTIES.
#
#----------------------------------------------------------------------

# msgcat 1.7 features are used. We need access to the Registry on Windows
# systems.

uplevel \#0 {
    package require msgcat 1.7
    if { $::tcl_platform(platform) eq {windows} } {
	if { [catch { package require registry 1.1 }] } {
	    namespace eval ::tcl::clock [list variable NoRegistry {}]
	}
    }
}

# Put the library directory into the namespace for the ensemble so that the
# library code can find message catalogs and time zone definition files.

namespace eval ::tcl::clock \
    [list variable LibDir [info library]]

#----------------------------------------------------------------------
#
# clock --
#
#	Manipulate times.
#
# The 'clock' command manipulates time.  Refer to the user documentation for
# the available subcommands and what they do.
#
#----------------------------------------------------------------------

namespace eval ::tcl::clock {

    # Export the subcommands

    namespace export format
    namespace export clicks
    namespace export microseconds
    namespace export milliseconds
    namespace export scan
    namespace export seconds
    namespace export add

    # Import the message catalog commands that we use.

    namespace import ::msgcat::mclocale
    proc mc {args} { tailcall ::msgcat::mcn [namespace current] {*}$args }
    namespace import ::msgcat::mcpackagelocale

}

#----------------------------------------------------------------------
#
# ::tcl::clock::Initialize --
#
#	Finish initializing the 'clock' subsystem
#
# Results:
#	None.
#
# Side effects:
#	Namespace variable in the 'clock' subsystem are initialized.
#
# The '::tcl::clock::Initialize' procedure initializes the namespace variables
# and root locale message catalog for the 'clock' subsystem.  It is broken
# into a procedure rather than simply evaluated as a script so that it will be
# able to use local variables, avoiding the dangers of 'creative writing' as
# in Bug 1185933.
#
#----------------------------------------------------------------------

proc ::tcl::clock::Initialize {} {

    rename ::tcl::clock::Initialize {}

    variable LibDir

    # Define the Greenwich time zone

    proc InitTZData {} {
	variable TZData
	array unset TZData
	set TZData(:Etc/GMT) {
	    {-9223372036854775808 0 0 GMT}
	}
	set TZData(:GMT) $TZData(:Etc/GMT)
	set TZData(:Etc/UTC) {
	    {-9223372036854775808 0 0 UTC}
	}
	set TZData(:UTC) $TZData(:Etc/UTC)
	set TZData(:localtime) {}
    }
    InitTZData

    mcpackagelocale set {}
    ::msgcat::mcpackageconfig set mcfolder [file join $LibDir msgs]
    ::msgcat::mcpackageconfig set unknowncmd ""
    ::msgcat::mcpackageconfig set changecmd ChangeCurrentLocale

    # Define the message catalog for the root locale.

    ::msgcat::mcmset {} {
	AM {am}
	BCE {B.C.E.}
	CE {C.E.}
	DATE_FORMAT {%m/%d/%Y}
	DATE_TIME_FORMAT {%a %b %e %H:%M:%S %Y}
	DAYS_OF_WEEK_ABBREV	{
	    Sun Mon Tue Wed Thu Fri Sat
	}
	DAYS_OF_WEEK_FULL	{
	    Sunday Monday Tuesday Wednesday Thursday Friday Saturday
	}
	GREGORIAN_CHANGE_DATE	2299161
	LOCALE_DATE_FORMAT {%m/%d/%Y}
	LOCALE_DATE_TIME_FORMAT {%a %b %e %H:%M:%S %Y}
	LOCALE_ERAS {}
	LOCALE_NUMERALS		{
	    00 01 02 03 04 05 06 07 08 09
	    10 11 12 13 14 15 16 17 18 19
	    20 21 22 23 24 25 26 27 28 29
	    30 31 32 33 34 35 36 37 38 39
	    40 41 42 43 44 45 46 47 48 49
	    50 51 52 53 54 55 56 57 58 59
	    60 61 62 63 64 65 66 67 68 69
	    70 71 72 73 74 75 76 77 78 79
	    80 81 82 83 84 85 86 87 88 89
	    90 91 92 93 94 95 96 97 98 99
	}
	LOCALE_TIME_FORMAT {%H:%M:%S}
	LOCALE_YEAR_FORMAT {%EC%Ey}
	MONTHS_ABBREV		{
	    Jan Feb Mar Apr May Jun Jul Aug Sep Oct Nov Dec
	}
	MONTHS_FULL		{
	    	January		February	March
	    	April		May		June
	    	July		August		September
		October		November	December
	}
	PM {pm}
	TIME_FORMAT {%H:%M:%S}
	TIME_FORMAT_12 {%I:%M:%S %P}
	TIME_FORMAT_24 {%H:%M}
	TIME_FORMAT_24_SECS {%H:%M:%S}
    }

    # Define a few Gregorian change dates for other locales.  In most cases
    # the change date follows a language, because a nation's colonies changed
    # at the same time as the nation itself.  In many cases, different
    # national boundaries existed; the dominating rule is to follow the
    # nation's capital.

    # Italy, Spain, Portugal, Poland

    ::msgcat::mcset it GREGORIAN_CHANGE_DATE 2299161
    ::msgcat::mcset es GREGORIAN_CHANGE_DATE 2299161
    ::msgcat::mcset pt GREGORIAN_CHANGE_DATE 2299161
    ::msgcat::mcset pl GREGORIAN_CHANGE_DATE 2299161

    # France, Austria

    ::msgcat::mcset fr GREGORIAN_CHANGE_DATE 2299227

    # For Belgium, we follow Southern Netherlands; Liege Diocese changed
    # several weeks later.

    ::msgcat::mcset fr_BE GREGORIAN_CHANGE_DATE 2299238
    ::msgcat::mcset nl_BE GREGORIAN_CHANGE_DATE 2299238

    # Austria

    ::msgcat::mcset de_AT GREGORIAN_CHANGE_DATE 2299527

    # Hungary

    ::msgcat::mcset hu GREGORIAN_CHANGE_DATE 2301004

    # Germany, Norway, Denmark (Catholic Germany changed earlier)

    ::msgcat::mcset de_DE GREGORIAN_CHANGE_DATE 2342032
    ::msgcat::mcset nb GREGORIAN_CHANGE_DATE 2342032
    ::msgcat::mcset nn GREGORIAN_CHANGE_DATE 2342032
    ::msgcat::mcset no GREGORIAN_CHANGE_DATE 2342032
    ::msgcat::mcset da GREGORIAN_CHANGE_DATE 2342032

    # Holland (Brabant, Gelderland, Flanders, Friesland, etc. changed at
    # various times)

    ::msgcat::mcset nl GREGORIAN_CHANGE_DATE 2342165

    # Protestant Switzerland (Catholic cantons changed earlier)

    ::msgcat::mcset fr_CH GREGORIAN_CHANGE_DATE 2361342
    ::msgcat::mcset it_CH GREGORIAN_CHANGE_DATE 2361342
    ::msgcat::mcset de_CH GREGORIAN_CHANGE_DATE 2361342

    # English speaking countries

    ::msgcat::mcset en GREGORIAN_CHANGE_DATE 2361222

    # Sweden (had several changes onto and off of the Gregorian calendar)

    ::msgcat::mcset sv GREGORIAN_CHANGE_DATE 2361390

    # Russia

    ::msgcat::mcset ru GREGORIAN_CHANGE_DATE 2421639

    # Romania (Transylvania changed earler - perhaps de_RO should show the
    # earlier date?)

    ::msgcat::mcset ro GREGORIAN_CHANGE_DATE 2422063

    # Greece

    ::msgcat::mcset el GREGORIAN_CHANGE_DATE 2423480

    #------------------------------------------------------------------
    #
    #				CONSTANTS
    #
    #------------------------------------------------------------------

    # Paths at which binary time zone data for the Olson libraries are known
    # to reside on various operating systems

    variable ZoneinfoPaths {}
    foreach path {
	/usr/share/zoneinfo
	/usr/share/lib/zoneinfo
	/usr/lib/zoneinfo
	/usr/local/etc/zoneinfo
    } {
	if { [file isdirectory $path] } {
	    lappend ZoneinfoPaths $path
	}
    }

    # Define the directories for time zone data and message catalogs.

    variable DataDir [file join $LibDir tzdata]

    # Number of days in the months, in common years and leap years.

    variable DaysInRomanMonthInCommonYear \
	{ 31 28 31 30 31 30 31 31 30 31 30 31 }
    variable DaysInRomanMonthInLeapYear \
	{ 31 29 31 30 31 30 31 31 30 31 30 31 }
    variable DaysInPriorMonthsInCommonYear [list 0]
    variable DaysInPriorMonthsInLeapYear [list 0]
    set i 0
    foreach j $DaysInRomanMonthInCommonYear {
	lappend DaysInPriorMonthsInCommonYear [incr i $j]
    }
    set i 0
    foreach j $DaysInRomanMonthInLeapYear {
	lappend DaysInPriorMonthsInLeapYear [incr i $j]
    }

    # Another epoch (Hi, Jeff!)

    variable Roddenberry 1946

    # Integer ranges

    variable MINWIDE -9223372036854775808
    variable MAXWIDE 9223372036854775807

    # Day before Leap Day

    variable FEB_28	       58

    # Default configuration

    configure -current-locale  [mclocale]
    #configure -default-locale  C
    #configure -year-century    2000 \
    #          -century-switch  38

    # Translation table to map Windows TZI onto cities, so that the Olson
    # rules can apply.  In some cases the mapping is ambiguous, so it's wise
    # to specify $::env(TCL_TZ) rather than simply depending on the system
    # time zone.

    # The keys are long lists of values obtained from the time zone
    # information in the Registry.  In order, the list elements are:
    # 	Bias StandardBias DaylightBias
    #   StandardDate.wYear StandardDate.wMonth StandardDate.wDayOfWeek
    #   StandardDate.wDay StandardDate.wHour StandardDate.wMinute
    #   StandardDate.wSecond StandardDate.wMilliseconds
    #   DaylightDate.wYear DaylightDate.wMonth DaylightDate.wDayOfWeek
    #   DaylightDate.wDay DaylightDate.wHour DaylightDate.wMinute
    #   DaylightDate.wSecond DaylightDate.wMilliseconds
    # The values are the names of time zones where those rules apply.  There
    # is considerable ambiguity in certain zones; an attempt has been made to
    # make a reasonable guess, but this table needs to be taken with a grain
    # of salt.

    variable WinZoneInfo [dict create {*}{
	{-43200 0 3600 0 0 0 0 0 0 0 0 0 0 0 0 0 0 0 0}  :Pacific/Kwajalein
	{-39600 0 3600 0 0 0 0 0 0 0 0 0 0 0 0 0 0 0 0}	 :Pacific/Midway
	{-36000 0 3600 0 0 0 0 0 0 0 0 0 0 0 0 0 0 0 0}  :Pacific/Honolulu
        {-32400 0 3600 0 11 0 1 2 0 0 0 0 3 0 2 2 0 0 0} :America/Anchorage
        {-28800 0 3600 0 11 0 1 2 0 0 0 0 3 0 2 2 0 0 0} :America/Los_Angeles
        {-28800 0 3600 0 10 0 5 2 0 0 0 0 4 0 1 2 0 0 0} :America/Tijuana
        {-25200 0 3600 0 11 0 1 2 0 0 0 0 3 0 2 2 0 0 0} :America/Denver
        {-25200 0 3600 0 10 0 5 2 0 0 0 0 4 0 1 2 0 0 0} :America/Chihuahua
	{-25200 0 3600 0 0 0 0 0 0 0 0 0 0 0 0 0 0 0 0}  :America/Phoenix
	{-21600 0 3600 0 0 0 0 0 0 0 0 0 0 0 0 0 0 0 0}  :America/Regina
	{-21600 0 3600 0 11 0 1 2 0 0 0 0 3 0 2 2 0 0 0} :America/Chicago
        {-21600 0 3600 0 10 0 5 2 0 0 0 0 4 0 1 2 0 0 0} :America/Mexico_City
	{-18000 0 3600 0 11 0 1 2 0 0 0 0 3 0 2 2 0 0 0} :America/New_York
	{-18000 0 3600 0 0 0 0 0 0 0 0 0 0 0 0 0 0 0 0}  :America/Indianapolis
	{-14400 0 3600 0 0 0 0 0 0 0 0 0 0 0 0 0 0 0 0}  :America/Caracas
        {-14400 0 3600 0 3 6 2 23 59 59 999 0 10 6 2 23 59 59 999}
							 :America/Santiago
        {-14400 0 3600 0 2 0 5 2 0 0 0 0 11 0 1 2 0 0 0} :America/Manaus
        {-14400 0 3600 0 11 0 1 2 0 0 0 0 3 0 2 2 0 0 0} :America/Halifax
	{-12600 0 3600 0 10 0 5 2 0 0 0 0 4 0 1 2 0 0 0} :America/St_Johns
	{-10800 0 3600 0 2 0 2 2 0 0 0 0 10 0 3 2 0 0 0} :America/Sao_Paulo
	{-10800 0 3600 0 10 0 5 2 0 0 0 0 4 0 1 2 0 0 0} :America/Godthab
	{-10800 0 3600 0 0 0 0 0 0 0 0 0 0 0 0 0 0 0 0}  :America/Buenos_Aires
        {-10800 0 3600 0 2 0 5 2 0 0 0 0 11 0 1 2 0 0 0} :America/Bahia
        {-10800 0 3600 0 3 0 2 2 0 0 0 0 10 0 1 2 0 0 0} :America/Montevideo
	{-7200 0 3600 0 9 0 5 2 0 0 0 0 3 0 5 2 0 0 0}   :America/Noronha
	{-3600 0 3600 0 10 0 5 3 0 0 0 0 3 0 5 2 0 0 0}  :Atlantic/Azores
	{-3600 0 3600 0 0 0 0 0 0 0 0 0 0 0 0 0 0 0 0}   :Atlantic/Cape_Verde
	{0 0 3600 0 0 0 0 0 0 0 0 0 0 0 0 0 0 0 0}       :UTC
	{0 0 3600 0 10 0 5 2 0 0 0 0 3 0 5 1 0 0 0}      :Europe/London
	{3600 0 3600 0 0 0 0 0 0 0 0 0 0 0 0 0 0 0 0}    :Africa/Kinshasa
	{3600 0 3600 0 10 0 5 3 0 0 0 0 3 0 5 2 0 0 0}   :CET
        {7200 0 3600 0 0 0 0 0 0 0 0 0 0 0 0 0 0 0 0}    :Africa/Harare
        {7200 0 3600 0 9 4 5 23 59 59 0 0 4 4 5 23 59 59 0}
			      				 :Africa/Cairo
	{7200 0 3600 0 10 0 5 4 0 0 0 0 3 0 5 3 0 0 0}   :Europe/Helsinki
        {7200 0 3600 0 9 0 3 2 0 0 0 0 3 5 5 2 0 0 0}    :Asia/Jerusalem
	{7200 0 3600 0 9 0 5 1 0 0 0 0 3 0 5 0 0 0 0}    :Europe/Bucharest
	{7200 0 3600 0 10 0 5 3 0 0 0 0 3 0 5 2 0 0 0}   :Europe/Athens
        {7200 0 3600 0 9 5 5 1 0 0 0 0 3 4 5 0 0 0 0}    :Asia/Amman
        {7200 0 3600 0 10 6 5 23 59 59 999 0 3 0 5 0 0 0 0}
							 :Asia/Beirut
        {7200 0 -3600 0 4 0 1 2 0 0 0 0 9 0 1 2 0 0 0}   :Africa/Windhoek
	{10800 0 3600 0 0 0 0 0 0 0 0 0 0 0 0 0 0 0 0}   :Asia/Riyadh
	{10800 0 3600 0 10 0 1 4 0 0 0 0 4 0 1 3 0 0 0}  :Asia/Baghdad
	{10800 0 3600 0 10 0 5 3 0 0 0 0 3 0 5 2 0 0 0}  :Europe/Moscow
	{12600 0 3600 0 9 2 4 2 0 0 0 0 3 0 1 2 0 0 0}   :Asia/Tehran
        {14400 0 3600 0 10 0 5 5 0 0 0 0 3 0 5 4 0 0 0}  :Asia/Baku
	{14400 0 3600 0 0 0 0 0 0 0 0 0 0 0 0 0 0 0 0}   :Asia/Muscat
	{14400 0 3600 0 10 0 5 3 0 0 0 0 3 0 5 2 0 0 0}  :Asia/Tbilisi
	{16200 0 3600 0 0 0 0 0 0 0 0 0 0 0 0 0 0 0 0}   :Asia/Kabul
	{18000 0 3600 0 0 0 0 0 0 0 0 0 0 0 0 0 0 0 0}   :Asia/Karachi
	{18000 0 3600 0 10 0 5 3 0 0 0 0 3 0 5 2 0 0 0}  :Asia/Yekaterinburg
	{19800 0 3600 0 0 0 0 0 0 0 0 0 0 0 0 0 0 0 0}   :Asia/Calcutta
	{20700 0 3600 0 0 0 0 0 0 0 0 0 0 0 0 0 0 0 0}   :Asia/Katmandu
	{21600 0 3600 0 0 0 0 0 0 0 0 0 0 0 0 0 0 0 0}   :Asia/Dhaka
	{21600 0 3600 0 10 0 5 3 0 0 0 0 3 0 5 2 0 0 0}  :Asia/Novosibirsk
	{23400 0 3600 0 0 0 0 0 0 0 0 0 0 0 0 0 0 0 0}   :Asia/Rangoon
	{25200 0 3600 0 0 0 0 0 0 0 0 0 0 0 0 0 0 0 0}   :Asia/Bangkok
	{25200 0 3600 0 10 0 5 3 0 0 0 0 3 0 5 2 0 0 0}  :Asia/Krasnoyarsk
	{28800 0 3600 0 0 0 0 0 0 0 0 0 0 0 0 0 0 0 0}   :Asia/Chongqing
	{28800 0 3600 0 10 0 5 3 0 0 0 0 3 0 5 2 0 0 0}  :Asia/Irkutsk
	{32400 0 3600 0 0 0 0 0 0 0 0 0 0 0 0 0 0 0 0}   :Asia/Tokyo
	{32400 0 3600 0 10 0 5 3 0 0 0 0 3 0 5 2 0 0 0}  :Asia/Yakutsk
	{34200 0 3600 0 3 0 5 3 0 0 0 0 10 0 5 2 0 0 0}  :Australia/Adelaide
	{34200 0 3600 0 0 0 0 0 0 0 0 0 0 0 0 0 0 0 0}   :Australia/Darwin
	{36000 0 3600 0 0 0 0 0 0 0 0 0 0 0 0 0 0 0 0}   :Australia/Brisbane
	{36000 0 3600 0 10 0 5 3 0 0 0 0 3 0 5 2 0 0 0}  :Asia/Vladivostok
	{36000 0 3600 0 3 0 5 3 0 0 0 0 10 0 1 2 0 0 0}  :Australia/Hobart
	{36000 0 3600 0 3 0 5 3 0 0 0 0 10 0 5 2 0 0 0}  :Australia/Sydney
	{39600 0 3600 0 0 0 0 0 0 0 0 0 0 0 0 0 0 0 0}   :Pacific/Noumea
	{43200 0 3600 0 3 0 3 3 0 0 0 0 10 0 1 2 0 0 0}  :Pacific/Auckland
	{43200 0 3600 0 0 0 0 0 0 0 0 0 0 0 0 0 0 0 0}   :Pacific/Fiji
	{46800 0 3600 0 0 0 0 0 0 0 0 0 0 0 0 0 0 0 0}   :Pacific/Tongatapu
    }]

    # Legacy time zones, used primarily for parsing RFC822 dates.

    variable LegacyTimeZone [dict create \
	gmt	+0000 \
	ut	+0000 \
	utc	+0000 \
	bst	+0100 \
	wet	+0000 \
	wat	-0100 \
	at	-0200 \
	nft	-0330 \
	nst	-0330 \
	ndt	-0230 \
	ast	-0400 \
	adt	-0300 \
	est	-0500 \
	edt	-0400 \
	cst	-0600 \
	cdt	-0500 \
	mst	-0700 \
	mdt	-0600 \
	pst	-0800 \
	pdt	-0700 \
	yst	-0900 \
	ydt	-0800 \
	akst	-0900 \
	akdt	-0800 \
	hst	-1000 \
	hdt	-0900 \
	cat	-1000 \
	ahst	-1000 \
	nt	-1100 \
	idlw	-1200 \
	cet	+0100 \
	cest	+0200 \
	met	+0100 \
	mewt	+0100 \
	mest	+0200 \
	swt	+0100 \
	sst	+0200 \
	fwt	+0100 \
	fst	+0200 \
	eet	+0200 \
	eest	+0300 \
	bt	+0300 \
	it	+0330 \
	zp4	+0400 \
	zp5	+0500 \
	ist	+0530 \
	zp6	+0600 \
	wast	+0700 \
	wadt	+0800 \
	jt	+0730 \
	cct	+0800 \
	jst	+0900 \
	kst     +0900 \
	cast	+0930 \
        jdt     +1000 \
        kdt     +1000 \
	cadt	+1030 \
	east	+1000 \
	eadt	+1030 \
	gst	+1000 \
	nzt	+1200 \
	nzst	+1200 \
	nzdt	+1300 \
	idle	+1200 \
	a	+0100 \
	b	+0200 \
	c	+0300 \
	d	+0400 \
	e	+0500 \
	f	+0600 \
	g	+0700 \
	h	+0800 \
	i	+0900 \
	k	+1000 \
	l	+1100 \
	m	+1200 \
	n	-0100 \
	o	-0200 \
	p	-0300 \
	q	-0400 \
	r	-0500 \
	s	-0600 \
	t	-0700 \
	u	-0800 \
	v	-0900 \
	w	-1000 \
	x	-1100 \
	y	-1200 \
	z	+0000 \
    ]

    # Caches

    variable LocFmtMap [dict create];	# Dictionary with localized format maps

    variable TimeZoneBad [dict create]; # Dictionary whose keys are time zone
    					# names and whose values are 1 if
					# the time zone is unknown and 0
    					# if it is known.
    variable TZData;			# Array whose keys are time zone names
					# and whose values are lists of quads
					# comprising start time, UTC offset,
					# Daylight Saving Time indicator, and
					# time zone abbreviation.

    variable mcLocales	 [dict create];	# Dictionary with loaded locales
    variable mcMergedCat [dict create];	# Dictionary with merged locale catalogs
}
::tcl::clock::Initialize

#----------------------------------------------------------------------

# mcget --
#
#	Return the merged translation catalog for the ::tcl::clock namespace
#	Searching of catalog is similar to "msgcat::mc".
#
#	Contrary to "msgcat::mc" may additionally load a package catalog
#	on demand.
#
# Arguments:
#	loc	The locale used for translation.
#
# Results:
#	Returns the dictionary object as whole catalog of the package/locale.
#
proc ::tcl::clock::mcget {loc} {
    variable mcMergedCat
    switch -- $loc system {
	set loc [GetSystemLocale]
    } current {
	set loc [mclocale]
    }
    if {$loc ne {}} {
    	set loc [string tolower $loc]
    }

    # try to retrieve now if already available:
    if {[dict exists $mcMergedCat $loc]} {
	return [dict get $mcMergedCat $loc]
    }

    # get locales list for given locale (de_de -> {de_de de {}})
    variable mcLocales
    if {[dict exists $mcLocales $loc]} {
	set loclist [dict get $mcLocales $loc]
    } else {
	# save current locale:
	set prevloc [mclocale]
	# lazy load catalog on demand (set it will load the catalog)
	mcpackagelocale set $loc
	set loclist [msgcat::mcutil::getpreferences $loc]
	dict set $mcLocales $loc $loclist
	# restore:
        if {$prevloc ne $loc} {
	   mcpackagelocale set $prevloc
	}
    }
    # get whole catalog:
    mcMerge $loclist
}

# mcMerge --
#
#	Merge message catalog dictionaries to one dictionary.
#
# Arguments:
#	locales		List of locales to merge.
#
<<<<<<< HEAD
# Results:
#	Returns the (weak pointer) to merged dictionary of message catalog.
#
proc ::tcl::clock::mcMerge {locales} {
    variable mcMergedCat
    if {[dict exists $mcMergedCat [set loc [lindex $locales 0]]]} {
	return [dict get $mcMergedCat $loc]
    }
    # package msgcat currently does not provide possibility to get whole catalog:
    upvar ::msgcat::Msgs Msgs
    set ns ::tcl::clock
    # Merge sequential locales (in reverse order, e. g. {} -> en -> en_en):
    if {[llength $locales] > 1} {
	set mrgcat [mcMerge [lrange $locales 1 end]]
	if {[dict exists $Msgs $ns $loc]} {
	    set mrgcat [dict merge $mrgcat [dict get $Msgs $ns $loc]]
	    dict set mrgcat L $loc
	} else {
	    # be sure a duplicate is created, don't overwrite {} (common) locale:
	    set mrgcat [dict merge $mrgcat [dict create L $loc]]
=======
# The 'clock scan' command scans times of day on input.  Refer to the user
# documentation to see what it does.
#
#----------------------------------------------------------------------

proc ::tcl::clock::scan { args } {

    set format {}

    # Check the count of args

    if { [llength $args] < 1 || [llength $args] % 2 != 1 } {
	set cmdName "clock scan"
	return -code error \
	    -errorcode [list CLOCK wrongNumArgs] \
	    "wrong \# args: should be\
	     \"$cmdName string\
	     ?-base seconds?\
	     ?-format string? ?-gmt boolean?\
	     ?-locale LOCALE? ?-timezone ZONE?\""
    }

    # Set defaults

    set base [clock seconds]
    set string [lindex $args 0]
    set format {}
    set gmt 0
    set locale c
    set timezone [GetSystemTimeZone]

    # Pick up command line options.

    foreach { flag value } [lreplace $args 0 0] {
	switch -exact -- $flag {
	    -b - -ba - -bas - -base {
		set base $value
	    }
	    -f - -fo - -for - -form - -forma - -format {
		set saw(-format) {}
		set format $value
	    }
	    -g - -gm - -gmt {
		set saw(-gmt) {}
		set gmt $value
	    }
	    -l - -lo - -loc - -loca - -local - -locale {
		set saw(-locale) {}
		set locale [string tolower $value]
	    }
	    -t - -ti - -tim - -time - -timez - -timezo - -timezon - -timezone {
		set saw(-timezone) {}
		set timezone $value
	    }
	    default {
		return -code error \
		    -errorcode [list CLOCK badOption $flag] \
		    "bad option \"$flag\":\
		     must be -base, -format, -gmt, -locale, or -timezone"
	    }
>>>>>>> 38a10d7b
	}
    } else {
	if {[dict exists $Msgs $ns $loc]} {
	    set mrgcat [dict get $Msgs $ns $loc]
	    dict set mrgcat L $loc
	} else {
	    # be sure a duplicate is created, don't overwrite {} (common) locale:
	    set mrgcat [dict create L $loc]
	}
    }
    dict set mcMergedCat $loc $mrgcat
    # return smart reference (shared dict as object with exact one ref-counter)
    return $mrgcat
}

#----------------------------------------------------------------------
#
# GetSystemLocale --
#
#	Determines the system locale, which corresponds to "system"
#	keyword for locale parameter of 'clock' command.
#
# Parameters:
#	None.
#
# Results:
#	Returns the system locale.
#
# Side effects:
#	None
#
#----------------------------------------------------------------------

proc ::tcl::clock::GetSystemLocale {} {
    if { $::tcl_platform(platform) ne {windows} } {
	# On a non-windows platform, the 'system' locale is the same as
	# the 'current' locale

	return [mclocale]
    }

    # On a windows platform, the 'system' locale is adapted from the
    # 'current' locale by applying the date and time formats from the
    # Control Panel.  First, load the 'current' locale if it's not yet
    # loaded

    mcpackagelocale set [mclocale]

    # Make a new locale string for the system locale, and get the
    # Control Panel information

    set locale [mclocale]_windows
    if { ! [mcpackagelocale present $locale] } {
	LoadWindowsDateTimeFormats $locale
    }

    return $locale
}

#----------------------------------------------------------------------
#
# EnterLocale --
#
#	Switch [mclocale] to a given locale if necessary
#
# Parameters:
#	locale -- Desired locale
#
# Results:
#	Returns the locale that was previously current.
#
# Side effects:
#	Does [mclocale].  If necessary, loades the designated locale's files.
#
#----------------------------------------------------------------------

proc ::tcl::clock::EnterLocale { locale } {
    switch -- $locale system {
    	set locale [GetSystemLocale]
    } current {
	set locale [mclocale]
    }
    # Select the locale, eventually load it
    mcpackagelocale set $locale
    return $locale
}

#----------------------------------------------------------------------
#
# _hasRegistry --
#
#	Helper that checks whether registry module is available (Windows only)
#	and loads it on demand.
#
#----------------------------------------------------------------------
proc ::tcl::clock::_hasRegistry {} {
    set res 0
    if { $::tcl_platform(platform) eq {windows} } {
	if { [catch { package require registry 1.1 }] } {
	    # try to load registry directly from root (if uninstalled / development env):
	    if {[regexp {[/\\]library$} [info library]]} {catch {
		load [lindex \
			[glob -tails -directory [file dirname [info nameofexecutable]] \
			    tclreg*[expr {[::tcl::pkgconfig get debug] ? {g} : {}}].dll] 0 \
		] registry
	    }}
	}
	if { [namespace which -command ::registry] ne "" } {
	    set res 1
	}
    }
    proc ::tcl::clock::_hasRegistry {} [list return $res]
    return $res
}

#----------------------------------------------------------------------
#
# LoadWindowsDateTimeFormats --
#
#	Load the date/time formats from the Control Panel in Windows and
#	convert them so that they're usable by Tcl.
#
# Parameters:
#	locale - Name of the locale in whose message catalog
#	         the converted formats are to be stored.
#
# Results:
#	None.
#
# Side effects:
#	Updates the given message catalog with the locale strings.
#
# Presumes that on entry, [mclocale] is set to the current locale, so that
# default strings can be obtained if the Registry query fails.
#
#----------------------------------------------------------------------

proc ::tcl::clock::LoadWindowsDateTimeFormats { locale } {
    # Bail out if we can't find the Registry

    if { ![_hasRegistry] } return

    if { ![catch {
	registry get "HKEY_CURRENT_USER\\Control Panel\\International" \
	    sShortDate
    } string] } {
	set quote {}
	set datefmt {}
	foreach { unquoted quoted } [split $string '] {
	    append datefmt $quote [string map {
		dddd %A
		ddd  %a
		dd   %d
		d    %e
		MMMM %B
		MMM  %b
		MM   %m
		M    %N
		yyyy %Y
		yy   %y
                y    %y
                gg   {}
	    } $unquoted]
	    if { $quoted eq {} } {
		set quote '
	    } else {
		set quote $quoted
	    }
	}
	::msgcat::mcset $locale DATE_FORMAT $datefmt
    }

    if { ![catch {
	registry get "HKEY_CURRENT_USER\\Control Panel\\International" \
	    sLongDate
    } string] } {
	set quote {}
	set ldatefmt {}
	foreach { unquoted quoted } [split $string '] {
	    append ldatefmt $quote [string map {
		dddd %A
		ddd  %a
		dd   %d
		d    %e
		MMMM %B
		MMM  %b
		MM   %m
		M    %N
		yyyy %Y
		yy   %y
                y    %y
                gg   {}
	    } $unquoted]
	    if { $quoted eq {} } {
		set quote '
	    } else {
		set quote $quoted
	    }
	}
	::msgcat::mcset $locale LOCALE_DATE_FORMAT $ldatefmt
    }

    if { ![catch {
	registry get "HKEY_CURRENT_USER\\Control Panel\\International" \
	    sTimeFormat
    } string] } {
	set quote {}
	set timefmt {}
	foreach { unquoted quoted } [split $string '] {
	    append timefmt $quote [string map {
		HH    %H
		H     %k
		hh    %I
		h     %l
		mm    %M
		m     %M
		ss    %S
		s     %S
		tt    %p
		t     %p
	    } $unquoted]
	    if { $quoted eq {} } {
		set quote '
	    } else {
		set quote $quoted
	    }
	}
	::msgcat::mcset $locale TIME_FORMAT $timefmt
    }

    catch {
	::msgcat::mcset $locale DATE_TIME_FORMAT "$datefmt $timefmt"
    }
    catch {
	::msgcat::mcset $locale LOCALE_DATE_TIME_FORMAT "$ldatefmt $timefmt"
    }

    return

}

#----------------------------------------------------------------------
#
# LocalizeFormat --
#
#	Map away locale-dependent format groups in a clock format.
#
# Parameters:
#	locale -- Current [mclocale] locale, supplied to avoid
#		  an extra call
#	format -- Format supplied to [clock scan] or [clock format]
#	mcd    -- Message catalog dictionary for current locale (read-only,
#		  don't store it to avoid shared references).
#
# Results:
#	Returns the string with locale-dependent composite format groups
#	substituted out.
#
# Side effects:
#	None.
#
#----------------------------------------------------------------------

proc ::tcl::clock::LocalizeFormat { locale format mcd } {
    variable LocFmtMap

    # get map list cached or build it:
    if {[dict exists $LocFmtMap $locale]} {
	set mlst [dict get $LocFmtMap $locale]
    } else {
	# Handle locale-dependent format groups by mapping them out of the format
	# string.  Note that the order of the [string map] operations is
	# significant because later formats can refer to later ones; for example
	# %c can refer to %X, which in turn can refer to %T.

	set mlst {
	    %% %%
	    %D %m/%d/%Y
	    %+ {%a %b %e %H:%M:%S %Z %Y}
	}
	lappend mlst %EY [string map $mlst [dict get $mcd LOCALE_YEAR_FORMAT]]
	lappend mlst %T  [string map $mlst [dict get $mcd TIME_FORMAT_24_SECS]]
	lappend mlst %R  [string map $mlst [dict get $mcd TIME_FORMAT_24]]
	lappend mlst %r  [string map $mlst [dict get $mcd TIME_FORMAT_12]]
	lappend mlst %X  [string map $mlst [dict get $mcd TIME_FORMAT]]
	lappend mlst %EX [string map $mlst [dict get $mcd LOCALE_TIME_FORMAT]]
	lappend mlst %x  [string map $mlst [dict get $mcd DATE_FORMAT]]
	lappend mlst %Ex [string map $mlst [dict get $mcd LOCALE_DATE_FORMAT]]
	lappend mlst %c  [string map $mlst [dict get $mcd DATE_TIME_FORMAT]]
	lappend mlst %Ec [string map $mlst [dict get $mcd LOCALE_DATE_TIME_FORMAT]]

	dict set LocFmtMap $locale $mlst
    }

    # translate copy of format (don't use format object here, because otherwise
    # it can lose its internal representation (string map - convert to unicode)
    set locfmt [string map $mlst [string range " $format" 1 end]]

    # Save original format as long as possible, because of internal
    # representation (performance).
    # Note that in this case such format will be never localized (also
    # using another locales). To prevent this return a duplicate (but
    # it may be slower).
    if {$locfmt eq $format} {
        set locfmt $format
    }

    return $locfmt
}

#----------------------------------------------------------------------
#
# GetSystemTimeZone --
#
#	Determines the system time zone, which is the default for the
#	'clock' command if no other zone is supplied.
#
# Parameters:
#	None.
#
# Results:
#	Returns the system time zone.
#
# Side effects:
#	Stores the sustem time zone in engine configuration, since
#	determining it may be an expensive process.
#
#----------------------------------------------------------------------

proc ::tcl::clock::GetSystemTimeZone {} {
    variable TimeZoneBad

    if {[set result [getenv TCL_TZ]] ne {}} {
	set timezone $result
    } elseif {[set result [getenv TZ]] ne {}} {
	set timezone $result
    } else {
        # ask engine for the cached timezone:
        set timezone [configure -system-tz]
        if { $timezone ne "" } {
            return $timezone
        }
	if { $::tcl_platform(platform) eq {windows} } {
	    set timezone [GuessWindowsTimeZone]
	} elseif { [file exists /etc/localtime]
	           && ![catch {ReadZoneinfoFile \
	                           Tcl/Localtime /etc/localtime}] } {
	    set timezone :Tcl/Localtime
	} else {
	    set timezone :localtime
	}
    }
    if { ![dict exists $TimeZoneBad $timezone] } {
	catch {set timezone [SetupTimeZone $timezone]}
    }

    if { [dict exists $TimeZoneBad $timezone] } {
	set timezone :localtime
    }

    # tell backend - current system timezone:
    configure -system-tz $timezone

    return $timezone
}

#----------------------------------------------------------------------
#
# SetupTimeZone --
#
#	Given the name or specification of a time zone, sets up its in-memory
#	data.
#
# Parameters:
#	tzname - Name of a time zone
#
# Results:
#	Unless the time zone is ':localtime', sets the TZData array to contain
#	the lookup table for local<->UTC conversion.  Returns an error if the
#	time zone cannot be parsed.
#
#----------------------------------------------------------------------

proc ::tcl::clock::SetupTimeZone { timezone {alias {}} } {
    variable TZData

    if {! [info exists TZData($timezone)] } {

	variable TimeZoneBad
	if { [dict exists $TimeZoneBad $timezone] } {
	    return -code error \
		-errorcode [list CLOCK badTimeZone $timezone] \
		"time zone \"$timezone\" not found"
	}
	variable MINWIDE
	if { $timezone eq {:localtime} } {
	    # Nothing to do, we'll convert using the localtime function

	} elseif {
	    [regexp {^([-+])(\d\d)(?::?(\d\d)(?::?(\d\d))?)?} $timezone \
		    -> s hh mm ss]
	} then {
	    # Make a fixed offset

	    ::scan $hh %d hh
	    if { $mm eq {} } {
		set mm 0
	    } else {
		::scan $mm %d mm
	    }
	    if { $ss eq {} } {
		set ss 0
	    } else {
		::scan $ss %d ss
	    }
	    set offset [expr { ( $hh * 60 + $mm ) * 60 + $ss }]
	    if { $s eq {-} } {
		set offset [expr { - $offset }]
	    }
	    set TZData($timezone) [list [list $MINWIDE $offset -1 $timezone]]

	} elseif { [string index $timezone 0] eq {:} } {
	    # Convert using a time zone file

	    if {
		[catch {
		    LoadTimeZoneFile [string range $timezone 1 end]
		}] && [catch {
		    LoadZoneinfoFile [string range $timezone 1 end]
		}]
	    } then {
	    	dict set TimeZoneBad $timezone 1
		return -code error \
		    -errorcode [list CLOCK badTimeZone $timezone] \
		    "time zone \"$timezone\" not found"
	    }
	} elseif { ![catch {ParsePosixTimeZone $timezone} tzfields] } {
	    # This looks like a POSIX time zone - try to process it

	    if { [catch {ProcessPosixTimeZone $tzfields} data opts] } {
		if { [lindex [dict get $opts -errorcode] 0] eq {CLOCK} } {
		    dict unset opts -errorinfo
		}
		dict set TimeZoneBad $timezone 1
		return -options $opts $data
	    } else {
		set TZData($timezone) $data
	    }

	} else {

	    variable LegacyTimeZone

	    # We couldn't parse this as a POSIX time zone.  Try again with a
	    # time zone file - this time without a colon

	    if { [catch { LoadTimeZoneFile $timezone }]
		 && [catch { LoadZoneinfoFile $timezone } - opts] } {

		# Check may be a legacy zone:

		if { $alias eq {} && ![catch {
		    set tzname [dict get $LegacyTimeZone [string tolower $timezone]]
		}] } {
		    set tzname [::tcl::clock::SetupTimeZone $tzname $timezone]
		    set TZData($timezone) $TZData($tzname)
		    # tell backend - timezone is initialized and return shared timezone object:
		    return [configure -setup-tz $timezone]
		}

		dict unset opts -errorinfo
		dict set TimeZoneBad $timezone 1
		return -options $opts "time zone $timezone not found"
	    }
	    set TZData($timezone) $TZData(:$timezone)
	}
    }

    # tell backend - timezone is initialized and return shared timezone object:
    configure -setup-tz $timezone
}

#----------------------------------------------------------------------
#
# GuessWindowsTimeZone --
#
#	Determines the system time zone on windows.
#
# Parameters:
#	None.
#
# Results:
#	Returns a time zone specifier that corresponds to the system time zone
#	information found in the Registry.
#
# Bugs:
#	Fixed dates for DST change are unimplemented at present, because no
#	time zone information supplied with Windows actually uses them!
#
# On a Windows system where neither $env(TCL_TZ) nor $env(TZ) is specified,
# GuessWindowsTimeZone looks in the Registry for the system time zone
# information.  It then attempts to find an entry in WinZoneInfo for a time
# zone that uses the same rules.  If it finds one, it returns it; otherwise,
# it constructs a Posix-style time zone string and returns that.
#
#----------------------------------------------------------------------

proc ::tcl::clock::GuessWindowsTimeZone {} {
    variable WinZoneInfo
    variable TimeZoneBad

    if { ![_hasRegistry] } {
	return :localtime
    }

    # Dredge time zone information out of the registry

    if { [catch {
	set rpath HKEY_LOCAL_MACHINE\\System\\CurrentControlSet\\Control\\TimeZoneInformation
	set data [list \
		      [expr { -60
			      * [registry get $rpath Bias] }] \
		      [expr { -60
				  * [registry get $rpath StandardBias] }] \
		      [expr { -60 \
				  * [registry get $rpath DaylightBias] }]]
	set stdtzi [registry get $rpath StandardStart]
	foreach ind {0 2 14 4 6 8 10 12} {
	    binary scan $stdtzi @${ind}s val
	    lappend data $val
	}
	set daytzi [registry get $rpath DaylightStart]
	foreach ind {0 2 14 4 6 8 10 12} {
	    binary scan $daytzi @${ind}s val
	    lappend data $val
	}
    }] } {
	# Missing values in the Registry - bail out

	return :localtime
    }

    # Make up a Posix time zone specifier if we can't find one.  Check here
    # that the tzdata file exists, in case we're running in an environment
    # (e.g. starpack) where tzdata is incomplete.  (Bug 1237907)

    if { [dict exists $WinZoneInfo $data] } {
	set tzname [dict get $WinZoneInfo $data]
	if { ! [dict exists $TimeZoneBad $tzname] } {
	    catch {set tzname [SetupTimeZone $tzname]}
	}
    } else {
	set tzname {}
    }
    if { $tzname eq {} || [dict exists $TimeZoneBad $tzname] } {
	lassign $data \
	    bias stdBias dstBias \
	    stdYear stdMonth stdDayOfWeek stdDayOfMonth \
	    stdHour stdMinute stdSecond stdMillisec \
	    dstYear dstMonth dstDayOfWeek dstDayOfMonth \
	    dstHour dstMinute dstSecond dstMillisec
	set stdDelta [expr { $bias + $stdBias }]
	set dstDelta [expr { $bias + $dstBias }]
	if { $stdDelta <= 0 } {
	    set stdSignum +
	    set stdDelta [expr { - $stdDelta }]
	    set dispStdSignum -
	} else {
	    set stdSignum -
	    set dispStdSignum +
	}
	set hh [::format %02d [expr { $stdDelta / 3600 }]]
	set mm [::format %02d [expr { ($stdDelta / 60 ) % 60 }]]
	set ss [::format %02d [expr { $stdDelta % 60 }]]
	set tzname {}
	append tzname < $dispStdSignum $hh $mm > $stdSignum $hh : $mm : $ss
	if { $stdMonth >= 0 } {
	    if { $dstDelta <= 0 } {
		set dstSignum +
		set dstDelta [expr { - $dstDelta }]
		set dispDstSignum -
	    } else {
		set dstSignum -
		set dispDstSignum +
	    }
	    set hh [::format %02d [expr { $dstDelta / 3600 }]]
	    set mm [::format %02d [expr { ($dstDelta / 60 ) % 60 }]]
	    set ss [::format %02d [expr { $dstDelta % 60 }]]
	    append tzname < $dispDstSignum $hh $mm > $dstSignum $hh : $mm : $ss
	    if { $dstYear == 0 } {
		append tzname ,M $dstMonth . $dstDayOfMonth . $dstDayOfWeek
	    } else {
		# I have not been able to find any locale on which Windows
		# converts time zone on a fixed day of the year, hence don't
		# know how to interpret the fields.  If someone can inform me,
		# I'd be glad to code it up.  For right now, we bail out in
		# such a case.
		return :localtime
	    }
	    append tzname / [::format %02d $dstHour] \
		: [::format %02d $dstMinute] \
		: [::format %02d $dstSecond]
	    if { $stdYear == 0 } {
		append tzname ,M $stdMonth . $stdDayOfMonth . $stdDayOfWeek
	    } else {
		# I have not been able to find any locale on which Windows
		# converts time zone on a fixed day of the year, hence don't
		# know how to interpret the fields.  If someone can inform me,
		# I'd be glad to code it up.  For right now, we bail out in
		# such a case.
		return :localtime
	    }
	    append tzname / [::format %02d $stdHour] \
		: [::format %02d $stdMinute] \
		: [::format %02d $stdSecond]
	}
	dict set WinZoneInfo $data $tzname
    }

    return [dict get $WinZoneInfo $data]
}

#----------------------------------------------------------------------
#
# LoadTimeZoneFile --
#
#	Load the data file that specifies the conversion between a
#	given time zone and Greenwich.
#
# Parameters:
#	fileName -- Name of the file to load
#
# Results:
#	None.
#
# Side effects:
#	TZData(:fileName) contains the time zone data
#
#----------------------------------------------------------------------

proc ::tcl::clock::LoadTimeZoneFile { fileName } {
    variable DataDir
    variable TZData

    if { [info exists TZData($fileName)] } {
	return
    }

    # Since an unsafe interp uses the [clock] command in the parent, this code
    # is security sensitive.  Make sure that the path name cannot escape the
    # given directory.

    if { ![regexp {^[[.-.][:alpha:]_]+(?:/[[.-.][:alpha:]_]+)*$} $fileName] } {
	return -code error \
	    -errorcode [list CLOCK badTimeZone $:fileName] \
	    "time zone \":$fileName\" not valid"
    }
    try {
	source [file join $DataDir $fileName]
    } on error {} {
	return -code error \
	    -errorcode [list CLOCK badTimeZone :$fileName] \
	    "time zone \":$fileName\" not found"
    }
    return
}

#----------------------------------------------------------------------
#
# LoadZoneinfoFile --
#
#	Loads a binary time zone information file in Olson format.
#
# Parameters:
#	fileName - Relative path name of the file to load.
#
# Results:
#	Returns an empty result normally; returns an error if no Olson file
#	was found or the file was malformed in some way.
#
# Side effects:
#	TZData(:fileName) contains the time zone data
#
#----------------------------------------------------------------------

proc ::tcl::clock::LoadZoneinfoFile { fileName } {
    variable ZoneinfoPaths

    # Since an unsafe interp uses the [clock] command in the parent, this code
    # is security sensitive.  Make sure that the path name cannot escape the
    # given directory.

    if { ![regexp {^[[.-.][:alpha:]_]+(?:/[[.-.][:alpha:]_]+)*$} $fileName] } {
	return -code error \
	    -errorcode [list CLOCK badTimeZone $:fileName] \
	    "time zone \":$fileName\" not valid"
    }
    foreach d $ZoneinfoPaths {
	set fname [file join $d $fileName]
	if { [file readable $fname] && [file isfile $fname] } {
	    break
	}
	unset fname
    }
    ReadZoneinfoFile $fileName $fname
}

#----------------------------------------------------------------------
#
# ReadZoneinfoFile --
#
#	Loads a binary time zone information file in Olson format.
#
# Parameters:
#	fileName - Name of the time zone (relative path name of the
#		   file).
#	fname - Absolute path name of the file.
#
# Results:
#	Returns an empty result normally; returns an error if no Olson file
#	was found or the file was malformed in some way.
#
# Side effects:
#	TZData(:fileName) contains the time zone data
#
#----------------------------------------------------------------------

proc ::tcl::clock::ReadZoneinfoFile {fileName fname} {
    variable MINWIDE
    variable TZData
    if { ![file exists $fname] } {
	return -code error "$fileName not found"
    }

    if { [file size $fname] > 262144 } {
	return -code error "$fileName too big"
    }

    # Suck in all the data from the file

    set f [open $fname r]
    fconfigure $f -translation binary
    set d [read $f]
    close $f

    # The file begins with a magic number, sixteen reserved bytes, and then
    # six 4-byte integers giving counts of fileds in the file.

    binary scan $d a4a1x15IIIIII \
	magic version nIsGMT nIsStd nLeap nTime nType nChar
    set seek 44
    set ilen 4
    set iformat I
    if { $magic != {TZif} } {
	return -code error "$fileName not a time zone information file"
    }
    if { $nType > 255 } {
	return -code error "$fileName contains too many time types"
    }
    # Accept only Posix-style zoneinfo.  Sorry, 'leaps' bigots.
    if { $nLeap != 0 } {
	return -code error "$fileName contains leap seconds"
    }

    # In a version 2 file, we use the second part of the file, which contains
    # 64-bit transition times.

    if {$version eq "2"} {
	set seek [expr {
	    44
	    + 5 * $nTime
	    + 6 * $nType
	    + 4 * $nLeap
	    + $nIsStd
	    + $nIsGMT
	    + $nChar
	}]
	binary scan $d @${seek}a4a1x15IIIIII \
	    magic version nIsGMT nIsStd nLeap nTime nType nChar
	if {$magic ne {TZif}} {
	    return -code error "seek address $seek miscomputed, magic = $magic"
	}
	set iformat W
	set ilen 8
	incr seek 44
    }

    # Next come ${nTime} transition times, followed by ${nTime} time type
    # codes.  The type codes are unsigned 1-byte quantities.  We insert an
    # arbitrary start time in front of the transitions.

    binary scan $d @${seek}${iformat}${nTime}c${nTime} times tempCodes
    incr seek [expr { ($ilen + 1) * $nTime }]
    set times [linsert $times 0 $MINWIDE]
    set codes {}
    foreach c $tempCodes {
	lappend codes [expr { $c & 0xFF }]
    }
    set codes [linsert $codes 0 0]

    # Next come ${nType} time type descriptions, each of which has an offset
    # (seconds east of GMT), a DST indicator, and an index into the
    # abbreviation text.

    for { set i 0 } { $i < $nType } { incr i } {
	binary scan $d @${seek}Icc gmtOff isDst abbrInd
	lappend types [list $gmtOff $isDst $abbrInd]
	incr seek 6
    }

    # Next come $nChar characters of time zone name abbreviations, which are
    # null-terminated.
    # We build them up into a dictionary indexed by character index, because
    # that's what's in the indices above.

    binary scan $d @${seek}a${nChar} abbrs
    incr seek ${nChar}
    set abbrList [split $abbrs \0]
    set i 0
    set abbrevs {}
    foreach a $abbrList {
	for {set j 0} {$j <= [string length $a]} {incr j} {
	    dict set abbrevs $i [string range $a $j end]
	    incr i
	}
    }

    # Package up a list of tuples, each of which contains transition time,
    # seconds east of Greenwich, DST flag and time zone abbreviation.

    set r {}
    set lastTime $MINWIDE
    foreach t $times c $codes {
	if { $t < $lastTime } {
	    return -code error "$fileName has times out of order"
	}
	set lastTime $t
	lassign [lindex $types $c] gmtoff isDst abbrInd
	set abbrev [dict get $abbrevs $abbrInd]
	lappend r [list $t $gmtoff $isDst $abbrev]
    }

    # In a version 2 file, there is also a POSIX-style time zone description
    # at the very end of the file.  To get to it, skip over nLeap leap second
    # values (8 bytes each),
    # nIsStd standard/DST indicators and nIsGMT UTC/local indicators.

    if {$version eq {2}} {
	set seek [expr {$seek + 8 * $nLeap + $nIsStd + $nIsGMT + 1}]
	set last [string first \n $d $seek]
	set posix [string range $d $seek [expr {$last-1}]]
	if {[llength $posix] > 0} {
	    set posixFields [ParsePosixTimeZone $posix]
	    foreach tuple [ProcessPosixTimeZone $posixFields] {
		lassign $tuple t gmtoff isDst abbrev
		if {$t > $lastTime} {
		    lappend r $tuple
		}
	    }
	}
    }

    set TZData(:$fileName) $r

    return
}

#----------------------------------------------------------------------
#
# ParsePosixTimeZone --
#
#	Parses the TZ environment variable in Posix form
#
# Parameters:
#	tz	Time zone specifier to be interpreted
#
# Results:
#	Returns a dictionary whose values contain the various pieces of the
#	time zone specification.
#
# Side effects:
#	None.
#
# Errors:
#	Throws an error if the syntax of the time zone is incorrect.
#
# The following keys are present in the dictionary:
#	stdName - Name of the time zone when Daylight Saving Time
#		  is not in effect.
#	stdSignum - Sign (+, -, or empty) of the offset from Greenwich
#		    to the given (non-DST) time zone.  + and the empty
#		    string denote zones west of Greenwich, - denotes east
#		    of Greenwich; this is contrary to the ISO convention
#		    but follows Posix.
#	stdHours - Hours part of the offset from Greenwich to the given
#		   (non-DST) time zone.
#	stdMinutes - Minutes part of the offset from Greenwich to the
#		     given (non-DST) time zone. Empty denotes zero.
#	stdSeconds - Seconds part of the offset from Greenwich to the
#		     given (non-DST) time zone. Empty denotes zero.
#	dstName - Name of the time zone when DST is in effect, or the
#		  empty string if the time zone does not observe Daylight
#		  Saving Time.
#	dstSignum, dstHours, dstMinutes, dstSeconds -
#		Fields corresponding to stdSignum, stdHours, stdMinutes,
#		stdSeconds for the Daylight Saving Time version of the
#		time zone.  If dstHours is empty, it is presumed to be 1.
#	startDayOfYear - The ordinal number of the day of the year on which
#			 Daylight Saving Time begins.  If this field is
#			 empty, then DST begins on a given month-week-day,
#			 as below.
#	startJ - The letter J, or an empty string.  If a J is present in
#		 this field, then startDayOfYear does not count February 29
#		 even in leap years.
#	startMonth - The number of the month in which Daylight Saving Time
#		     begins, supplied if startDayOfYear is empty.  If both
#		     startDayOfYear and startMonth are empty, then US rules
#		     are presumed.
#	startWeekOfMonth - The number of the week in the month in which
#			   Daylight Saving Time begins, in the range 1-5.
#			   5 denotes the last week of the month even in a
#			   4-week month.
#	startDayOfWeek - The number of the day of the week (Sunday=0,
#			 Saturday=6) on which Daylight Saving Time begins.
#	startHours - The hours part of the time of day at which Daylight
#		     Saving Time begins. An empty string is presumed to be 2.
#	startMinutes - The minutes part of the time of day at which DST begins.
#		       An empty string is presumed zero.
#	startSeconds - The seconds part of the time of day at which DST begins.
#		       An empty string is presumed zero.
#	endDayOfYear, endJ, endMonth, endWeekOfMonth, endDayOfWeek,
#	endHours, endMinutes, endSeconds -
#		Specify the end of DST in the same way that the start* fields
#		specify the beginning of DST.
#
# This procedure serves only to break the time specifier into fields.  No
# attempt is made to canonicalize the fields or supply default values.
#
#----------------------------------------------------------------------

proc ::tcl::clock::ParsePosixTimeZone { tz } {
    if {[regexp -expanded -nocase -- {
	^
	# 1 - Standard time zone name
	([[:alpha:]]+ | <[-+[:alnum:]]+>)
	# 2 - Standard time zone offset, signum
	([-+]?)
	# 3 - Standard time zone offset, hours
	([[:digit:]]{1,2})
	(?:
	    # 4 - Standard time zone offset, minutes
	    : ([[:digit:]]{1,2})
	    (?:
	        # 5 - Standard time zone offset, seconds
		: ([[:digit:]]{1,2} )
	    )?
	)?
	(?:
	    # 6 - DST time zone name
	    ([[:alpha:]]+ | <[-+[:alnum:]]+>)
	    (?:
	        (?:
		    # 7 - DST time zone offset, signum
		    ([-+]?)
		    # 8 - DST time zone offset, hours
		    ([[:digit:]]{1,2})
		    (?:
			# 9 - DST time zone offset, minutes
			: ([[:digit:]]{1,2})
			(?:
		            # 10 - DST time zone offset, seconds
			    : ([[:digit:]]{1,2})
			)?
		    )?
		)?
	        (?:
		    ,
		    (?:
			# 11 - Optional J in n and Jn form 12 - Day of year
		        ( J ? )	( [[:digit:]]+ )
                        | M
			# 13 - Month number 14 - Week of month 15 - Day of week
			( [[:digit:]] + )
			[.] ( [[:digit:]] + )
			[.] ( [[:digit:]] + )
		    )
		    (?:
			# 16 - Start time of DST - hours
			/ ( [[:digit:]]{1,2} )
		        (?:
			    # 17 - Start time of DST - minutes
			    : ( [[:digit:]]{1,2} )
			    (?:
				# 18 - Start time of DST - seconds
				: ( [[:digit:]]{1,2} )
			    )?
			)?
		    )?
		    ,
		    (?:
			# 19 - Optional J in n and Jn form 20 - Day of year
		        ( J ? )	( [[:digit:]]+ )
                        | M
			# 21 - Month number 22 - Week of month 23 - Day of week
			( [[:digit:]] + )
			[.] ( [[:digit:]] + )
			[.] ( [[:digit:]] + )
		    )
		    (?:
			# 24 - End time of DST - hours
			/ ( [[:digit:]]{1,2} )
		        (?:
			    # 25 - End time of DST - minutes
			    : ( [[:digit:]]{1,2} )
			    (?:
				# 26 - End time of DST - seconds
				: ( [[:digit:]]{1,2} )
			    )?
			)?
		    )?
                )?
	    )?
        )?
	$
    } $tz -> x(stdName) x(stdSignum) x(stdHours) x(stdMinutes) x(stdSeconds) \
	     x(dstName) x(dstSignum) x(dstHours) x(dstMinutes) x(dstSeconds) \
	     x(startJ) x(startDayOfYear) \
	     x(startMonth) x(startWeekOfMonth) x(startDayOfWeek) \
	     x(startHours) x(startMinutes) x(startSeconds) \
	     x(endJ) x(endDayOfYear) \
	     x(endMonth) x(endWeekOfMonth) x(endDayOfWeek) \
	     x(endHours) x(endMinutes) x(endSeconds)] } {
	# it's a good timezone

	return [array get x]
    }

    return -code error\
	-errorcode [list CLOCK badTimeZone $tz] \
	"unable to parse time zone specification \"$tz\""
}

#----------------------------------------------------------------------
#
# ProcessPosixTimeZone --
#
#	Handle a Posix time zone after it's been broken out into fields.
#
# Parameters:
#	z - Dictionary returned from 'ParsePosixTimeZone'
#
# Results:
#	Returns time zone information for the 'TZData' array.
#
# Side effects:
#	None.
#
#----------------------------------------------------------------------

proc ::tcl::clock::ProcessPosixTimeZone { z } {
    variable MINWIDE
    variable TZData

    # Determine the standard time zone name and seconds east of Greenwich

    set stdName [dict get $z stdName]
    if { [string index $stdName 0] eq {<} } {
	set stdName [string range $stdName 1 end-1]
    }
    if { [dict get $z stdSignum] eq {-} } {
	set stdSignum +1
    } else {
	set stdSignum -1
    }
    set stdHours [lindex [::scan [dict get $z stdHours] %d] 0]
    if { [dict get $z stdMinutes] ne {} } {
	set stdMinutes [lindex [::scan [dict get $z stdMinutes] %d] 0]
    } else {
	set stdMinutes 0
    }
    if { [dict get $z stdSeconds] ne {} } {
	set stdSeconds [lindex [::scan [dict get $z stdSeconds] %d] 0]
    } else {
	set stdSeconds 0
    }
    set stdOffset [expr {
	(($stdHours * 60 + $stdMinutes) * 60 + $stdSeconds) * $stdSignum
    }]
    set data [list [list $MINWIDE $stdOffset 0 $stdName]]

    # If there's no daylight zone, we're done

    set dstName [dict get $z dstName]
    if { $dstName eq {} } {
	return $data
    }
    if { [string index $dstName 0] eq {<} } {
	set dstName [string range $dstName 1 end-1]
    }

    # Determine the daylight name

    if { [dict get $z dstSignum] eq {-} } {
	set dstSignum +1
    } else {
	set dstSignum -1
    }
    if { [dict get $z dstHours] eq {} } {
	set dstOffset [expr { 3600 + $stdOffset }]
    } else {
	set dstHours [lindex [::scan [dict get $z dstHours] %d] 0]
	if { [dict get $z dstMinutes] ne {} } {
	    set dstMinutes [lindex [::scan [dict get $z dstMinutes] %d] 0]
	} else {
	    set dstMinutes 0
	}
	if { [dict get $z dstSeconds] ne {} } {
	    set dstSeconds [lindex [::scan [dict get $z dstSeconds] %d] 0]
	} else {
	    set dstSeconds 0
	}
	set dstOffset [expr {
	    (($dstHours*60 + $dstMinutes) * 60 + $dstSeconds) * $dstSignum
	}]
    }

    # Fill in defaults for European or US DST rules
    # US start time is the second Sunday in March
    # EU start time is the last Sunday in March
    # US end time is the first Sunday in November.
    # EU end time is the last Sunday in October

    if {
	[dict get $z startDayOfYear] eq {}
	&& [dict get $z startMonth] eq {}
    } then {
	if {($stdSignum * $stdHours>=0) && ($stdSignum * $stdHours<=12)} {
	    # EU
	    dict set z startWeekOfMonth 5
	    if {$stdHours>2} {
		dict set z startHours 2
	    } else {
		dict set z startHours [expr {$stdHours+1}]
	    }
	} else {
	    # US
	    dict set z startWeekOfMonth 2
	    dict set z startHours 2
	}
	dict set z startMonth 3
	dict set z startDayOfWeek 0
	dict set z startMinutes 0
	dict set z startSeconds 0
    }
    if {
	[dict get $z endDayOfYear] eq {}
	&& [dict get $z endMonth] eq {}
    } then {
	if {($stdSignum * $stdHours>=0) && ($stdSignum * $stdHours<=12)} {
	    # EU
	    dict set z endMonth 10
	    dict set z endWeekOfMonth 5
	    if {$stdHours>2} {
		dict set z endHours 3
	    } else {
		dict set z endHours [expr {$stdHours+2}]
	    }
	} else {
	    # US
	    dict set z endMonth 11
	    dict set z endWeekOfMonth 1
	    dict set z endHours 2
	}
	dict set z endDayOfWeek 0
	dict set z endMinutes 0
	dict set z endSeconds 0
    }

    # Put DST in effect in all years from 1916 to 2099.

    for { set y 1916 } { $y < 2100 } { incr y } {
	set startTime [DeterminePosixDSTTime $z start $y]
	incr startTime [expr { - wide($stdOffset) }]
	set endTime [DeterminePosixDSTTime $z end $y]
	incr endTime [expr { - wide($dstOffset) }]
	if { $startTime < $endTime } {
	    lappend data \
		[list $startTime $dstOffset 1 $dstName] \
		[list $endTime $stdOffset 0 $stdName]
	} else {
	    lappend data \
		[list $endTime $stdOffset 0 $stdName] \
		[list $startTime $dstOffset 1 $dstName]
	}
    }

    return $data
}

#----------------------------------------------------------------------
#
# DeterminePosixDSTTime --
#
#	Determines the time that Daylight Saving Time starts or ends from a
#	Posix time zone specification.
#
# Parameters:
#	z - Time zone data returned from ParsePosixTimeZone.
#	    Missing fields are expected to be filled in with
#	    default values.
#	bound - The word 'start' or 'end'
#	y - The year for which the transition time is to be determined.
#
# Results:
#	Returns the transition time as a count of seconds from the epoch.  The
#	time is relative to the wall clock, not UTC.
#
#----------------------------------------------------------------------

proc ::tcl::clock::DeterminePosixDSTTime { z bound y } {

    variable FEB_28

    # Determine the start or end day of DST

    set date [dict create era CE year $y gregorian 1]
    set doy [dict get $z ${bound}DayOfYear]
    if { $doy ne {} } {

	# Time was specified as a day of the year

	if { [dict get $z ${bound}J] ne {}
	     && [IsGregorianLeapYear $date]
	     && ( $doy > $FEB_28 ) } {
	    incr doy
	}
	dict set date dayOfYear $doy
	set date [GetJulianDayFromEraYearDay $date[set date {}] 2361222]
    } else {
	# Time was specified as a day of the week within a month

	dict set date month [dict get $z ${bound}Month]
	dict set date dayOfWeek [dict get $z ${bound}DayOfWeek]
	set dowim [dict get $z ${bound}WeekOfMonth]
	if { $dowim >= 5 } {
	    set dowim -1
	}
	dict set date dayOfWeekInMonth $dowim
	set date [GetJulianDayFromEraYearMonthWeekDay $date[set date {}] 2361222]

    }

    set jd [dict get $date julianDay]
    set seconds [expr {
	wide($jd) * wide(86400) - wide(210866803200)
    }]

    set h [dict get $z ${bound}Hours]
    if { $h eq {} } {
	set h 2
    } else {
	set h [lindex [::scan $h %d] 0]
    }
    set m [dict get $z ${bound}Minutes]
    if { $m eq {} } {
	set m 0
    } else {
	set m [lindex [::scan $m %d] 0]
    }
    set s [dict get $z ${bound}Seconds]
    if { $s eq {} } {
	set s 0
    } else {
	set s [lindex [::scan $s %d] 0]
    }
    set tod [expr { ( $h * 60 + $m ) * 60 + $s }]
    return [expr { $seconds + $tod }]
}

#----------------------------------------------------------------------
#
# GetJulianDayFromEraYearDay --
#
#	Given a year, month and day on the Gregorian calendar, determines
#	the Julian Day Number beginning at noon on that date.
#
# Parameters:
#	date -- A dictionary in which the 'era', 'year', and
#		'dayOfYear' slots are populated. The calendar in use
#		is determined by the date itself relative to:
#       changeover -- Julian day on which the Gregorian calendar was
#		adopted in the current locale.
#
# Results:
#	Returns the given dictionary augmented with a 'julianDay' key whose
#	value is the desired Julian Day Number, and a 'gregorian' key that
#	specifies whether the calendar is Gregorian (1) or Julian (0).
#
# Side effects:
#	None.
#
# Bugs:
#	This code needs to be moved to the C layer.
#
#----------------------------------------------------------------------

proc ::tcl::clock::GetJulianDayFromEraYearDay {date changeover} {
    # Get absolute year number from the civil year

    switch -exact -- [dict get $date era] {
	BCE {
	    set year [expr { 1 - [dict get $date year] }]
	}
	CE {
	    set year [dict get $date year]
	}
    }
    set ym1 [expr { $year - 1 }]

    # Try the Gregorian calendar first.

    dict set date gregorian 1
    set jd [expr {
	1721425
	+ [dict get $date dayOfYear]
	+ ( 365 * $ym1 )
	+ ( $ym1 / 4 )
	- ( $ym1 / 100 )
	+ ( $ym1 / 400 )
    }]

    # If the date is before the Gregorian change, use the Julian calendar.

    if { $jd < $changeover } {
	dict set date gregorian 0
	set jd [expr {
	    1721423
	    + [dict get $date dayOfYear]
	    + ( 365 * $ym1 )
	    + ( $ym1 / 4 )
	}]
    }

    dict set date julianDay $jd
    return $date
}

#----------------------------------------------------------------------
#
# GetJulianDayFromEraYearMonthWeekDay --
#
#	Determines the Julian Day number corresponding to the nth given
#	day-of-the-week in a given month.
#
# Parameters:
#	date - Dictionary containing the keys, 'era', 'year', 'month'
#	       'weekOfMonth', 'dayOfWeek', and 'dayOfWeekInMonth'.
#	changeover - Julian Day of adoption of the Gregorian calendar
#
# Results:
#	Returns the given dictionary, augmented with a 'julianDay' key.
#
# Side effects:
#	None.
#
# Bugs:
#	This code needs to be moved to the C layer.
#
#----------------------------------------------------------------------

proc ::tcl::clock::GetJulianDayFromEraYearMonthWeekDay {date changeover} {
    # Come up with a reference day; either the zeroeth day of the given month
    # (dayOfWeekInMonth >= 0) or the seventh day of the following month
    # (dayOfWeekInMonth < 0)

    set date2 $date
    set week [dict get $date dayOfWeekInMonth]
    if { $week >= 0 } {
	dict set date2 dayOfMonth 0
    } else {
	dict incr date2 month
	dict set date2 dayOfMonth 7
    }
    set date2 [GetJulianDayFromEraYearMonthDay $date2[set date2 {}] \
		   $changeover]
    set wd0 [WeekdayOnOrBefore [dict get $date dayOfWeek] \
		 [dict get $date2 julianDay]]
    dict set date julianDay [expr { $wd0 + 7 * $week }]
    return $date
}

#----------------------------------------------------------------------
#
# IsGregorianLeapYear --
#
#	Determines whether a given date represents a leap year in the
#	Gregorian calendar.
#
# Parameters:
#	date -- The date to test.  The fields, 'era', 'year' and 'gregorian'
#	        must be set.
#
# Results:
#	Returns 1 if the year is a leap year, 0 otherwise.
#
# Side effects:
#	None.
#
#----------------------------------------------------------------------

proc ::tcl::clock::IsGregorianLeapYear { date } {
    switch -exact -- [dict get $date era] {
	BCE {
	    set year [expr { 1 - [dict get $date year]}]
	}
	CE {
	    set year [dict get $date year]
	}
    }
    if { $year % 4 != 0 } {
	return 0
    } elseif { ![dict get $date gregorian] } {
	return 1
    } elseif { $year % 400 == 0 } {
	return 1
    } elseif { $year % 100 == 0 } {
	return 0
    } else {
	return 1
    }
}

#----------------------------------------------------------------------
#
# WeekdayOnOrBefore --
#
#	Determine the nearest day of week (given by the 'weekday' parameter,
#	Sunday==0) on or before a given Julian Day.
#
# Parameters:
#	weekday -- Day of the week
#	j -- Julian Day number
#
# Results:
#	Returns the Julian Day Number of the desired date.
#
# Side effects:
#	None.
#
#----------------------------------------------------------------------

proc ::tcl::clock::WeekdayOnOrBefore { weekday j } {
    set k [expr { ( $weekday + 6 )  % 7 }]
    return [expr { $j - ( $j - $k ) % 7 }]
}

#----------------------------------------------------------------------
#
<<<<<<< HEAD
=======
# BSearch --
#
#	Service procedure that does binary search in several places inside the
#	'clock' command.
#
# Parameters:
#	list - List of lists, sorted in ascending order by the
#	       first elements
#	key - Value to search for
#
# Results:
#	Returns the index of the greatest element in $list that is less than
#	or equal to $key.
#
# Side effects:
#	None.
#
#----------------------------------------------------------------------

proc ::tcl::clock::BSearch { list key } {
    if {[llength $list] == 0} {
	return -1
    }
    if { $key < [lindex $list 0 0] } {
	return -1
    }

    set l 0
    set u [expr { [llength $list] - 1 }]

    while { $l < $u } {
	# At this point, we know that
	#   $k >= [lindex $list $l 0]
	#   Either $u == [llength $list] or else $k < [lindex $list $u+1 0]
	# We find the midpoint of the interval {l,u} rounded UP, compare
	# against it, and set l or u to maintain the invariant.  Note that the
	# interval shrinks at each step, guaranteeing convergence.

	set m [expr { ( $l + $u + 1 ) / 2 }]
	if { $key >= [lindex $list $m 0] } {
	    set l $m
	} else {
	    set u [expr { $m - 1 }]
	}
    }

    return $l
}

#----------------------------------------------------------------------
#
# clock add --
#
#	Adds an offset to a given time.
#
# Syntax:
#	clock add clockval ?count unit?... ?-option value?
#
# Parameters:
#	clockval -- Starting time value
#	count -- Amount of a unit of time to add
#	unit -- Unit of time to add, must be one of:
#			years year months month weeks week
#			days day hours hour minutes minute
#			seconds second
#
# Options:
#	-gmt BOOLEAN
#		(Deprecated) Flag synonymous with '-timezone :GMT'
#	-timezone ZONE
#		Name of the time zone in which calculations are to be done.
#	-locale NAME
#		Name of the locale in which calculations are to be done.
#		Used to determine the Gregorian change date.
#
# Results:
#	Returns the given time adjusted by the given offset(s) in
#	order.
#
# Notes:
#	It is possible that adding a number of months or years will adjust the
#	day of the month as well.  For instance, the time at one month after
#	31 January is either 28 or 29 February, because February has fewer
#	than 31 days.
#
#----------------------------------------------------------------------

proc ::tcl::clock::add { clockval args } {
    if { [llength $args] % 2 != 0 } {
	set cmdName "clock add"
	return -code error \
	    -errorcode [list CLOCK wrongNumArgs] \
	    "wrong \# args: should be\
	     \"$cmdName clockval ?number units?...\
	     ?-gmt boolean? ?-locale LOCALE? ?-timezone ZONE?\""
    }
    if { [catch { expr {wide($clockval)} } result] } {
	return -code error $result
    }

    set offsets {}
    set gmt 0
    set locale c
    set timezone [GetSystemTimeZone]

    foreach { a b } $args {
	if { [string is integer -strict $a] } {
	    lappend offsets $a $b
	} else {
	    switch -exact -- $a {
		-g - -gm - -gmt {
		    set saw(-gmt) {}
		    set gmt $b
		}
		-l - -lo - -loc - -loca - -local - -locale {
		    set locale [string tolower $b]
		}
		-t - -ti - -tim - -time - -timez - -timezo - -timezon -
		-timezone {
		    set saw(-timezone) {}
		    set timezone $b
		}
		default {
		    throw [list CLOCK badOption $a] \
			"bad option \"$a\":\
			 must be -gmt, -locale or -timezone"
		}
	    }
	}
    }

    # Check options for validity

    if { [info exists saw(-gmt)] && [info exists saw(-timezone)] } {
	return -code error \
	    -errorcode [list CLOCK gmtWithTimezone] \
	    "cannot use -gmt and -timezone in same call"
    }
    if { [catch { expr { wide($clockval) } } result] } {
	return -code error "expected integer but got \"$clockval\""
    }
    if { ![string is boolean -strict $gmt] } {
	return -code error "expected boolean value but got \"$gmt\""
    } elseif { $gmt } {
	set timezone :GMT
    }

    EnterLocale $locale

    set changeover [mc GREGORIAN_CHANGE_DATE]

    if {[catch {SetupTimeZone $timezone} retval opts]} {
	dict unset opts -errorinfo
	return -options $opts $retval
    }

    try {
	foreach { quantity unit } $offsets {
	    switch -exact -- $unit {
		years - year {
		    set clockval [AddMonths [expr { 12 * $quantity }] \
			    $clockval $timezone $changeover]
		}
		months - month {
		    set clockval [AddMonths $quantity $clockval $timezone \
			    $changeover]
		}

		weeks - week {
		    set clockval [AddDays [expr { 7 * $quantity }] \
			    $clockval $timezone $changeover]
		}
		days - day {
		    set clockval [AddDays $quantity $clockval $timezone \
			    $changeover]
		}

		hours - hour {
		    set clockval [expr { 3600 * $quantity + $clockval }]
		}
		minutes - minute {
		    set clockval [expr { 60 * $quantity + $clockval }]
		}
		seconds - second {
		    set clockval [expr { $quantity + $clockval }]
		}

		default {
		    throw [list CLOCK badUnit $unit] \
			"unknown unit \"$unit\", must be \
			years, months, weeks, days, hours, minutes or seconds"
		}
	    }
	}
	return $clockval
    } trap CLOCK {result opts} {
	# Conceal the innards of [clock] when it's an expected error
	dict unset opts -errorinfo
	return -options $opts $result
    }
}

#----------------------------------------------------------------------
#
# AddMonths --
#
#	Add a given number of months to a given clock value in a given
#	time zone.
#
# Parameters:
#	months - Number of months to add (may be negative)
#	clockval - Seconds since the epoch before the operation
#	timezone - Time zone in which the operation is to be performed
#
# Results:
#	Returns the new clock value as a number of seconds since
#	the epoch.
#
# Side effects:
#	None.
#
#----------------------------------------------------------------------

proc ::tcl::clock::AddMonths { months clockval timezone changeover } {
    variable DaysInRomanMonthInCommonYear
    variable DaysInRomanMonthInLeapYear
    variable TZData

    # Convert the time to year, month, day, and fraction of day.

    set date [GetDateFields $clockval $TZData($timezone) $changeover]
    dict set date secondOfDay [expr {
	[dict get $date localSeconds] % 86400
    }]
    dict set date tzName $timezone

    # Add the requisite number of months

    set m [dict get $date month]
    incr m $months
    incr m -1
    set delta [expr { $m / 12 }]
    set mm [expr { $m % 12 }]
    dict set date month [expr { $mm + 1 }]
    dict incr date year $delta

    # If the date doesn't exist in the current month, repair it

    if { [IsGregorianLeapYear $date] } {
	set hath [lindex $DaysInRomanMonthInLeapYear $mm]
    } else {
	set hath [lindex $DaysInRomanMonthInCommonYear $mm]
    }
    if { [dict get $date dayOfMonth] > $hath } {
	dict set date dayOfMonth $hath
    }

    # Reconvert to a number of seconds

    set date [GetJulianDayFromEraYearMonthDay \
		  $date[set date {}]\
		  $changeover]
    dict set date localSeconds [expr {
	-210866803200
	+ ( 86400 * wide([dict get $date julianDay]) )
	+ [dict get $date secondOfDay]
    }]
    set date [ConvertLocalToUTC $date[set date {}] $TZData($timezone) \
		 $changeover]

    return [dict get $date seconds]

}

#----------------------------------------------------------------------
#
# AddDays --
#
#	Add a given number of days to a given clock value in a given time
#	zone.
#
# Parameters:
#	days - Number of days to add (may be negative)
#	clockval - Seconds since the epoch before the operation
#	timezone - Time zone in which the operation is to be performed
#	changeover - Julian Day on which the Gregorian calendar was adopted
#		     in the target locale.
#
# Results:
#	Returns the new clock value as a number of seconds since the epoch.
#
# Side effects:
#	None.
#
#----------------------------------------------------------------------

proc ::tcl::clock::AddDays { days clockval timezone changeover } {
    variable TZData

    # Convert the time to Julian Day

    set date [GetDateFields $clockval $TZData($timezone) $changeover]
    dict set date secondOfDay [expr {
	[dict get $date localSeconds] % 86400
    }]
    dict set date tzName $timezone

    # Add the requisite number of days

    dict incr date julianDay $days

    # Reconvert to a number of seconds

    dict set date localSeconds [expr {
	-210866803200
	+ ( 86400 * wide([dict get $date julianDay]) )
	+ [dict get $date secondOfDay]
    }]
    set date [ConvertLocalToUTC $date[set date {}] $TZData($timezone) \
		  $changeover]

    return [dict get $date seconds]

}

#----------------------------------------------------------------------
#
>>>>>>> 38a10d7b
# ChangeCurrentLocale --
#
#        The global locale was changed within msgcat.
#        Clears the buffered parse functions of the current locale.
#
# Parameters:
#        loclist (ignored)
#
# Results:
#        None.
#
# Side effects:
#        Buffered parse functions are cleared.
#
#----------------------------------------------------------------------

proc ::tcl::clock::ChangeCurrentLocale {args} {

    configure -current-locale [lindex $args 0]
}

#----------------------------------------------------------------------
#
# ClearCaches --
#
#	Clears all caches to reclaim the memory used in [clock]
#
# Parameters:
#	None.
#
# Results:
#	None.
#
# Side effects:
#	Caches are cleared.
#
#----------------------------------------------------------------------

proc ::tcl::clock::ClearCaches {} {
    variable LocFmtMap
    variable mcMergedCat
    variable TimeZoneBad

    # tell backend - should invalidate:
    configure -clear

    # clear msgcat cache:
    set mcMergedCat [dict create]

    set LocFmtMap {}
    set TimeZoneBad {}
    InitTZData
}<|MERGE_RESOLUTION|>--- conflicted
+++ resolved
@@ -10,7 +10,7 @@
 #----------------------------------------------------------------------
 #
 # Copyright © 2004-2007 Kevin B. Kenny
-# Copyright (c) 2015 by Sergey G. Brester aka sebres.
+# Copyright © 2015 by Sergey G. Brester aka sebres.
 # See the file "license.terms" for information on usage and redistribution
 # of this file, and for a DISCLAIMER OF ALL WARRANTIES.
 #
@@ -223,7 +223,7 @@
 
     ::msgcat::mcset ru GREGORIAN_CHANGE_DATE 2421639
 
-    # Romania (Transylvania changed earler - perhaps de_RO should show the
+    # Romania (Transylvania changed earlier - perhaps de_RO should show the
     # earlier date?)
 
     ::msgcat::mcset ro GREGORIAN_CHANGE_DATE 2422063
@@ -317,28 +317,28 @@
 	{-43200 0 3600 0 0 0 0 0 0 0 0 0 0 0 0 0 0 0 0}  :Pacific/Kwajalein
 	{-39600 0 3600 0 0 0 0 0 0 0 0 0 0 0 0 0 0 0 0}	 :Pacific/Midway
 	{-36000 0 3600 0 0 0 0 0 0 0 0 0 0 0 0 0 0 0 0}  :Pacific/Honolulu
-        {-32400 0 3600 0 11 0 1 2 0 0 0 0 3 0 2 2 0 0 0} :America/Anchorage
-        {-28800 0 3600 0 11 0 1 2 0 0 0 0 3 0 2 2 0 0 0} :America/Los_Angeles
-        {-28800 0 3600 0 10 0 5 2 0 0 0 0 4 0 1 2 0 0 0} :America/Tijuana
-        {-25200 0 3600 0 11 0 1 2 0 0 0 0 3 0 2 2 0 0 0} :America/Denver
-        {-25200 0 3600 0 10 0 5 2 0 0 0 0 4 0 1 2 0 0 0} :America/Chihuahua
+	{-32400 0 3600 0 11 0 1 2 0 0 0 0 3 0 2 2 0 0 0} :America/Anchorage
+	{-28800 0 3600 0 11 0 1 2 0 0 0 0 3 0 2 2 0 0 0} :America/Los_Angeles
+	{-28800 0 3600 0 10 0 5 2 0 0 0 0 4 0 1 2 0 0 0} :America/Tijuana
+	{-25200 0 3600 0 11 0 1 2 0 0 0 0 3 0 2 2 0 0 0} :America/Denver
+	{-25200 0 3600 0 10 0 5 2 0 0 0 0 4 0 1 2 0 0 0} :America/Chihuahua
 	{-25200 0 3600 0 0 0 0 0 0 0 0 0 0 0 0 0 0 0 0}  :America/Phoenix
 	{-21600 0 3600 0 0 0 0 0 0 0 0 0 0 0 0 0 0 0 0}  :America/Regina
 	{-21600 0 3600 0 11 0 1 2 0 0 0 0 3 0 2 2 0 0 0} :America/Chicago
-        {-21600 0 3600 0 10 0 5 2 0 0 0 0 4 0 1 2 0 0 0} :America/Mexico_City
+	{-21600 0 3600 0 10 0 5 2 0 0 0 0 4 0 1 2 0 0 0} :America/Mexico_City
 	{-18000 0 3600 0 11 0 1 2 0 0 0 0 3 0 2 2 0 0 0} :America/New_York
 	{-18000 0 3600 0 0 0 0 0 0 0 0 0 0 0 0 0 0 0 0}  :America/Indianapolis
 	{-14400 0 3600 0 0 0 0 0 0 0 0 0 0 0 0 0 0 0 0}  :America/Caracas
-        {-14400 0 3600 0 3 6 2 23 59 59 999 0 10 6 2 23 59 59 999}
+	{-14400 0 3600 0 3 6 2 23 59 59 999 0 10 6 2 23 59 59 999}
 							 :America/Santiago
-        {-14400 0 3600 0 2 0 5 2 0 0 0 0 11 0 1 2 0 0 0} :America/Manaus
-        {-14400 0 3600 0 11 0 1 2 0 0 0 0 3 0 2 2 0 0 0} :America/Halifax
+	{-14400 0 3600 0 2 0 5 2 0 0 0 0 11 0 1 2 0 0 0} :America/Manaus
+	{-14400 0 3600 0 11 0 1 2 0 0 0 0 3 0 2 2 0 0 0} :America/Halifax
 	{-12600 0 3600 0 10 0 5 2 0 0 0 0 4 0 1 2 0 0 0} :America/St_Johns
 	{-10800 0 3600 0 2 0 2 2 0 0 0 0 10 0 3 2 0 0 0} :America/Sao_Paulo
 	{-10800 0 3600 0 10 0 5 2 0 0 0 0 4 0 1 2 0 0 0} :America/Godthab
 	{-10800 0 3600 0 0 0 0 0 0 0 0 0 0 0 0 0 0 0 0}  :America/Buenos_Aires
-        {-10800 0 3600 0 2 0 5 2 0 0 0 0 11 0 1 2 0 0 0} :America/Bahia
-        {-10800 0 3600 0 3 0 2 2 0 0 0 0 10 0 1 2 0 0 0} :America/Montevideo
+	{-10800 0 3600 0 2 0 5 2 0 0 0 0 11 0 1 2 0 0 0} :America/Bahia
+	{-10800 0 3600 0 3 0 2 2 0 0 0 0 10 0 1 2 0 0 0} :America/Montevideo
 	{-7200 0 3600 0 9 0 5 2 0 0 0 0 3 0 5 2 0 0 0}   :America/Noronha
 	{-3600 0 3600 0 10 0 5 3 0 0 0 0 3 0 5 2 0 0 0}  :Atlantic/Azores
 	{-3600 0 3600 0 0 0 0 0 0 0 0 0 0 0 0 0 0 0 0}   :Atlantic/Cape_Verde
@@ -346,22 +346,22 @@
 	{0 0 3600 0 10 0 5 2 0 0 0 0 3 0 5 1 0 0 0}      :Europe/London
 	{3600 0 3600 0 0 0 0 0 0 0 0 0 0 0 0 0 0 0 0}    :Africa/Kinshasa
 	{3600 0 3600 0 10 0 5 3 0 0 0 0 3 0 5 2 0 0 0}   :CET
-        {7200 0 3600 0 0 0 0 0 0 0 0 0 0 0 0 0 0 0 0}    :Africa/Harare
-        {7200 0 3600 0 9 4 5 23 59 59 0 0 4 4 5 23 59 59 0}
+	{7200 0 3600 0 0 0 0 0 0 0 0 0 0 0 0 0 0 0 0}    :Africa/Harare
+	{7200 0 3600 0 9 4 5 23 59 59 0 0 4 4 5 23 59 59 0}
 			      				 :Africa/Cairo
 	{7200 0 3600 0 10 0 5 4 0 0 0 0 3 0 5 3 0 0 0}   :Europe/Helsinki
-        {7200 0 3600 0 9 0 3 2 0 0 0 0 3 5 5 2 0 0 0}    :Asia/Jerusalem
+	{7200 0 3600 0 9 0 3 2 0 0 0 0 3 5 5 2 0 0 0}    :Asia/Jerusalem
 	{7200 0 3600 0 9 0 5 1 0 0 0 0 3 0 5 0 0 0 0}    :Europe/Bucharest
 	{7200 0 3600 0 10 0 5 3 0 0 0 0 3 0 5 2 0 0 0}   :Europe/Athens
-        {7200 0 3600 0 9 5 5 1 0 0 0 0 3 4 5 0 0 0 0}    :Asia/Amman
-        {7200 0 3600 0 10 6 5 23 59 59 999 0 3 0 5 0 0 0 0}
+	{7200 0 3600 0 9 5 5 1 0 0 0 0 3 4 5 0 0 0 0}    :Asia/Amman
+	{7200 0 3600 0 10 6 5 23 59 59 999 0 3 0 5 0 0 0 0}
 							 :Asia/Beirut
-        {7200 0 -3600 0 4 0 1 2 0 0 0 0 9 0 1 2 0 0 0}   :Africa/Windhoek
+	{7200 0 -3600 0 4 0 1 2 0 0 0 0 9 0 1 2 0 0 0}   :Africa/Windhoek
 	{10800 0 3600 0 0 0 0 0 0 0 0 0 0 0 0 0 0 0 0}   :Asia/Riyadh
 	{10800 0 3600 0 10 0 1 4 0 0 0 0 4 0 1 3 0 0 0}  :Asia/Baghdad
 	{10800 0 3600 0 10 0 5 3 0 0 0 0 3 0 5 2 0 0 0}  :Europe/Moscow
 	{12600 0 3600 0 9 2 4 2 0 0 0 0 3 0 1 2 0 0 0}   :Asia/Tehran
-        {14400 0 3600 0 10 0 5 5 0 0 0 0 3 0 5 4 0 0 0}  :Asia/Baku
+	{14400 0 3600 0 10 0 5 5 0 0 0 0 3 0 5 4 0 0 0}  :Asia/Baku
 	{14400 0 3600 0 0 0 0 0 0 0 0 0 0 0 0 0 0 0 0}   :Asia/Muscat
 	{14400 0 3600 0 10 0 5 3 0 0 0 0 3 0 5 2 0 0 0}  :Asia/Tbilisi
 	{16200 0 3600 0 0 0 0 0 0 0 0 0 0 0 0 0 0 0 0}   :Asia/Kabul
@@ -447,8 +447,8 @@
 	jst	+0900 \
 	kst     +0900 \
 	cast	+0930 \
-        jdt     +1000 \
-        kdt     +1000 \
+	jdt     +1000 \
+	kdt     +1000 \
 	cadt	+1030 \
 	east	+1000 \
 	eadt	+1030 \
@@ -547,7 +547,7 @@
 	set loclist [msgcat::mcutil::getpreferences $loc]
 	dict set $mcLocales $loc $loclist
 	# restore:
-        if {$prevloc ne $loc} {
+	if {$prevloc ne $loc} {
 	   mcpackagelocale set $prevloc
 	}
     }
@@ -562,7 +562,6 @@
 # Arguments:
 #	locales		List of locales to merge.
 #
-<<<<<<< HEAD
 # Results:
 #	Returns the (weak pointer) to merged dictionary of message catalog.
 #
@@ -583,68 +582,6 @@
 	} else {
 	    # be sure a duplicate is created, don't overwrite {} (common) locale:
 	    set mrgcat [dict merge $mrgcat [dict create L $loc]]
-=======
-# The 'clock scan' command scans times of day on input.  Refer to the user
-# documentation to see what it does.
-#
-#----------------------------------------------------------------------
-
-proc ::tcl::clock::scan { args } {
-
-    set format {}
-
-    # Check the count of args
-
-    if { [llength $args] < 1 || [llength $args] % 2 != 1 } {
-	set cmdName "clock scan"
-	return -code error \
-	    -errorcode [list CLOCK wrongNumArgs] \
-	    "wrong \# args: should be\
-	     \"$cmdName string\
-	     ?-base seconds?\
-	     ?-format string? ?-gmt boolean?\
-	     ?-locale LOCALE? ?-timezone ZONE?\""
-    }
-
-    # Set defaults
-
-    set base [clock seconds]
-    set string [lindex $args 0]
-    set format {}
-    set gmt 0
-    set locale c
-    set timezone [GetSystemTimeZone]
-
-    # Pick up command line options.
-
-    foreach { flag value } [lreplace $args 0 0] {
-	switch -exact -- $flag {
-	    -b - -ba - -bas - -base {
-		set base $value
-	    }
-	    -f - -fo - -for - -form - -forma - -format {
-		set saw(-format) {}
-		set format $value
-	    }
-	    -g - -gm - -gmt {
-		set saw(-gmt) {}
-		set gmt $value
-	    }
-	    -l - -lo - -loc - -loca - -local - -locale {
-		set saw(-locale) {}
-		set locale [string tolower $value]
-	    }
-	    -t - -ti - -tim - -time - -timez - -timezo - -timezon - -timezone {
-		set saw(-timezone) {}
-		set timezone $value
-	    }
-	    default {
-		return -code error \
-		    -errorcode [list CLOCK badOption $flag] \
-		    "bad option \"$flag\":\
-		     must be -base, -format, -gmt, -locale, or -timezone"
-	    }
->>>>>>> 38a10d7b
 	}
     } else {
 	if {[dict exists $Msgs $ns $loc]} {
@@ -674,7 +611,7 @@
 #	Returns the system locale.
 #
 # Side effects:
-#	None
+#	None.
 #
 #----------------------------------------------------------------------
 
@@ -805,8 +742,8 @@
 		M    %N
 		yyyy %Y
 		yy   %y
-                y    %y
-                gg   {}
+		y    %y
+		gg   {}
 	    } $unquoted]
 	    if { $quoted eq {} } {
 		set quote '
@@ -835,8 +772,8 @@
 		M    %N
 		yyyy %Y
 		yy   %y
-                y    %y
-                gg   {}
+		y    %y
+		gg   {}
 	    } $unquoted]
 	    if { $quoted eq {} } {
 		set quote '
@@ -949,7 +886,7 @@
     # using another locales). To prevent this return a duplicate (but
     # it may be slower).
     if {$locfmt eq $format} {
-        set locfmt $format
+	set locfmt $format
     }
 
     return $locfmt
@@ -969,7 +906,7 @@
 #	Returns the system time zone.
 #
 # Side effects:
-#	Stores the sustem time zone in engine configuration, since
+#	Stores the system time zone in engine configuration, since
 #	determining it may be an expensive process.
 #
 #----------------------------------------------------------------------
@@ -982,16 +919,15 @@
     } elseif {[set result [getenv TZ]] ne {}} {
 	set timezone $result
     } else {
-        # ask engine for the cached timezone:
-        set timezone [configure -system-tz]
-        if { $timezone ne "" } {
-            return $timezone
-        }
-	if { $::tcl_platform(platform) eq {windows} } {
+	# ask engine for the cached timezone:
+	set timezone [configure -system-tz]
+	if { $timezone ne "" } {
+	    return $timezone
+	} elseif { $::tcl_platform(platform) eq {windows} } {
 	    set timezone [GuessWindowsTimeZone]
 	} elseif { [file exists /etc/localtime]
-	           && ![catch {ReadZoneinfoFile \
-	                           Tcl/Localtime /etc/localtime}] } {
+		   && ![catch {ReadZoneinfoFile \
+				   Tcl/Localtime /etc/localtime}] } {
 	    set timezone :Tcl/Localtime
 	} else {
 	    set timezone :localtime
@@ -1391,7 +1327,7 @@
     close $f
 
     # The file begins with a magic number, sixteen reserved bytes, and then
-    # six 4-byte integers giving counts of fileds in the file.
+    # six 4-byte integers giving counts of fields in the file.
 
     binary scan $d a4a1x15IIIIII \
 	magic version nIsGMT nIsStd nLeap nTime nType nChar
@@ -1598,7 +1534,7 @@
 	    # 4 - Standard time zone offset, minutes
 	    : ([[:digit:]]{1,2})
 	    (?:
-	        # 5 - Standard time zone offset, seconds
+		# 5 - Standard time zone offset, seconds
 		: ([[:digit:]]{1,2} )
 	    )?
 	)?
@@ -1606,7 +1542,7 @@
 	    # 6 - DST time zone name
 	    ([[:alpha:]]+ | <[-+[:alnum:]]+>)
 	    (?:
-	        (?:
+		(?:
 		    # 7 - DST time zone offset, signum
 		    ([-+]?)
 		    # 8 - DST time zone offset, hours
@@ -1615,17 +1551,17 @@
 			# 9 - DST time zone offset, minutes
 			: ([[:digit:]]{1,2})
 			(?:
-		            # 10 - DST time zone offset, seconds
+			    # 10 - DST time zone offset, seconds
 			    : ([[:digit:]]{1,2})
 			)?
 		    )?
 		)?
-	        (?:
+		(?:
 		    ,
 		    (?:
 			# 11 - Optional J in n and Jn form 12 - Day of year
-		        ( J ? )	( [[:digit:]]+ )
-                        | M
+			( J ? )	( [[:digit:]]+ )
+			| M
 			# 13 - Month number 14 - Week of month 15 - Day of week
 			( [[:digit:]] + )
 			[.] ( [[:digit:]] + )
@@ -1634,7 +1570,7 @@
 		    (?:
 			# 16 - Start time of DST - hours
 			/ ( [[:digit:]]{1,2} )
-		        (?:
+			(?:
 			    # 17 - Start time of DST - minutes
 			    : ( [[:digit:]]{1,2} )
 			    (?:
@@ -1646,8 +1582,8 @@
 		    ,
 		    (?:
 			# 19 - Optional J in n and Jn form 20 - Day of year
-		        ( J ? )	( [[:digit:]]+ )
-                        | M
+			( J ? )	( [[:digit:]]+ )
+			| M
 			# 21 - Month number 22 - Week of month 23 - Day of week
 			( [[:digit:]] + )
 			[.] ( [[:digit:]] + )
@@ -1656,7 +1592,7 @@
 		    (?:
 			# 24 - End time of DST - hours
 			/ ( [[:digit:]]{1,2} )
-		        (?:
+			(?:
 			    # 25 - End time of DST - minutes
 			    : ( [[:digit:]]{1,2} )
 			    (?:
@@ -1665,9 +1601,9 @@
 			    )?
 			)?
 		    )?
-                )?
+		)?
 	    )?
-        )?
+	)?
 	$
     } $tz -> x(stdName) x(stdSignum) x(stdHours) x(stdMinutes) x(stdSeconds) \
 	     x(dstName) x(dstSignum) x(dstHours) x(dstMinutes) x(dstSeconds) \
@@ -2103,336 +2039,6 @@
 
 #----------------------------------------------------------------------
 #
-<<<<<<< HEAD
-=======
-# BSearch --
-#
-#	Service procedure that does binary search in several places inside the
-#	'clock' command.
-#
-# Parameters:
-#	list - List of lists, sorted in ascending order by the
-#	       first elements
-#	key - Value to search for
-#
-# Results:
-#	Returns the index of the greatest element in $list that is less than
-#	or equal to $key.
-#
-# Side effects:
-#	None.
-#
-#----------------------------------------------------------------------
-
-proc ::tcl::clock::BSearch { list key } {
-    if {[llength $list] == 0} {
-	return -1
-    }
-    if { $key < [lindex $list 0 0] } {
-	return -1
-    }
-
-    set l 0
-    set u [expr { [llength $list] - 1 }]
-
-    while { $l < $u } {
-	# At this point, we know that
-	#   $k >= [lindex $list $l 0]
-	#   Either $u == [llength $list] or else $k < [lindex $list $u+1 0]
-	# We find the midpoint of the interval {l,u} rounded UP, compare
-	# against it, and set l or u to maintain the invariant.  Note that the
-	# interval shrinks at each step, guaranteeing convergence.
-
-	set m [expr { ( $l + $u + 1 ) / 2 }]
-	if { $key >= [lindex $list $m 0] } {
-	    set l $m
-	} else {
-	    set u [expr { $m - 1 }]
-	}
-    }
-
-    return $l
-}
-
-#----------------------------------------------------------------------
-#
-# clock add --
-#
-#	Adds an offset to a given time.
-#
-# Syntax:
-#	clock add clockval ?count unit?... ?-option value?
-#
-# Parameters:
-#	clockval -- Starting time value
-#	count -- Amount of a unit of time to add
-#	unit -- Unit of time to add, must be one of:
-#			years year months month weeks week
-#			days day hours hour minutes minute
-#			seconds second
-#
-# Options:
-#	-gmt BOOLEAN
-#		(Deprecated) Flag synonymous with '-timezone :GMT'
-#	-timezone ZONE
-#		Name of the time zone in which calculations are to be done.
-#	-locale NAME
-#		Name of the locale in which calculations are to be done.
-#		Used to determine the Gregorian change date.
-#
-# Results:
-#	Returns the given time adjusted by the given offset(s) in
-#	order.
-#
-# Notes:
-#	It is possible that adding a number of months or years will adjust the
-#	day of the month as well.  For instance, the time at one month after
-#	31 January is either 28 or 29 February, because February has fewer
-#	than 31 days.
-#
-#----------------------------------------------------------------------
-
-proc ::tcl::clock::add { clockval args } {
-    if { [llength $args] % 2 != 0 } {
-	set cmdName "clock add"
-	return -code error \
-	    -errorcode [list CLOCK wrongNumArgs] \
-	    "wrong \# args: should be\
-	     \"$cmdName clockval ?number units?...\
-	     ?-gmt boolean? ?-locale LOCALE? ?-timezone ZONE?\""
-    }
-    if { [catch { expr {wide($clockval)} } result] } {
-	return -code error $result
-    }
-
-    set offsets {}
-    set gmt 0
-    set locale c
-    set timezone [GetSystemTimeZone]
-
-    foreach { a b } $args {
-	if { [string is integer -strict $a] } {
-	    lappend offsets $a $b
-	} else {
-	    switch -exact -- $a {
-		-g - -gm - -gmt {
-		    set saw(-gmt) {}
-		    set gmt $b
-		}
-		-l - -lo - -loc - -loca - -local - -locale {
-		    set locale [string tolower $b]
-		}
-		-t - -ti - -tim - -time - -timez - -timezo - -timezon -
-		-timezone {
-		    set saw(-timezone) {}
-		    set timezone $b
-		}
-		default {
-		    throw [list CLOCK badOption $a] \
-			"bad option \"$a\":\
-			 must be -gmt, -locale or -timezone"
-		}
-	    }
-	}
-    }
-
-    # Check options for validity
-
-    if { [info exists saw(-gmt)] && [info exists saw(-timezone)] } {
-	return -code error \
-	    -errorcode [list CLOCK gmtWithTimezone] \
-	    "cannot use -gmt and -timezone in same call"
-    }
-    if { [catch { expr { wide($clockval) } } result] } {
-	return -code error "expected integer but got \"$clockval\""
-    }
-    if { ![string is boolean -strict $gmt] } {
-	return -code error "expected boolean value but got \"$gmt\""
-    } elseif { $gmt } {
-	set timezone :GMT
-    }
-
-    EnterLocale $locale
-
-    set changeover [mc GREGORIAN_CHANGE_DATE]
-
-    if {[catch {SetupTimeZone $timezone} retval opts]} {
-	dict unset opts -errorinfo
-	return -options $opts $retval
-    }
-
-    try {
-	foreach { quantity unit } $offsets {
-	    switch -exact -- $unit {
-		years - year {
-		    set clockval [AddMonths [expr { 12 * $quantity }] \
-			    $clockval $timezone $changeover]
-		}
-		months - month {
-		    set clockval [AddMonths $quantity $clockval $timezone \
-			    $changeover]
-		}
-
-		weeks - week {
-		    set clockval [AddDays [expr { 7 * $quantity }] \
-			    $clockval $timezone $changeover]
-		}
-		days - day {
-		    set clockval [AddDays $quantity $clockval $timezone \
-			    $changeover]
-		}
-
-		hours - hour {
-		    set clockval [expr { 3600 * $quantity + $clockval }]
-		}
-		minutes - minute {
-		    set clockval [expr { 60 * $quantity + $clockval }]
-		}
-		seconds - second {
-		    set clockval [expr { $quantity + $clockval }]
-		}
-
-		default {
-		    throw [list CLOCK badUnit $unit] \
-			"unknown unit \"$unit\", must be \
-			years, months, weeks, days, hours, minutes or seconds"
-		}
-	    }
-	}
-	return $clockval
-    } trap CLOCK {result opts} {
-	# Conceal the innards of [clock] when it's an expected error
-	dict unset opts -errorinfo
-	return -options $opts $result
-    }
-}
-
-#----------------------------------------------------------------------
-#
-# AddMonths --
-#
-#	Add a given number of months to a given clock value in a given
-#	time zone.
-#
-# Parameters:
-#	months - Number of months to add (may be negative)
-#	clockval - Seconds since the epoch before the operation
-#	timezone - Time zone in which the operation is to be performed
-#
-# Results:
-#	Returns the new clock value as a number of seconds since
-#	the epoch.
-#
-# Side effects:
-#	None.
-#
-#----------------------------------------------------------------------
-
-proc ::tcl::clock::AddMonths { months clockval timezone changeover } {
-    variable DaysInRomanMonthInCommonYear
-    variable DaysInRomanMonthInLeapYear
-    variable TZData
-
-    # Convert the time to year, month, day, and fraction of day.
-
-    set date [GetDateFields $clockval $TZData($timezone) $changeover]
-    dict set date secondOfDay [expr {
-	[dict get $date localSeconds] % 86400
-    }]
-    dict set date tzName $timezone
-
-    # Add the requisite number of months
-
-    set m [dict get $date month]
-    incr m $months
-    incr m -1
-    set delta [expr { $m / 12 }]
-    set mm [expr { $m % 12 }]
-    dict set date month [expr { $mm + 1 }]
-    dict incr date year $delta
-
-    # If the date doesn't exist in the current month, repair it
-
-    if { [IsGregorianLeapYear $date] } {
-	set hath [lindex $DaysInRomanMonthInLeapYear $mm]
-    } else {
-	set hath [lindex $DaysInRomanMonthInCommonYear $mm]
-    }
-    if { [dict get $date dayOfMonth] > $hath } {
-	dict set date dayOfMonth $hath
-    }
-
-    # Reconvert to a number of seconds
-
-    set date [GetJulianDayFromEraYearMonthDay \
-		  $date[set date {}]\
-		  $changeover]
-    dict set date localSeconds [expr {
-	-210866803200
-	+ ( 86400 * wide([dict get $date julianDay]) )
-	+ [dict get $date secondOfDay]
-    }]
-    set date [ConvertLocalToUTC $date[set date {}] $TZData($timezone) \
-		 $changeover]
-
-    return [dict get $date seconds]
-
-}
-
-#----------------------------------------------------------------------
-#
-# AddDays --
-#
-#	Add a given number of days to a given clock value in a given time
-#	zone.
-#
-# Parameters:
-#	days - Number of days to add (may be negative)
-#	clockval - Seconds since the epoch before the operation
-#	timezone - Time zone in which the operation is to be performed
-#	changeover - Julian Day on which the Gregorian calendar was adopted
-#		     in the target locale.
-#
-# Results:
-#	Returns the new clock value as a number of seconds since the epoch.
-#
-# Side effects:
-#	None.
-#
-#----------------------------------------------------------------------
-
-proc ::tcl::clock::AddDays { days clockval timezone changeover } {
-    variable TZData
-
-    # Convert the time to Julian Day
-
-    set date [GetDateFields $clockval $TZData($timezone) $changeover]
-    dict set date secondOfDay [expr {
-	[dict get $date localSeconds] % 86400
-    }]
-    dict set date tzName $timezone
-
-    # Add the requisite number of days
-
-    dict incr date julianDay $days
-
-    # Reconvert to a number of seconds
-
-    dict set date localSeconds [expr {
-	-210866803200
-	+ ( 86400 * wide([dict get $date julianDay]) )
-	+ [dict get $date secondOfDay]
-    }]
-    set date [ConvertLocalToUTC $date[set date {}] $TZData($timezone) \
-		  $changeover]
-
-    return [dict get $date seconds]
-
-}
-
-#----------------------------------------------------------------------
-#
->>>>>>> 38a10d7b
 # ChangeCurrentLocale --
 #
 #        The global locale was changed within msgcat.
@@ -2450,7 +2056,6 @@
 #----------------------------------------------------------------------
 
 proc ::tcl::clock::ChangeCurrentLocale {args} {
-
     configure -current-locale [lindex $args 0]
 }
 
