--- conflicted
+++ resolved
@@ -343,9 +343,6 @@
 			lappend alt universal
 		    }
 		    x86_64  {
-<<<<<<< HEAD
-			lappend alt i386-x86_64
-=======
 			if {[lindex [split $::tcl_platform(osVersion) .] 0] < 19} {
 			    set alt i386-x86_64
 			} else {
@@ -354,7 +351,6 @@
 		    }
 		    arm  {
 			lappend alt x86_64
->>>>>>> de49e4b0
 		    }
 		    default { set alt {} }
 		}
