# optparse.tcl --
#
#       (private) Option parsing package
#       Primarily used internally by the safe:: code.
#
#	WARNING: This code will go away in a future release
#	of Tcl.  It is NOT supported and you should not rely
#	on it.  If your code does rely on this package you
#	may directly incorporate this code into your application.

package require Tcl 8.5-
# When this version number changes, update the pkgIndex.tcl file
# and the install directory in the Makefiles.
<<<<<<< HEAD
package provide opt 0.4.6
=======
package provide opt 0.4.7
>>>>>>> d473f150

namespace eval ::tcl {

    # Exported APIs
    namespace export OptKeyRegister OptKeyDelete OptKeyError OptKeyParse \
             OptProc OptProcArgGiven OptParse \
	     Lempty Lget \
             Lassign Lvarpop Lvarpop1 Lvarset Lvarincr \
             SetMax SetMin


#################  Example of use / 'user documentation'  ###################

    proc OptCreateTestProc {} {

	# Defines ::tcl::OptParseTest as a test proc with parsed arguments
	# (can't be defined before the code below is loaded (before "OptProc"))

	# Every OptProc give usage information on "procname -help".
	# Try "tcl::OptParseTest -help" and "tcl::OptParseTest -a" and
	# then other arguments.
	#
	# example of 'valid' call:
	# ::tcl::OptParseTest save -4 -pr 23 -libsok SybTcl\
	#		-nostatics false ch1
	OptProc OptParseTest {
            {subcommand -choice {save print} "sub command"}
            {arg1 3 "some number"}
            {-aflag}
            {-intflag      7}
            {-weirdflag                    "help string"}
            {-noStatics                    "Not ok to load static packages"}
            {-nestedloading1 true           "OK to load into nested slaves"}
            {-nestedloading2 -boolean true "OK to load into nested slaves"}
            {-libsOK        -choice {Tk SybTcl}
		                      "List of packages that can be loaded"}
            {-precision     -int 12        "Number of digits of precision"}
            {-intval        7               "An integer"}
            {-scale         -float 1.0     "Scale factor"}
            {-zoom          1.0             "Zoom factor"}
            {-arbitrary     foobar          "Arbitrary string"}
            {-random        -string 12   "Random string"}
            {-listval       -list {}       "List value"}
            {-blahflag       -blah abc       "Funny type"}
	    {arg2 -boolean "a boolean"}
	    {arg3 -choice "ch1 ch2"}
	    {?optarg? -list {} "optional argument"}
        } {
	    foreach v [info locals] {
		puts stderr [format "%14s : %s" $v [set $v]]
	    }
	}
    }

###################  No User serviceable part below ! ###############

    # Array storing the parsed descriptions
    variable OptDesc
    array set OptDesc {}
    # Next potentially free key id (numeric)
    variable OptDescN 0

# Inside algorithm/mechanism description:
# (not for the faint hearted ;-)
#
# The argument description is parsed into a "program tree"
# It is called a "program" because it is the program used by
# the state machine interpreter that use that program to
# actually parse the arguments at run time.
#
# The general structure of a "program" is
# notation (pseudo bnf like)
#    name :== definition        defines "name" as being "definition"
#    { x y z }                  means list of x, y, and z
#    x*                         means x repeated 0 or more time
#    x+                         means "x x*"
#    x?                         means optionally x
#    x | y                      means x or y
#    "cccc"                     means the literal string
#
#    program        :== { programCounter programStep* }
#
#    programStep    :== program | singleStep
#
#    programCounter :== {"P" integer+ }
#
#    singleStep     :== { instruction parameters* }
#
#    instruction    :== single element list
#
# (the difference between singleStep and program is that \
#   llength [lindex $program 0] >= 2
# while
#   llength [lindex $singleStep 0] == 1
# )
#
# And for this application:
#
#    singleStep     :== { instruction varname {hasBeenSet currentValue} type
#                         typeArgs help }
#    instruction    :== "flags" | "value"
#    type           :== knowType | anyword
#    knowType       :== "string" | "int" | "boolean" | "boolflag" | "float"
#                       | "choice"
#
# for type "choice" typeArgs is a list of possible choices, the first one
# is the default value. for all other types the typeArgs is the default value
#
# a "boolflag" is the type for a flag whose presence or absence, without
# additional arguments means respectively true or false (default flag type).
#
# programCounter is the index in the list of the currently processed
# programStep (thus starting at 1 (0 is {"P" prgCounterValue}).
# If it is a list it points toward each currently selected programStep.
# (like for "flags", as they are optional, form a set and programStep).

# Performance/Implementation issues
# ---------------------------------
# We use tcl lists instead of arrays because with tcl8.0
# they should start to be much faster.
# But this code use a lot of helper procs (like Lvarset)
# which are quite slow and would be helpfully optimized
# for instance by being written in C. Also our struture
# is complex and there is maybe some places where the
# string rep might be calculated at great exense. to be checked.

#
# Parse a given description and saves it here under the given key
# generate a unused keyid if not given
#
proc ::tcl::OptKeyRegister {desc {key ""}} {
    variable OptDesc
    variable OptDescN
    if {[string equal $key ""]} {
        # in case a key given to us as a parameter was a number
        while {[info exists OptDesc($OptDescN)]} {incr OptDescN}
        set key $OptDescN
        incr OptDescN
    }
    # program counter
    set program [list [list "P" 1]]

    # are we processing flags (which makes a single program step)
    set inflags 0

    set state {}

    # flag used to detect that we just have a single (flags set) subprogram.
    set empty 1

    foreach item $desc {
	if {$state == "args"} {
	    # more items after 'args'...
	    return -code error "'args' special argument must be the last one"
	}
        set res [OptNormalizeOne $item]
        set state [lindex $res 0]
        if {$inflags} {
            if {$state == "flags"} {
		# add to 'subprogram'
                lappend flagsprg $res
            } else {
                # put in the flags
                # structure for flag programs items is a list of
                # {subprgcounter {prg flag 1} {prg flag 2} {...}}
                lappend program $flagsprg
                # put the other regular stuff
                lappend program $res
		set inflags 0
		set empty 0
            }
        } else {
           if {$state == "flags"} {
               set inflags 1
               # sub program counter + first sub program
               set flagsprg [list [list "P" 1] $res]
           } else {
               lappend program $res
               set empty 0
           }
       }
   }
   if {$inflags} {
       if {$empty} {
	   # We just have the subprogram, optimize and remove
	   # unneeded level:
	   set program $flagsprg
       } else {
	   lappend program $flagsprg
       }
   }

   set OptDesc($key) $program

   return $key
}

#
# Free the storage for that given key
#
proc ::tcl::OptKeyDelete {key} {
    variable OptDesc
    unset OptDesc($key)
}

    # Get the parsed description stored under the given key.
    proc OptKeyGetDesc {descKey} {
        variable OptDesc
        if {![info exists OptDesc($descKey)]} {
            return -code error "Unknown option description key \"$descKey\""
        }
        set OptDesc($descKey)
    }

# Parse entry point for ppl who don't want to register with a key,
# for instance because the description changes dynamically.
#  (otherwise one should really use OptKeyRegister once + OptKeyParse
#   as it is way faster or simply OptProc which does it all)
# Assign a temporary key, call OptKeyParse and then free the storage
proc ::tcl::OptParse {desc arglist} {
    set tempkey [OptKeyRegister $desc]
    set ret [catch {uplevel 1 [list ::tcl::OptKeyParse $tempkey $arglist]} res]
    OptKeyDelete $tempkey
    return -code $ret $res
}

# Helper function, replacement for proc that both
# register the description under a key which is the name of the proc
# (and thus unique to that code)
# and add a first line to the code to call the OptKeyParse proc
# Stores the list of variables that have been actually given by the user
# (the other will be sets to their default value)
# into local variable named "Args".
proc ::tcl::OptProc {name desc body} {
    set namespace [uplevel 1 [list ::namespace current]]
    if {[string match "::*" $name] || [string equal $namespace "::"]} {
        # absolute name or global namespace, name is the key
        set key $name
    } else {
        # we are relative to some non top level namespace:
        set key "${namespace}::${name}"
    }
    OptKeyRegister $desc $key
    uplevel 1 [list ::proc $name args "set Args \[::tcl::OptKeyParse $key \$args\]\n$body"]
    return $key
}
# Check that a argument has been given
# assumes that "OptProc" has been used as it will check in "Args" list
proc ::tcl::OptProcArgGiven {argname} {
    upvar Args alist
    expr {[lsearch $alist $argname] >=0}
}

    #######
    # Programs/Descriptions manipulation

    # Return the instruction word/list of a given step/(sub)program
    proc OptInstr {lst} {
	lindex $lst 0
    }
    # Is a (sub) program or a plain instruction ?
    proc OptIsPrg {lst} {
	expr {[llength [OptInstr $lst]]>=2}
    }
    # Is this instruction a program counter or a real instr
    proc OptIsCounter {item} {
	expr {[lindex $item 0]=="P"}
    }
    # Current program counter (2nd word of first word)
    proc OptGetPrgCounter {lst} {
	Lget $lst {0 1}
    }
    # Current program counter (2nd word of first word)
    proc OptSetPrgCounter {lstName newValue} {
	upvar $lstName lst
	set lst [lreplace $lst 0 0 [concat "P" $newValue]]
    }
    # returns a list of currently selected items.
    proc OptSelection {lst} {
	set res {}
	foreach idx [lrange [lindex $lst 0] 1 end] {
	    lappend res [Lget $lst $idx]
	}
	return $res
    }

    # Advance to next description
    proc OptNextDesc {descName} {
        uplevel 1 [list Lvarincr $descName {0 1}]
    }

    # Get the current description, eventually descend
    proc OptCurDesc {descriptions} {
        lindex $descriptions [OptGetPrgCounter $descriptions]
    }
    # get the current description, eventually descend
    # through sub programs as needed.
    proc OptCurDescFinal {descriptions} {
        set item [OptCurDesc $descriptions]
	# Descend untill we get the actual item and not a sub program
        while {[OptIsPrg $item]} {
            set item [OptCurDesc $item]
        }
	return $item
    }
    # Current final instruction adress
    proc OptCurAddr {descriptions {start {}}} {
	set adress [OptGetPrgCounter $descriptions]
	lappend start $adress
	set item [lindex $descriptions $adress]
	if {[OptIsPrg $item]} {
	    return [OptCurAddr $item $start]
	} else {
	    return $start
	}
    }
    # Set the value field of the current instruction
    proc OptCurSetValue {descriptionsName value} {
	upvar $descriptionsName descriptions
	# get the current item full adress
        set adress [OptCurAddr $descriptions]
	# use the 3th field of the item  (see OptValue / OptNewInst)
	lappend adress 2
	Lvarset descriptions $adress [list 1 $value]
	#                                  ^hasBeenSet flag
    }

    # empty state means done/paste the end of the program
    proc OptState {item} {
        lindex $item 0
    }

    # current state
    proc OptCurState {descriptions} {
        OptState [OptCurDesc $descriptions]
    }

    #######
    # Arguments manipulation

    # Returns the argument that has to be processed now
    proc OptCurrentArg {lst} {
        lindex $lst 0
    }
    # Advance to next argument
    proc OptNextArg {argsName} {
        uplevel 1 [list Lvarpop1 $argsName]
    }
    #######





    # Loop over all descriptions, calling OptDoOne which will
    # eventually eat all the arguments.
    proc OptDoAll {descriptionsName argumentsName} {
	upvar $descriptionsName descriptions
	upvar $argumentsName arguments
#	puts "entered DoAll"
	# Nb: the places where "state" can be set are tricky to figure
	#     because DoOne sets the state to flagsValue and return -continue
	#     when needed...
	set state [OptCurState $descriptions]
	# We'll exit the loop in "OptDoOne" or when state is empty.
        while 1 {
	    set curitem [OptCurDesc $descriptions]
	    # Do subprograms if needed, call ourselves on the sub branch
	    while {[OptIsPrg $curitem]} {
		OptDoAll curitem arguments
#		puts "done DoAll sub"
		# Insert back the results in current tree
		Lvarset1nc descriptions [OptGetPrgCounter $descriptions]\
			$curitem
		OptNextDesc descriptions
		set curitem [OptCurDesc $descriptions]
                set state [OptCurState $descriptions]
	    }
#           puts "state = \"$state\" - arguments=($arguments)"
	    if {[Lempty $state]} {
		# Nothing left to do, we are done in this branch:
		break
	    }
	    # The following statement can make us terminate/continue
	    # as it use return -code {break, continue, return and error}
	    # codes
            OptDoOne descriptions state arguments
	    # If we are here, no special return code where issued,
	    # we'll step to next instruction :
#           puts "new state  = \"$state\""
	    OptNextDesc descriptions
	    set state [OptCurState $descriptions]
        }
    }

    # Process one step for the state machine,
    # eventually consuming the current argument.
    proc OptDoOne {descriptionsName stateName argumentsName} {
        upvar $argumentsName arguments
        upvar $descriptionsName descriptions
	upvar $stateName state

	# the special state/instruction "args" eats all
	# the remaining args (if any)
	if {($state == "args")} {
	    if {![Lempty $arguments]} {
		# If there is no additional arguments, leave the default value
		# in.
		OptCurSetValue descriptions $arguments
		set arguments {}
	    }
#            puts "breaking out ('args' state: consuming every reminding args)"
	    return -code break
	}

	if {[Lempty $arguments]} {
	    if {$state == "flags"} {
		# no argument and no flags : we're done
#                puts "returning to previous (sub)prg (no more args)"
		return -code return
	    } elseif {$state == "optValue"} {
		set state next; # not used, for debug only
		# go to next state
		return
	    } else {
		return -code error [OptMissingValue $descriptions]
	    }
	} else {
	    set arg [OptCurrentArg $arguments]
	}

        switch $state {
            flags {
                # A non-dash argument terminates the options, as does --

                # Still a flag ?
                if {![OptIsFlag $arg]} {
                    # don't consume the argument, return to previous prg
                    return -code return
                }
                # consume the flag
                OptNextArg arguments
                if {[string equal "--" $arg]} {
                    # return from 'flags' state
                    return -code return
                }

                set hits [OptHits descriptions $arg]
                if {$hits > 1} {
                    return -code error [OptAmbigous $descriptions $arg]
                } elseif {$hits == 0} {
                    return -code error [OptFlagUsage $descriptions $arg]
                }
		set item [OptCurDesc $descriptions]
                if {[OptNeedValue $item]} {
		    # we need a value, next state is
		    set state flagValue
                } else {
                    OptCurSetValue descriptions 1
                }
		# continue
		return -code continue
            }
	    flagValue -
	    value {
		set item [OptCurDesc $descriptions]
                # Test the values against their required type
		if {[catch {OptCheckType $arg\
			[OptType $item] [OptTypeArgs $item]} val]} {
		    return -code error [OptBadValue $item $arg $val]
		}
                # consume the value
                OptNextArg arguments
		# set the value
		OptCurSetValue descriptions $val
		# go to next state
		if {$state == "flagValue"} {
		    set state flags
		    return -code continue
		} else {
		    set state next; # not used, for debug only
		    return ; # will go on next step
		}
	    }
	    optValue {
		set item [OptCurDesc $descriptions]
                # Test the values against their required type
		if {![catch {OptCheckType $arg\
			[OptType $item] [OptTypeArgs $item]} val]} {
		    # right type, so :
		    # consume the value
		    OptNextArg arguments
		    # set the value
		    OptCurSetValue descriptions $val
		}
		# go to next state
		set state next; # not used, for debug only
		return ; # will go on next step
	    }
        }
	# If we reach this point: an unknown
	# state as been entered !
	return -code error "Bug! unknown state in DoOne \"$state\"\
		(prg counter [OptGetPrgCounter $descriptions]:\
			[OptCurDesc $descriptions])"
    }

# Parse the options given the key to previously registered description
# and arguments list
proc ::tcl::OptKeyParse {descKey arglist} {

    set desc [OptKeyGetDesc $descKey]

    # make sure -help always give usage
    if {[string equal -nocase "-help" $arglist]} {
	return -code error [OptError "Usage information:" $desc 1]
    }

    OptDoAll desc arglist

    if {![Lempty $arglist]} {
	return -code error [OptTooManyArgs $desc $arglist]
    }

    # Analyse the result
    # Walk through the tree:
    OptTreeVars $desc "#[expr {[info level]-1}]"
}

    # determine string length for nice tabulated output
    proc OptTreeVars {desc level {vnamesLst {}}} {
	foreach item $desc {
	    if {[OptIsCounter $item]} continue
	    if {[OptIsPrg $item]} {
		set vnamesLst [OptTreeVars $item $level $vnamesLst]
	    } else {
		set vname [OptVarName $item]
		upvar $level $vname var
		if {[OptHasBeenSet $item]} {
#		    puts "adding $vname"
		    # lets use the input name for the returned list
		    # it is more usefull, for instance you can check that
		    # no flags at all was given with expr
		    # {![string match "*-*" $Args]}
		    lappend vnamesLst [OptName $item]
		    set var [OptValue $item]
		} else {
		    set var [OptDefaultValue $item]
		}
	    }
	}
	return $vnamesLst
    }


# Check the type of a value
# and emit an error if arg is not of the correct type
# otherwise returns the canonical value of that arg (ie 0/1 for booleans)
proc ::tcl::OptCheckType {arg type {typeArgs ""}} {
#    puts "checking '$arg' against '$type' ($typeArgs)"

    # only types "any", "choice", and numbers can have leading "-"

    switch -exact -- $type {
        int {
            if {![string is integer -strict $arg]} {
                error "not an integer"
            }
	    return $arg
        }
        float {
            return [expr {double($arg)}]
        }
	script -
        list {
	    # if llength fail : malformed list
            if {[llength $arg]==0 && [OptIsFlag $arg]} {
		error "no values with leading -"
	    }
	    return $arg
        }
        boolean {
	    if {![string is boolean -strict $arg]} {
		error "non canonic boolean"
            }
	    # convert true/false because expr/if is broken with "!,...
	    return [expr {$arg ? 1 : 0}]
        }
        choice {
            if {[lsearch -exact $typeArgs $arg] < 0} {
                error "invalid choice"
            }
	    return $arg
        }
	any {
	    return $arg
	}
	string -
	default {
            if {[OptIsFlag $arg]} {
                error "no values with leading -"
            }
	    return $arg
        }
    }
    return neverReached
}

    # internal utilities

    # returns the number of flags matching the given arg
    # sets the (local) prg counter to the list of matches
    proc OptHits {descName arg} {
        upvar $descName desc
        set hits 0
        set hitems {}
	set i 1

	set larg [string tolower $arg]
	set len  [string length $larg]
	set last [expr {$len-1}]

        foreach item [lrange $desc 1 end] {
            set flag [OptName $item]
	    # lets try to match case insensitively
	    # (string length ought to be cheap)
	    set lflag [string tolower $flag]
	    if {$len == [string length $lflag]} {
		if {[string equal $larg $lflag]} {
		    # Exact match case
		    OptSetPrgCounter desc $i
		    return 1
		}
	    } elseif {[string equal $larg [string range $lflag 0 $last]]} {
		lappend hitems $i
		incr hits
            }
	    incr i
        }
	if {$hits} {
	    OptSetPrgCounter desc $hitems
	}
        return $hits
    }

    # Extract fields from the list structure:

    proc OptName {item} {
        lindex $item 1
    }
    proc OptHasBeenSet {item} {
	Lget $item {2 0}
    }
    proc OptValue {item} {
	Lget $item {2 1}
    }

    proc OptIsFlag {name} {
        string match "-*" $name
    }
    proc OptIsOpt {name} {
        string match {\?*} $name
    }
    proc OptVarName {item} {
        set name [OptName $item]
        if {[OptIsFlag $name]} {
            return [string range $name 1 end]
        } elseif {[OptIsOpt $name]} {
	    return [string trim $name "?"]
	} else {
            return $name
        }
    }
    proc OptType {item} {
        lindex $item 3
    }
    proc OptTypeArgs {item} {
        lindex $item 4
    }
    proc OptHelp {item} {
        lindex $item 5
    }
    proc OptNeedValue {item} {
        expr {![string equal [OptType $item] boolflag]}
    }
    proc OptDefaultValue {item} {
        set val [OptTypeArgs $item]
        switch -exact -- [OptType $item] {
            choice {return [lindex $val 0]}
	    boolean -
	    boolflag {
		# convert back false/true to 0/1 because expr !$bool
		# is broken..
		if {$val} {
		    return 1
		} else {
		    return 0
		}
	    }
        }
        return $val
    }

    # Description format error helper
    proc OptOptUsage {item {what ""}} {
        return -code error "invalid description format$what: $item\n\
                should be a list of {varname|-flagname ?-type? ?defaultvalue?\
                ?helpstring?}"
    }


    # Generate a canonical form single instruction
    proc OptNewInst {state varname type typeArgs help} {
	list $state $varname [list 0 {}] $type $typeArgs $help
	#                          ^  ^
	#                          |  |
	#               hasBeenSet=+  +=currentValue
    }

    # Translate one item to canonical form
    proc OptNormalizeOne {item} {
        set lg [Lassign $item varname arg1 arg2 arg3]
#       puts "called optnormalizeone '$item' v=($varname), lg=$lg"
        set isflag [OptIsFlag $varname]
	set isopt  [OptIsOpt  $varname]
        if {$isflag} {
            set state "flags"
        } elseif {$isopt} {
	    set state "optValue"
	} elseif {![string equal $varname "args"]} {
	    set state "value"
	} else {
	    set state "args"
	}

	# apply 'smart' 'fuzzy' logic to try to make
	# description writer's life easy, and our's difficult :
	# let's guess the missing arguments :-)

        switch $lg {
            1 {
                if {$isflag} {
                    return [OptNewInst $state $varname boolflag false ""]
                } else {
                    return [OptNewInst $state $varname any "" ""]
                }
            }
            2 {
                # varname default
                # varname help
                set type [OptGuessType $arg1]
                if {[string equal $type "string"]} {
                    if {$isflag} {
			set type boolflag
			set def false
		    } else {
			set type any
			set def ""
		    }
		    set help $arg1
                } else {
                    set help ""
                    set def $arg1
                }
                return [OptNewInst $state $varname $type $def $help]
            }
            3 {
                # varname type value
                # varname value comment

                if {[regexp {^-(.+)$} $arg1 x type]} {
		    # flags/optValue as they are optional, need a "value",
		    # on the contrary, for a variable (non optional),
	            # default value is pointless, 'cept for choices :
		    if {$isflag || $isopt || ($type == "choice")} {
			return [OptNewInst $state $varname $type $arg2 ""]
		    } else {
			return [OptNewInst $state $varname $type "" $arg2]
		    }
                } else {
                    return [OptNewInst $state $varname\
			    [OptGuessType $arg1] $arg1 $arg2]
                }
            }
            4 {
                if {[regexp {^-(.+)$} $arg1 x type]} {
		    return [OptNewInst $state $varname $type $arg2 $arg3]
                } else {
                    return -code error [OptOptUsage $item]
                }
            }
            default {
                return -code error [OptOptUsage $item]
            }
        }
    }

    # Auto magic lazy type determination
    proc OptGuessType {arg} {
 	 if { $arg == "true" || $arg == "false" } {
            return boolean
        }
        if {[string is integer -strict $arg]} {
            return int
        }
        if {[string is double -strict $arg]} {
            return float
        }
        return string
    }

    # Error messages front ends

    proc OptAmbigous {desc arg} {
        OptError "ambigous option \"$arg\", choose from:" [OptSelection $desc]
    }
    proc OptFlagUsage {desc arg} {
        OptError "bad flag \"$arg\", must be one of" $desc
    }
    proc OptTooManyArgs {desc arguments} {
        OptError "too many arguments (unexpected argument(s): $arguments),\
		usage:"\
		$desc 1
    }
    proc OptParamType {item} {
	if {[OptIsFlag $item]} {
	    return "flag"
	} else {
	    return "parameter"
	}
    }
    proc OptBadValue {item arg {err {}}} {
#       puts "bad val err = \"$err\""
        OptError "bad value \"$arg\" for [OptParamType $item]"\
		[list $item]
    }
    proc OptMissingValue {descriptions} {
#        set item [OptCurDescFinal $descriptions]
        set item [OptCurDesc $descriptions]
        OptError "no value given for [OptParamType $item] \"[OptName $item]\"\
		(use -help for full usage) :"\
		[list $item]
    }

proc ::tcl::OptKeyError {prefix descKey {header 0}} {
    OptError $prefix [OptKeyGetDesc $descKey] $header
}

    # determine string length for nice tabulated output
    proc OptLengths {desc nlName tlName dlName} {
	upvar $nlName nl
	upvar $tlName tl
	upvar $dlName dl
	foreach item $desc {
	    if {[OptIsCounter $item]} continue
	    if {[OptIsPrg $item]} {
		OptLengths $item nl tl dl
	    } else {
		SetMax nl [string length [OptName $item]]
		SetMax tl [string length [OptType $item]]
		set dv [OptTypeArgs $item]
		if {[OptState $item] != "header"} {
		    set dv "($dv)"
		}
		set l [string length $dv]
		# limit the space allocated to potentially big "choices"
		if {([OptType $item] != "choice") || ($l<=12)} {
		    SetMax dl $l
		} else {
		    if {![info exists dl]} {
			set dl 0
		    }
		}
	    }
	}
    }
    # output the tree
    proc OptTree {desc nl tl dl} {
	set res ""
	foreach item $desc {
	    if {[OptIsCounter $item]} continue
	    if {[OptIsPrg $item]} {
		append res [OptTree $item $nl $tl $dl]
	    } else {
		set dv [OptTypeArgs $item]
		if {[OptState $item] != "header"} {
		    set dv "($dv)"
		}
		append res [string trimright [format "\n    %-*s %-*s %-*s %s" \
			$nl [OptName $item] $tl [OptType $item] \
			$dl $dv [OptHelp $item]]]
	    }
	}
	return $res
    }

# Give nice usage string
proc ::tcl::OptError {prefix desc {header 0}} {
    # determine length
    if {$header} {
	# add faked instruction
	set h [list [OptNewInst header Var/FlagName Type Value Help]]
	lappend h   [OptNewInst header ------------ ---- ----- ----]
	lappend h   [OptNewInst header {(-help} "" "" {gives this help)}]
	set desc [concat $h $desc]
    }
    OptLengths $desc nl tl dl
    # actually output
    return "$prefix[OptTree $desc $nl $tl $dl]"
}


################     General Utility functions   #######################

#
# List utility functions
# Naming convention:
#     "Lvarxxx" take the list VARiable name as argument
#     "Lxxxx"   take the list value as argument
#               (which is not costly with Tcl8 objects system
#                as it's still a reference and not a copy of the values)
#

# Is that list empty ?
proc ::tcl::Lempty {list} {
    expr {[llength $list]==0}
}

# Gets the value of one leaf of a lists tree
proc ::tcl::Lget {list indexLst} {
    if {[llength $indexLst] <= 1} {
        return [lindex $list $indexLst]
    }
    Lget [lindex $list [lindex $indexLst 0]] [lrange $indexLst 1 end]
}
# Sets the value of one leaf of a lists tree
# (we use the version that does not create the elements because
#  it would be even slower... needs to be written in C !)
# (nb: there is a non trivial recursive problem with indexes 0,
#  which appear because there is no difference between a list
#  of 1 element and 1 element alone : [list "a"] == "a" while
#  it should be {a} and [listp a] should be 0 while [listp {a b}] would be 1
#  and [listp "a b"] maybe 0. listp does not exist either...)
proc ::tcl::Lvarset {listName indexLst newValue} {
    upvar $listName list
    if {[llength $indexLst] <= 1} {
        Lvarset1nc list $indexLst $newValue
    } else {
        set idx [lindex $indexLst 0]
        set targetList [lindex $list $idx]
        # reduce refcount on targetList (not really usefull now,
	# could be with optimizing compiler)
#        Lvarset1 list $idx {}
        # recursively replace in targetList
        Lvarset targetList [lrange $indexLst 1 end] $newValue
        # put updated sub list back in the tree
        Lvarset1nc list $idx $targetList
    }
}
# Set one cell to a value, eventually create all the needed elements
# (on level-1 of lists)
variable emptyList {}
proc ::tcl::Lvarset1 {listName index newValue} {
    upvar $listName list
    if {$index < 0} {return -code error "invalid negative index"}
    set lg [llength $list]
    if {$index >= $lg} {
        variable emptyList
        for {set i $lg} {$i<$index} {incr i} {
            lappend list $emptyList
        }
        lappend list $newValue
    } else {
        set list [lreplace $list $index $index $newValue]
    }
}
# same as Lvarset1 but no bound checking / creation
proc ::tcl::Lvarset1nc {listName index newValue} {
    upvar $listName list
    set list [lreplace $list $index $index $newValue]
}
# Increments the value of one leaf of a lists tree
# (which must exists)
proc ::tcl::Lvarincr {listName indexLst {howMuch 1}} {
    upvar $listName list
    if {[llength $indexLst] <= 1} {
        Lvarincr1 list $indexLst $howMuch
    } else {
        set idx [lindex $indexLst 0]
        set targetList [lindex $list $idx]
        # reduce refcount on targetList
        Lvarset1nc list $idx {}
        # recursively replace in targetList
        Lvarincr targetList [lrange $indexLst 1 end] $howMuch
        # put updated sub list back in the tree
        Lvarset1nc list $idx $targetList
    }
}
# Increments the value of one cell of a list
proc ::tcl::Lvarincr1 {listName index {howMuch 1}} {
    upvar $listName list
    set newValue [expr {[lindex $list $index]+$howMuch}]
    set list [lreplace $list $index $index $newValue]
    return $newValue
}
# Removes the first element of a list
# and returns the new list value
proc ::tcl::Lvarpop1 {listName} {
    upvar $listName list
    set list [lrange $list 1 end]
}
# Same but returns the removed element
# (Like the tclX version)
proc ::tcl::Lvarpop {listName} {
    upvar $listName list
    set el [lindex $list 0]
    set list [lrange $list 1 end]
    return $el
}
# Assign list elements to variables and return the length of the list
proc ::tcl::Lassign {list args} {
    # faster than direct blown foreach (which does not byte compile)
    set i 0
    set lg [llength $list]
    foreach vname $args {
        if {$i>=$lg} break
        uplevel 1 [list ::set $vname [lindex $list $i]]
        incr i
    }
    return $lg
}

# Misc utilities

# Set the varname to value if value is greater than varname's current value
# or if varname is undefined
proc ::tcl::SetMax {varname value} {
    upvar 1 $varname var
    if {![info exists var] || $value > $var} {
        set var $value
    }
}

# Set the varname to value if value is smaller than varname's current value
# or if varname is undefined
proc ::tcl::SetMin {varname value} {
    upvar 1 $varname var
    if {![info exists var] || $value < $var} {
        set var $value
    }
}


    # everything loaded fine, lets create the test proc:
 #    OptCreateTestProc
    # Don't need the create temp proc anymore:
 #    rename OptCreateTestProc {}
}<|MERGE_RESOLUTION|>--- conflicted
+++ resolved
@@ -11,11 +11,7 @@
 package require Tcl 8.5-
 # When this version number changes, update the pkgIndex.tcl file
 # and the install directory in the Makefiles.
-<<<<<<< HEAD
-package provide opt 0.4.6
-=======
 package provide opt 0.4.7
->>>>>>> d473f150
 
 namespace eval ::tcl {
 
