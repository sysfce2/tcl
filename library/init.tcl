# init.tcl --
#
# Default system startup file for Tcl-based applications.  Defines
# "unknown" procedure and auto-load facilities.
#
# Copyright (c) 1991-1993 The Regents of the University of California.
# Copyright (c) 1994-1996 Sun Microsystems, Inc.
# Copyright (c) 1998-1999 Scriptics Corporation.
# Copyright (c) 2004 Kevin B. Kenny.  All rights reserved.
#
# See the file "license.terms" for information on usage and redistribution
# of this file, and for a DISCLAIMER OF ALL WARRANTIES.
#

# This test intentionally written in pre-7.5 Tcl
if {[info commands package] == ""} {
    error "version mismatch: library\nscripts expect Tcl version 7.5b1 or later but the loaded version is\nonly [info patchlevel]"
}
package require -exact Tcl 8.6.11

# Compute the auto path to use in this interpreter.
# The values on the path come from several locations:
#
# The environment variable TCLLIBPATH
#
# tcl_library, which is the directory containing this init.tcl script.
# [tclInit] (Tcl_Init()) searches around for the directory containing this
# init.tcl and defines tcl_library to that location before sourcing it.
#
# The parent directory of tcl_library. Adding the parent
# means that packages in peer directories will be found automatically.
#
# Also add the directory ../lib relative to the directory where the
# executable is located.  This is meant to find binary packages for the
# same architecture as the current executable.
#
# tcl_pkgPath, which is set by the platform-specific initialization routines
#	On UNIX it is compiled in
#       On Windows, it is not used
#
# (Ticket 41c9857bdd) In a safe interpreter, this file does not set
# ::auto_path (other than to {} if it is undefined). The caller, typically
# a Safe Base command, is responsible for setting ::auto_path.

if {![info exists auto_path]} {
    if {[info exists env(TCLLIBPATH)] && (![interp issafe])} {
	set auto_path $env(TCLLIBPATH)
    } else {
	set auto_path ""
    }
}
namespace eval tcl {
    if {![interp issafe]} {
	variable Dir
	foreach Dir [list $::tcl_library [file dirname $::tcl_library]] {
	    if {$Dir ni $::auto_path} {
		lappend ::auto_path $Dir
	    }
	}
	set Dir [file join [file dirname [file dirname \
		[info nameofexecutable]]] lib]
	if {$Dir ni $::auto_path} {
	    lappend ::auto_path $Dir
	}
	if {[info exists ::tcl_pkgPath]} { catch {
	    foreach Dir $::tcl_pkgPath {
		if {$Dir ni $::auto_path} {
		    lappend ::auto_path $Dir
		}
	    }
	}}

	variable Path [encoding dirs]
	set Dir [file join $::tcl_library encoding]
	if {$Dir ni $Path} {
	    lappend Path $Dir
	    encoding dirs $Path
	}
	unset Dir Path
    }

    # TIP #255 min and max functions
    namespace eval mathfunc {
	proc min {args} {
	    if {![llength $args]} {
		return -code error \
		    "not enough arguments to math function \"min\""
	    }
	    set val Inf
	    foreach arg $args {
		# This will handle forcing the numeric value without
		# ruining the internal type of a numeric object
		if {[catch {expr {double($arg)}} err]} {
		    return -code error $err
		}
		if {$arg < $val} {set val $arg}
	    }
	    return $val
	}
	proc max {args} {
	    if {![llength $args]} {
		return -code error \
		    "not enough arguments to math function \"max\""
	    }
	    set val -Inf
	    foreach arg $args {
		# This will handle forcing the numeric value without
		# ruining the internal type of a numeric object
		if {[catch {expr {double($arg)}} err]} {
		    return -code error $err
		}
		if {$arg > $val} {set val $arg}
	    }
	    return $val
	}
	namespace export min max
    }
}

# Windows specific end of initialization

if {(![interp issafe]) && ($tcl_platform(platform) eq "windows")} {
    namespace eval tcl {
	proc EnvTraceProc {lo n1 n2 op} {
	    global env
	    set x $env($n2)
	    set env($lo) $x
	    set env([string toupper $lo]) $x
	}
	proc InitWinEnv {} {
	    global env tcl_platform
	    foreach p [array names env] {
		set u [string toupper $p]
		if {$u ne $p} {
		    switch -- $u {
			COMSPEC -
			PATH {
			    set temp $env($p)
			    unset env($p)
			    set env($u) $temp
			    trace add variable env($p) write \
				    [namespace code [list EnvTraceProc $p]]
			    trace add variable env($u) write \
				    [namespace code [list EnvTraceProc $p]]
			}
		    }
		}
	    }
	    if {![info exists env(COMSPEC)]} {
		set env(COMSPEC) cmd.exe
	    }
	}
	InitWinEnv
    }
}

# Setup the unknown package handler


if {[interp issafe]} {
    package unknown {::tcl::tm::UnknownHandler ::tclPkgUnknown}
} else {
    # Set up search for Tcl Modules (TIP #189).
    # and setup platform specific unknown package handlers
    if {$tcl_platform(os) eq "Darwin"
	    && $tcl_platform(platform) eq "unix"} {
	package unknown {::tcl::tm::UnknownHandler \
		{::tcl::MacOSXPkgUnknown ::tclPkgUnknown}}
    } else {
	package unknown {::tcl::tm::UnknownHandler ::tclPkgUnknown}
    }

    # Set up the 'clock' ensemble

    namespace eval ::tcl::clock [list variable TclLibDir $::tcl_library]

    proc ::tcl::initClock {} {
	# Auto-loading stubs for 'clock.tcl'

	foreach cmd {add format scan} {
	    proc ::tcl::clock::$cmd args {
		variable TclLibDir
		source -encoding utf-8 [file join $TclLibDir clock.tcl]
		return [uplevel 1 [info level 0]]
	    }
	}

	rename ::tcl::initClock {}
    }
    ::tcl::initClock
}

# Conditionalize for presence of exec.

if {[namespace which -command exec] eq ""} {

    # Some machines do not have exec. Also, on all
    # platforms, safe interpreters do not have exec.

    set auto_noexec 1
}

# Define a log command (which can be overwitten to log errors
# differently, specially when stderr is not available)

if {[namespace which -command tclLog] eq ""} {
    proc tclLog {string} {
	catch {puts stderr $string}
    }
}

# unknown --
# This procedure is called when a Tcl command is invoked that doesn't
# exist in the interpreter.  It takes the following steps to make the
# command available:
#
#	1. See if the autoload facility can locate the command in a
#	   Tcl script file.  If so, load it and execute it.
#	2. If the command was invoked interactively at top-level:
#	    (a) see if the command exists as an executable UNIX program.
#		If so, "exec" the command.
#	    (b) see if the command requests csh-like history substitution
#		in one of the common forms !!, !<number>, or ^old^new.  If
#		so, emulate csh's history substitution.
#	    (c) see if the command is a unique abbreviation for another
#		command.  If so, invoke the command.
#
# Arguments:
# args -	A list whose elements are the words of the original
#		command, including the command name.

proc unknown args {
    variable ::tcl::UnknownPending
    global auto_noexec auto_noload env tcl_interactive errorInfo errorCode

    if {[info exists errorInfo]} {
	set savedErrorInfo $errorInfo
    }
    if {[info exists errorCode]} {
	set savedErrorCode $errorCode
    }

    set name [lindex $args 0]
    if {![info exists auto_noload]} {
	#
	# Make sure we're not trying to load the same proc twice.
	#
	if {[info exists UnknownPending($name)]} {
	    return -code error "self-referential recursion\
		    in \"unknown\" for command \"$name\""
	}
	set UnknownPending($name) pending
	set ret [catch {
		auto_load $name [uplevel 1 {::namespace current}]
	} msg opts]
	unset UnknownPending($name)
	if {$ret != 0} {
	    dict append opts -errorinfo "\n    (autoloading \"$name\")"
	    return -options $opts $msg
	}
	if {![array size UnknownPending]} {
	    unset UnknownPending
	}
	if {$msg} {
	    if {[info exists savedErrorCode]} {
		set ::errorCode $savedErrorCode
	    } else {
		unset -nocomplain ::errorCode
	    }
	    if {[info exists savedErrorInfo]} {
		set errorInfo $savedErrorInfo
	    } else {
		unset -nocomplain errorInfo
	    }
	    set code [catch {uplevel 1 $args} msg opts]
	    if {$code ==  1} {
		#
		# Compute stack trace contribution from the [uplevel].
		# Note the dependence on how Tcl_AddErrorInfo, etc.
		# construct the stack trace.
		#
		set errInfo [dict get $opts -errorinfo]
		set errCode [dict get $opts -errorcode]
		set cinfo $args
		if {[string bytelength $cinfo] > 150} {
		    set cinfo [string range $cinfo 0 150]
		    while {[string bytelength $cinfo] > 150} {
			set cinfo [string range $cinfo 0 end-1]
		    }
		    append cinfo ...
		}
		set tail "\n    (\"uplevel\" body line 1)\n    invoked\
			from within\n\"uplevel 1 \$args\""
		set expect "$msg\n    while executing\n\"$cinfo\"$tail"
		if {$errInfo eq $expect} {
		    #
		    # The stack has only the eval from the expanded command
		    # Do not generate any stack trace here.
		    #
		    dict unset opts -errorinfo
		    dict incr opts -level
		    return -options $opts $msg
		}
		#
		# Stack trace is nested, trim off just the contribution
		# from the extra "eval" of $args due to the "catch" above.
		#
		set last [string last $tail $errInfo]
		if {$last + [string length $tail] != [string length $errInfo]} {
		    # Very likely cannot happen
		    return -options $opts $msg
		}
		set errInfo [string range $errInfo 0 $last-1]
		set tail "\"$cinfo\""
		set last [string last $tail $errInfo]
		if {$last < 0 || $last + [string length $tail] != [string length $errInfo]} {
		    return -code error -errorcode $errCode \
			    -errorinfo $errInfo $msg
		}
		set errInfo [string range $errInfo 0 $last-1]
		set tail "\n    invoked from within\n"
		set last [string last $tail $errInfo]
		if {$last + [string length $tail] == [string length $errInfo]} {
		    return -code error -errorcode $errCode \
			    -errorinfo [string range $errInfo 0 $last-1] $msg
		}
		set tail "\n    while executing\n"
		set last [string last $tail $errInfo]
		if {$last + [string length $tail] == [string length $errInfo]} {
		    return -code error -errorcode $errCode \
			    -errorinfo [string range $errInfo 0 $last-1] $msg
		}
		return -options $opts $msg
	    } else {
		dict incr opts -level
		return -options $opts $msg
	    }
	}
    }

    if {([info level] == 1) && ([info script] eq "")
	    && [info exists tcl_interactive] && $tcl_interactive} {
	if {![info exists auto_noexec]} {
	    set new [auto_execok $name]
	    if {$new ne ""} {
		set redir ""
		if {[namespace which -command console] eq ""} {
		    set redir ">&@stdout <@stdin"
		}
		uplevel 1 [list ::catch \
			[concat exec $redir $new [lrange $args 1 end]] \
			::tcl::UnknownResult ::tcl::UnknownOptions]
		dict incr ::tcl::UnknownOptions -level
		return -options $::tcl::UnknownOptions $::tcl::UnknownResult
	    }
	}
	if {$name eq "!!"} {
	    set newcmd [history event]
	} elseif {[regexp {^!(.+)$} $name -> event]} {
	    set newcmd [history event $event]
	} elseif {[regexp {^\^([^^]*)\^([^^]*)\^?$} $name -> old new]} {
	    set newcmd [history event -1]
	    catch {regsub -all -- $old $newcmd $new newcmd}
	}
	if {[info exists newcmd]} {
	    tclLog $newcmd
	    history change $newcmd 0
	    uplevel 1 [list ::catch $newcmd \
		    ::tcl::UnknownResult ::tcl::UnknownOptions]
	    dict incr ::tcl::UnknownOptions -level
	    return -options $::tcl::UnknownOptions $::tcl::UnknownResult
	}

	set ret [catch {set candidates [info commands $name*]} msg]
	if {$name eq "::"} {
	    set name ""
	}
	if {$ret != 0} {
	    dict append opts -errorinfo \
		    "\n    (expanding command prefix \"$name\" in unknown)"
	    return -options $opts $msg
	}
	# Filter out bogus matches when $name contained
	# a glob-special char [Bug 946952]
	if {$name eq ""} {
	    # Handle empty $name separately due to strangeness
	    # in [string first] (See RFE 1243354)
	    set cmds $candidates
	} else {
	    set cmds [list]
	    foreach x $candidates {
		if {[string first $name $x] == 0} {
		    lappend cmds $x
		}
	    }
	}
	if {[llength $cmds] == 1} {
	    uplevel 1 [list ::catch [lreplace $args 0 0 [lindex $cmds 0]] \
		    ::tcl::UnknownResult ::tcl::UnknownOptions]
	    dict incr ::tcl::UnknownOptions -level
	    return -options $::tcl::UnknownOptions $::tcl::UnknownResult
	}
	if {[llength $cmds]} {
	    return -code error "ambiguous command name \"$name\": [lsort $cmds]"
	}
    }
    return -code error -errorcode [list TCL LOOKUP COMMAND $name] \
	"invalid command name \"$name\""
}

# auto_load --
# Checks a collection of library directories to see if a procedure
# is defined in one of them.  If so, it sources the appropriate
# library file to create the procedure.  Returns 1 if it successfully
# loaded the procedure, 0 otherwise.
#
# Arguments:
# cmd -			Name of the command to find and load.
# namespace (optional)  The namespace where the command is being used - must be
#                       a canonical namespace as returned [namespace current]
#                       for instance. If not given, namespace current is used.

proc auto_load {cmd {namespace {}}} {
    global auto_index auto_path

    if {$namespace eq ""} {
	set namespace [uplevel 1 [list ::namespace current]]
    }
    set nameList [auto_qualify $cmd $namespace]
    # workaround non canonical auto_index entries that might be around
    # from older auto_mkindex versions
    lappend nameList $cmd
    foreach name $nameList {
	if {[info exists auto_index($name)]} {
	    namespace eval :: $auto_index($name)
	    # There's a couple of ways to look for a command of a given
	    # name.  One is to use
	    #    info commands $name
	    # Unfortunately, if the name has glob-magic chars in it like *
	    # or [], it may not match.  For our purposes here, a better
	    # route is to use
	    #    namespace which -command $name
	    if {[namespace which -command $name] ne ""} {
		return 1
	    }
	}
    }
    if {![info exists auto_path]} {
	return 0
    }

    if {![auto_load_index]} {
	return 0
    }
    foreach name $nameList {
	if {[info exists auto_index($name)]} {
	    namespace eval :: $auto_index($name)
	    if {[namespace which -command $name] ne ""} {
		return 1
	    }
	}
    }
    return 0
}

# auto_load_index --
# Loads the contents of tclIndex files on the auto_path directory
# list.  This is usually invoked within auto_load to load the index
# of available commands.  Returns 1 if the index is loaded, and 0 if
# the index is already loaded and up to date.
#
# Arguments:
# None.

proc auto_load_index {} {
    variable ::tcl::auto_oldpath
    global auto_index auto_path

    if {[info exists auto_oldpath] && ($auto_oldpath eq $auto_path)} {
	return 0
    }
    set auto_oldpath $auto_path

    # Check if we are a safe interpreter. In that case, we support only
    # newer format tclIndex files.

    set issafe [interp issafe]
    for {set i [expr {[llength $auto_path] - 1}]} {$i >= 0} {incr i -1} {
	set dir [lindex $auto_path $i]
	set f ""
	if {$issafe} {
	    catch {source [file join $dir tclIndex]}
	} elseif {[catch {set f [open [file join $dir tclIndex]]}]} {
	    continue
	} else {
	    set error [catch {
		fconfigure $f -eofchar "\032 {}"
		set id [gets $f]
		if {$id eq "# Tcl autoload index file, version 2.0"} {
		    eval [read $f]
		} elseif {$id eq "# Tcl autoload index file: each line identifies a Tcl"} {
		    while {[gets $f line] >= 0} {
			if {([string index $line 0] eq "#") \
				|| ([llength $line] != 2)} {
			    continue
			}
			set name [lindex $line 0]
			set auto_index($name) \
				"source [file join $dir [lindex $line 1]]"
		    }
		} else {
		    error "[file join $dir tclIndex] isn't a proper Tcl index file"
		}
	    } msg opts]
	    if {$f ne ""} {
		close $f
	    }
	    if {$error} {
		return -options $opts $msg
	    }
	}
    }
    return 1
}

# auto_qualify --
#
# Compute a fully qualified names list for use in the auto_index array.
# For historical reasons, commands in the global namespace do not have leading
# :: in the index key. The list has two elements when the command name is
# relative (no leading ::) and the namespace is not the global one. Otherwise
# only one name is returned (and searched in the auto_index).
#
# Arguments -
# cmd		The command name. Can be any name accepted for command
#               invocations (Like "foo::::bar").
# namespace	The namespace where the command is being used - must be
#               a canonical namespace as returned by [namespace current]
#               for instance.

proc auto_qualify {cmd namespace} {

    # count separators and clean them up
    # (making sure that foo:::::bar will be treated as foo::bar)
    set n [regsub -all {::+} $cmd :: cmd]

    # Ignore namespace if the name starts with ::
    # Handle special case of only leading ::

    # Before each return case we give an example of which category it is
    # with the following form :
    # (inputCmd, inputNameSpace) -> output

    if {[string match ::* $cmd]} {
	if {$n > 1} {
	    # (::foo::bar , *) -> ::foo::bar
	    return [list $cmd]
	} else {
	    # (::global , *) -> global
	    return [list [string range $cmd 2 end]]
	}
    }

    # Potentially returning 2 elements to try  :
    # (if the current namespace is not the global one)

    if {$n == 0} {
	if {$namespace eq "::"} {
	    # (nocolons , ::) -> nocolons
	    return [list $cmd]
	} else {
	    # (nocolons , ::sub) -> ::sub::nocolons nocolons
	    return [list ${namespace}::$cmd $cmd]
	}
    } elseif {$namespace eq "::"} {
	#  (foo::bar , ::) -> ::foo::bar
	return [list ::$cmd]
    } else {
	# (foo::bar , ::sub) -> ::sub::foo::bar ::foo::bar
	return [list ${namespace}::$cmd ::$cmd]
    }
}

# auto_import --
#
# Invoked during "namespace import" to make see if the imported commands
# reside in an autoloaded library.  If so, the commands are loaded so
# that they will be available for the import links.  If not, then this
# procedure does nothing.
#
# Arguments -
# pattern	The pattern of commands being imported (like "foo::*")
#               a canonical namespace as returned by [namespace current]

proc auto_import {pattern} {
    global auto_index

    # If no namespace is specified, this will be an error case

    if {![string match *::* $pattern]} {
	return
    }

    set ns [uplevel 1 [list ::namespace current]]
    set patternList [auto_qualify $pattern $ns]

    auto_load_index

    foreach pattern $patternList {
        foreach name [array names auto_index $pattern] {
            if {([namespace which -command $name] eq "")
		    && ([namespace qualifiers $pattern] eq [namespace qualifiers $name])} {
                namespace eval :: $auto_index($name)
            }
        }
    }
}

# auto_execok --
#
# Returns string that indicates name of program to execute if
# name corresponds to a shell builtin or an executable in the
# Windows search path, or "" otherwise.  Builds an associative
# array auto_execs that caches information about previous checks,
# for speed.
#
# Arguments:
# name -			Name of a command.

if {$tcl_platform(platform) eq "windows"} {
# Windows version.
#
# Note that file executable doesn't work under Windows, so we have to
# look for files with .exe, .com, or .bat extensions.  Also, the path
# may be in the Path or PATH environment variables, and path
# components are separated with semicolons, not colons as under Unix.
#
proc auto_execok name {
    global auto_execs env tcl_platform

    if {[info exists auto_execs($name)]} {
	return $auto_execs($name)
    }
    set auto_execs($name) ""

<<<<<<< HEAD
    set shellBuiltins [list assoc cls copy date del dir echo erase ftype \
=======
    set shellBuiltins [list assoc cls copy date del dir echo erase exit ftype \
>>>>>>> c47c440b
	    md mkdir mklink move rd ren rename rmdir start time type ver vol]
    if {[info exists env(PATHEXT)]} {
	# Add an initial ; to have the {} extension check first.
	set execExtensions [split ";$env(PATHEXT)" ";"]
    } else {
	set execExtensions [list {} .com .exe .bat .cmd]
    }

    if {[string tolower $name] in $shellBuiltins} {
	# When this is command.com for some reason on Win2K, Tcl won't
	# exec it unless the case is right, which this corrects.  COMSPEC
	# may not point to a real file, so do the check.
	set cmd $env(COMSPEC)
	if {[file exists $cmd]} {
	    set cmd [file attributes $cmd -shortname]
	}
	return [set auto_execs($name) [list $cmd /c $name]]
    }

    if {[llength [file split $name]] != 1} {
	foreach ext $execExtensions {
	    set file ${name}${ext}
	    if {[file exists $file] && ![file isdirectory $file]} {
		return [set auto_execs($name) [list $file]]
	    }
	}
	return ""
    }

    set path "[file dirname [info nameof]];.;"
    if {[info exists env(SystemRoot)]} {
	set windir $env(SystemRoot)
    } elseif {[info exists env(WINDIR)]} {
	set windir $env(WINDIR)
    }
    if {[info exists windir]} {
	if {$tcl_platform(os) eq "Windows NT"} {
	    append path "$windir/system32;"
	}
	append path "$windir/system;$windir;"
    }

    foreach var {PATH Path path} {
	if {[info exists env($var)]} {
	    append path ";$env($var)"
	}
    }

    foreach ext $execExtensions {
	unset -nocomplain checked
	foreach dir [split $path {;}] {
	    # Skip already checked directories
	    if {[info exists checked($dir)] || ($dir eq "")} {
		continue
	    }
	    set checked($dir) {}
	    set file [file join $dir ${name}${ext}]
	    if {[file exists $file] && ![file isdirectory $file]} {
		return [set auto_execs($name) [list $file]]
	    }
	}
    }
    return ""
}

} else {
# Unix version.
#
proc auto_execok name {
    global auto_execs env

    if {[info exists auto_execs($name)]} {
	return $auto_execs($name)
    }
    set auto_execs($name) ""
    if {[llength [file split $name]] != 1} {
	if {[file executable $name] && ![file isdirectory $name]} {
	    set auto_execs($name) [list $name]
	}
	return $auto_execs($name)
    }
    foreach dir [split $env(PATH) :] {
	if {$dir eq ""} {
	    set dir .
	}
	set file [file join $dir $name]
	if {[file executable $file] && ![file isdirectory $file]} {
	    set auto_execs($name) [list $file]
	    return $auto_execs($name)
	}
    }
    return ""
}

}

# ::tcl::CopyDirectory --
#
# This procedure is called by Tcl's core when attempts to call the
# filesystem's copydirectory function fail.  The semantics of the call
# are that 'dest' does not yet exist, i.e. dest should become the exact
# image of src.  If dest does exist, we throw an error.
#
# Note that making changes to this procedure can change the results
# of running Tcl's tests.
#
# Arguments:
# action -              "renaming" or "copying"
# src -			source directory
# dest -		destination directory
proc tcl::CopyDirectory {action src dest} {
    set nsrc [file normalize $src]
    set ndest [file normalize $dest]

    if {$action eq "renaming"} {
	# Can't rename volumes.  We could give a more precise
	# error message here, but that would break the test suite.
	if {$nsrc in [file volumes]} {
	    return -code error "error $action \"$src\" to\
	      \"$dest\": trying to rename a volume or move a directory\
	      into itself"
	}
    }
    if {[file exists $dest]} {
	if {$nsrc eq $ndest} {
	    return -code error "error $action \"$src\" to\
	      \"$dest\": trying to rename a volume or move a directory\
	      into itself"
	}
	if {$action eq "copying"} {
	    # We used to throw an error here, but, looking more closely
	    # at the core copy code in tclFCmd.c, if the destination
	    # exists, then we should only call this function if -force
	    # is true, which means we just want to over-write.  So,
	    # the following code is now commented out.
	    #
	    # return -code error "error $action \"$src\" to\
	    # \"$dest\": file already exists"
	} else {
	    # Depending on the platform, and on the current
	    # working directory, the directories '.', '..'
	    # can be returned in various combinations.  Anyway,
	    # if any other file is returned, we must signal an error.
	    set existing [glob -nocomplain -directory $dest * .*]
	    lappend existing {*}[glob -nocomplain -directory $dest \
		    -type hidden * .*]
	    foreach s $existing {
		if {[file tail $s] ni {. ..}} {
		    return -code error "error $action \"$src\" to\
		      \"$dest\": file already exists"
		}
	    }
	}
    } else {
	if {[string first $nsrc $ndest] >= 0} {
	    set srclen [expr {[llength [file split $nsrc]] - 1}]
	    set ndest [lindex [file split $ndest] $srclen]
	    if {$ndest eq [file tail $nsrc]} {
		return -code error "error $action \"$src\" to\
		  \"$dest\": trying to rename a volume or move a directory\
		  into itself"
	    }
	}
	file mkdir $dest
    }
    # Have to be careful to capture both visible and hidden files.
    # We will also be more generous to the file system and not
    # assume the hidden and non-hidden lists are non-overlapping.
    #
    # On Unix 'hidden' files begin with '.'.  On other platforms
    # or filesystems hidden files may have other interpretations.
    set filelist [concat [glob -nocomplain -directory $src *] \
      [glob -nocomplain -directory $src -types hidden *]]

    foreach s [lsort -unique $filelist] {
	if {[file tail $s] ni {. ..}} {
	    file copy -force -- $s [file join $dest [file tail $s]]
	}
    }
    return
}<|MERGE_RESOLUTION|>--- conflicted
+++ resolved
@@ -643,11 +643,7 @@
     }
     set auto_execs($name) ""
 
-<<<<<<< HEAD
-    set shellBuiltins [list assoc cls copy date del dir echo erase ftype \
-=======
     set shellBuiltins [list assoc cls copy date del dir echo erase exit ftype \
->>>>>>> c47c440b
 	    md mkdir mklink move rd ren rename rmdir start time type ver vol]
     if {[info exists env(PATHEXT)]} {
 	# Add an initial ; to have the {} extension check first.
