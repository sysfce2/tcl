--- conflicted
+++ resolved
@@ -619,12 +619,7 @@
     set auto_execs($name) ""
 
     set shellBuiltins [list assoc cls copy date del dir echo erase ftype \
-<<<<<<< HEAD
-                           md mkdir mklink move rd ren rename rmdir start \
-                           time type ver vol]
-=======
 	    md mkdir mklink move rd ren rename rmdir start time type ver vol]
->>>>>>> 72e1735d
     if {[info exists env(PATHEXT)]} {
 	# Add an initial ; to have the {} extension check first.
 	set execExtensions [split ";$env(PATHEXT)" ";"]
