--- conflicted
+++ resolved
@@ -13,11 +13,7 @@
 package require Tcl 8.5
 # When the version number changes, be sure to update the pkgIndex.tcl file,
 # and the installation directory in the Makefiles.
-<<<<<<< HEAD
 package provide msgcat 1.4.5
-=======
-package provide msgcat 1.3.5
->>>>>>> b3b04348
 
 namespace eval msgcat {
     namespace export mc mcload mclocale mcmax mcmset mcpreferences mcset \
@@ -37,11 +33,7 @@
 
     # Map of language codes used in Windows registry to those of ISO-639
     if {[info sharedlibextension] eq ".dll"} {
-<<<<<<< HEAD
 	variable WinRegToISO639 [dict create  {*}{
-=======
-	array set WinRegToISO639 {
->>>>>>> b3b04348
 	    01 ar 0401 ar_SA 0801 ar_IQ 0c01 ar_EG 1001 ar_LY 1401 ar_DZ
 		  1801 ar_MA 1c01 ar_TN 2001 ar_OM 2401 ar_YE 2801 ar_SY
 		  2c01 ar_JO 3001 ar_LB 3401 ar_KW 3801 ar_AE 3c01 ar_BH
@@ -293,14 +285,7 @@
 	set langfile [file join $langdir $p.msg]
 	if {[file exists $langfile]} {
 	    incr x
-<<<<<<< HEAD
 	    uplevel 1 [list ::source -encoding utf-8 $langfile]
-=======
-	    set fid [open $langfile "r"]
-	    fconfigure $fid -encoding utf-8
-	    uplevel 1 [read $fid]
-	    close $fid
->>>>>>> b3b04348
 	}
     }
     return $x
@@ -357,11 +342,7 @@
     set ns [uplevel 1 [list ::namespace current]]
 
     foreach {src dest} $pairs {
-<<<<<<< HEAD
         dict set Msgs $locale $ns $src $dest
-=======
-	set Msgs($locale,$ns,$src) $dest
->>>>>>> b3b04348
     }
 
     return $length
@@ -407,17 +388,10 @@
     set max 0
     foreach string $args {
 	set translated [uplevel 1 [list [namespace origin mc] $string]]
-<<<<<<< HEAD
         set len [string length $translated]
         if {$len>$max} {
 	    set max $len
         }
-=======
-	set len [string length $translated]
-	if {$len>$max} {
-	    set max $len
-	}
->>>>>>> b3b04348
     }
     return $max
 }
@@ -459,16 +433,10 @@
     # set default locale, try to get from environment
     #
     foreach varName {LC_ALL LC_MESSAGES LANG} {
-<<<<<<< HEAD
 	if {[info exists env($varName)] && ("" ne $env($varName))} {
 	    if {![catch {
 		mclocale [ConvertLocale $env($varName)]
 	    }]} {
-=======
-	if {[info exists env($varName)]
-		&& ![string equal "" $env($varName)]} {
-	    if {![catch {mclocale [ConvertLocale $env($varName)]}]} {
->>>>>>> b3b04348
 		return
 	    }
 	}
@@ -487,19 +455,14 @@
     # The rest of this routine is special processing for Windows or
     # Cygwin. All other platforms, get out now.
     #
-<<<<<<< HEAD
     if {([info sharedlibextension] ne ".dll")
 	    || [catch {package require registry}]} {
-=======
-    if {![string equal [info sharedlibextension] .dll]} {
->>>>>>> b3b04348
 	mclocale C
 	return
     }
     #
     # On Windows or Cygwin, try to set locale depending on registry
     # settings, or fall back on locale of "C".
-<<<<<<< HEAD
     #
 
     # First check registry value LocalName present from Windows Vista
@@ -530,12 +493,6 @@
     if {[catch {
 	set locale [registry get $key "locale"]
     }]} {
-=======
-    #
-    set key {HKEY_CURRENT_USER\Control Panel\International}
-    if {[catch {package require registry}] \
-	    || [catch {registry get $key "locale"} locale]} {
->>>>>>> b3b04348
 	mclocale C
 	return
     }
@@ -551,13 +508,9 @@
     variable WinRegToISO639
     set locale [string tolower $locale]
     while {[string length $locale]} {
-<<<<<<< HEAD
 	if {![catch {
 	    mclocale [ConvertLocale [dict get $WinRegToISO639 $locale]]
 	}]} {
-=======
-	if {![catch {mclocale [ConvertLocale $WinRegToISO639($locale)]}]} {
->>>>>>> b3b04348
 	    return
 	}
 	set locale [string range $locale 1 end]
