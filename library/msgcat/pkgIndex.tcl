<<<<<<< HEAD
if {![package vsatisfies [package provide Tcl] 8.5]} {return}
package ifneeded msgcat 1.6.0 [list source [file join $dir msgcat.tcl]]
=======
if {![package vsatisfies [package provide Tcl] 8.5-]} {return}
package ifneeded msgcat 1.6.1 [list source [file join $dir msgcat.tcl]]
>>>>>>> 0477cb15
<|MERGE_RESOLUTION|>--- conflicted
+++ resolved
@@ -1,7 +1,2 @@
-<<<<<<< HEAD
-if {![package vsatisfies [package provide Tcl] 8.5]} {return}
-package ifneeded msgcat 1.6.0 [list source [file join $dir msgcat.tcl]]
-=======
 if {![package vsatisfies [package provide Tcl] 8.5-]} {return}
-package ifneeded msgcat 1.6.1 [list source [file join $dir msgcat.tcl]]
->>>>>>> 0477cb15
+package ifneeded msgcat 1.6.1 [list source [file join $dir msgcat.tcl]]